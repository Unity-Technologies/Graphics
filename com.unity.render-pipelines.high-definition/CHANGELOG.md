# Changelog
All notable changes to this package will be documented in this file.

The format is based on [Keep a Changelog](http://keepachangelog.com/en/1.0.0/)
and this project adheres to [Semantic Versioning](http://semver.org/spec/v2.0.0.html).

## [12.0.0] - 2021-01-11

### Added
- Added pivot point manipulation for Decals (inspector and edit mode).
- Added UV manipulation for Decals (edit mode).
- Added color and intensity customization for Decals.
- Added a history rejection criterion based on if the pixel was moving in world space (case 1302392).

### Fixed
- Fixed an exception when opening the color picker in the material UI (case 1307143).
- Fixed lights shadow frustum near and far planes.
- Fixed various issues with non-temporal SSAO and rendergraph.
- Fix screen being over-exposed when changing very different skies.
<<<<<<< HEAD
- Fixed an issue where selection in a debug panel would reset when cycling through enum items.
=======
- White flashes on camera cuts on volumetric fog.
- Fixed light layer issue when performing editing on multiple lights.
>>>>>>> bd1934fc

### Changed
- Removed the material pass probe volumes evaluation mode.
- Unifying the history validation pass so that it is only done once for the whole frame and not per effect.
- Updated the tooltip for the Decal Angle Fade property (requires to enable Decal Layers in both HDRP asset and Frame settings) (case 1308048).
- Fixed skybox for ortho cameras.

## [11.0.0] - 2020-10-21

### Added
- Added a new API to bake HDRP probes from C# (case 1276360)
- Added support for pre-exposure for planar reflections.
- Added support for nested volume components to volume system.
- Added a cameraCullingResult field in Custom Pass Context to give access to both custom pass and camera culling result.
- Added a toggle to allow to include or exclude smooth surfaces from ray traced reflection denoising.
- Added support for raytracing for AxF material
- Added rasterized area light shadows for AxF material
- Added a cloud system and the CloudLayer volume override.
- Added a setting in the HDRP asset to change the Density Volume mask resolution of being locked at 32x32x32 (HDRP Asset > Lighting > Volumetrics > Max Density Volume Size).
- Added a Falloff Mode (Linear or Exponential) in the Density Volume for volume blending with Blend Distance.
- Added per-stage shader keywords.

### Fixed
- Fixed probe volumes debug views.
- Fixed ShaderGraph Decal material not showing exposed properties.
- Fixed couple samplers that had the wrong name in raytracing code
- VFX: Fixed LPPV with lit particles in deferred (case 1293608)
- Fixed the default background color for previews to use the original color.
- Fixed compilation issues on platforms that don't support XR.
- Fixed issue with compute shader stripping for probe volumes variants.
- Fixed issue with an empty index buffer not being released.
- Fixed issue when debug full screen 'Transparent Screen Space Reflection' do not take in consideration debug exposure

### Changed
- Removed the material pass probe volumes evaluation mode.
- Volume parameter of type Cubemap can now accept Cubemap render textures and custom render textures.
- Removed the superior clamping value for the recursive rendering max ray length.
- Removed the superior clamping value for the ray tracing light cluster size.
- Removed the readonly keyword on the cullingResults of the CustomPassContext to allow users to overwrite.
- The DrawRenderers function of CustomPassUtils class now takes a sortingCriteria in parameter.
- When in half res, RTR denoising is executed at half resolution and the upscale happens at the end.
- Removed the upscale radius from the RTR.
- Density Volumes can now take a 3D RenderTexture as mask, the mask can use RGBA format for RGB fog.
- Decreased the minimal Fog Distance value in the Density Volume to 0.05.

## [10.3.0] - 2020-12-01

### Added
- Added a slider to control the fallback value of the directional shadow when the cascade have no coverage.
- Added light unit slider for automatic and automatic histrogram exposure limits.
- Added View Bias for mesh decals.
- Added support for the PlayStation 5 platform.

### Fixed
- Fixed computation of geometric normal in path tracing (case 1293029).
- Fixed issues with path-traced volumetric scattering (cases 1295222, 1295234).
- Fixed issue with faulty shadow transition when view is close to an object under some aspect ratio conditions
- Fixed issue where some ShaderGraph generated shaders were not SRP compatible because of UnityPerMaterial cbuffer layout mismatches [1292501] (https://issuetracker.unity3d.com/issues/a2-some-translucent-plus-alphaclipping-shadergraphs-are-not-srp-batcher-compatible)
- Fixed issues with path-traced volumetric scattering (cases 1295222, 1295234)
- Fixed Rendergraph issue with virtual texturing and debug mode while in forward.
- Fixed wrong coat normal space in shader graph
- Fixed NullPointerException when baking probes from the lighting window (case 1289680)
- Fixed volumetric fog with XR single-pass rendering.
- Fixed issues with first frame rendering when RenderGraph is used (auto exposure, AO)
- Fixed AOV api in render graph (case 1296605)
- Fixed a small discrepancy in the marker placement in light intensity sliders (case 1299750)
- Fixed issue with VT resolve pass rendergraph errors when opaque and transparent are disabled in frame settings.
- Fixed a bug in the sphere-aabb light cluster (case 1294767).
- Fixed issue when submitting SRPContext during EndCameraRendering.
- Fixed baked light being included into the ray tracing light cluster (case 1296203).
- Fixed enums UI for the shadergraph nodes.
- Fixed ShaderGraph stack blocks appearing when opening the settings in Hair and Eye ShaderGraphs.
- Fixed white screen when undoing in the editor.
- Fixed display of LOD Bias and maximum level in frame settings when using Quality Levels
- Fixed an issue when trying to open a look dev env library when Look Dev is not supported.
- Fixed shader graph not supporting indirectdxr multibounce (case 1294694).
- Fixed the planar depth texture not being properly created and rendered to (case 1299617).
- Fixed C# 8 compilation issue with turning on nullable checks (case 1300167)
- Fixed affects AO for deacl materials.
- Fixed case where material keywords would not get setup before usage.
- Fixed an issue with material using distortion from ShaderGraph init after Material creation (case 1294026)
- Fixed Clearcoat on Stacklit or Lit breaks when URP is imported into the project (case 1297806)
- VFX : Debug material view were rendering pink for albedo. (case 1290752)
- Fixed XR depth copy when using MSAA.
- Fixed GC allocations from XR occlusion mesh when using multipass.
- Fixed an issue with the frame count management for the volumetric fog (case 1299251).
- Fixed an issue with half res ssgi upscale.
- Fixed timing issues with accumulation motion blur
- Fixed register spilling on  FXC in light list shaders.
- Fixed issue with shadow mask and area lights.
- Fixed an issue with the capture callback (now includes post processing results).
- Fixed decal draw order for ShaderGraph decal materials.
- Fixed StackLit ShaderGraph surface option property block to only display energy conserving specular color option for the specular parametrization (case 1257050)
- Fixed missing BeginCameraRendering call for custom render mode of a Camera.
- Fixed LayerMask editor for volume parameters.
- Fixed the condition on temporal accumulation in the reflection denoiser (case 1303504).
- Fixed box light attenuation.
- Fixed after post process custom pass scale issue when dynamic resolution is enabled (case 1299194).
- Fixed an issue with light intensity prefab override application not visible in the inspector (case 1299563).
- Fixed Undo/Redo instability of light temperature.
- Fixed label style in pbr sky editor.
- Fixed side effect on styles during compositor rendering.
- Fixed size and spacing of compositor info boxes (case 1305652).
- Fixed spacing of UI widgets in the Graphics Compositor (case 1305638).
- Fixed undo-redo on layered lit editor.
- Fixed tesselation culling, big triangles using lit tesselation shader would dissapear when camera is too close to them (case 1299116)
- Fixed issue with compositor related custom passes still active after disabling the compositor (case 1305330)
- Fixed regression in Wizard that not fix runtime ressource anymore (case 1287627)
- Fixed error in Depth Of Field near radius blur calculation (case 1306228).
- Fixed a reload bug when using objects from the scene in the lookdev (case 1300916).
- Fixed some render texture leaks.
- Fixed light gizmo showing shadow near plane when shadows are disabled.
- Fixed path tracing alpha channel support (case 1304187).
- Fixed shadow matte not working with ambient occlusion when MSAA is enabled
- Fixed issues with compositor's undo (cases 1305633, 1307170).
- VFX : Debug material view incorrect depth test. (case 1293291)
- Fixed wrong shader / properties assignement to materials created from 3DsMax 2021 Physical Material. (case 1293576)
- Fixed Emissive color property from Autodesk Interactive materials not editable in Inspector. (case 1307234)
- Fixed exception when changing the current render pipeline to from HDRP to universal (case 1306291).
- Fixed an issue in shadergraph when switch from a RenderingPass (case 1307653)
- Fixed LookDev environment library assignement after leaving playmode.
- Fixed a locale issue with the diffusion profile property values in ShaderGraph on PC where comma is the decimal separator.
- Fixed error in the RTHandle scale of Depth Of Field when TAA is enabled.
- Fixed Quality Level set to the last one of the list after a Build (case 1307450)
- Fixed XR depth copy (case 1286908).
- Fixed Warnings about "SceneIdMap" missing script in eye material sample scene

### Changed
- Now reflection probes cannot have SSAO, SSGI, SSR, ray tracing effects or volumetric reprojection.
- Rename HDRP sub menu in Assets/Create/Shader to HD Render Pipeline for consistency.
- Improved robustness of volumetric sampling in path tracing (case 1295187).
- Changed the message when the graphics device doesn't support ray tracing (case 1287355).
- When a Custom Pass Volume is disabled, the custom pass Cleanup() function is called, it allows to release resources when the volume isn't used anymore.
- Enable Reflector for Spotlight by default
- Changed the convergence time of ssgi to 16 frames and the preset value
- Changed the clamping approach for RTR and RTGI (in both perf and quality) to improve visual quality.
- Changed the warning message for ray traced area shadows (case 1303410).
- Disabled specular occlusion for what we consider medium and larger scale ao > 1.25 with a 25cm falloff interval.
- Change the source value for the ray tracing frame index iterator from m_FrameCount to the camera frame count (case 1301356).
- Removed backplate from rendering of lighting cubemap as it did not really work conceptually and caused artefacts.
- Transparent materials created by the Model Importer are set to not cast shadows. ( case 1295747)
- Change some light unit slider value ranges to better reflect the lighting scenario.
- Change the tooltip for color shadows and semi-transparent shadows (case 1307704).

## [10.2.1] - 2020-11-30

### Added
- Added a warning when trying to bake with static lighting being in an invalid state.

### Fixed
- Fixed stylesheet reloading for LookDev window and Wizard window.
- Fixed XR single-pass rendering with legacy shaders using unity_StereoWorldSpaceCameraPos.
- Fixed issue displaying wrong debug mode in runtime debug menu UI.
- Fixed useless editor repaint when using lod bias.
- Fixed multi-editing with new light intensity slider.
- Fixed issue with density volumes flickering when editing shape box.
- Fixed issue with image layers in the graphics compositor (case 1289936).
- Fixed issue with angle fading when rotating decal projector.
- Fixed issue with gameview repaint in the graphics compositor (case 1290622).
- Fixed some labels being clipped in the Render Graph Viewer
- Fixed issue when decal projector material is none.
- Fixed the sampling of the normal buffer in the the forward transparent pass.
- Fixed bloom prefiltering tooltip.
- Fixed NullReferenceException when loading multipel scene async
- Fixed missing alpha blend state properties in Axf shader and update default stencil properties
- Fixed normal buffer not bound to custom pass anymore.
- Fixed issues with camera management in the graphics compositor (cases 1292548, 1292549).
- Fixed an issue where a warning about the static sky not being ready was wrongly displayed.
- Fixed the clear coat not being handled properly for SSR and RTR (case 1291654).
- Fixed ghosting in RTGI and RTAO when denoising is enabled and the RTHandle size is not equal to the Viewport size (case 1291654).
- Fixed alpha output when atmospheric scattering is enabled.
- Fixed issue with TAA history sharpening when view is downsampled.
- Fixed lookdev movement.
- Fixed volume component tooltips using the same parameter name.
- Fixed issue with saving some quality settings in volume overrides  (case 1293747)
- Fixed NullReferenceException in HDRenderPipeline.UpgradeResourcesIfNeeded (case 1292524)
- Fixed SSGI texture allocation when not using the RenderGraph.
- Fixed NullReference Exception when setting Max Shadows On Screen to 0 in the HDRP asset.
- Fixed path tracing accumulation not being reset when changing to a different frame of an animation.
- Fixed issue with saving some quality settings in volume overrides  (case 1293747)

### Changed
- Volume Manager now always tests scene culling masks. This was required to fix hybrid workflow.
- Now the screen space shadow is only used if the analytic value is valid.
- Distance based roughness is disabled by default and have a control
- Changed the name from the Depth Buffer Thickness to Depth Tolerance for SSGI (case 1301352).

## [10.2.0] - 2020-10-19

### Added
- Added a rough distortion frame setting and and info box on distortion materials.
- Adding support of 4 channel tex coords for ray tracing (case 1265309).
- Added a help button on the volume component toolbar for documentation.
- Added range remapping to metallic property for Lit and Decal shaders.
- Exposed the API to access HDRP shader pass names.
- Added the status check of default camera frame settings in the DXR wizard.
- Added frame setting for Virtual Texturing.
- Added a fade distance for light influencing volumetric lighting.
- Adding an "Include For Ray Tracing" toggle on lights to allow the user to exclude them when ray tracing is enabled in the frame settings of a camera.
- Added fog volumetric scattering support for path tracing.
- Added new algorithm for SSR with temporal accumulation
- Added quality preset of the new volumetric fog parameters.
- Added missing documentation for unsupported SG RT nodes and light's include for raytracing attrbute.
- Added documentation for LODs not being supported by ray tracing.
- Added more options to control how the component of motion vectors coming from the camera transform will affect the motion blur with new clamping modes.
- Added anamorphism support for phsyical DoF, switched to blue noise sampling and fixed tiling artifacts.

### Fixed
- Fixed an issue where the Exposure Shader Graph node had clipped text. (case 1265057)
- Fixed an issue when rendering into texture where alpha would not default to 1.0 when using 11_11_10 color buffer in non-dev builds.
- Fixed issues with reordering and hiding graphics compositor layers (cases 1283903, 1285282, 1283886).
- Fixed the possibility to have a shader with a pre-refraction render queue and refraction enabled at the same time.
- Fixed a migration issue with the rendering queue in ShaderGraph when upgrading to 10.x;
- Fixed the object space matrices in shader graph for ray tracing.
- Changed the cornea refraction function to take a view dir in object space.
- Fixed upside down XR occlusion mesh.
- Fixed precision issue with the atmospheric fog.
- Fixed issue with TAA and no motion vectors.
- Fixed the stripping not working the terrain alphatest feature required for terrain holes (case 1205902).
- Fixed bounding box generation that resulted in incorrect light culling (case 3875925).
- VFX : Fix Emissive writing in Opaque Lit Output with PSSL platforms (case 273378).
- Fixed issue where pivot of DecalProjector was not aligned anymore on Transform position when manipulating the size of the projector from the Inspector.
- Fixed a null reference exception when creating a diffusion profile asset.
- Fixed the diffusion profile not being registered as a dependency of the ShaderGraph.
- Fixing exceptions in the console when putting the SSGI in low quality mode (render graph).
- Fixed NullRef Exception when decals are in the scene, no asset is set and HDRP wizard is run.
- Fixed issue with TAA causing bleeding of a view into another when multiple views are visible.
- Fix an issue that caused issues of usability of editor if a very high resolution is set by mistake and then reverted back to a smaller resolution.
- Fixed issue where Default Volume Profile Asset change in project settings was not added to the undo stack (case 1285268).
- Fixed undo after enabling compositor.
- Fixed the ray tracing shadow UI being displayed while it shouldn't (case 1286391).
- Fixed issues with physically-based DoF, improved speed and robustness
- Fixed a warning happening when putting the range of lights to 0.
- Fixed issue when null parameters in a volume component would spam null reference errors. Produce a warning instead.
- Fixed volument component creation via script.
- Fixed GC allocs in render graph.
- Fixed scene picking passes.
- Fixed broken ray tracing light cluster full screen debug.
- Fixed dead code causing error.
- Fixed issue when dragging slider in inspector for ProjectionDepth.
- Fixed issue when resizing Inspector window that make the DecalProjector editor flickers.
- Fixed issue in DecalProjector editor when the Inspector window have a too small width: the size appears on 2 lines but the editor not let place for the second one.
- Fixed issue (null reference in console) when selecting a DensityVolume with rectangle selection.
- Fixed issue when linking the field of view with the focal length in physical camera
- Fixed supported platform build and error message.
- Fixed exceptions occuring when selecting mulitple decal projectors without materials assigned (case 1283659).
- Fixed LookDev error message when pipeline is not loaded.
- Properly reject history when enabling seond denoiser for RTGI.
- Fixed an issue that could cause objects to not be rendered when using Vulkan API.
- Fixed issue with lookdev shadows looking wrong upon exiting playmode.
- Fixed temporary Editor freeze when selecting AOV output in graphics compositor (case 1288744).
- Fixed normal flip with double sided materials.
- Fixed shadow resolution settings level in the light explorer.
- Fixed the ShaderGraph being dirty after the first save.
- Fixed XR shadows culling
- Fixed Nans happening when upscaling the RTGI.
- Fixed the adjust weight operation not being done for the non-rendergraph pipeline.
- Fixed overlap with SSR Transparent default frame settings message on DXR Wizard.
- Fixed alpha channel in the stop NaNs and motion blur shaders.
- Fixed undo of duplicate environments in the look dev environment library.
- Fixed a ghosting issue with RTShadows (Sun, Point and Spot), RTAO and RTGI when the camera is moving fast.
- Fixed a SSGI denoiser bug for large scenes.
- Fixed a Nan issue with SSGI.
- Fixed an issue with IsFrontFace node in Shader Graph not working properly
- Fixed CustomPassUtils.RenderFrom* functions and CustomPassUtils.DisableSinglePassRendering struct in VR.
- Fixed custom pass markers not recorded when render graph was enabled.
- Fixed exceptions when unchecking "Big Tile Prepass" on the frame settings with render-graph.
- Fixed an issue causing errors in GenerateMaxZ when opaque objects or decals are disabled.
- Fixed an issue with Bake button of Reflection Probe when in custom mode
- Fixed exceptions related to the debug display settings when changing the default frame settings.
- Fixed picking for materials with depth offset.
- Fixed issue with exposure history being uninitialized on second frame.
- Fixed issue when changing FoV with the physical camera fold-out closed.
- Fixed some labels being clipped in the Render Graph Viewer

### Changed
- Combined occlusion meshes into one to reduce draw calls and state changes with XR single-pass.
- Claryfied doc for the LayeredLit material.
- Various improvements for the Volumetric Fog.
- Use draggable fields for float scalable settings
- Migrated the fabric & hair shadergraph samples directly into the renderpipeline resources.
- Removed green coloration of the UV on the DecalProjector gizmo.
- Removed _BLENDMODE_PRESERVE_SPECULAR_LIGHTING keyword from shaders.
- Now the DXR wizard displays the name of the target asset that needs to be changed.
- Standardized naming for the option regarding Transparent objects being able to receive Screen Space Reflections.
- Making the reflection and refractions of cubemaps distance based.
- Changed Receive SSR to also controls Receive SSGI on opaque objects.
- Improved the punctual light shadow rescale algorithm.
- Changed the names of some of the parameters for the Eye Utils SG Nodes.
- Restored frame setting for async compute of contact shadows.
- Removed the possibility to have MSAA (through the frame settings) when ray tracing is active.
- Range handles for decal projector angle fading.
- Smoother angle fading for decal projector.

## [10.1.0] - 2020-10-12

### Added
- Added an option to have only the metering mask displayed in the debug mode.
- Added a new mode to cluster visualization debug where users can see a slice instead of the cluster on opaque objects.
- Added ray traced reflection support for the render graph version of the pipeline.
- Added render graph support of RTAO and required denoisers.
- Added render graph support of RTGI.
- Added support of RTSSS and Recursive Rendering in the render graph mode.
- Added support of RT and screen space shadow for render graph.
- Added tooltips with the full name of the (graphics) compositor properties to properly show large names that otherwise are clipped by the UI (case 1263590)
- Added error message if a callback AOV allocation fail
- Added marker for all AOV request operation on GPU
- Added remapping options for Depth Pyramid debug view mode
- Added an option to support AOV shader at runtime in HDRP settings (case 1265070)
- Added support of SSGI in the render graph mode.
- Added option for 11-11-10 format for cube reflection probes.
- Added an optional check in the HDRP DXR Wizard to verify 64 bits target architecture
- Added option to display timing stats in the debug menu as an average over 1 second.
- Added a light unit slider to provide users more context when authoring physically based values.
- Added a way to check the normals through the material views.
- Added Simple mode to Earth Preset for PBR Sky
- Added the export of normals during the prepass for shadow matte for proper SSAO calculation.
- Added the usage of SSAO for shadow matte unlit shader graph.
- Added the support of input system V2
- Added a new volume component parameter to control the max ray length of directional lights(case 1279849).
- Added support for 'Pyramid' and 'Box' spot light shapes in path tracing.
- Added high quality prefiltering option for Bloom.
- Added support for camera relative ray tracing (and keeping non-camera relative ray tracing working)
- Added a rough refraction option on planar reflections.
- Added scalability settings for the planar reflection resolution.
- Added tests for AOV stacking and UI rendering in the graphics compositor.
- Added a new ray tracing only function that samples the specular part of the materials.
- Adding missing marker for ray tracing profiling (RaytracingDeferredLighting)
- Added the support of eye shader for ray tracing.
- Exposed Refraction Model to the material UI when using a Lit ShaderGraph.
- Added bounding sphere support to screen-space axis-aligned bounding box generation pass.

### Fixed
- Fixed several issues with physically-based DoF (TAA ghosting of the CoC buffer, smooth layer transitions, etc)
- Fixed GPU hang on D3D12 on xbox.
- Fixed game view artifacts on resizing when hardware dynamic resolution was enabled
- Fixed black line artifacts occurring when Lanczos upsampling was set for dynamic resolution
- Fixed Amplitude -> Min/Max parametrization conversion
- Fixed CoatMask block appearing when creating lit master node (case 1264632)
- Fixed issue with SceneEV100 debug mode indicator when rescaling the window.
- Fixed issue with PCSS filter being wrong on first frame.
- Fixed issue with emissive mesh for area light not appearing in playmode if Reload Scene option is disabled in Enter Playmode Settings.
- Fixed issue when Reflection Probes are set to OnEnable and are never rendered if the probe is enabled when the camera is farther than the probe fade distance.
- Fixed issue with sun icon being clipped in the look dev window.
- Fixed error about layers when disabling emissive mesh for area lights.
- Fixed issue when the user deletes the composition graph or .asset in runtime (case 1263319)
- Fixed assertion failure when changing resolution to compositor layers after using AOVs (case 1265023)
- Fixed flickering layers in graphics compositor (case 1264552)
- Fixed issue causing the editor field not updating the disc area light radius.
- Fixed issues that lead to cookie atlas to be updated every frame even if cached data was valid.
- Fixed an issue where world space UI was not emitted for reflection cameras in HDRP
- Fixed an issue with cookie texture atlas that would cause realtime textures to always update in the atlas even when the content did not change.
- Fixed an issue where only one of the two lookdev views would update when changing the default lookdev volume profile.
- Fixed a bug related to light cluster invalidation.
- Fixed shader warning in DofGather (case 1272931)
- Fixed AOV export of depth buffer which now correctly export linear depth (case 1265001)
- Fixed issue that caused the decal atlas to not be updated upon changing of the decal textures content.
- Fixed "Screen position out of view frustum" error when camera is at exactly the planar reflection probe location.
- Fixed Amplitude -> Min/Max parametrization conversion
- Fixed issue that allocated a small cookie for normal spot lights.
- Fixed issue when undoing a change in diffuse profile list after deleting the volume profile.
- Fixed custom pass re-ordering and removing.
- Fixed TAA issue and hardware dynamic resolution.
- Fixed a static lighting flickering issue caused by having an active planar probe in the scene while rendering inspector preview.
- Fixed an issue where even when set to OnDemand, the sky lighting would still be updated when changing sky parameters.
- Fixed an error message trigerred when a mesh has more than 32 sub-meshes (case 1274508).
- Fixed RTGI getting noisy for grazying angle geometry (case 1266462).
- Fixed an issue with TAA history management on pssl.
- Fixed the global illumination volume override having an unwanted advanced mode (case 1270459).
- Fixed screen space shadow option displayed on directional shadows while they shouldn't (case 1270537).
- Fixed the handling of undo and redo actions in the graphics compositor (cases 1268149, 1266212, 1265028)
- Fixed issue with composition graphs that include virtual textures, cubemaps and other non-2D textures (cases 1263347, 1265638).
- Fixed issues when selecting a new composition graph or setting it to None (cases 1263350, 1266202)
- Fixed ArgumentNullException when saving shader graphs after removing the compositor from the scene (case 1268658)
- Fixed issue with updating the compositor output when not in play mode (case 1266216)
- Fixed warning with area mesh (case 1268379)
- Fixed issue with diffusion profile not being updated upon reset of the editor.
- Fixed an issue that lead to corrupted refraction in some scenarios on xbox.
- Fixed for light loop scalarization not happening.
- Fixed issue with stencil not being set in rendergraph mode.
- Fixed for post process being overridable in reflection probes even though it is not supported.
- Fixed RTGI in performance mode when light layers are enabled on the asset.
- Fixed SSS materials appearing black in matcap mode.
- Fixed a collision in the interaction of RTR and RTGI.
- Fix for lookdev toggling renderers that are set to non editable or are hidden in the inspector.
- Fixed issue with mipmap debug mode not properly resetting full screen mode (and viceversa).
- Added unsupported message when using tile debug mode with MSAA.
- Fixed SSGI compilation issues on PS4.
- Fixed "Screen position out of view frustum" error when camera is on exactly the planar reflection probe plane.
- Workaround issue that caused objects using eye shader to not be rendered on xbox.
- Fixed GC allocation when using XR single-pass test mode.
- Fixed text in cascades shadow split being truncated.
- Fixed rendering of custom passes in the Custom Pass Volume inspector
- Force probe to render again if first time was during async shader compilation to avoid having cyan objects.
- Fixed for lookdev library field not being refreshed upon opening a library from the environment library inspector.
- Fixed serialization issue with matcap scale intensity.
- Close Add Override popup of Volume Inspector when the popup looses focus (case 1258571)
- Light quality setting for contact shadow set to on for High quality by default.
- Fixed an exception thrown when closing the look dev because there is no active SRP anymore.
- Fixed alignment of framesettings in HDRP Default Settings
- Fixed an exception thrown when closing the look dev because there is no active SRP anymore.
- Fixed an issue where entering playmode would close the LookDev window.
- Fixed issue with rendergraph on console failing on SSS pass.
- Fixed Cutoff not working properly with ray tracing shaders default and SG (case 1261292).
- Fixed shader compilation issue with Hair shader and debug display mode
- Fixed cubemap static preview not updated when the asset is imported.
- Fixed wizard DXR setup on non-DXR compatible devices.
- Fixed Custom Post Processes affecting preview cameras.
- Fixed issue with lens distortion breaking rendering.
- Fixed save popup appearing twice due to HDRP wizard.
- Fixed error when changing planar probe resolution.
- Fixed the dependecy of FrameSettings (MSAA, ClearGBuffer, DepthPrepassWithDeferred) (case 1277620).
- Fixed the usage of GUIEnable for volume components (case 1280018).
- Fixed the diffusion profile becoming invalid when hitting the reset (case 1269462).
- Fixed issue with MSAA resolve killing the alpha channel.
- Fixed a warning in materialevalulation
- Fixed an error when building the player.
- Fixed issue with box light not visible if range is below one and range attenuation is off.
- Fixed an issue that caused a null reference when deleting camera component in a prefab. (case 1244430)
- Fixed issue with bloom showing a thin black line after rescaling window.
- Fixed rendergraph motion vector resolve.
- Fixed the Ray-Tracing related Debug Display not working in render graph mode.
- Fix nan in pbr sky
- Fixed Light skin not properly applied on the LookDev when switching from Dark Skin (case 1278802)
- Fixed accumulation on DX11
- Fixed issue with screen space UI not drawing on the graphics compositor (case 1279272).
- Fixed error Maximum allowed thread group count is 65535 when resolution is very high.
- LOD meshes are now properly stripped based on the maximum lod value parameters contained in the HDRP asset.
- Fixed an inconsistency in the LOD group UI where LOD bias was not the right one.
- Fixed outlines in transitions between post-processed and plain regions in the graphics compositor (case 1278775).
- Fix decal being applied twice with LOD Crossfade.
- Fixed camera stacking for AOVs in the graphics compositor (case 1273223).
- Fixed backface selection on some shader not ignore correctly.
- Disable quad overdraw on ps4.
- Fixed error when resizing the graphics compositor's output and when re-adding a compositor in the scene
- Fixed issues with bloom, alpha and HDR layers in the compositor (case 1272621).
- Fixed alpha not having TAA applied to it.
- Fix issue with alpha output in forward.
- Fix compilation issue on Vulkan for shaders using high quality shadows in XR mode.
- Fixed wrong error message when fixing DXR resources from Wizard.
- Fixed compilation error of quad overdraw with double sided materials
- Fixed screen corruption on xbox when using TAA and Motion Blur with rendergraph.
- Fixed UX issue in the graphics compositor related to clear depth and the defaults for new layers, add better tooltips and fix minor bugs (case 1283904)
- Fixed scene visibility not working for custom pass volumes.
- Fixed issue with several override entries in the runtime debug menu.
- Fixed issue with rendergraph failing to execute every 30 minutes.
- Fixed Lit ShaderGraph surface option property block to only display transmission and energy conserving specular color options for their proper material mode (case 1257050)
- Fixed nan in reflection probe when volumetric fog filtering is enabled, causing the whole probe to be invalid.
- Fixed Debug Color pixel became grey
- Fixed TAA flickering on the very edge of screen.
- Fixed profiling scope for quality RTGI.
- Fixed the denoising and multi-sample not being used for smooth multibounce RTReflections.
- Fixed issue where multiple cameras would cause GC each frame.
- Fixed after post process rendering pass options not showing for unlit ShaderGraphs.
- Fixed null reference in the Undo callback of the graphics compositor
- Fixed cullmode for SceneSelectionPass.
- Fixed issue that caused non-static object to not render at times in OnEnable reflection probes.
- Baked reflection probes now correctly use static sky for ambient lighting.

### Changed
- Preparation pass for RTSSShadows to be supported by render graph.
- Add tooltips with the full name of the (graphics) compositor properties to properly show large names that otherwise are clipped by the UI (case 1263590)
- Composition profile .asset files cannot be manually edited/reset by users (to avoid breaking things - case 1265631)
- Preparation pass for RTSSShadows to be supported by render graph.
- Changed the way the ray tracing property is displayed on the material (QOL 1265297).
- Exposed lens attenuation mode in default settings and remove it as a debug mode.
- Composition layers without any sub layers are now cleared to black to avoid confusion (case 1265061).
- Slight reduction of VGPR used by area light code.
- Changed thread group size for contact shadows (save 1.1ms on PS4)
- Make sure distortion stencil test happens before pixel shader is run.
- Small optimization that allows to skip motion vector prepping when the whole wave as velocity of 0.
- Improved performance to avoid generating coarse stencil buffer when not needed.
- Remove HTile generation for decals (faster without).
- Improving SSGI Filtering and fixing a blend issue with RTGI.
- Changed the Trackball UI so that it allows explicit numeric values.
- Reduce the G-buffer footprint of anisotropic materials
- Moved SSGI out of preview.
- Skip an unneeded depth buffer copy on consoles.
- Replaced the Density Volume Texture Tool with the new 3D Texture Importer.
- Rename Raytracing Node to Raytracing Quality Keyword and rename high and low inputs as default and raytraced. All raytracing effects now use the raytraced mode but path tracing.
- Moved diffusion profile list to the HDRP default settings panel.
- Skip biquadratic resampling of vbuffer when volumetric fog filtering is enabled.
- Optimized Grain and sRGB Dithering.
- On platforms that allow it skip the first mip of the depth pyramid and compute it alongside the depth buffer used for low res transparents.
- When trying to install the local configuration package, if another one is already present the user is now asked whether they want to keep it or not.
- Improved MSAA color resolve to fix issues when very bright and very dark samples are resolved together.
- Improve performance of GPU light AABB generation
- Removed the max clamp value for the RTR, RTAO and RTGI's ray length (case 1279849).
- Meshes assigned with a decal material are not visible anymore in ray-tracing or path-tracing.
- Removed BLEND shader keywords.
- Remove a rendergraph debug option to clear resources on release from UI.
- added SV_PrimitiveID in the VaryingMesh structure for fulldebugscreenpass as well as primitiveID in FragInputs
- Changed which local frame is used for multi-bounce RTReflections.
- Move System Generated Values semantics out of VaryingsMesh structure.
- Other forms of FSAA are silently deactivated, when path tracing is on.
- Removed XRSystemTests. The GC verification is now done during playmode tests (case 1285012).
- SSR now uses the pre-refraction color pyramid.
- Various improvements for the Volumetric Fog.
- Optimizations for volumetric fog.

## [10.0.0] - 2019-06-10

### Added
- Ray tracing support for VR single-pass
- Added sharpen filter shader parameter and UI for TemporalAA to control image quality instead of hardcoded value
- Added frame settings option for custom post process and custom passes as well as custom color buffer format option.
- Add check in wizard on SRP Batcher enabled.
- Added default implementations of OnPreprocessMaterialDescription for FBX, Obj, Sketchup and 3DS file formats.
- Added custom pass fade radius
- Added after post process injection point for custom passes
- Added basic alpha compositing support - Alpha is available afterpostprocess when using FP16 buffer format.
- Added falloff distance on Reflection Probe and Planar Reflection Probe
- Added Backplate projection from the HDRISky
- Added Shadow Matte in UnlitMasterNode, which only received shadow without lighting
- Added hability to name LightLayers in HDRenderPipelineAsset
- Added a range compression factor for Reflection Probe and Planar Reflection Probe to avoid saturation of colors.
- Added path tracing support for directional, point and spot lights, as well as emission from Lit and Unlit.
- Added non temporal version of SSAO.
- Added more detailed ray tracing stats in the debug window
- Added Disc area light (bake only)
- Added a warning in the material UI to prevent transparent + subsurface-scattering combination.
- Added XR single-pass setting into HDRP asset
- Added a penumbra tint option for lights
- Added support for depth copy with XR SDK
- Added debug setting to Render Pipeline Debug Window to list the active XR views
- Added an option to filter the result of the volumetric lighting (off by default).
- Added a transmission multiplier for directional lights
- Added XR single-pass test mode to Render Pipeline Debug Window
- Added debug setting to Render Pipeline Window to list the active XR views
- Added a new refraction mode for the Lit shader (thin). Which is a box refraction with small thickness values
- Added the code to support Barn Doors for Area Lights based on a shaderconfig option.
- Added HDRPCameraBinder property binder for Visual Effect Graph
- Added "Celestial Body" controls to the Directional Light
- Added new parameters to the Physically Based Sky
- Added Reflections to the DXR Wizard
- Added the possibility to have ray traced colored and semi-transparent shadows on directional lights.
- Added a check in the custom post process template to throw an error if the default shader is not found.
- Exposed the debug overlay ratio in the debug menu.
- Added a separate frame settings for tonemapping alongside color grading.
- Added the receive fog option in the material UI for ShaderGraphs.
- Added a public virtual bool in the custom post processes API to specify if a post processes should be executed in the scene view.
- Added a menu option that checks scene issues with ray tracing. Also removed the previously existing warning at runtime.
- Added Contrast Adaptive Sharpen (CAS) Upscaling effect.
- Added APIs to update probe settings at runtime.
- Added documentation for the rayTracingSupported method in HDRP
- Added user-selectable format for the post processing passes.
- Added support for alpha channel in some post-processing passes (DoF, TAA, Uber).
- Added warnings in FrameSettings inspector when using DXR and atempting to use Asynchronous Execution.
- Exposed Stencil bits that can be used by the user.
- Added history rejection based on velocity of intersected objects for directional, point and spot lights.
- Added a affectsVolumetric field to the HDAdditionalLightData API to know if light affects volumetric fog.
- Add OS and Hardware check in the Wizard fixes for DXR.
- Added option to exclude camera motion from motion blur.
- Added semi-transparent shadows for point and spot lights.
- Added support for semi-transparent shadow for unlit shader and unlit shader graph.
- Added the alpha clip enabled toggle to the material UI for all HDRP shader graphs.
- Added Material Samples to explain how to use the lit shader features
- Added an initial implementation of ray traced sub surface scattering
- Added AssetPostprocessors and Shadergraphs to handle Arnold Standard Surface and 3DsMax Physical material import from FBX.
- Added support for Smoothness Fade start work when enabling ray traced reflections.
- Added Contact shadow, Micro shadows and Screen space refraction API documentation.
- Added script documentation for SSR, SSAO (ray tracing), GI, Light Cluster, RayTracingSettings, Ray Counters, etc.
- Added path tracing support for refraction and internal reflections.
- Added support for Thin Refraction Model and Lit's Clear Coat in Path Tracing.
- Added the Tint parameter to Sky Colored Fog.
- Added of Screen Space Reflections for Transparent materials
- Added a fallback for ray traced area light shadows in case the material is forward or the lit mode is forward.
- Added a new debug mode for light layers.
- Added an "enable" toggle to the SSR volume component.
- Added support for anisotropic specular lobes in path tracing.
- Added support for alpha clipping in path tracing.
- Added support for light cookies in path tracing.
- Added support for transparent shadows in path tracing.
- Added support for iridescence in path tracing.
- Added support for background color in path tracing.
- Added a path tracing test to the test suite.
- Added a warning and workaround instructions that appear when you enable XR single-pass after the first frame with the XR SDK.
- Added the exposure sliders to the planar reflection probe preview
- Added support for subsurface scattering in path tracing.
- Added a new mode that improves the filtering of ray traced shadows (directional, point and spot) based on the distance to the occluder.
- Added support of cookie baking and add support on Disc light.
- Added support for fog attenuation in path tracing.
- Added a new debug panel for volumes
- Added XR setting to control camera jitter for temporal effects
- Added an error message in the DrawRenderers custom pass when rendering opaque objects with an HDRP asset in DeferredOnly mode.
- Added API to enable proper recording of path traced scenes (with the Unity recorder or other tools).
- Added support for fog in Recursive rendering, ray traced reflections and ray traced indirect diffuse.
- Added an alpha blend option for recursive rendering
- Added support for stack lit for ray tracing effects.
- Added support for hair for ray tracing effects.
- Added support for alpha to coverage for HDRP shaders and shader graph
- Added support for Quality Levels to Subsurface Scattering.
- Added option to disable XR rendering on the camera settings.
- Added support for specular AA from geometric curvature in AxF
- Added support for baked AO (no input for now) in AxF
- Added an info box to warn about depth test artifacts when rendering object twice in custom passes with MSAA.
- Added a frame setting for alpha to mask.
- Added support for custom passes in the AOV API
- Added Light decomposition lighting debugging modes and support in AOV
- Added exposure compensation to Fixed exposure mode
- Added support for rasterized area light shadows in StackLit
- Added support for texture-weighted automatic exposure
- Added support for POM for emissive map
- Added alpha channel support in motion blur pass.
- Added the HDRP Compositor Tool (in Preview).
- Added a ray tracing mode option in the HDRP asset that allows to override and shader stripping.
- Added support for arbitrary resolution scaling of Volumetric Lighting to the Fog volume component.
- Added range attenuation for box-shaped spotlights.
- Added scenes for hair and fabric and decals with material samples
- Added fabric materials and textures
- Added information for fabric materials in fabric scene
- Added a DisplayInfo attribute to specify a name override and a display order for Volume Component fields (used only in default inspector for now).
- Added Min distance to contact shadows.
- Added support for Depth of Field in path tracing (by sampling the lens aperture).
- Added an API in HDRP to override the camera within the rendering of a frame (mainly for custom pass).
- Added a function (HDRenderPipeline.ResetRTHandleReferenceSize) to reset the reference size of RTHandle systems.
- Added support for AxF measurements importing into texture resources tilings.
- Added Layer parameter on Area Light to modify Layer of generated Emissive Mesh
- Added a flow map parameter to HDRI Sky
- Implemented ray traced reflections for transparent objects.
- Add a new parameter to control reflections in recursive rendering.
- Added an initial version of SSGI.
- Added Virtual Texturing cache settings to control the size of the Streaming Virtual Texturing caches.
- Added back-compatibility with builtin stereo matrices.
- Added CustomPassUtils API to simplify Blur, Copy and DrawRenderers custom passes.
- Added Histogram guided automatic exposure.
- Added few exposure debug modes.
- Added support for multiple path-traced views at once (e.g., scene and game views).
- Added support for 3DsMax's 2021 Simplified Physical Material from FBX files in the Model Importer.
- Added custom target mid grey for auto exposure.
- Added CustomPassUtils API to simplify Blur, Copy and DrawRenderers custom passes.
- Added an API in HDRP to override the camera within the rendering of a frame (mainly for custom pass).
- Added more custom pass API functions, mainly to render objects from another camera.
- Added support for transparent Unlit in path tracing.
- Added a minimal lit used for RTGI in peformance mode.
- Added procedural metering mask that can follow an object
- Added presets quality settings for RTAO and RTGI.
- Added an override for the shadow culling that allows better directional shadow maps in ray tracing effects (RTR, RTGI, RTSSS and RR).
- Added a Cloud Layer volume override.
- Added Fast Memory support for platform that support it.
- Added CPU and GPU timings for ray tracing effects.
- Added support to combine RTSSS and RTGI (1248733).
- Added IES Profile support for Point, Spot and Rectangular-Area lights
- Added support for multiple mapping modes in AxF.
- Add support of lightlayers on indirect lighting controller
- Added compute shader stripping.
- Added Cull Mode option for opaque materials and ShaderGraphs.
- Added scene view exposure override.
- Added support for exposure curve remapping for min/max limits.
- Added presets for ray traced reflections.
- Added final image histogram debug view (both luminance and RGB).
- Added an example texture and rotation to the Cloud Layer volume override.
- Added an option to extend the camera culling for skinned mesh animation in ray tracing effects (1258547).
- Added decal layer system similar to light layer. Mesh will receive a decal when both decal layer mask matches.
- Added shader graph nodes for rendering a complex eye shader.
- Added more controls to contact shadows and increased quality in some parts.
- Added a physically based option in DoF volume.
- Added API to check if a Camera, Light or ReflectionProbe is compatible with HDRP.
- Added path tracing test scene for normal mapping.
- Added missing API documentation.
- Remove CloudLayer
- Added quad overdraw and vertex density debug modes.

### Fixed
- fix when saved HDWizard window tab index out of range (1260273)
- Fix when rescale probe all direction below zero (1219246)
- Update documentation of HDRISky-Backplate, precise how to have Ambient Occlusion on the Backplate
- Sorting, undo, labels, layout in the Lighting Explorer.
- Fixed sky settings and materials in Shader Graph Samples package
- Fix/workaround a probable graphics driver bug in the GTAO shader.
- Fixed Hair and PBR shader graphs double sided modes
- Fixed an issue where updating an HDRP asset in the Quality setting panel would not recreate the pipeline.
- Fixed issue with point lights being considered even when occupying less than a pixel on screen (case 1183196)
- Fix a potential NaN source with iridescence (case 1183216)
- Fixed issue of spotlight breaking when minimizing the cone angle via the gizmo (case 1178279)
- Fixed issue that caused decals not to modify the roughness in the normal buffer, causing SSR to not behave correctly (case 1178336)
- Fixed lit transparent refraction with XR single-pass rendering
- Removed extra jitter for TemporalAA in VR
- Fixed ShaderGraph time in main preview
- Fixed issue on some UI elements in HDRP asset not expanding when clicking the arrow (case 1178369)
- Fixed alpha blending in custom post process
- Fixed the modification of the _AlphaCutoff property in the material UI when exposed with a ShaderGraph parameter.
- Fixed HDRP test `1218_Lit_DiffusionProfiles` on Vulkan.
- Fixed an issue where building a player in non-dev mode would generate render target error logs every frame
- Fixed crash when upgrading version of HDRP
- Fixed rendering issues with material previews
- Fixed NPE when using light module in Shuriken particle systems (1173348).
- Refresh cached shadow on editor changes
- Fixed light supported units caching (1182266)
- Fixed an issue where SSAO (that needs temporal reprojection) was still being rendered when Motion Vectors were not available (case 1184998)
- Fixed a nullref when modifying the height parameters inside the layered lit shader UI.
- Fixed Decal gizmo that become white after exiting play mode
- Fixed Decal pivot position to behave like a spotlight
- Fixed an issue where using the LightingOverrideMask would break sky reflection for regular cameras
- Fix DebugMenu FrameSettingsHistory persistency on close
- Fix DensityVolume, ReflectionProbe aned PlanarReflectionProbe advancedControl display
- Fix DXR scene serialization in wizard
- Fixed an issue where Previews would reallocate History Buffers every frame
- Fixed the SetLightLayer function in HDAdditionalLightData setting the wrong light layer
- Fix error first time a preview is created for planar
- Fixed an issue where SSR would use an incorrect roughness value on ForwardOnly (StackLit, AxF, Fabric, etc.) materials when the pipeline is configured to also allow deferred Lit.
- Fixed issues with light explorer (cases 1183468, 1183269)
- Fix dot colors in LayeredLit material inspector
- Fix undo not resetting all value when undoing the material affectation in LayerLit material
- Fix for issue that caused gizmos to render in render textures (case 1174395)
- Fixed the light emissive mesh not updated when the light was disabled/enabled
- Fixed light and shadow layer sync when setting the HDAdditionalLightData.lightlayersMask property
- Fixed a nullref when a custom post process component that was in the HDRP PP list is removed from the project
- Fixed issue that prevented decals from modifying specular occlusion (case 1178272).
- Fixed exposure of volumetric reprojection
- Fixed multi selection support for Scalable Settings in lights
- Fixed font shaders in test projects for VR by using a Shader Graph version
- Fixed refresh of baked cubemap by incrementing updateCount at the end of the bake (case 1158677).
- Fixed issue with rectangular area light when seen from the back
- Fixed decals not affecting lightmap/lightprobe
- Fixed zBufferParams with XR single-pass rendering
- Fixed moving objects not rendered in custom passes
- Fixed abstract classes listed in the + menu of the custom pass list
- Fixed custom pass that was rendered in previews
- Fixed precision error in zero value normals when applying decals (case 1181639)
- Fixed issue that triggered No Scene Lighting view in game view as well (case 1156102)
- Assign default volume profile when creating a new HDRP Asset
- Fixed fov to 0 in planar probe breaking the projection matrix (case 1182014)
- Fixed bugs with shadow caching
- Reassign the same camera for a realtime probe face render request to have appropriate history buffer during realtime probe rendering.
- Fixed issue causing wrong shading when normal map mode is Object space, no normal map is set, but a detail map is present (case 1143352)
- Fixed issue with decal and htile optimization
- Fixed TerrainLit shader compilation error regarding `_Control0_TexelSize` redefinition (case 1178480).
- Fixed warning about duplicate HDRuntimeReflectionSystem when configuring play mode without domain reload.
- Fixed an editor crash when multiple decal projectors were selected and some had null material
- Added all relevant fix actions to FixAll button in Wizard
- Moved FixAll button on top of the Wizard
- Fixed an issue where fog color was not pre-exposed correctly
- Fix priority order when custom passes are overlapping
- Fix cleanup not called when the custom pass GameObject is destroyed
- Replaced most instances of GraphicsSettings.renderPipelineAsset by GraphicsSettings.currentRenderPipeline. This should fix some parameters not working on Quality Settings overrides.
- Fixed an issue with Realtime GI not working on upgraded projects.
- Fixed issue with screen space shadows fallback texture was not set as a texture array.
- Fixed Pyramid Lights bounding box
- Fixed terrain heightmap default/null values and epsilons
- Fixed custom post-processing effects breaking when an abstract class inherited from `CustomPostProcessVolumeComponent`
- Fixed XR single-pass rendering in Editor by using ShaderConfig.s_XrMaxViews to allocate matrix array
- Multiple different skies rendered at the same time by different cameras are now handled correctly without flickering
- Fixed flickering issue happening when different volumes have shadow settings and multiple cameras are present.
- Fixed issue causing planar probes to disappear if there is no light in the scene.
- Fixed a number of issues with the prefab isolation mode (Volumes leaking from the main scene and reflection not working properly)
- Fixed an issue with fog volume component upgrade not working properly
- Fixed Spot light Pyramid Shape has shadow artifacts on aspect ratio values lower than 1
- Fixed issue with AO upsampling in XR
- Fixed camera without HDAdditionalCameraData component not rendering
- Removed the macro ENABLE_RAYTRACING for most of the ray tracing code
- Fixed prefab containing camera reloading in loop while selected in the Project view
- Fixed issue causing NaN wheh the Z scale of an object is set to 0.
- Fixed DXR shader passes attempting to render before pipeline loaded
- Fixed black ambient sky issue when importing a project after deleting Library.
- Fixed issue when upgrading a Standard transparent material (case 1186874)
- Fixed area light cookies not working properly with stack lit
- Fixed material render queue not updated when the shader is changed in the material inspector.
- Fixed a number of issues with full screen debug modes not reseting correctly when setting another mutually exclusive mode
- Fixed compile errors for platforms with no VR support
- Fixed an issue with volumetrics and RTHandle scaling (case 1155236)
- Fixed an issue where sky lighting might be updated uselessly
- Fixed issue preventing to allow setting decal material to none (case 1196129)
- Fixed XR multi-pass decals rendering
- Fixed several fields on Light Inspector that not supported Prefab overrides
- Fixed EOL for some files
- Fixed scene view rendering with volumetrics and XR enabled
- Fixed decals to work with multiple cameras
- Fixed optional clear of GBuffer (Was always on)
- Fixed render target clears with XR single-pass rendering
- Fixed HDRP samples file hierarchy
- Fixed Light units not matching light type
- Fixed QualitySettings panel not displaying HDRP Asset
- Fixed black reflection probes the first time loading a project
- Fixed y-flip in scene view with XR SDK
- Fixed Decal projectors do not immediately respond when parent object layer mask is changed in editor.
- Fixed y-flip in scene view with XR SDK
- Fixed a number of issues with Material Quality setting
- Fixed the transparent Cull Mode option in HD unlit master node settings only visible if double sided is ticked.
- Fixed an issue causing shadowed areas by contact shadows at the edge of far clip plane if contact shadow length is very close to far clip plane.
- Fixed editing a scalable settings will edit all loaded asset in memory instead of targetted asset.
- Fixed Planar reflection default viewer FOV
- Fixed flickering issues when moving the mouse in the editor with ray tracing on.
- Fixed the ShaderGraph main preview being black after switching to SSS in the master node settings
- Fixed custom fullscreen passes in VR
- Fixed camera culling masks not taken in account in custom pass volumes
- Fixed object not drawn in custom pass when using a DrawRenderers with an HDRP shader in a build.
- Fixed injection points for Custom Passes (AfterDepthAndNormal and BeforePreRefraction were missing)
- Fixed a enum to choose shader tags used for drawing objects (DepthPrepass or Forward) when there is no override material.
- Fixed lit objects in the BeforePreRefraction, BeforeTransparent and BeforePostProcess.
- Fixed the None option when binding custom pass render targets to allow binding only depth or color.
- Fixed custom pass buffers allocation so they are not allocated if they're not used.
- Fixed the Custom Pass entry in the volume create asset menu items.
- Fixed Prefab Overrides workflow on Camera.
- Fixed alignment issue in Preset for Camera.
- Fixed alignment issue in Physical part for Camera.
- Fixed FrameSettings multi-edition.
- Fixed a bug happening when denoising multiple ray traced light shadows
- Fixed minor naming issues in ShaderGraph settings
- VFX: Removed z-fight glitches that could appear when using deferred depth prepass and lit quad primitives
- VFX: Preserve specular option for lit outputs (matches HDRP lit shader)
- Fixed an issue with Metal Shader Compiler and GTAO shader for metal
- Fixed resources load issue while upgrading HDRP package.
- Fix LOD fade mask by accounting for field of view
- Fixed spot light missing from ray tracing indirect effects.
- Fixed a UI bug in the diffusion profile list after fixing them from the wizard.
- Fixed the hash collision when creating new diffusion profile assets.
- Fixed a light leaking issue with box light casting shadows (case 1184475)
- Fixed Cookie texture type in the cookie slot of lights (Now displays a warning because it is not supported).
- Fixed a nullref that happens when using the Shuriken particle light module
- Fixed alignment in Wizard
- Fixed text overflow in Wizard's helpbox
- Fixed Wizard button fix all that was not automatically grab all required fixes
- Fixed VR tab for MacOS in Wizard
- Fixed local config package workflow in Wizard
- Fixed issue with contact shadows shifting when MSAA is enabled.
- Fixed EV100 in the PBR sky
- Fixed an issue In URP where sometime the camera is not passed to the volume system and causes a null ref exception (case 1199388)
- Fixed nullref when releasing HDRP with custom pass disabled
- Fixed performance issue derived from copying stencil buffer.
- Fixed an editor freeze when importing a diffusion profile asset from a unity package.
- Fixed an exception when trying to reload a builtin resource.
- Fixed the light type intensity unit reset when switching the light type.
- Fixed compilation error related to define guards and CreateLayoutFromXrSdk()
- Fixed documentation link on CustomPassVolume.
- Fixed player build when HDRP is in the project but not assigned in the graphic settings.
- Fixed an issue where ambient probe would be black for the first face of a baked reflection probe
- VFX: Fixed Missing Reference to Visual Effect Graph Runtime Assembly
- Fixed an issue where rendering done by users in EndCameraRendering would be executed before the main render loop.
- Fixed Prefab Override in main scope of Volume.
- Fixed alignment issue in Presset of main scope of Volume.
- Fixed persistence of ShowChromeGizmo and moved it to toolbar for coherency in ReflectionProbe and PlanarReflectionProbe.
- Fixed Alignement issue in ReflectionProbe and PlanarReflectionProbe.
- Fixed Prefab override workflow issue in ReflectionProbe and PlanarReflectionProbe.
- Fixed empty MoreOptions and moved AdvancedManipulation in a dedicated location for coherency in ReflectionProbe and PlanarReflectionProbe.
- Fixed Prefab override workflow issue in DensityVolume.
- Fixed empty MoreOptions and moved AdvancedManipulation in a dedicated location for coherency in DensityVolume.
- Fix light limit counts specified on the HDRP asset
- Fixed Quality Settings for SSR, Contact Shadows and Ambient Occlusion volume components
- Fixed decalui deriving from hdshaderui instead of just shaderui
- Use DelayedIntField instead of IntField for scalable settings
- Fixed init of debug for FrameSettingsHistory on SceneView camera
- Added a fix script to handle the warning 'referenced script in (GameObject 'SceneIDMap') is missing'
- Fix Wizard load when none selected for RenderPipelineAsset
- Fixed TerrainLitGUI when per-pixel normal property is not present.
- Fixed rendering errors when enabling debug modes with custom passes
- Fix an issue that made PCSS dependent on Atlas resolution (not shadow map res)
- Fixing a bug whith histories when n>4 for ray traced shadows
- Fixing wrong behavior in ray traced shadows for mesh renderers if their cast shadow is shadow only or double sided
- Only tracing rays for shadow if the point is inside the code for spotlight shadows
- Only tracing rays if the point is inside the range for point lights
- Fixing ghosting issues when the screen space shadow  indexes change for a light with ray traced shadows
- Fixed an issue with stencil management and Xbox One build that caused corrupted output in deferred mode.
- Fixed a mismatch in behavior between the culling of shadow maps and ray traced point and spot light shadows
- Fixed recursive ray tracing not working anymore after intermediate buffer refactor.
- Fixed ray traced shadow denoising not working (history rejected all the time).
- Fixed shader warning on xbox one
- Fixed cookies not working for spot lights in ray traced reflections, ray traced GI and recursive rendering
- Fixed an inverted handling of CoatSmoothness for SSR in StackLit.
- Fixed missing distortion inputs in Lit and Unlit material UI.
- Fixed issue that propagated NaNs across multiple frames through the exposure texture.
- Fixed issue with Exclude from TAA stencil ignored.
- Fixed ray traced reflection exposure issue.
- Fixed issue with TAA history not initialising corretly scale factor for first frame
- Fixed issue with stencil test of material classification not using the correct Mask (causing false positive and bad performance with forward material in deferred)
- Fixed issue with History not reset when chaning antialiasing mode on camera
- Fixed issue with volumetric data not being initialized if default settings have volumetric and reprojection off.
- Fixed ray tracing reflection denoiser not applied in tier 1
- Fixed the vibility of ray tracing related methods.
- Fixed the diffusion profile list not saved when clicking the fix button in the material UI.
- Fixed crash when pushing bounce count higher than 1 for ray traced GI or reflections
- Fixed PCSS softness scale so that it better match ray traced reference for punctual lights.
- Fixed exposure management for the path tracer
- Fixed AxF material UI containing two advanced options settings.
- Fixed an issue where cached sky contexts were being destroyed wrongly, breaking lighting in the LookDev
- Fixed issue that clamped PCSS softness too early and not after distance scale.
- Fixed fog affect transparent on HD unlit master node
- Fixed custom post processes re-ordering not saved.
- Fixed NPE when using scalable settings
- Fixed an issue where PBR sky precomputation was reset incorrectly in some cases causing bad performance.
- Fixed a bug due to depth history begin overriden too soon
- Fixed CustomPassSampleCameraColor scale issue when called from Before Transparent injection point.
- Fixed corruption of AO in baked probes.
- Fixed issue with upgrade of projects that still had Very High as shadow filtering quality.
- Fixed issue that caused Distortion UI to appear in Lit.
- Fixed several issues with decal duplicating when editing them.
- Fixed initialization of volumetric buffer params (1204159)
- Fixed an issue where frame count was incorrectly reset for the game view, causing temporal processes to fail.
- Fixed Culling group was not disposed error.
- Fixed issues on some GPU that do not support gathers on integer textures.
- Fixed an issue with ambient probe not being initialized for the first frame after a domain reload for volumetric fog.
- Fixed the scene visibility of decal projectors and density volumes
- Fixed a leak in sky manager.
- Fixed an issue where entering playmode while the light editor is opened would produce null reference exceptions.
- Fixed the debug overlay overlapping the debug menu at runtime.
- Fixed an issue with the framecount when changing scene.
- Fixed errors that occurred when using invalid near and far clip plane values for planar reflections.
- Fixed issue with motion blur sample weighting function.
- Fixed motion vectors in MSAA.
- Fixed sun flare blending (case 1205862).
- Fixed a lot of issues related to ray traced screen space shadows.
- Fixed memory leak caused by apply distortion material not being disposed.
- Fixed Reflection probe incorrectly culled when moving its parent (case 1207660)
- Fixed a nullref when upgrading the Fog volume components while the volume is opened in the inspector.
- Fix issues where decals on PS4 would not correctly write out the tile mask causing bits of the decal to go missing.
- Use appropriate label width and text content so the label is completely visible
- Fixed an issue where final post process pass would not output the default alpha value of 1.0 when using 11_11_10 color buffer format.
- Fixed SSR issue after the MSAA Motion Vector fix.
- Fixed an issue with PCSS on directional light if punctual shadow atlas was not allocated.
- Fixed an issue where shadow resolution would be wrong on the first face of a baked reflection probe.
- Fixed issue with PCSS softness being incorrect for cascades different than the first one.
- Fixed custom post process not rendering when using multiple HDRP asset in quality settings
- Fixed probe gizmo missing id (case 1208975)
- Fixed a warning in raytracingshadowfilter.compute
- Fixed issue with AO breaking with small near plane values.
- Fixed custom post process Cleanup function not called in some cases.
- Fixed shader warning in AO code.
- Fixed a warning in simpledenoiser.compute
- Fixed tube and rectangle light culling to use their shape instead of their range as a bounding box.
- Fixed caused by using gather on a UINT texture in motion blur.
- Fix issue with ambient occlusion breaking when dynamic resolution is active.
- Fixed some possible NaN causes in Depth of Field.
- Fixed Custom Pass nullref due to the new Profiling Sample API changes
- Fixed the black/grey screen issue on after post process Custom Passes in non dev builds.
- Fixed particle lights.
- Improved behavior of lights and probe going over the HDRP asset limits.
- Fixed issue triggered when last punctual light is disabled and more than one camera is used.
- Fixed Custom Pass nullref due to the new Profiling Sample API changes
- Fixed the black/grey screen issue on after post process Custom Passes in non dev builds.
- Fixed XR rendering locked to vsync of main display with Standalone Player.
- Fixed custom pass cleanup not called at the right time when using multiple volumes.
- Fixed an issue on metal with edge of decal having artifact by delaying discard of fragments during decal projection
- Fixed various shader warning
- Fixing unnecessary memory allocations in the ray tracing cluster build
- Fixed duplicate column labels in LightEditor's light tab
- Fixed white and dark flashes on scenes with very high or very low exposure when Automatic Exposure is being used.
- Fixed an issue where passing a null ProfilingSampler would cause a null ref exception.
- Fixed memory leak in Sky when in matcap mode.
- Fixed compilation issues on platform that don't support VR.
- Fixed migration code called when we create a new HDRP asset.
- Fixed RemoveComponent on Camera contextual menu to not remove Camera while a component depend on it.
- Fixed an issue where ambient occlusion and screen space reflections editors would generate null ref exceptions when HDRP was not set as the current pipeline.
- Fixed a null reference exception in the probe UI when no HDRP asset is present.
- Fixed the outline example in the doc (sampling range was dependent on screen resolution)
- Fixed a null reference exception in the HDRI Sky editor when no HDRP asset is present.
- Fixed an issue where Decal Projectors created from script where rotated around the X axis by 90°.
- Fixed frustum used to compute Density Volumes visibility when projection matrix is oblique.
- Fixed a null reference exception in Path Tracing, Recursive Rendering and raytraced Global Illumination editors when no HDRP asset is present.
- Fix for NaNs on certain geometry with Lit shader -- [case 1210058](https://fogbugz.unity3d.com/f/cases/1210058/)
- Fixed an issue where ambient occlusion and screen space reflections editors would generate null ref exceptions when HDRP was not set as the current pipeline.
- Fixed a null reference exception in the probe UI when no HDRP asset is present.
- Fixed the outline example in the doc (sampling range was dependent on screen resolution)
- Fixed a null reference exception in the HDRI Sky editor when no HDRP asset is present.
- Fixed an issue where materials newly created from the contextual menu would have an invalid state, causing various problems until it was edited.
- Fixed transparent material created with ZWrite enabled (now it is disabled by default for new transparent materials)
- Fixed mouseover on Move and Rotate tool while DecalProjector is selected.
- Fixed wrong stencil state on some of the pixel shader versions of deferred shader.
- Fixed an issue where creating decals at runtime could cause a null reference exception.
- Fixed issue that displayed material migration dialog on the creation of new project.
- Fixed various issues with time and animated materials (cases 1210068, 1210064).
- Updated light explorer with latest changes to the Fog and fixed issues when no visual environment was present.
- Fixed not handleling properly the recieve SSR feature with ray traced reflections
- Shadow Atlas is no longer allocated for area lights when they are disabled in the shader config file.
- Avoid MRT Clear on PS4 as it is not implemented yet.
- Fixed runtime debug menu BitField control.
- Fixed the radius value used for ray traced directional light.
- Fixed compilation issues with the layered lit in ray tracing shaders.
- Fixed XR autotests viewport size rounding
- Fixed mip map slider knob displayed when cubemap have no mipmap
- Remove unnecessary skip of material upgrade dialog box.
- Fixed the profiling sample mismatch errors when enabling the profiler in play mode
- Fixed issue that caused NaNs in reflection probes on consoles.
- Fixed adjusting positive axis of Blend Distance slides the negative axis in the density volume component.
- Fixed the blend of reflections based on the weight.
- Fixed fallback for ray traced reflections when denoising is enabled.
- Fixed error spam issue with terrain detail terrainDetailUnsupported (cases 1211848)
- Fixed hardware dynamic resolution causing cropping/scaling issues in scene view (case 1158661)
- Fixed Wizard check order for `Hardware and OS` and `Direct3D12`
- Fix AO issue turning black when Far/Near plane distance is big.
- Fixed issue when opening lookdev and the lookdev volume have not been assigned yet.
- Improved memory usage of the sky system.
- Updated label in HDRP quality preference settings (case 1215100)
- Fixed Decal Projector gizmo not undoing properly (case 1216629)
- Fix a leak in the denoising of ray traced reflections.
- Fixed Alignment issue in Light Preset
- Fixed Environment Header in LightingWindow
- Fixed an issue where hair shader could write garbage in the diffuse lighting buffer, causing NaNs.
- Fixed an exposure issue with ray traced sub-surface scattering.
- Fixed runtime debug menu light hierarchy None not doing anything.
- Fixed the broken ShaderGraph preview when creating a new Lit graph.
- Fix indentation issue in preset of LayeredLit material.
- Fixed minor issues with cubemap preview in the inspector.
- Fixed wrong build error message when building for android on mac.
- Fixed an issue related to denoising ray trace area shadows.
- Fixed wrong build error message when building for android on mac.
- Fixed Wizard persistency of Direct3D12 change on domain reload.
- Fixed Wizard persistency of FixAll on domain reload.
- Fixed Wizard behaviour on domain reload.
- Fixed a potential source of NaN in planar reflection probe atlas.
- Fixed an issue with MipRatio debug mode showing _DebugMatCapTexture not being set.
- Fixed missing initialization of input params in Blit for VR.
- Fix Inf source in LTC for area lights.
- Fix issue with AO being misaligned when multiple view are visible.
- Fix issue that caused the clamp of camera rotation motion for motion blur to be ineffective.
- Fixed issue with AssetPostprocessors dependencies causing models to be imported twice when upgrading the package version.
- Fixed culling of lights with XR SDK
- Fixed memory stomp in shadow caching code, leading to overflow of Shadow request array and runtime errors.
- Fixed an issue related to transparent objects reading the ray traced indirect diffuse buffer
- Fixed an issue with filtering ray traced area lights when the intensity is high or there is an exposure.
- Fixed ill-formed include path in Depth Of Field shader.
- Fixed shader graph and ray tracing after the shader target PR.
- Fixed a bug in semi-transparent shadows (object further than the light casting shadows)
- Fix state enabled of default volume profile when in package.
- Fixed removal of MeshRenderer and MeshFilter on adding Light component.
- Fixed Ray Traced SubSurface Scattering not working with ray traced area lights
- Fixed Ray Traced SubSurface Scattering not working in forward mode.
- Fixed a bug in debug light volumes.
- Fixed a bug related to ray traced area light shadow history.
- Fixed an issue where fog sky color mode could sample NaNs in the sky cubemap.
- Fixed a leak in the PBR sky renderer.
- Added a tooltip to the Ambient Mode parameter in the Visual Envionment volume component.
- Static lighting sky now takes the default volume into account (this fixes discrepancies between baked and realtime lighting).
- Fixed a leak in the sky system.
- Removed MSAA Buffers allocation when lit shader mode is set to "deferred only".
- Fixed invalid cast for realtime reflection probes (case 1220504)
- Fixed invalid game view rendering when disabling all cameras in the scene (case 1105163)
- Hide reflection probes in the renderer components.
- Fixed infinite reload loop while displaying Light's Shadow's Link Light Layer in Inspector of Prefab Asset.
- Fixed the culling was not disposed error in build log.
- Fixed the cookie atlas size and planar atlas size being too big after an upgrade of the HDRP asset.
- Fixed transparent SSR for shader graph.
- Fixed an issue with emissive light meshes not being in the RAS.
- Fixed DXR player build
- Fixed the HDRP asset migration code not being called after an upgrade of the package
- Fixed draw renderers custom pass out of bound exception
- Fixed the PBR shader rendering in deferred
- Fixed some typos in debug menu (case 1224594)
- Fixed ray traced point and spot lights shadows not rejecting istory when semi-transparent or colored.
- Fixed a warning due to StaticLightingSky when reloading domain in some cases.
- Fixed the MaxLightCount being displayed when the light volume debug menu is on ColorAndEdge.
- Fixed issue with unclear naming of debug menu for decals.
- Fixed z-fighting in scene view when scene lighting is off (case 1203927)
- Fixed issue that prevented cubemap thumbnails from rendering (only on D3D11 and Metal).
- Fixed ray tracing with VR single-pass
- Fix an exception in ray tracing that happens if two LOD levels are using the same mesh renderer.
- Fixed error in the console when switching shader to decal in the material UI.
- Fixed an issue with refraction model and ray traced recursive rendering (case 1198578).
- Fixed an issue where a dynamic sky changing any frame may not update the ambient probe.
- Fixed cubemap thumbnail generation at project load time.
- Fixed cubemap thumbnail generation at project load time.
- Fixed XR culling with multiple cameras
- Fixed XR single-pass with Mock HMD plugin
- Fixed sRGB mismatch with XR SDK
- Fixed an issue where default volume would not update when switching profile.
- Fixed issue with uncached reflection probe cameras reseting the debug mode (case 1224601)
- Fixed an issue where AO override would not override specular occlusion.
- Fixed an issue where Volume inspector might not refresh correctly in some cases.
- Fixed render texture with XR
- Fixed issue with resources being accessed before initialization process has been performed completely.
- Half fixed shuriken particle light that cast shadows (only the first one will be correct)
- Fixed issue with atmospheric fog turning black if a planar reflection probe is placed below ground level. (case 1226588)
- Fixed custom pass GC alloc issue in CustomPassVolume.GetActiveVolumes().
- Fixed a bug where instanced shadergraph shaders wouldn't compile on PS4.
- Fixed an issue related to the envlightdatasrt not being bound in recursive rendering.
- Fixed shadow cascade tooltip when using the metric mode (case 1229232)
- Fixed how the area light influence volume is computed to match rasterization.
- Focus on Decal uses the extends of the projectors
- Fixed usage of light size data that are not available at runtime.
- Fixed the depth buffer copy made before custom pass after opaque and normal injection point.
- Fix for issue that prevented scene from being completely saved when baked reflection probes are present and lighting is set to auto generate.
- Fixed drag area width at left of Light's intensity field in Inspector.
- Fixed light type resolution when performing a reset on HDAdditionalLightData (case 1220931)
- Fixed reliance on atan2 undefined behavior in motion vector debug shader.
- Fixed an usage of a a compute buffer not bound (1229964)
- Fixed an issue where changing the default volume profile from another inspector would not update the default volume editor.
- Fix issues in the post process system with RenderTexture being invalid in some cases, causing rendering problems.
- Fixed an issue where unncessarily serialized members in StaticLightingSky component would change each time the scene is changed.
- Fixed a weird behavior in the scalable settings drawing when the space becomes tiny (1212045).
- Fixed a regression in the ray traced indirect diffuse due to the new probe system.
- Fix for range compression factor for probes going negative (now clamped to positive values).
- Fixed path validation when creating new volume profile (case 1229933)
- Fixed a bug where Decal Shader Graphs would not recieve reprojected Position, Normal, or Bitangent data. (1239921)
- Fix reflection hierarchy for CARPAINT in AxF.
- Fix precise fresnel for delta lights for SVBRDF in AxF.
- Fixed the debug exposure mode for display sky reflection and debug view baked lighting
- Fixed MSAA depth resolve when there is no motion vectors
- Fixed various object leaks in HDRP.
- Fixed compile error with XR SubsystemManager.
- Fix for assertion triggering sometimes when saving a newly created lit shader graph (case 1230996)
- Fixed culling of planar reflection probes that change position (case 1218651)
- Fixed null reference when processing lightprobe (case 1235285)
- Fix issue causing wrong planar reflection rendering when more than one camera is present.
- Fix black screen in XR when HDRP package is present but not used.
- Fixed an issue with the specularFGD term being used when the material has a clear coat (lit shader).
- Fixed white flash happening with auto-exposure in some cases (case 1223774)
- Fixed NaN which can appear with real time reflection and inf value
- Fixed an issue that was collapsing the volume components in the HDRP default settings
- Fixed warning about missing bound decal buffer
- Fixed shader warning on Xbox for ResolveStencilBuffer.compute.
- Fixed PBR shader ZTest rendering in deferred.
- Replaced commands incompatible with async compute in light list build process.
- Diffusion Profile and Material references in HDRP materials are now correctly exported to unity packages. Note that the diffusion profile or the material references need to be edited once before this can work properly.
- Fix MaterialBalls having same guid issue
- Fix spelling and grammatical errors in material samples
- Fixed unneeded cookie texture allocation for cone stop lights.
- Fixed scalarization code for contact shadows.
- Fixed volume debug in playmode
- Fixed issue when toggling anything in HDRP asset that will produce an error (case 1238155)
- Fixed shader warning in PCSS code when using Vulkan.
- Fixed decal that aren't working without Metal and Ambient Occlusion option enabled.
- Fixed an error about procedural sky being logged by mistake.
- Fixed shadowmask UI now correctly showing shadowmask disable
- Made more explicit the warning about raytracing and asynchronous compute. Also fixed the condition in which it appears.
- Fixed a null ref exception in static sky when the default volume profile is invalid.
- DXR: Fixed shader compilation error with shader graph and pathtracer
- Fixed SceneView Draw Modes not being properly updated after opening new scene view panels or changing the editor layout.
- VFX: Removed irrelevant queues in render queue selection from HDRP outputs
- VFX: Motion Vector are correctly renderered with MSAA [Case 1240754](https://issuetracker.unity3d.com/product/unity/issues/guid/1240754/)
- Fixed a cause of NaN when a normal of 0-length is generated (usually via shadergraph).
- Fixed issue with screen-space shadows not enabled properly when RT is disabled (case 1235821)
- Fixed a performance issue with stochastic ray traced area shadows.
- Fixed cookie texture not updated when changing an import settings (srgb for example).
- Fixed flickering of the game/scene view when lookdev is running.
- Fixed issue with reflection probes in realtime time mode with OnEnable baking having wrong lighting with sky set to dynamic (case 1238047).
- Fixed transparent motion vectors not working when in MSAA.
- Fix error when removing DecalProjector from component contextual menu (case 1243960)
- Fixed issue with post process when running in RGBA16 and an object with additive blending is in the scene.
- Fixed corrupted values on LayeredLit when using Vertex Color multiply mode to multiply and MSAA is activated.
- Fix conflicts with Handles manipulation when performing a Reset in DecalComponent (case 1238833)
- Fixed depth prepass and postpass being disabled after changing the shader in the material UI.
- Fixed issue with sceneview camera settings not being saved after Editor restart.
- Fixed issue when switching back to custom sensor type in physical camera settings (case 1244350).
- Fixed a null ref exception when running playmode tests with the render pipeline debug window opened.
- Fixed some GCAlloc in the debug window.
- Fixed shader graphs not casting semi-transparent and color shadows (case 1242617)
- Fixed thin refraction mode not working properly.
- Fixed assert on tests caused by probe culling results being requested when culling did not happen. (case 1246169)
- Fixed over consumption of GPU memory by the Physically Based Sky.
- Fixed an invalid rotation in Planar Reflection Probe editor display, that was causing an error message (case 1182022)
- Put more information in Camera background type tooltip and fixed inconsistent exposure behavior when changing bg type.
- Fixed issue that caused not all baked reflection to be deleted upon clicking "Clear Baked Data" in the lighting menu (case 1136080)
- Fixed an issue where asset preview could be rendered white because of static lighting sky.
- Fixed an issue where static lighting was not updated when removing the static lighting sky profile.
- Fixed the show cookie atlas debug mode not displaying correctly when enabling the clear cookie atlas option.
- Fixed various multi-editing issues when changing Emission parameters.
- Fixed error when undo a Reflection Probe removal in a prefab instance. (case 1244047)
- Fixed Microshadow not working correctly in deferred with LightLayers
- Tentative fix for missing include in depth of field shaders.
- Fixed the light overlap scene view draw mode (wasn't working at all).
- Fixed taaFrameIndex and XR tests 4052 and 4053
- Fixed the prefab integration of custom passes (Prefab Override Highlight not working as expected).
- Cloned volume profile from read only assets are created in the root of the project. (case 1154961)
- Fixed Wizard check on default volume profile to also check it is not the default one in package.
- Fix erroneous central depth sampling in TAA.
- Fixed light layers not correctly disabled when the lightlayers is set to Nothing and Lightlayers isn't enabled in HDRP Asset
- Fixed issue with Model Importer materials falling back to the Legacy default material instead of HDRP's default material when import happens at Editor startup.
- Fixed a wrong condition in CameraSwitcher, potentially causing out of bound exceptions.
- Fixed an issue where editing the Look Dev default profile would not reflect directly in the Look Dev window.
- Fixed a bug where the light list is not cleared but still used when resizing the RT.
- Fixed exposure debug shader with XR single-pass rendering.
- Fixed issues with scene view and transparent motion vectors.
- Fixed black screens for linux/HDRP (1246407)
- Fixed a vulkan and metal warning in the SSGI compute shader.
- Fixed an exception due to the color pyramid not allocated when SSGI is enabled.
- Fixed an issue with the first Depth history was incorrectly copied.
- Fixed path traced DoF focusing issue
- Fix an issue with the half resolution Mode (performance)
- Fix an issue with the color intensity of emissive for performance rtgi
- Fixed issue with rendering being mostly broken when target platform disables VR.
- Workaround an issue caused by GetKernelThreadGroupSizes  failing to retrieve correct group size.
- Fix issue with fast memory and rendergraph.
- Fixed transparent motion vector framesetting not sanitized.
- Fixed wrong order of post process frame settings.
- Fixed white flash when enabling SSR or SSGI.
- The ray traced indrect diffuse and RTGI were combined wrongly with the rest of the lighting (1254318).
- Fixed an exception happening when using RTSSS without using RTShadows.
- Fix inconsistencies with transparent motion vectors and opaque by allowing camera only transparent motion vectors.
- Fix reflection probe frame settings override
- Fixed certain shadow bias artifacts present in volumetric lighting (case 1231885).
- Fixed area light cookie not updated when switch the light type from a spot that had a cookie.
- Fixed issue with dynamic resolution updating when not in play mode.
- Fixed issue with Contrast Adaptive Sharpening upsample mode and preview camera.
- Fix issue causing blocky artifacts when decals affect metallic and are applied on material with specular color workflow.
- Fixed issue with depth pyramid generation and dynamic resolution.
- Fixed an issue where decals were duplicated in prefab isolation mode.
- Fixed an issue where rendering preview with MSAA might generate render graph errors.
- Fixed compile error in PS4 for planar reflection filtering.
- Fixed issue with blue line in prefabs for volume mode.
- Fixing the internsity being applied to RTAO too early leading to unexpected results (1254626).
- Fix issue that caused sky to incorrectly render when using a custom projection matrix.
- Fixed null reference exception when using depth pre/post pass in shadergraph with alpha clip in the material.
- Appropriately constraint blend distance of reflection probe while editing with the inspector (case 1248931)
- Fixed AxF handling of roughness for Blinn-Phong type materials
- Fixed AxF UI errors when surface type is switched to transparent
- Fixed a serialization issue, preventing quality level parameters to undo/redo and update scene view on change.
- Fixed an exception occuring when a camera doesn't have an HDAdditionalCameraData (1254383).
- Fixed ray tracing with XR single-pass.
- Fixed warning in HDAdditionalLightData OnValidate (cases 1250864, 1244578)
- Fixed a bug related to denoising ray traced reflections.
- Fixed nullref in the layered lit material inspector.
- Fixed an issue where manipulating the color wheels in a volume component would reset the cursor every time.
- Fixed an issue where static sky lighting would not be updated for a new scene until it's reloaded at least once.
- Fixed culling for decals when used in prefabs and edited in context.
- Force to rebake probe with missing baked texture. (1253367)
- Fix supported Mac platform detection to handle new major version (11.0) properly
- Fixed typo in the Render Pipeline Wizard under HDRP+VR
- Change transparent SSR name in frame settings to avoid clipping.
- Fixed missing include guards in shadow hlsl files.
- Repaint the scene view whenever the scene exposure override is changed.
- Fixed an error when clearing the SSGI history texture at creation time (1259930).
- Fixed alpha to mask reset when toggling alpha test in the material UI.
- Fixed an issue where opening the look dev window with the light theme would make the window blink and eventually crash unity.
- Fixed fallback for ray tracing and light layers (1258837).
- Fixed Sorting Priority not displayed correctly in the DrawRenderers custom pass UI.
- Fixed glitch in Project settings window when selecting diffusion profiles in material section (case 1253090)
- Fixed issue with light layers bigger than 8 (and above the supported range).
- Fixed issue with culling layer mask of area light's emissive mesh
- Fixed overused the atlas for Animated/Render Target Cookies (1259930).
- Fixed errors when switching area light to disk shape while an area emissive mesh was displayed.
- Fixed default frame settings MSAA toggle for reflection probes (case 1247631)
- Fixed the transparent SSR dependency not being properly disabled according to the asset dependencies (1260271).
- Fixed issue with completely black AO on double sided materials when normal mode is set to None.
- Fixed UI drawing of the quaternion (1251235)
- Fix an issue with the quality mode and perf mode on RTR and RTGI and getting rid of unwanted nans (1256923).
- Fixed unitialized ray tracing resources when using non-default HDRP asset (case 1259467).
- Fixed overused the atlas for Animated/Render Target Cookies (1259930).
- Fixed sky asserts with XR multipass
- Fixed for area light not updating baked light result when modifying with gizmo.
- Fixed robustness issue with GetOddNegativeScale() in ray tracing, which was impacting normal mapping (1261160).
- Fixed regression where moving face of the probe gizmo was not moving its position anymore.
- Fixed XR single-pass macros in tessellation shaders.
- Fixed path-traced subsurface scattering mixing with diffuse and specular BRDFs (1250601).
- Fixed custom pass re-ordering issues.
- Improved robustness of normal mapping when scale is 0, and mapping is extreme (normals in or below the tangent plane).
- Fixed XR Display providers not getting zNear and zFar plane distances passed to them when in HDRP.
- Fixed rendering breaking when disabling tonemapping in the frame settings.
- Fixed issue with serialization of exposure modes in volume profiles not being consistent between HDRP versions (case 1261385).
- Fixed issue with duplicate names in newly created sub-layers in the graphics compositor (case 1263093).
- Remove MSAA debug mode when renderpipeline asset has no MSAA
- Fixed some post processing using motion vectors when they are disabled
- Fixed the multiplier of the environement lights being overriden with a wrong value for ray tracing (1260311).
- Fixed a series of exceptions happening when trying to load an asset during wizard execution (1262171).
- Fixed an issue with Stacklit shader not compiling correctly in player with debug display on (1260579)
- Fixed couple issues in the dependence of building the ray tracing acceleration structure.
- Fix sun disk intensity
- Fixed unwanted ghosting for smooth surfaces.
- Fixing an issue in the recursive rendering flag texture usage.
- Fixed a missing dependecy for choosing to evaluate transparent SSR.
- Fixed issue that failed compilation when XR is disabled.
- Fixed a compilation error in the IES code.
- Fixed issue with dynamic resolution handler when no OnResolutionChange callback is specified.
- Fixed multiple volumes, planar reflection, and decal projector position when creating them from the menu.
- Reduced the number of global keyword used in deferredTile.shader
- Fixed incorrect processing of Ambient occlusion probe (9% error was introduced)
- Fixed multiedition of framesettings drop down (case 1270044)
- Fixed planar probe gizmo

### Changed
- Improve MIP selection for decals on Transparents
- Color buffer pyramid is not allocated anymore if neither refraction nor distortion are enabled
- Rename Emission Radius to Radius in UI in Point, Spot
- Angular Diameter parameter for directional light is no longuer an advanced property
- DXR: Remove Light Radius and Angular Diamater of Raytrace shadow. Angular Diameter and Radius are used instead.
- Remove MaxSmoothness parameters from UI for point, spot and directional light. The MaxSmoothness is now deduce from Radius Parameters
- DXR: Remove the Ray Tracing Environement Component. Add a Layer Mask to the ray Tracing volume components to define which objects are taken into account for each effect.
- Removed second cubemaps used for shadowing in lookdev
- Disable Physically Based Sky below ground
- Increase max limit of area light and reflection probe to 128
- Change default texture for detailmap to grey
- Optimize Shadow RT load on Tile based architecture platforms.
- Improved quality of SSAO.
- Moved RequestShadowMapRendering() back to public API.
- Update HDRP DXR Wizard with an option to automatically clone the hdrp config package and setup raytracing to 1 in shaders file.
- Added SceneSelection pass for TerrainLit shader.
- Simplified Light's type API regrouping the logic in one place (Check type in HDAdditionalLightData)
- The support of LOD CrossFade (Dithering transition) in master nodes now required to enable it in the master node settings (Save variant)
- Improved shadow bias, by removing constant depth bias and substituting it with slope-scale bias.
- Fix the default stencil values when a material is created from a SSS ShaderGraph.
- Tweak test asset to be compatible with XR: unlit SG material for canvas and double-side font material
- Slightly tweaked the behaviour of bloom when resolution is low to reduce artifacts.
- Hidden fields in Light Inspector that is not relevant while in BakingOnly mode.
- Changed parametrization of PCSS, now softness is derived from angular diameter (for directional lights) or shape radius (for point/spot lights) and min filter size is now in the [0..1] range.
- Moved the copy of the geometry history buffers to right after the depth mip chain generation.
- Rename "Luminance" to "Nits" in UX for physical light unit
- Rename FrameSettings "SkyLighting" to "SkyReflection"
- Reworked XR automated tests
- The ray traced screen space shadow history for directional, spot and point lights is discarded if the light transform has changed.
- Changed the behavior for ray tracing in case a mesh renderer has both transparent and opaque submeshes.
- Improve history buffer management
- Replaced PlayerSettings.virtualRealitySupported with XRGraphics.tryEnable.
- Remove redundant FrameSettings RealTimePlanarReflection
- Improved a bit the GC calls generated during the rendering.
- Material update is now only triggered when the relevant settings are touched in the shader graph master nodes
- Changed the way Sky Intensity (on Sky volume components) is handled. It's now a combo box where users can choose between Exposure, Multiplier or Lux (for HDRI sky only) instead of both multiplier and exposure being applied all the time. Added a new menu item to convert old profiles.
- Change how method for specular occlusions is decided on inspector shader (Lit, LitTesselation, LayeredLit, LayeredLitTessellation)
- Unlocked SSS, SSR, Motion Vectors and Distortion frame settings for reflections probes.
- Hide unused LOD settings in Quality Settings legacy window.
- Reduced the constrained distance for temporal reprojection of ray tracing denoising
- Removed shadow near plane from the Directional Light Shadow UI.
- Improved the performances of custom pass culling.
- The scene view camera now replicates the physical parameters from the camera tagged as "MainCamera".
- Reduced the number of GC.Alloc calls, one simple scene without plarnar / probes, it should be 0B.
- Renamed ProfilingSample to ProfilingScope and unified API. Added GPU Timings.
- Updated macros to be compatible with the new shader preprocessor.
- Ray tracing reflection temporal filtering is now done in pre-exposed space
- Search field selects the appropriate fields in both project settings panels 'HDRP Default Settings' and 'Quality/HDRP'
- Disabled the refraction and transmission map keywords if the material is opaque.
- Keep celestial bodies outside the atmosphere.
- Updated the MSAA documentation to specify what features HDRP supports MSAA for and what features it does not.
- Shader use for Runtime Debug Display are now correctly stripper when doing a release build
- Now each camera has its own Volume Stack. This allows Volume Parameters to be updated as early as possible and be ready for the whole frame without conflicts between cameras.
- Disable Async for SSR, SSAO and Contact shadow when aggregated ray tracing frame setting is on.
- Improved performance when entering play mode without domain reload by a factor of ~25
- Renamed the camera profiling sample to include the camera name
- Discarding the ray tracing history for AO, reflection, diffuse shadows and GI when the viewport size changes.
- Renamed the camera profiling sample to include the camera name
- Renamed the post processing graphic formats to match the new convention.
- The restart in Wizard for DXR will always be last fix from now on
- Refactoring pre-existing materials to share more shader code between rasterization and ray tracing.
- Setting a material's Refraction Model to Thin does not overwrite the Thickness and Transmission Absorption Distance anymore.
- Removed Wind textures from runtime as wind is no longer built into the pipeline
- Changed Shader Graph titles of master nodes to be more easily searchable ("HDRP/x" -> "x (HDRP)")
- Expose StartSinglePass() and StopSinglePass() as public interface for XRPass
- Replaced the Texture array for 2D cookies (spot, area and directional lights) and for planar reflections by an atlas.
- Moved the tier defining from the asset to the concerned volume components.
- Changing from a tier management to a "mode" management for reflection and GI and removing the ability to enable/disable deferred and ray bining (they are now implied by performance mode)
- The default FrameSettings for ScreenSpaceShadows is set to true for Camera in order to give a better workflow for DXR.
- Refactor internal usage of Stencil bits.
- Changed how the material upgrader works and added documentation for it.
- Custom passes now disable the stencil when overwriting the depth and not writing into it.
- Renamed the camera profiling sample to include the camera name
- Changed the way the shadow casting property of transparent and tranmissive materials is handeled for ray tracing.
- Changed inspector materials stencil setting code to have more sharing.
- Updated the default scene and default DXR scene and DefaultVolumeProfile.
- Changed the way the length parameter is used for ray traced contact shadows.
- Improved the coherency of PCSS blur between cascades.
- Updated VR checks in Wizard to reflect new XR System.
- Removing unused alpha threshold depth prepass and post pass for fabric shader graph.
- Transform result from CIE XYZ to sRGB color space in EvalSensitivity for iridescence.
- Moved BeginCameraRendering callback right before culling.
- Changed the visibility of the Indirect Lighting Controller component to public.
- Renamed the cubemap used for diffuse convolution to a more explicit name for the memory profiler.
- Improved behaviour of transmission color on transparent surfaces in path tracing.
- Light dimmer can now get values higher than one and was renamed to multiplier in the UI.
- Removed info box requesting volume component for Visual Environment and updated the documentation with the relevant information.
- Improved light selection oracle for light sampling in path tracing.
- Stripped ray tracing subsurface passes with ray tracing is not enabled.
- Remove LOD cross fade code for ray tracing shaders
- Removed legacy VR code
- Add range-based clipping to box lights (case 1178780)
- Improve area light culling (case 1085873)
- Light Hierarchy debug mode can now adjust Debug Exposure for visualizing high exposure scenes.
- Rejecting history for ray traced reflections based on a threshold evaluated on the neighborhood of the sampled history.
- Renamed "Environment" to "Reflection Probes" in tile/cluster debug menu.
- Utilities namespace is obsolete, moved its content to UnityEngine.Rendering (case 1204677)
- Obsolete Utilities namespace was removed, instead use UnityEngine.Rendering (case 1204677)
- Moved most of the compute shaders to the multi_compile API instead of multiple kernels.
- Use multi_compile API for deferred compute shader with shadow mask.
- Remove the raytracing rendering queue system to make recursive raytraced material work when raytracing is disabled
- Changed a few resources used by ray tracing shaders to be global resources (using register space1) for improved CPU performance.
- All custom pass volumes are now executed for one injection point instead of the first one.
- Hidden unsupported choice in emission in Materials
- Temporal Anti aliasing improvements.
- Optimized PrepareLightsForGPU (cost reduced by over 25%) and PrepareGPULightData (around twice as fast now).
- Moved scene view camera settings for HDRP from the preferences window to the scene view camera settings window.
- Updated shaders to be compatible with Microsoft's DXC.
- Debug exposure in debug menu have been replace to debug exposure compensation in EV100 space and is always visible.
- Further optimized PrepareLightsForGPU (3x faster with few shadows, 1.4x faster with a lot of shadows or equivalently cost reduced by 68% to 37%).
- Raytracing: Replaced the DIFFUSE_LIGHTING_ONLY multicompile by a uniform.
- Raytracing: Removed the dynamic lightmap multicompile.
- Raytracing: Remove the LOD cross fade multi compile for ray tracing.
- Cookie are now supported in lightmaper. All lights casting cookie and baked will now include cookie influence.
- Avoid building the mip chain a second time for SSR for transparent objects.
- Replaced "High Quality" Subsurface Scattering with a set of Quality Levels.
- Replaced "High Quality" Volumetric Lighting with "Screen Resolution Percentage" and "Volume Slice Count" on the Fog volume component.
- Merged material samples and shader samples
- Update material samples scene visuals
- Use multi_compile API for deferred compute shader with shadow mask.
- Made the StaticLightingSky class public so that users can change it by script for baking purpose.
- Shadowmask and realtime reflectoin probe property are hide in Quality settings
- Improved performance of reflection probe management when using a lot of probes.
- Ignoring the disable SSR flags for recursive rendering.
- Removed logic in the UI to disable parameters for contact shadows and fog volume components as it was going against the concept of the volume system.
- Fixed the sub surface mask not being taken into account when computing ray traced sub surface scattering.
- MSAA Within Forward Frame Setting is now enabled by default on Cameras when new Render Pipeline Asset is created
- Slightly changed the TAA anti-flicker mechanism so that it is more aggressive on almost static images (only on High preset for now).
- Changed default exposure compensation to 0.
- Refactored shadow caching system.
- Removed experimental namespace for ray tracing code.
- Increase limit for max numbers of lights in UX
- Removed direct use of BSDFData in the path tracing pass, delegated to the material instead.
- Pre-warm the RTHandle system to reduce the amount of memory allocations and the total memory needed at all points.
- DXR: Only read the geometric attributes that are required using the share pass info and shader graph defines.
- DXR: Dispatch binned rays in 1D instead of 2D.
- Lit and LayeredLit tessellation cross lod fade don't used dithering anymore between LOD but fade the tessellation height instead. Allow a smoother transition
- Changed the way planar reflections are filtered in order to be a bit more "physically based".
- Increased path tracing BSDFs roughness range from [0.001, 0.999] to [0.00001, 0.99999].
- Changing the default SSGI radius for the all configurations.
- Changed the default parameters for quality RTGI to match expected behavior.
- Add color clear pass while rendering XR occlusion mesh to avoid leaks.
- Only use one texture for ray traced reflection upscaling.
- Adjust the upscale radius based on the roughness value.
- DXR: Changed the way the filter size is decided for directional, point and spot shadows.
- Changed the default exposure mode to "Automatic (Histogram)", along with "Limit Min" to -4 and "Limit Max" to 16.
- Replaced the default scene system with the builtin Scene Template feature.
- Changed extensions of shader CAS include files.
- Making the planar probe atlas's format match the color buffer's format.
- Removing the planarReflectionCacheCompressed setting from asset.
- SHADERPASS for TransparentDepthPrepass and TransparentDepthPostpass identification is using respectively SHADERPASS_TRANSPARENT_DEPTH_PREPASS and SHADERPASS_TRANSPARENT_DEPTH_POSTPASS
- Moved the Parallax Occlusion Mapping node into Shader Graph.
- Renamed the debug name from SSAO to ScreenSpaceAmbientOcclusion (1254974).
- Added missing tooltips and improved the UI of the aperture control (case 1254916).
- Fixed wrong tooltips in the Dof Volume (case 1256641).
- The `CustomPassLoadCameraColor` and `CustomPassSampleCameraColor` functions now returns the correct color buffer when used in after post process instead of the color pyramid (which didn't had post processes).
- PBR Sky now doesn't go black when going below sea level, but it instead freezes calculation as if on the horizon.
- Fixed an issue with quality setting foldouts not opening when clicking on them (1253088).
- Shutter speed can now be changed by dragging the mouse over the UI label (case 1245007).
- Remove the 'Point Cube Size' for cookie, use the Cubemap size directly.
- VFXTarget with Unlit now allows EmissiveColor output to be consistent with HDRP unlit.
- Only building the RTAS if there is an effect that will require it (1262217).
- Fixed the first ray tracing frame not having the light cluster being set up properly (1260311).
- Render graph pre-setup for ray traced ambient occlusion.
- Avoid casting multiple rays and denoising for hard directional, point and spot ray traced shadows (1261040).
- Making sure the preview cameras do not use ray tracing effects due to a by design issue to build ray tracing acceleration structures (1262166).
- Preparing ray traced reflections for the render graph support (performance and quality).
- Preparing recursive rendering for the render graph port.
- Preparation pass for RTGI, temporal filter and diffuse denoiser for render graph.
- Updated the documentation for the DXR implementation.
- Changed the DXR wizard to support optional checks.
- Changed the DXR wizard steps.
- Preparation pass for RTSSS to be supported by render graph.
- Changed the color space of EmissiveColorLDR property on all shader. Was linear but should have been sRGB. Auto upgrade script handle the conversion.

## [7.1.1] - 2019-09-05

### Added
- Transparency Overdraw debug mode. Allows to visualize transparent objects draw calls as an "heat map".
- Enabled single-pass instancing support for XR SDK with new API cmd.SetInstanceMultiplier()
- XR settings are now available in the HDRP asset
- Support for Material Quality in Shader Graph
- Material Quality support selection in HDRP Asset
- Renamed XR shader macro from UNITY_STEREO_ASSIGN_COMPUTE_EYE_INDEX to UNITY_XR_ASSIGN_VIEW_INDEX
- Raytracing ShaderGraph node for HDRP shaders
- Custom passes volume component with 3 injection points: Before Rendering, Before Transparent and Before Post Process
- Alpha channel is now properly exported to camera render textures when using FP16 color buffer format
- Support for XR SDK mirror view modes
- HD Master nodes in Shader Graph now support Normal and Tangent modification in vertex stage.
- DepthOfFieldCoC option in the fullscreen debug modes.
- Added override Ambient Occlusion option on debug windows
- Added Custom Post Processes with 3 injection points: Before Transparent, Before Post Process and After Post Process
- Added draft of minimal interactive path tracing (experimental) based on DXR API - Support only 4 area light, lit and unlit shader (non-shadergraph)
- Small adjustments to TAA anti flicker (more aggressive on high values).

### Fixed
- Fixed wizard infinite loop on cancellation
- Fixed with compute shader error about too many threads in threadgroup on low GPU
- Fixed invalid contact shadow shaders being created on metal
- Fixed a bug where if Assembly.GetTypes throws an exception due to mis-versioned dlls, then no preprocessors are used in the shader stripper
- Fixed typo in AXF decal property preventing to compile
- Fixed reflection probe with XR single-pass and FPTL
- Fixed force gizmo shown when selecting camera in hierarchy
- Fixed issue with XR occlusion mesh and dynamic resolution
- Fixed an issue where lighting compute buffers were re-created with the wrong size when resizing the window, causing tile artefacts at the top of the screen.
- Fix FrameSettings names and tooltips
- Fixed error with XR SDK when the Editor is not in focus
- Fixed errors with RenderGraph, XR SDK and occlusion mesh
- Fixed shadow routines compilation errors when "real" type is a typedef on "half".
- Fixed toggle volumetric lighting in the light UI
- Fixed post-processing history reset handling rt-scale incorrectly
- Fixed crash with terrain and XR multi-pass
- Fixed ShaderGraph material synchronization issues
- Fixed a null reference exception when using an Emissive texture with Unlit shader (case 1181335)
- Fixed an issue where area lights and point lights where not counted separately with regards to max lights on screen (case 1183196)
- Fixed an SSR and Subsurface Scattering issue (appearing black) when using XR.

### Changed
- Update Wizard layout.
- Remove almost all Garbage collection call within a frame.
- Rename property AdditionalVeclocityChange to AddPrecomputeVelocity
- Call the End/Begin camera rendering callbacks for camera with customRender enabled
- Changeg framesettings migration order of postprocess flags as a pr for reflection settings flags have been backported to 2019.2
- Replaced usage of ENABLE_VR in XRSystem.cs by version defines based on the presence of the built-in VR and XR modules
- Added an update virtual function to the SkyRenderer class. This is called once per frame. This allows a given renderer to amortize heavy computation at the rate it chooses. Currently only the physically based sky implements this.
- Removed mandatory XRPass argument in HDCamera.GetOrCreate()
- Restored the HDCamera parameter to the sky rendering builtin parameters.
- Removed usage of StructuredBuffer for XR View Constants
- Expose Direct Specular Lighting control in FrameSettings
- Deprecated ExponentialFog and VolumetricFog volume components. Now there is only one exponential fog component (Fog) which can add Volumetric Fog as an option. Added a script in Edit -> Render Pipeline -> Upgrade Fog Volume Components.

## [7.0.1] - 2019-07-25

### Added
- Added option in the config package to disable globally Area Lights and to select shadow quality settings for the deferred pipeline.
- When shader log stripping is enabled, shader stripper statistics will be written at `Temp/shader-strip.json`
- Occlusion mesh support from XR SDK

### Fixed
- Fixed XR SDK mirror view blit, cleanup some XRTODO and removed XRDebug.cs
- Fixed culling for volumetrics with XR single-pass rendering
- Fix shadergraph material pass setup not called
- Fixed documentation links in component's Inspector header bar
- Cookies using the render texture output from a camera are now properly updated
- Allow in ShaderGraph to enable pre/post pass when the alpha clip is disabled

### Changed
- RenderQueue for Opaque now start at Background instead of Geometry.
- Clamp the area light size for scripting API when we change the light type
- Added a warning in the material UI when the diffusion profile assigned is not in the HDRP asset


## [7.0.0] - 2019-07-17

### Added
- `Fixed`, `Viewer`, and `Automatic` modes to compute the FOV used when rendering a `PlanarReflectionProbe`
- A checkbox to toggle the chrome gizmo of `ReflectionProbe`and `PlanarReflectionProbe`
- Added a Light layer in shadows that allow for objects to cast shadows without being affected by light (and vice versa).
- You can now access ShaderGraph blend states from the Material UI (for example, **Surface Type**, **Sorting Priority**, and **Blending Mode**). This change may break Materials that use a ShaderGraph, to fix them, select **Edit > Render Pipeline > Reset all ShaderGraph Scene Materials BlendStates**. This syncs the blendstates of you ShaderGraph master nodes with the Material properties.
- You can now control ZTest, ZWrite, and CullMode for transparent Materials.
- Materials that use Unlit Shaders or Unlit Master Node Shaders now cast shadows.
- Added an option to enable the ztest on **After Post Process** materials when TAA is disabled.
- Added a new SSAO (based on Ground Truth Ambient Occlusion algorithm) to replace the previous one.
- Added support for shadow tint on light
- BeginCameraRendering and EndCameraRendering callbacks are now called with probes
- Adding option to update shadow maps only On Enable and On Demand.
- Shader Graphs that use time-dependent vertex modification now generate correct motion vectors.
- Added option to allow a custom spot angle for spot light shadow maps.
- Added frame settings for individual post-processing effects
- Added dither transition between cascades for Low and Medium quality settings
- Added single-pass instancing support with XR SDK
- Added occlusion mesh support with XR SDK
- Added support of Alembic velocity to various shaders
- Added support for more than 2 views for single-pass instancing
- Added support for per punctual/directional light min roughness in StackLit
- Added mirror view support with XR SDK
- Added VR verification in HDRPWizard
- Added DXR verification in HDRPWizard
- Added feedbacks in UI of Volume regarding skies
- Cube LUT support in Tonemapping. Cube LUT helpers for external grading are available in the Post-processing Sample package.

### Fixed
- Fixed an issue with history buffers causing effects like TAA or auto exposure to flicker when more than one camera was visible in the editor
- The correct preview is displayed when selecting multiple `PlanarReflectionProbe`s
- Fixed volumetric rendering with camera-relative code and XR stereo instancing
- Fixed issue with flashing cyan due to async compilation of shader when selecting a mesh
- Fix texture type mismatch when the contact shadow are disabled (causing errors on IOS devices)
- Fixed Generate Shader Includes while in package
- Fixed issue when texture where deleted in ShadowCascadeGUI
- Fixed issue in FrameSettingsHistory when disabling a camera several time without enabling it in between.
- Fixed volumetric reprojection with camera-relative code and XR stereo instancing
- Added custom BaseShaderPreprocessor in HDEditorUtils.GetBaseShaderPreprocessorList()
- Fixed compile issue when USE_XR_SDK is not defined
- Fixed procedural sky sun disk intensity for high directional light intensities
- Fixed Decal mip level when using texture mip map streaming to avoid dropping to lowest permitted mip (now loading all mips)
- Fixed deferred shading for XR single-pass instancing after lightloop refactor
- Fixed cluster and material classification debug (material classification now works with compute as pixel shader lighting)
- Fixed IOS Nan by adding a maximun epsilon definition REAL_EPS that uses HALF_EPS when fp16 are used
- Removed unnecessary GC allocation in motion blur code
- Fixed locked UI with advanded influence volume inspector for probes
- Fixed invalid capture direction when rendering planar reflection probes
- Fixed Decal HTILE optimization with platform not supporting texture atomatic (Disable it)
- Fixed a crash in the build when the contact shadows are disabled
- Fixed camera rendering callbacks order (endCameraRendering was being called before the actual rendering)
- Fixed issue with wrong opaque blending settings for After Postprocess
- Fixed issue with Low resolution transparency on PS4
- Fixed a memory leak on volume profiles
- Fixed The Parallax Occlusion Mappping node in shader graph and it's UV input slot
- Fixed lighting with XR single-pass instancing by disabling deferred tiles
- Fixed the Bloom prefiltering pass
- Fixed post-processing effect relying on Unity's random number generator
- Fixed camera flickering when using TAA and selecting the camera in the editor
- Fixed issue with single shadow debug view and volumetrics
- Fixed most of the problems with light animation and timeline
- Fixed indirect deferred compute with XR single-pass instancing
- Fixed a slight omission in anisotropy calculations derived from HazeMapping in StackLit
- Improved stack computation numerical stability in StackLit
- Fix PBR master node always opaque (wrong blend modes for forward pass)
- Fixed TAA with XR single-pass instancing (missing macros)
- Fixed an issue causing Scene View selection wire gizmo to not appear when using HDRP Shader Graphs.
- Fixed wireframe rendering mode (case 1083989)
- Fixed the renderqueue not updated when the alpha clip is modified in the material UI.
- Fixed the PBR master node preview
- Remove the ReadOnly flag on Reflection Probe's cubemap assets during bake when there are no VCS active.
- Fixed an issue where setting a material debug view would not reset the other exclusive modes
- Spot light shapes are now correctly taken into account when baking
- Now the static lighting sky will correctly take the default values for non-overridden properties
- Fixed material albedo affecting the lux meter
- Extra test in deferred compute shading to avoid shading pixels that were not rendered by the current camera (for camera stacking)

### Changed
- Optimization: Reduce the group size of the deferred lighting pass from 16x16 to 8x8
- Replaced HDCamera.computePassCount by viewCount
- Removed xrInstancing flag in RTHandles (replaced by TextureXR.slices and TextureXR.dimensions)
- Refactor the HDRenderPipeline and lightloop code to preprare for high level rendergraph
- Removed the **Back Then Front Rendering** option in the fabric Master Node settings. Enabling this option previously did nothing.
- Changed shader type Real to translate to FP16 precision on some platforms.
- Shader framework refactor: Introduce CBSDF, EvaluateBSDF, IsNonZeroBSDF to replace BSDF functions
- Shader framework refactor:  GetBSDFAngles, LightEvaluation and SurfaceShading functions
- Replace ComputeMicroShadowing by GetAmbientOcclusionForMicroShadowing
- Rename WorldToTangent to TangentToWorld as it was incorrectly named
- Remove SunDisk and Sun Halo size from directional light
- Remove all obsolete wind code from shader
- Renamed DecalProjectorComponent into DecalProjector for API alignment.
- Improved the Volume UI and made them Global by default
- Remove very high quality shadow option
- Change default for shadow quality in Deferred to Medium
- Enlighten now use inverse squared falloff (before was using builtin falloff)
- Enlighten is now deprecated. Please use CPU or GPU lightmaper instead.
- Remove the name in the diffusion profile UI
- Changed how shadow map resolution scaling with distance is computed. Now it uses screen space area rather than light range.
- Updated MoreOptions display in UI
- Moved Display Area Light Emissive Mesh script API functions in the editor namespace
- direct strenght properties in ambient occlusion now affect direct specular as well
- Removed advanced Specular Occlusion control in StackLit: SSAO based SO control is hidden and fixed to behave like Lit, SPTD is the only HQ technique shown for baked SO.
- Shader framework refactor: Changed ClampRoughness signature to include PreLightData access.
- HDRPWizard window is now in Window > General > HD Render Pipeline Wizard
- Moved StaticLightingSky to LightingWindow
- Removes the current "Scene Settings" and replace them with "Sky & Fog Settings" (with Physically Based Sky and Volumetric Fog).
- Changed how cached shadow maps are placed inside the atlas to minimize re-rendering of them.

## [6.7.0-preview] - 2019-05-16

### Added
- Added ViewConstants StructuredBuffer to simplify XR rendering
- Added API to render specific settings during a frame
- Added stadia to the supported platforms (2019.3)
- Enabled cascade blends settings in the HD Shadow component
- Added Hardware Dynamic Resolution support.
- Added MatCap debug view to replace the no scene lighting debug view.
- Added clear GBuffer option in FrameSettings (default to false)
- Added preview for decal shader graph (Only albedo, normal and emission)
- Added exposure weight control for decal
- Screen Space Directional Shadow under a define option. Activated for ray tracing
- Added a new abstraction for RendererList that will help transition to Render Graph and future RendererList API
- Added multipass support for VR
- Added XR SDK integration (multipass only)
- Added Shader Graph samples for Hair, Fabric and Decal master nodes.
- Add fade distance, shadow fade distance and light layers to light explorer
- Add method to draw light layer drawer in a rect to HDEditorUtils

### Fixed
- Fixed deserialization crash at runtime
- Fixed for ShaderGraph Unlit masternode not writing velocity
- Fixed a crash when assiging a new HDRP asset with the 'Verify Saving Assets' option enabled
- Fixed exposure to properly support TEXTURE2D_X
- Fixed TerrainLit basemap texture generation
- Fixed a bug that caused nans when material classification was enabled and a tile contained one standard material + a material with transmission.
- Fixed gradient sky hash that was not using the exposure hash
- Fixed displayed default FrameSettings in HDRenderPipelineAsset wrongly updated on scripts reload.
- Fixed gradient sky hash that was not using the exposure hash.
- Fixed visualize cascade mode with exposure.
- Fixed (enabled) exposure on override lighting debug modes.
- Fixed issue with LightExplorer when volume have no profile
- Fixed issue with SSR for negative, infinite and NaN history values
- Fixed LightLayer in HDReflectionProbe and PlanarReflectionProbe inspector that was not displayed as a mask.
- Fixed NaN in transmission when the thickness and a color component of the scattering distance was to 0
- Fixed Light's ShadowMask multi-edition.
- Fixed motion blur and SMAA with VR single-pass instancing
- Fixed NaNs generated by phase functionsin volumetric lighting
- Fixed NaN issue with refraction effect and IOR of 1 at extreme grazing angle
- Fixed nan tracker not using the exposure
- Fixed sorting priority on lit and unlit materials
- Fixed null pointer exception when there are no AOVRequests defined on a camera
- Fixed dirty state of prefab using disabled ReflectionProbes
- Fixed an issue where gizmos and editor grid were not correctly depth tested
- Fixed created default scene prefab non editable due to wrong file extension.
- Fixed an issue where sky convolution was recomputed for nothing when a preview was visible (causing extreme slowness when fabric convolution is enabled)
- Fixed issue with decal that wheren't working currently in player
- Fixed missing stereo rendering macros in some fragment shaders
- Fixed exposure for ReflectionProbe and PlanarReflectionProbe gizmos
- Fixed single-pass instancing on PSVR
- Fixed Vulkan shader issue with Texture2DArray in ScreenSpaceShadow.compute by re-arranging code (workaround)
- Fixed camera-relative issue with lights and XR single-pass instancing
- Fixed single-pass instancing on Vulkan
- Fixed htile synchronization issue with shader graph decal
- Fixed Gizmos are not drawn in Camera preview
- Fixed pre-exposure for emissive decal
- Fixed wrong values computed in PreIntegrateFGD and in the generation of volumetric lighting data by forcing the use of fp32.
- Fixed NaNs arising during the hair lighting pass
- Fixed synchronization issue in decal HTile that occasionally caused rendering artifacts around decal borders
- Fixed QualitySettings getting marked as modified by HDRP (and thus checked out in Perforce)
- Fixed a bug with uninitialized values in light explorer
- Fixed issue with LOD transition
- Fixed shader warnings related to raytracing and TEXTURE2D_X

### Changed
- Refactor PixelCoordToViewDirWS to be VR compatible and to compute it only once per frame
- Modified the variants stripper to take in account multiple HDRP assets used in the build.
- Improve the ray biasing code to avoid self-intersections during the SSR traversal
- Update Pyramid Spot Light to better match emitted light volume.
- Moved _XRViewConstants out of UnityPerPassStereo constant buffer to fix issues with PSSL
- Removed GetPositionInput_Stereo() and single-pass (double-wide) rendering mode
- Changed label width of the frame settings to accommodate better existing options.
- SSR's Default FrameSettings for camera is now enable.
- Re-enabled the sharpening filter on Temporal Anti-aliasing
- Exposed HDEditorUtils.LightLayerMaskDrawer for integration in other packages and user scripting.
- Rename atmospheric scattering in FrameSettings to Fog
- The size modifier in the override for the culling sphere in Shadow Cascades now defaults to 0.6, which is the same as the formerly hardcoded value.
- Moved LOD Bias and Maximum LOD Level from Frame Setting section `Other` to `Rendering`
- ShaderGraph Decal that affect only emissive, only draw in emissive pass (was drawing in dbuffer pass too)
- Apply decal projector fade factor correctly on all attribut and for shader graph decal
- Move RenderTransparentDepthPostpass after all transparent
- Update exposure prepass to interleave XR single-pass instancing views in a checkerboard pattern
- Removed ScriptRuntimeVersion check in wizard.

## [6.6.0-preview] - 2019-04-01

### Added
- Added preliminary changes for XR deferred shading
- Added support of 111110 color buffer
- Added proper support for Recorder in HDRP
- Added depth offset input in shader graph master nodes
- Added a Parallax Occlusion Mapping node
- Added SMAA support
- Added Homothety and Symetry quick edition modifier on volume used in ReflectionProbe, PlanarReflectionProbe and DensityVolume
- Added multi-edition support for DecalProjectorComponent
- Improve hair shader
- Added the _ScreenToTargetScaleHistory uniform variable to be used when sampling HDRP RTHandle history buffers.
- Added settings in `FrameSettings` to change `QualitySettings.lodBias` and `QualitySettings.maximumLODLevel` during a rendering
- Added an exposure node to retrieve the current, inverse and previous frame exposure value.
- Added an HD scene color node which allow to sample the scene color with mips and a toggle to remove the exposure.
- Added safeguard on HD scene creation if default scene not set in the wizard
- Added Low res transparency rendering pass.

### Fixed
- Fixed HDRI sky intensity lux mode
- Fixed dynamic resolution for XR
- Fixed instance identifier semantic string used by Shader Graph
- Fixed null culling result occuring when changing scene that was causing crashes
- Fixed multi-edition light handles and inspector shapes
- Fixed light's LightLayer field when multi-editing
- Fixed normal blend edition handles on DensityVolume
- Fixed an issue with layered lit shader and height based blend where inactive layers would still have influence over the result
- Fixed multi-selection handles color for DensityVolume
- Fixed multi-edition inspector's blend distances for HDReflectionProbe, PlanarReflectionProbe and DensityVolume
- Fixed metric distance that changed along size in DensityVolume
- Fixed DensityVolume shape handles that have not same behaviour in advance and normal edition mode
- Fixed normal map blending in TerrainLit by only blending the derivatives
- Fixed Xbox One rendering just a grey screen instead of the scene
- Fixed probe handles for multiselection
- Fixed baked cubemap import settings for convolution
- Fixed regression causing crash when attempting to open HDRenderPipelineWizard without an HDRenderPipelineAsset setted
- Fixed FullScreenDebug modes: SSAO, SSR, Contact shadow, Prerefraction Color Pyramid, Final Color Pyramid
- Fixed volumetric rendering with stereo instancing
- Fixed shader warning
- Fixed missing resources in existing asset when updating package
- Fixed PBR master node preview in forward rendering or transparent surface
- Fixed deferred shading with stereo instancing
- Fixed "look at" edition mode of Rotation tool for DecalProjectorComponent
- Fixed issue when switching mode in ReflectionProbe and PlanarReflectionProbe
- Fixed issue where migratable component version where not always serialized when part of prefab's instance
- Fixed an issue where shadow would not be rendered properly when light layer are not enabled
- Fixed exposure weight on unlit materials
- Fixed Light intensity not played in the player when recorded with animation/timeline
- Fixed some issues when multi editing HDRenderPipelineAsset
- Fixed emission node breaking the main shader graph preview in certain conditions.
- Fixed checkout of baked probe asset when baking probes.
- Fixed invalid gizmo position for rotated ReflectionProbe
- Fixed multi-edition of material's SurfaceType and RenderingPath
- Fixed whole pipeline reconstruction on selecting for the first time or modifying other than the currently used HDRenderPipelineAsset
- Fixed single shadow debug mode
- Fixed global scale factor debug mode when scale > 1
- Fixed debug menu material overrides not getting applied to the Terrain Lit shader
- Fixed typo in computeLightVariants
- Fixed deferred pass with XR instancing by disabling ComputeLightEvaluation
- Fixed bloom resolution independence
- Fixed lens dirt intensity not behaving properly
- Fixed the Stop NaN feature
- Fixed some resources to handle more than 2 instanced views for XR
- Fixed issue with black screen (NaN) produced on old GPU hardware or intel GPU hardware with gaussian pyramid
- Fixed issue with disabled punctual light would still render when only directional light is present

### Changed
- DensityVolume scripting API will no longuer allow to change between advance and normal edition mode
- Disabled depth of field, lens distortion and panini projection in the scene view
- TerrainLit shaders and includes are reorganized and made simpler.
- TerrainLit shader GUI now allows custom properties to be displayed in the Terrain fold-out section.
- Optimize distortion pass with stencil
- Disable SceneSelectionPass in shader graph preview
- Control punctual light and area light shadow atlas separately
- Move SMAA anti-aliasing option to after Temporal Anti Aliasing one, to avoid problem with previously serialized project settings
- Optimize rendering with static only lighting and when no cullable lights/decals/density volumes are present.
- Updated handles for DecalProjectorComponent for enhanced spacial position readability and have edition mode for better SceneView management
- DecalProjectorComponent are now scale independent in order to have reliable metric unit (see new Size field for changing the size of the volume)
- Restructure code from HDCamera.Update() by adding UpdateAntialiasing() and UpdateViewConstants()
- Renamed velocity to motion vectors
- Objects rendered during the After Post Process pass while TAA is enabled will not benefit from existing depth buffer anymore. This is done to fix an issue where those object would wobble otherwise
- Removed usage of builtin unity matrix for shadow, shadow now use same constant than other view
- The default volume layer mask for cameras & probes is now `Default` instead of `Everything`

## [6.5.0-preview] - 2019-03-07

### Added
- Added depth-of-field support with stereo instancing
- Adding real time area light shadow support
- Added a new FrameSettings: Specular Lighting to toggle the specular during the rendering

### Fixed
- Fixed diffusion profile upgrade breaking package when upgrading to a new version
- Fixed decals cropped by gizmo not updating correctly if prefab
- Fixed an issue when enabling SSR on multiple view
- Fixed edition of the intensity's unit field while selecting multiple lights
- Fixed wrong calculation in soft voxelization for density volume
- Fixed gizmo not working correctly with pre-exposure
- Fixed issue with setting a not available RT when disabling motion vectors
- Fixed planar reflection when looking at mirror normal
- Fixed mutiselection issue with HDLight Inspector
- Fixed HDAdditionalCameraData data migration
- Fixed failing builds when light explorer window is open
- Fixed cascade shadows border sometime causing artefacts between cascades
- Restored shadows in the Cascade Shadow debug visualization
- `camera.RenderToCubemap` use proper face culling

### Changed
- When rendering reflection probe disable all specular lighting and for metals use fresnelF0 as diffuse color for bake lighting.

## [6.4.0-preview] - 2019-02-21

### Added
- VR: Added TextureXR system to selectively expand TEXTURE2D macros to texture array for single-pass stereo instancing + Convert textures call to these macros
- Added an unit selection dropdown next to shutter speed (camera)
- Added error helpbox when trying to use a sub volume component that require the current HDRenderPipelineAsset to support a feature that it is not supporting.
- Add mesh for tube light when display emissive mesh is enabled

### Fixed
- Fixed Light explorer. The volume explorer used `profile` instead of `sharedProfile` which instantiate a custom volume profile instead of editing the asset itself.
- Fixed UI issue where all is displayed using metric unit in shadow cascade and Percent is set in the unit field (happening when opening the inspector).
- Fixed inspector event error when double clicking on an asset (diffusion profile/material).
- Fixed nullref on layered material UI when the material is not an asset.
- Fixed nullref exception when undo/redo a light property.
- Fixed visual bug when area light handle size is 0.

### Changed
- Update UI for 32bit/16bit shadow precision settings in HDRP asset
- Object motion vectors have been disabled in all but the game view. Camera motion vectors are still enabled everywhere, allowing TAA and Motion Blur to work on static objects.
- Enable texture array by default for most rendering code on DX11 and unlock stereo instancing (DX11 only for now)

## [6.3.0-preview] - 2019-02-18

### Added
- Added emissive property for shader graph decals
- Added a diffusion profile override volume so the list of diffusion profile assets to use can be chanaged without affecting the HDRP asset
- Added a "Stop NaNs" option on cameras and in the Scene View preferences.
- Added metric display option in HDShadowSettings and improve clamping
- Added shader parameter mapping in DebugMenu
- Added scripting API to configure DebugData for DebugMenu

### Fixed
- Fixed decals in forward
- Fixed issue with stencil not correctly setup for various master node and shader for the depth pass, motion vector pass and GBuffer/Forward pass
- Fixed SRP batcher and metal
- Fixed culling and shadows for Pyramid, Box, Rectangle and Tube lights
- Fixed an issue where scissor render state leaking from the editor code caused partially black rendering

### Changed
- When a lit material has a clear coat mask that is not null, we now use the clear coat roughness to compute the screen space reflection.
- Diffusion profiles are now limited to one per asset and can be referenced in materials, shader graphs and vfx graphs. Materials will be upgraded automatically except if they are using a shader graph, in this case it will display an error message.

## [6.2.0-preview] - 2019-02-15

### Added
- Added help box listing feature supported in a given HDRenderPipelineAsset alongs with the drawbacks implied.
- Added cascade visualizer, supporting disabled handles when not overriding.

### Fixed
- Fixed post processing with stereo double-wide
- Fixed issue with Metal: Use sign bit to find the cache type instead of lowest bit.
- Fixed invalid state when creating a planar reflection for the first time
- Fix FrameSettings's LitShaderMode not restrained by supported LitShaderMode regression.

### Changed
- The default value roughness value for the clearcoat has been changed from 0.03 to 0.01
- Update default value of based color for master node
- Update Fabric Charlie Sheen lighting model - Remove Fresnel component that wasn't part of initial model + Remap smoothness to [0.0 - 0.6] range for more artist friendly parameter

### Changed
- Code refactor: all macros with ARGS have been swapped with macros with PARAM. This is because the ARGS macros were incorrectly named.

## [6.1.0-preview] - 2019-02-13

### Added
- Added support for post-processing anti-aliasing in the Scene View (FXAA and TAA). These can be set in Preferences.
- Added emissive property for decal material (non-shader graph)

### Fixed
- Fixed a few UI bugs with the color grading curves.
- Fixed "Post Processing" in the scene view not toggling post-processing effects
- Fixed bake only object with flag `ReflectionProbeStaticFlag` when baking a `ReflectionProbe`

### Changed
- Removed unsupported Clear Depth checkbox in Camera inspector
- Updated the toggle for advanced mode in inspectors.

## [6.0.0-preview] - 2019-02-23

### Added
- Added new API to perform a camera rendering
- Added support for hair master node (Double kajiya kay - Lambert)
- Added Reset behaviour in DebugMenu (ingame mapping is right joystick + B)
- Added Default HD scene at new scene creation while in HDRP
- Added Wizard helping to configure HDRP project
- Added new UI for decal material to allow remapping and scaling of some properties
- Added cascade shadow visualisation toggle in HD shadow settings
- Added icons for assets
- Added replace blending mode for distortion
- Added basic distance fade for density volumes
- Added decal master node for shader graph
- Added HD unlit master node (Cross Pipeline version is name Unlit)
- Added new Rendering Queue in materials
- Added post-processing V3 framework embed in HDRP, remove postprocess V2 framework
- Post-processing now uses the generic volume framework
-   New depth-of-field, bloom, panini projection effects, motion blur
-   Exposure is now done as a pre-exposition pass, the whole system has been revamped
-   Exposure now use EV100 everywhere in the UI (Sky, Emissive Light)
- Added emissive intensity (Luminance and EV100 control) control for Emissive
- Added pre-exposure weigth for Emissive
- Added an emissive color node and a slider to control the pre-exposure percentage of emission color
- Added physical camera support where applicable
- Added more color grading tools
- Added changelog level for Shader Variant stripping
- Added Debug mode for validation of material albedo and metalness/specularColor values
- Added a new dynamic mode for ambient probe and renamed BakingSky to StaticLightingSky
- Added command buffer parameter to all Bind() method of material
- Added Material validator in Render Pipeline Debug
- Added code to future support of DXR (not enabled)
- Added support of multiviewport
- Added HDRenderPipeline.RequestSkyEnvironmentUpdate function to force an update from script when sky is set to OnDemand
- Added a Lighting and BackLighting slots in Lit, StackLit, Fabric and Hair master nodes
- Added support for overriding terrain detail rendering shaders, via the render pipeline editor resources asset
- Added xrInstancing flag support to RTHandle
- Added support for cullmask for decal projectors
- Added software dynamic resolution support
- Added support for "After Post-Process" render pass for unlit shader
- Added support for textured rectangular area lights
- Added stereo instancing macros to MSAA shaders
- Added support for Quarter Res Raytraced Reflections (not enabled)
- Added fade factor for decal projectors.
- Added stereo instancing macros to most shaders used in VR
- Added multi edition support for HDRenderPipelineAsset

### Fixed
- Fixed logic to disable FPTL with stereo rendering
- Fixed stacklit transmission and sun highlight
- Fixed decals with stereo rendering
- Fixed sky with stereo rendering
- Fixed flip logic for postprocessing + VR
- Fixed copyStencilBuffer pass for some specific platforms
- Fixed point light shadow map culling that wasn't taking into account far plane
- Fixed usage of SSR with transparent on all master node
- Fixed SSR and microshadowing on fabric material
- Fixed blit pass for stereo rendering
- Fixed lightlist bounds for stereo rendering
- Fixed windows and in-game DebugMenu sync.
- Fixed FrameSettings' LitShaderMode sync when opening DebugMenu.
- Fixed Metal specific issues with decals, hitting a sampler limit and compiling AxF shader
- Fixed an issue with flipped depth buffer during postprocessing
- Fixed normal map use for shadow bias with forward lit - now use geometric normal
- Fixed transparent depth prepass and postpass access so they can be use without alpha clipping for lit shader
- Fixed support of alpha clip shadow for lit master node
- Fixed unlit master node not compiling
- Fixed issue with debug display of reflection probe
- Fixed issue with phong tessellations not working with lit shader
- Fixed issue with vertex displacement being affected by heightmap setting even if not heightmap where assign
- Fixed issue with density mode on Lit terrain producing NaN
- Fixed issue when going back and forth from Lit to LitTesselation for displacement mode
- Fixed issue with ambient occlusion incorrectly applied to emissiveColor with light layers in deferred
- Fixed issue with fabric convolution not using the correct convolved texture when fabric convolution is enabled
- Fixed issue with Thick mode for Transmission that was disabling transmission with directional light
- Fixed shutdown edge cases with HDRP tests
- Fixed slowdow when enabling Fabric convolution in HDRP asset
- Fixed specularAA not compiling in StackLit Master node
- Fixed material debug view with stereo rendering
- Fixed material's RenderQueue edition in default view.
- Fixed banding issues within volumetric density buffer
- Fixed missing multicompile for MSAA for AxF
- Fixed camera-relative support for stereo rendering
- Fixed remove sync with render thread when updating decal texture atlas.
- Fixed max number of keyword reach [256] issue. Several shader feature are now local
- Fixed Scene Color and Depth nodes
- Fixed SSR in forward
- Fixed custom editor of Unlit, HD Unlit and PBR shader graph master node
- Fixed issue with NewFrame not correctly calculated in Editor when switching scene
- Fixed issue with TerrainLit not compiling with depth only pass and normal buffer
- Fixed geometric normal use for shadow bias with PBR master node in forward
- Fixed instancing macro usage for decals
- Fixed error message when having more than one directional light casting shadow
- Fixed error when trying to display preview of Camera or PlanarReflectionProbe
- Fixed LOAD_TEXTURE2D_ARRAY_MSAA macro
- Fixed min-max and amplitude clamping value in inspector of vertex displacement materials
- Fixed issue with alpha shadow clip (was incorrectly clipping object shadow)
- Fixed an issue where sky cubemap would not be cleared correctly when setting the current sky to None
- Fixed a typo in Static Lighting Sky component UI
- Fixed issue with incorrect reset of RenderQueue when switching shader in inspector GUI
- Fixed issue with variant stripper stripping incorrectly some variants
- Fixed a case of ambient lighting flickering because of previews
- Fixed Decals when rendering multiple camera in a single frame
- Fixed cascade shadow count in shader
- Fixed issue with Stacklit shader with Haze effect
- Fixed an issue with the max sample count for the TAA
- Fixed post-process guard band for XR
- Fixed exposure of emissive of Unlit
- Fixed depth only and motion vector pass for Unlit not working correctly with MSAA
- Fixed an issue with stencil buffer copy causing unnecessary compute dispatches for lighting
- Fixed multi edition issue in FrameSettings
- Fixed issue with SRP batcher and DebugDisplay variant of lit shader
- Fixed issue with debug material mode not doing alpha test
- Fixed "Attempting to draw with missing UAV bindings" errors on Vulkan
- Fixed pre-exposure incorrectly apply to preview
- Fixed issue with duplicate 3D texture in 3D texture altas of volumetric?
- Fixed Camera rendering order (base on the depth parameter)
- Fixed shader graph decals not being cropped by gizmo
- Fixed "Attempting to draw with missing UAV bindings" errors on Vulkan.


### Changed
- ColorPyramid compute shader passes is swapped to pixel shader passes on platforms where the later is faster.
- Removing the simple lightloop used by the simple lit shader
- Whole refactor of reflection system: Planar and reflection probe
- Separated Passthrough from other RenderingPath
- Update several properties naming and caption based on feedback from documentation team
- Remove tile shader variant for transparent backface pass of lit shader
- Rename all HDRenderPipeline to HDRP folder for shaders
- Rename decal property label (based on doc team feedback)
- Lit shader mode now default to Deferred to reduce build time
- Update UI of Emission parameters in shaders
- Improve shader variant stripping including shader graph variant
- Refactored render loop to render realtime probes visible per camera
- Enable SRP batcher by default
- Shader code refactor: Rename LIGHTLOOP_SINGLE_PASS => LIGHTLOOP_DISABLE_TILE_AND_CLUSTER and clean all usage of LIGHTLOOP_TILE_PASS
- Shader code refactor: Move pragma definition of vertex and pixel shader inside pass + Move SURFACE_GRADIENT definition in XXXData.hlsl
- Micro-shadowing in Lit forward now use ambientOcclusion instead of SpecularOcclusion
- Upgraded FrameSettings workflow, DebugMenu and Inspector part relative to it
- Update build light list shader code to support 32 threads in wavefronts on some platforms
- LayeredLit layers' foldout are now grouped in one main foldout per layer
- Shadow alpha clip can now be enabled on lit shader and haor shader enven for opaque
- Temporal Antialiasing optimization for Xbox One X
- Parameter depthSlice on SetRenderTarget functions now defaults to -1 to bind the entire resource
- Rename SampleCameraDepth() functions to LoadCameraDepth() and SampleCameraDepth(), same for SampleCameraColor() functions
- Improved Motion Blur quality.
- Update stereo frame settings values for single-pass instancing and double-wide
- Rearrange FetchDepth functions to prepare for stereo-instancing
- Remove unused _ComputeEyeIndex
- Updated HDRenderPipelineAsset inspector
- Re-enable SRP batcher for metal

## [5.2.0-preview] - 2018-11-27

### Added
- Added option to run Contact Shadows and Volumetrics Voxelization stage in Async Compute
- Added camera freeze debug mode - Allow to visually see culling result for a camera
- Added support of Gizmo rendering before and after postprocess in Editor
- Added support of LuxAtDistance for punctual lights

### Fixed
- Fixed Debug.DrawLine and Debug.Ray call to work in game view
- Fixed DebugMenu's enum resetted on change
- Fixed divide by 0 in refraction causing NaN
- Fixed disable rough refraction support
- Fixed refraction, SSS and atmospheric scattering for VR
- Fixed forward clustered lighting for VR (double-wide).
- Fixed Light's UX to not allow negative intensity
- Fixed HDRenderPipelineAsset inspector broken when displaying its FrameSettings from project windows.
- Fixed forward clustered lighting for VR (double-wide).
- Fixed HDRenderPipelineAsset inspector broken when displaying its FrameSettings from project windows.
- Fixed Decals and SSR diable flags for all shader graph master node (Lit, Fabric, StackLit, PBR)
- Fixed Distortion blend mode for shader graph master node (Lit, StackLit)
- Fixed bent Normal for Fabric master node in shader graph
- Fixed PBR master node lightlayers
- Fixed shader stripping for built-in lit shaders.

### Changed
- Rename "Regular" in Diffusion profile UI "Thick Object"
- Changed VBuffer depth parametrization for volumetric from distanceRange to depthExtent - Require update of volumetric settings - Fog start at near plan
- SpotLight with box shape use Lux unit only

## [5.1.0-preview] - 2018-11-19

### Added

- Added a separate Editor resources file for resources Unity does not take when it builds a Player.
- You can now disable SSR on Materials in Shader Graph.
- Added support for MSAA when the Supported Lit Shader Mode is set to Both. Previously HDRP only supported MSAA for Forward mode.
- You can now override the emissive color of a Material when in debug mode.
- Exposed max light for Light Loop Settings in HDRP asset UI.
- HDRP no longer performs a NormalDBuffer pass update if there are no decals in the Scene.
- Added distant (fall-back) volumetric fog and improved the fog evaluation precision.
- Added an option to reflect sky in SSR.
- Added a y-axis offset for the PlanarReflectionProbe and offset tool.
- Exposed the option to run SSR and SSAO on async compute.
- Added support for the _GlossMapScale parameter in the Legacy to HDRP Material converter.
- Added wave intrinsic instructions for use in Shaders (for AMD GCN).


### Fixed
- Fixed sphere shaped influence handles clamping in Reflection Probes.
- Fixed Reflection Probe data migration for projects created before using HDRP.
- Fixed UI of Layered Material where Unity previously rendered the scrollbar above the Copy button.
- Fixed Material tessellations parameters Start fade distance and End fade distance. Originally, Unity clamped these values when you modified them.
- Fixed various distortion and refraction issues - handle a better fall-back.
- Fixed SSR for multiple views.
- Fixed SSR issues related to self-intersections.
- Fixed shape density volume handle speed.
- Fixed density volume shape handle moving too fast.
- Fixed the Camera velocity pass that we removed by mistake.
- Fixed some null pointer exceptions when disabling motion vectors support.
- Fixed viewports for both the Subsurface Scattering combine pass and the transparent depth prepass.
- Fixed the blend mode pop-up in the UI. It previously did not appear when you enabled pre-refraction.
- Fixed some null pointer exceptions that previously occurred when you disabled motion vectors support.
- Fixed Layered Lit UI issue with scrollbar.
- Fixed cubemap assignation on custom ReflectionProbe.
- Fixed Reflection Probes’ capture settings' shadow distance.
- Fixed an issue with the SRP batcher and Shader variables declaration.
- Fixed thickness and subsurface slots for fabric Shader master node that wasn't appearing with the right combination of flags.
- Fixed d3d debug layer warning.
- Fixed PCSS sampling quality.
- Fixed the Subsurface and transmission Material feature enabling for fabric Shader.
- Fixed the Shader Graph UV node’s dimensions when using it in a vertex Shader.
- Fixed the planar reflection mirror gizmo's rotation.
- Fixed HDRenderPipelineAsset's FrameSettings not showing the selected enum in the Inspector drop-down.
- Fixed an error with async compute.
- MSAA now supports transparency.
- The HDRP Material upgrader tool now converts metallic values correctly.
- Volumetrics now render in Reflection Probes.
- Fixed a crash that occurred whenever you set a viewport size to 0.
- Fixed the Camera physic parameter that the UI previously did not display.
- Fixed issue in pyramid shaped spotlight handles manipulation

### Changed

- Renamed Line shaped Lights to Tube Lights.
- HDRP now uses mean height fog parametrization.
- Shadow quality settings are set to All when you use HDRP (This setting is not visible in the UI when using SRP). This avoids Legacy Graphics Quality Settings disabling the shadows and give SRP full control over the Shadows instead.
- HDRP now internally uses premultiplied alpha for all fog.
- Updated default FrameSettings used for realtime Reflection Probes when you create a new HDRenderPipelineAsset.
- Remove multi-camera support. LWRP and HDRP will not support multi-camera layered rendering.
- Updated Shader Graph subshaders to use the new instancing define.
- Changed fog distance calculation from distance to plane to distance to sphere.
- Optimized forward rendering using AMD GCN by scalarizing the light loop.
- Changed the UI of the Light Editor.
- Change ordering of includes in HDRP Materials in order to reduce iteration time for faster compilation.
- Added a StackLit master node replacing the InspectorUI version. IMPORTANT: All previously authored StackLit Materials will be lost. You need to recreate them with the master node.

## [5.0.0-preview] - 2018-09-28

### Added
- Added occlusion mesh to depth prepass for VR (VR still disabled for now)
- Added a debug mode to display only one shadow at once
- Added controls for the highlight created by directional lights
- Added a light radius setting to punctual lights to soften light attenuation and simulate fill lighting
- Added a 'minRoughness' parameter to all non-area lights (was previously only available for certain light types)
- Added separate volumetric light/shadow dimmers
- Added per-pixel jitter to volumetrics to reduce aliasing artifacts
- Added a SurfaceShading.hlsl file, which implements material-agnostic shading functionality in an efficient manner
- Added support for shadow bias for thin object transmission
- Added FrameSettings to control realtime planar reflection
- Added control for SRPBatcher on HDRP Asset
- Added an option to clear the shadow atlases in the debug menu
- Added a color visualization of the shadow atlas rescale in debug mode
- Added support for disabling SSR on materials
- Added intrinsic for XBone
- Added new light volume debugging tool
- Added a new SSR debug view mode
- Added translaction's scale invariance on DensityVolume
- Added multiple supported LitShadermode and per renderer choice in case of both Forward and Deferred supported
- Added custom specular occlusion mode to Lit Shader Graph Master node

### Fixed
- Fixed a normal bias issue with Stacklit (Was causing light leaking)
- Fixed camera preview outputing an error when both scene and game view where display and play and exit was call
- Fixed override debug mode not apply correctly on static GI
- Fixed issue where XRGraphicsConfig values set in the asset inspector GUI weren't propagating correctly (VR still disabled for now)
- Fixed issue with tangent that was using SurfaceGradient instead of regular normal decoding
- Fixed wrong error message display when switching to unsupported target like IOS
- Fixed an issue with ambient occlusion texture sometimes not being created properly causing broken rendering
- Shadow near plane is no longer limited at 0.1
- Fixed decal draw order on transparent material
- Fixed an issue where sometime the lookup texture used for GGX convolution was broken, causing broken rendering
- Fixed an issue where you wouldn't see any fog for certain pipeline/scene configurations
- Fixed an issue with volumetric lighting where the anisotropy value of 0 would not result in perfectly isotropic lighting
- Fixed shadow bias when the atlas is rescaled
- Fixed shadow cascade sampling outside of the atlas when cascade count is inferior to 4
- Fixed shadow filter width in deferred rendering not matching shader config
- Fixed stereo sampling of depth texture in MSAA DepthValues.shader
- Fixed box light UI which allowed negative and zero sizes, thus causing NaNs
- Fixed stereo rendering in HDRISky.shader (VR)
- Fixed normal blend and blend sphere influence for reflection probe
- Fixed distortion filtering (was point filtering, now trilinear)
- Fixed contact shadow for large distance
- Fixed depth pyramid debug view mode
- Fixed sphere shaped influence handles clamping in reflection probes
- Fixed reflection probes data migration for project created before using hdrp
- Fixed ambient occlusion for Lit Master Node when slot is connected

### Changed
- Use samplerunity_ShadowMask instead of samplerunity_samplerLightmap for shadow mask
- Allow to resize reflection probe gizmo's size
- Improve quality of screen space shadow
- Remove support of projection model for ScreenSpaceLighting (SSR always use HiZ and refraction always Proxy)
- Remove all the debug mode from SSR that are obsolete now
- Expose frameSettings and Capture settings for reflection and planar probe
- Update UI for reflection probe, planar probe, camera and HDRP Asset
- Implement proper linear blending for volumetric lighting via deep compositing as described in the paper "Deep Compositing Using Lie Algebras"
- Changed  planar mapping to match terrain convention (XZ instead of ZX)
- XRGraphicsConfig is no longer Read/Write. Instead, it's read-only. This improves consistency of XR behavior between the legacy render pipeline and SRP
- Change reflection probe data migration code (to update old reflection probe to new one)
- Updated gizmo for ReflectionProbes
- Updated UI and Gizmo of DensityVolume

## [4.0.0-preview] - 2018-09-28

### Added
- Added a new TerrainLit shader that supports rendering of Unity terrains.
- Added controls for linear fade at the boundary of density volumes
- Added new API to control decals without monobehaviour object
- Improve Decal Gizmo
- Implement Screen Space Reflections (SSR) (alpha version, highly experimental)
- Add an option to invert the fade parameter on a Density Volume
- Added a Fabric shader (experimental) handling cotton and silk
- Added support for MSAA in forward only for opaque only
- Implement smoothness fade for SSR
- Added support for AxF shader (X-rite format - require special AxF importer from Unity not part of HDRP)
- Added control for sundisc on directional light (hack)
- Added a new HD Lit Master node that implements Lit shader support for Shader Graph
- Added Micro shadowing support (hack)
- Added an event on HDAdditionalCameraData for custom rendering
- HDRP Shader Graph shaders now support 4-channel UVs.

### Fixed
- Fixed an issue where sometimes the deferred shadow texture would not be valid, causing wrong rendering.
- Stencil test during decals normal buffer update is now properly applied
- Decals corectly update normal buffer in forward
- Fixed a normalization problem in reflection probe face fading causing artefacts in some cases
- Fix multi-selection behavior of Density Volumes overwriting the albedo value
- Fixed support of depth texture for RenderTexture. HDRP now correctly output depth to user depth buffer if RenderTexture request it.
- Fixed multi-selection behavior of Density Volumes overwriting the albedo value
- Fixed support of depth for RenderTexture. HDRP now correctly output depth to user depth buffer if RenderTexture request it.
- Fixed support of Gizmo in game view in the editor
- Fixed gizmo for spot light type
- Fixed issue with TileViewDebug mode being inversed in gameview
- Fixed an issue with SAMPLE_TEXTURECUBE_SHADOW macro
- Fixed issue with color picker not display correctly when game and scene view are visible at the same time
- Fixed an issue with reflection probe face fading
- Fixed camera motion vectors shader and associated matrices to update correctly for single-pass double-wide stereo rendering
- Fixed light attenuation functions when range attenuation is disabled
- Fixed shadow component algorithm fixup not dirtying the scene, so changes can be saved to disk.
- Fixed some GC leaks for HDRP
- Fixed contact shadow not affected by shadow dimmer
- Fixed GGX that works correctly for the roughness value of 0 (mean specular highlgiht will disappeard for perfect mirror, we rely on maxSmoothness instead to always have a highlight even on mirror surface)
- Add stereo support to ShaderPassForward.hlsl. Forward rendering now seems passable in limited test scenes with camera-relative rendering disabled.
- Add stereo support to ProceduralSky.shader and OpaqueAtmosphericScattering.shader.
- Added CullingGroupManager to fix more GC.Alloc's in HDRP
- Fixed rendering when multiple cameras render into the same render texture

### Changed
- Changed the way depth & color pyramids are built to be faster and better quality, thus improving the look of distortion and refraction.
- Stabilize the dithered LOD transition mask with respect to the camera rotation.
- Avoid multiple depth buffer copies when decals are present
- Refactor code related to the RT handle system (No more normal buffer manager)
- Remove deferred directional shadow and move evaluation before lightloop
- Add a function GetNormalForShadowBias() that material need to implement to return the normal used for normal shadow biasing
- Remove Jimenez Subsurface scattering code (This code was disabled by default, now remove to ease maintenance)
- Change Decal API, decal contribution is now done in Material. Require update of material using decal
- Move a lot of files from CoreRP to HDRP/CoreRP. All moved files weren't used by Ligthweight pipeline. Long term they could move back to CoreRP after CoreRP become out of preview
- Updated camera inspector UI
- Updated decal gizmo
- Optimization: The objects that are rendered in the Motion Vector Pass are not rendered in the prepass anymore
- Removed setting shader inclue path via old API, use package shader include paths
- The default value of 'maxSmoothness' for punctual lights has been changed to 0.99
- Modified deferred compute and vert/frag shaders for first steps towards stereo support
- Moved material specific Shader Graph files into corresponding material folders.
- Hide environment lighting settings when enabling HDRP (Settings are control from sceneSettings)
- Update all shader includes to use absolute path (allow users to create material in their Asset folder)
- Done a reorganization of the files (Move ShaderPass to RenderPipeline folder, Move all shadow related files to Lighting/Shadow and others)
- Improved performance and quality of Screen Space Shadows

## [3.3.0-preview] - 2018-01-01

### Added
- Added an error message to say to use Metal or Vulkan when trying to use OpenGL API
- Added a new Fabric shader model that supports Silk and Cotton/Wool
- Added a new HDRP Lighting Debug mode to visualize Light Volumes for Point, Spot, Line, Rectangular and Reflection Probes
- Add support for reflection probe light layers
- Improve quality of anisotropic on IBL

### Fixed
- Fix an issue where the screen where darken when rendering camera preview
- Fix display correct target platform when showing message to inform user that a platform is not supported
- Remove workaround for metal and vulkan in normal buffer encoding/decoding
- Fixed an issue with color picker not working in forward
- Fixed an issue where reseting HDLight do not reset all of its parameters
- Fixed shader compile warning in DebugLightVolumes.shader

### Changed
- Changed default reflection probe to be 256x256x6 and array size to be 64
- Removed dependence on the NdotL for thickness evaluation for translucency (based on artist's input)
- Increased the precision when comparing Planar or HD reflection probe volumes
- Remove various GC alloc in C#. Slightly better performance

## [3.2.0-preview] - 2018-01-01

### Added
- Added a luminance meter in the debug menu
- Added support of Light, reflection probe, emissive material, volume settings related to lighting to Lighting explorer
- Added support for 16bit shadows

### Fixed
- Fix issue with package upgrading (HDRP resources asset is now versionned to worarkound package manager limitation)
- Fix HDReflectionProbe offset displayed in gizmo different than what is affected.
- Fix decals getting into a state where they could not be removed or disabled.
- Fix lux meter mode - The lux meter isn't affected by the sky anymore
- Fix area light size reset when multi-selected
- Fix filter pass number in HDUtils.BlitQuad
- Fix Lux meter mode that was applying SSS
- Fix planar reflections that were not working with tile/cluster (olbique matrix)
- Fix debug menu at runtime not working after nested prefab PR come to trunk
- Fix scrolling issue in density volume

### Changed
- Shader code refactor: Split MaterialUtilities file in two parts BuiltinUtilities (independent of FragInputs) and MaterialUtilities (Dependent of FragInputs)
- Change screen space shadow rendertarget format from ARGB32 to RG16

## [3.1.0-preview] - 2018-01-01

### Added
- Decal now support per channel selection mask. There is now two mode. One with BaseColor, Normal and Smoothness and another one more expensive with BaseColor, Normal, Smoothness, Metal and AO. Control is on HDRP Asset. This may require to launch an update script for old scene: 'Edit/Render Pipeline/Single step upgrade script/Upgrade all DecalMaterial MaskBlendMode'.
- Decal now supports depth bias for decal mesh, to prevent z-fighting
- Decal material now supports draw order for decal projectors
- Added LightLayers support (Base on mask from renderers name RenderingLayers and mask from light name LightLayers - if they match, the light apply) - cost an extra GBuffer in deferred (more bandwidth)
- When LightLayers is enabled, the AmbientOclusion is store in the GBuffer in deferred path allowing to avoid double occlusion with SSAO. In forward the double occlusion is now always avoided.
- Added the possibility to add an override transform on the camera for volume interpolation
- Added desired lux intensity and auto multiplier for HDRI sky
- Added an option to disable light by type in the debug menu
- Added gradient sky
- Split EmissiveColor and bakeDiffuseLighting in forward avoiding the emissiveColor to be affect by SSAO
- Added a volume to control indirect light intensity
- Added EV 100 intensity unit for area lights
- Added support for RendererPriority on Renderer. This allow to control order of transparent rendering manually. HDRP have now two stage of sorting for transparent in addition to bact to front. Material have a priority then Renderer have a priority.
- Add Coupling of (HD)Camera and HDAdditionalCameraData for reset and remove in inspector contextual menu of Camera
- Add Coupling of (HD)ReflectionProbe and HDAdditionalReflectionData for reset and remove in inspector contextual menu of ReflectoinProbe
- Add macro to forbid unity_ObjectToWorld/unity_WorldToObject to be use as it doesn't handle camera relative rendering
- Add opacity control on contact shadow

### Fixed
- Fixed an issue with PreIntegratedFGD texture being sometimes destroyed and not regenerated causing rendering to break
- PostProcess input buffers are not copied anymore on PC if the viewport size matches the final render target size
- Fixed an issue when manipulating a lot of decals, it was displaying a lot of errors in the inspector
- Fixed capture material with reflection probe
- Refactored Constant Buffers to avoid hitting the maximum number of bound CBs in some cases.
- Fixed the light range affecting the transform scale when changed.
- Snap to grid now works for Decal projector resizing.
- Added a warning for 128x128 cookie texture without mipmaps
- Replace the sampler used for density volumes for correct wrap mode handling

### Changed
- Move Render Pipeline Debug "Windows from Windows->General-> Render Pipeline debug windows" to "Windows from Windows->Analysis-> Render Pipeline debug windows"
- Update detail map formula for smoothness and albedo, goal it to bright and dark perceptually and scale factor is use to control gradient speed
- Refactor the Upgrade material system. Now a material can be update from older version at any time. Call Edit/Render Pipeline/Upgrade all Materials to newer version
- Change name EnableDBuffer to EnableDecals at several place (shader, hdrp asset...), this require a call to Edit/Render Pipeline/Upgrade all Materials to newer version to have up to date material.
- Refactor shader code: BakeLightingData structure have been replace by BuiltinData. Lot of shader code have been remove/change.
- Refactor shader code: All GBuffer are now handled by the deferred material. Mean ShadowMask and LightLayers are control by lit material in lit.hlsl and not outside anymore. Lot of shader code have been remove/change.
- Refactor shader code: Rename GetBakedDiffuseLighting to ModifyBakedDiffuseLighting. This function now handle lighting model for transmission too. Lux meter debug mode is factor outisde.
- Refactor shader code: GetBakedDiffuseLighting is not call anymore in GBuffer or forward pass, including the ConvertSurfaceDataToBSDFData and GetPreLightData, this is done in ModifyBakedDiffuseLighting now
- Refactor shader code: Added a backBakeDiffuseLighting to BuiltinData to handle lighting for transmission
- Refactor shader code: Material must now call InitBuiltinData (Init all to zero + init bakeDiffuseLighting and backBakeDiffuseLighting ) and PostInitBuiltinData

## [3.0.0-preview] - 2018-01-01

### Fixed
- Fixed an issue with distortion that was using previous frame instead of current frame
- Fixed an issue where disabled light where not upgrade correctly to the new physical light unit system introduce in 2.0.5-preview

### Changed
- Update assembly definitions to output assemblies that match Unity naming convention (Unity.*).

## [2.0.5-preview] - 2018-01-01

### Added
- Add option supportDitheringCrossFade on HDRP Asset to allow to remove shader variant during player build if needed
- Add contact shadows for punctual lights (in additional shadow settings), only one light is allowed to cast contact shadows at the same time and so at each frame a dominant light is choosed among all light with contact shadows enabled.
- Add PCSS shadow filter support (from SRP Core)
- Exposed shadow budget parameters in HDRP asset
- Add an option to generate an emissive mesh for area lights (currently rectangle light only). The mesh fits the size, intensity and color of the light.
- Add an option to the HDRP asset to increase the resolution of volumetric lighting.
- Add additional ligth unit support for punctual light (Lumens, Candela) and area lights (Lumens, Luminance)
- Add dedicated Gizmo for the box Influence volume of HDReflectionProbe / PlanarReflectionProbe

### Changed
- Re-enable shadow mask mode in debug view
- SSS and Transmission code have been refactored to be able to share it between various material. Guidelines are in SubsurfaceScattering.hlsl
- Change code in area light with LTC for Lit shader. Magnitude is now take from FGD texture instead of a separate texture
- Improve camera relative rendering: We now apply camera translation on the model matrix, so before the TransformObjectToWorld(). Note: unity_WorldToObject and unity_ObjectToWorld must never be used directly.
- Rename positionWS to positionRWS (Camera relative world position) at a lot of places (mainly in interpolator and FragInputs). In case of custom shader user will be required to update their code.
- Rename positionWS, capturePositionWS, proxyPositionWS, influencePositionWS to positionRWS, capturePositionRWS, proxyPositionRWS, influencePositionRWS (Camera relative world position) in LightDefinition struct.
- Improve the quality of trilinear filtering of density volume textures.
- Improve UI for HDReflectionProbe / PlanarReflectionProbe

### Fixed
- Fixed a shader preprocessor issue when compiling DebugViewMaterialGBuffer.shader against Metal target
- Added a temporary workaround to Lit.hlsl to avoid broken lighting code with Metal/AMD
- Fixed issue when using more than one volume texture mask with density volumes.
- Fixed an error which prevented volumetric lighting from working if no density volumes with 3D textures were present.
- Fix contact shadows applied on transmission
- Fix issue with forward opaque lit shader variant being removed by the shader preprocessor
- Fixed compilation errors on platforms with limited XRSetting support.
- Fixed apply range attenuation option on punctual light
- Fixed issue with color temperature not take correctly into account with static lighting
- Don't display fog when diffuse lighting, specular lighting, or lux meter debug mode are enabled.

## [2.0.4-preview] - 2018-01-01

### Fixed
- Fix issue when disabling rough refraction and building a player. Was causing a crash.

## [2.0.3-preview] - 2018-01-01

### Added
- Increased debug color picker limit up to 260k lux

## [2.0.2-preview] - 2018-01-01

### Added
- Add Light -> Planar Reflection Probe command
- Added a false color mode in rendering debug
- Add support for mesh decals
- Add flag to disable projector decals on transparent geometry to save performance and decal texture atlas space
- Add ability to use decal diffuse map as mask only
- Add visualize all shadow masks in lighting debug
- Add export of normal and roughness buffer for forwardOnly and when in supportOnlyForward mode for forward
- Provide a define in lit.hlsl (FORWARD_MATERIAL_READ_FROM_WRITTEN_NORMAL_BUFFER) when output buffer normal is used to read the normal and roughness instead of caclulating it (can save performance, but lower quality due to compression)
- Add color swatch to decal material

### Changed
- Change Render -> Planar Reflection creation to 3D Object -> Mirror
- Change "Enable Reflector" name on SpotLight to "Angle Affect Intensity"
- Change prototype of BSDFData ConvertSurfaceDataToBSDFData(SurfaceData surfaceData) to BSDFData ConvertSurfaceDataToBSDFData(uint2 positionSS, SurfaceData surfaceData)

### Fixed
- Fix issue with StackLit in deferred mode with deferredDirectionalShadow due to GBuffer not being cleared. Gbuffer is still not clear and issue was fix with the new Output of normal buffer.
- Fixed an issue where interpolation volumes were not updated correctly for reflection captures.
- Fixed an exception in Light Loop settings UI

## [2.0.1-preview] - 2018-01-01

### Added
- Add stripper of shader variant when building a player. Save shader compile time.
- Disable per-object culling that was executed in C++ in HD whereas it was not used (Optimization)
- Enable texture streaming debugging (was not working before 2018.2)
- Added Screen Space Reflection with Proxy Projection Model
- Support correctly scene selection for alpha tested object
- Add per light shadow mask mode control (i.e shadow mask distance and shadow mask). It use the option NonLightmappedOnly
- Add geometric filtering to Lit shader (allow to reduce specular aliasing)
- Add shortcut to create DensityVolume and PlanarReflection in hierarchy
- Add a DefaultHDMirrorMaterial material for PlanarReflection
- Added a script to be able to upgrade material to newer version of HDRP
- Removed useless duplication of ForwardError passes.
- Add option to not compile any DEBUG_DISPLAY shader in the player (Faster build) call Support Runtime Debug display

### Changed
- Changed SupportForwardOnly to SupportOnlyForward in render pipeline settings
- Changed versioning variable name in HDAdditionalXXXData from m_version to version
- Create unique name when creating a game object in the rendering menu (i.e Density Volume(2))
- Re-organize various files and folder location to clean the repository
- Change Debug windows name and location. Now located at:  Windows -> General -> Render Pipeline Debug

### Removed
- Removed GlobalLightLoopSettings.maxPlanarReflectionProbes and instead use value of GlobalLightLoopSettings.planarReflectionProbeCacheSize
- Remove EmissiveIntensity parameter and change EmissiveColor to be HDR (Matching Builtin Unity behavior) - Data need to be updated - Launch Edit -> Single Step Upgrade Script -> Upgrade all Materials emissionColor

### Fixed
- Fix issue with LOD transition and instancing
- Fix discrepency between object motion vector and camera motion vector
- Fix issue with spot and dir light gizmo axis not highlighted correctly
- Fix potential crash while register debug windows inputs at startup
- Fix warning when creating Planar reflection
- Fix specular lighting debug mode (was rendering black)
- Allow projector decal with null material to allow to configure decal when HDRP is not set
- Decal atlas texture offset/scale is updated after allocations (used to be before so it was using date from previous frame)

## [0.0.0-preview] - 2018-01-01

### Added
- Configure the VolumetricLightingSystem code path to be on by default
- Trigger a build exception when trying to build an unsupported platform
- Introduce the VolumetricLightingController component, which can (and should) be placed on the camera, and allows one to control the near and the far plane of the V-Buffer (volumetric "froxel" buffer) along with the depth distribution (from logarithmic to linear)
- Add 3D texture support for DensityVolumes
- Add a better mapping of roughness to mipmap for planar reflection
- The VolumetricLightingSystem now uses RTHandles, which allows to save memory by sharing buffers between different cameras (history buffers are not shared), and reduce reallocation frequency by reallocating buffers only if the rendering resolution increases (and suballocating within existing buffers if the rendering resolution decreases)
- Add a Volumetric Dimmer slider to lights to control the intensity of the scattered volumetric lighting
- Add UV tiling and offset support for decals.
- Add mipmapping support for volume 3D mask textures

### Changed
- Default number of planar reflection change from 4 to 2
- Rename _MainDepthTexture to _CameraDepthTexture
- The VolumetricLightingController has been moved to the Interpolation Volume framework and now functions similarly to the VolumetricFog settings
- Update of UI of cookie, CubeCookie, Reflection probe and planar reflection probe to combo box
- Allow enabling/disabling shadows for area lights when they are set to baked.
- Hide applyRangeAttenuation and FadeDistance for directional shadow as they are not used

### Removed
- Remove Resource folder of PreIntegratedFGD and add the resource to RenderPipeline Asset

### Fixed
- Fix ConvertPhysicalLightIntensityToLightIntensity() function used when creating light from script to match HDLightEditor behavior
- Fix numerical issues with the default value of mean free path of volumetric fog
- Fix the bug preventing decals from coexisting with density volumes
- Fix issue with alpha tested geometry using planar/triplanar mapping not render correctly or flickering (due to being wrongly alpha tested in depth prepass)
- Fix meta pass with triplanar (was not handling correctly the normal)
- Fix preview when a planar reflection is present
- Fix Camera preview, it is now a Preview cameraType (was a SceneView)
- Fix handling unknown GPUShadowTypes in the shadow manager.
- Fix area light shapes sent as point lights to the baking backends when they are set to baked.
- Fix unnecessary division by PI for baked area lights.
- Fix line lights sent to the lightmappers. The backends don't support this light type.
- Fix issue with shadow mask framesettings not correctly taken into account when shadow mask is enabled for lighting.
- Fix directional light and shadow mask transition, they are now matching making smooth transition
- Fix banding issues caused by high intensity volumetric lighting
- Fix the debug window being emptied on SRP asset reload
- Fix issue with debug mode not correctly clearing the GBuffer in editor after a resize
- Fix issue with ResetMaterialKeyword not resetting correctly ToggleOff/Roggle Keyword
- Fix issue with motion vector not render correctly if there is no depth prepass in deferred

## [0.0.0-preview] - 2018-01-01

### Added
- Screen Space Refraction projection model (Proxy raycasting, HiZ raymarching)
- Screen Space Refraction settings as volume component
- Added buffered frame history per camera
- Port Global Density Volumes to the Interpolation Volume System.
- Optimize ImportanceSampleLambert() to not require the tangent frame.
- Generalize SampleVBuffer() to handle different sampling and reconstruction methods.
- Improve the quality of volumetric lighting reprojection.
- Optimize Morton Order code in the Subsurface Scattering pass.
- Planar Reflection Probe support roughness (gaussian convolution of captured probe)
- Use an atlas instead of a texture array for cluster transparent decals
- Add a debug view to visualize the decal atlas
- Only store decal textures to atlas if decal is visible, debounce out of memory decal atlas warning.
- Add manipulator gizmo on decal to improve authoring workflow
- Add a minimal StackLit material (work in progress, this version can be used as template to add new material)

### Changed
- EnableShadowMask in FrameSettings (But shadowMaskSupport still disable by default)
- Forced Planar Probe update modes to (Realtime, Every Update, Mirror Camera)
- Screen Space Refraction proxy model uses the proxy of the first environment light (Reflection probe/Planar probe) or the sky
- Moved RTHandle static methods to RTHandles
- Renamed RTHandle to RTHandleSystem.RTHandle
- Move code for PreIntegratedFDG (Lit.shader) into its dedicated folder to be share with other material
- Move code for LTCArea (Lit.shader) into its dedicated folder to be share with other material

### Removed
- Removed Planar Probe mirror plane position and normal fields in inspector, always display mirror plane and normal gizmos

### Fixed
- Fix fog flags in scene view is now taken into account
- Fix sky in preview windows that were disappearing after a load of a new level
- Fix numerical issues in IntersectRayAABB().
- Fix alpha blending of volumetric lighting with transparent objects.
- Fix the near plane of the V-Buffer causing out-of-bounds look-ups in the clustered data structure.
- Depth and color pyramid are properly computed and sampled when the camera renders inside a viewport of a RTHandle.
- Fix decal atlas debug view to work correctly when shadow atlas view is also enabled
- Fix TransparentSSR with non-rendergraph.
- Fix shader compilation warning on SSR compute shader.<|MERGE_RESOLUTION|>--- conflicted
+++ resolved
@@ -17,12 +17,9 @@
 - Fixed lights shadow frustum near and far planes.
 - Fixed various issues with non-temporal SSAO and rendergraph.
 - Fix screen being over-exposed when changing very different skies.
-<<<<<<< HEAD
-- Fixed an issue where selection in a debug panel would reset when cycling through enum items.
-=======
 - White flashes on camera cuts on volumetric fog.
 - Fixed light layer issue when performing editing on multiple lights.
->>>>>>> bd1934fc
+- Fixed an issue where selection in a debug panel would reset when cycling through enum items.
 
 ### Changed
 - Removed the material pass probe volumes evaluation mode.
