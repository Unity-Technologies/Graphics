--- conflicted
+++ resolved
@@ -65,13 +65,10 @@
 ### Changed
 - Changed Window/Render Pipeline/HD Render Pipeline Wizard to Window/Rendering/HDRP Wizard
 - Removed the material pass probe volumes evaluation mode.
-<<<<<<< HEAD
 - Changed GameObject/Rendering/Density Volume to GameObject/Volume/Density Volume
 - Changed GameObject/Rendering/Decal Projector to GameObject/Decal Projector
 - Changed GameObject/Volume/Sky and Fog Volume to GameObject/Volume/Sky and Fog Global Volume
-=======
 - Move the Decal Gizmo Color initialization to preferences
->>>>>>> 27b1c9b2
 - Unifying the history validation pass so that it is only done once for the whole frame and not per effect.
 - Moved Edit/Render Pipeline/HD Render Pipeline/Render Selected Camera to log Exr to Edit/Rendering/Render Selected HDRP Camera to log Exr
 - Moved Edit/Render Pipeline/HD Render Pipeline/Export Sky to Image to Edit/Rendering/Export HDRP Sky to Image
