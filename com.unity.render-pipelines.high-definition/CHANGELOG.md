--- conflicted
+++ resolved
@@ -59,11 +59,8 @@
 - Fixed decals in material debug display.
 - Fix crash on VolumeComponentWithQualityEditor when the current Pipeline is not HDRP
 - Fixed WouldFitInAtlas that would previously return wrong results if any one face of a point light would fit (it used to return true even though the light in entirety wouldn't fit).
-<<<<<<< HEAD
+- Fixed issue with NaNs in Volumetric Clouds on some platforms.
 - Fixed update upon light movement for directional light rotation.
-=======
-- Fixed issue with NaNs in Volumetric Clouds on some platforms.
->>>>>>> e9b55692
 
 ### Changed
 - Changed Window/Render Pipeline/HD Render Pipeline Wizard to Window/Rendering/HDRP Wizard
