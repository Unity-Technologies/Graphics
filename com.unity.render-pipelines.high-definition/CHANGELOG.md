--- conflicted
+++ resolved
@@ -105,9 +105,6 @@
 - Added Light decomposition lighting debugging modes and support in AOV
 - Added exposure compensation to Fixed exposure mode
 - Added support for rasterized area light shadows in StackLit
-<<<<<<< HEAD
-- Added an API in HDRP to override the camera within the rendering of a frame (mainly for custom pass).
-=======
 - Added support for texture-weighted automatic exposure
 - Added support for POM for emissive map
 - Added alpha channel support in motion blur pass.
@@ -121,7 +118,7 @@
 - Added a DisplayInfo attribute to specify a name override and a display order for Volume Component fields (used only in default inspector for now).
 - Added Min distance to contact shadows.
 - Added support for Depth of Field in path tracing (by sampling the lens aperture).
->>>>>>> 8ef68ef1
+- Added an API in HDRP to override the camera within the rendering of a frame (mainly for custom pass).
 
 ### Fixed
 - Fix when rescale probe all direction below zero (1219246)
