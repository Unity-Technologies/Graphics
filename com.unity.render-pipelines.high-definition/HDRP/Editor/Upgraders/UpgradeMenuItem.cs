--- conflicted
+++ resolved
@@ -188,13 +188,9 @@
                         mat.shader.name == "HDRenderPipeline/LayeredLitTessellation" ||
                         mat.shader.name == "HDRenderPipeline/StackLit" ||
                         mat.shader.name == "HDRenderPipeline/Unlit" ||
-<<<<<<< HEAD
+                        mat.shader.name == "HDRenderPipeline/Fabric" ||
                         mat.shader.name == "HDRenderPipeline/Decal" ||
                         mat.shader.name == "HDRenderPipeline/TerrainLit"
-=======
-                        mat.shader.name == "HDRenderPipeline/Fabric" ||
-                        mat.shader.name == "HDRenderPipeline/Decal"
->>>>>>> 6b35caf1
                          )
                     {
                         // We don't handle embed material as we can't rewrite fbx files
