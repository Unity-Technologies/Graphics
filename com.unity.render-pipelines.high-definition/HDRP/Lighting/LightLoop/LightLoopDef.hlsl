#include "LightLoop.cs.hlsl"
<<<<<<< HEAD
#include "../../Sky/SkyVariables.hlsl"
#include "CoreRP/ShaderLibrary/GeometricTools.hlsl"
#include "CoreRP/ShaderLibrary/Packing.hlsl"

StructuredBuffer<uint> g_vLightListGlobal;      // don't support Buffer yet in unity

#define DWORD_PER_TILE 16 // See dwordsPerTile in LightLoop.cs, we have roomm for 31 lights and a number of light value all store on 16 bit (ushort)
#define MAX_ENV2D_LIGHT 32

CBUFFER_START(UnityTilePass)
uint _NumTileFtplX;
uint _NumTileFtplY;

// these uniforms are only needed for when OPAQUES_ONLY is NOT defined
// but there's a problem with our front-end compilation of compute shaders with multiple kernels causing it to error
//#ifdef USE_CLUSTERED_LIGHTLIST
float4x4 g_mInvScrProjection; // TODO: remove, unused in HDRP

float g_fClustScale;
float g_fClustBase;
float g_fNearPlane;
float g_fFarPlane;
int g_iLog2NumClusters; // We need to always define these to keep constant buffer layouts compatible

uint g_isLogBaseBufferEnabled;
//#endif

//#ifdef USE_CLUSTERED_LIGHTLIST
uint _NumTileClusteredX;
uint _NumTileClusteredY;
CBUFFER_END

StructuredBuffer<uint> g_vLayeredOffsetsBuffer;     // don't support Buffer yet in unity
StructuredBuffer<float> g_logBaseBuffer;            // don't support Buffer yet in unity
//#endif

#ifdef USE_INDIRECT
    StructuredBuffer<uint> g_TileFeatureFlags;
#endif

StructuredBuffer<DirectionalLightData> _DirectionalLightDatas;
StructuredBuffer<LightData>            _LightDatas;
StructuredBuffer<EnvLightData>         _EnvLightDatas;
StructuredBuffer<ShadowData>           _ShadowDatas;

// Cookie atlas used by all the lights
TEXTURE2D(_CookieAtlas);
SAMPLER(sampler_CookieAtlas);
float2 _CookieAtlasSize;
int _CookieAtlasMaxValidMip;

// Use texture array for reflection (or LatLong 2D array for mobile)
TEXTURECUBE_ARRAY_ABSTRACT(_EnvCubemapTextures);
TEXTURE2D_ARRAY(_Env2DTextures);
float4x4 _Env2DCaptureVP[MAX_ENV2D_LIGHT];

// XRTODO: Need to stereo-ize access
TEXTURE2D(_DeferredShadowTexture);

CBUFFER_START(UnityPerLightLoop)
uint _DirectionalLightCount;
uint _PunctualLightCount;
uint _AreaLightCount;
uint _EnvLightCount;
uint _EnvProxyCount;
int  _EnvLightSkyEnabled;         // TODO: make it a bool
CBUFFER_END
=======

#define DWORD_PER_TILE 16 // See dwordsPerTile in LightLoop.cs, we have roomm for 31 lights and a number of light value all store on 16 bit (ushort)
>>>>>>> a216cf70

// LightLoopContext is not visible from Material (user should not use these properties in Material file)
// It allow the lightloop to have transmit sampling information (do we use atlas, or texture array etc...)
struct LightLoopContext
{
    int sampleReflection;
    ShadowContext shadowContext;
    float contactShadow; // Currently we support only one contact shadow per view
    float3 positionRWSDdx;
    float3 positionRWSDdy;
};

//-----------------------------------------------------------------------------
// Cookie sampling functions
// ----------------------------------------------------------------------------

// Adjust UVs using the LOD padding size
float2 RemapUV(float2 coord, float2 sizeInPixel, int maxLod)
{
    int paddingInPixels = pow(2.0, maxLod) * 2;
    float2 scale = (sizeInPixel + paddingInPixels) / sizeInPixel;
    float2 offset = (paddingInPixels / 2.0) / (sizeInPixel + paddingInPixels);
    
    return coord / scale + offset;
}

// Used by directional and spot lights.
float3 SampleCookie2D(LightLoopContext lightLoopContext, float2 coord, float4 scaleBias, bool repeat, float2 sampleDdx, float2 sampleDdy)
{
    float2 offset       = scaleBias.zw;
    float2 scale        = scaleBias.xy;
    float2 sizeInPixel  = scale * _CookieAtlasSize;
    float lod           = ComputeTextureLOD(sampleDdx, sampleDdy, sizeInPixel);

    // The maximum LOD we can use in fetch without having to clamp borders for trilinear filtering
    float maxLod = min(_CookieAtlasMaxValidMip, floor(log2(sizeInPixel).x));

    // Clamp lod to the maximum level of the texture we are sampling
    lod = min(maxLod, lod);

    // Manage cookie in repeat mode
    coord = frac(coord);

    // Remap the uv to take in account the padding
    coord = RemapUV(coord, sizeInPixel, maxLod);

    // Apply atlas scale and offset
    float2 atlasCoords = coord * scale + offset;

#if 0
    // Anisotripic filtering test
    float2 p = sqrt(pow(sampleDdx, 2) + pow(sampleDdy, 2));
    float pMax = max(p.x, p.y);
    float pMin = min(p.x, p.y);

    uint N = min(ceil(pMax / pMin), 8);
    float lambda = log2(pMax / N);

    float3 tauAniso = 0;
    if (p.x > p.y)
    {
        for (uint i = 1; i <= N; i++)
        {
            float2 anisoCoord = float2(-0.5 + float(i) / (N + 1), 0) * clampBorder.x * 2;
            tauAniso += SAMPLE_TEXTURE2D_LOD(_CookieAtlas, sampler_CookieAtlas, atlasCoords + anisoCoord, lambda).rgb;
        }
    }
    else
    {
        for (uint i = 1; i <= N; i++)
        {
            float2 anisoCoord = float2(0, -0.5 + float(i) / (N + 1)) * clampBorder.y * 2;
            tauAniso += SAMPLE_TEXTURE2D_LOD(_CookieAtlas, sampler_CookieAtlas, atlasCoords + anisoCoord, lambda).rgb;
        }
    }
    tauAniso /= N;

    float3 color = tauAniso;
#else
    float3 color = SAMPLE_TEXTURE2D_LOD(_CookieAtlas, sampler_CookieAtlas, atlasCoords, lod).rgb;
#endif
    
    // Mip visualization (0 -> red, 10 -> blue)
    // color *= saturate(1 - abs(3 * lod / 10 - float4(0, 1, 2, 3))).rgb;

    return color;
}

// Used by point lights.
float3 SampleCookieCube(LightLoopContext lightLoopContext, float3 coord, float4 scaleBias, float2 sampleDdx, float2 sampleDdy)
{
    float2 offset       = scaleBias.zw;
    float2 scale        = scaleBias.xy;
    float2 sizeInPixel  = scale * _CookieAtlasSize;
    float lod           = ComputeTextureLOD(sampleDdx, sampleDdy, sizeInPixel);

    // The maximum LOD we can use in fetch without having to clamp borders for trilinear filtering
    float maxLod = min(_CookieAtlasMaxValidMip, log2(sizeInPixel).x);

    // Octahedral / LatLong mapping
#if 1
    // The latlong coordinates are from -1->1 so we remap it to 0->1
    float2 atlasCoords = PackNormalOctQuadEncode(coord) * 0.5 + 0.5;
#else
    // The latlong coordinates in x are from 0.5->1.5 so we remap it to 0->1
    float2 atlasCoords = DirectionToLatLongCoordinate(coord) - float2(0.5, 0);
#endif

    // Clamp lod to the maximum level of the texture we are sampling
    lod = min(maxLod, lod);
    
    // Remap the uv to take in account the padding (atlasCoord must be between 0 and 1)
    atlasCoords = RemapUV(atlasCoords, sizeInPixel, maxLod);

    // Apply atlas scale and offset
    atlasCoords = atlasCoords * scale + offset;

    float3 color = SAMPLE_TEXTURE2D_LOD(_CookieAtlas, sampler_CookieAtlas, atlasCoords, lod).rgb;
    
    // Mip visualization (0 -> red, 10 -> blue)
    // color *= saturate(1 - abs(3 * lod / 10 - float4(0, 1, 2, 3))).rgb;

    return color;
}

//-----------------------------------------------------------------------------
// Reflection probe / Sky sampling function
// ----------------------------------------------------------------------------

#define SINGLE_PASS_CONTEXT_SAMPLE_REFLECTION_PROBES 0
#define SINGLE_PASS_CONTEXT_SAMPLE_SKY 1

// The EnvLightData of the sky light contains a bunch of compile-time constants.
// This function sets them directly to allow the compiler to propagate them and optimize the code.
EnvLightData InitSkyEnvLightData(int envIndex)
{
    EnvLightData output;
    ZERO_INITIALIZE(EnvLightData, output);
    output.influenceShapeType = ENVSHAPETYPE_SKY;
    // 31 bit index, 1 bit cache type
    output.envIndex = ENVCACHETYPE_CUBEMAP | (envIndex << 1);

    output.influenceForward = float3(0.0, 0.0, 1.0);
    output.influenceUp = float3(0.0, 1.0, 0.0);
    output.influenceRight = float3(1.0, 0.0, 0.0);
    output.influencePositionRWS = float3(0.0, 0.0, 0.0);

    output.weight = 1.0;
    output.multiplier = 1.0;

    // proxy
    output.proxyForward = float3(0.0, 0.0, 1.0);
    output.proxyUp = float3(0.0, 1.0, 0.0);
    output.proxyRight = float3(1.0, 0.0, 0.0);
    output.minProjectionDistance = 65504.0f;

    return output;
}

bool IsEnvIndexCubemap(int index)   { return (index & 1) == ENVCACHETYPE_CUBEMAP; }
bool IsEnvIndexTexture2D(int index) { return (index & 1) == ENVCACHETYPE_TEXTURE2D; }

// Note: index is whatever the lighting architecture want, it can contain information like in which texture to sample (in case we have a compressed BC6H texture and an uncompressed for real time reflection ?)
// EnvIndex can also be use to fetch in another array of struct (to  atlas information etc...).
// Cubemap      : texCoord = direction vector
// Texture2D    : texCoord = projectedPositionWS - lightData.capturePosition
float4 SampleEnv(LightLoopContext lightLoopContext, int index, float3 texCoord, float lod)
{
    // 31 bit index, 1 bit cache type
    uint cacheType = index & 1;
    index = index >> 1;

    float4 color = float4(0.0, 0.0, 0.0, 1.0);

    // This code will be inlined as lightLoopContext is hardcoded in the light loop
    if (lightLoopContext.sampleReflection == SINGLE_PASS_CONTEXT_SAMPLE_REFLECTION_PROBES)
    {
        if (cacheType == ENVCACHETYPE_TEXTURE2D)
        {
            //_Env2DCaptureVP is in capture space
            float3 ndc = ComputeNormalizedDeviceCoordinatesWithZ(texCoord, _Env2DCaptureVP[index]);

            color.rgb = SAMPLE_TEXTURE2D_ARRAY_LOD(_Env2DTextures, s_trilinear_clamp_sampler, ndc.xy, index, lod).rgb;
            color.a = any(ndc.xyz < 0) || any(ndc.xyz > 1) ? 0.0 : 1.0;
        }
        else if (cacheType == ENVCACHETYPE_CUBEMAP)
        {
            color.rgb = SAMPLE_TEXTURECUBE_ARRAY_LOD_ABSTRACT(_EnvCubemapTextures, s_trilinear_clamp_sampler, texCoord, index, lod).rgb;
        }
    }
    else // SINGLE_PASS_SAMPLE_SKY
    {
        color.rgb = SampleSkyTexture(texCoord, lod).rgb;
    }

    return color;
}

//-----------------------------------------------------------------------------
// Single Pass and Tile Pass
// ----------------------------------------------------------------------------

#ifdef LIGHTLOOP_TILE_PASS

// Calculate the offset in global light index light for current light category
int GetTileOffset(PositionInputs posInput, uint lightCategory)
{
    uint2 tileIndex = posInput.tileCoord;
    return (tileIndex.y + lightCategory * _NumTileFtplY) * _NumTileFtplX + tileIndex.x;
}

void GetCountAndStartTile(PositionInputs posInput, uint lightCategory, out uint start, out uint lightCount)
{
    const int tileOffset = GetTileOffset(posInput, lightCategory);

    // The first entry inside a tile is the number of light for lightCategory (thus the +0)
    lightCount = g_vLightListGlobal[DWORD_PER_TILE * tileOffset + 0] & 0xffff;
    start = tileOffset;
}

#ifdef USE_FPTL_LIGHTLIST

uint GetTileSize()
{
    return TILE_SIZE_FPTL;
}

void GetCountAndStart(PositionInputs posInput, uint lightCategory, out uint start, out uint lightCount)
{
    GetCountAndStartTile(posInput, lightCategory, start, lightCount);
}

uint FetchIndex(uint tileOffset, uint lightIndex)
{
    const uint lightIndexPlusOne = lightIndex + 1; // Add +1 as first slot is reserved to store number of light
    // Light index are store on 16bit
    return (g_vLightListGlobal[DWORD_PER_TILE * tileOffset + (lightIndexPlusOne >> 1)] >> ((lightIndexPlusOne & 1) * DWORD_PER_TILE)) & 0xffff;
}

#elif defined(USE_CLUSTERED_LIGHTLIST)

#include "ClusteredUtils.hlsl"

uint GetTileSize()
{
    return TILE_SIZE_CLUSTERED;
}

float GetLightClusterMinLinearDepth(uint2 tileIndex, uint clusterIndex)
{
    float logBase = g_fClustBase;
    if (g_isLogBaseBufferEnabled)
    {
        // XRTODO: Stereo-ize access to g_logBaseBuffer
        logBase = g_logBaseBuffer[tileIndex.y * _NumTileClusteredX + tileIndex.x];
    }

    return ClusterIdxToZFlex(clusterIndex, logBase, g_isLogBaseBufferEnabled != 0);
}

uint GetLightClusterIndex(uint2 tileIndex, float linearDepth)
{
    float logBase = g_fClustBase;
    if (g_isLogBaseBufferEnabled)
    {
        const uint logBaseIndex = GenerateLogBaseBufferIndex(tileIndex, _NumTileClusteredX, _NumTileClusteredY, unity_StereoEyeIndex);
        logBase = g_logBaseBuffer[logBaseIndex];
    }

    return SnapToClusterIdxFlex(linearDepth, logBase, g_isLogBaseBufferEnabled != 0);
}

void GetCountAndStartCluster(uint2 tileIndex, uint clusterIndex, uint lightCategory, out uint start, out uint lightCount)
{
    int nrClusters = (1 << g_iLog2NumClusters);

    const int idx = GenerateLayeredOffsetBufferIndex(lightCategory, tileIndex, clusterIndex, _NumTileClusteredX, _NumTileClusteredY, nrClusters, unity_StereoEyeIndex);

    uint dataPair = g_vLayeredOffsetsBuffer[idx];
    start = dataPair & 0x7ffffff;
    lightCount = (dataPair >> 27) & 31;
}

void GetCountAndStartCluster(PositionInputs posInput, uint lightCategory, out uint start, out uint lightCount)
{
    // Note: XR depends on unity_StereoEyeIndex already being defined,
    // which means ShaderVariables.hlsl needs to be defined ahead of this!

    uint2 tileIndex    = posInput.tileCoord;
    uint  clusterIndex = GetLightClusterIndex(tileIndex, posInput.linearDepth);

    GetCountAndStartCluster(tileIndex, clusterIndex, lightCategory, start, lightCount);
}

void GetCountAndStart(PositionInputs posInput, uint lightCategory, out uint start, out uint lightCount)
{
    GetCountAndStartCluster(posInput, lightCategory, start, lightCount);
}

uint FetchIndex(uint tileOffset, uint lightIndex)
{
    return g_vLightListGlobal[tileOffset + lightIndex];
}

#endif // USE_FPTL_LIGHTLIST

#else

uint GetTileSize()
{
    return 1;
}

uint FetchIndex(uint globalOffset, uint lightIndex)
{
    return globalOffset + lightIndex;
}

#endif // LIGHTLOOP_TILE_PASS

uint FetchIndexWithBoundsCheck(uint start, uint count, uint i)
{
    if (i < count)
    {
        return FetchIndex(start, i);
    }
    else
    {
        return UINT_MAX;
    }
}

LightData FetchLight(uint start, uint i)
{
    int j = FetchIndex(start, i);

    return _LightDatas[j];
}

EnvLightData FetchEnvLight(uint start, uint i)
{
    int j = FetchIndex(start, i);

    return _EnvLightDatas[j];
}

// We always fetch the screen space shadow texture to reduce the number of shader variant, overhead is negligible,
// it is a 1x1 white texture if deferred directional shadow and/or contact shadow are disabled
// We perform a single featch a the beginning of the lightloop
float InitContactShadow(PositionInputs posInput)
{
    // For now we only support one contact shadow
    // Contactshadow is store in Green Channel of _DeferredShadowTexture
    return LOAD_TEXTURE2D(_DeferredShadowTexture, posInput.positionSS).y;
}

float GetContactShadow(LightLoopContext lightLoopContext, int contactShadowIndex)
{
    return contactShadowIndex >= 0 ? lightLoopContext.contactShadow : 1.0;
}<|MERGE_RESOLUTION|>--- conflicted
+++ resolved
@@ -1,76 +1,7 @@
 #include "LightLoop.cs.hlsl"
-<<<<<<< HEAD
-#include "../../Sky/SkyVariables.hlsl"
-#include "CoreRP/ShaderLibrary/GeometricTools.hlsl"
 #include "CoreRP/ShaderLibrary/Packing.hlsl"
 
-StructuredBuffer<uint> g_vLightListGlobal;      // don't support Buffer yet in unity
-
 #define DWORD_PER_TILE 16 // See dwordsPerTile in LightLoop.cs, we have roomm for 31 lights and a number of light value all store on 16 bit (ushort)
-#define MAX_ENV2D_LIGHT 32
-
-CBUFFER_START(UnityTilePass)
-uint _NumTileFtplX;
-uint _NumTileFtplY;
-
-// these uniforms are only needed for when OPAQUES_ONLY is NOT defined
-// but there's a problem with our front-end compilation of compute shaders with multiple kernels causing it to error
-//#ifdef USE_CLUSTERED_LIGHTLIST
-float4x4 g_mInvScrProjection; // TODO: remove, unused in HDRP
-
-float g_fClustScale;
-float g_fClustBase;
-float g_fNearPlane;
-float g_fFarPlane;
-int g_iLog2NumClusters; // We need to always define these to keep constant buffer layouts compatible
-
-uint g_isLogBaseBufferEnabled;
-//#endif
-
-//#ifdef USE_CLUSTERED_LIGHTLIST
-uint _NumTileClusteredX;
-uint _NumTileClusteredY;
-CBUFFER_END
-
-StructuredBuffer<uint> g_vLayeredOffsetsBuffer;     // don't support Buffer yet in unity
-StructuredBuffer<float> g_logBaseBuffer;            // don't support Buffer yet in unity
-//#endif
-
-#ifdef USE_INDIRECT
-    StructuredBuffer<uint> g_TileFeatureFlags;
-#endif
-
-StructuredBuffer<DirectionalLightData> _DirectionalLightDatas;
-StructuredBuffer<LightData>            _LightDatas;
-StructuredBuffer<EnvLightData>         _EnvLightDatas;
-StructuredBuffer<ShadowData>           _ShadowDatas;
-
-// Cookie atlas used by all the lights
-TEXTURE2D(_CookieAtlas);
-SAMPLER(sampler_CookieAtlas);
-float2 _CookieAtlasSize;
-int _CookieAtlasMaxValidMip;
-
-// Use texture array for reflection (or LatLong 2D array for mobile)
-TEXTURECUBE_ARRAY_ABSTRACT(_EnvCubemapTextures);
-TEXTURE2D_ARRAY(_Env2DTextures);
-float4x4 _Env2DCaptureVP[MAX_ENV2D_LIGHT];
-
-// XRTODO: Need to stereo-ize access
-TEXTURE2D(_DeferredShadowTexture);
-
-CBUFFER_START(UnityPerLightLoop)
-uint _DirectionalLightCount;
-uint _PunctualLightCount;
-uint _AreaLightCount;
-uint _EnvLightCount;
-uint _EnvProxyCount;
-int  _EnvLightSkyEnabled;         // TODO: make it a bool
-CBUFFER_END
-=======
-
-#define DWORD_PER_TILE 16 // See dwordsPerTile in LightLoop.cs, we have roomm for 31 lights and a number of light value all store on 16 bit (ushort)
->>>>>>> a216cf70
 
 // LightLoopContext is not visible from Material (user should not use these properties in Material file)
 // It allow the lightloop to have transmit sampling information (do we use atlas, or texture array etc...)
