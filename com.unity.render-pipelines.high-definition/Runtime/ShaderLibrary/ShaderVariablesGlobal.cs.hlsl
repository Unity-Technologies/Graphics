--- conflicted
+++ resolved
@@ -149,13 +149,9 @@
     uint _EnableDecalLayers;
     float4 _ProbeVolumeAmbientProbeFallbackPackedCoeffs[7];
     int _TransparentCameraOnlyMotionVectors;
-<<<<<<< HEAD
     float _GlobalTessellationFactorMultiplier;
-=======
     float _Pad8;
->>>>>>> 9df292ff
     float _Pad9;
-    float _Pad10;
 CBUFFER_END
 
 
