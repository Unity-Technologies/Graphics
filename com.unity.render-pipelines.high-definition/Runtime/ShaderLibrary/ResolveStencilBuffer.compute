<<<<<<< HEAD
#pragma only_renderers d3d11 ps4 xboxone xboxseries vulkan metal switch
=======
#pragma only_renderers d3d11 playstation xboxone vulkan metal switch
>>>>>>> b9e8ac45

#pragma kernel MAIN         KERNEL_NAME=MAIN         NUM_SAMPLES=1
#pragma kernel MAIN_MSAA_2  KERNEL_NAME=MAIN_MSAA_2  NUM_SAMPLES=2 MSAA
#pragma kernel MAIN_MSAA_4  KERNEL_NAME=MAIN_MSAA_4  NUM_SAMPLES=4 MSAA 
#pragma kernel MAIN_MSAA_8  KERNEL_NAME=MAIN_MSAA_8  NUM_SAMPLES=8 MSAA

#pragma kernel MAIN_MSAA_2_RESOLVE  KERNEL_NAME=MAIN_MSAA_2_RESOLVE  NUM_SAMPLES=2 MSAA RESOLVE
#pragma kernel MAIN_MSAA_4_RESOLVE  KERNEL_NAME=MAIN_MSAA_4_RESOLVE  NUM_SAMPLES=4 MSAA RESOLVE
#pragma kernel MAIN_MSAA_8_RESOLVE  KERNEL_NAME=MAIN_MSAA_8_RESOLVE  NUM_SAMPLES=8 MSAA RESOLVE

#include "Packages/com.unity.render-pipelines.core/ShaderLibrary/Common.hlsl"
#include "Packages/com.unity.render-pipelines.high-definition/Runtime/ShaderLibrary/ShaderVariables.hlsl"

#ifdef MSAA
TEXTURE2D_X_MSAA(uint2, _StencilTexture);
RW_TEXTURE2D_X(uint2, _OutputStencilBuffer);
#else
TEXTURE2D_X_UINT2(_StencilTexture);
#endif

// TODO: Wasting 3 bytes here per entry, but still better than a texture as can be scalar read.
// We could sub-index the right byte inside the uint, but it takes extra ALU and won't save bandwidth (just memory)
// For now the extra memory cost is acceptable (3 bytes * 1/64th of a render target).
// Note that using RawBuffers seems to have problem, so using structured buffers for now, but is worth revisiting if the perf difference is a concern.
RWStructuredBuffer<uint>    _CoarseStencilBuffer;

#ifdef PLATFORM_SUPPORTS_WAVE_INTRINSICS
    #define USE_INTRINSICS (PLATFORM_LANE_COUNT == 64)
#else
    #define USE_INTRINSICS 0
#endif

#if USE_INTRINSICS == 0
groupshared uint coarseStencilValue;
#endif

[numthreads(8, 8, 1)]
void KERNEL_NAME(uint3 groupId          : SV_GroupID,
                 uint3 groupThreadId    : SV_GroupThreadID,
                 uint3 dispatchThreadID : SV_DispatchThreadID)
{
    UNITY_XR_ASSIGN_VIEW_INDEX(dispatchThreadID.z);

    // The best shot at resolving is being overly conservative, hence the OR operator. This is by nature inaccurate. 
    uint resolvedStencil = 0;

    if (dispatchThreadID.x < (uint)_ScreenSize.x && dispatchThreadID.y < (uint)_ScreenSize.y)
    {
        UNITY_UNROLL
        for (uint i = 0; i < NUM_SAMPLES; i++)
        {
            uint2 sampledStencil;
#ifndef MSAA
            sampledStencil = LOAD_TEXTURE2D_X(_StencilTexture, dispatchThreadID.xy);
#else
            sampledStencil = LOAD_TEXTURE2D_X_MSAA(_StencilTexture, dispatchThreadID.xy, i);
#endif
            resolvedStencil = GetStencilValue(sampledStencil);
        }
    }
#ifdef RESOLVE
    _OutputStencilBuffer[COORD_TEXTURE2D_X(dispatchThreadID.xy)] = uint2(resolvedStencil, resolvedStencil);
#endif

#if USE_INTRINSICS == 0

    bool isFirstThread = groupThreadId.x == 0 && groupThreadId.y == 0;
    if (isFirstThread)
    {
        coarseStencilValue = 0;
    }

    GroupMemoryBarrierWithGroupSync();

    InterlockedOr(coarseStencilValue, resolvedStencil);

    GroupMemoryBarrierWithGroupSync();

#else

    // Need to workaround a warning incorrectly triggered when on Xbox One, so instead of using WaveIsFirstLane()
    // we check the groupThreadId as in the non intrinsic version.
    //bool isFirstThread = WaveIsFirstLane();
    bool isFirstThread = groupThreadId.x == 0 && groupThreadId.y == 0;
    uint coarseStencilValue = WaveActiveBitOr(resolvedStencil);

#endif

    if (isFirstThread)
    {
        uint addressIndex = Get1DAddressFromPixelCoord(groupId.xy, _CoarseStencilBufferSize.xy, groupId.z);
        _CoarseStencilBuffer[addressIndex] = coarseStencilValue;
    }
}<|MERGE_RESOLUTION|>--- conflicted
+++ resolved
@@ -1,8 +1,4 @@
-<<<<<<< HEAD
-#pragma only_renderers d3d11 ps4 xboxone xboxseries vulkan metal switch
-=======
-#pragma only_renderers d3d11 playstation xboxone vulkan metal switch
->>>>>>> b9e8ac45
+#pragma only_renderers d3d11 playstation xboxone xboxseries vulkan metal switch
 
 #pragma kernel MAIN         KERNEL_NAME=MAIN         NUM_SAMPLES=1
 #pragma kernel MAIN_MSAA_2  KERNEL_NAME=MAIN_MSAA_2  NUM_SAMPLES=2 MSAA
