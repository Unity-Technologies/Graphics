--- conflicted
+++ resolved
@@ -499,22 +499,6 @@
 UNITY_DOTS_INSTANCING_END(BuiltinPropertyMetadata)
 
 // Note: Macros for unity_ObjectToWorld and unity_WorldToObject are declared elsewhere
-<<<<<<< HEAD
-#define unity_LODFade               UNITY_ACCESS_DOTS_INSTANCED_PROP_FROM_MACRO(float4,   Metadata_unity_LODFade)
-#define unity_WorldTransformParams  UNITY_ACCESS_DOTS_INSTANCED_PROP_FROM_MACRO(float4,   Metadata_unity_WorldTransformParams)
-#define unity_RenderingLayer        UNITY_ACCESS_DOTS_INSTANCED_PROP_FROM_MACRO(float4,   Metadata_unity_RenderingLayer)
-#define unity_LightmapST            UNITY_ACCESS_DOTS_INSTANCED_PROP_FROM_MACRO(float4,   Metadata_unity_LightmapST)
-#define unity_LightmapIndex         UNITY_ACCESS_DOTS_INSTANCED_PROP_FROM_MACRO(float4,   Metadata_unity_LightmapIndex)
-#define unity_DynamicLightmapST     UNITY_ACCESS_DOTS_INSTANCED_PROP_FROM_MACRO(float4,   Metadata_unity_DynamicLightmapST)
-#define unity_SHAr                  UNITY_ACCESS_DOTS_INSTANCED_PROP_FROM_MACRO(float4,   Metadata_unity_SHAr)
-#define unity_SHAg                  UNITY_ACCESS_DOTS_INSTANCED_PROP_FROM_MACRO(float4,   Metadata_unity_SHAg)
-#define unity_SHAb                  UNITY_ACCESS_DOTS_INSTANCED_PROP_FROM_MACRO(float4,   Metadata_unity_SHAb)
-#define unity_SHBr                  UNITY_ACCESS_DOTS_INSTANCED_PROP_FROM_MACRO(float4,   Metadata_unity_SHBr)
-#define unity_SHBg                  UNITY_ACCESS_DOTS_INSTANCED_PROP_FROM_MACRO(float4,   Metadata_unity_SHBg)
-#define unity_SHBb                  UNITY_ACCESS_DOTS_INSTANCED_PROP_FROM_MACRO(float4,   Metadata_unity_SHBb)
-#define unity_SHC                   UNITY_ACCESS_DOTS_INSTANCED_PROP_FROM_MACRO(float4,   Metadata_unity_SHC)
-#define unity_ProbesOcclusion       UNITY_ACCESS_DOTS_INSTANCED_PROP_FROM_MACRO(float4,   Metadata_unity_ProbesOcclusion)
-=======
 #define unity_LODFade               UNITY_ACCESS_DOTS_INSTANCED_PROP_FROM_MACRO(float4,   Metadataunity_LODFade)
 #define unity_WorldTransformParams  UNITY_ACCESS_DOTS_INSTANCED_PROP_FROM_MACRO(float4,   Metadataunity_WorldTransformParams)
 #define unity_RenderingLayer        UNITY_ACCESS_DOTS_INSTANCED_PROP_FROM_MACRO(float4,   Metadataunity_RenderingLayer)
@@ -529,9 +513,6 @@
 #define unity_SHBb                  UNITY_ACCESS_DOTS_INSTANCED_PROP_FROM_MACRO(float4,   Metadataunity_SHBb)
 #define unity_SHC                   UNITY_ACCESS_DOTS_INSTANCED_PROP_FROM_MACRO(float4,   Metadataunity_SHC)
 #define unity_ProbesOcclusion       UNITY_ACCESS_DOTS_INSTANCED_PROP_FROM_MACRO(float4,   Metadataunity_ProbesOcclusion)
-#define unity_MatrixPreviousM       LoadDOTSInstancedData_float4x4_from_float3x4(UNITY_DOTS_INSTANCED_METADATA_NAME_FROM_MACRO(float3x4, Metadataunity_MatrixPreviousM))
-#define unity_MatrixPreviousMI      LoadDOTSInstancedData_float4x4_from_float3x4(UNITY_DOTS_INSTANCED_METADATA_NAME_FROM_MACRO(float3x4, Metadataunity_MatrixPreviousMI))
->>>>>>> 7389a8c5
 
 #endif
 
