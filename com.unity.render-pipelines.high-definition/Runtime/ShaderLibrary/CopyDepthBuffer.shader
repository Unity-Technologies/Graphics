Shader "Hidden/HDRP/CopyDepthBuffer"
{

    Properties{
        _FlipY("FlipY", Int) = 0
    }
    HLSLINCLUDE



    ENDHLSL

    SubShader
    {
        Tags{ "RenderPipeline" = "HDRenderPipeline" }

        Pass
        {
            Name "Copy Depth"

            Cull   Off
            ZTest  Always
            ZWrite On
            Blend  Off
            ColorMask 0

            HLSLPROGRAM
            #pragma target 4.5
            #pragma editor_sync_compilation
<<<<<<< HEAD
            #pragma only_renderers d3d11 ps4 xboxone xboxseries vulkan metal switch
=======
            #pragma only_renderers d3d11 playstation xboxone vulkan metal switch
>>>>>>> b9e8ac45
            #pragma fragment Frag
            #pragma vertex Vert
            //#pragma enable_d3d11_debug_symbols

            #include "Packages/com.unity.render-pipelines.core/ShaderLibrary/Common.hlsl"
            #include "Packages/com.unity.render-pipelines.high-definition/Runtime/ShaderLibrary/ShaderVariables.hlsl"

            TEXTURE2D_X_FLOAT(_InputDepthTexture);

            struct Attributes
            {
                uint vertexID : SV_VertexID;
                UNITY_VERTEX_INPUT_INSTANCE_ID
            };

            struct Varyings
            {
                float4 positionCS : SV_Position;
                float2 texcoord   : TEXCOORD0;
                UNITY_VERTEX_OUTPUT_STEREO
            };

            uniform float4 _BlitScaleBias;
            uniform int _FlipY;

            Varyings Vert(Attributes input)
            {
                Varyings output;
                UNITY_SETUP_INSTANCE_ID(input);
                UNITY_INITIALIZE_VERTEX_OUTPUT_STEREO(output);
                output.positionCS = GetFullScreenTriangleVertexPosition(input.vertexID);
                output.texcoord = GetFullScreenTriangleTexCoord(input.vertexID) * _BlitScaleBias.xy;
                if (_FlipY)
                {
                    output.texcoord.y = 1.0 - output.texcoord.y;
                }
                return output;
            }

            float Frag(Varyings input) : SV_Depth
            {
                UNITY_SETUP_STEREO_EYE_INDEX_POST_VERTEX(input);
                uint2 coord = uint2(input.texcoord.xy * _ScreenSize.xy);
                return LOAD_TEXTURE2D_X(_InputDepthTexture, coord).x;
            }

            ENDHLSL
        }
    }
    Fallback Off
}<|MERGE_RESOLUTION|>--- conflicted
+++ resolved
@@ -27,11 +27,7 @@
             HLSLPROGRAM
             #pragma target 4.5
             #pragma editor_sync_compilation
-<<<<<<< HEAD
-            #pragma only_renderers d3d11 ps4 xboxone xboxseries vulkan metal switch
-=======
-            #pragma only_renderers d3d11 playstation xboxone vulkan metal switch
->>>>>>> b9e8ac45
+            #pragma only_renderers d3d11 playstation xboxone xboxseries vulkan metal switch
             #pragma fragment Frag
             #pragma vertex Vert
             //#pragma enable_d3d11_debug_symbols
