namespace UnityEngine.Rendering.HighDefinition
{
    // Global Constant Buffers - b registers. Unity supports a maximum of 16 global constant buffers.
    enum ConstantRegister
    {
        Global = 0,
        XR = 1,
        PBRSky = 2,
        RayTracing = 3,
        RayTracingLightLoop = 4,
    }

    // We need to keep the number of different constant buffers low.
    // Indeed, those are bound for every single drawcall so if we split things in various CB (lightloop, SSS, Fog, etc)
    // We multiply the number of CB we have to bind per drawcall.
    // This is why this CB is big.
    // It should only contain 2 sorts of things:
    // - Global data for a camera (view matrices, RTHandle stuff, etc)
    // - Things that are needed per draw call (like fog or lighting info for forward rendering)
    // Anything else (such as engine passes) can have their own constant buffers (and still use this one as well).

    // PARAMETERS DECLARATION GUIDELINES:
    // All data is aligned on Vector4 size, arrays elements included.
    // - Shader side structure will be padded for anything not aligned to Vector4. Add padding accordingly.
    // - Base element size for array should be 4 components of 4 bytes (Vector4 or Vector4Int basically) otherwise the array will be interlaced with padding on shader side.
    // Try to keep data grouped by access and rendering system as much as possible (fog params or light params together for example).
    // => Don't move a float parameter away from where it belongs for filling a hole. Add padding in this case.
    [GenerateHLSL(needAccessors = false, generateCBuffer = true, constantRegister = (int)ConstantRegister.Global)]
    unsafe struct ShaderVariablesGlobal
    {
        public const int defaultLightLayers = 0xFF;

        // TODO: put commonly used vars together (below), and then sort them by the frequency of use (descending).
        // Note: a matrix is 4 * 4 * 4 = 64 bytes (1x cache line), so no need to sort those.

        // ================================
        //     PER VIEW CONSTANTS
        // ================================
        // TODO: all affine matrices should be 3x4.
        public Matrix4x4 _ViewMatrix;
        public Matrix4x4 _InvViewMatrix;
        public Matrix4x4 _ProjMatrix;
        public Matrix4x4 _InvProjMatrix;
        public Matrix4x4 _ViewProjMatrix;
        public Matrix4x4 _CameraViewProjMatrix;
        public Matrix4x4 _InvViewProjMatrix;
        public Matrix4x4 _NonJitteredViewProjMatrix;
        public Matrix4x4 _PrevViewProjMatrix; // non-jittered
        public Matrix4x4 _PrevInvViewProjMatrix; // non-jittered

#if !USING_STEREO_MATRICES
        public Vector4 _WorldSpaceCameraPos_Internal;
        public Vector4 _PrevCamPosRWS_Internal;
#endif
        public Vector4 _ScreenSize;                 // { w, h, 1 / w, 1 / h }

        // Those two uniforms are specific to the RTHandle system
        public Vector4 _RTHandleScale;        // { w / RTHandle.maxWidth, h / RTHandle.maxHeight } : xy = currFrame, zw = prevFrame
        public Vector4 _RTHandleScaleHistory; // Same as above but the RTHandle handle size is that of the history buffer

        // Values used to linearize the Z buffer (http://www.humus.name/temp/Linearize%20depth.txt)
        // x = 1 - f/n
        // y = f/n
        // z = 1/f - 1/n
        // w = 1/n
        // or in case of a reversed depth buffer (UNITY_REVERSED_Z is 1)
        // x = -1 + f/n
        // y = 1
        // z = -1/n + -1/f
        // w = 1/f
        public Vector4 _ZBufferParams;

        // x = 1 or -1 (-1 if projection is flipped)
        // y = near plane
        // z = far plane
        // w = 1/far plane
        public Vector4 _ProjectionParams;

        // x = orthographic camera's width
        // y = orthographic camera's height
        // z = unused
        // w = 1.0 if camera is ortho, 0.0 if perspective
        public Vector4 unity_OrthoParams;

        // x = width
        // y = height
        // z = 1 + 1.0/width
        // w = 1 + 1.0/height
        public Vector4 _ScreenParams;

        [HLSLArray(6, typeof(Vector4))]
        public fixed float _FrustumPlanes[6 * 4]; // { (a, b, c) = N, d = -dot(N, P) } [L, R, T, B, N, F]

        [HLSLArray(6, typeof(Vector4))]
        public fixed float _ShadowFrustumPlanes[6 * 4];     // { (a, b, c) = N, d = -dot(N, P) } [L, R, T, B, N, F]

        // TAA Frame Index ranges from 0 to 7.
        public Vector4 _TaaFrameInfo;               // { taaSharpenStrength, unused, taaFrameIndex, taaEnabled ? 1 : 0 }

        // Current jitter strength (0 if TAA is disabled)
        public Vector4 _TaaJitterStrength;          // { x, y, x/width, y/height }

        // t = animateMaterials ? Time.realtimeSinceStartup : 0.
        // We keep all those time value for compatibility with legacy unity but prefer _TimeParameters instead.
        public Vector4 _Time;                       // { t/20, t, t*2, t*3 }
        public Vector4 _SinTime;                    // { sin(t/8), sin(t/4), sin(t/2), sin(t) }
        public Vector4 _CosTime;                    // { cos(t/8), cos(t/4), cos(t/2), cos(t) }
        public Vector4 unity_DeltaTime;             // { dt, 1/dt, smoothdt, 1/smoothdt }
        public Vector4 _TimeParameters;             // { t, sin(t), cos(t) }
        public Vector4 _LastTimeParameters;         // { t, sin(t), cos(t) }

        // Volumetric lighting / Fog.
        public int      _FogEnabled;
        public int      _PBRFogEnabled;
        public int      _EnableVolumetricFog;
        public float    _MaxFogDistance;
        public Vector4  _FogColor; // color in rgb
        public float    _FogColorMode;
        public float    _Pad0;
        public float    _Pad1;
        public float    _Pad2;
        public Vector4  _MipFogParameters;
        public Vector4  _HeightFogBaseScattering;
        public float    _HeightFogBaseExtinction;
        public float    _HeightFogBaseHeight;
        public float    _GlobalFogAnisotropy;
        public float    _Pad3;
        public Vector2  _HeightFogExponents; // { 1/H, H }
        public float    _Pad4;
        public float    _Pad5;

        // VBuffer
        public Vector4  _VBufferViewportSize;           // { w, h, 1/w, 1/h }
        public Vector4  _VBufferLightingViewportScale;  // Necessary us to work with sub-allocation (resource aliasing) in the RTHandle system
        public Vector4  _VBufferLightingViewportLimit;  // Necessary us to work with sub-allocation (resource aliasing) in the RTHandle system
        public Vector4  _VBufferDistanceEncodingParams; // See the call site for description
        public Vector4  _VBufferDistanceDecodingParams; // See the call site for description
        public uint     _VBufferSliceCount;
        public float    _VBufferRcpSliceCount;
        public float    _VBufferRcpInstancedViewCount;  // Used to remap VBuffer coordinates for XR
        public float    _VBufferLastSliceDist;          // The distance to the middle of the last slice

        // Light Loop
        public const int s_MaxEnv2DLight = 32;

        public Vector4 _ShadowAtlasSize;
        public Vector4 _CascadeShadowAtlasSize;
        public Vector4 _AreaShadowAtlasSize;
        public Vector4 _CachedShadowAtlasSize;
        public Vector4 _CachedAreaShadowAtlasSize;

        [HLSLArray(s_MaxEnv2DLight, typeof(Matrix4x4))]
        public fixed float _Env2DCaptureVP[s_MaxEnv2DLight * 4 * 4];
        [HLSLArray(s_MaxEnv2DLight, typeof(Vector4))]
        public fixed float _Env2DCaptureForward[s_MaxEnv2DLight * 4];
        [HLSLArray(s_MaxEnv2DLight, typeof(Vector4))]
        public fixed float _Env2DAtlasScaleOffset[s_MaxEnv2DLight * 4];

        public uint     _DirectionalLightCount;
        public uint     _PunctualLightCount;
        public uint     _AreaLightCount;
        public uint     _EnvLightCount;

        public int      _EnvLightSkyEnabled;
        public uint     _CascadeShadowCount;
        public int      _DirectionalShadowIndex;
        public uint     _EnableLightLayers;

        public uint     _EnableSkyReflection;
        public uint     _EnableSSRefraction;
        public float    _SSRefractionInvScreenWeightDistance; // Distance for screen space smoothstep with fallback
        public float    _ColorPyramidLodCount;

        public float    _DirectionalTransmissionMultiplier;
        public float    _ProbeExposureScale;
        public float    _ContactShadowOpacity;
        public float    _ReplaceDiffuseForIndirect;

        public Vector4 _AmbientOcclusionParam; // xyz occlusion color, w directLightStrenght
        public Vector4 _IndirectLightingMultiplier; // .x indirect diffuse multiplier (use with indirect lighting volume controler)

        public float _MicroShadowOpacity;
        public uint  _EnableProbeVolumes;
        public uint  _ProbeVolumeCount;
        public float _Pad6;

        public Vector4  _CookieAtlasSize;
        public Vector4  _CookieAtlasData;
        public Vector4  _PlanarAtlasData;

        // Tile/Cluster
        public uint     _NumTileFtplX;
        public uint     _NumTileFtplY;
        public float    g_fClustScale;
        public float    g_fClustBase;

        public float    g_fNearPlane;
        public float    g_fFarPlane;
        public int      g_iLog2NumClusters; // We need to always define these to keep constant buffer layouts compatible
        public uint     g_isLogBaseBufferEnabled;

        public uint     _NumTileClusteredX;
        public uint     _NumTileClusteredY;
        public int      _EnvSliceSize;
        public float    _Pad7;

        // Subsurface scattering
        // Use float4 to avoid any packing issue between compute and pixel shaders
        [HLSLArray(DiffusionProfileConstants.DIFFUSION_PROFILE_COUNT, typeof(Vector4))]
        public fixed float _ShapeParamsAndMaxScatterDists[DiffusionProfileConstants.DIFFUSION_PROFILE_COUNT * 4];   // RGB = S = 1 / D, A = d = RgbMax(D)
        [HLSLArray(DiffusionProfileConstants.DIFFUSION_PROFILE_COUNT, typeof(Vector4))]
        public fixed float _TransmissionTintsAndFresnel0[DiffusionProfileConstants.DIFFUSION_PROFILE_COUNT * 4];  // RGB = 1/4 * color, A = fresnel0
        [HLSLArray(DiffusionProfileConstants.DIFFUSION_PROFILE_COUNT, typeof(Vector4))]
        public fixed float _WorldScalesAndFilterRadiiAndThicknessRemaps[DiffusionProfileConstants.DIFFUSION_PROFILE_COUNT * 4]; // X = meters per world unit, Y = filter radius (in mm), Z = remap start, W = end - start
        // Because of constant buffer limitation, arrays can only hold 4 components elements (otherwise we get alignment issues)
        // We could pack the 16 values inside 4 uint4 but then the generated code is inefficient and generates a lots of swizzle operations instead of a single load.
        // That's why we have 16 uint and only use the first component of each element.
        [HLSLArray(DiffusionProfileConstants.DIFFUSION_PROFILE_COUNT, typeof(ShaderGenUInt4))]
        public fixed uint _DiffusionProfileHashTable[DiffusionProfileConstants.DIFFUSION_PROFILE_COUNT * 4]; // TODO: constant

        public uint _EnableSubsurfaceScattering; // Globally toggles subsurface and transmission scattering on/off
        public uint _TexturingModeFlags;         // 1 bit/profile; 0 = PreAndPostScatter, 1 = PostScatter
        public uint _TransmissionFlags;          // 1 bit/profile; 0 = regular, 1 = thin
        public uint _DiffusionProfileCount;

        // Decals
        public Vector2  _DecalAtlasResolution;
        public uint     _EnableDecals;
        public uint     _DecalCount;

        public uint _OffScreenRendering;
        public uint _OffScreenDownsampleFactor;
        public uint _XRViewCount;
        public int  _FrameCount;

        public Vector4 _CoarseStencilBufferSize;

        public int      _UseIndirectDiffuse; // Uniform variables that defines if we should be using the raytraced indirect diffuse
        public int      _UseRayTracedReflections;
        public int      _RaytracingFrameIndex;  // Index of the current frame [0, 7]
        public uint     _EnableRecursiveRayTracing;

        // Probe Volumes
        public Vector4  _ProbeVolumeAtlasResolutionAndSliceCount;
        public Vector4  _ProbeVolumeAtlasResolutionAndSliceCountInverse;
        public Vector4  _ProbeVolumeAtlasOctahedralDepthResolutionAndInverse;

        public int      _ProbeVolumeLeakMitigationMode;
        public float    _ProbeVolumeBilateralFilterWeightMin;
        public float    _ProbeVolumeBilateralFilterWeight;
        public float    _Pad8;

        [HLSLArray(7, typeof(Vector4))]
        public fixed float _ProbeVolumeAmbientProbeFallbackPackedCoeffs[7 * 4]; // 3 bands of SH, packed for storing global ambient probe lighting as fallback to probe volumes.

<<<<<<< HEAD
        // Can be set to 0 to globally "disable" tessellation
        // Because the DepthPrepass doesn't have a DEBUG_DISPLAY variant, it is the only way to disable it for debug modes
        public float _GlobalTessellationFactorMultiplier;
=======
        public int      _TransparentCameraOnlyMotionVectors;
        public float    _Pad9;
        public float    _Pad10;
        public float    _Pad11;
>>>>>>> 2dc0082f
    }
}<|MERGE_RESOLUTION|>--- conflicted
+++ resolved
@@ -253,15 +253,13 @@
         [HLSLArray(7, typeof(Vector4))]
         public fixed float _ProbeVolumeAmbientProbeFallbackPackedCoeffs[7 * 4]; // 3 bands of SH, packed for storing global ambient probe lighting as fallback to probe volumes.
 
-<<<<<<< HEAD
+        public int      _TransparentCameraOnlyMotionVectors;
+        
         // Can be set to 0 to globally "disable" tessellation
         // Because the DepthPrepass doesn't have a DEBUG_DISPLAY variant, it is the only way to disable it for debug modes
         public float _GlobalTessellationFactorMultiplier;
-=======
-        public int      _TransparentCameraOnlyMotionVectors;
+        
         public float    _Pad9;
         public float    _Pad10;
-        public float    _Pad11;
->>>>>>> 2dc0082f
     }
 }