namespace UnityEngine.Rendering.HighDefinition
{
    // Global Constant Buffers - b registers. Unity supports a maximum of 16 global constant buffers.
    enum ConstantRegister
    {
        Global = 0,
        XR = 1,
        PBRSky = 2,
        RayTracing = 3,
        RayTracingLightLoop = 4,
    }

    // We need to keep the number of different constant buffers low.
    // Indeed, those are bound for every single drawcall so if we split things in various CB (lightloop, SSS, Fog, etc)
    // We multiply the number of CB we have to bind per drawcall.
    // This is why this CB is big.
    // It should only contain 2 sorts of things:
    // - Global data for a camera (view matrices, RTHandle stuff, etc)
    // - Things that are needed per draw call (like fog or lighting info for forward rendering)
    // Anything else (such as engine passes) can have their own constant buffers (and still use this one as well).

    // PARAMETERS DECLARATION GUIDELINES:
    // All data is aligned on Vector4 size, arrays elements included.
    // - Shader side structure will be padded for anything not aligned to Vector4. Add padding accordingly.
    // - Base element size for array should be 4 components of 4 bytes (Vector4 or Vector4Int basically) otherwise the array will be interlaced with padding on shader side.
    // - In Metal the float3 and float4 are both actually sized and aligned to 16 bytes, whereas for Vulkan/SPIR-V, the alignment is the same. Do not use Vector3!
    // Try to keep data grouped by access and rendering system as much as possible (fog params or light params together for example).
    // => Don't move a float parameter away from where it belongs for filling a hole. Add padding in this case.
    [GenerateHLSL(needAccessors = false, generateCBuffer = true, constantRegister = (int)ConstantRegister.Global)]
    unsafe struct ShaderVariablesGlobal
    {
        public const int RenderingLightLayersMask       = 0x000000FF;
        public const int RenderingLightLayersMaskShift  = 0;
        public const int RenderingDecalLayersMask       = 0x0000FF00;
        public const int RenderingDecalLayersMaskShift  = 8;
        public const int DefaultRenderingLayerMask      = 0x0101;       

        // TODO: put commonly used vars together (below), and then sort them by the frequency of use (descending).
        // Note: a matrix is 4 * 4 * 4 = 64 bytes (1x cache line), so no need to sort those.

        // ================================
        //     PER VIEW CONSTANTS
        // ================================
        // TODO: all affine matrices should be 3x4.
        public Matrix4x4 _ViewMatrix;
        public Matrix4x4 _InvViewMatrix;
        public Matrix4x4 _ProjMatrix;
        public Matrix4x4 _InvProjMatrix;
        public Matrix4x4 _ViewProjMatrix;
        public Matrix4x4 _CameraViewProjMatrix;
        public Matrix4x4 _InvViewProjMatrix;
        public Matrix4x4 _NonJitteredViewProjMatrix;
        public Matrix4x4 _PrevViewProjMatrix; // non-jittered
        public Matrix4x4 _PrevInvViewProjMatrix; // non-jittered

#if !USING_STEREO_MATRICES
        public Vector4 _WorldSpaceCameraPos_Internal;
        public Vector4 _PrevCamPosRWS_Internal;
#endif
        public Vector4 _ScreenSize;                 // { w, h, 1 / w, 1 / h }

        // Those two uniforms are specific to the RTHandle system
        public Vector4 _RTHandleScale;        // { w / RTHandle.maxWidth, h / RTHandle.maxHeight } : xy = currFrame, zw = prevFrame
        public Vector4 _RTHandleScaleHistory; // Same as above but the RTHandle handle size is that of the history buffer

        // Values used to linearize the Z buffer (http://www.humus.name/temp/Linearize%20depth.txt)
        // x = 1 - f/n
        // y = f/n
        // z = 1/f - 1/n
        // w = 1/n
        // or in case of a reversed depth buffer (UNITY_REVERSED_Z is 1)
        // x = -1 + f/n
        // y = 1
        // z = -1/n + -1/f
        // w = 1/f
        public Vector4 _ZBufferParams;

        // x = 1 or -1 (-1 if projection is flipped)
        // y = near plane
        // z = far plane
        // w = 1/far plane
        public Vector4 _ProjectionParams;

        // x = orthographic camera's width
        // y = orthographic camera's height
        // z = unused
        // w = 1.0 if camera is ortho, 0.0 if perspective
        public Vector4 unity_OrthoParams;

        // x = width
        // y = height
        // z = 1 + 1.0/width
        // w = 1 + 1.0/height
        public Vector4 _ScreenParams;

        [HLSLArray(6, typeof(Vector4))]
        public fixed float _FrustumPlanes[6 * 4]; // { (a, b, c) = N, d = -dot(N, P) } [L, R, T, B, N, F]

        [HLSLArray(6, typeof(Vector4))]
        public fixed float _ShadowFrustumPlanes[6 * 4];     // { (a, b, c) = N, d = -dot(N, P) } [L, R, T, B, N, F]

        // TAA Frame Index ranges from 0 to 7.
        public Vector4 _TaaFrameInfo;               // { taaSharpenStrength, unused, taaFrameIndex, taaEnabled ? 1 : 0 }

        // Current jitter strength (0 if TAA is disabled)
        public Vector4 _TaaJitterStrength;          // { x, y, x/width, y/height }

        // t = animateMaterials ? Time.realtimeSinceStartup : 0.
        // We keep all those time value for compatibility with legacy unity but prefer _TimeParameters instead.
        public Vector4 _Time;                       // { t/20, t, t*2, t*3 }
        public Vector4 _SinTime;                    // { sin(t/8), sin(t/4), sin(t/2), sin(t) }
        public Vector4 _CosTime;                    // { cos(t/8), cos(t/4), cos(t/2), cos(t) }
        public Vector4 unity_DeltaTime;             // { dt, 1/dt, smoothdt, 1/smoothdt }
        public Vector4 _TimeParameters;             // { t, sin(t), cos(t) }
        public Vector4 _LastTimeParameters;         // { t, sin(t), cos(t) }

        // Volumetric lighting / Fog.
        public int      _FogEnabled;
        public int      _PBRFogEnabled;
        public int      _EnableVolumetricFog;
        public float    _MaxFogDistance;
        public Vector4  _FogColor; // color in rgb
        public float    _FogColorMode;
        public float    _Pad0;
        public float    _Pad1;
        public float    _Pad2;
        public Vector4  _MipFogParameters;
        public Vector4  _HeightFogBaseScattering;
        public float    _HeightFogBaseExtinction;
        public float    _HeightFogBaseHeight;
        public float    _GlobalFogAnisotropy;
        public float    _Pad3;
        public Vector2  _HeightFogExponents; // { 1/H, H }
        public float    _Pad4;
        public float    _Pad5;

        // VBuffer
        public Vector4  _VBufferViewportSize;           // { w, h, 1/w, 1/h }
        public Vector4  _VBufferLightingViewportScale;  // Necessary us to work with sub-allocation (resource aliasing) in the RTHandle system
        public Vector4  _VBufferLightingViewportLimit;  // Necessary us to work with sub-allocation (resource aliasing) in the RTHandle system
        public Vector4  _VBufferDistanceEncodingParams; // See the call site for description
        public Vector4  _VBufferDistanceDecodingParams; // See the call site for description
        public uint     _VBufferSliceCount;
        public float    _VBufferRcpSliceCount;
        public float    _VBufferRcpInstancedViewCount;  // Used to remap VBuffer coordinates for XR
        public float    _VBufferLastSliceDist;          // The distance to the middle of the last slice

        // Light Loop
        public const int s_MaxEnv2DLight = 32;

        public Vector4 _ShadowAtlasSize;
        public Vector4 _CascadeShadowAtlasSize;
        public Vector4 _AreaShadowAtlasSize;
        public Vector4 _CachedShadowAtlasSize;
        public Vector4 _CachedAreaShadowAtlasSize;

        [HLSLArray(s_MaxEnv2DLight, typeof(Matrix4x4))]
        public fixed float _Env2DCaptureVP[s_MaxEnv2DLight * 4 * 4];
        [HLSLArray(s_MaxEnv2DLight, typeof(Vector4))]
        public fixed float _Env2DCaptureForward[s_MaxEnv2DLight * 4];
        [HLSLArray(s_MaxEnv2DLight, typeof(Vector4))]
        public fixed float _Env2DAtlasScaleOffset[s_MaxEnv2DLight * 4];

        public uint     _DirectionalLightCount;
        public uint     _PunctualLightCount;
        public uint     _AreaLightCount;
        public uint     _EnvLightCount;

        public int      _EnvLightSkyEnabled;
        public uint     _CascadeShadowCount;
        public int      _DirectionalShadowIndex;
        public uint     _EnableLightLayers;

        public uint     _EnableSkyReflection;
        public uint     _EnableSSRefraction;
        public float    _SSRefractionInvScreenWeightDistance; // Distance for screen space smoothstep with fallback
        public float    _ColorPyramidLodCount;

        public float    _DirectionalTransmissionMultiplier;
        public float    _ProbeExposureScale;
        public float    _ContactShadowOpacity;
        public float    _ReplaceDiffuseForIndirect;

        public Vector4 _AmbientOcclusionParam; // xyz occlusion color, w directLightStrenght

        public float _IndirectDiffuseLightingMultiplier;
        public uint _IndirectDiffuseLightingLayers;
        public float _ReflectionLightingMultiplier;
        public uint _ReflectionLightingLayers;

        public float _MicroShadowOpacity;
        public uint  _EnableProbeVolumes;
        public uint  _ProbeVolumeCount;
        public float _Pad6;

        public Vector4  _CookieAtlasSize;
        public Vector4  _CookieAtlasData;
        public Vector4  _PlanarAtlasData;

        // Tile/Cluster
        public uint     _NumTileFtplX;
        public uint     _NumTileFtplY;
        public float    g_fClustScale;
        public float    g_fClustBase;

        public float    g_fNearPlane;
        public float    g_fFarPlane;
        public int      g_iLog2NumClusters; // We need to always define these to keep constant buffer layouts compatible
        public uint     g_isLogBaseBufferEnabled;

        public uint     _NumTileClusteredX;
        public uint     _NumTileClusteredY;
        public int      _EnvSliceSize;
        public float    _Pad7;

        // Subsurface scattering
        // Use float4 to avoid any packing issue between compute and pixel shaders
        [HLSLArray(DiffusionProfileConstants.DIFFUSION_PROFILE_COUNT, typeof(Vector4))]
        public fixed float _ShapeParamsAndMaxScatterDists[DiffusionProfileConstants.DIFFUSION_PROFILE_COUNT * 4];   // RGB = S = 1 / D, A = d = RgbMax(D)
        [HLSLArray(DiffusionProfileConstants.DIFFUSION_PROFILE_COUNT, typeof(Vector4))]
        public fixed float _TransmissionTintsAndFresnel0[DiffusionProfileConstants.DIFFUSION_PROFILE_COUNT * 4];  // RGB = 1/4 * color, A = fresnel0
        [HLSLArray(DiffusionProfileConstants.DIFFUSION_PROFILE_COUNT, typeof(Vector4))]
        public fixed float _WorldScalesAndFilterRadiiAndThicknessRemaps[DiffusionProfileConstants.DIFFUSION_PROFILE_COUNT * 4]; // X = meters per world unit, Y = filter radius (in mm), Z = remap start, W = end - start
        // Because of constant buffer limitation, arrays can only hold 4 components elements (otherwise we get alignment issues)
        // We could pack the 16 values inside 4 uint4 but then the generated code is inefficient and generates a lots of swizzle operations instead of a single load.
        // That's why we have 16 uint and only use the first component of each element.
        [HLSLArray(DiffusionProfileConstants.DIFFUSION_PROFILE_COUNT, typeof(ShaderGenUInt4))]
        public fixed uint _DiffusionProfileHashTable[DiffusionProfileConstants.DIFFUSION_PROFILE_COUNT * 4]; // TODO: constant

        public uint _EnableSubsurfaceScattering; // Globally toggles subsurface and transmission scattering on/off
        public uint _TexturingModeFlags;         // 1 bit/profile; 0 = PreAndPostScatter, 1 = PostScatter
        public uint _TransmissionFlags;          // 1 bit/profile; 0 = regular, 1 = thin
        public uint _DiffusionProfileCount;

        // Decals
        public Vector2  _DecalAtlasResolution;
        public uint     _EnableDecals;
        public uint     _DecalCount;

        public uint _OffScreenRendering;
        public uint _OffScreenDownsampleFactor;
        public uint _XRViewCount;
        public int  _FrameCount;

        public Vector4 _CoarseStencilBufferSize;

        public int      _IndirectDiffuseMode; // Match IndirectDiffuseMode enum in LightLoop.cs
        public int      _EnableRayTracedReflections;
        public int      _RaytracingFrameIndex;  // Index of the current frame [0, 7]
        public uint     _EnableRecursiveRayTracing;

        // Probe Volumes
        public Vector4  _ProbeVolumeAtlasResolutionAndSliceCount;
        public Vector4  _ProbeVolumeAtlasResolutionAndSliceCountInverse;
        public Vector4  _ProbeVolumeAtlasOctahedralDepthResolutionAndInverse;

        public int      _ProbeVolumeLeakMitigationMode;
        public float    _ProbeVolumeBilateralFilterWeightMin;
        public float    _ProbeVolumeBilateralFilterWeight;
        public uint     _EnableDecalLayers;

        [HLSLArray(7, typeof(Vector4))]
        public fixed float _ProbeVolumeAmbientProbeFallbackPackedCoeffs[7 * 4]; // 3 bands of SH, packed for storing global ambient probe lighting as fallback to probe volumes.

        public int      _TransparentCameraOnlyMotionVectors;
<<<<<<< HEAD
        
        // Can be set to 0 to globally "disable" tessellation
        // Because the DepthPrepass doesn't have a DEBUG_DISPLAY variant, it is the only way to disable it for debug modes
        public float _GlobalTessellationFactorMultiplier;
        
=======
        public float    _Pad8;
>>>>>>> 9df292ff
        public float    _Pad9;
        public float    _Pad10;
    }
}<|MERGE_RESOLUTION|>--- conflicted
+++ resolved
@@ -263,16 +263,12 @@
         public fixed float _ProbeVolumeAmbientProbeFallbackPackedCoeffs[7 * 4]; // 3 bands of SH, packed for storing global ambient probe lighting as fallback to probe volumes.
 
         public int      _TransparentCameraOnlyMotionVectors;
-<<<<<<< HEAD
         
         // Can be set to 0 to globally "disable" tessellation
         // Because the DepthPrepass doesn't have a DEBUG_DISPLAY variant, it is the only way to disable it for debug modes
         public float _GlobalTessellationFactorMultiplier;
         
-=======
         public float    _Pad8;
->>>>>>> 9df292ff
         public float    _Pad9;
-        public float    _Pad10;
     }
 }