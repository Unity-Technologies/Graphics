--- conflicted
+++ resolved
@@ -963,7 +963,6 @@
                             {
                                 using (new ProfilingScope(cmd, ProfilingSampler.Get(HDProfileId.UpdateSkyAmbientProbe)))
                                 {
-<<<<<<< HEAD
                                     var fog = hdCamera.volumeStack.GetComponent<Fog>();
                                     var volumetricsEnabled = hdCamera.frameSettings.IsEnabled(FrameSettingsField.Volumetrics);
 
@@ -972,24 +971,13 @@
                                     cmd.SetComputeTextureParam(m_ComputeAmbientProbeCS, kernel, m_AmbientProbeInputCubemap, renderingContext.skyboxCubemapRT);
                                     cmd.SetComputeBufferParam(m_ComputeAmbientProbeCS, kernel, m_DiffuseAmbientProbeOutputBufferParam, renderingContext.diffuseAmbientProbeBuffer);
                                     if (volumetricsEnabled)
-=======
-                                    cmd.SetComputeBufferParam(m_ComputeAmbientProbeCS, m_ComputeAmbientProbeKernel, m_AmbientProbeOutputBufferParam, renderingContext.ambientProbeResult);
-                                    cmd.SetComputeTextureParam(m_ComputeAmbientProbeCS, m_ComputeAmbientProbeKernel, m_AmbientProbeInputCubemap, renderingContext.skyboxCubemapRT);
-                                    cmd.DispatchCompute(m_ComputeAmbientProbeCS, m_ComputeAmbientProbeKernel, 1, 1, 1);
-                                    cmd.RequestAsyncReadback(renderingContext.ambientProbeResult, renderingContext.OnComputeAmbientProbeDone);
-                                    renderingContext.computeAmbientProbeRequested = true;
-
-                                    // When the profiler is enabled, we don't want to submit the render context because
-                                    // it will break all the profiling sample Begin() calls issued previously, which leads
-                                    // to profiling sample mismatch errors in the console.
-                                    if (!UnityEngine.Profiling.Profiler.enabled)
->>>>>>> b41f0a11
                                     {
                                         cmd.SetComputeBufferParam(m_ComputeAmbientProbeCS, kernel, m_VolumetricAmbientProbeOutputBufferParam, renderingContext.volumetricAmbientProbeBuffer);
                                         cmd.SetComputeVectorParam(m_ComputeAmbientProbeCS, m_FogParameters, new Vector4(fog.globalLightProbeDimmer.value, fog.anisotropy.value, 0.0f, 0.0f));
                                     }
                                     cmd.DispatchCompute(m_ComputeAmbientProbeCS, kernel, 1, 1, 1);
                                     cmd.RequestAsyncReadback(renderingContext.ambientProbeResult, renderingContext.OnComputeAmbientProbeDone);
+                                    renderingContext.computeAmbientProbeRequested = true;
                                 }
                             }
 
