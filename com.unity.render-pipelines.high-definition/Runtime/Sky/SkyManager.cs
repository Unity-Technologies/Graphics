using System;
using System.Linq;
using System.Collections.Generic;
using UnityEngine.Experimental.Rendering;
using UnityEngine.Experimental.Rendering.RenderGraphModule;

namespace UnityEngine.Rendering.HighDefinition
{
    /// <summary>
    /// Resolution of the sky reflection cubemap.
    /// </summary>
    [Serializable]
    public enum SkyResolution
    {
        /// <summary>128x128 per face.</summary>
        SkyResolution128 = 128,
        /// <summary>256x256 per face.</summary>
        SkyResolution256 = 256,
        /// <summary>512x512 per face.</summary>
        SkyResolution512 = 512,
        /// <summary>1024x1024 per face.</summary>
        SkyResolution1024 = 1024,
        /// <summary>2048x2048 per face.</summary>
        SkyResolution2048 = 2048,
        /// <summary>4096x4096 per face.</summary>
        SkyResolution4096 = 4096
    }

    /// <summary>
    /// Environment lighting update mode.
    /// </summary>
    public enum EnvironmentUpdateMode
    {
        /// <summary>Environment lighting is updated when the sky has changed.</summary>
        OnChanged = 0,
        /// <summary>Environment lighting is updated on demand.</summary>
        OnDemand,
        /// <summary>Environment lighting is updated in real time.</summary>
        Realtime
    }

    /// <summary>
    /// Parameters passed to sky rendering functions.
    /// </summary>
    public class BuiltinSkyParameters
    {
        /// <summary>Camera used for rendering.</summary>
        public HDCamera hdCamera;
        /// <summary>Matrix mapping pixel coordinate to view direction.</summary>
        public Matrix4x4 pixelCoordToViewDirMatrix;
        /// <summary>World space camera position.</summary>
        public Vector3 worldSpaceCameraPos;
        /// <summary>Camera view matrix.</summary>
        public Matrix4x4 viewMatrix;
        /// <summary>Screen size: Width, height, inverse width, inverse height.</summary>
        public Vector4 screenSize;
        /// <summary>Command buffer used for rendering.</summary>
        public CommandBuffer commandBuffer;
        /// <summary>Current sun light.</summary>
        public Light sunLight;
        /// <summary>Color buffer used for rendering.</summary>
        public RTHandle colorBuffer;
        /// <summary>Depth buffer used for rendering.</summary>
        public RTHandle depthBuffer;
        /// <summary>Current frame index.</summary>
        public int frameIndex;
        /// <summary>Current sky settings.</summary>
        public SkySettings skySettings;
        /// <summary>Current cloud settings.</summary>
        public CloudSettings cloudSettings;
        /// <summary>Current volumetric cloud settings.</summary>
        public VolumetricClouds volumetricClouds;
        /// <summary>Current debug dsplay settings.</summary>
        public DebugDisplaySettings debugSettings;
        /// <summary>Null color buffer render target identifier.</summary>
        public static RenderTargetIdentifier nullRT = -1;
        /// <summary>Index of the current cubemap face to render (Unknown for texture2D).</summary>
        public CubemapFace cubemapFace = CubemapFace.Unknown;

        /// <summary>
        /// Copy content of this BuiltinSkyParameters to another instance.
        /// </summary>
        /// <param name="other">Other instance to copy to.</param>
        public void CopyTo(BuiltinSkyParameters other)
        {
            other.hdCamera = hdCamera;
            other.pixelCoordToViewDirMatrix = pixelCoordToViewDirMatrix;
            other.worldSpaceCameraPos = worldSpaceCameraPos;
            other.viewMatrix = viewMatrix;
            other.screenSize = screenSize;
            other.commandBuffer = commandBuffer;
            other.sunLight = sunLight;
            other.colorBuffer = colorBuffer;
            other.depthBuffer = depthBuffer;
            other.frameIndex = frameIndex;
            other.skySettings = skySettings;
            other.cloudSettings = cloudSettings;
            other.volumetricClouds = volumetricClouds;
            other.debugSettings = debugSettings;
            other.cubemapFace = cubemapFace;
        }
    }

    /// <summary>
    /// Parameters passed to sun light cookie rendering functions.
    /// </summary>
    public struct BuiltinSunCookieParameters
    {
        /// <summary>Camera used for rendering.</summary>
        public HDCamera hdCamera;
        /// <summary>Command buffer used for rendering.</summary>
        public CommandBuffer commandBuffer;
        /// <summary>Current cloud settings.</summary>
        public CloudSettings cloudSettings;
        /// <summary>Current sun light.</summary>
        public Light sunLight;
    }

    struct CachedSkyContext
    {
        public Type type;
        public SkyRenderingContext renderingContext;
        public int hash;
        public int refCount;

        public void Reset()
        {
            // We keep around the rendering context to avoid useless allocation if they get reused.
            hash = 0;
            refCount = 0;
            if (renderingContext != null)
                renderingContext.Reset();
        }

        public void Cleanup()
        {
            Reset();

            if (renderingContext != null)
            {
                renderingContext.Cleanup();
                renderingContext = null;
            }
        }
    }

    class SkyManager
    {
        Material m_StandardSkyboxMaterial; // This is the Unity standard skybox material. Used to pass the correct cubemap to Enlighten.
        Material m_BlitCubemapMaterial;
        Material m_OpaqueAtmScatteringMaterial;

        SphericalHarmonicsL2 m_BlackAmbientProbe = new SphericalHarmonicsL2();

        bool m_UpdateRequired = false;
        bool m_StaticSkyUpdateRequired = false;
        int m_Resolution;

        // Sky used for static lighting. It will be used for ambient lighting if Ambient Mode is set to Static (even when realtime GI is enabled)
        // It will also be used for lightmap and light probe baking
        SkyUpdateContext m_StaticLightingSky = new SkyUpdateContext();

        // This interpolation volume stack is used to interpolate the lighting override separately from the visual sky.
        // If a sky setting is present in this volume then it will be used for lighting override.
        public VolumeStack lightingOverrideVolumeStack { get; private set; }
        public LayerMask lightingOverrideLayerMask { get; private set; } = -1;

        static Dictionary<int, Type> m_SkyTypesDict = null;
        public static Dictionary<int, Type> skyTypesDict { get { if (m_SkyTypesDict == null) UpdateSkyTypes(); return m_SkyTypesDict; } }

        static Dictionary<int, Type> m_CloudTypesDict = null;
        public static Dictionary<int, Type> cloudTypesDict { get { if (m_CloudTypesDict == null) UpdateCloudTypes(); return m_CloudTypesDict; } }

        // This list will hold the static lighting sky that should be used for baking ambient probe.
        // In practice we will always use the last one registered but we use a list to be able to roll back to the previous one once the user deletes the superfluous instances.
        private static List<StaticLightingSky> m_StaticLightingSkies = new List<StaticLightingSky>();

        // Only show the procedural sky upgrade message once
        static bool logOnce = true;

        MaterialPropertyBlock m_OpaqueAtmScatteringBlock;

#if UNITY_EDITOR
        // For Preview windows we want to have a 'fixed' sky, so we can display chrome metal and have always the same look
        HDRISky m_DefaultPreviewSky;
#endif

        // Shared resources for sky rendering.
        IBLFilterBSDF[] m_IBLFilterArray;
        Vector4 m_CubemapScreenSize;
        Matrix4x4[] m_facePixelCoordToViewDirMatrices = new Matrix4x4[6];
        Matrix4x4[] m_CameraRelativeViewMatrices = new Matrix4x4[6];
        BuiltinSkyParameters m_BuiltinParameters = new BuiltinSkyParameters();
        ComputeShader m_ComputeAmbientProbeCS;
        static readonly int s_AmbientProbeOutputBufferParam = Shader.PropertyToID("_AmbientProbeOutputBuffer");
        static readonly int s_VolumetricAmbientProbeOutputBufferParam = Shader.PropertyToID("_VolumetricAmbientProbeOutputBuffer");
        static readonly int s_DiffuseAmbientProbeOutputBufferParam = Shader.PropertyToID("_DiffuseAmbientProbeOutputBuffer");
<<<<<<< HEAD
        static readonly int s_ScratchBufferParam = Shader.PropertyToID("_ScratchBuffer");
=======
>>>>>>> 3bd8553c
        static readonly int s_AmbientProbeInputCubemap = Shader.PropertyToID("_AmbientProbeInputCubemap");
        static readonly int s_FogParameters = Shader.PropertyToID("_FogParameters");
        int m_ComputeAmbientProbeKernel;
        int m_ComputeAmbientProbeVolumetricKernel;
        int m_ComputeAmbientProbeCloudsKernel;

        CubemapArray m_BlackCubemapArray;
        ComputeBuffer m_BlackAmbientProbeBuffer;

        // 2 by default: Static sky + one dynamic. Will grow if needed.
        DynamicArray<CachedSkyContext> m_CachedSkyContexts = new DynamicArray<CachedSkyContext>(2);

        public SkyManager()
        { }

        ~SkyManager()
        { }

        internal static SkySettings GetSkySetting(VolumeStack stack)
        {
            var visualEnv = stack.GetComponent<VisualEnvironment>();
            int skyID = visualEnv.skyType.value;
            Type skyType;
            if (skyTypesDict.TryGetValue(skyID, out skyType))
            {
                return (SkySettings)stack.GetComponent(skyType);
            }
            else
            {
                if (skyID == (int)SkyType.Procedural && logOnce)
                {
                    Debug.LogError("You are using the deprecated Procedural Sky in your Scene. You can still use it but, to do so, you must install it separately. To do this, open the Package Manager window and import the 'Procedural Sky' sample from the HDRP package page, then close and re-open your project without saving.");
                    logOnce = false;
                }

                return null;
            }
        }

        internal static CloudSettings GetCloudSetting(VolumeStack stack)
        {
            var visualEnv = stack.GetComponent<VisualEnvironment>();
            int cloudID = visualEnv.cloudType.value;
            Type cloudType;
            if (cloudTypesDict.TryGetValue(cloudID, out cloudType))
                return (CloudSettings)stack.GetComponent(cloudType);
            return null;
        }

        internal static VolumetricClouds GetVolumetricClouds(VolumeStack stack)
        {
            return stack.GetComponent<VolumetricClouds>();
        }

        static void UpdateSkyTypes()
        {
            if (m_SkyTypesDict == null)
            {
                m_SkyTypesDict = new Dictionary<int, Type>();

                var skyTypes = CoreUtils.GetAllTypesDerivedFrom<SkySettings>().Where(t => !t.IsAbstract);
                foreach (Type skyType in skyTypes)
                {
                    var uniqueIDs = skyType.GetCustomAttributes(typeof(SkyUniqueID), false);
                    if (uniqueIDs.Length == 0)
                    {
                        Debug.LogWarningFormat("Missing attribute SkyUniqueID on class {0}. Class won't be registered as an available sky.", skyType);
                    }
                    else
                    {
                        int uniqueID = ((SkyUniqueID)uniqueIDs[0]).uniqueID;
                        if (uniqueID == 0)
                        {
                            Debug.LogWarningFormat("0 is a reserved SkyUniqueID and is used in class {0}. Class won't be registered as an available sky.", skyType);
                            continue;
                        }

                        Type value;
                        if (m_SkyTypesDict.TryGetValue(uniqueID, out value))
                        {
                            Debug.LogWarningFormat("SkyUniqueID {0} used in class {1} is already used in class {2}. Class won't be registered as an available sky.", uniqueID, skyType, value);
                            continue;
                        }

                        m_SkyTypesDict.Add(uniqueID, skyType);
                    }
                }
            }
        }

        static void UpdateCloudTypes()
        {
            if (m_CloudTypesDict == null)
            {
                m_CloudTypesDict = new Dictionary<int, Type>();

                var types = CoreUtils.GetAllTypesDerivedFrom<CloudSettings>().Where(t => !t.IsAbstract);
                foreach (Type type in types)
                {
                    var uniqueIDs = type.GetCustomAttributes(typeof(CloudUniqueID), false);
                    if (uniqueIDs.Length == 0)
                    {
                        Debug.LogWarningFormat("Missing attribute CloudUniqueID on class {0}. Class won't be registered as an available cloud type.", type);
                    }
                    else
                    {
                        int uniqueID = ((CloudUniqueID)uniqueIDs[0]).uniqueID;
                        if (uniqueID == 0)
                        {
                            Debug.LogWarningFormat("0 is a reserved CloudUniqueID and is used in class {0}. Class won't be registered as an available cloud type.", type);
                            continue;
                        }

                        Type value;
                        if (m_CloudTypesDict.TryGetValue(uniqueID, out value))
                        {
                            Debug.LogWarningFormat("CloudUniqueID {0} used in class {1} is already used in class {2}. Class won't be registered as an available cloud type.", uniqueID, type, value);
                            continue;
                        }

                        m_CloudTypesDict.Add(uniqueID, type);
                    }
                }
            }
        }

        public void UpdateCurrentSkySettings(HDCamera hdCamera)
        {
            hdCamera.UpdateCurrentSky(this);
        }

        class SetGlobalSkyDataPassData
        {
            public BuiltinSkyParameters builtinParameters = new BuiltinSkyParameters();
            public SkyRenderer skyRenderer;
        }

        void SetGlobalSkyData(RenderGraph renderGraph, SkyUpdateContext skyContext)
        {
            if (IsCachedContextValid(skyContext) && skyContext.skyRenderer != null)
            {
                using (var builder = renderGraph.AddRenderPass<SetGlobalSkyDataPassData>("SetGlobalSkyData", out var passData))
                {
                    builder.AllowPassCulling(false);

                    m_BuiltinParameters.CopyTo(passData.builtinParameters);
                    passData.skyRenderer = skyContext.skyRenderer;
                    passData.builtinParameters.skySettings = skyContext.skySettings;
                    passData.builtinParameters.cloudSettings = skyContext.cloudSettings;
                    passData.builtinParameters.volumetricClouds = skyContext.volumetricClouds;

                    builder.SetRenderFunc(
                    (SetGlobalSkyDataPassData data, RenderGraphContext ctx) =>
                {
                    data.builtinParameters.commandBuffer = ctx.cmd;
                    data.skyRenderer.SetGlobalSkyData(ctx.cmd, data.builtinParameters);
                });
                }
            }
        }

#if UNITY_EDITOR
        internal HDRISky GetDefaultPreviewSkyInstance()
        {
            if (m_DefaultPreviewSky == null)
            {
                m_DefaultPreviewSky = ScriptableObject.CreateInstance<HDRISky>();
                m_DefaultPreviewSky.hdriSky.overrideState = true;
                m_DefaultPreviewSky.hdriSky.value = HDRenderPipeline.currentAsset?.renderPipelineResources?.textures?.defaultHDRISky;
            }

            return m_DefaultPreviewSky;
        }

#endif

        public void Build(HDRenderPipelineAsset hdAsset, HDRenderPipelineRuntimeResources defaultResources, IBLFilterBSDF[] iblFilterBSDFArray)
        {
            m_Resolution = (int)hdAsset.currentPlatformRenderPipelineSettings.lightLoopSettings.skyReflectionSize;
            m_IBLFilterArray = iblFilterBSDFArray;

            m_StandardSkyboxMaterial = CoreUtils.CreateEngineMaterial(defaultResources.shaders.skyboxCubemapPS);
            m_BlitCubemapMaterial = CoreUtils.CreateEngineMaterial(defaultResources.shaders.blitCubemapPS);

            m_OpaqueAtmScatteringMaterial = CoreUtils.CreateEngineMaterial(defaultResources.shaders.opaqueAtmosphericScatteringPS);
            m_OpaqueAtmScatteringBlock = new MaterialPropertyBlock();

            m_ComputeAmbientProbeCS = HDRenderPipelineGlobalSettings.instance.renderPipelineResources.shaders.ambientProbeConvolutionCS;
            m_ComputeAmbientProbeKernel = m_ComputeAmbientProbeCS.FindKernel("AmbientProbeConvolutionDiffuse");
            m_ComputeAmbientProbeVolumetricKernel = m_ComputeAmbientProbeCS.FindKernel("AmbientProbeConvolutionDiffuseVolumetric");
            m_ComputeAmbientProbeCloudsKernel = m_ComputeAmbientProbeCS.FindKernel("AmbientProbeConvolutionClouds");

            lightingOverrideVolumeStack = VolumeManager.instance.CreateStack();
            lightingOverrideLayerMask = hdAsset.currentPlatformRenderPipelineSettings.lightLoopSettings.skyLightingOverrideLayerMask;

            m_CubemapScreenSize = new Vector4((float)m_Resolution, (float)m_Resolution, 1.0f / (float)m_Resolution, 1.0f / (float)m_Resolution);

            for (int i = 0; i < 6; ++i)
            {
                var lookAt = Matrix4x4.LookAt(Vector3.zero, CoreUtils.lookAtList[i], CoreUtils.upVectorList[i]);
                var worldToView = lookAt * Matrix4x4.Scale(new Vector3(1.0f, 1.0f, -1.0f)); // Need to scale -1.0 on Z to match what is being done in the camera.wolrdToCameraMatrix API. ...

                m_facePixelCoordToViewDirMatrices[i] = HDUtils.ComputePixelCoordToWorldSpaceViewDirectionMatrix(0.5f * Mathf.PI, Vector2.zero, m_CubemapScreenSize, worldToView, true);
                m_CameraRelativeViewMatrices[i] = worldToView;
            }

            InitializeBlackCubemapArray();

            // Initialize black ambient probe buffer
            if (m_BlackAmbientProbeBuffer == null)
            {
                // 27 SH Coeffs in 7 float4
                m_BlackAmbientProbeBuffer = new ComputeBuffer(7, 16);
                float[] blackValues = new float[28];
                for (int i = 0; i < 28; ++i)
                    blackValues[i] = 0.0f;
                m_BlackAmbientProbeBuffer.SetData(blackValues);
            }

#if UNITY_EDITOR
            UnityEditor.Lightmapping.bakeStarted += OnBakeStarted;
#endif
        }

        void InitializeBlackCubemapArray()
        {
            if (m_BlackCubemapArray == null)
            {
                m_BlackCubemapArray = new CubemapArray(1, m_IBLFilterArray.Length, GraphicsFormat.R8G8B8A8_SRGB, TextureCreationFlags.None)
                {
                    hideFlags = HideFlags.HideAndDontSave,
                    wrapMode = TextureWrapMode.Repeat,
                    wrapModeV = TextureWrapMode.Clamp,
                    filterMode = FilterMode.Trilinear,
                    anisoLevel = 0,
                    name = "BlackCubemapArray"
                };

                Color32[] black = { new Color32(0, 0, 0, 0) };

                for (int element = 0; element < m_IBLFilterArray.Length; ++element)
                {
                    for (int i = 0; i < 6; i++)
                        m_BlackCubemapArray.SetPixels32(black, (CubemapFace)i, element);
                }

                m_BlackCubemapArray.Apply();
            }
        }

        public void Cleanup()
        {
            CoreUtils.Destroy(m_StandardSkyboxMaterial);
            CoreUtils.Destroy(m_BlitCubemapMaterial);
            CoreUtils.Destroy(m_OpaqueAtmScatteringMaterial);

            CoreUtils.Destroy(m_BlackCubemapArray);
            m_BlackAmbientProbeBuffer.Release();

            for (int i = 0; i < m_CachedSkyContexts.size; ++i)
                m_CachedSkyContexts[i].Cleanup();

            m_StaticLightingSky.Cleanup();
            lightingOverrideVolumeStack.Dispose();

#if UNITY_EDITOR
            CoreUtils.Destroy(m_DefaultPreviewSky);
            UnityEditor.Lightmapping.bakeStarted -= OnBakeStarted;
#endif
        }

        public bool IsLightingSkyValid(HDCamera hdCamera)
        {
            return hdCamera.lightingSky.IsValid();
        }

        public bool IsVisualSkyValid(HDCamera hdCamera)
        {
            return hdCamera.visualSky.IsValid();
        }

        SphericalHarmonicsL2 GetAmbientProbe(SkyUpdateContext skyContext)
        {
            if (skyContext.IsValid() && IsCachedContextValid(skyContext))
            {
                ref var context = ref m_CachedSkyContexts[skyContext.cachedSkyRenderingContextId];
                return context.renderingContext.ambientProbe;
            }
            else
            {
                return m_BlackAmbientProbe;
            }
        }

        ComputeBuffer GetDiffuseAmbientProbeBuffer(SkyUpdateContext skyContext)
        {
            if (skyContext.IsValid() && IsCachedContextValid(skyContext))
            {
                ref var context = ref m_CachedSkyContexts[skyContext.cachedSkyRenderingContextId];
                return context.renderingContext.diffuseAmbientProbeBuffer;
            }
            else
            {
                return m_BlackAmbientProbeBuffer;
            }
        }

        ComputeBuffer GetVolumetricAmbientProbeBuffer(SkyUpdateContext skyContext)
        {
            if (skyContext.IsValid() && IsCachedContextValid(skyContext))
            {
                ref var context = ref m_CachedSkyContexts[skyContext.cachedSkyRenderingContextId];
                return context.renderingContext.volumetricAmbientProbeBuffer;
            }
            else
            {
                return m_BlackAmbientProbeBuffer;
            }
        }

        Texture GetSkyCubemap(SkyUpdateContext skyContext)
        {
            if (skyContext.IsValid() && IsCachedContextValid(skyContext))
            {
                ref var context = ref m_CachedSkyContexts[skyContext.cachedSkyRenderingContextId];
                return context.renderingContext.skyboxCubemapRT;
            }
            else
            {
                return CoreUtils.blackCubeTexture;
            }
        }

        Texture GetReflectionTexture(SkyUpdateContext skyContext)
        {
            if (skyContext.IsValid() && IsCachedContextValid(skyContext))
            {
                ref var context = ref m_CachedSkyContexts[skyContext.cachedSkyRenderingContextId];
                return context.renderingContext.skyboxBSDFCubemapArray;
            }
            else
            {
                return m_BlackCubemapArray;
            }
        }

        public Texture GetSkyReflection(HDCamera hdCamera)
        {
            return GetReflectionTexture(hdCamera.lightingSky);
        }

        SkyUpdateContext GetLightingSky(HDCamera hdCamera)
        {
            if (hdCamera.skyAmbientMode == SkyAmbientMode.Static
                || (hdCamera.camera.cameraType == CameraType.Reflection && HDRenderPipeline.currentPipeline.reflectionProbeBaking))
            {
                return m_StaticLightingSky;
            }

            return hdCamera.lightingSky;
        }

        // Return the value of the ambient probe
        internal SphericalHarmonicsL2 GetAmbientProbe(HDCamera hdCamera)
        {
            // If a camera just returns from being disabled, sky is not setup yet for it.
            if (hdCamera.lightingSky == null && hdCamera.skyAmbientMode == SkyAmbientMode.Dynamic)
            {
                return m_BlackAmbientProbe;
            }

            return GetAmbientProbe(GetLightingSky(hdCamera));
        }

        internal ComputeBuffer GetDiffuseAmbientProbeBuffer(HDCamera hdCamera)
        {
            // If a camera just returns from being disabled, sky is not setup yet for it.
            if (hdCamera.lightingSky == null && hdCamera.skyAmbientMode == SkyAmbientMode.Dynamic)
            {
                return m_BlackAmbientProbeBuffer;
            }

            return GetDiffuseAmbientProbeBuffer(GetLightingSky(hdCamera));
        }

        internal ComputeBuffer GetVolumetricAmbientProbeBuffer(HDCamera hdCamera)
        {
            // If a camera just returns from being disabled, sky is not setup yet for it.
            if (hdCamera.lightingSky == null && hdCamera.skyAmbientMode == SkyAmbientMode.Dynamic)
            {
                return m_BlackAmbientProbeBuffer;
            }

            return GetVolumetricAmbientProbeBuffer(GetLightingSky(hdCamera));
        }

        internal bool HasSetValidAmbientProbe(HDCamera hdCamera)
        {
            SkyAmbientMode ambientMode = hdCamera.volumeStack.GetComponent<VisualEnvironment>().skyAmbientMode.value;
            if (ambientMode == SkyAmbientMode.Static)
                return true;

            if (hdCamera.skyAmbientMode == SkyAmbientMode.Dynamic && hdCamera.lightingSky != null &&
                hdCamera.lightingSky.IsValid() && IsCachedContextValid(hdCamera.lightingSky))
            {
                ref CachedSkyContext cachedContext = ref m_CachedSkyContexts[hdCamera.lightingSky.cachedSkyRenderingContextId];
                var renderingContext = cachedContext.renderingContext;
                return renderingContext.ambientProbeIsReady;
            }

            return false;
        }

        internal void SetupAmbientProbe(HDCamera hdCamera)
        {
            // Working around GI current system
            // When using baked lighting, setting up the ambient probe should be sufficient => We only need to update RenderSettings.ambientProbe with either the static or visual sky ambient probe (computed from GPU)
            // When using real time GI. Enlighten will pull sky information from Skybox material. So in order for dynamic GI to work, we update the skybox material texture and then set the ambient mode to SkyBox
            // Problem: We can't check at runtime if realtime GI is enabled so we need to take extra care (see useRealtimeGI usage below)

            // Order is important!
            RenderSettings.ambientMode = AmbientMode.Custom; // Needed to specify ourselves the ambient probe (this will update internal ambient probe data passed to shaders)
            RenderSettings.ambientProbe = GetAmbientProbe(hdCamera);

            // If a camera just returns from being disabled, sky is not setup yet for it.
            if (hdCamera.lightingSky == null && hdCamera.skyAmbientMode == SkyAmbientMode.Dynamic)
            {
                return;
            }
            // For preview camera don't update the skybox material. This can inadvertently trigger GI baking. case 1314361/1314373.
            if (hdCamera.camera.cameraType == CameraType.Preview)
            {
                return;
            }

            // Workaround in the editor:
            // When in the editor, if we use baked lighting, we need to setup the skybox material with the static lighting texture otherwise when baking, the dynamic texture will be used
            bool useRealtimeGI = true;
#if UNITY_EDITOR
#pragma warning disable 618
            useRealtimeGI = UnityEditor.Lightmapping.realtimeGI;
#pragma warning restore 618
#endif
            m_StandardSkyboxMaterial.SetTexture("_Tex", GetSkyCubemap((hdCamera.skyAmbientMode != SkyAmbientMode.Static && useRealtimeGI) ? hdCamera.lightingSky : m_StaticLightingSky));

            // This is only needed if we use realtime GI otherwise enlighten won't get the right sky information
            RenderSettings.skybox = m_StandardSkyboxMaterial; // Setup this material as the default to be use in RenderSettings
            RenderSettings.ambientIntensity = 1.0f;
            RenderSettings.ambientMode = AmbientMode.Skybox; // Force skybox for our HDRI
            RenderSettings.reflectionIntensity = 1.0f;
            RenderSettings.customReflectionTexture = null;
        }

        void BlitCubemap(CommandBuffer cmd, Cubemap source, RenderTexture dest)
        {
            var propertyBlock = new MaterialPropertyBlock();

            for (int i = 0; i < 6; ++i)
            {
                CoreUtils.SetRenderTarget(cmd, dest, ClearFlag.None, 0, (CubemapFace)i);
                propertyBlock.SetTexture("_MainTex", source);
                propertyBlock.SetFloat("_faceIndex", (float)i);
                cmd.DrawProcedural(Matrix4x4.identity, m_BlitCubemapMaterial, 0, MeshTopology.Triangles, 3, 1, propertyBlock);
            }

            // Generate mipmap for our cubemap
            Debug.Assert(dest.autoGenerateMips == false);
            cmd.GenerateMips(dest);
        }

        class RenderSkyToCubemapPassData
        {
            public BuiltinSkyParameters builtinParameters = new BuiltinSkyParameters();
            public SkyRenderer skyRenderer;
            public CloudRenderer cloudRenderer;
            public Matrix4x4[] cameraViewMatrices;
            public Matrix4x4[] facePixelCoordToViewDirMatrices;
            public bool includeSunInBaking;
            public TextureHandle output;
        }

        internal TextureHandle RenderSkyToCubemap(RenderGraph renderGraph, SkyUpdateContext skyContext, bool includeSunInBaking, bool renderCloudLayers, TextureHandle outputCubemap)
        {
            using (var builder = renderGraph.AddRenderPass<RenderSkyToCubemapPassData>("RenderSkyToCubemap", out var passData, ProfilingSampler.Get(HDProfileId.RenderSkyToCubemap)))
            {
                m_BuiltinParameters.CopyTo(passData.builtinParameters);
                passData.builtinParameters.skySettings = skyContext.skySettings;
                passData.skyRenderer = skyContext.skyRenderer;
                passData.cloudRenderer = renderCloudLayers ? skyContext.cloudRenderer : null;
                passData.cameraViewMatrices = m_CameraRelativeViewMatrices;
                passData.facePixelCoordToViewDirMatrices = m_facePixelCoordToViewDirMatrices;
                passData.includeSunInBaking = skyContext.skySettings.includeSunInBaking.value;
                passData.output = builder.WriteTexture(outputCubemap);

                builder.SetRenderFunc(
                (RenderSkyToCubemapPassData data, RenderGraphContext ctx) =>
                {
                    data.builtinParameters.commandBuffer = ctx.cmd;

                    for (int i = 0; i < 6; ++i)
                    {
                        data.builtinParameters.pixelCoordToViewDirMatrix = data.facePixelCoordToViewDirMatrices[i];
                        data.builtinParameters.viewMatrix = data.cameraViewMatrices[i];
                        data.builtinParameters.colorBuffer = data.output;
                        data.builtinParameters.depthBuffer = null;
                        data.builtinParameters.cubemapFace = (CubemapFace)i;

                        CoreUtils.SetRenderTarget(ctx.cmd, data.output, ClearFlag.None, 0, (CubemapFace)i);
                        data.skyRenderer.RenderSky(data.builtinParameters, true, data.includeSunInBaking);
                        if (data.cloudRenderer != null)
                            data.cloudRenderer.RenderClouds(data.builtinParameters, true);
                    }
                });

                return passData.output;
            }
        }

        class UpdateAmbientProbePassData
<<<<<<< HEAD
        {
            public ComputeShader computeAmbientProbeCS;
            public int computeAmbientProbeKernel;
            public TextureHandle skyCubemap;
            public ComputeBuffer ambientProbeResult;
            public ComputeBuffer diffuseAmbientProbeResult;
            public ComputeBuffer volumetricAmbientProbeResult;
            public ComputeBufferHandle scratchBuffer;
            public Vector4 fogParameters;
            public Action<AsyncGPUReadbackRequest> callback;
        }

        internal void UpdateAmbientProbe(RenderGraph renderGraph, TextureHandle skyCubemap, bool outputForClouds, ComputeBuffer ambientProbeResult, ComputeBuffer diffuseAmbientProbeResult, ComputeBuffer volumetricAmbientProbeResult, Fog fog, Action<AsyncGPUReadbackRequest> callback)
        {
            using (var builder = renderGraph.AddRenderPass<UpdateAmbientProbePassData>("UpdateAmbientProbe", out var passData, ProfilingSampler.Get(HDProfileId.UpdateSkyAmbientProbe)))
            {
                passData.computeAmbientProbeCS = m_ComputeAmbientProbeCS;
                if (outputForClouds)
                    passData.computeAmbientProbeKernel = m_ComputeAmbientProbeCloudsKernel;
                else
                    passData.computeAmbientProbeKernel = volumetricAmbientProbeResult != null ? m_ComputeAmbientProbeVolumetricKernel : m_ComputeAmbientProbeKernel;

=======
        {
            public ComputeShader computeAmbientProbeCS;
            public int computeAmbientProbeKernel;
            public TextureHandle skyCubemap;
            public ComputeBuffer ambientProbeResult;
            public ComputeBuffer diffuseAmbientProbeResult;
            public ComputeBuffer volumetricAmbientProbeResult;
            public Vector4 fogParameters;
            public Action<AsyncGPUReadbackRequest> callback;
        }

        internal void UpdateAmbientProbe(RenderGraph renderGraph, TextureHandle skyCubemap, bool outputForClouds, ComputeBuffer ambientProbeResult, ComputeBuffer diffuseAmbientProbeResult, ComputeBuffer volumetricAmbientProbeResult, Fog fog, Action<AsyncGPUReadbackRequest> callback)
        {
            using (var builder = renderGraph.AddRenderPass<UpdateAmbientProbePassData>("UpdateAmbientProbe", out var passData, ProfilingSampler.Get(HDProfileId.UpdateSkyAmbientProbe)))
            {
                passData.computeAmbientProbeCS = m_ComputeAmbientProbeCS;
                if (outputForClouds)
                    passData.computeAmbientProbeKernel = m_ComputeAmbientProbeCloudsKernel;
                else
                    passData.computeAmbientProbeKernel = volumetricAmbientProbeResult != null ? m_ComputeAmbientProbeVolumetricKernel : m_ComputeAmbientProbeKernel;

>>>>>>> 3bd8553c
                passData.skyCubemap = builder.ReadTexture(skyCubemap);
                passData.ambientProbeResult = ambientProbeResult;
                passData.diffuseAmbientProbeResult = diffuseAmbientProbeResult;
                passData.volumetricAmbientProbeResult = volumetricAmbientProbeResult;
<<<<<<< HEAD
                passData.scratchBuffer = builder.CreateTransientComputeBuffer(new ComputeBufferDesc(27, sizeof(uint))); // L2 = 9 channel per component
                passData.fogParameters = fog != null ? new Vector4(fog.globalLightProbeDimmer.value, fog.anisotropy.value, 0.0f, 0.0f) : Vector4.zero;
                passData.callback = callback;

                builder.SetRenderFunc(
                (UpdateAmbientProbePassData data, RenderGraphContext ctx) =>
                {
                    ctx.cmd.SetComputeBufferParam(data.computeAmbientProbeCS, data.computeAmbientProbeKernel, s_AmbientProbeOutputBufferParam, data.ambientProbeResult);
                    ctx.cmd.SetComputeBufferParam(data.computeAmbientProbeCS, data.computeAmbientProbeKernel, s_ScratchBufferParam, data.scratchBuffer);
                    ctx.cmd.SetComputeTextureParam(data.computeAmbientProbeCS, data.computeAmbientProbeKernel, s_AmbientProbeInputCubemap, data.skyCubemap);
                    if (data.diffuseAmbientProbeResult != null)
                        ctx.cmd.SetComputeBufferParam(data.computeAmbientProbeCS, data.computeAmbientProbeKernel, s_DiffuseAmbientProbeOutputBufferParam, data.diffuseAmbientProbeResult);
                    if (data.volumetricAmbientProbeResult != null)
                    {
                        ctx.cmd.SetComputeBufferParam(data.computeAmbientProbeCS, data.computeAmbientProbeKernel, s_VolumetricAmbientProbeOutputBufferParam, data.volumetricAmbientProbeResult);
                        ctx.cmd.SetComputeVectorParam(data.computeAmbientProbeCS, s_FogParameters, data.fogParameters);
                    }
                    ctx.cmd.DispatchCompute(data.computeAmbientProbeCS, data.computeAmbientProbeKernel, 1, 1, 1);
                    ctx.cmd.RequestAsyncReadback(data.ambientProbeResult, data.callback);
                });
            }
        }

        TextureHandle GenerateSkyCubemap(RenderGraph renderGraph, SkyUpdateContext skyContext)
        {
            var renderingContext = m_CachedSkyContexts[skyContext.cachedSkyRenderingContextId].renderingContext;
            var volumetricClouds = skyContext.volumetricClouds;

            // TODO: Currently imported and not temporary only because of enlighten and the baking back-end requiring this texture instead of a more direct API.
            var outputCubemap = renderGraph.ImportTexture(renderingContext.skyboxCubemapRT);
            outputCubemap = RenderSkyToCubemap(renderGraph, skyContext, includeSunInBaking: skyContext.skySettings.includeSunInBaking.value, renderCloudLayers: true, outputCubemap);

            // Render the volumetric clouds into the cubemap
            if (skyContext.volumetricClouds != null)
            {
                // The volumetric clouds explicitly rely on the physically based sky. We need to make sure that the sun textures are properly bound.
                // Unfortunately, the global binding happens too late, so we need to bind it here.
                SetGlobalSkyData(renderGraph, skyContext);
                outputCubemap = HDRenderPipeline.currentPipeline.RenderVolumetricClouds_Sky(renderGraph, m_BuiltinParameters.hdCamera, m_facePixelCoordToViewDirMatrices,
                    m_BuiltinParameters.volumetricClouds, (int)m_BuiltinParameters.screenSize.x, (int)m_BuiltinParameters.screenSize.y, outputCubemap);
=======
                passData.fogParameters = fog != null ? new Vector4(fog.globalLightProbeDimmer.value, fog.anisotropy.value, 0.0f, 0.0f) : Vector4.zero;
                passData.callback = callback;

                builder.SetRenderFunc(
                (UpdateAmbientProbePassData data, RenderGraphContext ctx) =>
                {
                    ctx.cmd.SetComputeBufferParam(data.computeAmbientProbeCS, data.computeAmbientProbeKernel, s_AmbientProbeOutputBufferParam, data.ambientProbeResult);
                    ctx.cmd.SetComputeTextureParam(data.computeAmbientProbeCS, data.computeAmbientProbeKernel, s_AmbientProbeInputCubemap, data.skyCubemap);
                    if (data.diffuseAmbientProbeResult != null)
                        ctx.cmd.SetComputeBufferParam(data.computeAmbientProbeCS, data.computeAmbientProbeKernel, s_DiffuseAmbientProbeOutputBufferParam, data.diffuseAmbientProbeResult);
                    if (data.volumetricAmbientProbeResult != null)
                    {
                        ctx.cmd.SetComputeBufferParam(data.computeAmbientProbeCS, data.computeAmbientProbeKernel, s_VolumetricAmbientProbeOutputBufferParam, data.volumetricAmbientProbeResult);
                        ctx.cmd.SetComputeVectorParam(data.computeAmbientProbeCS, s_FogParameters, data.fogParameters);
                    }
                    ctx.cmd.DispatchCompute(data.computeAmbientProbeCS, data.computeAmbientProbeKernel, 1, 1, 1);
                    ctx.cmd.RequestAsyncReadback(data.ambientProbeResult, data.callback);
                });
>>>>>>> 3bd8553c
            }

            // Generate mipmap for our cubemap
            HDRenderPipeline.GenerateMipmaps(renderGraph, outputCubemap);

            return outputCubemap;
        }

<<<<<<< HEAD
        class SkyEnvironmentConvolutionPassData
        {
            public TextureHandle input;
            public TextureHandle intermediateTexture;
            public CubemapArray output; // Only instance of cubemap array in HDRP and RTHandles don't support them. Don't want to make a special API just for this case.
            public IBLFilterBSDF[] bsdfs;
        }

=======
        TextureHandle GenerateSkyCubemap(RenderGraph renderGraph, SkyUpdateContext skyContext)
        {
            var renderingContext = m_CachedSkyContexts[skyContext.cachedSkyRenderingContextId].renderingContext;
            var volumetricClouds = skyContext.volumetricClouds;

            // TODO: Currently imported and not temporary only because of enlighten and the baking back-end requiring this texture instead of a more direct API.
            var outputCubemap = renderGraph.ImportTexture(renderingContext.skyboxCubemapRT);
            outputCubemap = RenderSkyToCubemap(renderGraph, skyContext, includeSunInBaking: skyContext.skySettings.includeSunInBaking.value, renderCloudLayers: true, outputCubemap);

            // Render the volumetric clouds into the cubemap
            if (skyContext.volumetricClouds != null)
            {
                // The volumetric clouds explicitly rely on the physically based sky. We need to make sure that the sun textures are properly bound.
                // Unfortunately, the global binding happens too late, so we need to bind it here.
                SetGlobalSkyData(renderGraph, skyContext);
                outputCubemap = HDRenderPipeline.currentPipeline.RenderVolumetricClouds_Sky(renderGraph, m_BuiltinParameters.hdCamera, m_facePixelCoordToViewDirMatrices,
                    m_BuiltinParameters.volumetricClouds, (int)m_BuiltinParameters.screenSize.x, (int)m_BuiltinParameters.screenSize.y, outputCubemap);
            }

            // Generate mipmap for our cubemap
            HDRenderPipeline.GenerateMipmaps(renderGraph, outputCubemap);

            return outputCubemap;
        }

        class SkyEnvironmentConvolutionPassData
        {
            public TextureHandle input;
            public TextureHandle intermediateTexture;
            public CubemapArray output; // Only instance of cubemap array in HDRP and RTHandles don't support them. Don't want to make a special API just for this case.
            public IBLFilterBSDF[] bsdfs;
        }

>>>>>>> 3bd8553c
        void RenderCubemapGGXConvolution(RenderGraph renderGraph, TextureHandle input, CubemapArray output)
        {
            using (var builder = renderGraph.AddRenderPass<SkyEnvironmentConvolutionPassData>("UpdateSkyEnvironmentConvolution", out var passData, ProfilingSampler.Get(HDProfileId.UpdateSkyEnvironmentConvolution)))
            {
                passData.bsdfs = m_IBLFilterArray;
                passData.input = builder.ReadTexture(input);
                passData.output = output;
                passData.intermediateTexture = builder.CreateTransientTexture(new TextureDesc(m_Resolution, m_Resolution)
                { colorFormat = GraphicsFormat.R16G16B16A16_SFloat, dimension = TextureDimension.Cube, useMipMap = true, autoGenerateMips = false, filterMode = FilterMode.Trilinear, name = "SkyboxBSDFIntermediate" });

                builder.SetRenderFunc(
                (SkyEnvironmentConvolutionPassData data, RenderGraphContext ctx) =>
                {
                    for (int bsdfIdx = 0; bsdfIdx < data.bsdfs.Length; ++bsdfIdx)
                    {
                        // First of all filter this cubemap using the target filter
                        data.bsdfs[bsdfIdx].FilterCubemap(ctx.cmd, data.input, data.intermediateTexture);
                        // Then copy it to the cubemap array slice
                        for (int i = 0; i < 6; ++i)
                        {
                            ctx.cmd.CopyTexture(data.intermediateTexture, i, data.output, 6 * bsdfIdx + i);
                        }
                    }
                });
            }
        }

        // We do our own hash here because Unity does not provide correct hash for builtin types
        // Moreover, we don't want to test every single parameters of the light so we filter them here in this specific function.
        int GetSunLightHashCode(Light light)
        {
            HDAdditionalLightData ald = light.GetComponent<HDAdditionalLightData>();
            unchecked
            {
                // Sun could influence the sky (like for procedural sky). We need to handle this possibility. If sun property change, then we need to update the sky
                int hash = 13;
                hash = hash * 23 + light.transform.position.GetHashCode();
                hash = hash * 23 + light.transform.rotation.GetHashCode();
                hash = hash * 23 + light.color.GetHashCode();
                hash = hash * 23 + light.colorTemperature.GetHashCode();
                hash = hash * 23 + light.intensity.GetHashCode();
                // Note: We don't take into account cookie as it doesn't influence GI
                if (ald != null)
                {
                    hash = hash * 23 + ald.lightDimmer.GetHashCode();
                }

                return hash;
            }
        }

        void AllocateNewRenderingContext(SkyUpdateContext skyContext, int slot, int newHash, bool supportConvolution, in SphericalHarmonicsL2 previousAmbientProbe, string name)
        {
            Debug.Assert(m_CachedSkyContexts[slot].hash == 0);
            ref var context = ref m_CachedSkyContexts[slot];
            context.hash = newHash;
            context.refCount = 1;
            context.type = skyContext.skySettings.GetSkyRendererType();

            if (context.renderingContext != null && context.renderingContext.supportsConvolution != supportConvolution)
            {
                context.renderingContext.Cleanup();
                context.renderingContext = null;
            }

            if (context.renderingContext == null)
                context.renderingContext = new SkyRenderingContext(m_Resolution, m_IBLFilterArray.Length, supportConvolution, previousAmbientProbe, name);

            // If we detected a big difference with previous settings, then carrying over the previous ambient probe is probably going to lead to unexpected result.
            // Instead we at least fallback to a neutral one until async readback has finished.
            if (skyContext.settingsHadBigDifferenceWithPrev)
                context.renderingContext.ClearAmbientProbe();

            skyContext.cachedSkyRenderingContextId = slot;
        }

        // Returns whether or not the data should be updated
        bool AcquireSkyRenderingContext(SkyUpdateContext updateContext, int newHash, string name = "", bool supportConvolution = true)
        {
            SphericalHarmonicsL2 cachedAmbientProbe = new SphericalHarmonicsL2();
            // Release the old context if needed.
            if (IsCachedContextValid(updateContext))
            {
                ref var cachedContext = ref m_CachedSkyContexts[updateContext.cachedSkyRenderingContextId];
                if (newHash != cachedContext.hash || updateContext.skySettings.GetSkyRendererType() != cachedContext.type)
                {
                    // When a sky just changes hash without changing renderer, we need to keep previous ambient probe to avoid flickering transition through a default black probe
                    if (updateContext.skySettings.GetSkyRendererType() == cachedContext.type)
                    {
                        cachedAmbientProbe = cachedContext.renderingContext.ambientProbe;
                    }

                    ReleaseCachedContext(updateContext.cachedSkyRenderingContextId);
                }
                else
                {
                    // If the hash hasn't changed, keep it.
                    return false;
                }
            }

            // Else allocate a new one
            int firstFreeContext = -1;
            for (int i = 0; i < m_CachedSkyContexts.size; ++i)
            {
                // Try to find a matching slot
                if (m_CachedSkyContexts[i].hash == newHash)
                {
                    m_CachedSkyContexts[i].refCount++;
                    updateContext.cachedSkyRenderingContextId = i;
                    updateContext.skyParametersHash = newHash;
                    return false;
                }

                // Find the first available slot in case we don't find a matching one.
                if (firstFreeContext == -1 && m_CachedSkyContexts[i].hash == 0)
                    firstFreeContext = i;
            }

            if (name == "")
                name = "SkyboxCubemap";

            if (firstFreeContext != -1)
            {
                AllocateNewRenderingContext(updateContext, firstFreeContext, newHash, supportConvolution, cachedAmbientProbe, name);
            }
            else
            {
                int newContextId = m_CachedSkyContexts.Add(new CachedSkyContext());
                AllocateNewRenderingContext(updateContext, newContextId, newHash, supportConvolution, cachedAmbientProbe, name);
            }

            return true;
        }

        internal void ReleaseCachedContext(int id)
        {
            if (id == -1)
                return;

            ref var cachedContext = ref m_CachedSkyContexts[id];

            // This can happen if 2 cameras use the same context and release it in the same frame.
            // The first release the context but the next one will still have this id.
            if (cachedContext.refCount == 0)
            {
                Debug.Assert(cachedContext.renderingContext == null); // Context should already have been cleaned up.
                return;
            }

            cachedContext.refCount--;
            if (cachedContext.refCount == 0)
                cachedContext.Reset();
        }

        bool IsCachedContextValid(SkyUpdateContext skyContext)
        {
            if (skyContext.skySettings == null) // Sky set to None
                return false;

            int id = skyContext.cachedSkyRenderingContextId;
            // When the renderer changes, the cached context is no longer valid so we sometimes need to check that.
            return id != -1 && (skyContext.skySettings.GetSkyRendererType() == m_CachedSkyContexts[id].type) && (m_CachedSkyContexts[id].hash != 0);
        }

        int ComputeSkyHash(HDCamera camera, SkyUpdateContext skyContext, Light sunLight, SkyAmbientMode ambientMode, bool staticSky = false)
        {
            int sunHash = 0;
            if (sunLight != null && skyContext.skyRenderer.SupportDynamicSunLight)
                sunHash = GetSunLightHashCode(sunLight);

            // For planar reflections we want to use the parent position for hash.
            Camera cameraForHash = camera.camera;
            if (camera.camera.cameraType == CameraType.Reflection && camera.parentCamera != null)
            {
                cameraForHash = camera.parentCamera;
            }

            int skyHash = sunHash * 23 + skyContext.skySettings.GetHashCode(cameraForHash);
            if (skyContext.HasClouds())
                skyHash = skyHash * 23 + skyContext.cloudSettings.GetHashCode(cameraForHash);
            if (skyContext.HasVolumetricClouds())
            {
                skyHash = skyHash * 23 + skyContext.volumetricClouds.GetHashCode();
                skyHash = skyHash * 23 + camera.frameSettings.IsEnabled(FrameSettingsField.FullResolutionCloudsForSky).GetHashCode();
            }
            skyHash = skyHash * 23 + (staticSky ? 1 : 0);
            skyHash = skyHash * 23 + (ambientMode == SkyAmbientMode.Static ? 1 : 0);

            // These parameters have an effect on the ambient probe computed for volumetric lighting. Therefore we need to include them to the hash.
            if (camera.frameSettings.IsEnabled(FrameSettingsField.Volumetrics))
            {
                var fog = camera.volumeStack.GetComponent<Fog>();
                skyHash = skyHash * 23 + fog.globalLightProbeDimmer.GetHashCode();
                skyHash = skyHash * 23 + fog.anisotropy.GetHashCode();
            }
            return skyHash;
        }

        public void RequestEnvironmentUpdate()
        {
            m_UpdateRequired = true;
        }

        internal void RequestStaticEnvironmentUpdate()
        {
            m_StaticSkyUpdateRequired = true;
        }

        public void UpdateEnvironment(
            RenderGraph renderGraph,
            HDCamera hdCamera,
            SkyUpdateContext skyContext,
            Light sunLight,
            bool updateRequired,
            bool updateAmbientProbe,
            bool staticSky,
            SkyAmbientMode ambientMode)
        {
            if (skyContext.IsValid())
            {
                using (new RenderGraphProfilingScope(renderGraph, ProfilingSampler.Get(HDProfileId.UpdateEnvironment)))
                {
                    skyContext.currentUpdateTime += hdCamera.deltaTime;

                    m_BuiltinParameters.commandBuffer = null;
                    m_BuiltinParameters.hdCamera = hdCamera;
                    m_BuiltinParameters.sunLight = sunLight;
                    m_BuiltinParameters.pixelCoordToViewDirMatrix = hdCamera.mainViewConstants.pixelCoordToViewDirWS;
                    Vector3 worldSpaceCameraPos = hdCamera.mainViewConstants.worldSpaceCameraPos;
                    // For planar reflections we use the parent camera position for all the runtime computations.
                    // This is to avoid cases in which the probe camera is below ground and the parent is not, leading to
                    // in case of PBR sky to a black sky. All other parameters are left as is.
                    // This can introduce inaccuracies, but they should be acceptable if the distance parent camera - probe camera is
                    // small.
                    if (hdCamera.camera.cameraType == CameraType.Reflection && hdCamera.parentCamera != null)
                    {
                        worldSpaceCameraPos = hdCamera.parentCamera.transform.position;
                    }
                    m_BuiltinParameters.worldSpaceCameraPos = worldSpaceCameraPos;
                    m_BuiltinParameters.viewMatrix = hdCamera.mainViewConstants.viewMatrix;
                    m_BuiltinParameters.screenSize = m_CubemapScreenSize;
                    m_BuiltinParameters.debugSettings = null; // We don't want any debug when updating the environment.
                    m_BuiltinParameters.frameIndex = (int)hdCamera.GetCameraFrameCount();
                    m_BuiltinParameters.skySettings = skyContext.skySettings;
                    m_BuiltinParameters.cloudSettings = skyContext.cloudSettings;
                    m_BuiltinParameters.volumetricClouds = skyContext.volumetricClouds;

                    // When update is not requested and the context is already valid (ie: already computed at least once),
                    // we need to early out in two cases:
                    // - updateMode is "OnDemand" in which case we never update unless explicitly requested
                    // - updateMode is "Realtime" in which case we only update if the time threshold for realtime update is passed.
                    if (IsCachedContextValid(skyContext) && !updateRequired)
                    {
                        if (skyContext.skySettings.updateMode.value == EnvironmentUpdateMode.OnDemand)
                            return;
                        else if (skyContext.skySettings.updateMode.value == EnvironmentUpdateMode.Realtime && skyContext.currentUpdateTime < skyContext.skySettings.updatePeriod.value)
                            return;
                    }

                    int skyHash = ComputeSkyHash(hdCamera, skyContext, sunLight, ambientMode, staticSky);
                    bool forceUpdate = updateRequired;

                    // Acquire the rendering context, if the context was invalid or the hash has changed, this will request for an update.
                    forceUpdate |= AcquireSkyRenderingContext(skyContext, skyHash, staticSky ? "SkyboxCubemap_Static" : "SkyboxCubemap", !staticSky);

                    ref CachedSkyContext cachedContext = ref m_CachedSkyContexts[skyContext.cachedSkyRenderingContextId];
                    var renderingContext = cachedContext.renderingContext;

                    if (IsCachedContextValid(skyContext))
                    {
                        forceUpdate |= skyContext.skyRenderer.DoUpdate(m_BuiltinParameters);
                        forceUpdate |= (skyContext.HasClouds() && skyContext.cloudRenderer.DoUpdate(m_BuiltinParameters));
                    }

                    if (forceUpdate ||
                        (skyContext.skySettings.updateMode.value == EnvironmentUpdateMode.OnChanged && skyHash != skyContext.skyParametersHash) ||
                        (skyContext.skySettings.updateMode.value == EnvironmentUpdateMode.Realtime && skyContext.currentUpdateTime > skyContext.skySettings.updatePeriod.value))
                    {
                        var skyCubemap = GenerateSkyCubemap(renderGraph, skyContext);

                        if (updateAmbientProbe && !renderingContext.computeAmbientProbeRequested)
                        {
                            UpdateAmbientProbe(renderGraph, skyCubemap, outputForClouds: false,
                                renderingContext.ambientProbeResult, renderingContext.diffuseAmbientProbeBuffer, renderingContext.volumetricAmbientProbeBuffer,
                                hdCamera.volumeStack.GetComponent<Fog>(), renderingContext.OnComputeAmbientProbeDone);
                            renderingContext.computeAmbientProbeRequested = true;
                        }

                        if (renderingContext.supportsConvolution)
                            RenderCubemapGGXConvolution(renderGraph, skyCubemap, renderingContext.skyboxBSDFCubemapArray);

                        skyContext.skyParametersHash = skyHash;
                        skyContext.currentUpdateTime = 0.0f;

#if UNITY_EDITOR
                            // In the editor when we change the sky we want to make the GI dirty so when baking again the new sky is taken into account.
                            // Changing the hash of the rendertarget allow to say that GI is dirty
                            renderingContext.skyboxCubemapRT.rt.imageContentsHash = new Hash128((uint)skyHash, 0, 0, 0);
#endif
                    }
                }
            }
            else
            {
                if (skyContext.cachedSkyRenderingContextId != -1)
                {
                    ReleaseCachedContext(skyContext.cachedSkyRenderingContextId);
                    skyContext.cachedSkyRenderingContextId = -1;
                }
            }
        }

        public void UpdateEnvironment(RenderGraph renderGraph, HDCamera hdCamera, Light sunLight)
        {
            SkyAmbientMode ambientMode = hdCamera.volumeStack.GetComponent<VisualEnvironment>().skyAmbientMode.value;

            UpdateEnvironment(renderGraph, hdCamera, hdCamera.lightingSky, sunLight, m_UpdateRequired, ambientMode == SkyAmbientMode.Dynamic, false, ambientMode);

            // Preview camera will have a different sun, therefore the hash for the static lighting sky will change and force a recomputation
            // because we only maintain one static sky. Since we don't care that the static lighting may be a bit different in the preview we never recompute
            // and we use the one from the main camera.
            bool forceStaticUpdate = false;
            StaticLightingSky staticLightingSky = GetStaticLightingSky();
#if UNITY_EDITOR
            // In the editor, we might need the static sky ready for baking lightmaps/lightprobes regardless of the current ambient mode so we force it to update in this case if it's not been computed yet..
            // We always force an update of the static sky when we're in scene view mode. Previous behaviour was to prevent forced updates if the hash of the static sky was non-null, but this was preventing
            // the lightmapper from updating in response to changes in environment. See GFXGI-237 for a better description of this issue.

            forceStaticUpdate = hdCamera.camera.cameraType == CameraType.SceneView;
#endif
            if ((ambientMode == SkyAmbientMode.Static || forceStaticUpdate) && hdCamera.camera.cameraType != CameraType.Preview)
            {
                m_StaticLightingSky.skySettings = staticLightingSky != null ? staticLightingSky.skySettings : null;
                m_StaticLightingSky.cloudSettings = staticLightingSky != null ? staticLightingSky.cloudSettings : null;
                m_StaticLightingSky.volumetricClouds = staticLightingSky != null ? staticLightingSky.volumetricClouds : null;
                UpdateEnvironment(renderGraph, hdCamera, m_StaticLightingSky, sunLight, m_StaticSkyUpdateRequired || m_UpdateRequired, true, true, SkyAmbientMode.Static);
                m_StaticSkyUpdateRequired = false;
            }

            m_UpdateRequired = false;

            SetGlobalSkyData(renderGraph, hdCamera.lightingSky);

            // Keep global setter for now. We should probably remove it and set it explicitly where needed like any other resource. As is it breaks resource lifetime contract with render graph.
            HDRenderPipeline.SetGlobalTexture(renderGraph, HDShaderIDs._SkyTexture, GetReflectionTexture(hdCamera.lightingSky));
            HDRenderPipeline.SetGlobalBuffer(renderGraph, HDShaderIDs._AmbientProbeData, GetDiffuseAmbientProbeBuffer(hdCamera));
        }

        internal void UpdateBuiltinParameters(SkyUpdateContext skyContext, HDCamera hdCamera, Light sunLight, RTHandle colorBuffer, RTHandle depthBuffer, DebugDisplaySettings debugSettings, CommandBuffer cmd)
        {
            m_BuiltinParameters.hdCamera = hdCamera;
            m_BuiltinParameters.commandBuffer = cmd;
            m_BuiltinParameters.sunLight = sunLight;
            m_BuiltinParameters.pixelCoordToViewDirMatrix = hdCamera.mainViewConstants.pixelCoordToViewDirWS;
            m_BuiltinParameters.worldSpaceCameraPos = hdCamera.mainViewConstants.worldSpaceCameraPos;
            m_BuiltinParameters.viewMatrix = hdCamera.mainViewConstants.viewMatrix;
            m_BuiltinParameters.screenSize = hdCamera.screenSize;
            m_BuiltinParameters.colorBuffer = colorBuffer;
            m_BuiltinParameters.depthBuffer = depthBuffer;
            m_BuiltinParameters.debugSettings = debugSettings;
            m_BuiltinParameters.frameIndex = (int)hdCamera.GetCameraFrameCount();
            m_BuiltinParameters.skySettings = skyContext.skySettings;
            m_BuiltinParameters.cloudSettings = skyContext.cloudSettings;
            m_BuiltinParameters.volumetricClouds = skyContext.volumetricClouds;
        }

        public bool TryGetCloudSettings(HDCamera hdCamera, out CloudSettings cloudSettings, out CloudRenderer cloudRenderer)
        {
            var skyContext = hdCamera.visualSky;
            cloudSettings = skyContext.cloudSettings;
            cloudRenderer = skyContext.cloudRenderer;
            return skyContext.HasClouds();
        }

        public bool RequiresPreRenderSky(HDCamera hdCamera)
        {
            var skyContext = hdCamera.visualSky;
            return skyContext.IsValid() && (skyContext.skyRenderer.RequiresPreRender(skyContext.skySettings) ||
                (skyContext.HasClouds() && skyContext.cloudRenderer.RequiresPreRenderClouds(m_BuiltinParameters)));
        }

        public void PreRenderSky(HDCamera hdCamera, Light sunLight, RTHandle colorBuffer, RTHandle normalBuffer, RTHandle depthBuffer, DebugDisplaySettings debugSettings, CommandBuffer cmd)
        {
            var skyContext = hdCamera.visualSky;
            if (skyContext.IsValid())
            {
                UpdateBuiltinParameters(skyContext,
                    hdCamera,
                    sunLight,
                    colorBuffer,
                    depthBuffer,
                    debugSettings,
                    cmd);

                bool preRenderSky = skyContext.skyRenderer.RequiresPreRender(skyContext.skySettings);
                if (preRenderSky)
                {
                    SkyAmbientMode ambientMode = hdCamera.volumeStack.GetComponent<VisualEnvironment>().skyAmbientMode.value;
                    int skyHash = ComputeSkyHash(hdCamera, skyContext, sunLight, ambientMode);
                    AcquireSkyRenderingContext(skyContext, skyHash);
                    skyContext.skyRenderer.DoUpdate(m_BuiltinParameters);
                }

                if (depthBuffer != BuiltinSkyParameters.nullRT && normalBuffer != BuiltinSkyParameters.nullRT)
                {
                    CoreUtils.SetRenderTarget(cmd, normalBuffer, depthBuffer);
                }
                else if (depthBuffer != BuiltinSkyParameters.nullRT)
                {
                    CoreUtils.SetRenderTarget(cmd, depthBuffer);
                }

                if (preRenderSky)
                    skyContext.skyRenderer.PreRenderSky(m_BuiltinParameters);

                if (skyContext.HasClouds() && skyContext.cloudRenderer.RequiresPreRenderClouds(m_BuiltinParameters))
                {
                    skyContext.cloudRenderer.DoUpdate(m_BuiltinParameters);
                    skyContext.cloudRenderer.PreRenderClouds(m_BuiltinParameters, false);
                }
            }
        }

        public void RenderSky(HDCamera hdCamera, Light sunLight, RTHandle colorBuffer, RTHandle depthBuffer, DebugDisplaySettings debugSettings, CommandBuffer cmd)
        {
            if (hdCamera.clearColorMode != HDAdditionalCameraData.ClearColorMode.Sky ||
                // If the luxmeter is enabled, we don't render the sky
                debugSettings.data.lightingDebugSettings.debugLightingMode == DebugLightingMode.LuxMeter)
                return;

            var skyContext = hdCamera.visualSky;
            if (skyContext.IsValid())
            {
                using (new ProfilingScope(cmd, ProfilingSampler.Get(HDProfileId.RenderSky)))
                {
                    UpdateBuiltinParameters(skyContext,
                        hdCamera,
                        sunLight,
                        colorBuffer,
                        depthBuffer,
                        debugSettings,
                        cmd);

                    SkyAmbientMode ambientMode = hdCamera.volumeStack.GetComponent<VisualEnvironment>().skyAmbientMode.value;
                    int skyHash = ComputeSkyHash(hdCamera, skyContext, sunLight, ambientMode);
                    AcquireSkyRenderingContext(skyContext, skyHash);

                    skyContext.skyRenderer.DoUpdate(m_BuiltinParameters);

                    if (depthBuffer == BuiltinSkyParameters.nullRT)
                    {
                        CoreUtils.SetRenderTarget(cmd, colorBuffer);
                    }
                    else
                    {
                        CoreUtils.SetRenderTarget(cmd, colorBuffer, depthBuffer);
                    }

                    // When rendering the visual sky for reflection probes, we need to remove the sun disk if skySettings.includeSunInBaking is false.
                    skyContext.skyRenderer.RenderSky(m_BuiltinParameters, false, hdCamera.camera.cameraType != CameraType.Reflection || skyContext.skySettings.includeSunInBaking.value);
                }

                if (!skyContext.HasClouds())
                    return;

                using (new ProfilingScope(cmd, ProfilingSampler.Get(HDProfileId.RenderClouds)))
                {
                    skyContext.cloudRenderer.DoUpdate(m_BuiltinParameters);
                    skyContext.cloudRenderer.RenderClouds(m_BuiltinParameters, false);
                }
            }
        }

        public void RenderOpaqueAtmosphericScattering(CommandBuffer cmd, HDCamera hdCamera,
            RTHandle colorBuffer,
            RTHandle depthTexture,
            RTHandle volumetricLighting,
            RTHandle intermediateBuffer,
            RTHandle depthBuffer,
            Matrix4x4 pixelCoordToViewDirWS, bool isMSAA)
        {
            using (new ProfilingScope(m_BuiltinParameters.commandBuffer, ProfilingSampler.Get(HDProfileId.OpaqueAtmosphericScattering)))
            {
                m_OpaqueAtmScatteringBlock.SetMatrix(HDShaderIDs._PixelCoordToViewDirWS, pixelCoordToViewDirWS);
                m_OpaqueAtmScatteringBlock.SetTexture(isMSAA ? HDShaderIDs._DepthTextureMS : HDShaderIDs._CameraDepthTexture, depthTexture);

                // The texture can be null when volumetrics are disabled.
                if (volumetricLighting != null)
                    m_OpaqueAtmScatteringBlock.SetTexture(HDShaderIDs._VBufferLighting, volumetricLighting);

                if (Fog.IsPBRFogEnabled(hdCamera))
                {
                    m_OpaqueAtmScatteringBlock.SetTexture(isMSAA ? HDShaderIDs._ColorTextureMS : HDShaderIDs._ColorTexture, colorBuffer);

                    // Color -> Intermediate.
                    HDUtils.DrawFullScreen(cmd, m_OpaqueAtmScatteringMaterial, intermediateBuffer, depthBuffer, m_OpaqueAtmScatteringBlock, isMSAA ? 3 : 2);
                    // Intermediate -> Color.
                    // Note: Blit does not support MSAA (and is probably slower).
                    cmd.CopyTexture(intermediateBuffer, colorBuffer);
                }
                else
                {
                    HDUtils.DrawFullScreen(cmd, m_OpaqueAtmScatteringMaterial, colorBuffer, depthBuffer, m_OpaqueAtmScatteringBlock, isMSAA ? 1 : 0);
                }
            }
        }

        static public StaticLightingSky GetStaticLightingSky()
        {
            if (m_StaticLightingSkies.Count == 0)
                return null;
            else
                return m_StaticLightingSkies[m_StaticLightingSkies.Count - 1];
        }

        static public void RegisterStaticLightingSky(StaticLightingSky staticLightingSky)
        {
            if (!m_StaticLightingSkies.Contains(staticLightingSky))
            {
                if (m_StaticLightingSkies.Count != 0)
                {
                    Debug.LogWarning("One Static Lighting Sky component was already set for baking, only the latest one will be used.");
                }

                if (staticLightingSky.staticLightingSkyUniqueID == (int)SkyType.Procedural && !skyTypesDict.TryGetValue((int)SkyType.Procedural, out var dummy))
                {
                    Debug.LogError("You are using the deprecated Procedural Sky for static lighting in your Scene. You can still use it but, to do so, you must install it separately. To do this, open the Package Manager window and import the 'Procedural Sky' sample from the HDRP package page, then close and re-open your project without saving.");
                    return;
                }

                m_StaticLightingSkies.Add(staticLightingSky);
            }
        }

        static public void UnRegisterStaticLightingSky(StaticLightingSky staticLightingSky)
        {
            m_StaticLightingSkies.Remove(staticLightingSky);
        }

        public Texture2D ExportSkyToTexture(Camera camera)
        {
            var hdCamera = HDCamera.GetOrCreate(camera);

            if (!hdCamera.visualSky.IsValid() || !IsCachedContextValid(hdCamera.visualSky))
            {
                Debug.LogError("Cannot export sky to a texture, no valid Sky is setup (Also make sure the game view has been rendered at least once).");
                return null;
            }

            ref var cachedContext = ref m_CachedSkyContexts[hdCamera.visualSky.cachedSkyRenderingContextId];
            RenderTexture skyCubemap = cachedContext.renderingContext.skyboxCubemapRT;

            int resolution = skyCubemap.width;

            var tempRT = new RenderTexture(resolution * 6, resolution, 0, GraphicsFormat.R16G16B16A16_SFloat)
            {
                dimension = TextureDimension.Tex2D,
                useMipMap = false,
                autoGenerateMips = false,
                filterMode = FilterMode.Trilinear
            };
            tempRT.Create();

            var temp = new Texture2D(resolution * 6, resolution, GraphicsFormat.R32G32B32A32_SFloat, TextureCreationFlags.None);
            var result = new Texture2D(resolution * 6, resolution, GraphicsFormat.R32G32B32A32_SFloat, TextureCreationFlags.None);

            // Note: We need to invert in Y the cubemap faces because the current sky cubemap is inverted (because it's a RT)
            // So to invert it again so that it's a proper cubemap image we need to do it in several steps because ReadPixels does not have scale parameters:
            // - Convert the cubemap into a 2D texture
            // - Blit and invert it to a temporary target.
            // - Read this target again into the result texture.
            int offset = 0;
            for (int i = 0; i < 6; ++i)
            {
                UnityEngine.Graphics.SetRenderTarget(skyCubemap, 0, (CubemapFace)i);
                temp.ReadPixels(new Rect(0, 0, resolution, resolution), offset, 0);
                temp.Apply();
                offset += resolution;
            }

            // Flip texture.
            UnityEngine.Graphics.Blit(temp, tempRT, new Vector2(1.0f, -1.0f), new Vector2(0.0f, 0.0f));

            result.ReadPixels(new Rect(0, 0, resolution * 6, resolution), 0, 0);
            result.Apply();

            UnityEngine.Graphics.SetRenderTarget(null);
            CoreUtils.Destroy(temp);
            CoreUtils.Destroy(tempRT);

            return result;
        }

#if UNITY_EDITOR
        void OnBakeStarted()
        {
            if (!HDRenderPipeline.isReady)
                return;

            // Happens sometime in the tests.
            if (m_StandardSkyboxMaterial == null)
                m_StandardSkyboxMaterial = CoreUtils.CreateEngineMaterial(HDRenderPipelineGlobalSettings.instance.renderPipelineResources.shaders.skyboxCubemapPS);

            // It is possible that HDRP hasn't rendered any frame when clicking the bake lighting button.
            // This can happen when baked lighting debug are used for example and no other window with HDRP is visible.
            // This will result in the static lighting cubemap not being up to date with what the user put in the Environment Lighting panel.
            // We detect this here (basically we just check if the skySetting in the currently processed m_StaticLightingSky is the same as the one the user set).
            // And issue a warning if applicable.
            var staticLightingSky = GetStaticLightingSky();
            if (staticLightingSky != null && staticLightingSky.skySettings != m_StaticLightingSky.skySettings)
            {
                Debug.LogWarning("Static Lighting Sky is not ready for baking. Please make sure that at least one frame has been rendered with HDRP before baking. For example you can achieve this by having Scene View visible with Draw Mode set to Shaded.");
            }

            // At the start of baking we need to update the GI system with the static lighting sky in order for lightmaps and probes to be baked with it.
            if (m_StaticLightingSky.skySettings != null && IsCachedContextValid(m_StaticLightingSky))
            {
                var renderingContext = m_CachedSkyContexts[m_StaticLightingSky.cachedSkyRenderingContextId].renderingContext;
                m_StandardSkyboxMaterial.SetTexture("_Tex", m_StaticLightingSky.IsValid() ? (Texture)renderingContext.skyboxCubemapRT : CoreUtils.blackCubeTexture);
            }
            else
            {
                m_StandardSkyboxMaterial.SetTexture("_Tex", CoreUtils.blackCubeTexture);
            }

            RenderSettings.skybox = m_StandardSkyboxMaterial; // Setup this material as the default to be use in RenderSettings
            RenderSettings.ambientIntensity = 1.0f;
            RenderSettings.ambientMode = AmbientMode.Skybox; // Force skybox for our HDRI
            RenderSettings.reflectionIntensity = 1.0f;
            RenderSettings.customReflectionTexture = null;

            DynamicGI.UpdateEnvironment();
        }

#endif
    }
}<|MERGE_RESOLUTION|>--- conflicted
+++ resolved
@@ -195,10 +195,7 @@
         static readonly int s_AmbientProbeOutputBufferParam = Shader.PropertyToID("_AmbientProbeOutputBuffer");
         static readonly int s_VolumetricAmbientProbeOutputBufferParam = Shader.PropertyToID("_VolumetricAmbientProbeOutputBuffer");
         static readonly int s_DiffuseAmbientProbeOutputBufferParam = Shader.PropertyToID("_DiffuseAmbientProbeOutputBuffer");
-<<<<<<< HEAD
         static readonly int s_ScratchBufferParam = Shader.PropertyToID("_ScratchBuffer");
-=======
->>>>>>> 3bd8553c
         static readonly int s_AmbientProbeInputCubemap = Shader.PropertyToID("_AmbientProbeInputCubemap");
         static readonly int s_FogParameters = Shader.PropertyToID("_FogParameters");
         int m_ComputeAmbientProbeKernel;
@@ -695,53 +692,29 @@
 
                 builder.SetRenderFunc(
                 (RenderSkyToCubemapPassData data, RenderGraphContext ctx) =>
-                {
-                    data.builtinParameters.commandBuffer = ctx.cmd;
-
-                    for (int i = 0; i < 6; ++i)
-                    {
-                        data.builtinParameters.pixelCoordToViewDirMatrix = data.facePixelCoordToViewDirMatrices[i];
-                        data.builtinParameters.viewMatrix = data.cameraViewMatrices[i];
-                        data.builtinParameters.colorBuffer = data.output;
-                        data.builtinParameters.depthBuffer = null;
-                        data.builtinParameters.cubemapFace = (CubemapFace)i;
-
-                        CoreUtils.SetRenderTarget(ctx.cmd, data.output, ClearFlag.None, 0, (CubemapFace)i);
-                        data.skyRenderer.RenderSky(data.builtinParameters, true, data.includeSunInBaking);
-                        if (data.cloudRenderer != null)
-                            data.cloudRenderer.RenderClouds(data.builtinParameters, true);
-                    }
-                });
+        {
+            data.builtinParameters.commandBuffer = ctx.cmd;
+
+            for (int i = 0; i < 6; ++i)
+            {
+                data.builtinParameters.pixelCoordToViewDirMatrix = data.facePixelCoordToViewDirMatrices[i];
+                data.builtinParameters.viewMatrix = data.cameraViewMatrices[i];
+                data.builtinParameters.colorBuffer = data.output;
+                data.builtinParameters.depthBuffer = null;
+                data.builtinParameters.cubemapFace = (CubemapFace)i;
+
+                CoreUtils.SetRenderTarget(ctx.cmd, data.output, ClearFlag.None, 0, (CubemapFace)i);
+                data.skyRenderer.RenderSky(data.builtinParameters, true, data.includeSunInBaking);
+                if (data.cloudRenderer != null)
+                    data.cloudRenderer.RenderClouds(data.builtinParameters, true);
+            }
+        });
 
                 return passData.output;
             }
         }
 
         class UpdateAmbientProbePassData
-<<<<<<< HEAD
-        {
-            public ComputeShader computeAmbientProbeCS;
-            public int computeAmbientProbeKernel;
-            public TextureHandle skyCubemap;
-            public ComputeBuffer ambientProbeResult;
-            public ComputeBuffer diffuseAmbientProbeResult;
-            public ComputeBuffer volumetricAmbientProbeResult;
-            public ComputeBufferHandle scratchBuffer;
-            public Vector4 fogParameters;
-            public Action<AsyncGPUReadbackRequest> callback;
-        }
-
-        internal void UpdateAmbientProbe(RenderGraph renderGraph, TextureHandle skyCubemap, bool outputForClouds, ComputeBuffer ambientProbeResult, ComputeBuffer diffuseAmbientProbeResult, ComputeBuffer volumetricAmbientProbeResult, Fog fog, Action<AsyncGPUReadbackRequest> callback)
-        {
-            using (var builder = renderGraph.AddRenderPass<UpdateAmbientProbePassData>("UpdateAmbientProbe", out var passData, ProfilingSampler.Get(HDProfileId.UpdateSkyAmbientProbe)))
-            {
-                passData.computeAmbientProbeCS = m_ComputeAmbientProbeCS;
-                if (outputForClouds)
-                    passData.computeAmbientProbeKernel = m_ComputeAmbientProbeCloudsKernel;
-                else
-                    passData.computeAmbientProbeKernel = volumetricAmbientProbeResult != null ? m_ComputeAmbientProbeVolumetricKernel : m_ComputeAmbientProbeKernel;
-
-=======
         {
             public ComputeShader computeAmbientProbeCS;
             public int computeAmbientProbeKernel;
@@ -763,53 +736,10 @@
                 else
                     passData.computeAmbientProbeKernel = volumetricAmbientProbeResult != null ? m_ComputeAmbientProbeVolumetricKernel : m_ComputeAmbientProbeKernel;
 
->>>>>>> 3bd8553c
                 passData.skyCubemap = builder.ReadTexture(skyCubemap);
                 passData.ambientProbeResult = ambientProbeResult;
                 passData.diffuseAmbientProbeResult = diffuseAmbientProbeResult;
                 passData.volumetricAmbientProbeResult = volumetricAmbientProbeResult;
-<<<<<<< HEAD
-                passData.scratchBuffer = builder.CreateTransientComputeBuffer(new ComputeBufferDesc(27, sizeof(uint))); // L2 = 9 channel per component
-                passData.fogParameters = fog != null ? new Vector4(fog.globalLightProbeDimmer.value, fog.anisotropy.value, 0.0f, 0.0f) : Vector4.zero;
-                passData.callback = callback;
-
-                builder.SetRenderFunc(
-                (UpdateAmbientProbePassData data, RenderGraphContext ctx) =>
-                {
-                    ctx.cmd.SetComputeBufferParam(data.computeAmbientProbeCS, data.computeAmbientProbeKernel, s_AmbientProbeOutputBufferParam, data.ambientProbeResult);
-                    ctx.cmd.SetComputeBufferParam(data.computeAmbientProbeCS, data.computeAmbientProbeKernel, s_ScratchBufferParam, data.scratchBuffer);
-                    ctx.cmd.SetComputeTextureParam(data.computeAmbientProbeCS, data.computeAmbientProbeKernel, s_AmbientProbeInputCubemap, data.skyCubemap);
-                    if (data.diffuseAmbientProbeResult != null)
-                        ctx.cmd.SetComputeBufferParam(data.computeAmbientProbeCS, data.computeAmbientProbeKernel, s_DiffuseAmbientProbeOutputBufferParam, data.diffuseAmbientProbeResult);
-                    if (data.volumetricAmbientProbeResult != null)
-                    {
-                        ctx.cmd.SetComputeBufferParam(data.computeAmbientProbeCS, data.computeAmbientProbeKernel, s_VolumetricAmbientProbeOutputBufferParam, data.volumetricAmbientProbeResult);
-                        ctx.cmd.SetComputeVectorParam(data.computeAmbientProbeCS, s_FogParameters, data.fogParameters);
-                    }
-                    ctx.cmd.DispatchCompute(data.computeAmbientProbeCS, data.computeAmbientProbeKernel, 1, 1, 1);
-                    ctx.cmd.RequestAsyncReadback(data.ambientProbeResult, data.callback);
-                });
-            }
-        }
-
-        TextureHandle GenerateSkyCubemap(RenderGraph renderGraph, SkyUpdateContext skyContext)
-        {
-            var renderingContext = m_CachedSkyContexts[skyContext.cachedSkyRenderingContextId].renderingContext;
-            var volumetricClouds = skyContext.volumetricClouds;
-
-            // TODO: Currently imported and not temporary only because of enlighten and the baking back-end requiring this texture instead of a more direct API.
-            var outputCubemap = renderGraph.ImportTexture(renderingContext.skyboxCubemapRT);
-            outputCubemap = RenderSkyToCubemap(renderGraph, skyContext, includeSunInBaking: skyContext.skySettings.includeSunInBaking.value, renderCloudLayers: true, outputCubemap);
-
-            // Render the volumetric clouds into the cubemap
-            if (skyContext.volumetricClouds != null)
-            {
-                // The volumetric clouds explicitly rely on the physically based sky. We need to make sure that the sun textures are properly bound.
-                // Unfortunately, the global binding happens too late, so we need to bind it here.
-                SetGlobalSkyData(renderGraph, skyContext);
-                outputCubemap = HDRenderPipeline.currentPipeline.RenderVolumetricClouds_Sky(renderGraph, m_BuiltinParameters.hdCamera, m_facePixelCoordToViewDirMatrices,
-                    m_BuiltinParameters.volumetricClouds, (int)m_BuiltinParameters.screenSize.x, (int)m_BuiltinParameters.screenSize.y, outputCubemap);
-=======
                 passData.fogParameters = fog != null ? new Vector4(fog.globalLightProbeDimmer.value, fog.anisotropy.value, 0.0f, 0.0f) : Vector4.zero;
                 passData.callback = callback;
 
@@ -828,25 +758,9 @@
                     ctx.cmd.DispatchCompute(data.computeAmbientProbeCS, data.computeAmbientProbeKernel, 1, 1, 1);
                     ctx.cmd.RequestAsyncReadback(data.ambientProbeResult, data.callback);
                 });
->>>>>>> 3bd8553c
-            }
-
-            // Generate mipmap for our cubemap
-            HDRenderPipeline.GenerateMipmaps(renderGraph, outputCubemap);
-
-            return outputCubemap;
-        }
-
-<<<<<<< HEAD
-        class SkyEnvironmentConvolutionPassData
-        {
-            public TextureHandle input;
-            public TextureHandle intermediateTexture;
-            public CubemapArray output; // Only instance of cubemap array in HDRP and RTHandles don't support them. Don't want to make a special API just for this case.
-            public IBLFilterBSDF[] bsdfs;
-        }
-
-=======
+            }
+        }
+
         TextureHandle GenerateSkyCubemap(RenderGraph renderGraph, SkyUpdateContext skyContext)
         {
             var renderingContext = m_CachedSkyContexts[skyContext.cachedSkyRenderingContextId].renderingContext;
@@ -880,7 +794,6 @@
             public IBLFilterBSDF[] bsdfs;
         }
 
->>>>>>> 3bd8553c
         void RenderCubemapGGXConvolution(RenderGraph renderGraph, TextureHandle input, CubemapArray output)
         {
             using (var builder = renderGraph.AddRenderPass<SkyEnvironmentConvolutionPassData>("UpdateSkyEnvironmentConvolution", out var passData, ProfilingSampler.Get(HDProfileId.UpdateSkyEnvironmentConvolution)))
