--- conflicted
+++ resolved
@@ -192,16 +192,11 @@
         Matrix4x4[] m_CameraRelativeViewMatrices = new Matrix4x4[6];
         BuiltinSkyParameters m_BuiltinParameters = new BuiltinSkyParameters();
         ComputeShader m_ComputeAmbientProbeCS;
-<<<<<<< HEAD
-        static readonly int m_AmbientProbeOutputBufferParam = Shader.PropertyToID("_AmbientProbeOutputBuffer");
-        static readonly int m_AmbientProbeInputCubemap = Shader.PropertyToID("_AmbientProbeInputCubemap");
-=======
         readonly int m_AmbientProbeOutputBufferParam = Shader.PropertyToID("_AmbientProbeOutputBuffer");
         readonly int m_VolumetricAmbientProbeOutputBufferParam = Shader.PropertyToID("_VolumetricAmbientProbeOutputBuffer");
         readonly int m_DiffuseAmbientProbeOutputBufferParam = Shader.PropertyToID("_DiffuseAmbientProbeOutputBuffer");
         readonly int m_AmbientProbeInputCubemap = Shader.PropertyToID("_AmbientProbeInputCubemap");
         readonly int m_FogParameters = Shader.PropertyToID("_FogParameters");
->>>>>>> 8dec3471
         int m_ComputeAmbientProbeKernel;
         int m_ComputeAmbientProbeVolumetricKernel;
 
@@ -1073,10 +1068,9 @@
                         (skyContext.skySettings.updateMode.value == EnvironmentUpdateMode.OnChanged && skyHash != skyContext.skyParametersHash) ||
                         (skyContext.skySettings.updateMode.value == EnvironmentUpdateMode.Realtime && skyContext.currentUpdateTime > skyContext.skySettings.updatePeriod.value))
                     {
-<<<<<<< HEAD
                         var skyCubemap = GenerateSkyCubemap(renderGraph, skyContext);
 
-                        if (updateAmbientProbe)
+                        if (updateAmbientProbe && !renderingContext.computeAmbientProbeRequested)
                             UpdateAmbientProbe(renderGraph, skyCubemap, renderingContext.ambientProbeResult, renderingContext.OnComputeAmbientProbeDone);
 
                         if (renderingContext.supportsConvolution)
@@ -1084,41 +1078,6 @@
 
                         skyContext.skyParametersHash = skyHash;
                         skyContext.currentUpdateTime = 0.0f;
-=======
-                        using (new ProfilingScope(cmd, ProfilingSampler.Get(HDProfileId.UpdateSkyEnvironment)))
-                        {
-                            RenderSkyToCubemap(skyContext);
-
-                            if (updateAmbientProbe && !renderingContext.computeAmbientProbeRequested)
-                            {
-                                using (new ProfilingScope(cmd, ProfilingSampler.Get(HDProfileId.UpdateSkyAmbientProbe)))
-                                {
-                                    var fog = hdCamera.volumeStack.GetComponent<Fog>();
-                                    var volumetricsEnabled = hdCamera.frameSettings.IsEnabled(FrameSettingsField.Volumetrics);
-
-                                    int kernel = volumetricsEnabled ? m_ComputeAmbientProbeVolumetricKernel : m_ComputeAmbientProbeKernel;
-                                    cmd.SetComputeBufferParam(m_ComputeAmbientProbeCS, kernel, m_AmbientProbeOutputBufferParam, renderingContext.ambientProbeResult);
-                                    cmd.SetComputeTextureParam(m_ComputeAmbientProbeCS, kernel, m_AmbientProbeInputCubemap, renderingContext.skyboxCubemapRT);
-                                    cmd.SetComputeBufferParam(m_ComputeAmbientProbeCS, kernel, m_DiffuseAmbientProbeOutputBufferParam, renderingContext.diffuseAmbientProbeBuffer);
-                                    if (volumetricsEnabled)
-                                    {
-                                        cmd.SetComputeBufferParam(m_ComputeAmbientProbeCS, kernel, m_VolumetricAmbientProbeOutputBufferParam, renderingContext.volumetricAmbientProbeBuffer);
-                                        cmd.SetComputeVectorParam(m_ComputeAmbientProbeCS, m_FogParameters, new Vector4(fog.globalLightProbeDimmer.value, fog.anisotropy.value, 0.0f, 0.0f));
-                                    }
-                                    cmd.DispatchCompute(m_ComputeAmbientProbeCS, kernel, 1, 1, 1);
-                                    cmd.RequestAsyncReadback(renderingContext.ambientProbeResult, renderingContext.OnComputeAmbientProbeDone);
-                                    renderingContext.computeAmbientProbeRequested = true;
-                                }
-                            }
-
-                            if (renderingContext.supportsConvolution)
-                            {
-                                RenderCubemapGGXConvolution(skyContext);
-                            }
-
-                            skyContext.skyParametersHash = skyHash;
-                            skyContext.currentUpdateTime = 0.0f;
->>>>>>> 8dec3471
 
 #if UNITY_EDITOR
                         // In the editor when we change the sky we want to make the GI dirty so when baking again the new sky is taken into account.
@@ -1169,14 +1128,9 @@
 
             SetGlobalSkyData(renderGraph, hdCamera.lightingSky);
 
-<<<<<<< HEAD
             // Keep global setter for now. We should probably remove it and set it explicitly where needed like any other resource. As is it breaks resource lifetime contract with render graph.
             HDRenderPipeline.SetGlobalTexture(renderGraph, HDShaderIDs._SkyTexture, GetReflectionTexture(hdCamera.lightingSky));
-=======
-            var reflectionTexture = GetReflectionTexture(hdCamera.lightingSky);
-            cmd.SetGlobalTexture(HDShaderIDs._SkyTexture, reflectionTexture);
             cmd.SetGlobalBuffer(HDShaderIDs._AmbientProbeData, GetDiffuseAmbientProbeBuffer(hdCamera));
->>>>>>> 8dec3471
         }
 
         internal void UpdateBuiltinParameters(SkyUpdateContext skyContext, HDCamera hdCamera, Light sunLight, RTHandle colorBuffer, RTHandle depthBuffer, DebugDisplaySettings debugSettings, CommandBuffer cmd)
