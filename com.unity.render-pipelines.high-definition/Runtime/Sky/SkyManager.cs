--- conflicted
+++ resolved
@@ -192,7 +192,6 @@
         Matrix4x4[] m_CameraRelativeViewMatrices = new Matrix4x4[6];
         BuiltinSkyParameters m_BuiltinParameters = new BuiltinSkyParameters();
         ComputeShader m_ComputeAmbientProbeCS;
-<<<<<<< HEAD
         static readonly int s_AmbientProbeOutputBufferParam = Shader.PropertyToID("_AmbientProbeOutputBuffer");
         static readonly int s_VolumetricAmbientProbeOutputBufferParam = Shader.PropertyToID("_VolumetricAmbientProbeOutputBuffer");
         static readonly int s_DiffuseAmbientProbeOutputBufferParam = Shader.PropertyToID("_DiffuseAmbientProbeOutputBuffer");
@@ -201,15 +200,6 @@
         int m_ComputeAmbientProbeKernel;
         int m_ComputeAmbientProbeVolumetricKernel;
         int m_ComputeAmbientProbeCloudsKernel;
-=======
-        readonly int m_AmbientProbeOutputBufferParam = Shader.PropertyToID("_AmbientProbeOutputBuffer");
-        readonly int m_VolumetricAmbientProbeOutputBufferParam = Shader.PropertyToID("_VolumetricAmbientProbeOutputBuffer");
-        readonly int m_DiffuseAmbientProbeOutputBufferParam = Shader.PropertyToID("_DiffuseAmbientProbeOutputBuffer");
-        readonly int m_AmbientProbeInputCubemap = Shader.PropertyToID("_AmbientProbeInputCubemap");
-        readonly int m_FogParameters = Shader.PropertyToID("_FogParameters");
-        int m_ComputeAmbientProbeKernel;
-        int m_ComputeAmbientProbeVolumetricKernel;
->>>>>>> 2778c6b9
 
         CubemapArray m_BlackCubemapArray;
         ComputeBuffer m_BlackAmbientProbeBuffer;
@@ -358,10 +348,10 @@
 
                     builder.SetRenderFunc(
                     (SetGlobalSkyDataPassData data, RenderGraphContext ctx) =>
-                    {
-                        data.builtinParameters.commandBuffer = ctx.cmd;
-                        data.skyRenderer.SetGlobalSkyData(ctx.cmd, data.builtinParameters);
-                    });
+                {
+                    data.builtinParameters.commandBuffer = ctx.cmd;
+                    data.skyRenderer.SetGlobalSkyData(ctx.cmd, data.builtinParameters);
+                });
                 }
             }
         }
@@ -395,10 +385,7 @@
             m_ComputeAmbientProbeCS = HDRenderPipelineGlobalSettings.instance.renderPipelineResources.shaders.ambientProbeConvolutionCS;
             m_ComputeAmbientProbeKernel = m_ComputeAmbientProbeCS.FindKernel("AmbientProbeConvolutionDiffuse");
             m_ComputeAmbientProbeVolumetricKernel = m_ComputeAmbientProbeCS.FindKernel("AmbientProbeConvolutionDiffuseVolumetric");
-<<<<<<< HEAD
             m_ComputeAmbientProbeCloudsKernel = m_ComputeAmbientProbeCS.FindKernel("AmbientProbeConvolutionClouds");
-=======
->>>>>>> 2778c6b9
 
             lightingOverrideVolumeStack = VolumeManager.instance.CreateStack();
             lightingOverrideLayerMask = hdAsset.currentPlatformRenderPipelineSettings.lightLoopSettings.skyLightingOverrideLayerMask;
@@ -719,23 +706,23 @@
 
                 builder.SetRenderFunc(
                 (RenderSkyToCubemapPassData data, RenderGraphContext ctx) =>
-                {
-                    data.builtinParameters.commandBuffer = ctx.cmd;
-
-                    for (int i = 0; i < 6; ++i)
-                    {
-                        data.builtinParameters.pixelCoordToViewDirMatrix = data.facePixelCoordToViewDirMatrices[i];
-                        data.builtinParameters.viewMatrix = data.cameraViewMatrices[i];
-                        data.builtinParameters.colorBuffer = data.output;
-                        data.builtinParameters.depthBuffer = null;
-                        data.builtinParameters.cubemapFace = (CubemapFace)i;
-
-                        CoreUtils.SetRenderTarget(ctx.cmd, data.output, ClearFlag.None, 0, (CubemapFace)i);
-                        data.skyRenderer.RenderSky(data.builtinParameters, true, data.includeSunInBaking);
-                        if (data.cloudRenderer != null)
-                            data.cloudRenderer.RenderClouds(data.builtinParameters, true);
-                    }
-                });
+            {
+                data.builtinParameters.commandBuffer = ctx.cmd;
+
+                for (int i = 0; i < 6; ++i)
+                {
+                    data.builtinParameters.pixelCoordToViewDirMatrix = data.facePixelCoordToViewDirMatrices[i];
+                    data.builtinParameters.viewMatrix = data.cameraViewMatrices[i];
+                    data.builtinParameters.colorBuffer = data.output;
+                    data.builtinParameters.depthBuffer = null;
+                    data.builtinParameters.cubemapFace = (CubemapFace)i;
+
+                    CoreUtils.SetRenderTarget(ctx.cmd, data.output, ClearFlag.None, 0, (CubemapFace)i);
+                    data.skyRenderer.RenderSky(data.builtinParameters, true, data.includeSunInBaking);
+                    if (data.cloudRenderer != null)
+                        data.cloudRenderer.RenderClouds(data.builtinParameters, true);
+                }
+            });
 
                 return passData.output;
             }
@@ -1104,7 +1091,6 @@
 
                         if (updateAmbientProbe && !renderingContext.computeAmbientProbeRequested)
                         {
-<<<<<<< HEAD
                             UpdateAmbientProbe(renderGraph, skyCubemap, outputForClouds: false,
                                 renderingContext.ambientProbeResult, renderingContext.diffuseAmbientProbeBuffer, renderingContext.volumetricAmbientProbeBuffer,
                                 hdCamera.volumeStack.GetComponent<Fog>(), renderingContext.OnComputeAmbientProbeDone);
@@ -1116,44 +1102,11 @@
 
                         skyContext.skyParametersHash = skyHash;
                         skyContext.currentUpdateTime = 0.0f;
-=======
-                            RenderSkyToCubemap(skyContext);
-
-                            if (updateAmbientProbe && !renderingContext.computeAmbientProbeRequested)
-                            {
-                                using (new ProfilingScope(cmd, ProfilingSampler.Get(HDProfileId.UpdateSkyAmbientProbe)))
-                                {
-                                    var fog = hdCamera.volumeStack.GetComponent<Fog>();
-                                    var volumetricsEnabled = hdCamera.frameSettings.IsEnabled(FrameSettingsField.Volumetrics);
-
-                                    int kernel = volumetricsEnabled ? m_ComputeAmbientProbeVolumetricKernel : m_ComputeAmbientProbeKernel;
-                                    cmd.SetComputeBufferParam(m_ComputeAmbientProbeCS, kernel, m_AmbientProbeOutputBufferParam, renderingContext.ambientProbeResult);
-                                    cmd.SetComputeTextureParam(m_ComputeAmbientProbeCS, kernel, m_AmbientProbeInputCubemap, renderingContext.skyboxCubemapRT);
-                                    cmd.SetComputeBufferParam(m_ComputeAmbientProbeCS, kernel, m_DiffuseAmbientProbeOutputBufferParam, renderingContext.diffuseAmbientProbeBuffer);
-                                    if (volumetricsEnabled)
-                                    {
-                                        cmd.SetComputeBufferParam(m_ComputeAmbientProbeCS, kernel, m_VolumetricAmbientProbeOutputBufferParam, renderingContext.volumetricAmbientProbeBuffer);
-                                        cmd.SetComputeVectorParam(m_ComputeAmbientProbeCS, m_FogParameters, new Vector4(fog.globalLightProbeDimmer.value, fog.anisotropy.value, 0.0f, 0.0f));
-                                    }
-                                    cmd.DispatchCompute(m_ComputeAmbientProbeCS, kernel, 1, 1, 1);
-                                    cmd.RequestAsyncReadback(renderingContext.ambientProbeResult, renderingContext.OnComputeAmbientProbeDone);
-                                    renderingContext.computeAmbientProbeRequested = true;
-                                }
-                            }
-
-                            if (renderingContext.supportsConvolution)
-                            {
-                                RenderCubemapGGXConvolution(skyContext);
-                            }
-
-                            skyContext.skyParametersHash = skyHash;
-                            skyContext.currentUpdateTime = 0.0f;
->>>>>>> 2778c6b9
 
 #if UNITY_EDITOR
-                        // In the editor when we change the sky we want to make the GI dirty so when baking again the new sky is taken into account.
-                        // Changing the hash of the rendertarget allow to say that GI is dirty
-                        renderingContext.skyboxCubemapRT.rt.imageContentsHash = new Hash128((uint)skyHash, 0, 0, 0);
+                            // In the editor when we change the sky we want to make the GI dirty so when baking again the new sky is taken into account.
+                            // Changing the hash of the rendertarget allow to say that GI is dirty
+                            renderingContext.skyboxCubemapRT.rt.imageContentsHash = new Hash128((uint)skyHash, 0, 0, 0);
 #endif
                     }
                 }
@@ -1199,15 +1152,9 @@
 
             SetGlobalSkyData(renderGraph, hdCamera.lightingSky);
 
-<<<<<<< HEAD
             // Keep global setter for now. We should probably remove it and set it explicitly where needed like any other resource. As is it breaks resource lifetime contract with render graph.
             HDRenderPipeline.SetGlobalTexture(renderGraph, HDShaderIDs._SkyTexture, GetReflectionTexture(hdCamera.lightingSky));
             HDRenderPipeline.SetGlobalBuffer(renderGraph, HDShaderIDs._AmbientProbeData, GetDiffuseAmbientProbeBuffer(hdCamera));
-=======
-            var reflectionTexture = GetReflectionTexture(hdCamera.lightingSky);
-            cmd.SetGlobalTexture(HDShaderIDs._SkyTexture, reflectionTexture);
-            cmd.SetGlobalBuffer(HDShaderIDs._AmbientProbeData, GetDiffuseAmbientProbeBuffer(hdCamera));
->>>>>>> 2778c6b9
         }
 
         internal void UpdateBuiltinParameters(SkyUpdateContext skyContext, HDCamera hdCamera, Light sunLight, RTHandle colorBuffer, RTHandle depthBuffer, DebugDisplaySettings debugSettings, CommandBuffer cmd)
