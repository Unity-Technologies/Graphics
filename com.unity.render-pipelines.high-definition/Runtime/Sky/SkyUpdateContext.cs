using System;

namespace UnityEngine.Rendering.HighDefinition
{
    internal class SkyUpdateContext
    {
        SkySettings         m_SkySettings;
        public SkyRenderer  skyRenderer { get; private set; }
        public int          cachedSkyRenderingContextId = -1;

        CloudSettings           m_CloudSettings;
        public CloudRenderer    cloudRenderer { get; private set; }

        public int          skyParametersHash = -1;
        public float        currentUpdateTime = 0.0f;

<<<<<<< HEAD
        public bool        settingsHadBigDifferenceWithPrev { get; private set; }
=======
        public bool settingsHadBigDifferenceWithPrev { get; private set; }
>>>>>>> 21f12b8f

        public SkySettings skySettings
        {
            get { return m_SkySettings; }
            set
            {
                // We cleanup the renderer first here because in some cases, after scene unload, the skySettings field will be "null" because the object got destroyed.
                // In this case, the renderer might stay allocated until a non null value is set. To avoid a lingering allocation, we cleanup first before anything else.
                // So next frame after scene unload, renderer will be freed.
                if (skyRenderer != null && (value == null || value.GetSkyRendererType() != skyRenderer.GetType()))
                {
                    skyRenderer.Cleanup();
                    skyRenderer = null;
                }

                if (m_SkySettings == null)
                    settingsHadBigDifferenceWithPrev = true;
                else
                    settingsHadBigDifferenceWithPrev = m_SkySettings.SignificantlyDivergesFrom(value);

                if (m_SkySettings == value)
                    return;

                skyParametersHash = -1;
                m_SkySettings = value;
                currentUpdateTime = 0.0f;

                if (m_SkySettings != null && skyRenderer == null)
                {
                    var rendererType = m_SkySettings.GetSkyRendererType();
                    skyRenderer = (SkyRenderer)Activator.CreateInstance(rendererType);
                    skyRenderer.Build();
                }
            }
        }

        public CloudSettings cloudSettings
        {
            get { return m_CloudSettings; }
            set
            {
                if (cloudRenderer != null && (value == null || value.GetCloudRendererType() != cloudRenderer.GetType()))
                {
                    cloudRenderer.Cleanup();
                    cloudRenderer = null;
                }

                if (m_CloudSettings == value)
                    return;

                skyParametersHash = -1;
                m_CloudSettings = value;

                if (m_CloudSettings != null && cloudRenderer == null)
                {
                    var rendererType = m_CloudSettings.GetCloudRendererType();
                    cloudRenderer = (CloudRenderer)Activator.CreateInstance(rendererType);
                    cloudRenderer.Build();
                }
            }
        }

        public void Cleanup()
        {
            if (skyRenderer != null)
                skyRenderer.Cleanup();

            if (cloudRenderer != null)
                cloudRenderer.Cleanup();

            HDRenderPipeline hdrp = HDRenderPipeline.currentPipeline;
            if (hdrp != null)
                hdrp.skyManager.ReleaseCachedContext(cachedSkyRenderingContextId);
        }

        public bool IsValid()
        {
            // We need to check m_SkySettings because it can be "nulled" when destroying the volume containing the settings (as it's a ScriptableObject) without the context knowing about it.
            return m_SkySettings != null;
        }

        public bool HasClouds()
        {
            return m_CloudSettings != null;
        }
    }
}<|MERGE_RESOLUTION|>--- conflicted
+++ resolved
@@ -14,11 +14,7 @@
         public int          skyParametersHash = -1;
         public float        currentUpdateTime = 0.0f;
 
-<<<<<<< HEAD
-        public bool        settingsHadBigDifferenceWithPrev { get; private set; }
-=======
         public bool settingsHadBigDifferenceWithPrev { get; private set; }
->>>>>>> 21f12b8f
 
         public SkySettings skySettings
         {
