--- conflicted
+++ resolved
@@ -18,11 +18,7 @@
             #pragma vertex Vert
             #pragma fragment Frag
             #pragma target 4.5
-<<<<<<< HEAD
-            #pragma only_renderers d3d11 ps4 xboxone xboxseries vulkan metal switch
-=======
-            #pragma only_renderers d3d11 playstation xboxone vulkan metal switch
->>>>>>> b9e8ac45
+            #pragma only_renderers d3d11 playstation xboxone xboxseries vulkan metal switch
 
             #include "Packages/com.unity.render-pipelines.core/ShaderLibrary/Common.hlsl"
             #include "Packages/com.unity.render-pipelines.core/ShaderLibrary/Color.hlsl"
