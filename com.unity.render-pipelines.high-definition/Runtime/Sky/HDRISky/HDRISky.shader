Shader "Hidden/HDRP/Sky/HDRISky"
{
    HLSLINCLUDE

    #pragma vertex Vert

    #pragma editor_sync_compilation
    #pragma target 4.5
    #pragma only_renderers d3d11 playstation xboxone vulkan metal switch

<<<<<<< HEAD
    #pragma multi_compile_local _ SKY_MOTION
    #pragma multi_compile_local _ USE_FLOWMAP
=======
    #define LIGHTLOOP_DISABLE_TILE_AND_CLUSTER

    #pragma multi_compile_local_fragment _ SKY_MOTION
    #pragma multi_compile_local_fragment _ USE_FLOWMAP
>>>>>>> 5881cbfb

    #pragma multi_compile_fragment _ DEBUG_DISPLAY
    #pragma multi_compile_local_fragment SHADOW_LOW SHADOW_MEDIUM SHADOW_HIGH

    // Comment out the line to loop over all lights (for debugging purposes)
    #define FINE_BINNING

    #define ATTRIBUTES_NEED_NORMAL
    #define ATTRIBUTES_NEED_TANGENT
    #define VARYINGS_NEED_POSITION_WS
    #define VARYINGS_NEED_TANGENT_TO_WORLD

    #include "Packages/com.unity.render-pipelines.high-definition/Runtime/RenderPipeline/ShaderPass/ShaderPass.cs.hlsl"

    #define SHADERPASS SHADERPASS_FORWARD_UNLIT

    #define HAS_LIGHTLOOP

    #include "Packages/com.unity.render-pipelines.core/ShaderLibrary/Common.hlsl"
    #include "Packages/com.unity.render-pipelines.core/ShaderLibrary/Color.hlsl"
    #include "Packages/com.unity.render-pipelines.core/ShaderLibrary/CommonLighting.hlsl"
    #include "Packages/com.unity.render-pipelines.high-definition/Runtime/ShaderLibrary/ShaderVariables.hlsl"
    #include "Packages/com.unity.render-pipelines.high-definition/Runtime/Sky/SkyUtils.hlsl"
    #include "Packages/com.unity.render-pipelines.core/ShaderLibrary/SDF2D.hlsl"

    #include "Packages/com.unity.render-pipelines.core/ShaderLibrary/Common.hlsl"
    #include "Packages/com.unity.render-pipelines.high-definition/Runtime/ShaderLibrary/ShaderVariables.hlsl"
    #include "Packages/com.unity.render-pipelines.high-definition/Runtime/ShaderLibrary/ShaderVariablesFunctions.hlsl"

    #include "Packages/com.unity.render-pipelines.high-definition/Runtime/Lighting/LightLoop/HDShadow.hlsl"
    #include "Packages/com.unity.render-pipelines.high-definition/Runtime/Lighting/LightLoop/LightLoopDef.hlsl"
    #include "Packages/com.unity.render-pipelines.high-definition/Runtime/Lighting/PunctualLightCommon.hlsl"
    #include "Packages/com.unity.render-pipelines.high-definition/Runtime/Lighting/LightLoop/HDShadowLoop.hlsl"

    #include "Packages/com.unity.render-pipelines.high-definition/Runtime/Material/NormalBuffer.hlsl"

    TEXTURECUBE(_Cubemap);
    SAMPLER(sampler_Cubemap);

    TEXTURE2D(_Flowmap);
    SAMPLER(sampler_Flowmap);

    float4 _SkyParam; // x exposure, y multiplier, zw rotation (cosPhi and sinPhi)
    float4 _BackplateParameters0; // xy: scale, z: groundLevel, w: projectionDistance
    float4 _BackplateParameters1; // x: BackplateType, y: BlendAmount, zw: backplate rotation (cosPhi_plate, sinPhi_plate)
    float4 _BackplateParameters2; // xy: BackplateTextureRotation (cos/sin), zw: Backplate Texture Offset
    float3 _BackplateShadowTint;  // xyz: ShadowTint
    uint   _BackplateShadowFilter;

    float4 _FlowmapParam; // x upper hemisphere only, y scroll factor, zw scroll direction (cosPhi and sinPhi)

    #define _Intensity          _SkyParam.x
    #define _CosPhi             _SkyParam.z
    #define _SinPhi             _SkyParam.w
    #define _CosSinPhi          _SkyParam.zw
    #define _Scales             _BackplateParameters0.xy
    #define _ScaleX             _BackplateParameters0.x
    #define _ScaleY             _BackplateParameters0.y
    #define _GroundLevel        _BackplateParameters0.z
    #define _ProjectionDistance _BackplateParameters0.w
    #define _BackplateType      _BackplateParameters1.x
    #define _BlendAmount        _BackplateParameters1.y
    #define _CosPhiPlate        _BackplateParameters1.z
    #define _SinPhiPlate        _BackplateParameters1.w
    #define _CosSinPhiPlate     _BackplateParameters1.zw
    #define _CosPhiPlateTex     _BackplateParameters2.x
    #define _SinPhiPlateTex     _BackplateParameters2.y
    #define _CosSinPhiPlateTex  _BackplateParameters2.xy
    #define _OffsetTexX         _BackplateParameters2.z
    #define _OffsetTexY         _BackplateParameters2.w
    #define _OffsetTex          _BackplateParameters2.zw
    #define _ShadowTint         _BackplateShadowTint.rgb
    #define _ShadowFilter       _BackplateShadowFilter
    #define _UpperHemisphere    _FlowmapParam.x
    #define _ScrollFactor       _FlowmapParam.y
    #define _ScrollDirection    _FlowmapParam.zw

    struct Attributes
    {
        uint vertexID : SV_VertexID;
        UNITY_VERTEX_INPUT_INSTANCE_ID
    };

    struct Varyings
    {
        float4 positionCS : SV_POSITION;
        UNITY_VERTEX_OUTPUT_STEREO
    };

    Varyings Vert(Attributes input)
    {
        Varyings output;
        UNITY_SETUP_INSTANCE_ID(input);
        UNITY_INITIALIZE_VERTEX_OUTPUT_STEREO(output);
        output.positionCS = GetFullScreenTriangleVertexPosition(input.vertexID, UNITY_RAW_FAR_CLIP_VALUE);
        return output;
    }

    float3 RotationUp(float3 p, float2 cos_sin)
    {
        float3 rotDirX = float3(cos_sin.x, 0, -cos_sin.y);
        float3 rotDirY = float3(cos_sin.y, 0,  cos_sin.x);

        return float3(dot(rotDirX, p), p.y, dot(rotDirY, p));
    }

    // TODO: cf. dir.y == 0
    float3 GetPositionOnInfinitePlane(float3 dir)
    {
        const float alpha = (_GroundLevel - _WorldSpaceCameraPos.y)/dir.y;

        return _WorldSpaceCameraPos + alpha*dir;
    }

    float GetSDF(out float scale, float2 position)
    {
        position = RotationUp(float3(position.x, 0.0f, position.y), _CosSinPhiPlate).xz;
        if (_BackplateType == 0) // Circle
        {
            scale = _ScaleX;
            return CircleSDF(position, _ScaleX);
        }
        else if (_BackplateType == 1) // Rectangle
        {
            scale = min(_ScaleX, _ScaleY);
            return RectangleSDF(position, _Scales);
        }
        else if (_BackplateType == 2) // Ellipse
        {
            scale = min(_ScaleX, _ScaleY);
            return EllipseSDF(position, _Scales);
        }
        else //if (_BackplateType == 3) // Infinite backplate
        {
            scale = FLT_MAX;
            return CircleSDF(position, scale);
        }
    }

    void IsBackplateCommon(out float sdf, out float localScale, out float3 positionOnBackplatePlane, float3 dir)
    {
        positionOnBackplatePlane = GetPositionOnInfinitePlane(dir);

        sdf = GetSDF(localScale, positionOnBackplatePlane.xz);
    }

    bool IsHit(float sdf, float dirY)
    {
        return sdf < 0.0f && dirY < 0.0f && _WorldSpaceCameraPos.y > _GroundLevel;
    }

    bool IsBackplateHit(out float3 positionOnBackplatePlane, float3 dir)
    {
        float sdf;
        float localScale;
        IsBackplateCommon(sdf, localScale, positionOnBackplatePlane, dir);

        return IsHit(sdf, dir.y);
    }

    bool IsBackplateHitWithBlend(out float3 positionOnBackplatePlane, out float blend, float3 dir)
    {
        float sdf;
        float localScale;
        IsBackplateCommon(sdf, localScale, positionOnBackplatePlane, dir);

        blend = smoothstep(0.0f, localScale*_BlendAmount, max(-sdf, 0));

        return IsHit(sdf, dir.y);
    }

    float3 GetSkyColor(float3 dir)
    {
#if SKY_MOTION
        if (dir.y >= 0 || !_UpperHemisphere)
        {
            float2 alpha = frac(float2(_ScrollFactor, _ScrollFactor + 0.5)) - 0.5;

#ifdef USE_FLOWMAP
            float3 tangent = normalize(cross(dir, float3(0.0, 1.0, 0.0)));
            float3 bitangent = cross(tangent, dir);

            float3 windDir = RotationUp(dir, _ScrollDirection);
            float2 flow = SAMPLE_TEXTURE2D_LOD(_Flowmap, sampler_Flowmap, GetLatLongCoords(windDir, _UpperHemisphere), 0).rg * 2.0 - 1.0;

            float3 dd = flow.x * tangent + flow.y * bitangent;
#else
            float3 windDir = RotationUp(float3(0, 0, 1), _ScrollDirection);
            windDir.x *= -1.0;
            float3 dd = windDir*sin(dir.y*PI*0.5);
#endif

            // Sample twice
            float3 color1 = SAMPLE_TEXTURECUBE_LOD(_Cubemap, sampler_Cubemap, dir - alpha.x*dd, 0).rgb;
            float3 color2 = SAMPLE_TEXTURECUBE_LOD(_Cubemap, sampler_Cubemap, dir - alpha.y*dd, 0).rgb;

            // Blend color samples
            return lerp(color1, color2, abs(2.0 * alpha.x));
        }
        else
#endif

        return SAMPLE_TEXTURECUBE_LOD(_Cubemap, sampler_Cubemap, dir, 0).rgb;
    }

    float4 GetColorWithRotation(float3 dir, float exposure, float2 cos_sin)
    {
        dir = RotationUp(dir, cos_sin);

        float3 skyColor = GetSkyColor(dir)*_Intensity*exposure;
        skyColor = ClampToFloat16Max(skyColor);

        return float4(skyColor, 1.0);
    }

    float4 RenderSky(Varyings input, float exposure)
    {
        float3 viewDirWS = GetSkyViewDirWS(input.positionCS.xy);

        // Reverse it to point into the scene
        float3 dir = -viewDirWS;

        return GetColorWithRotation(dir, exposure, _CosSinPhi);
    }

    float3 GetScreenSpaceAmbientOcclusionForBackplate(float2 positionSS, float NdotV, float perceptualRoughness)
    {
        float indirectAmbientOcclusion = 1.0 - LOAD_TEXTURE2D_X(_AmbientOcclusionTexture, positionSS).x;
        float directAmbientOcclusion   = lerp(1.0, indirectAmbientOcclusion, _AmbientOcclusionParam.w);

        return lerp(_AmbientOcclusionParam.rgb, 1.0, directAmbientOcclusion);
    }

    float4 RenderSkyWithBackplate(Varyings input, float3 positionOnBackplate, float exposure, float3 originalDir, float blend, float depth)
    {
        // Reverse it to point into the scene
        float3 offset = RotationUp(float3(_OffsetTexX, 0.0, _OffsetTexY), _CosSinPhiPlate);
        float3 dir    = positionOnBackplate - float3(0.0, _ProjectionDistance + _GroundLevel, 0.0) + offset; // No need for normalization

        PositionInputs posInput = GetPositionInput(input.positionCS.xy, _ScreenSize.zw, depth, UNITY_MATRIX_I_VP, UNITY_MATRIX_V);

        HDShadowContext shadowContext = InitShadowContext();
        float shadow;
        // Use uniform directly - The float need to be cast to uint (as unity don't support to set a uint as uniform)
        uint renderingLayers = GetMeshRenderingLightLayer();
        float3 shadow3;
        ShadowLoopMin(shadowContext, posInput, float3(0.0, 1.0, 0.0), _ShadowFilter, renderingLayers, shadow3);
        shadow = dot(shadow3, float3(1.0 / 3.0, 1.0 / 3.0, 1.0 / 3.0));

        float3 shadowColor = ComputeShadowColor(shadow, _ShadowTint, 0.0);

        float3 output = lerp(              GetColorWithRotation(originalDir,                         exposure, _CosSinPhi).rgb,
                             shadowColor * GetColorWithRotation(RotationUp(dir, _CosSinPhiPlateTex), exposure, _CosSinPhi).rgb, blend);

        float3 ao = GetScreenSpaceAmbientOcclusionForBackplate(posInput.positionSS, originalDir.z, 1.0);

        return float4(ao * output, exposure);
    }

    float4 FragBaking(Varyings input) : SV_Target
    {
        return RenderSky(input, 1.0);
    }

    float4 FragRender(Varyings input) : SV_Target
    {
        UNITY_SETUP_STEREO_EYE_INDEX_POST_VERTEX(input);
        return RenderSky(input, GetCurrentExposureMultiplier());
    }

    float4 RenderBackplate(Varyings input, float exposure)
    {
        float3 viewDirWS = -GetSkyViewDirWS(input.positionCS.xy);
        float3 finalPos;
        float depth;
        float blend;
        if (IsBackplateHitWithBlend(finalPos, blend, viewDirWS))
        {
            depth = ComputeNormalizedDeviceCoordinatesWithZ(finalPos - _WorldSpaceCameraPos, UNITY_MATRIX_VP).z;
        }
        else
        {
            depth = UNITY_RAW_FAR_CLIP_VALUE;
        }

        float curDepth = LoadCameraDepth(input.positionCS.xy);

        if (curDepth > depth)
            discard;

        float4 results = 0; // Warning
        if (curDepth == UNITY_RAW_FAR_CLIP_VALUE)
            results = RenderSky(input, exposure);
        else if (curDepth <= depth)
            results = RenderSkyWithBackplate(input, finalPos, exposure, viewDirWS, blend, depth);

        return results;
    }

    float4 FragRenderBackplate(Varyings input) : SV_Target
    {
        UNITY_SETUP_STEREO_EYE_INDEX_POST_VERTEX(input);
        return RenderBackplate(input, GetCurrentExposureMultiplier());
    }

    float GetDepthWithBackplate(Varyings input)
    {
        float3 viewDirWS = -GetSkyViewDirWS(input.positionCS.xy);
        float3 finalPos;
        float depth;
        if (IsBackplateHit(finalPos, viewDirWS))
        {
            depth = ComputeNormalizedDeviceCoordinatesWithZ(finalPos - _WorldSpaceCameraPos, UNITY_MATRIX_VP).z;
        }
        else
        {
            depth = UNITY_RAW_FAR_CLIP_VALUE;
        }

        return depth;
    }

    float4 FragRenderBackplateDepth(Varyings input, out float depth : SV_Depth) : SV_Target0
    {
        UNITY_SETUP_STEREO_EYE_INDEX_POST_VERTEX(input);
        depth = GetDepthWithBackplate(input);

        NormalData normalData;
        normalData.normalWS            = float3(0, 1, 0);
        normalData.perceptualRoughness = 1.0f;

        float4 gbufferNormal = 0;

        if (depth != UNITY_RAW_FAR_CLIP_VALUE)
            EncodeIntoNormalBuffer(normalData, gbufferNormal);

        return gbufferNormal;
    }

    ENDHLSL

    SubShader
    {
        // Regular HDRI Sky
        // For cubemap
        Pass
        {
            ZWrite Off
            ZTest Always
            Blend Off
            Cull Off

            HLSLPROGRAM
                #pragma fragment FragBaking
            ENDHLSL
        }

        // For fullscreen Sky
        Pass
        {
            ZWrite Off
            ZTest LEqual
            Blend Off
            Cull Off

            HLSLPROGRAM
                #pragma fragment FragRender
            ENDHLSL
        }

        // For fullscreen Sky with Backplate
        Pass
        {
            ZWrite Off
            ZTest Always
            Blend Off
            Cull Off

            HLSLPROGRAM
                #pragma fragment FragRenderBackplate
            ENDHLSL
        }

        // DepthOnly For fullscreen Sky with Backplate
        Pass
        {
            ZWrite On
            ZTest LEqual
            Blend Off
            Cull Off

            HLSLPROGRAM
                #pragma fragment FragRenderBackplateDepth
            ENDHLSL
        }
    }
    Fallback Off
}<|MERGE_RESOLUTION|>--- conflicted
+++ resolved
@@ -8,15 +8,8 @@
     #pragma target 4.5
     #pragma only_renderers d3d11 playstation xboxone vulkan metal switch
 
-<<<<<<< HEAD
     #pragma multi_compile_local _ SKY_MOTION
     #pragma multi_compile_local _ USE_FLOWMAP
-=======
-    #define LIGHTLOOP_DISABLE_TILE_AND_CLUSTER
-
-    #pragma multi_compile_local_fragment _ SKY_MOTION
-    #pragma multi_compile_local_fragment _ USE_FLOWMAP
->>>>>>> 5881cbfb
 
     #pragma multi_compile_fragment _ DEBUG_DISPLAY
     #pragma multi_compile_local_fragment SHADOW_LOW SHADOW_MEDIUM SHADOW_HIGH
