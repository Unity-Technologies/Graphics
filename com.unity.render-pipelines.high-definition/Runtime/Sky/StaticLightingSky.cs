using System;
using System.Collections.Generic;
using UnityEngine.Serialization;

namespace UnityEngine.Rendering.HighDefinition
{
    /// <summary>
    /// Class controlling which sky is used for static and baked lighting.
    /// </summary>
    [HelpURL(Documentation.baseURL + Documentation.version + Documentation.subURL + "Static-Lighting-Sky" + Documentation.endURL)]
    [ExecuteAlways]
    [AddComponentMenu("")] // Hide this object from the Add Component menu
    public class StaticLightingSky : MonoBehaviour
    {
        [SerializeField]
        VolumeProfile m_Profile;
        bool m_NeedUpdateStaticLightingSky;

        [SerializeField, FormerlySerializedAs("m_BakingSkyUniqueID")]
        int m_StaticLightingSkyUniqueID = 0;
        int m_LastComputedHash;

        [SerializeField]
        int m_StaticLightingCloudsUniqueID = 0;
        int m_LastComputedCloudHash;

        SkySettings m_SkySettings; // This one contain only property values from overridden properties in the original profile component
        SkySettings m_SkySettingsFromProfile;

        CloudSettings m_CloudSettings; // This one contain only property values from overridden properties in the original profile component
        CloudSettings m_CloudSettingsFromProfile;

        internal SkySettings skySettings
        {
            get
            {
                GetSkyFromIDAndVolume(m_StaticLightingSkyUniqueID, m_Profile, out var skyFromProfile, out var skyType);
                if (skyFromProfile != null)
                {
                    int newHash = skyFromProfile.GetHashCode();
                    if (m_LastComputedHash != newHash)
                        UpdateCurrentStaticLightingSky();
                }
                else
                {
                    ResetSky();
                }
                return m_SkySettings;
            }
        }

        internal CloudSettings cloudSettings
        {
            get
            {
                GetCloudFromIDAndVolume(m_StaticLightingCloudsUniqueID, m_Profile, out var cloudFromProfile, out var cloudType);
                if (cloudFromProfile != null)
                {
                    int newHash = cloudFromProfile.GetHashCode();
                    if (m_LastComputedCloudHash != newHash)
                        UpdateCurrentStaticLightingClouds();
                }
                else
                {
                    ResetCloud();
                }
                return m_CloudSettings;
            }
        }

        List<SkySettings> m_VolumeSkyList = new List<SkySettings>();
        List<CloudSettings> m_VolumeCloudsList = new List<CloudSettings>();


        /// <summary>
        /// Volume profile where the sky settings used for static lighting will be fetched.
        /// </summary>
        public VolumeProfile profile
        {
            get
            {
                return m_Profile;
            }
            set
            {
                if (value != m_Profile)
                {
                    // Changing the volume is considered a destructive operation => reset the static lighting sky.
                    m_StaticLightingSkyUniqueID = 0;

                    //Registration is also done when we go from null to not null
                    if (m_Profile == null)
                        SkyManager.RegisterStaticLightingSky(this);

                    //Unregistration is also done when we go from not null to null
                    if (value == null)
                        SkyManager.UnRegisterStaticLightingSky(this);
                }

                m_Profile = value;
            }
        }

        /// <summary>
        /// Unique ID of the sky used for static lighting.
        /// The unique ID should be for a sky that is present in the profile. See SkySettings.GetUniqueID to get the ID per sky type.
        /// </summary>
        public int staticLightingSkyUniqueID
        {
            get
            {
                return m_StaticLightingSkyUniqueID;
            }
            set
            {
                m_StaticLightingSkyUniqueID = value;
                UpdateCurrentStaticLightingSky();
            }
        }

        /// <summary>
        /// Unique ID of the clouds used for static lighting.
        /// The unique ID should be for a cloud type that is present in the profile. See CloudSettings.GetUniqueID to get the ID per cloud type.
        /// </summary>
        public int staticLightingCloudsUniqueID
        {
            get
            {
                return m_StaticLightingCloudsUniqueID;
            }
            set
            {
                m_StaticLightingCloudsUniqueID = value;
                UpdateCurrentStaticLightingClouds();
            }
        }

        void GetSkyFromIDAndVolume(int skyUniqueID, VolumeProfile profile, out SkySettings skySetting, out System.Type skyType)
        {
            skySetting = null;
            skyType = typeof(SkySettings);
            if (profile != null && skyUniqueID != 0)
            {
                m_VolumeSkyList.Clear();
                if (profile.TryGetAllSubclassOf<SkySettings>(typeof(SkySettings), m_VolumeSkyList))
                {
                    foreach (var sky in m_VolumeSkyList)
                    {
                        if (skyUniqueID == SkySettings.GetUniqueID(sky.GetType()) && sky.active)
                        {
                            skyType = sky.GetType();
                            skySetting = sky;
                        }
                    }
                }
            }
        }

        void GetCloudFromIDAndVolume(int cloudUniqueID, VolumeProfile profile, out CloudSettings cloudSetting, out System.Type cloudType)
        {
            cloudSetting = null;
            cloudType = typeof(CloudSettings);
            if (profile != null && cloudUniqueID != 0)
            {
                m_VolumeCloudsList.Clear();
                if (profile.TryGetAllSubclassOf<CloudSettings>(typeof(CloudSettings), m_VolumeCloudsList))
                {
                    foreach (var cloud in m_VolumeCloudsList)
                    {
                        if (cloudUniqueID == CloudSettings.GetUniqueID(cloud.GetType()) && cloud.active)
                        {
                            cloudType = cloud.GetType();
                            cloudSetting = cloud;
                        }
                    }
                }
            }
        }

        private int InitComponentFromProfile<T>(T component, T componentFromProfile, Type type)
            where T : VolumeComponent
        {
            // The static lighting sky is a Volume Component that lives outside of the volume system (we just grab a component from a profile)
            // As such, it may contain values that are not actually overridden
            // For example, user overrides a value, change it, and disable overrides. In this case the volume still contains the old overridden value
            // In this case, we want to use values only if they are still overridden, so we create a volume component with default values and then copy the overridden values from the profile.
            // Also, a default profile might be set in the HDRP project settings, this volume is applied by default to all the scene so it should also be taken into account here.

            var newParameters = component.parameters;
            var profileParameters = componentFromProfile.parameters;

            var defaultVolume = HDRenderPipeline.GetOrCreateDefaultVolume();
            T defaultComponent = null;
            if (defaultVolume.sharedProfile != null)     // This can happen with old projects.
                defaultVolume.sharedProfile.TryGet(type, out defaultComponent);
            var defaultParameters = defaultComponent != null ? defaultComponent.parameters : null;     // Can be null if the profile does not contain the component.

            // Seems to inexplicably happen sometimes on domain reload.
            if (profileParameters == null)
                return 0;

            int parameterCount = newParameters.Count;
            // Copy overridden parameters.
            for (int i  = 0; i < parameterCount; ++i)
            {
                if (profileParameters[i].overrideState == true)
                {
                    newParameters[i].SetValue(profileParameters[i]);
                }
                // Fallback to the default profile if values are overridden in there.
                else if (defaultParameters != null && defaultParameters[i].overrideState == true)
                {
                    newParameters[i].SetValue(defaultParameters[i]);
                }
            }

            return componentFromProfile.GetHashCode();
        }

        void UpdateCurrentStaticLightingSky()
        {
            if ((RenderPipelineManager.currentPipeline is HDRenderPipeline) == false)
                return;

            // First, grab the sky settings of the right type in the profile.
            CoreUtils.Destroy(m_SkySettings);
            m_SkySettings = null;
            m_LastComputedHash = 0;
            GetSkyFromIDAndVolume(m_StaticLightingSkyUniqueID, m_Profile, out m_SkySettingsFromProfile, out var skyType);

            if (m_SkySettingsFromProfile != null)
            {
                m_SkySettings = (SkySettings)ScriptableObject.CreateInstance(skyType);
<<<<<<< HEAD
                var newSkyParameters = m_SkySettings.parameters;
                var profileSkyParameters = m_SkySettingsFromProfile.parameters;

                var defaultVolume = HDDefaultSettings.instance.GetOrCreateDefaultVolume();
                SkySettings defaultSky = null;
                if (defaultVolume.sharedProfile != null) // This can happen with old projects.
                    defaultVolume.sharedProfile.TryGet(skyType, out defaultSky);
                var defaultSkyParameters = defaultSky != null ? defaultSky.parameters : null; // Can be null if the profile does not contain the component.

                // Seems to inexplicably happen sometimes on domain reload.
                if (profileSkyParameters == null)
                {
                    return;
                }
=======
                m_LastComputedHash = InitComponentFromProfile(m_SkySettings, m_SkySettingsFromProfile, skyType);
            }
        }
>>>>>>> 8a1b2839

        void UpdateCurrentStaticLightingClouds()
        {
            // First, grab the cloud settings of the right type in the profile.
            CoreUtils.Destroy(m_CloudSettings);
            m_CloudSettings = null;
            m_LastComputedCloudHash = 0;
            GetCloudFromIDAndVolume(m_StaticLightingCloudsUniqueID, m_Profile, out m_CloudSettingsFromProfile, out var cloudType);

            if (m_CloudSettingsFromProfile != null)
            {
                m_CloudSettings = (CloudSettings)ScriptableObject.CreateInstance(cloudType);
                m_LastComputedCloudHash = InitComponentFromProfile(m_CloudSettings, m_CloudSettingsFromProfile, cloudType);
            }
        }

        // All actions done in this method are because Editor won't go through setters so we need to manually check consistency of our data.
        void OnValidate()
        {
            if (!isActiveAndEnabled)
                return;

            // If we detect that the profile has been removed we need to reset the static lighting sky.
            if (m_Profile == null)
            {
                m_StaticLightingSkyUniqueID = 0;
                m_StaticLightingCloudsUniqueID = 0;
            }

            // If we detect that the profile has changed, we need to reset the static lighting sky.
            // We have to do that manually because PropertyField won't go through setters.
            if (profile != null)
            {
                if (m_SkySettingsFromProfile != null && !profile.components.Find(x => x == m_SkySettingsFromProfile))
                    m_StaticLightingSkyUniqueID = 0;
                if (m_CloudSettingsFromProfile != null && !profile.components.Find(x => x == m_CloudSettingsFromProfile))
                    m_StaticLightingCloudsUniqueID = 0;
            }

            // We can't call UpdateCurrentStaticLightingSky in OnValidate because we may destroy an object there and it's forbidden.
            // So we delay the update.
            m_NeedUpdateStaticLightingSky = true;
        }

        void OnEnable()
        {
            UpdateCurrentStaticLightingSky();
            UpdateCurrentStaticLightingClouds();
            if (m_Profile != null)
                SkyManager.RegisterStaticLightingSky(this);
        }

        void OnDisable()
        {
            if (m_Profile != null)
                SkyManager.UnRegisterStaticLightingSky(this);

            ResetSky();
            ResetCloud();
        }

        void Update()
        {
            if (m_NeedUpdateStaticLightingSky)
            {
                UpdateCurrentStaticLightingSky();
                UpdateCurrentStaticLightingClouds();
                m_NeedUpdateStaticLightingSky = false;
            }
        }

        void ResetSky()
        {
            CoreUtils.Destroy(m_SkySettings);
            m_SkySettings = null;
            m_SkySettingsFromProfile = null;
            m_LastComputedHash = 0;
        }

        void ResetCloud()
        {
            CoreUtils.Destroy(m_CloudSettings);
            m_CloudSettings = null;
            m_CloudSettingsFromProfile = null;
            m_LastComputedCloudHash = 0;
        }
    }
}<|MERGE_RESOLUTION|>--- conflicted
+++ resolved
@@ -231,26 +231,9 @@
             if (m_SkySettingsFromProfile != null)
             {
                 m_SkySettings = (SkySettings)ScriptableObject.CreateInstance(skyType);
-<<<<<<< HEAD
-                var newSkyParameters = m_SkySettings.parameters;
-                var profileSkyParameters = m_SkySettingsFromProfile.parameters;
-
-                var defaultVolume = HDDefaultSettings.instance.GetOrCreateDefaultVolume();
-                SkySettings defaultSky = null;
-                if (defaultVolume.sharedProfile != null) // This can happen with old projects.
-                    defaultVolume.sharedProfile.TryGet(skyType, out defaultSky);
-                var defaultSkyParameters = defaultSky != null ? defaultSky.parameters : null; // Can be null if the profile does not contain the component.
-
-                // Seems to inexplicably happen sometimes on domain reload.
-                if (profileSkyParameters == null)
-                {
-                    return;
-                }
-=======
                 m_LastComputedHash = InitComponentFromProfile(m_SkySettings, m_SkySettingsFromProfile, skyType);
             }
         }
->>>>>>> 8a1b2839
 
         void UpdateCurrentStaticLightingClouds()
         {
