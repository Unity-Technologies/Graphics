--- conflicted
+++ resolved
@@ -352,21 +352,7 @@
         Material                     m_PbrSkyMaterial;
         static MaterialPropertyBlock s_PbrSkyMaterialProperties;
 
-<<<<<<< HEAD
-        ShaderVariablesPhysicallyBasedSky m_ConstantBuffer;
-        int m_ShaderVariablesPhysicallyBasedSkyID = Shader.PropertyToID("ShaderVariablesPhysicallyBasedSky");
-
-        static GraphicsFormat s_ColorFormat = GraphicsFormat.R16G16B16A16_SFloat;
-
-        RTHandle AllocateGroundIrradianceTable(int index)
-        {
-            var table = RTHandles.Alloc((int)PbrSkyConfig.GroundIrradianceTableSize, 1,
-                                        colorFormat: s_ColorFormat,
-                                        enableRandomWrite: true,
-                                        name: string.Format("GroundIrradianceTable{0}", index));
-=======
         static PrecomputationCache   s_PrecomputaionCache = new PrecomputationCache();
->>>>>>> bea41bd2
 
         ShaderVariablesPhysicallyBasedSky m_ConstantBuffer;
         int m_ShaderVariablesPhysicallyBasedSkyID = Shader.PropertyToID("ShaderVariablesPhysicallyBasedSky");
@@ -447,7 +433,6 @@
             m_ConstantBuffer._RcpPlanetaryRadius        = 1.0f / R;
             m_ConstantBuffer._AtmosphericDepth          = D;
             m_ConstantBuffer._RcpAtmosphericDepth       = 1.0f / D;
-<<<<<<< HEAD
 
             m_ConstantBuffer._AtmosphericRadius         = R + D;
             m_ConstantBuffer._AerosolAnisotropy         = pbrSky.aerosolAnisotropy.value;
@@ -474,93 +459,6 @@
 
             m_ConstantBuffer._PlanetCenterPosition      = pbrSky.GetPlanetCenterPosition(builtinParams.worldSpaceCameraPos);
             m_ConstantBuffer._AlphaMultiplier           = pbrSky.alphaMultiplier.value;
-
-            Vector3 horizonTint = new Vector3(pbrSky.horizonTint.value.r, pbrSky.horizonTint.value.g, pbrSky.horizonTint.value.b);
-            m_ConstantBuffer._HorizonTint               = horizonTint;
-            m_ConstantBuffer._HorizonZenithShiftPower   = expParams.x;
-
-            Vector3 zenithTint = new Vector3(pbrSky.zenithTint.value.r, pbrSky.zenithTint.value.g, pbrSky.zenithTint.value.b);
-            m_ConstantBuffer._ZenithTint                = zenithTint;
-            m_ConstantBuffer._HorizonZenithShiftScale   = expParams.y;
-
-            ConstantBuffer.PushGlobal(cmd, m_ConstantBuffer, m_ShaderVariablesPhysicallyBasedSkyID);
-        }
-
-        void PrecomputeTables(CommandBuffer cmd)
-        {
-            using (new ProfilingScope(cmd, ProfilingSampler.Get(HDProfileId.InScatteredRadiancePrecomputation)))
-            {
-                int order = m_LastPrecomputedBounce + 1;
-                {
-                    // For efficiency reasons, multiple scattering is computed in 2 passes:
-                    // 1. Gather the in-scattered radiance over the entire sphere of directions.
-                    // 2. Accumulate the in-scattered radiance along the ray.
-                    // Single scattering performs both steps during the same pass.
-
-                    int firstPass = Math.Min(order - 1, 2);
-                    int accumPass = 3;
-                    int numPasses = Math.Min(order, 2);
-
-                    for (int i = 0; i < numPasses; i++)
-                    {
-                        int pass = (i == 0) ? firstPass : accumPass;
-
-                        switch (pass)
-                        {
-                        case 0:
-                            cmd.SetComputeTextureParam(s_InScatteredRadiancePrecomputationCS, pass, HDShaderIDs._AirSingleScatteringTable,       m_InScatteredRadianceTables[0]);
-                            cmd.SetComputeTextureParam(s_InScatteredRadiancePrecomputationCS, pass, HDShaderIDs._AerosolSingleScatteringTable,   m_InScatteredRadianceTables[1]);
-                            cmd.SetComputeTextureParam(s_InScatteredRadiancePrecomputationCS, pass, HDShaderIDs._MultipleScatteringTable,        m_InScatteredRadianceTables[2]); // MS orders
-                            cmd.SetComputeTextureParam(s_InScatteredRadiancePrecomputationCS, pass, HDShaderIDs._MultipleScatteringTableOrder,   m_InScatteredRadianceTables[3]); // One order
-                            break;
-                        case 1:
-                            cmd.SetComputeTextureParam(s_InScatteredRadiancePrecomputationCS, pass, HDShaderIDs._AirSingleScatteringTexture,     m_InScatteredRadianceTables[0]);
-                            cmd.SetComputeTextureParam(s_InScatteredRadiancePrecomputationCS, pass, HDShaderIDs._AerosolSingleScatteringTexture, m_InScatteredRadianceTables[1]);
-                            cmd.SetComputeTextureParam(s_InScatteredRadiancePrecomputationCS, pass, HDShaderIDs._GroundIrradianceTexture,        m_GroundIrradianceTables[1]);    // One order
-                            cmd.SetComputeTextureParam(s_InScatteredRadiancePrecomputationCS, pass, HDShaderIDs._MultipleScatteringTable,        m_InScatteredRadianceTables[4]); // Temp
-                            break;
-                        case 2:
-                            cmd.SetComputeTextureParam(s_InScatteredRadiancePrecomputationCS, pass, HDShaderIDs._MultipleScatteringTexture,      m_InScatteredRadianceTables[3]); // One order
-                            cmd.SetComputeTextureParam(s_InScatteredRadiancePrecomputationCS, pass, HDShaderIDs._GroundIrradianceTexture,        m_GroundIrradianceTables[1]);    // One order
-                            cmd.SetComputeTextureParam(s_InScatteredRadiancePrecomputationCS, pass, HDShaderIDs._MultipleScatteringTable,        m_InScatteredRadianceTables[4]); // Temp
-                            break;
-                        case 3:
-                            cmd.SetComputeTextureParam(s_InScatteredRadiancePrecomputationCS, pass, HDShaderIDs._MultipleScatteringTexture,      m_InScatteredRadianceTables[4]); // Temp
-                            cmd.SetComputeTextureParam(s_InScatteredRadiancePrecomputationCS, pass, HDShaderIDs._MultipleScatteringTableOrder,   m_InScatteredRadianceTables[3]); // One order
-                            cmd.SetComputeTextureParam(s_InScatteredRadiancePrecomputationCS, pass, HDShaderIDs._MultipleScatteringTable,        m_InScatteredRadianceTables[2]); // MS orders
-                            break;
-                        default:
-                            Debug.Assert(false);
-                            break;
-                        }
-=======
-
-            m_ConstantBuffer._AtmosphericRadius         = R + D;
-            m_ConstantBuffer._AerosolAnisotropy         = pbrSky.aerosolAnisotropy.value;
-            m_ConstantBuffer._AerosolPhasePartConstant  = CornetteShanksPhasePartConstant(pbrSky.aerosolAnisotropy.value);
-            m_ConstantBuffer._Unused                    = 0.0f; // Warning fix
-
-            m_ConstantBuffer._AirDensityFalloff         = 1.0f / airH;
-            m_ConstantBuffer._AirScaleHeight            = airH;
-            m_ConstantBuffer._AerosolDensityFalloff     = 1.0f / aerH;
-            m_ConstantBuffer._AerosolScaleHeight        = aerH;
-
-            m_ConstantBuffer._AirSeaLevelExtinction     = pbrSky.GetAirExtinctionCoefficient();
-            m_ConstantBuffer._AerosolSeaLevelExtinction = pbrSky.GetAerosolExtinctionCoefficient();
-
-            m_ConstantBuffer._AirSeaLevelScattering     = pbrSky.GetAirScatteringCoefficient();
-            m_ConstantBuffer._IntensityMultiplier       = iMul;
-
-            m_ConstantBuffer._AerosolSeaLevelScattering = pbrSky.GetAerosolScatteringCoefficient();
-            m_ConstantBuffer._ColorSaturation           = pbrSky.colorSaturation.value;
-
-            Vector3 groundAlbedo = new Vector3(pbrSky.groundTint.value.r, pbrSky.groundTint.value.g, pbrSky.groundTint.value.b);
-            m_ConstantBuffer._GroundAlbedo              = groundAlbedo;
-            m_ConstantBuffer._AlphaSaturation           = pbrSky.alphaSaturation.value;
-
-            m_ConstantBuffer._PlanetCenterPosition      = pbrSky.GetPlanetCenterPosition(builtinParams.worldSpaceCameraPos);
-            m_ConstantBuffer._AlphaMultiplier           = pbrSky.alphaMultiplier.value;
->>>>>>> bea41bd2
 
             Vector3 horizonTint = new Vector3(pbrSky.horizonTint.value.r, pbrSky.horizonTint.value.g, pbrSky.horizonTint.value.b);
             m_ConstantBuffer._HorizonTint               = horizonTint;
