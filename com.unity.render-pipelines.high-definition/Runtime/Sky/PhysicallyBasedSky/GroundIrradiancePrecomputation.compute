--- conflicted
+++ resolved
@@ -1,9 +1,5 @@
 // #pragma enable_d3d11_debug_symbols
-<<<<<<< HEAD
-#pragma only_renderers d3d11 ps4 xboxone xboxseries vulkan metal switch
-=======
-#pragma only_renderers d3d11 playstation xboxone vulkan metal switch
->>>>>>> b9e8ac45
+#pragma only_renderers d3d11 playstation xboxone xboxseries vulkan metal switch
 
 #pragma kernel MAIN_1 main=MAIN_1 SINGLE_SCATTERING
 #pragma kernel MAIN_S main=MAIN_S MULTIPLE_SCATTERING SRC_SS
