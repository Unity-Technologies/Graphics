Shader "Hidden/HDRP/Sky/PbrSky"
{
    HLSLINCLUDE

    #pragma vertex Vert

    // #pragma enable_d3d11_debug_symbols
    #pragma editor_sync_compilation
    #pragma target 4.5
<<<<<<< HEAD
    #pragma only_renderers d3d11 ps4 xboxone xboxseries vulkan metal switch
=======
    #pragma only_renderers d3d11 playstation xboxone vulkan metal switch
>>>>>>> b9e8ac45

    #include "Packages/com.unity.render-pipelines.core/ShaderLibrary/Common.hlsl"
    #include "Packages/com.unity.render-pipelines.core/ShaderLibrary/Color.hlsl"
    #include "Packages/com.unity.render-pipelines.high-definition/Runtime/Lighting/LightDefinition.cs.hlsl"
    #include "Packages/com.unity.render-pipelines.high-definition/Runtime/ShaderLibrary/ShaderVariables.hlsl"
    #include "Packages/com.unity.render-pipelines.high-definition/Runtime/Sky/PhysicallyBasedSky/PhysicallyBasedSkyCommon.hlsl"
    #include "Packages/com.unity.render-pipelines.high-definition/Runtime/Sky/SkyUtils.hlsl"
    #include "Packages/com.unity.render-pipelines.high-definition/Runtime/Lighting/AtmosphericScattering/AtmosphericScattering.hlsl"
    #include "Packages/com.unity.render-pipelines.high-definition/Runtime/Lighting/LightLoop/CookieSampling.hlsl"

    int _HasGroundAlbedoTexture;    // bool...
    int _HasGroundEmissionTexture;  // bool...
    int _HasSpaceEmissionTexture;   // bool...
    int _RenderSunDisk;             // bool...

    float _GroundEmissionMultiplier;
    float _SpaceEmissionMultiplier;

    // Sky framework does not set up global shader variables (even per-view ones),
    // so they can contain garbage. It's very difficult to not include them, however,
    // since the sky framework includes them internally in many header files.
    // Just don't use them. Ever.
    float3   _WorldSpaceCameraPos1;
    float4x4 _ViewMatrix1;
    #undef UNITY_MATRIX_V
    #define UNITY_MATRIX_V _ViewMatrix1

    // 3x3, but Unity can only set 4x4...
    float4x4 _PlanetRotation;
    float4x4 _SpaceRotation;

    TEXTURECUBE(_GroundAlbedoTexture);
    TEXTURECUBE(_GroundEmissionTexture);
    TEXTURECUBE(_SpaceEmissionTexture);

    struct Attributes
    {
        uint vertexID : SV_VertexID;
        UNITY_VERTEX_INPUT_INSTANCE_ID
    };

    struct Varyings
    {
        float4 positionCS : SV_POSITION;
        UNITY_VERTEX_OUTPUT_STEREO
    };

    Varyings Vert(Attributes input)
    {
        Varyings output;
        UNITY_SETUP_INSTANCE_ID(input);
        UNITY_INITIALIZE_VERTEX_OUTPUT_STEREO(output);
        output.positionCS = GetFullScreenTriangleVertexPosition(input.vertexID, UNITY_RAW_FAR_CLIP_VALUE);
        return output;
    }

    float4 RenderSky(Varyings input)
    {
        const float R = _PlanetaryRadius;

        // TODO: Not sure it's possible to precompute cam rel pos since variables
        // in the two constant buffers may be set at a different frequency?
        const float3 O = _WorldSpaceCameraPos1 - _PlanetCenterPosition;
        const float3 V = GetSkyViewDirWS(input.positionCS.xy);

        bool renderSunDisk = _RenderSunDisk != 0;

        float3 N; float r; // These params correspond to the entry point
        float tEntry = IntersectAtmosphere(O, V, N, r).x;
        float tExit  = IntersectAtmosphere(O, V, N, r).y;

        float NdotV  = dot(N, V);
        float cosChi = -NdotV;
        float cosHor = ComputeCosineOfHorizonAngle(r);

        bool rayIntersectsAtmosphere = (tEntry >= 0);
        bool lookAboveHorizon        = (cosChi >= cosHor);

        float  tFrag    = FLT_INF;
        float3 radiance = 0;

        if (renderSunDisk)
        {
            // Intersect and shade emissive celestial bodies.
            // Unfortunately, they don't write depth.
            for (uint i = 0; i < _DirectionalLightCount; i++)
            {
                DirectionalLightData light = _DirectionalLightDatas[i];

                // Use scalar or integer cores (more efficient).
                bool interactsWithSky = asint(light.distanceFromCamera) >= 0;

                // Celestial body must be outside the atmosphere (request from Pierre D).
                float lightDist = max(light.distanceFromCamera, tExit);

                if (interactsWithSky && asint(light.angularDiameter) != 0 && lightDist < tFrag)
                {
                    // We may be able to see the celestial body.
                    float3 L = -light.forward.xyz;

                    float LdotV    = -dot(L, V);
                    float rad      = acos(LdotV);
                    float radInner = 0.5 * light.angularDiameter;
                    float cosInner = cos(radInner);
                    float cosOuter = cos(radInner + light.flareSize);

                    // float solidAngle = TWO_PI * (1 - cosInner);
                    float solidAngle = 1; // Don't scale...

                    if (LdotV >= cosOuter)
                    {
                        // Sun flare is visible. Sun disk may or may not be visible.
                        // Assume uniform emission.
                        float3 color = light.color.rgb;
                        float  scale = rcp(solidAngle);

                        if (LdotV >= cosInner) // Sun disk.
                        {
                            tFrag = lightDist;

                            if (light.surfaceTextureScaleOffset.x > 0)
                            {
                                // The cookie code de-normalizes the axes.
                                float2 proj   = float2(dot(-V, normalize(light.right)), dot(-V, normalize(light.up)));
                                float2 angles = HALF_PI - acos(proj);
                                float2 uv     = angles * rcp(radInner) * 0.5 + 0.5;

                                color *= SampleCookie2D(uv, light.surfaceTextureScaleOffset);
                                // color *= SAMPLE_TEXTURE2D_ARRAY(_CookieTextures, s_linear_clamp_sampler, uv, light.surfaceTextureIndex).rgb;
                            }
                            
                            color *= light.surfaceTint;
                        }
                        else // Flare region.
                        {
                            float r = max(0, rad - radInner);
                            float w = saturate(1 - r * rcp(light.flareSize));

                            color *= light.flareTint;
                            scale *= SafePositivePow(w, light.flareFalloff);
                        }

                        radiance += color * scale;
                    }
                }
            }
        }

        if (rayIntersectsAtmosphere && !lookAboveHorizon) // See the ground?
        {
            float tGround = tEntry + IntersectSphere(R, cosChi, r).x;

            if (tGround < tFrag)
            {
                // Closest so far.
                // Make it negative to communicate to EvaluatePbrAtmosphere that we intersected the ground.
                tFrag = -tGround;

                radiance = 0;

                float3 gP = O + tGround * -V;
                float3 gN = normalize(gP);

                if (_HasGroundEmissionTexture)
                {
                    float4 ts = SAMPLE_TEXTURECUBE(_GroundEmissionTexture, s_trilinear_clamp_sampler, mul(gN, (float3x3)_PlanetRotation));
                    radiance += _GroundEmissionMultiplier * ts.rgb;
                }

                float3 albedo = _GroundAlbedo;

                if (_HasGroundAlbedoTexture)
                {
                    albedo *= SAMPLE_TEXTURECUBE(_GroundAlbedoTexture, s_trilinear_clamp_sampler, mul(gN, (float3x3)_PlanetRotation)).rgb;
                }

                float3 gBrdf = INV_PI * albedo;

                // Shade the ground.
                for (uint i = 0; i < _DirectionalLightCount; i++)
                {
                    DirectionalLightData light = _DirectionalLightDatas[i];

                    // Use scalar or integer cores (more efficient).
                    bool interactsWithSky = asint(light.distanceFromCamera) >= 0;

                    float3 L          = -light.forward.xyz;
                    float3 intensity  = light.color.rgb;
                    float3 irradiance = SampleGroundIrradianceTexture(dot(gN, L));

                    radiance += gBrdf * (irradiance * intensity); // Scale from unit intensity to light's intensity
                }
            }
        }
        else if (tFrag == FLT_INF) // See the stars?
        {
            if (_HasSpaceEmissionTexture)
            {
                // V points towards the camera.
                float4 ts = SAMPLE_TEXTURECUBE(_SpaceEmissionTexture, s_trilinear_clamp_sampler, mul(-V, (float3x3)_SpaceRotation));
                radiance += _SpaceEmissionMultiplier * ts.rgb;
            }
        }

        float3 skyColor = 0, skyOpacity = 0;

        if (rayIntersectsAtmosphere)
        {
            float distAlongRay = tFrag;
            EvaluatePbrAtmosphere(_WorldSpaceCameraPos1, V, distAlongRay, renderSunDisk, skyColor, skyOpacity);
        }

        skyColor += radiance * (1 - skyOpacity);
        skyColor *= _IntensityMultiplier;

        return float4(skyColor, 1.0);
    }

    float4 FragBaking(Varyings input) : SV_Target
    {
        return RenderSky(input); // The cube map is not pre-exposed
    }

    float4 FragRender(Varyings input) : SV_Target
    {
        UNITY_SETUP_STEREO_EYE_INDEX_POST_VERTEX(input);
        float4 value = RenderSky(input);
        value.rgb *= GetCurrentExposureMultiplier(); // Only the full-screen pass is pre-exposed
        return value;
    }

    float4 FragBlack(Varyings input) : SV_Target
    {
        return 0;
    }

    ENDHLSL

    SubShader
    {
        Pass
        {
            ZWrite Off
            ZTest Always
            Blend Off
            Cull Off

            HLSLPROGRAM
                #pragma fragment FragBaking
            ENDHLSL
        }

        Pass
        {
            ZWrite Off
            ZTest Always
            Blend Off
            Cull Off

            HLSLPROGRAM
                #pragma fragment FragBlack
            ENDHLSL
        }

        Pass
        {
            ZWrite Off
            ZTest LEqual
            Blend Off
            Cull Off

            HLSLPROGRAM
                #pragma fragment FragRender
            ENDHLSL
        }

        Pass
        {
            ZWrite Off
            ZTest LEqual
            Blend Off
            Cull Off

            HLSLPROGRAM
                #pragma fragment FragBlack
            ENDHLSL
        }

    }
    Fallback Off
}<|MERGE_RESOLUTION|>--- conflicted
+++ resolved
@@ -7,11 +7,7 @@
     // #pragma enable_d3d11_debug_symbols
     #pragma editor_sync_compilation
     #pragma target 4.5
-<<<<<<< HEAD
-    #pragma only_renderers d3d11 ps4 xboxone xboxseries vulkan metal switch
-=======
-    #pragma only_renderers d3d11 playstation xboxone vulkan metal switch
->>>>>>> b9e8ac45
+    #pragma only_renderers d3d11 playstation xboxone xboxseries vulkan metal switch
 
     #include "Packages/com.unity.render-pipelines.core/ShaderLibrary/Common.hlsl"
     #include "Packages/com.unity.render-pipelines.core/ShaderLibrary/Color.hlsl"
