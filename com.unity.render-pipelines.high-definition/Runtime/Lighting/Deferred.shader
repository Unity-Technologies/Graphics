Shader "Hidden/HDRP/Deferred"
{
    Properties
    {
        [HideInInspector] _StencilMask("_StencilMask", Int) = 6 // StencilUsage.RequiresDeferredLighting | StencilUsage.SubsurfaceScattering
        [HideInInspector] _StencilRef("", Int) = 0
        [HideInInspector] _StencilCmp("", Int) = 3
    }

    SubShader
    {
        Tags{ "RenderPipeline" = "HDRenderPipeline" }
        Pass
        {
            Stencil
            {
                ReadMask [_StencilMask]
                Ref  [_StencilRef]
                Comp [_StencilCmp]
                Pass Keep
            }

            ZWrite Off
            ZTest  Always
            Blend Off
            Cull Off

            HLSLPROGRAM
            #pragma target 4.5
            #pragma only_renderers d3d11 playstation xboxone vulkan metal switch

            #pragma vertex Vert
            #pragma fragment Frag

            #define LIGHTLOOP_DISABLE_TILE_AND_CLUSTER

            // Split lighting is utilized during the SSS pass.
<<<<<<< HEAD
            #pragma multi_compile_fragment _ OUTPUT_SPLIT_LIGHTING
            #pragma multi_compile_fragment _ SHADOWS_SHADOWMASK
            #pragma multi_compile_fragment SCREEN_SPACE_SHADOWS_OFF SCREEN_SPACE_SHADOWS_ON
            #pragma multi_compile_fragment _ DEBUG_DISPLAY
            #pragma multi_compile_fragment SHADOW_LOW SHADOW_MEDIUM SHADOW_HIGH
=======
            #pragma multi_compile _ OUTPUT_SPLIT_LIGHTING
            #pragma multi_compile _ SHADOWS_SHADOWMASK
            #pragma multi_compile PROBE_VOLUMES_OFF PROBE_VOLUMES_L1 PROBE_VOLUMES_L2
            #pragma multi_compile SCREEN_SPACE_SHADOWS_OFF SCREEN_SPACE_SHADOWS_ON
            #pragma multi_compile _ DEBUG_DISPLAY
            #pragma multi_compile SHADOW_LOW SHADOW_MEDIUM SHADOW_HIGH
>>>>>>> 0b558dd8

            #define USE_FPTL_LIGHTLIST // deferred opaque always use FPTL

            //-------------------------------------------------------------------------------------
            // Include
            //-------------------------------------------------------------------------------------

            #include "Packages/com.unity.render-pipelines.high-definition/Runtime/RenderPipeline/ShaderPass/ShaderPass.cs.hlsl"
            #define SHADERPASS SHADERPASS_DEFERRED_LIGHTING

            #include "Packages/com.unity.render-pipelines.core/ShaderLibrary/Common.hlsl"

            #include "Packages/com.unity.render-pipelines.high-definition/Runtime/ShaderLibrary/ShaderVariables.hlsl"
            #include "Packages/com.unity.render-pipelines.high-definition/Runtime/Lighting/Lighting.hlsl"
            #include "Packages/com.unity.render-pipelines.high-definition/Runtime/Material/Material.hlsl"

        #ifdef DEBUG_DISPLAY
            #include "Packages/com.unity.render-pipelines.high-definition/Runtime/Debug/DebugDisplay.hlsl"
        #endif

            // The light loop (or lighting architecture) is in charge to:
            // - Define light list
            // - Define the light loop
            // - Setup the constant/data
            // - Do the reflection hierarchy
            // - Provide sampling function for shadowmap, ies, cookie and reflection (depends on the specific use with the light loops like index array or atlas or single and texture format (cubemap/latlong))

            #define HAS_LIGHTLOOP
            #include "Packages/com.unity.render-pipelines.high-definition/Runtime/Lighting/LightLoop/LightLoopDef.hlsl"

            // Note: We have fix as guidelines that we have only one deferred material (with control of GBuffer enabled). Mean a users that add a new
            // deferred material must replace the old one here. If in the future we want to support multiple layout (cause a lot of consistency problem),
            // the deferred shader will require to use multicompile.
            #include "Packages/com.unity.render-pipelines.high-definition/Runtime/Material/Lit/Lit.hlsl"
            #include "Packages/com.unity.render-pipelines.high-definition/Runtime/Lighting/LightLoop/LightLoop.hlsl"

            //-------------------------------------------------------------------------------------
            // variable declaration
            //-------------------------------------------------------------------------------------

            //#define ENABLE_RAYTRACING
            #ifdef ENABLE_RAYTRACING
            CBUFFER_START(UnityDeferred)
                // Uniform variables that defines if we shall be using the shadow area texture or not
                int _RaytracedAreaShadow;
            CBUFFER_END
            #endif

            struct Attributes
            {
                uint vertexID : SV_VertexID;
                UNITY_VERTEX_INPUT_INSTANCE_ID
            };

            struct Varyings
            {
                float4 positionCS : SV_POSITION;
                UNITY_VERTEX_OUTPUT_STEREO
            };

            struct Outputs
            {
            #ifdef OUTPUT_SPLIT_LIGHTING
                float4 specularLighting : SV_Target0;
                float3 diffuseLighting  : SV_Target1;
            #else
                float4 combinedLighting : SV_Target0;
            #endif
            };

            Varyings Vert(Attributes input)
            {
                Varyings output;
                UNITY_SETUP_INSTANCE_ID(input);
                UNITY_INITIALIZE_VERTEX_OUTPUT_STEREO(output);
                output.positionCS = GetFullScreenTriangleVertexPosition(input.vertexID);
                return output;
            }

            Outputs Frag(Varyings input)
            {
                UNITY_SETUP_STEREO_EYE_INDEX_POST_VERTEX(input);

                // This need to stay in sync with deferred.compute

                // input.positionCS is SV_Position
                float depth = LoadCameraDepth(input.positionCS.xy);

                PositionInputs posInput = GetPositionInput(input.positionCS.xy, _ScreenSize.zw, depth, UNITY_MATRIX_I_VP, UNITY_MATRIX_V, uint2(input.positionCS.xy) / GetTileSize());
                float3 V = GetWorldSpaceNormalizeViewDir(posInput.positionWS);

                BSDFData bsdfData;
                BuiltinData builtinData;
                DECODE_FROM_GBUFFER(posInput.positionSS, UINT_MAX, bsdfData, builtinData);

                PreLightData preLightData = GetPreLightData(V, posInput, bsdfData);

                LightLoopOutput lightLoopOutput;
                LightLoop(V, posInput, preLightData, bsdfData, builtinData, LIGHT_FEATURE_MASK_FLAGS_OPAQUE, lightLoopOutput);

                // Alias
                float3 diffuseLighting = lightLoopOutput.diffuseLighting;
                float3 specularLighting = lightLoopOutput.specularLighting;

                diffuseLighting *= GetCurrentExposureMultiplier();
                specularLighting *= GetCurrentExposureMultiplier();

                Outputs outputs;

            #ifdef OUTPUT_SPLIT_LIGHTING
                if (_EnableSubsurfaceScattering != 0 && ShouldOutputSplitLighting(bsdfData))
                {
                    outputs.specularLighting = float4(specularLighting, 1.0);
                    outputs.diffuseLighting  = TagLightingForSSS(diffuseLighting);
                }
                else
                {
                    outputs.specularLighting = float4(diffuseLighting + specularLighting, 1.0);
                    outputs.diffuseLighting  = 0;
                }
            #else
                outputs.combinedLighting = float4(diffuseLighting + specularLighting, 1.0);
            #endif

                return outputs;
            }

        ENDHLSL
        }

    }
    Fallback Off
}<|MERGE_RESOLUTION|>--- conflicted
+++ resolved
@@ -35,20 +35,12 @@
             #define LIGHTLOOP_DISABLE_TILE_AND_CLUSTER
 
             // Split lighting is utilized during the SSS pass.
-<<<<<<< HEAD
             #pragma multi_compile_fragment _ OUTPUT_SPLIT_LIGHTING
             #pragma multi_compile_fragment _ SHADOWS_SHADOWMASK
+            #pragma multi_compile_fragment PROBE_VOLUMES_OFF PROBE_VOLUMES_L1 PROBE_VOLUMES_L2
             #pragma multi_compile_fragment SCREEN_SPACE_SHADOWS_OFF SCREEN_SPACE_SHADOWS_ON
             #pragma multi_compile_fragment _ DEBUG_DISPLAY
             #pragma multi_compile_fragment SHADOW_LOW SHADOW_MEDIUM SHADOW_HIGH
-=======
-            #pragma multi_compile _ OUTPUT_SPLIT_LIGHTING
-            #pragma multi_compile _ SHADOWS_SHADOWMASK
-            #pragma multi_compile PROBE_VOLUMES_OFF PROBE_VOLUMES_L1 PROBE_VOLUMES_L2
-            #pragma multi_compile SCREEN_SPACE_SHADOWS_OFF SCREEN_SPACE_SHADOWS_ON
-            #pragma multi_compile _ DEBUG_DISPLAY
-            #pragma multi_compile SHADOW_LOW SHADOW_MEDIUM SHADOW_HIGH
->>>>>>> 0b558dd8
 
             #define USE_FPTL_LIGHTLIST // deferred opaque always use FPTL
 
