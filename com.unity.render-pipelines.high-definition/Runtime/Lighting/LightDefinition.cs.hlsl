//
// This file was automatically generated. Please don't edit by hand. Execute Editor command [ Edit > Rendering > Generate Shader Includes ] instead
//

#ifndef LIGHTDEFINITION_CS_HLSL
#define LIGHTDEFINITION_CS_HLSL
//
// UnityEngine.Rendering.HighDefinition.GPULightType:  static fields
//
#define GPULIGHTTYPE_DIRECTIONAL (0)
#define GPULIGHTTYPE_POINT (1)
#define GPULIGHTTYPE_SPOT (2)
#define GPULIGHTTYPE_PROJECTOR_PYRAMID (3)
#define GPULIGHTTYPE_PROJECTOR_BOX (4)
#define GPULIGHTTYPE_TUBE (5)
#define GPULIGHTTYPE_RECTANGLE (6)
#define GPULIGHTTYPE_DISC (7)

//
// UnityEngine.Rendering.HighDefinition.GPUImageBasedLightingType:  static fields
//
#define GPUIMAGEBASEDLIGHTINGTYPE_REFLECTION (0)
#define GPUIMAGEBASEDLIGHTINGTYPE_REFRACTION (1)

//
// UnityEngine.Rendering.HighDefinition.CookieMode:  static fields
//
#define COOKIEMODE_NONE (0)
#define COOKIEMODE_CLAMP (1)
#define COOKIEMODE_REPEAT (2)

//
// UnityEngine.Rendering.HighDefinition.EnvShapeType:  static fields
//
#define ENVSHAPETYPE_NONE (0)
#define ENVSHAPETYPE_BOX (1)
#define ENVSHAPETYPE_SPHERE (2)
#define ENVSHAPETYPE_SKY (3)

//
// UnityEngine.Rendering.HighDefinition.EnvConstants:  static fields
//
#define ENVCONSTANTS_CONVOLUTION_MIP_COUNT (7)

//
// UnityEngine.Rendering.HighDefinition.EnvCacheType:  static fields
//
#define ENVCACHETYPE_TEXTURE2D (0)
#define ENVCACHETYPE_CUBEMAP (1)

// Generated from UnityEngine.Rendering.HighDefinition.DirectionalLightData
// PackingRules = Exact
struct DirectionalLightData
{
    float3 positionRWS;
    uint lightLayers;
    float lightDimmer;
    float volumetricLightDimmer;
    float3 forward;
    int cookieMode;
    float4 cookieScaleOffset;
    float3 right;
    int shadowIndex;
    float3 up;
    int contactShadowIndex;
    float3 color;
    int contactShadowMask;
    float3 shadowTint;
    float shadowDimmer;
    float volumetricShadowDimmer;
    int nonLightMappedOnly;
    real minRoughness;
    int screenSpaceShadowIndex;
    real4 shadowMaskSelector;
    float2 cascadesBorderFadeScaleBias;
    float diffuseDimmer;
    float specularDimmer;
    float penumbraTint;
    float isRayTracedContactShadow;
    float distanceFromCamera;
    float angularDiameter;
    float flareFalloff;
<<<<<<< HEAD
    float capsuleShadowRange;
=======
    float flareCosInner;
    float flareCosOuter;
    float __unused__;
>>>>>>> 16bb3b61
    float3 flareTint;
    float flareSize;
    float3 surfaceTint;
    float4 surfaceTextureScaleOffset;
};

// Generated from UnityEngine.Rendering.HighDefinition.LightData
// PackingRules = Exact
struct LightData
{
    float3 positionRWS;
    uint lightLayers;
    float lightDimmer;
    float volumetricLightDimmer;
    real angleScale;
    real angleOffset;
    float3 forward;
    float iesCut;
    int lightType;
    float3 right;
    float penumbraTint;
    real range;
    int cookieMode;
    int shadowIndex;
    float3 up;
    float rangeAttenuationScale;
    float3 color;
    float rangeAttenuationBias;
    float4 cookieScaleOffset;
    float3 shadowTint;
    float shadowDimmer;
    float volumetricShadowDimmer;
    int nonLightMappedOnly;
    real minRoughness;
    int screenSpaceShadowIndex;
    real4 shadowMaskSelector;
    real4 size;
    int contactShadowMask;
    float diffuseDimmer;
    float specularDimmer;
    float capsuleShadowRange;
    float2 padding;
    float isRayTracedContactShadow;
    float boxLightSafeExtent;
};

// Generated from UnityEngine.Rendering.HighDefinition.EnvLightData
// PackingRules = Exact
struct EnvLightData
{
    uint lightLayers;
    float3 capturePositionRWS;
    int influenceShapeType;
    float3 proxyExtents;
    real minProjectionDistance;
    float3 proxyPositionRWS;
    float3 proxyForward;
    float3 proxyUp;
    float3 proxyRight;
    float3 influencePositionRWS;
    float3 influenceForward;
    float3 influenceUp;
    float3 influenceRight;
    float3 influenceExtents;
    float3 blendDistancePositive;
    float3 blendDistanceNegative;
    float3 blendNormalDistancePositive;
    float3 blendNormalDistanceNegative;
    real3 boxSideFadePositive;
    real3 boxSideFadeNegative;
    float weight;
    float multiplier;
    float rangeCompressionFactorCompensation;
    float roughReflections;
    float distanceBasedRoughness;
    int envIndex;
    float4 L0L1;
    float4 L2_1;
    float L2_2;
    int normalizeWithAPV;
    float2 padding;
};


#endif<|MERGE_RESOLUTION|>--- conflicted
+++ resolved
@@ -80,13 +80,9 @@
     float distanceFromCamera;
     float angularDiameter;
     float flareFalloff;
-<<<<<<< HEAD
-    float capsuleShadowRange;
-=======
     float flareCosInner;
     float flareCosOuter;
-    float __unused__;
->>>>>>> 16bb3b61
+    float capsuleShadowRange;
     float3 flareTint;
     float flareSize;
     float3 surfaceTint;
