--- conflicted
+++ resolved
@@ -345,22 +345,16 @@
         public ClampedFloatParameter erosionOcclusion = new ClampedFloatParameter(0.1f, 0.0f, 1.0f);
 
         /// <summary>
-        /// Sets the global wind speed in kilometers per hour.
+        /// Sets the global wind speed in kilometers per hour. This value can be relative to the Global Wind Speed defined in the Visual Environment.
         /// </summary>
         [Tooltip("Sets the global wind speed in kilometers per hour.\nThis value can be relative to the Global Wind Speed defined in the Visual Environment.")]
         public WindSpeedParameter globalWindSpeed = new WindSpeedParameter();
 
         /// <summary>
-        /// Controls the orientation of the wind relative to the X world vector.
-        /// </summary>
-<<<<<<< HEAD
+        /// Controls the orientation of the wind relative to the X world vector. This value can be relative to the Global Wind Orientation defined in the Visual Environment.
+        /// </summary>
         [Tooltip("Controls the orientation of the wind relative to the X world vector.\nThis value can be relative to the Global Wind Orientation defined in the Visual Environment.")]
-        [AdditionalProperty]
         public WindOrientationParameter orientation = new WindOrientationParameter();
-=======
-        [Tooltip("Controls the orientation of the wind relative to the X world vector.")]
-        public ClampedFloatParameter orientation = new ClampedFloatParameter(0.0f, 0.0f, 360.0f);
->>>>>>> 42cfbe43
 
         /// <summary>
         /// Controls the multiplier to the speed of the cloud map.
