using System;
using System.Collections.Generic;
using System.Runtime.InteropServices;
using UnityEngine.Experimental.Rendering;

namespace UnityEngine.Rendering.HighDefinition
{
    // Optimized version of 'DensityVolumeArtistParameters'.
    // TODO: pack better. This data structure contains a bunch of UNORMs.
    [GenerateHLSL]
    struct DensityVolumeEngineData
    {
        public Vector3 scattering;    // [0, 1]
        public float   extinction;    // [0, 1]
        public Vector3 textureTiling;
        public int     textureIndex;
        public Vector3 textureScroll;
        public int     invertFade;    // bool...
        public Vector3 rcpPosFaceFade;
        public float   rcpDistFadeLen;
        public Vector3 rcpNegFaceFade;
        public float   endTimesRcpDistFadeLen;

        public static DensityVolumeEngineData GetNeutralValues()
        {
            DensityVolumeEngineData data;

            data.scattering             = Vector3.zero;
            data.extinction             = 0;
            data.textureIndex           = -1;
            data.textureTiling          = Vector3.one;
            data.textureScroll          = Vector3.zero;
            data.rcpPosFaceFade         = new Vector3(float.MaxValue, float.MaxValue, float.MaxValue);
            data.rcpNegFaceFade         = new Vector3(float.MaxValue, float.MaxValue, float.MaxValue);
            data.invertFade             = 0;
            data.rcpDistFadeLen         = 0;
            data.endTimesRcpDistFadeLen = 1;

            return data;
        }
    } // struct VolumeProperties

    [GenerateHLSL(needAccessors = false, generateCBuffer = true)]
    unsafe struct ShaderVariablesVolumetric
    {
        [HLSLArray((int)ShaderOptions.XrMaxViews, typeof(Matrix4x4))]
        public fixed float _VBufferCoordToViewDirWS[(int)ShaderOptions.XrMaxViews * 16];

        public float _VBufferUnitDepthTexelSpacing;
        public uint _NumVisibleDensityVolumes;
        public float _CornetteShanksConstant;
        public uint _VBufferLightingHistoryIsValid;

        public Vector4 _VBufferSampleOffset;
        public Vector4 _VolumeMaskDimensions;

        [HLSLArray(7, typeof(Vector4))]
        public fixed float _AmbientProbeCoeffs[7 * 4];  // 3 bands of SH, packed, rescaled and convolved with the phase function

        public Vector4 _VBufferPrevViewportSize;
        public Vector4 _VBufferHistoryPrevUvScaleAndLimit;
        public Vector4 _VBufferPrevDepthEncodingParams;
        public Vector4 _VBufferPrevDepthDecodingParams;

        // TODO: Remove if equals to the ones in global CB?
        public uint _NumTileBigTileX;
        public uint _NumTileBigTileY;
    }


    class VolumeRenderingUtils
    {
        public static float MeanFreePathFromExtinction(float extinction)
        {
            return 1.0f / extinction;
        }

        public static float ExtinctionFromMeanFreePath(float meanFreePath)
        {
            return 1.0f / meanFreePath;
        }

        public static Vector3 AbsorptionFromExtinctionAndScattering(float extinction, Vector3 scattering)
        {
            return new Vector3(extinction, extinction, extinction) - scattering;
        }

        public static Vector3 ScatteringFromExtinctionAndAlbedo(float extinction, Vector3 albedo)
        {
            return extinction * albedo;
        }

        public static Vector3 AlbedoFromMeanFreePathAndScattering(float meanFreePath, Vector3 scattering)
        {
            return meanFreePath * scattering;
        }
    }

    struct DensityVolumeList
    {
        public List<OrientedBBox>            bounds;
        public List<DensityVolumeEngineData> density;
    }

    struct VBufferParameters
    {
        public Vector3Int viewportSize;
        public float      voxelSize;
        public Vector4    depthEncodingParams;
        public Vector4    depthDecodingParams;

        public VBufferParameters(Vector3Int viewportSize, float depthExtent, float camNear, float camFar, float camVFoV,
                                 float sliceDistributionUniformity, float voxelSize)
        {
            this.viewportSize = viewportSize;
            this.voxelSize    = voxelSize;

            // The V-Buffer is sphere-capped, while the camera frustum is not.
            // We always start from the near plane of the camera.

            float aspectRatio    = viewportSize.x / (float)viewportSize.y;
            float farPlaneHeight = 2.0f * Mathf.Tan(0.5f * camVFoV) * camFar;
            float farPlaneWidth  = farPlaneHeight * aspectRatio;
            float farPlaneMaxDim = Mathf.Max(farPlaneWidth, farPlaneHeight);
            float farPlaneDist   = Mathf.Sqrt(camFar * camFar + 0.25f * farPlaneMaxDim * farPlaneMaxDim);

            float nearDist = camNear;
            float farDist = Math.Min(nearDist + depthExtent, farPlaneDist);

            float c = 2 - 2 * sliceDistributionUniformity; // remap [0, 1] -> [2, 0]
            c = Mathf.Max(c, 0.001f);                // Avoid NaNs

            depthEncodingParams = ComputeLogarithmicDepthEncodingParams(nearDist, farDist, c);
            depthDecodingParams = ComputeLogarithmicDepthDecodingParams(nearDist, farDist, c);
        }

        internal Vector3 ComputeViewportScale(Vector3Int bufferSize)
        {
            return new Vector3(HDUtils.ComputeViewportScale(viewportSize.x, bufferSize.x),
                               HDUtils.ComputeViewportScale(viewportSize.y, bufferSize.y),
                               HDUtils.ComputeViewportScale(viewportSize.z, bufferSize.z));
        }

        internal Vector3 ComputeViewportLimit(Vector3Int bufferSize)
        {
            return new Vector3(HDUtils.ComputeViewportLimit(viewportSize.x, bufferSize.x),
                               HDUtils.ComputeViewportLimit(viewportSize.y, bufferSize.y),
                               HDUtils.ComputeViewportLimit(viewportSize.z, bufferSize.z));
        }

        internal float ComputeLastSliceDistance(int sliceCount)
        {
            float d = 1.0f - 0.5f / sliceCount;
            float ln2 = 0.69314718f;

            // DecodeLogarithmicDepthGeneralized(1 - 0.5 / sliceCount)
            return depthDecodingParams.x * Mathf.Exp(ln2 * d * depthDecodingParams.y) + depthDecodingParams.z;
        }

        // See EncodeLogarithmicDepthGeneralized().
        static Vector4 ComputeLogarithmicDepthEncodingParams(float nearPlane, float farPlane, float c)
        {
            Vector4 depthParams = new Vector4();

            float n = nearPlane;
            float f = farPlane;

            depthParams.y = 1.0f / Mathf.Log(c * (f - n) + 1, 2);
            depthParams.x = Mathf.Log(c, 2) * depthParams.y;
            depthParams.z = n - 1.0f / c; // Same
            depthParams.w = 0.0f;

            return depthParams;
        }

        // See DecodeLogarithmicDepthGeneralized().
        static Vector4 ComputeLogarithmicDepthDecodingParams(float nearPlane, float farPlane, float c)
        {
            Vector4 depthParams = new Vector4();

            float n = nearPlane;
            float f = farPlane;

            depthParams.x = 1.0f / c;
            depthParams.y = Mathf.Log(c * (f - n) + 1, 2);
            depthParams.z = n - 1.0f / c; // Same
            depthParams.w = 0.0f;

            return depthParams;
        }
    }

    public partial class HDRenderPipeline
    {
        ComputeShader                 m_VolumeVoxelizationCS          = null;
        ComputeShader                 m_VolumetricLightingCS          = null;
        ComputeShader                 m_VolumetricLightingFilteringCS = null;

        List<OrientedBBox>            m_VisibleVolumeBounds           = null;
        List<DensityVolumeEngineData> m_VisibleVolumeData             = null;
        const int                     k_MaxVisibleVolumeCount         = 512;

        // Static keyword is required here else we get a "DestroyBuffer can only be called from the main thread"
        ComputeBuffer                 m_VisibleVolumeBoundsBuffer     = null;
        ComputeBuffer                 m_VisibleVolumeDataBuffer       = null;

        // These two buffers do not depend on the frameID and are therefore shared by all views.
        RTHandle                      m_DensityBuffer;
        RTHandle                      m_LightingBuffer;

        ShaderVariablesVolumetric     m_ShaderVariablesVolumetricCB = new ShaderVariablesVolumetric();

        // Is the feature globally disabled?
        bool m_SupportVolumetrics = false;

        Vector4[] m_PackedCoeffs;
        ZonalHarmonicsL2 m_PhaseZH;
        Vector2[] m_xySeq;

        // This is a sequence of 7 equidistant numbers from 1/14 to 13/14.
        // Each of them is the centroid of the interval of length 2/14.
        // They've been rearranged in a sequence of pairs {small, large}, s.t. (small + large) = 1.
        // That way, the running average position is close to 0.5.
        // | 6 | 2 | 4 | 1 | 5 | 3 | 7 |
        // |   |   |   | o |   |   |   |
        // |   | o |   | x |   |   |   |
        // |   | x |   | x |   | o |   |
        // |   | x | o | x |   | x |   |
        // |   | x | x | x | o | x |   |
        // | o | x | x | x | x | x |   |
        // | x | x | x | x | x | x | o |
        // | x | x | x | x | x | x | x |
        float[] m_zSeq = { 7.0f / 14.0f, 3.0f / 14.0f, 11.0f / 14.0f, 5.0f / 14.0f, 9.0f / 14.0f, 1.0f / 14.0f, 13.0f / 14.0f };

        Matrix4x4[] m_PixelCoordToViewDirWS;

        static internal void SafeDestroy(ref RenderTexture rt)
        {
            if (rt != null)
            {
                rt.Release(); // The texture itself is not destroyed: https://docs.unity3d.com/ScriptReference/RenderTexture.Release.html
                Object.DestroyImmediate(rt); // Destroy() may not be called from the Edit mode
            }
        }

        static internal Vector3Int ComputeVolumetricViewportSize(HDCamera hdCamera, ref float voxelSize)
        {
            var controller = hdCamera.volumeStack.GetComponent<Fog>();
            Debug.Assert(controller != null);

            int   viewportWidth  = hdCamera.actualWidth;
            int   viewportHeight = hdCamera.actualHeight;
            float screenFraction = controller.screenResolutionPercentage.value * 0.01f;
            int   sliceCount     = controller.volumeSliceCount.value;

            int w = Mathf.RoundToInt(viewportWidth  * screenFraction);
            int h = Mathf.RoundToInt(viewportHeight * screenFraction);
            int d = sliceCount;

            if (controller.screenResolutionPercentage.value == (1.0f/8.0f) * 100)
                voxelSize = 8;
            else
                voxelSize = 1.0f / screenFraction; // Does not account for rounding (same function, above)

            return new Vector3Int(w, h, d);
        }

        static internal VBufferParameters ComputeVolumetricBufferParameters(HDCamera hdCamera)
        {
            var controller = hdCamera.volumeStack.GetComponent<Fog>();
            Debug.Assert(controller != null);

            float voxelSize = 0;
            Vector3Int viewportSize = ComputeVolumetricViewportSize(hdCamera, ref voxelSize);

            return new VBufferParameters(viewportSize, controller.depthExtent.value,
                                         hdCamera.camera.nearClipPlane,
                                         hdCamera.camera.farClipPlane,
                                         hdCamera.camera.fieldOfView,
                                         controller.sliceDistributionUniformity.value,
                                         voxelSize);
        }

        static internal void ReinitializeVolumetricBufferParams(HDCamera hdCamera)
        {
            if (!Fog.IsVolumetricFogEnabled(hdCamera))
                return;

            bool fog  = Fog.IsVolumetricFogEnabled(hdCamera);
            bool init = hdCamera.vBufferParams != null;

            if (fog ^ init)
            {
                if (init)
                {
                    // Deinitialize.
                    hdCamera.vBufferParams = null;
                }
                else
                {
                    // Initialize.
                    // Start with the same parameters for both frames. Then update them one by one every frame.
                    var parameters = ComputeVolumetricBufferParameters(hdCamera);
                    hdCamera.vBufferParams = new VBufferParameters[2];
                    hdCamera.vBufferParams[0] = parameters;
                    hdCamera.vBufferParams[1] = parameters;
                }
            }
        }

        // This function relies on being called once per camera per frame.
        // The results are undefined otherwise.
        static internal void UpdateVolumetricBufferParams(HDCamera hdCamera, int frameIndex)
        {
            if (!Fog.IsVolumetricFogEnabled(hdCamera))
                return;

            Debug.Assert(hdCamera.vBufferParams != null);
            Debug.Assert(hdCamera.vBufferParams.Length == 2);

            var currentParams = ComputeVolumetricBufferParameters(hdCamera);

            var currIdx = (frameIndex + 0) & 1;
            var prevIdx = (frameIndex + 1) & 1;

            hdCamera.vBufferParams[currIdx] = currentParams;

            // Handle case of first frame. When we are on the first frame, we reuse the value of original frame.
            if (hdCamera.vBufferParams[prevIdx].viewportSize.x == 0.0f && hdCamera.vBufferParams[prevIdx].viewportSize.y == 0.0f)
            {
                hdCamera.vBufferParams[prevIdx] = currentParams;
            }
        }

        // Do not access 'rt.name', it allocates memory every time...
        // Have to manually cache and pass the name.
        static internal void ResizeVolumetricBuffer(ref RTHandle rt, string name, int viewportWidth, int viewportHeight, int viewportDepth)
        {
            Debug.Assert(rt != null);

            int width  = rt.rt.width;
            int height = rt.rt.height;
            int depth  = rt.rt.volumeDepth;

            bool realloc = (width < viewportWidth) || (height < viewportHeight) || (depth < viewportDepth);

            if (realloc)
            {
                RTHandles.Release(rt);

                width  = Math.Max(width,  viewportWidth);
                height = Math.Max(height, viewportHeight);
                depth  = Math.Max(depth,  viewportDepth);

                rt = RTHandles.Alloc(width, height, depth, colorFormat: GraphicsFormat.R16G16B16A16_SFloat, // 8888_sRGB is not precise enough
                                     dimension: TextureDimension.Tex3D, enableRandomWrite: true, name: name);
            }
        }

        static internal void CreateVolumetricHistoryBuffers(HDCamera hdCamera, int bufferCount)
        {
            if (!Fog.IsVolumetricFogEnabled(hdCamera))
                return;

            Debug.Assert(hdCamera.volumetricHistoryBuffers == null);

            hdCamera.volumetricHistoryBuffers = new RTHandle[bufferCount];

            // Allocation happens early in the frame. So we shouldn't rely on 'hdCamera.vBufferParams'.
            // Allocate the smallest possible 3D texture.
            // We will perform rescaling manually, in a custom manner, based on volume parameters.
            const int minSize = 4;

            for (int i = 0; i < bufferCount; i++)
            {
                hdCamera.volumetricHistoryBuffers[i] = RTHandles.Alloc(minSize, minSize, minSize, colorFormat: GraphicsFormat.R16G16B16A16_SFloat, // 8888_sRGB is not precise enough
                                                                       dimension: TextureDimension.Tex3D, enableRandomWrite: true, name: string.Format("VBufferHistory{0}", i));
            }

            hdCamera.volumetricHistoryIsValid = false;
        }

        static internal void DestroyVolumetricHistoryBuffers(HDCamera hdCamera)
        {
            if (hdCamera.volumetricHistoryBuffers == null)
                return;

            int bufferCount = hdCamera.volumetricHistoryBuffers.Length;

            for (int i = 0; i < bufferCount; i++)
            {
                RTHandles.Release(hdCamera.volumetricHistoryBuffers[i]);
            }

            hdCamera.volumetricHistoryBuffers = null;
            hdCamera.volumetricHistoryIsValid = false;
        }

        // Must be called AFTER UpdateVolumetricBufferParams.
        static internal void ResizeVolumetricHistoryBuffers(HDCamera hdCamera, int frameIndex)
        {
            if (!hdCamera.IsVolumetricReprojectionEnabled())
                return;

            Debug.Assert(hdCamera.vBufferParams != null);
            Debug.Assert(hdCamera.vBufferParams.Length == 2);
            Debug.Assert(hdCamera.volumetricHistoryBuffers != null);

            var currIdx = (frameIndex + 0) & 1;
            var prevIdx = (frameIndex + 1) & 1;

            var currentParams = hdCamera.vBufferParams[currIdx];

            // Render texture contents can become "lost" on certain events, like loading a new level,
            // system going to a screensaver mode, in and out of fullscreen and so on.
            // https://docs.unity3d.com/ScriptReference/RenderTexture.html
            if (hdCamera.volumetricHistoryBuffers[0] == null || hdCamera.volumetricHistoryBuffers[1] == null)
            {
                DestroyVolumetricHistoryBuffers(hdCamera);
                CreateVolumetricHistoryBuffers(hdCamera, hdCamera.vBufferParams.Length); // Basically, assume it's 2
            }

            string[] names = new string[2]{ "VBufferHistory0", "VBufferHistory1" };

            // We only resize the feedback buffer (#0), not the history buffer (#1).
            // We must NOT resize the buffer from the previous frame (#1), as that would invalidate its contents.
            ResizeVolumetricBuffer(ref hdCamera.volumetricHistoryBuffers[currIdx], names[currIdx], currentParams.viewportSize.x,
                                                                                                   currentParams.viewportSize.y,
                                                                                                   currentParams.viewportSize.z);
        }

        internal void CreateVolumetricLightingBuffers()
        {
            Debug.Assert(m_VolumetricLightingCS != null);
            Debug.Assert(m_DensityBuffer  == null);
            Debug.Assert(m_LightingBuffer == null);

            m_VisibleVolumeBounds       = new List<OrientedBBox>();
            m_VisibleVolumeData         = new List<DensityVolumeEngineData>();
            m_VisibleVolumeBoundsBuffer = new ComputeBuffer(k_MaxVisibleVolumeCount, Marshal.SizeOf(typeof(OrientedBBox)));
            m_VisibleVolumeDataBuffer   = new ComputeBuffer(k_MaxVisibleVolumeCount, Marshal.SizeOf(typeof(DensityVolumeEngineData)));

            // Allocate the smallest possible 3D texture.
            // We will perform rescaling manually, in a custom manner, based on volume parameters.
            const int minSize = 4;

            m_DensityBuffer  = RTHandles.Alloc(minSize, minSize, minSize, colorFormat: GraphicsFormat.R16G16B16A16_SFloat, // 8888_sRGB is not precise enough
                                               dimension: TextureDimension.Tex3D, enableRandomWrite: true, name: "VBufferDensity");

            m_LightingBuffer = RTHandles.Alloc(minSize, minSize, minSize, colorFormat: GraphicsFormat.R16G16B16A16_SFloat, // 8888_sRGB is not precise enough
                                               dimension: TextureDimension.Tex3D, enableRandomWrite: true, name: "VBufferLighting");
        }

        internal void DestroyVolumetricLightingBuffers()
        {
            RTHandles.Release(m_LightingBuffer);
            RTHandles.Release(m_DensityBuffer);

            CoreUtils.SafeRelease(m_VisibleVolumeDataBuffer);
            CoreUtils.SafeRelease(m_VisibleVolumeBoundsBuffer);

            m_VisibleVolumeData   = null; // free()
            m_VisibleVolumeBounds = null; // free()
        }

        // Must be called AFTER UpdateVolumetricBufferParams.
        internal void ResizeVolumetricLightingBuffers(HDCamera hdCamera, int frameIndex)
        {
            if (!Fog.IsVolumetricFogEnabled(hdCamera))
                return;

            Debug.Assert(hdCamera.vBufferParams != null);

            // Render texture contents can become "lost" on certain events, like loading a new level,
            // system going to a screensaver mode, in and out of fullscreen and so on.
            // https://docs.unity3d.com/ScriptReference/RenderTexture.html
            if (m_DensityBuffer == null || m_LightingBuffer == null)
            {
                DestroyVolumetricLightingBuffers();
                CreateVolumetricLightingBuffers();
            }

            var currIdx = (frameIndex + 0) & 1;
            var prevIdx = (frameIndex + 1) & 1;

            var currentParams = hdCamera.vBufferParams[currIdx];

            ResizeVolumetricBuffer(ref m_DensityBuffer,  "VBufferDensity",  currentParams.viewportSize.x,
                                                                            currentParams.viewportSize.y,
                                                                            currentParams.viewportSize.z);
            ResizeVolumetricBuffer(ref m_LightingBuffer, "VBufferLighting", currentParams.viewportSize.x,
                                                                            currentParams.viewportSize.y,
                                                                            currentParams.viewportSize.z);
        }

        void InitializeVolumetricLighting()
        {
            m_SupportVolumetrics = asset.currentPlatformRenderPipelineSettings.supportVolumetrics;

            if (!m_SupportVolumetrics)
                return;

            m_VolumeVoxelizationCS = defaultResources.shaders.volumeVoxelizationCS;
            m_VolumetricLightingCS = defaultResources.shaders.volumetricLightingCS;
            m_VolumetricLightingFilteringCS = defaultResources.shaders.volumetricLightingFilteringCS;

            m_PackedCoeffs = new Vector4[7];
            m_PhaseZH = new ZonalHarmonicsL2();
            m_PhaseZH.coeffs = new float[3];

            m_xySeq = new Vector2[7];

            m_PixelCoordToViewDirWS = new Matrix4x4[ShaderConfig.s_XrMaxViews];

            CreateVolumetricLightingBuffers();
        }

        void CleanupVolumetricLighting()
        {
            // Note: No need to test for support volumetric here, we do saferelease and null assignation
            DestroyVolumetricLightingBuffers();

            m_VolumeVoxelizationCS = null;
            m_VolumetricLightingCS = null;
            m_VolumetricLightingFilteringCS = null;
        }

        static float CornetteShanksPhasePartConstant(float anisotropy)
        {
            float g = anisotropy;

            return (3.0f / (8.0f * Mathf.PI)) * (1.0f - g * g) / (2.0f + g * g);
        }

        void UpdateShaderVariablesGlobalVolumetrics(ref ShaderVariablesGlobal cb, in RTHandleProperties sharedRTHandleProperties, HDCamera hdCamera)
        {
            if (!Fog.IsVolumetricFogEnabled(hdCamera))
            {
                return;
            }

<<<<<<< HEAD
            // Get the interpolated anisotropy value.
            var fog = hdCamera.volumeStack.GetComponent<Fog>();

            SetPreconvolvedAmbientLightProbe(hdCamera, cmd, fog.globalLightProbeDimmer.value, fog.anisotropy.value);

            var currIdx = (frameIndex + 0) & 1;
            var prevIdx = (frameIndex + 1) & 1;

            var currParams = hdCamera.vBufferParams[currIdx];
            var prevParams = hdCamera.vBufferParams[prevIdx];

            // The lighting & density buffers are shared by all cameras.
            // The history & feedback buffers are specific to the camera.
            // These 2 types of buffers can have different sizes.
            // Additionally, history buffers can have different sizes, since they are not resized at the same time.
            Vector3Int lightingBufferSize = new Vector3Int(m_LightingBuffer.rt.width, m_LightingBuffer.rt.height, m_LightingBuffer.rt.volumeDepth);

            Debug.Assert(m_LightingBuffer.rt.width  == m_DensityBuffer.rt.width);
            Debug.Assert(m_LightingBuffer.rt.height == m_DensityBuffer.rt.height);

            Vector3Int historyBufferSize = Vector3Int.zero;

            if (hdCamera.IsVolumetricReprojectionEnabled())
            {
                RTHandle historyRT = hdCamera.volumetricHistoryBuffers[prevIdx];

                historyBufferSize = new Vector3Int(historyRT.rt.width, historyRT.rt.height, historyRT.rt.volumeDepth);

                // Handle case of first frame. When we are on the first frame, we reuse the value of original frame.
                if (historyBufferSize.x == 0.0f && historyBufferSize.y == 0.0f)
                {
                    historyBufferSize = lightingBufferSize;
                }
            }

            var cvp = currParams.viewportSize;
            var pvp = prevParams.viewportSize;

            // Adjust slices for XR rendering: VBuffer is shared for all single-pass views
            int sliceCount = cvp.z / hdCamera.viewCount;

            cmd.SetGlobalVector(HDShaderIDs._VBufferViewportSize,            new Vector4(cvp.x, cvp.y, 1.0f / cvp.x, 1.0f / cvp.y));
            cmd.SetGlobalInt(   HDShaderIDs._VBufferSliceCount,              sliceCount);
            cmd.SetGlobalFloat( HDShaderIDs._VBufferRcpSliceCount,           1.0f / sliceCount);
            cmd.SetGlobalFloat( HDShaderIDs._VBufferVoxelSize,               currParams.voxelSize);
            cmd.SetGlobalVector(HDShaderIDs._VBufferLightingViewportScale,   currParams.ComputeViewportScale(lightingBufferSize));
            cmd.SetGlobalVector(HDShaderIDs._VBufferLightingViewportLimit,   currParams.ComputeViewportLimit(lightingBufferSize));
            cmd.SetGlobalVector(HDShaderIDs._VBufferDistanceEncodingParams,  currParams.depthEncodingParams);
            cmd.SetGlobalVector(HDShaderIDs._VBufferDistanceDecodingParams,  currParams.depthDecodingParams);
            cmd.SetGlobalFloat( HDShaderIDs._VBufferLastSliceDist,           currParams.ComputeLastSliceDistance(sliceCount));
            cmd.SetGlobalFloat( HDShaderIDs._VBufferRcpInstancedViewCount,   1.0f / hdCamera.viewCount);

            cmd.SetGlobalVector(HDShaderIDs._VBufferPrevViewportSize,        new Vector4(pvp.x, pvp.y, 1.0f / pvp.x, 1.0f / pvp.y));
            cmd.SetGlobalVector(HDShaderIDs._VBufferHistoryViewportScale,    prevParams.ComputeViewportScale(historyBufferSize));
            cmd.SetGlobalVector(HDShaderIDs._VBufferHistoryViewportLimit,    prevParams.ComputeViewportLimit(historyBufferSize));
            cmd.SetGlobalVector(HDShaderIDs._VBufferPrevDepthEncodingParams, prevParams.depthEncodingParams);
            cmd.SetGlobalVector(HDShaderIDs._VBufferPrevDepthDecodingParams, prevParams.depthDecodingParams);

            cmd.SetGlobalTexture(HDShaderIDs._VBufferLighting,               m_LightingBuffer);
=======
            var currFrameParams = hdCamera.vBufferParams[0];
            var cvp = currFrameParams.viewportSize;
            // Adjust slices for XR rendering: VBuffer is shared for all single-pass views
            int sliceCount = cvp.z / hdCamera.viewCount;

            cb._VBufferViewportSize = new Vector4(cvp.x, cvp.y, 1.0f / cvp.x, 1.0f / cvp.y);
            cb._VBufferSliceCount = (uint)sliceCount;
            cb._VBufferRcpSliceCount = 1.0f / sliceCount;
            cb._VBufferSharedUvScaleAndLimit = currFrameParams.ComputeUvScaleAndLimit(ComputeVBufferResolutionXY(sharedRTHandleProperties.currentRenderTargetSize));
            cb._VBufferDistanceEncodingParams = currFrameParams.depthEncodingParams;
            cb._VBufferDistanceDecodingParams = currFrameParams.depthDecodingParams;
            cb._VBufferLastSliceDist = currFrameParams.ComputeLastSliceDistance(sliceCount);
            cb._VBufferRcpInstancedViewCount = 1.0f / hdCamera.viewCount;
        }

        void PushVolumetricLightingGlobalParams(HDCamera hdCamera, CommandBuffer cmd, int frameIndex)
        {
            if (!Fog.IsVolumetricFogEnabled(hdCamera))
            {
                cmd.SetGlobalTexture(HDShaderIDs._VBufferLighting, HDUtils.clearTexture3D);
            }
            else
            {
                cmd.SetGlobalTexture(HDShaderIDs._VBufferLighting, m_LightingBufferHandle);
            }
>>>>>>> 51bb2e18
        }

        DensityVolumeList PrepareVisibleDensityVolumeList(HDCamera hdCamera, CommandBuffer cmd, float time)
        {
            DensityVolumeList densityVolumes = new DensityVolumeList();

            if (!Fog.IsVolumetricFogEnabled(hdCamera))
                return densityVolumes;

            using (new ProfilingScope(cmd, ProfilingSampler.Get(HDProfileId.PrepareVisibleDensityVolumeList)))
            {
                Vector3 camPosition = hdCamera.camera.transform.position;
                Vector3 camOffset   = Vector3.zero;// World-origin-relative

                if (ShaderConfig.s_CameraRelativeRendering != 0)
                {
                    camOffset = camPosition; // Camera-relative
                }

                m_VisibleVolumeBounds.Clear();
                m_VisibleVolumeData.Clear();

                // Collect all visible finite volume data, and upload it to the GPU.
                var volumes = DensityVolumeManager.manager.PrepareDensityVolumeData(cmd, hdCamera, time);

                for (int i = 0; i < Math.Min(volumes.Count, k_MaxVisibleVolumeCount); i++)
                {
                    DensityVolume volume = volumes[i];

                    // TODO: cache these?
                    var obb = new OrientedBBox(Matrix4x4.TRS(volume.transform.position, volume.transform.rotation, volume.parameters.size));

                    // Handle camera-relative rendering.
                    obb.center -= camOffset;

                    // Frustum cull on the CPU for now. TODO: do it on the GPU.
                    // TODO: account for custom near and far planes of the V-Buffer's frustum.
                    // It's typically much shorter (along the Z axis) than the camera's frustum.
                    if (GeometryUtils.Overlap(obb, hdCamera.frustum, 6, 8))
                    {
                        // TODO: cache these?
                        var data = volume.parameters.ConvertToEngineData();

                        m_VisibleVolumeBounds.Add(obb);
                        m_VisibleVolumeData.Add(data);
                    }
                }

                m_VisibleVolumeBoundsBuffer.SetData(m_VisibleVolumeBounds);
                m_VisibleVolumeDataBuffer.SetData(m_VisibleVolumeData);

                // Fill the struct with pointers in order to share the data with the light loop.
                densityVolumes.bounds  = m_VisibleVolumeBounds;
                densityVolumes.density = m_VisibleVolumeData;

                return densityVolumes;
            }
        }

        struct VolumeVoxelizationParameters
        {
            public ComputeShader                voxelizationCS;
            public int                          voxelizationKernel;

            public Vector4                      resolution;
            public int                          viewCount;
            public bool                         tiledLighting;

            public Texture3D                    volumeAtlas;

            public ShaderVariablesVolumetric    volumetricCB;
            public ShaderVariablesLightList     lightListCB;
        }

        unsafe void SetPreconvolvedAmbientLightProbe(ref ShaderVariablesVolumetric cb, HDCamera hdCamera, Fog fog)
        {
            SphericalHarmonicsL2 probeSH = SphericalHarmonicMath.UndoCosineRescaling(m_SkyManager.GetAmbientProbe(hdCamera));
            probeSH = SphericalHarmonicMath.RescaleCoefficients(probeSH, fog.globalLightProbeDimmer.value);
            ZonalHarmonicsL2.GetCornetteShanksPhaseFunction(m_PhaseZH, fog.anisotropy.value);
            SphericalHarmonicsL2 finalSH = SphericalHarmonicMath.PremultiplyCoefficients(SphericalHarmonicMath.Convolve(probeSH, m_PhaseZH));

            SphericalHarmonicMath.PackCoefficients(m_PackedCoeffs, finalSH);
            for (int i = 0; i < 7; i++)
                for (int j = 0; j < 4; ++j)
                    cb._AmbientProbeCoeffs[i * 4 + j] = m_PackedCoeffs[i][j];
        }

        unsafe void UpdateShaderVariableslVolumetrics(ref ShaderVariablesVolumetric cb, HDCamera hdCamera, in Vector4 resolution, int frameIndex)
        {
            var fog = hdCamera.volumeStack.GetComponent<Fog>();
            var vFoV = hdCamera.camera.GetGateFittedFieldOfView() * Mathf.Deg2Rad;
            var gpuAspect = HDUtils.ProjectionMatrixAspect(hdCamera.mainViewConstants.projMatrix);

            // Compose the matrix which allows us to compute the world space view direction.
            hdCamera.GetPixelCoordToViewDirWS(resolution, gpuAspect, ref m_PixelCoordToViewDirWS);

            for (int i = 0; i < m_PixelCoordToViewDirWS.Length; ++i)
                for (int j = 0; j < 16; ++j)
                    cb._VBufferCoordToViewDirWS[i * 16 + j] = m_PixelCoordToViewDirWS[i][j];
            cb._VBufferUnitDepthTexelSpacing = HDUtils.ComputZPlaneTexelSpacing(1.0f, vFoV, resolution.y);
            cb._NumVisibleDensityVolumes = (uint)m_VisibleVolumeBounds.Count;
            cb._CornetteShanksConstant = CornetteShanksPhasePartConstant(fog.anisotropy.value);
            cb._VBufferLightingHistoryIsValid = hdCamera.volumetricHistoryIsValid ? 1u : 0u;

            GetHexagonalClosePackedSpheres7(m_xySeq);
            int sampleIndex = frameIndex % 7;
            Vector4 xySeqOffset = new Vector4();
            // TODO: should we somehow reorder offsets in Z based on the offset in XY? S.t. the samples more evenly cover the domain.
            // Currently, we assume that they are completely uncorrelated, but maybe we should correlate them somehow.
            xySeqOffset.Set(m_xySeq[sampleIndex].x, m_xySeq[sampleIndex].y, m_zSeq[sampleIndex], frameIndex);
            cb._VBufferSampleOffset = xySeqOffset;

            var volumeAtlas = DensityVolumeManager.manager.volumeAtlas.GetAtlas();
            cb._VolumeMaskDimensions = Vector4.zero;
            if (DensityVolumeManager.manager.volumeAtlas.GetAtlas() != null)
            {
                cb._VolumeMaskDimensions.x = (float)volumeAtlas.width / volumeAtlas.depth; // 1 / number of textures
                cb._VolumeMaskDimensions.y = volumeAtlas.width;
                cb._VolumeMaskDimensions.z = volumeAtlas.depth;
                cb._VolumeMaskDimensions.w = Mathf.Log(volumeAtlas.width, 2); // Max LoD
            }

            SetPreconvolvedAmbientLightProbe(ref cb, hdCamera, fog);

            // The lighting & density buffers are shared by all cameras.
            // The history & feedback buffers are specific to the camera.
            // These 2 types of buffers can have different sizes.
            // Additionally, history buffers can have different sizes, since they are not resized at the same time
            // (every frame, we swap the buffers, and resize the feedback buffer but not the history buffer).
            // The viewport size is the same for all of these buffers.
            // All of these buffers may have sub-native-resolution viewports.
            // The 3rd dimension (number of slices) is the same for all of these buffers.
            var prevFrameParams = hdCamera.vBufferParams[1];
            var pvp = prevFrameParams.viewportSize;

            cb._VBufferPrevViewportSize = new Vector4(pvp.x, pvp.y, 1.0f / pvp.x, 1.0f / pvp.y);
            cb._VBufferHistoryPrevUvScaleAndLimit = prevFrameParams.ComputeUvScaleAndLimit(ComputeVBufferResolutionXY(hdCamera.historyRTHandleProperties.currentRenderTargetSize));
            cb._VBufferPrevDepthEncodingParams = prevFrameParams.depthEncodingParams;
            cb._VBufferPrevDepthDecodingParams = prevFrameParams.depthDecodingParams;
            cb._NumTileBigTileX = (uint)GetNumTileBigTileX(hdCamera);
            cb._NumTileBigTileY = (uint)GetNumTileBigTileY(hdCamera);
        }

        VolumeVoxelizationParameters PrepareVolumeVoxelizationParameters(HDCamera hdCamera, int frameIndex)
        {
            var parameters = new VolumeVoxelizationParameters();

            var currIdx = (frameIndex + 0) & 1;
            var prevIdx = (frameIndex + 1) & 1;

            var currParams = hdCamera.vBufferParams[currIdx];

            parameters.viewCount = hdCamera.viewCount;
            parameters.tiledLighting = HasLightToCull() && hdCamera.frameSettings.IsEnabled(FrameSettingsField.BigTilePrepass);
            bool optimal = currParams.voxelSize == 8;

            parameters.voxelizationCS = m_VolumeVoxelizationCS;
            parameters.voxelizationKernel = (parameters.tiledLighting ? 1 : 0) | (!optimal ? 2 : 0);

<<<<<<< HEAD
            var cvp = currParams.viewportSize;

=======
            var cvp = hdCamera.vBufferParams[0].viewportSize;
>>>>>>> 51bb2e18
            parameters.resolution = new Vector4(cvp.x, cvp.y, 1.0f / cvp.x, 1.0f / cvp.y);
            parameters.volumeAtlas = DensityVolumeManager.manager.volumeAtlas.GetAtlas();

            if (parameters.volumeAtlas == null)
            {
                parameters.volumeAtlas = CoreUtils.blackVolumeTexture;
            }

            UpdateShaderVariableslVolumetrics(ref m_ShaderVariablesVolumetricCB, hdCamera, parameters.resolution, frameIndex);
            parameters.volumetricCB = m_ShaderVariablesVolumetricCB;
            parameters.lightListCB = m_ShaderVariablesLightListCB;

            return parameters;
        }

        static void VolumeVoxelizationPass( in VolumeVoxelizationParameters parameters,
                                            RTHandle                        densityBuffer,
                                            ComputeBuffer                   visibleVolumeBoundsBuffer,
                                            ComputeBuffer                   visibleVolumeDataBuffer,
                                            ComputeBuffer                   bigTileLightList,
                                            CommandBuffer                   cmd)
        {
<<<<<<< HEAD
            cmd.SetComputeIntParam(parameters.voxelizationCS, HDShaderIDs._NumTileBigTileX, parameters.numBigTileX);
            cmd.SetComputeIntParam(parameters.voxelizationCS, HDShaderIDs._NumTileBigTileY, parameters.numBigTileY);
=======
>>>>>>> 51bb2e18
            if (parameters.tiledLighting)
                cmd.SetComputeBufferParam(parameters.voxelizationCS, parameters.voxelizationKernel, HDShaderIDs.g_vBigTileLightList, bigTileLightList);

            cmd.SetComputeTextureParam(parameters.voxelizationCS, parameters.voxelizationKernel, HDShaderIDs._VBufferDensity,  densityBuffer);
            cmd.SetComputeBufferParam( parameters.voxelizationCS, parameters.voxelizationKernel, HDShaderIDs._VolumeBounds,    visibleVolumeBoundsBuffer);
            cmd.SetComputeBufferParam( parameters.voxelizationCS, parameters.voxelizationKernel, HDShaderIDs._VolumeData,      visibleVolumeDataBuffer);
            cmd.SetComputeTextureParam(parameters.voxelizationCS, parameters.voxelizationKernel, HDShaderIDs._VolumeMaskAtlas, parameters.volumeAtlas);

<<<<<<< HEAD
                // TODO: set the constant buffer data only once.
            cmd.SetComputeMatrixArrayParam(parameters.voxelizationCS, HDShaderIDs._VBufferCoordToViewDirWS,      parameters.pixelCoordToViewDirWS);
            cmd.SetComputeFloatParam(      parameters.voxelizationCS, HDShaderIDs._VBufferUnitDepthTexelSpacing, parameters.unitDepthTexelSpacing);
            cmd.SetComputeIntParam(        parameters.voxelizationCS, HDShaderIDs._NumVisibleDensityVolumes,     parameters.numVisibleVolumes);
            cmd.SetComputeVectorParam(     parameters.voxelizationCS, HDShaderIDs._VolumeMaskDimensions,         parameters.volumeAtlasDimensions);
=======
            ConstantBuffer.Push(cmd, parameters.volumetricCB, parameters.voxelizationCS, HDShaderIDs._ShaderVariablesVolumetric);
            ConstantBuffer.Set<ShaderVariablesLightList>(cmd, parameters.voxelizationCS, HDShaderIDs._ShaderVariablesLightList);
>>>>>>> 51bb2e18

            // The shader defines GROUP_SIZE_1D = 8.
            cmd.DispatchCompute(parameters.voxelizationCS, parameters.voxelizationKernel, ((int)parameters.resolution.x + 7) / 8, ((int)parameters.resolution.y + 7) / 8, parameters.viewCount);
        }

        void VolumeVoxelizationPass(HDCamera hdCamera, CommandBuffer cmd, int frameIndex)
        {
            if (!Fog.IsVolumetricFogEnabled(hdCamera))
                return;

            using (new ProfilingScope(cmd, ProfilingSampler.Get(HDProfileId.VolumeVoxelization)))
            {
<<<<<<< HEAD
                var parameters = PrepareVolumeVoxelizationParameters(hdCamera, GetFrameCount());
                VolumeVoxelizationPass(parameters, m_DensityBuffer, m_VisibleVolumeBoundsBuffer, m_VisibleVolumeDataBuffer, m_TileAndClusterData.bigTileLightList, cmd);
=======
                var parameters = PrepareVolumeVoxelizationParameters(hdCamera, frameIndex);
                VolumeVoxelizationPass(parameters, m_DensityBufferHandle, m_VisibleVolumeBoundsBuffer, m_VisibleVolumeDataBuffer, m_TileAndClusterData.bigTileLightList, cmd);
>>>>>>> 51bb2e18
            }
        }

        // Ref: https://en.wikipedia.org/wiki/Close-packing_of_equal_spheres
        // The returned {x, y} coordinates (and all spheres) are all within the (-0.5, 0.5)^2 range.
        // The pattern has been rotated by 15 degrees to maximize the resolution along X and Y:
        // https://www.desmos.com/calculator/kcpfvltz7c
        static void GetHexagonalClosePackedSpheres7(Vector2[] coords)
        {

            float r = 0.17054068870105443882f;
            float d = 2 * r;
            float s = r * Mathf.Sqrt(3);

            // Try to keep the weighted average as close to the center (0.5) as possible.
            //  (7)(5)    ( )( )    ( )( )    ( )( )    ( )( )    ( )(o)    ( )(x)    (o)(x)    (x)(x)
            // (2)(1)(3) ( )(o)( ) (o)(x)( ) (x)(x)(o) (x)(x)(x) (x)(x)(x) (x)(x)(x) (x)(x)(x) (x)(x)(x)
            //  (4)(6)    ( )( )    ( )( )    ( )( )    (o)( )    (x)( )    (x)(o)    (x)(x)    (x)(x)
            coords[0] = new Vector2(0,  0);
            coords[1] = new Vector2(-d,  0);
            coords[2] = new Vector2(d,  0);
            coords[3] = new Vector2(-r, -s);
            coords[4] = new Vector2(r,  s);
            coords[5] = new Vector2(r, -s);
            coords[6] = new Vector2(-r,  s);

            // Rotate the sampling pattern by 15 degrees.
            const float cos15 = 0.96592582628906828675f;
            const float sin15 = 0.25881904510252076235f;

            for (int i = 0; i < 7; i++)
            {
                Vector2 coord = coords[i];

                coords[i].x = coord.x * cos15 - coord.y * sin15;
                coords[i].y = coord.x * sin15 + coord.y * cos15;
            }
        }

        struct VolumetricLightingParameters
        {
            public ComputeShader                volumetricLightingCS;
            public ComputeShader                volumetricLightingFilteringCS;
            public int                          volumetricLightingKernel;
            public int                          volumetricFilteringKernelX;
            public int                          volumetricFilteringKernelY;
            public bool                         tiledLighting;
            public Vector4                      resolution;
            public bool                         enableReprojection;
            public int                          viewCount;
            public bool                         filterVolume;
            public ShaderVariablesVolumetric    volumetricCB;
            public ShaderVariablesLightList     lightListCB;
        }

        VolumetricLightingParameters PrepareVolumetricLightingParameters(HDCamera hdCamera, int frameIndex)
        {
            var parameters = new VolumetricLightingParameters();

            var currIdx = (frameIndex + 0) & 1;
            var prevIdx = (frameIndex + 1) & 1;

            var currParams = hdCamera.vBufferParams[currIdx];

            // Get the interpolated anisotropy value.
            var fog = hdCamera.volumeStack.GetComponent<Fog>();

            // Only available in the Play Mode because all the frame counters in the Edit Mode are broken.
            parameters.tiledLighting = hdCamera.frameSettings.IsEnabled(FrameSettingsField.BigTilePrepass);
            parameters.enableReprojection = hdCamera.IsVolumetricReprojectionEnabled();
            bool enableAnisotropy = fog.anisotropy.value != 0;
            bool optimal = currParams.voxelSize == 8;

            parameters.volumetricLightingCS = m_VolumetricLightingCS;
            parameters.volumetricLightingCS.shaderKeywords = null;

            if(!parameters.tiledLighting)
            {
                parameters.volumetricLightingCS.EnableKeyword("LIGHTLOOP_DISABLE_TILE_AND_CLUSTER");
            }

            if(parameters.enableReprojection)
            {
                parameters.volumetricLightingCS.EnableKeyword("ENABLE_REPROJECTION");
            }

            if(enableAnisotropy)
            {
                parameters.volumetricLightingCS.EnableKeyword("ENABLE_ANISOTROPY");
            }

            if (optimal)
            {
                parameters.volumetricLightingCS.EnableKeyword("VL_PRESET_OPTIMAL");
            }
            else
            {
                parameters.volumetricLightingCS.DisableKeyword("VL_PRESET_OPTIMAL");
            }

            parameters.volumetricLightingKernel = parameters.volumetricLightingCS.FindKernel("VolumetricLighting");
<<<<<<< HEAD
            var cvp = currParams.viewportSize;
=======
>>>>>>> 51bb2e18

            parameters.volumetricLightingFilteringCS = m_VolumetricLightingFilteringCS;
            parameters.volumetricFilteringKernelX = parameters.volumetricLightingFilteringCS.FindKernel("FilterVolumetricLightingX");
            parameters.volumetricFilteringKernelY = parameters.volumetricLightingFilteringCS.FindKernel("FilterVolumetricLightingY");

            var cvp = hdCamera.vBufferParams[0].viewportSize;
            parameters.resolution = new Vector4(cvp.x, cvp.y, 1.0f / cvp.x, 1.0f / cvp.y);
            parameters.viewCount = hdCamera.viewCount;
            parameters.filterVolume = fog.filter.value;

            UpdateShaderVariableslVolumetrics(ref m_ShaderVariablesVolumetricCB, hdCamera, parameters.resolution, frameIndex);
            parameters.volumetricCB = m_ShaderVariablesVolumetricCB;
            parameters.lightListCB = m_ShaderVariablesLightListCB;

            return parameters;
        }

        static void VolumetricLightingPass( in VolumetricLightingParameters parameters,
                                            RTHandle                   densityBuffer,
                                            RTHandle                   lightingBuffer,
                                            RTHandle                   historyRT,
                                            RTHandle                   feedbackRT,
                                            ComputeBuffer              bigTileLightList,
                                            CommandBuffer              cmd)
        {
            if (parameters.tiledLighting)
                cmd.SetComputeBufferParam(parameters.volumetricLightingCS, parameters.volumetricLightingKernel, HDShaderIDs.g_vBigTileLightList, bigTileLightList);

<<<<<<< HEAD
                // TODO: set 'm_VolumetricLightingPreset'.
                // TODO: set the constant buffer data only once.
            cmd.SetComputeMatrixArrayParam(parameters.volumetricLightingCS, HDShaderIDs._VBufferCoordToViewDirWS, parameters.pixelCoordToViewDirWS);
            cmd.SetComputeFloatParam(parameters.volumetricLightingCS, HDShaderIDs._VBufferUnitDepthTexelSpacing, parameters.unitDepthTexelSpacing);
            cmd.SetComputeFloatParam(parameters.volumetricLightingCS, HDShaderIDs._CornetteShanksConstant, CornetteShanksPhasePartConstant(parameters.anisotropy));
            cmd.SetComputeVectorParam(parameters.volumetricLightingCS, HDShaderIDs._VBufferSampleOffset, parameters.xySeqOffset);
            cmd.SetComputeTextureParam(parameters.volumetricLightingCS, parameters.volumetricLightingKernel, HDShaderIDs._VBufferDensity,  densityBuffer);  // Read
            cmd.SetComputeTextureParam(parameters.volumetricLightingCS, parameters.volumetricLightingKernel, HDShaderIDs._VBufferLighting, lightingBuffer); // Write

            // We set this even when not re-projecting to make sure it stays in a safe state when we switch camera
            cmd.SetComputeIntParam(parameters.volumetricLightingCS, HDShaderIDs._VBufferHistoryIsValid, parameters.historyIsValid ? 1 : 0);

=======
            cmd.SetComputeTextureParam(parameters.volumetricLightingCS, parameters.volumetricLightingKernel, HDShaderIDs._VBufferDensity, densityBuffer);  // Read
            cmd.SetComputeTextureParam(parameters.volumetricLightingCS, parameters.volumetricLightingKernel, HDShaderIDs._VBufferLightingIntegral, lightingBuffer); // Write

>>>>>>> 51bb2e18
            if (parameters.enableReprojection)
            {
                cmd.SetComputeTextureParam(parameters.volumetricLightingCS, parameters.volumetricLightingKernel, HDShaderIDs._VBufferHistory,  historyRT);  // Read
                cmd.SetComputeTextureParam(parameters.volumetricLightingCS, parameters.volumetricLightingKernel, HDShaderIDs._VBufferFeedback, feedbackRT); // Write
            }

            ConstantBuffer.Push(cmd, parameters.volumetricCB, parameters.volumetricLightingCS, HDShaderIDs._ShaderVariablesVolumetric);
            ConstantBuffer.Set<ShaderVariablesLightList>(cmd, parameters.volumetricLightingCS, HDShaderIDs._ShaderVariablesLightList);

            // The shader defines GROUP_SIZE_1D = 8.
            cmd.DispatchCompute(parameters.volumetricLightingCS, parameters.volumetricLightingKernel, ((int)parameters.resolution.x + 7) / 8, ((int)parameters.resolution.y + 7) / 8, parameters.viewCount);
        }

        static void FilterVolumetricLighting(in VolumetricLightingParameters parameters, RTHandle outputBuffer, RTHandle inputBuffer, CommandBuffer cmd)
        {
            using (new ProfilingScope(cmd, ProfilingSampler.Get(HDProfileId.VolumetricLightingFiltering)))
            {
<<<<<<< HEAD
=======
                ConstantBuffer.Push(cmd, parameters.volumetricCB, parameters.volumetricLightingCS, HDShaderIDs._ShaderVariablesVolumetric);

>>>>>>> 51bb2e18
                // The shader defines GROUP_SIZE_1D = 8.
                cmd.SetComputeTextureParam(parameters.volumetricLightingFilteringCS, parameters.volumetricFilteringKernelX, HDShaderIDs._VBufferFilteringInput,  inputBuffer);  // Read
                cmd.SetComputeTextureParam(parameters.volumetricLightingFilteringCS, parameters.volumetricFilteringKernelX, HDShaderIDs._VBufferFilteringOutput, outputBuffer); // Write
                cmd.DispatchCompute(parameters.volumetricLightingFilteringCS, parameters.volumetricFilteringKernelX, ((int)parameters.resolution.x + 7) / 8, ((int)parameters.resolution.y + 7) / 8, parameters.viewCount);

                cmd.SetComputeTextureParam(parameters.volumetricLightingFilteringCS, parameters.volumetricFilteringKernelY, HDShaderIDs._VBufferFilteringInput,  outputBuffer); // Read
                cmd.SetComputeTextureParam(parameters.volumetricLightingFilteringCS, parameters.volumetricFilteringKernelY, HDShaderIDs._VBufferFilteringOutput, inputBuffer);  // Write
                cmd.DispatchCompute(parameters.volumetricLightingFilteringCS, parameters.volumetricFilteringKernelY, ((int)parameters.resolution.x + 7) / 8, ((int)parameters.resolution.y + 7) / 8, parameters.viewCount);
            }
        }

        void VolumetricLightingPass(HDCamera hdCamera, CommandBuffer cmd, int frameIndex)
        {
            if (!Fog.IsVolumetricFogEnabled(hdCamera))
            {
                cmd.SetGlobalTexture(HDShaderIDs._VBufferLighting, HDUtils.clearTexture3D);
                return;
            }

            var parameters = PrepareVolumetricLightingParameters(hdCamera, frameIndex);

            using (new ProfilingScope(cmd, ProfilingSampler.Get(HDProfileId.VolumetricLighting)))
            {
                RTHandle feedbackRT = null, historyRT = null;

                if (parameters.enableReprojection)
                {
                    var currIdx = (frameIndex + 0) & 1;
                    var prevIdx = (frameIndex + 1) & 1;

                    feedbackRT = hdCamera.volumetricHistoryBuffers[currIdx];
                    historyRT  = hdCamera.volumetricHistoryBuffers[prevIdx];
                }

                VolumetricLightingPass(parameters, m_DensityBuffer, m_LightingBuffer, historyRT, feedbackRT, m_TileAndClusterData.bigTileLightList, cmd);

                if (parameters.enableReprojection)
                    hdCamera.volumetricHistoryIsValid = true; // For the next frame...
            }

            // Let's filter out volumetric buffer
            if (parameters.filterVolume)
<<<<<<< HEAD
                FilterVolumetricLighting(parameters, m_DensityBuffer, m_LightingBuffer, cmd);
=======
                FilterVolumetricLighting(parameters, m_DensityBufferHandle, m_LightingBufferHandle, cmd);

            cmd.SetGlobalTexture(HDShaderIDs._VBufferLighting, m_LightingBufferHandle);
>>>>>>> 51bb2e18
        }
    } // class VolumetricLightingModule
} // namespace UnityEngine.Rendering.HighDefinition<|MERGE_RESOLUTION|>--- conflicted
+++ resolved
@@ -49,7 +49,7 @@
         public float _VBufferUnitDepthTexelSpacing;
         public uint _NumVisibleDensityVolumes;
         public float _CornetteShanksConstant;
-        public uint _VBufferLightingHistoryIsValid;
+        public uint _VBufferHistoryIsValid;
 
         public Vector4 _VBufferSampleOffset;
         public Vector4 _VolumeMaskDimensions;
@@ -57,8 +57,10 @@
         [HLSLArray(7, typeof(Vector4))]
         public fixed float _AmbientProbeCoeffs[7 * 4];  // 3 bands of SH, packed, rescaled and convolved with the phase function
 
+        public float _VBufferVoxelSize;
         public Vector4 _VBufferPrevViewportSize;
-        public Vector4 _VBufferHistoryPrevUvScaleAndLimit;
+        public Vector4 _VBufferHistoryViewportScale;
+        public Vector4 _VBufferHistoryViewportLimit;
         public Vector4 _VBufferPrevDepthEncodingParams;
         public Vector4 _VBufferPrevDepthDecodingParams;
 
@@ -148,7 +150,7 @@
                                HDUtils.ComputeViewportLimit(viewportSize.z, bufferSize.z));
         }
 
-        internal float ComputeLastSliceDistance(int sliceCount)
+        internal float ComputeLastSliceDistance(uint sliceCount)
         {
             float d = 1.0f - 0.5f / sliceCount;
             float ln2 = 0.69314718f;
@@ -539,17 +541,12 @@
                 return;
             }
 
-<<<<<<< HEAD
             // Get the interpolated anisotropy value.
             var fog = hdCamera.volumeStack.GetComponent<Fog>();
-
-            SetPreconvolvedAmbientLightProbe(hdCamera, cmd, fog.globalLightProbeDimmer.value, fog.anisotropy.value);
-
-            var currIdx = (frameIndex + 0) & 1;
-            var prevIdx = (frameIndex + 1) & 1;
+            int frameIndex = m_FrameCount;
+            int currIdx = (frameIndex + 0) & 1;
 
             var currParams = hdCamera.vBufferParams[currIdx];
-            var prevParams = hdCamera.vBufferParams[prevIdx];
 
             // The lighting & density buffers are shared by all cameras.
             // The history & feedback buffers are specific to the camera.
@@ -560,58 +557,19 @@
             Debug.Assert(m_LightingBuffer.rt.width  == m_DensityBuffer.rt.width);
             Debug.Assert(m_LightingBuffer.rt.height == m_DensityBuffer.rt.height);
 
-            Vector3Int historyBufferSize = Vector3Int.zero;
-
-            if (hdCamera.IsVolumetricReprojectionEnabled())
-            {
-                RTHandle historyRT = hdCamera.volumetricHistoryBuffers[prevIdx];
-
-                historyBufferSize = new Vector3Int(historyRT.rt.width, historyRT.rt.height, historyRT.rt.volumeDepth);
-
-                // Handle case of first frame. When we are on the first frame, we reuse the value of original frame.
-                if (historyBufferSize.x == 0.0f && historyBufferSize.y == 0.0f)
-                {
-                    historyBufferSize = lightingBufferSize;
-                }
-            }
-
             var cvp = currParams.viewportSize;
-            var pvp = prevParams.viewportSize;
 
             // Adjust slices for XR rendering: VBuffer is shared for all single-pass views
-            int sliceCount = cvp.z / hdCamera.viewCount;
-
-            cmd.SetGlobalVector(HDShaderIDs._VBufferViewportSize,            new Vector4(cvp.x, cvp.y, 1.0f / cvp.x, 1.0f / cvp.y));
-            cmd.SetGlobalInt(   HDShaderIDs._VBufferSliceCount,              sliceCount);
-            cmd.SetGlobalFloat( HDShaderIDs._VBufferRcpSliceCount,           1.0f / sliceCount);
-            cmd.SetGlobalFloat( HDShaderIDs._VBufferVoxelSize,               currParams.voxelSize);
-            cmd.SetGlobalVector(HDShaderIDs._VBufferLightingViewportScale,   currParams.ComputeViewportScale(lightingBufferSize));
-            cmd.SetGlobalVector(HDShaderIDs._VBufferLightingViewportLimit,   currParams.ComputeViewportLimit(lightingBufferSize));
-            cmd.SetGlobalVector(HDShaderIDs._VBufferDistanceEncodingParams,  currParams.depthEncodingParams);
-            cmd.SetGlobalVector(HDShaderIDs._VBufferDistanceDecodingParams,  currParams.depthDecodingParams);
-            cmd.SetGlobalFloat( HDShaderIDs._VBufferLastSliceDist,           currParams.ComputeLastSliceDistance(sliceCount));
-            cmd.SetGlobalFloat( HDShaderIDs._VBufferRcpInstancedViewCount,   1.0f / hdCamera.viewCount);
-
-            cmd.SetGlobalVector(HDShaderIDs._VBufferPrevViewportSize,        new Vector4(pvp.x, pvp.y, 1.0f / pvp.x, 1.0f / pvp.y));
-            cmd.SetGlobalVector(HDShaderIDs._VBufferHistoryViewportScale,    prevParams.ComputeViewportScale(historyBufferSize));
-            cmd.SetGlobalVector(HDShaderIDs._VBufferHistoryViewportLimit,    prevParams.ComputeViewportLimit(historyBufferSize));
-            cmd.SetGlobalVector(HDShaderIDs._VBufferPrevDepthEncodingParams, prevParams.depthEncodingParams);
-            cmd.SetGlobalVector(HDShaderIDs._VBufferPrevDepthDecodingParams, prevParams.depthDecodingParams);
-
-            cmd.SetGlobalTexture(HDShaderIDs._VBufferLighting,               m_LightingBuffer);
-=======
-            var currFrameParams = hdCamera.vBufferParams[0];
-            var cvp = currFrameParams.viewportSize;
-            // Adjust slices for XR rendering: VBuffer is shared for all single-pass views
-            int sliceCount = cvp.z / hdCamera.viewCount;
+            uint sliceCount = (uint)(cvp.z / hdCamera.viewCount);
 
             cb._VBufferViewportSize = new Vector4(cvp.x, cvp.y, 1.0f / cvp.x, 1.0f / cvp.y);
-            cb._VBufferSliceCount = (uint)sliceCount;
+            cb._VBufferSliceCount = sliceCount;
             cb._VBufferRcpSliceCount = 1.0f / sliceCount;
-            cb._VBufferSharedUvScaleAndLimit = currFrameParams.ComputeUvScaleAndLimit(ComputeVBufferResolutionXY(sharedRTHandleProperties.currentRenderTargetSize));
-            cb._VBufferDistanceEncodingParams = currFrameParams.depthEncodingParams;
-            cb._VBufferDistanceDecodingParams = currFrameParams.depthDecodingParams;
-            cb._VBufferLastSliceDist = currFrameParams.ComputeLastSliceDistance(sliceCount);
+            cb._VBufferLightingViewportScale = currParams.ComputeViewportScale(lightingBufferSize);
+            cb._VBufferLightingViewportLimit = currParams.ComputeViewportLimit(lightingBufferSize);
+            cb._VBufferDistanceEncodingParams = currParams.depthEncodingParams;
+            cb._VBufferDistanceDecodingParams = currParams.depthDecodingParams;
+            cb._VBufferLastSliceDist = currParams.ComputeLastSliceDistance(sliceCount);
             cb._VBufferRcpInstancedViewCount = 1.0f / hdCamera.viewCount;
         }
 
@@ -623,9 +581,8 @@
             }
             else
             {
-                cmd.SetGlobalTexture(HDShaderIDs._VBufferLighting, m_LightingBufferHandle);
-            }
->>>>>>> 51bb2e18
+                cmd.SetGlobalTexture(HDShaderIDs._VBufferLighting, m_LightingBuffer);
+            }
         }
 
         DensityVolumeList PrepareVisibleDensityVolumeList(HDCamera hdCamera, CommandBuffer cmd, float time)
@@ -728,7 +685,7 @@
             cb._VBufferUnitDepthTexelSpacing = HDUtils.ComputZPlaneTexelSpacing(1.0f, vFoV, resolution.y);
             cb._NumVisibleDensityVolumes = (uint)m_VisibleVolumeBounds.Count;
             cb._CornetteShanksConstant = CornetteShanksPhasePartConstant(fog.anisotropy.value);
-            cb._VBufferLightingHistoryIsValid = hdCamera.volumetricHistoryIsValid ? 1u : 0u;
+            cb._VBufferHistoryIsValid = hdCamera.volumetricHistoryIsValid ? 1u : 0u;
 
             GetHexagonalClosePackedSpheres7(m_xySeq);
             int sampleIndex = frameIndex % 7;
@@ -750,21 +707,44 @@
 
             SetPreconvolvedAmbientLightProbe(ref cb, hdCamera, fog);
 
+            var currIdx = (frameIndex + 0) & 1;
+            var prevIdx = (frameIndex + 1) & 1;
+
+            var currParams = hdCamera.vBufferParams[currIdx];
+            var prevParams = hdCamera.vBufferParams[prevIdx];
+
+            var pvp = prevParams.viewportSize;
+
             // The lighting & density buffers are shared by all cameras.
             // The history & feedback buffers are specific to the camera.
             // These 2 types of buffers can have different sizes.
-            // Additionally, history buffers can have different sizes, since they are not resized at the same time
-            // (every frame, we swap the buffers, and resize the feedback buffer but not the history buffer).
-            // The viewport size is the same for all of these buffers.
-            // All of these buffers may have sub-native-resolution viewports.
-            // The 3rd dimension (number of slices) is the same for all of these buffers.
-            var prevFrameParams = hdCamera.vBufferParams[1];
-            var pvp = prevFrameParams.viewportSize;
-
+            // Additionally, history buffers can have different sizes, since they are not resized at the same time.
+            Vector3Int lightingBufferSize = new Vector3Int(m_LightingBuffer.rt.width, m_LightingBuffer.rt.height, m_LightingBuffer.rt.volumeDepth);
+
+            Debug.Assert(m_LightingBuffer.rt.width  == m_DensityBuffer.rt.width);
+            Debug.Assert(m_LightingBuffer.rt.height == m_DensityBuffer.rt.height);
+
+            Vector3Int historyBufferSize = Vector3Int.zero;
+
+            if (hdCamera.IsVolumetricReprojectionEnabled())
+            {
+                RTHandle historyRT = hdCamera.volumetricHistoryBuffers[prevIdx];
+
+                historyBufferSize = new Vector3Int(historyRT.rt.width, historyRT.rt.height, historyRT.rt.volumeDepth);
+
+                // Handle case of first frame. When we are on the first frame, we reuse the value of original frame.
+                if (historyBufferSize.x == 0.0f && historyBufferSize.y == 0.0f)
+                {
+                    historyBufferSize = lightingBufferSize;
+                }
+            }
+
+            cb._VBufferVoxelSize = currParams.voxelSize;
             cb._VBufferPrevViewportSize = new Vector4(pvp.x, pvp.y, 1.0f / pvp.x, 1.0f / pvp.y);
-            cb._VBufferHistoryPrevUvScaleAndLimit = prevFrameParams.ComputeUvScaleAndLimit(ComputeVBufferResolutionXY(hdCamera.historyRTHandleProperties.currentRenderTargetSize));
-            cb._VBufferPrevDepthEncodingParams = prevFrameParams.depthEncodingParams;
-            cb._VBufferPrevDepthDecodingParams = prevFrameParams.depthDecodingParams;
+            cb._VBufferHistoryViewportScale = prevParams.ComputeViewportScale(historyBufferSize);
+            cb._VBufferHistoryViewportLimit = prevParams.ComputeViewportLimit(historyBufferSize);
+            cb._VBufferPrevDepthEncodingParams = prevParams.depthEncodingParams;
+            cb._VBufferPrevDepthDecodingParams = prevParams.depthDecodingParams;
             cb._NumTileBigTileX = (uint)GetNumTileBigTileX(hdCamera);
             cb._NumTileBigTileY = (uint)GetNumTileBigTileY(hdCamera);
         }
@@ -785,12 +765,8 @@
             parameters.voxelizationCS = m_VolumeVoxelizationCS;
             parameters.voxelizationKernel = (parameters.tiledLighting ? 1 : 0) | (!optimal ? 2 : 0);
 
-<<<<<<< HEAD
             var cvp = currParams.viewportSize;
 
-=======
-            var cvp = hdCamera.vBufferParams[0].viewportSize;
->>>>>>> 51bb2e18
             parameters.resolution = new Vector4(cvp.x, cvp.y, 1.0f / cvp.x, 1.0f / cvp.y);
             parameters.volumeAtlas = DensityVolumeManager.manager.volumeAtlas.GetAtlas();
 
@@ -813,11 +789,6 @@
                                             ComputeBuffer                   bigTileLightList,
                                             CommandBuffer                   cmd)
         {
-<<<<<<< HEAD
-            cmd.SetComputeIntParam(parameters.voxelizationCS, HDShaderIDs._NumTileBigTileX, parameters.numBigTileX);
-            cmd.SetComputeIntParam(parameters.voxelizationCS, HDShaderIDs._NumTileBigTileY, parameters.numBigTileY);
-=======
->>>>>>> 51bb2e18
             if (parameters.tiledLighting)
                 cmd.SetComputeBufferParam(parameters.voxelizationCS, parameters.voxelizationKernel, HDShaderIDs.g_vBigTileLightList, bigTileLightList);
 
@@ -826,16 +797,8 @@
             cmd.SetComputeBufferParam( parameters.voxelizationCS, parameters.voxelizationKernel, HDShaderIDs._VolumeData,      visibleVolumeDataBuffer);
             cmd.SetComputeTextureParam(parameters.voxelizationCS, parameters.voxelizationKernel, HDShaderIDs._VolumeMaskAtlas, parameters.volumeAtlas);
 
-<<<<<<< HEAD
-                // TODO: set the constant buffer data only once.
-            cmd.SetComputeMatrixArrayParam(parameters.voxelizationCS, HDShaderIDs._VBufferCoordToViewDirWS,      parameters.pixelCoordToViewDirWS);
-            cmd.SetComputeFloatParam(      parameters.voxelizationCS, HDShaderIDs._VBufferUnitDepthTexelSpacing, parameters.unitDepthTexelSpacing);
-            cmd.SetComputeIntParam(        parameters.voxelizationCS, HDShaderIDs._NumVisibleDensityVolumes,     parameters.numVisibleVolumes);
-            cmd.SetComputeVectorParam(     parameters.voxelizationCS, HDShaderIDs._VolumeMaskDimensions,         parameters.volumeAtlasDimensions);
-=======
             ConstantBuffer.Push(cmd, parameters.volumetricCB, parameters.voxelizationCS, HDShaderIDs._ShaderVariablesVolumetric);
             ConstantBuffer.Set<ShaderVariablesLightList>(cmd, parameters.voxelizationCS, HDShaderIDs._ShaderVariablesLightList);
->>>>>>> 51bb2e18
 
             // The shader defines GROUP_SIZE_1D = 8.
             cmd.DispatchCompute(parameters.voxelizationCS, parameters.voxelizationKernel, ((int)parameters.resolution.x + 7) / 8, ((int)parameters.resolution.y + 7) / 8, parameters.viewCount);
@@ -848,13 +811,8 @@
 
             using (new ProfilingScope(cmd, ProfilingSampler.Get(HDProfileId.VolumeVoxelization)))
             {
-<<<<<<< HEAD
-                var parameters = PrepareVolumeVoxelizationParameters(hdCamera, GetFrameCount());
+                var parameters = PrepareVolumeVoxelizationParameters(hdCamera, frameIndex);
                 VolumeVoxelizationPass(parameters, m_DensityBuffer, m_VisibleVolumeBoundsBuffer, m_VisibleVolumeDataBuffer, m_TileAndClusterData.bigTileLightList, cmd);
-=======
-                var parameters = PrepareVolumeVoxelizationParameters(hdCamera, frameIndex);
-                VolumeVoxelizationPass(parameters, m_DensityBufferHandle, m_VisibleVolumeBoundsBuffer, m_VisibleVolumeDataBuffer, m_TileAndClusterData.bigTileLightList, cmd);
->>>>>>> 51bb2e18
             }
         }
 
@@ -956,16 +914,14 @@
             }
 
             parameters.volumetricLightingKernel = parameters.volumetricLightingCS.FindKernel("VolumetricLighting");
-<<<<<<< HEAD
-            var cvp = currParams.viewportSize;
-=======
->>>>>>> 51bb2e18
+
 
             parameters.volumetricLightingFilteringCS = m_VolumetricLightingFilteringCS;
             parameters.volumetricFilteringKernelX = parameters.volumetricLightingFilteringCS.FindKernel("FilterVolumetricLightingX");
             parameters.volumetricFilteringKernelY = parameters.volumetricLightingFilteringCS.FindKernel("FilterVolumetricLightingY");
 
-            var cvp = hdCamera.vBufferParams[0].viewportSize;
+            var cvp = currParams.viewportSize;
+
             parameters.resolution = new Vector4(cvp.x, cvp.y, 1.0f / cvp.x, 1.0f / cvp.y);
             parameters.viewCount = hdCamera.viewCount;
             parameters.filterVolume = fog.filter.value;
@@ -988,24 +944,9 @@
             if (parameters.tiledLighting)
                 cmd.SetComputeBufferParam(parameters.volumetricLightingCS, parameters.volumetricLightingKernel, HDShaderIDs.g_vBigTileLightList, bigTileLightList);
 
-<<<<<<< HEAD
-                // TODO: set 'm_VolumetricLightingPreset'.
-                // TODO: set the constant buffer data only once.
-            cmd.SetComputeMatrixArrayParam(parameters.volumetricLightingCS, HDShaderIDs._VBufferCoordToViewDirWS, parameters.pixelCoordToViewDirWS);
-            cmd.SetComputeFloatParam(parameters.volumetricLightingCS, HDShaderIDs._VBufferUnitDepthTexelSpacing, parameters.unitDepthTexelSpacing);
-            cmd.SetComputeFloatParam(parameters.volumetricLightingCS, HDShaderIDs._CornetteShanksConstant, CornetteShanksPhasePartConstant(parameters.anisotropy));
-            cmd.SetComputeVectorParam(parameters.volumetricLightingCS, HDShaderIDs._VBufferSampleOffset, parameters.xySeqOffset);
             cmd.SetComputeTextureParam(parameters.volumetricLightingCS, parameters.volumetricLightingKernel, HDShaderIDs._VBufferDensity,  densityBuffer);  // Read
             cmd.SetComputeTextureParam(parameters.volumetricLightingCS, parameters.volumetricLightingKernel, HDShaderIDs._VBufferLighting, lightingBuffer); // Write
 
-            // We set this even when not re-projecting to make sure it stays in a safe state when we switch camera
-            cmd.SetComputeIntParam(parameters.volumetricLightingCS, HDShaderIDs._VBufferHistoryIsValid, parameters.historyIsValid ? 1 : 0);
-
-=======
-            cmd.SetComputeTextureParam(parameters.volumetricLightingCS, parameters.volumetricLightingKernel, HDShaderIDs._VBufferDensity, densityBuffer);  // Read
-            cmd.SetComputeTextureParam(parameters.volumetricLightingCS, parameters.volumetricLightingKernel, HDShaderIDs._VBufferLightingIntegral, lightingBuffer); // Write
-
->>>>>>> 51bb2e18
             if (parameters.enableReprojection)
             {
                 cmd.SetComputeTextureParam(parameters.volumetricLightingCS, parameters.volumetricLightingKernel, HDShaderIDs._VBufferHistory,  historyRT);  // Read
@@ -1023,11 +964,8 @@
         {
             using (new ProfilingScope(cmd, ProfilingSampler.Get(HDProfileId.VolumetricLightingFiltering)))
             {
-<<<<<<< HEAD
-=======
                 ConstantBuffer.Push(cmd, parameters.volumetricCB, parameters.volumetricLightingCS, HDShaderIDs._ShaderVariablesVolumetric);
 
->>>>>>> 51bb2e18
                 // The shader defines GROUP_SIZE_1D = 8.
                 cmd.SetComputeTextureParam(parameters.volumetricLightingFilteringCS, parameters.volumetricFilteringKernelX, HDShaderIDs._VBufferFilteringInput,  inputBuffer);  // Read
                 cmd.SetComputeTextureParam(parameters.volumetricLightingFilteringCS, parameters.volumetricFilteringKernelX, HDShaderIDs._VBufferFilteringOutput, outputBuffer); // Write
@@ -1070,13 +1008,9 @@
 
             // Let's filter out volumetric buffer
             if (parameters.filterVolume)
-<<<<<<< HEAD
                 FilterVolumetricLighting(parameters, m_DensityBuffer, m_LightingBuffer, cmd);
-=======
-                FilterVolumetricLighting(parameters, m_DensityBufferHandle, m_LightingBufferHandle, cmd);
-
-            cmd.SetGlobalTexture(HDShaderIDs._VBufferLighting, m_LightingBufferHandle);
->>>>>>> 51bb2e18
+
+            cmd.SetGlobalTexture(HDShaderIDs._VBufferLighting, m_LightingBuffer);
         }
     } // class VolumetricLightingModule
 } // namespace UnityEngine.Rendering.HighDefinition