using System;
using System.Collections.Generic;
using System.Runtime.InteropServices;
using UnityEngine.Experimental.Rendering;

namespace UnityEngine.Rendering.HighDefinition
{
    // Optimized version of 'DensityVolumeArtistParameters'.
    // TODO: pack better. This data structure contains a bunch of UNORMs.
    [GenerateHLSL]
    struct DensityVolumeEngineData
    {
        public Vector3 scattering;    // [0, 1]
        public float   extinction;    // [0, 1]
        public Vector3 textureTiling;
        public int     textureIndex;
        public Vector3 textureScroll;
        public int     invertFade;    // bool...
        public Vector3 rcpPosFaceFade;
        public float   rcpDistFadeLen;
        public Vector3 rcpNegFaceFade;
        public float   endTimesRcpDistFadeLen;

        public static DensityVolumeEngineData GetNeutralValues()
        {
            DensityVolumeEngineData data;

            data.scattering             = Vector3.zero;
            data.extinction             = 0;
            data.textureIndex           = -1;
            data.textureTiling          = Vector3.one;
            data.textureScroll          = Vector3.zero;
            data.rcpPosFaceFade         = new Vector3(float.MaxValue, float.MaxValue, float.MaxValue);
            data.rcpNegFaceFade         = new Vector3(float.MaxValue, float.MaxValue, float.MaxValue);
            data.invertFade             = 0;
            data.rcpDistFadeLen         = 0;
            data.endTimesRcpDistFadeLen = 1;

            return data;
        }
    } // struct VolumeProperties

    [GenerateHLSL(needAccessors = false, generateCBuffer = true)]
    unsafe struct ShaderVariablesVolumetric
    {
        [HLSLArray((int)ShaderOptions.XrMaxViews, typeof(Matrix4x4))]
        public fixed float _VBufferCoordToViewDirWS[(int)ShaderOptions.XrMaxViews * 16];

        public float _VBufferUnitDepthTexelSpacing;
        public uint _NumVisibleDensityVolumes;
        public float _CornetteShanksConstant;
        public uint _VBufferHistoryIsValid;

        public Vector4 _VBufferSampleOffset;
        public Vector4 _VolumeMaskDimensions;

        [HLSLArray(7, typeof(Vector4))]
        public fixed float _AmbientProbeCoeffs[7 * 4];  // 3 bands of SH, packed, rescaled and convolved with the phase function

        public float _VBufferVoxelSize;
        public float _HaveToPad;
        public float _OtherwiseTheBuffer;
        public float _IsFilledWithGarbage;
        public Vector4 _VBufferPrevViewportSize;
        public Vector4 _VBufferHistoryViewportScale;
        public Vector4 _VBufferHistoryViewportLimit;
        public Vector4 _VBufferPrevDistanceEncodingParams;
        public Vector4 _VBufferPrevDistanceDecodingParams;

        // TODO: Remove if equals to the ones in global CB?
        public uint _NumTileBigTileX;
        public uint _NumTileBigTileY;
        public uint _Pad0_SVV;
        public uint _Pad1_SVV;
    }


    class VolumeRenderingUtils
    {
        public static float MeanFreePathFromExtinction(float extinction)
        {
            return 1.0f / extinction;
        }

        public static float ExtinctionFromMeanFreePath(float meanFreePath)
        {
            return 1.0f / meanFreePath;
        }

        public static Vector3 AbsorptionFromExtinctionAndScattering(float extinction, Vector3 scattering)
        {
            return new Vector3(extinction, extinction, extinction) - scattering;
        }

        public static Vector3 ScatteringFromExtinctionAndAlbedo(float extinction, Vector3 albedo)
        {
            return extinction * albedo;
        }

        public static Vector3 AlbedoFromMeanFreePathAndScattering(float meanFreePath, Vector3 scattering)
        {
            return meanFreePath * scattering;
        }
    }

    struct DensityVolumeList
    {
        public List<OrientedBBox>            bounds;
        public List<DensityVolumeEngineData> density;
    }

    struct VBufferParameters
    {
        public Vector3Int viewportSize;
        public float      voxelSize;
        public Vector4    depthEncodingParams;
        public Vector4    depthDecodingParams;

        public VBufferParameters(Vector3Int viewportSize, float depthExtent, float camNear, float camFar, float camVFoV,
                                 float sliceDistributionUniformity, float voxelSize)
        {
            this.viewportSize = viewportSize;
            this.voxelSize    = voxelSize;

            // The V-Buffer is sphere-capped, while the camera frustum is not.
            // We always start from the near plane of the camera.

            float aspectRatio    = viewportSize.x / (float)viewportSize.y;
            float farPlaneHeight = 2.0f * Mathf.Tan(0.5f * camVFoV) * camFar;
            float farPlaneWidth  = farPlaneHeight * aspectRatio;
            float farPlaneMaxDim = Mathf.Max(farPlaneWidth, farPlaneHeight);
            float farPlaneDist   = Mathf.Sqrt(camFar * camFar + 0.25f * farPlaneMaxDim * farPlaneMaxDim);

            float nearDist = camNear;
            float farDist = Math.Min(nearDist + depthExtent, farPlaneDist);

            float c = 2 - 2 * sliceDistributionUniformity; // remap [0, 1] -> [2, 0]
            c = Mathf.Max(c, 0.001f);                // Avoid NaNs

            depthEncodingParams = ComputeLogarithmicDepthEncodingParams(nearDist, farDist, c);
            depthDecodingParams = ComputeLogarithmicDepthDecodingParams(nearDist, farDist, c);
        }

        internal Vector3 ComputeViewportScale(Vector3Int bufferSize)
        {
            return new Vector3(HDUtils.ComputeViewportScale(viewportSize.x, bufferSize.x),
                               HDUtils.ComputeViewportScale(viewportSize.y, bufferSize.y),
                               HDUtils.ComputeViewportScale(viewportSize.z, bufferSize.z));
        }

        internal Vector3 ComputeViewportLimit(Vector3Int bufferSize)
        {
            return new Vector3(HDUtils.ComputeViewportLimit(viewportSize.x, bufferSize.x),
                               HDUtils.ComputeViewportLimit(viewportSize.y, bufferSize.y),
                               HDUtils.ComputeViewportLimit(viewportSize.z, bufferSize.z));
        }

        internal float ComputeLastSliceDistance(uint sliceCount)
        {
            float d = 1.0f - 0.5f / sliceCount;
            float ln2 = 0.69314718f;

            // DecodeLogarithmicDepthGeneralized(1 - 0.5 / sliceCount)
            return depthDecodingParams.x * Mathf.Exp(ln2 * d * depthDecodingParams.y) + depthDecodingParams.z;
        }

        // See EncodeLogarithmicDepthGeneralized().
        static Vector4 ComputeLogarithmicDepthEncodingParams(float nearPlane, float farPlane, float c)
        {
            Vector4 depthParams = new Vector4();

            float n = nearPlane;
            float f = farPlane;

            depthParams.y = 1.0f / Mathf.Log(c * (f - n) + 1, 2);
            depthParams.x = Mathf.Log(c, 2) * depthParams.y;
            depthParams.z = n - 1.0f / c; // Same
            depthParams.w = 0.0f;

            return depthParams;
        }

        // See DecodeLogarithmicDepthGeneralized().
        static Vector4 ComputeLogarithmicDepthDecodingParams(float nearPlane, float farPlane, float c)
        {
            Vector4 depthParams = new Vector4();

            float n = nearPlane;
            float f = farPlane;

            depthParams.x = 1.0f / c;
            depthParams.y = Mathf.Log(c * (f - n) + 1, 2);
            depthParams.z = n - 1.0f / c; // Same
            depthParams.w = 0.0f;

            return depthParams;
        }
    }

    public partial class HDRenderPipeline
    {
        ComputeShader                 m_VolumeVoxelizationCS          = null;
        ComputeShader                 m_VolumetricLightingCS          = null;
        ComputeShader                 m_VolumetricLightingFilteringCS = null;

        List<OrientedBBox>            m_VisibleVolumeBounds           = null;
        List<DensityVolumeEngineData> m_VisibleVolumeData             = null;
        const int                     k_MaxVisibleVolumeCount         = 512;

        // Static keyword is required here else we get a "DestroyBuffer can only be called from the main thread"
        ComputeBuffer                 m_VisibleVolumeBoundsBuffer     = null;
        ComputeBuffer                 m_VisibleVolumeDataBuffer       = null;

        // These two buffers do not depend on the frameID and are therefore shared by all views.
        RTHandle                      m_DensityBuffer;
        RTHandle                      m_LightingBuffer;
        Vector3Int                    m_CurrentVolumetricBufferSize;

        ShaderVariablesVolumetric     m_ShaderVariablesVolumetricCB = new ShaderVariablesVolumetric();

        // Is the feature globally disabled?
        bool m_SupportVolumetrics = false;

        Vector4[] m_PackedCoeffs;
        ZonalHarmonicsL2 m_PhaseZH;
        Vector2[] m_xySeq;

        // This is a sequence of 7 equidistant numbers from 1/14 to 13/14.
        // Each of them is the centroid of the interval of length 2/14.
        // They've been rearranged in a sequence of pairs {small, large}, s.t. (small + large) = 1.
        // That way, the running average position is close to 0.5.
        // | 6 | 2 | 4 | 1 | 5 | 3 | 7 |
        // |   |   |   | o |   |   |   |
        // |   | o |   | x |   |   |   |
        // |   | x |   | x |   | o |   |
        // |   | x | o | x |   | x |   |
        // |   | x | x | x | o | x |   |
        // | o | x | x | x | x | x |   |
        // | x | x | x | x | x | x | o |
        // | x | x | x | x | x | x | x |
        float[] m_zSeq = { 7.0f / 14.0f, 3.0f / 14.0f, 11.0f / 14.0f, 5.0f / 14.0f, 9.0f / 14.0f, 1.0f / 14.0f, 13.0f / 14.0f };

        Matrix4x4[] m_PixelCoordToViewDirWS;

        static internal void SafeDestroy(ref RenderTexture rt)
        {
            if (rt != null)
            {
                rt.Release(); // The texture itself is not destroyed: https://docs.unity3d.com/ScriptReference/RenderTexture.Release.html
                Object.DestroyImmediate(rt); // Destroy() may not be called from the Edit mode
            }
        }

        static internal Vector3Int ComputeVolumetricViewportSize(HDCamera hdCamera, ref float voxelSize)
        {
            var controller = hdCamera.volumeStack.GetComponent<Fog>();
            Debug.Assert(controller != null);

            int   viewportWidth  = hdCamera.actualWidth;
            int   viewportHeight = hdCamera.actualHeight;
            float screenFraction = controller.screenResolutionPercentage.value * 0.01f;
            int   sliceCount     = controller.volumeSliceCount.value;

            int w = Mathf.RoundToInt(viewportWidth  * screenFraction);
            int h = Mathf.RoundToInt(viewportHeight * screenFraction);
            int d = sliceCount;

            if (controller.screenResolutionPercentage.value == (1.0f/8.0f) * 100)
                voxelSize = 8;
            else
                voxelSize = 1.0f / screenFraction; // Does not account for rounding (same function, above)

            return new Vector3Int(w, h, d);
        }

        static internal VBufferParameters ComputeVolumetricBufferParameters(HDCamera hdCamera)
        {
            var controller = hdCamera.volumeStack.GetComponent<Fog>();
            Debug.Assert(controller != null);

            float voxelSize = 0;
            Vector3Int viewportSize = ComputeVolumetricViewportSize(hdCamera, ref voxelSize);

            return new VBufferParameters(viewportSize, controller.depthExtent.value,
                                         hdCamera.camera.nearClipPlane,
                                         hdCamera.camera.farClipPlane,
                                         hdCamera.camera.fieldOfView,
                                         controller.sliceDistributionUniformity.value,
                                         voxelSize);
        }

        static internal void ReinitializeVolumetricBufferParams(HDCamera hdCamera)
        {
            if (!Fog.IsVolumetricFogEnabled(hdCamera))
                return;

            bool fog  = Fog.IsVolumetricFogEnabled(hdCamera);
            bool init = hdCamera.vBufferParams != null;

            if (fog ^ init)
            {
                if (init)
                {
                    // Deinitialize.
                    hdCamera.vBufferParams = null;
                }
                else
                {
                    // Initialize.
                    // Start with the same parameters for both frames. Then update them one by one every frame.
                    var parameters = ComputeVolumetricBufferParameters(hdCamera);
                    hdCamera.vBufferParams = new VBufferParameters[2];
                    hdCamera.vBufferParams[0] = parameters;
                    hdCamera.vBufferParams[1] = parameters;
                }
            }
        }

        // This function relies on being called once per camera per frame.
        // The results are undefined otherwise.
        static internal void UpdateVolumetricBufferParams(HDCamera hdCamera, int frameIndex)
        {
            if (!Fog.IsVolumetricFogEnabled(hdCamera))
                return;

            Debug.Assert(hdCamera.vBufferParams != null);
            Debug.Assert(hdCamera.vBufferParams.Length == 2);

            var currentParams = ComputeVolumetricBufferParameters(hdCamera);

            var currIdx = (frameIndex + 0) & 1;
            var prevIdx = (frameIndex + 1) & 1;

            hdCamera.vBufferParams[currIdx] = currentParams;

            // Handle case of first frame. When we are on the first frame, we reuse the value of original frame.
            if (hdCamera.vBufferParams[prevIdx].viewportSize.x == 0.0f && hdCamera.vBufferParams[prevIdx].viewportSize.y == 0.0f)
            {
                hdCamera.vBufferParams[prevIdx] = currentParams;
            }
        }

        // Do not access 'rt.name', it allocates memory every time...
        // Have to manually cache and pass the name.
        static internal bool ResizeVolumetricBuffer(ref RTHandle rt, string name, int viewportWidth, int viewportHeight, int viewportDepth)
        {
            Debug.Assert(rt != null);

            int width  = rt.rt.width;
            int height = rt.rt.height;
            int depth  = rt.rt.volumeDepth;

            bool realloc = (width < viewportWidth) || (height < viewportHeight) || (depth < viewportDepth);

            if (realloc)
            {
                RTHandles.Release(rt);

                width  = Math.Max(width,  viewportWidth);
                height = Math.Max(height, viewportHeight);
                depth  = Math.Max(depth,  viewportDepth);

                rt = RTHandles.Alloc(width, height, depth, colorFormat: GraphicsFormat.R16G16B16A16_SFloat, // 8888_sRGB is not precise enough
                                     dimension: TextureDimension.Tex3D, enableRandomWrite: true, name: name);

                return true;
            }

            return false;
        }

        static internal void CreateVolumetricHistoryBuffers(HDCamera hdCamera, int bufferCount)
        {
            if (!Fog.IsVolumetricFogEnabled(hdCamera))
                return;

            Debug.Assert(hdCamera.volumetricHistoryBuffers == null);

            hdCamera.volumetricHistoryBuffers = new RTHandle[bufferCount];

            // Allocation happens early in the frame. So we shouldn't rely on 'hdCamera.vBufferParams'.
            // Allocate the smallest possible 3D texture.
            // We will perform rescaling manually, in a custom manner, based on volume parameters.
            const int minSize = 4;

            for (int i = 0; i < bufferCount; i++)
            {
                hdCamera.volumetricHistoryBuffers[i] = RTHandles.Alloc(minSize, minSize, minSize, colorFormat: GraphicsFormat.R16G16B16A16_SFloat, // 8888_sRGB is not precise enough
                                                                       dimension: TextureDimension.Tex3D, enableRandomWrite: true, name: string.Format("VBufferHistory{0}", i));
            }

            hdCamera.volumetricHistoryIsValid = false;
        }

        static internal void DestroyVolumetricHistoryBuffers(HDCamera hdCamera)
        {
            if (hdCamera.volumetricHistoryBuffers == null)
                return;

            int bufferCount = hdCamera.volumetricHistoryBuffers.Length;

            for (int i = 0; i < bufferCount; i++)
            {
                RTHandles.Release(hdCamera.volumetricHistoryBuffers[i]);
            }

            hdCamera.volumetricHistoryBuffers = null;
            hdCamera.volumetricHistoryIsValid = false;
        }

        // Must be called AFTER UpdateVolumetricBufferParams.
        static internal void ResizeVolumetricHistoryBuffers(HDCamera hdCamera, int frameIndex)
        {
            if (!hdCamera.IsVolumetricReprojectionEnabled())
                return;

            Debug.Assert(hdCamera.vBufferParams != null);
            Debug.Assert(hdCamera.vBufferParams.Length == 2);
            Debug.Assert(hdCamera.volumetricHistoryBuffers != null);

            var currIdx = (frameIndex + 0) & 1;
            var prevIdx = (frameIndex + 1) & 1;

            var currentParams = hdCamera.vBufferParams[currIdx];

            // Render texture contents can become "lost" on certain events, like loading a new level,
            // system going to a screensaver mode, in and out of fullscreen and so on.
            // https://docs.unity3d.com/ScriptReference/RenderTexture.html
            if (hdCamera.volumetricHistoryBuffers[0] == null || hdCamera.volumetricHistoryBuffers[1] == null)
            {
                DestroyVolumetricHistoryBuffers(hdCamera);
                CreateVolumetricHistoryBuffers(hdCamera, hdCamera.vBufferParams.Length); // Basically, assume it's 2
            }

            string[] names = new string[2]{ "VBufferHistory0", "VBufferHistory1" };

            // We only resize the feedback buffer (#0), not the history buffer (#1).
            // We must NOT resize the buffer from the previous frame (#1), as that would invalidate its contents.
            ResizeVolumetricBuffer(ref hdCamera.volumetricHistoryBuffers[currIdx], names[currIdx], currentParams.viewportSize.x,
                                                                                                   currentParams.viewportSize.y,
                                                                                                   currentParams.viewportSize.z);
        }

        internal void CreateVolumetricLightingBuffers()
        {
            Debug.Assert(m_VolumetricLightingCS != null);
            Debug.Assert(m_DensityBuffer  == null);
            Debug.Assert(m_LightingBuffer == null);

            m_VisibleVolumeBounds       = new List<OrientedBBox>();
            m_VisibleVolumeData         = new List<DensityVolumeEngineData>();
            m_VisibleVolumeBoundsBuffer = new ComputeBuffer(k_MaxVisibleVolumeCount, Marshal.SizeOf(typeof(OrientedBBox)));
            m_VisibleVolumeDataBuffer   = new ComputeBuffer(k_MaxVisibleVolumeCount, Marshal.SizeOf(typeof(DensityVolumeEngineData)));

            VolumetricInitializeNonRenderGraphResource();
        }

        internal void DestroyVolumetricLightingBuffers()
        {
            VolumetricCleanupNonRenderGraphResource();

            CoreUtils.SafeRelease(m_VisibleVolumeDataBuffer);
            CoreUtils.SafeRelease(m_VisibleVolumeBoundsBuffer);

            m_VisibleVolumeData   = null; // free()
            m_VisibleVolumeBounds = null; // free()
        }

        void VolumetricInitializeNonRenderGraphResource()
        {
            // Allocate the smallest possible 3D texture.
            // We will perform rescaling manually, in a custom manner, based on volume parameters.
            const int minSize = 4;

            m_DensityBuffer = RTHandles.Alloc(minSize, minSize, minSize, colorFormat: GraphicsFormat.R16G16B16A16_SFloat, // 8888_sRGB is not precise enough
                                               dimension: TextureDimension.Tex3D, enableRandomWrite: true, name: "VBufferDensity");

            m_LightingBuffer = RTHandles.Alloc(minSize, minSize, minSize, colorFormat: GraphicsFormat.R16G16B16A16_SFloat, // 8888_sRGB is not precise enough
                                               dimension: TextureDimension.Tex3D, enableRandomWrite: true, name: "VBufferLighting");
        }

        void VolumetricCleanupNonRenderGraphResource()
        {
            RTHandles.Release(m_LightingBuffer);
            RTHandles.Release(m_DensityBuffer);
<<<<<<< HEAD
=======

            CoreUtils.SafeRelease(m_VisibleVolumeDataBuffer);
            CoreUtils.SafeRelease(m_VisibleVolumeBoundsBuffer);

            m_VisibleVolumeData = null; // free()
            m_VisibleVolumeBounds = null; // free()
>>>>>>> 5110038e
        }


        // Must be called AFTER UpdateVolumetricBufferParams.
        internal void ResizeVolumetricLightingBuffers(HDCamera hdCamera, int frameIndex)
        {
            if (!Fog.IsVolumetricFogEnabled(hdCamera))
                return;

            Debug.Assert(hdCamera.vBufferParams != null);

            // Render texture contents can become "lost" on certain events, like loading a new level,
            // system going to a screensaver mode, in and out of fullscreen and so on.
            // https://docs.unity3d.com/ScriptReference/RenderTexture.html
            if (m_DensityBuffer == null || m_LightingBuffer == null)
            {
                DestroyVolumetricLightingBuffers();
                CreateVolumetricLightingBuffers();
            }

            var currIdx = (frameIndex + 0) & 1;
            var prevIdx = (frameIndex + 1) & 1;

            if (!m_EnableRenderGraph) // Render Texture are not allocated when render graph is enabled.
            {
                var currentParams = hdCamera.vBufferParams[currIdx];
                bool bufferResized = false;

                bufferResized |= ResizeVolumetricBuffer(ref m_DensityBuffer, "VBufferDensity", currentParams.viewportSize.x,
                                                                                currentParams.viewportSize.y,
                                                                                currentParams.viewportSize.z);
                ResizeVolumetricBuffer(ref m_LightingBuffer, "VBufferLighting", currentParams.viewportSize.x,
                                                                                currentParams.viewportSize.y,
                                                                                currentParams.viewportSize.z);

<<<<<<< HEAD
                if (bufferResized)
                {
                    m_CurrentVolumetricBufferSize = currentParams.viewportSize;
                }
            }
=======
            ResizeVolumetricBuffer(ref m_DensityBuffer, "VBufferDensity",   currentParams.viewportSize.x,
                                                                            currentParams.viewportSize.y,
                                                                            currentParams.viewportSize.z);
            ResizeVolumetricBuffer(ref m_LightingBuffer, "VBufferLighting", currentParams.viewportSize.x,
                                                                            currentParams.viewportSize.y,
                                                                            currentParams.viewportSize.z);

            // TODO RENDERGRAPH: For now those texture are not handled by render graph.
            // When they are we won't have the m_DensityBuffer handy for getting the current size in UpdateShaderVariablesGlobalVolumetrics
            // So we store the size here and in time we'll fill this vector differently.
            m_CurrentVolumetricBufferSize = new Vector3Int(m_DensityBuffer.rt.width, m_DensityBuffer.rt.height, m_DensityBuffer.rt.volumeDepth);
>>>>>>> 5110038e
        }

        void InitializeVolumetricLighting()
        {
            m_SupportVolumetrics = asset.currentPlatformRenderPipelineSettings.supportVolumetrics;

            if (!m_SupportVolumetrics)
                return;

            m_VolumeVoxelizationCS = defaultResources.shaders.volumeVoxelizationCS;
            m_VolumetricLightingCS = defaultResources.shaders.volumetricLightingCS;
            m_VolumetricLightingFilteringCS = defaultResources.shaders.volumetricLightingFilteringCS;

            m_PackedCoeffs = new Vector4[7];
            m_PhaseZH = new ZonalHarmonicsL2();
            m_PhaseZH.coeffs = new float[3];

            m_xySeq = new Vector2[7];

            m_PixelCoordToViewDirWS = new Matrix4x4[ShaderConfig.s_XrMaxViews];

            CreateVolumetricLightingBuffers();
        }

        void CleanupVolumetricLighting()
        {
            // Note: No need to test for support volumetric here, we do saferelease and null assignation
            DestroyVolumetricLightingBuffers();

            m_VolumeVoxelizationCS = null;
            m_VolumetricLightingCS = null;
            m_VolumetricLightingFilteringCS = null;
        }

        static float CornetteShanksPhasePartConstant(float anisotropy)
        {
            float g = anisotropy;

            return (3.0f / (8.0f * Mathf.PI)) * (1.0f - g * g) / (2.0f + g * g);
        }

        void UpdateShaderVariablesGlobalVolumetrics(ref ShaderVariablesGlobal cb, HDCamera hdCamera)
        {
            if (!Fog.IsVolumetricFogEnabled(hdCamera))
            {
                return;
            }

            // Get the interpolated anisotropy value.
            var fog = hdCamera.volumeStack.GetComponent<Fog>();
            int frameIndex = m_FrameCount;
            int currIdx = (frameIndex + 0) & 1;

            var currParams = hdCamera.vBufferParams[currIdx];

            // The lighting & density buffers are shared by all cameras.
            // The history & feedback buffers are specific to the camera.
            // These 2 types of buffers can have different sizes.
            // Additionally, history buffers can have different sizes, since they are not resized at the same time.
            var cvp = currParams.viewportSize;

            // Adjust slices for XR rendering: VBuffer is shared for all single-pass views
            uint sliceCount = (uint)(cvp.z / hdCamera.viewCount);

            cb._VBufferViewportSize = new Vector4(cvp.x, cvp.y, 1.0f / cvp.x, 1.0f / cvp.y);
            cb._VBufferSliceCount = sliceCount;
            cb._VBufferRcpSliceCount = 1.0f / sliceCount;
            cb._VBufferLightingViewportScale = currParams.ComputeViewportScale(m_CurrentVolumetricBufferSize);
            cb._VBufferLightingViewportLimit = currParams.ComputeViewportLimit(m_CurrentVolumetricBufferSize);
            cb._VBufferDistanceEncodingParams = currParams.depthEncodingParams;
            cb._VBufferDistanceDecodingParams = currParams.depthDecodingParams;
            cb._VBufferLastSliceDist = currParams.ComputeLastSliceDistance(sliceCount);
            cb._VBufferRcpInstancedViewCount = 1.0f / hdCamera.viewCount;
        }

        DensityVolumeList PrepareVisibleDensityVolumeList(HDCamera hdCamera, CommandBuffer cmd, float time)
        {
            DensityVolumeList densityVolumes = new DensityVolumeList();

            if (!Fog.IsVolumetricFogEnabled(hdCamera))
                return densityVolumes;

            using (new ProfilingScope(cmd, ProfilingSampler.Get(HDProfileId.PrepareVisibleDensityVolumeList)))
            {
                Vector3 camPosition = hdCamera.camera.transform.position;
                Vector3 camOffset   = Vector3.zero;// World-origin-relative

                if (ShaderConfig.s_CameraRelativeRendering != 0)
                {
                    camOffset = camPosition; // Camera-relative
                }

                m_VisibleVolumeBounds.Clear();
                m_VisibleVolumeData.Clear();

                // Collect all visible finite volume data, and upload it to the GPU.
                var volumes = DensityVolumeManager.manager.PrepareDensityVolumeData(cmd, hdCamera, time);

                for (int i = 0; i < Math.Min(volumes.Count, k_MaxVisibleVolumeCount); i++)
                {
                    DensityVolume volume = volumes[i];

                    // TODO: cache these?
                    var obb = new OrientedBBox(Matrix4x4.TRS(volume.transform.position, volume.transform.rotation, volume.parameters.size));

                    // Handle camera-relative rendering.
                    obb.center -= camOffset;

                    // Frustum cull on the CPU for now. TODO: do it on the GPU.
                    // TODO: account for custom near and far planes of the V-Buffer's frustum.
                    // It's typically much shorter (along the Z axis) than the camera's frustum.
                    if (GeometryUtils.Overlap(obb, hdCamera.frustum, 6, 8))
                    {
                        // TODO: cache these?
                        var data = volume.parameters.ConvertToEngineData();

                        m_VisibleVolumeBounds.Add(obb);
                        m_VisibleVolumeData.Add(data);
                    }
                }

                m_VisibleVolumeBoundsBuffer.SetData(m_VisibleVolumeBounds);
                m_VisibleVolumeDataBuffer.SetData(m_VisibleVolumeData);

                // Fill the struct with pointers in order to share the data with the light loop.
                densityVolumes.bounds  = m_VisibleVolumeBounds;
                densityVolumes.density = m_VisibleVolumeData;

                return densityVolumes;
            }
        }

        struct VolumeVoxelizationParameters
        {
            public ComputeShader                voxelizationCS;
            public int                          voxelizationKernel;

            public Vector4                      resolution;
            public int                          viewCount;
            public bool                         tiledLighting;

            public Texture3D                    volumeAtlas;

            public ShaderVariablesVolumetric    volumetricCB;
            public ShaderVariablesLightList     lightListCB;
        }

        unsafe void SetPreconvolvedAmbientLightProbe(ref ShaderVariablesVolumetric cb, HDCamera hdCamera, Fog fog)
        {
            SphericalHarmonicsL2 probeSH = SphericalHarmonicMath.UndoCosineRescaling(m_SkyManager.GetAmbientProbe(hdCamera));
            probeSH = SphericalHarmonicMath.RescaleCoefficients(probeSH, fog.globalLightProbeDimmer.value);
            ZonalHarmonicsL2.GetCornetteShanksPhaseFunction(m_PhaseZH, fog.anisotropy.value);
            SphericalHarmonicsL2 finalSH = SphericalHarmonicMath.PremultiplyCoefficients(SphericalHarmonicMath.Convolve(probeSH, m_PhaseZH));

            SphericalHarmonicMath.PackCoefficients(m_PackedCoeffs, finalSH);
            for (int i = 0; i < 7; i++)
                for (int j = 0; j < 4; ++j)
                    cb._AmbientProbeCoeffs[i * 4 + j] = m_PackedCoeffs[i][j];
        }

        unsafe void UpdateShaderVariableslVolumetrics(ref ShaderVariablesVolumetric cb, HDCamera hdCamera, in Vector4 resolution, int frameIndex)
        {
            var fog = hdCamera.volumeStack.GetComponent<Fog>();
            var vFoV = hdCamera.camera.GetGateFittedFieldOfView() * Mathf.Deg2Rad;
            var gpuAspect = HDUtils.ProjectionMatrixAspect(hdCamera.mainViewConstants.projMatrix);

            // Compose the matrix which allows us to compute the world space view direction.
            hdCamera.GetPixelCoordToViewDirWS(resolution, gpuAspect, ref m_PixelCoordToViewDirWS);

            for (int i = 0; i < m_PixelCoordToViewDirWS.Length; ++i)
                for (int j = 0; j < 16; ++j)
                    cb._VBufferCoordToViewDirWS[i * 16 + j] = m_PixelCoordToViewDirWS[i][j];
            cb._VBufferUnitDepthTexelSpacing = HDUtils.ComputZPlaneTexelSpacing(1.0f, vFoV, resolution.y);
            cb._NumVisibleDensityVolumes = (uint)m_VisibleVolumeBounds.Count;
            cb._CornetteShanksConstant = CornetteShanksPhasePartConstant(fog.anisotropy.value);
            cb._VBufferHistoryIsValid = hdCamera.volumetricHistoryIsValid ? 1u : 0u;

            GetHexagonalClosePackedSpheres7(m_xySeq);
            int sampleIndex = frameIndex % 7;
            Vector4 xySeqOffset = new Vector4();
            // TODO: should we somehow reorder offsets in Z based on the offset in XY? S.t. the samples more evenly cover the domain.
            // Currently, we assume that they are completely uncorrelated, but maybe we should correlate them somehow.
            xySeqOffset.Set(m_xySeq[sampleIndex].x, m_xySeq[sampleIndex].y, m_zSeq[sampleIndex], frameIndex);
            cb._VBufferSampleOffset = xySeqOffset;

            var volumeAtlas = DensityVolumeManager.manager.volumeAtlas.GetAtlas();
            cb._VolumeMaskDimensions = Vector4.zero;
            if (DensityVolumeManager.manager.volumeAtlas.GetAtlas() != null)
            {
                cb._VolumeMaskDimensions.x = (float)volumeAtlas.width / volumeAtlas.depth; // 1 / number of textures
                cb._VolumeMaskDimensions.y = volumeAtlas.width;
                cb._VolumeMaskDimensions.z = volumeAtlas.depth;
                cb._VolumeMaskDimensions.w = Mathf.Log(volumeAtlas.width, 2); // Max LoD
            }

            SetPreconvolvedAmbientLightProbe(ref cb, hdCamera, fog);

            var currIdx = (frameIndex + 0) & 1;
            var prevIdx = (frameIndex + 1) & 1;

            var currParams = hdCamera.vBufferParams[currIdx];
            var prevParams = hdCamera.vBufferParams[prevIdx];

            var pvp = prevParams.viewportSize;

            // The lighting & density buffers are shared by all cameras.
            // The history & feedback buffers are specific to the camera.
            // These 2 types of buffers can have different sizes.
            // Additionally, history buffers can have different sizes, since they are not resized at the same time.
            Vector3Int historyBufferSize = Vector3Int.zero;

            if (hdCamera.IsVolumetricReprojectionEnabled())
            {
                RTHandle historyRT = hdCamera.volumetricHistoryBuffers[prevIdx];
                historyBufferSize = new Vector3Int(historyRT.rt.width, historyRT.rt.height, historyRT.rt.volumeDepth);
            }

            cb._VBufferVoxelSize = currParams.voxelSize;
            cb._VBufferPrevViewportSize = new Vector4(pvp.x, pvp.y, 1.0f / pvp.x, 1.0f / pvp.y);
            cb._VBufferHistoryViewportScale = prevParams.ComputeViewportScale(historyBufferSize);
            cb._VBufferHistoryViewportLimit = prevParams.ComputeViewportLimit(historyBufferSize);
            cb._VBufferPrevDistanceEncodingParams = prevParams.depthEncodingParams;
            cb._VBufferPrevDistanceDecodingParams = prevParams.depthDecodingParams;
            cb._NumTileBigTileX = (uint)GetNumTileBigTileX(hdCamera);
            cb._NumTileBigTileY = (uint)GetNumTileBigTileY(hdCamera);
        }

        VolumeVoxelizationParameters PrepareVolumeVoxelizationParameters(HDCamera hdCamera, int frameIndex)
        {
            var parameters = new VolumeVoxelizationParameters();

            var currIdx = (frameIndex + 0) & 1;
            var prevIdx = (frameIndex + 1) & 1;

            var currParams = hdCamera.vBufferParams[currIdx];

            parameters.viewCount = hdCamera.viewCount;
            parameters.tiledLighting = HasLightToCull() && hdCamera.frameSettings.IsEnabled(FrameSettingsField.BigTilePrepass);
            bool optimal = currParams.voxelSize == 8;

            parameters.voxelizationCS = m_VolumeVoxelizationCS;
            parameters.voxelizationKernel = (parameters.tiledLighting ? 1 : 0) | (!optimal ? 2 : 0);

            var cvp = currParams.viewportSize;

            parameters.resolution = new Vector4(cvp.x, cvp.y, 1.0f / cvp.x, 1.0f / cvp.y);
            parameters.volumeAtlas = DensityVolumeManager.manager.volumeAtlas.GetAtlas();

            if (parameters.volumeAtlas == null)
            {
                parameters.volumeAtlas = CoreUtils.blackVolumeTexture;
            }

            UpdateShaderVariableslVolumetrics(ref m_ShaderVariablesVolumetricCB, hdCamera, parameters.resolution, frameIndex);
            parameters.volumetricCB = m_ShaderVariablesVolumetricCB;
            parameters.lightListCB = m_ShaderVariablesLightListCB;

            return parameters;
        }

        static void VolumeVoxelizationPass( in VolumeVoxelizationParameters parameters,
                                            RTHandle                        densityBuffer,
                                            ComputeBuffer                   visibleVolumeBoundsBuffer,
                                            ComputeBuffer                   visibleVolumeDataBuffer,
                                            ComputeBuffer                   bigTileLightList,
                                            CommandBuffer                   cmd)
        {
            if (parameters.tiledLighting)
                cmd.SetComputeBufferParam(parameters.voxelizationCS, parameters.voxelizationKernel, HDShaderIDs.g_vBigTileLightList, bigTileLightList);

            cmd.SetComputeTextureParam(parameters.voxelizationCS, parameters.voxelizationKernel, HDShaderIDs._VBufferDensity,  densityBuffer);
            cmd.SetComputeBufferParam( parameters.voxelizationCS, parameters.voxelizationKernel, HDShaderIDs._VolumeBounds,    visibleVolumeBoundsBuffer);
            cmd.SetComputeBufferParam( parameters.voxelizationCS, parameters.voxelizationKernel, HDShaderIDs._VolumeData,      visibleVolumeDataBuffer);
            cmd.SetComputeTextureParam(parameters.voxelizationCS, parameters.voxelizationKernel, HDShaderIDs._VolumeMaskAtlas, parameters.volumeAtlas);

            ConstantBuffer.Push(cmd, parameters.volumetricCB, parameters.voxelizationCS, HDShaderIDs._ShaderVariablesVolumetric);
            ConstantBuffer.Set<ShaderVariablesLightList>(cmd, parameters.voxelizationCS, HDShaderIDs._ShaderVariablesLightList);

            // The shader defines GROUP_SIZE_1D = 8.
            cmd.DispatchCompute(parameters.voxelizationCS, parameters.voxelizationKernel, ((int)parameters.resolution.x + 7) / 8, ((int)parameters.resolution.y + 7) / 8, parameters.viewCount);
        }

        void VolumeVoxelizationPass(HDCamera hdCamera, CommandBuffer cmd, int frameIndex)
        {
            if (!Fog.IsVolumetricFogEnabled(hdCamera))
                return;

            using (new ProfilingScope(cmd, ProfilingSampler.Get(HDProfileId.VolumeVoxelization)))
            {
                var parameters = PrepareVolumeVoxelizationParameters(hdCamera, frameIndex);
                VolumeVoxelizationPass(parameters, m_DensityBuffer, m_VisibleVolumeBoundsBuffer, m_VisibleVolumeDataBuffer, m_TileAndClusterData.bigTileLightList, cmd);
            }
        }

        // Ref: https://en.wikipedia.org/wiki/Close-packing_of_equal_spheres
        // The returned {x, y} coordinates (and all spheres) are all within the (-0.5, 0.5)^2 range.
        // The pattern has been rotated by 15 degrees to maximize the resolution along X and Y:
        // https://www.desmos.com/calculator/kcpfvltz7c
        static void GetHexagonalClosePackedSpheres7(Vector2[] coords)
        {

            float r = 0.17054068870105443882f;
            float d = 2 * r;
            float s = r * Mathf.Sqrt(3);

            // Try to keep the weighted average as close to the center (0.5) as possible.
            //  (7)(5)    ( )( )    ( )( )    ( )( )    ( )( )    ( )(o)    ( )(x)    (o)(x)    (x)(x)
            // (2)(1)(3) ( )(o)( ) (o)(x)( ) (x)(x)(o) (x)(x)(x) (x)(x)(x) (x)(x)(x) (x)(x)(x) (x)(x)(x)
            //  (4)(6)    ( )( )    ( )( )    ( )( )    (o)( )    (x)( )    (x)(o)    (x)(x)    (x)(x)
            coords[0] = new Vector2(0,  0);
            coords[1] = new Vector2(-d,  0);
            coords[2] = new Vector2(d,  0);
            coords[3] = new Vector2(-r, -s);
            coords[4] = new Vector2(r,  s);
            coords[5] = new Vector2(r, -s);
            coords[6] = new Vector2(-r,  s);

            // Rotate the sampling pattern by 15 degrees.
            const float cos15 = 0.96592582628906828675f;
            const float sin15 = 0.25881904510252076235f;

            for (int i = 0; i < 7; i++)
            {
                Vector2 coord = coords[i];

                coords[i].x = coord.x * cos15 - coord.y * sin15;
                coords[i].y = coord.x * sin15 + coord.y * cos15;
            }
        }

        struct VolumetricLightingParameters
        {
            public ComputeShader                volumetricLightingCS;
            public ComputeShader                volumetricLightingFilteringCS;
            public int                          volumetricLightingKernel;
            public int                          volumetricFilteringKernelX;
            public int                          volumetricFilteringKernelY;
            public bool                         tiledLighting;
            public Vector4                      resolution;
            public bool                         enableReprojection;
            public int                          viewCount;
            public bool                         filterVolume;
            public ShaderVariablesVolumetric    volumetricCB;
            public ShaderVariablesLightList     lightListCB;
        }

        VolumetricLightingParameters PrepareVolumetricLightingParameters(HDCamera hdCamera, int frameIndex)
        {
            var parameters = new VolumetricLightingParameters();

            var currIdx = (frameIndex + 0) & 1;
            var prevIdx = (frameIndex + 1) & 1;

            var currParams = hdCamera.vBufferParams[currIdx];

            // Get the interpolated anisotropy value.
            var fog = hdCamera.volumeStack.GetComponent<Fog>();

            // Only available in the Play Mode because all the frame counters in the Edit Mode are broken.
            parameters.tiledLighting = hdCamera.frameSettings.IsEnabled(FrameSettingsField.BigTilePrepass);
            parameters.enableReprojection = hdCamera.IsVolumetricReprojectionEnabled();
            bool enableAnisotropy = fog.anisotropy.value != 0;
            bool optimal = currParams.voxelSize == 8;

            parameters.volumetricLightingCS = m_VolumetricLightingCS;
            parameters.volumetricLightingCS.shaderKeywords = null;

            if(!parameters.tiledLighting)
            {
                parameters.volumetricLightingCS.EnableKeyword("LIGHTLOOP_DISABLE_TILE_AND_CLUSTER");
            }

            if(parameters.enableReprojection)
            {
                parameters.volumetricLightingCS.EnableKeyword("ENABLE_REPROJECTION");
            }

            if(enableAnisotropy)
            {
                parameters.volumetricLightingCS.EnableKeyword("ENABLE_ANISOTROPY");
            }

            if (optimal)
            {
                parameters.volumetricLightingCS.EnableKeyword("VL_PRESET_OPTIMAL");
            }
            else
            {
                parameters.volumetricLightingCS.DisableKeyword("VL_PRESET_OPTIMAL");
            }

            parameters.volumetricLightingKernel = parameters.volumetricLightingCS.FindKernel("VolumetricLighting");


            parameters.volumetricLightingFilteringCS = m_VolumetricLightingFilteringCS;
            parameters.volumetricFilteringKernelX = parameters.volumetricLightingFilteringCS.FindKernel("FilterVolumetricLightingX");
            parameters.volumetricFilteringKernelY = parameters.volumetricLightingFilteringCS.FindKernel("FilterVolumetricLightingY");

            var cvp = currParams.viewportSize;

            parameters.resolution = new Vector4(cvp.x, cvp.y, 1.0f / cvp.x, 1.0f / cvp.y);
            parameters.viewCount = hdCamera.viewCount;
            parameters.filterVolume = fog.filter.value;

            UpdateShaderVariableslVolumetrics(ref m_ShaderVariablesVolumetricCB, hdCamera, parameters.resolution, frameIndex);
            parameters.volumetricCB = m_ShaderVariablesVolumetricCB;
            parameters.lightListCB = m_ShaderVariablesLightListCB;

            return parameters;
        }

        static void VolumetricLightingPass( in VolumetricLightingParameters parameters,
                                            RTHandle                   densityBuffer,
                                            RTHandle                   lightingBuffer,
                                            RTHandle                   historyRT,
                                            RTHandle                   feedbackRT,
                                            ComputeBuffer              bigTileLightList,
                                            CommandBuffer              cmd)
        {
            if (parameters.tiledLighting)
                cmd.SetComputeBufferParam(parameters.volumetricLightingCS, parameters.volumetricLightingKernel, HDShaderIDs.g_vBigTileLightList, bigTileLightList);

            cmd.SetComputeTextureParam(parameters.volumetricLightingCS, parameters.volumetricLightingKernel, HDShaderIDs._VBufferDensity,  densityBuffer);  // Read
            cmd.SetComputeTextureParam(parameters.volumetricLightingCS, parameters.volumetricLightingKernel, HDShaderIDs._VBufferLighting, lightingBuffer); // Write

            if (parameters.enableReprojection)
            {
                cmd.SetComputeTextureParam(parameters.volumetricLightingCS, parameters.volumetricLightingKernel, HDShaderIDs._VBufferHistory,  historyRT);  // Read
                cmd.SetComputeTextureParam(parameters.volumetricLightingCS, parameters.volumetricLightingKernel, HDShaderIDs._VBufferFeedback, feedbackRT); // Write
            }

            ConstantBuffer.Push(cmd, parameters.volumetricCB, parameters.volumetricLightingCS, HDShaderIDs._ShaderVariablesVolumetric);
            ConstantBuffer.Set<ShaderVariablesLightList>(cmd, parameters.volumetricLightingCS, HDShaderIDs._ShaderVariablesLightList);

            // The shader defines GROUP_SIZE_1D = 8.
            cmd.DispatchCompute(parameters.volumetricLightingCS, parameters.volumetricLightingKernel, ((int)parameters.resolution.x + 7) / 8, ((int)parameters.resolution.y + 7) / 8, parameters.viewCount);
        }

        static void FilterVolumetricLighting(in VolumetricLightingParameters parameters, RTHandle outputBuffer, RTHandle inputBuffer, CommandBuffer cmd)
        {
            using (new ProfilingScope(cmd, ProfilingSampler.Get(HDProfileId.VolumetricLightingFiltering)))
            {
                ConstantBuffer.Push(cmd, parameters.volumetricCB, parameters.volumetricLightingCS, HDShaderIDs._ShaderVariablesVolumetric);

                // The shader defines GROUP_SIZE_1D = 8.
                cmd.SetComputeTextureParam(parameters.volumetricLightingFilteringCS, parameters.volumetricFilteringKernelX, HDShaderIDs._VBufferFilteringInput,  inputBuffer);  // Read
                cmd.SetComputeTextureParam(parameters.volumetricLightingFilteringCS, parameters.volumetricFilteringKernelX, HDShaderIDs._VBufferFilteringOutput, outputBuffer); // Write
                cmd.DispatchCompute(parameters.volumetricLightingFilteringCS, parameters.volumetricFilteringKernelX, ((int)parameters.resolution.x + 7) / 8, ((int)parameters.resolution.y + 7) / 8, parameters.viewCount);

                cmd.SetComputeTextureParam(parameters.volumetricLightingFilteringCS, parameters.volumetricFilteringKernelY, HDShaderIDs._VBufferFilteringInput,  outputBuffer); // Read
                cmd.SetComputeTextureParam(parameters.volumetricLightingFilteringCS, parameters.volumetricFilteringKernelY, HDShaderIDs._VBufferFilteringOutput, inputBuffer);  // Write
                cmd.DispatchCompute(parameters.volumetricLightingFilteringCS, parameters.volumetricFilteringKernelY, ((int)parameters.resolution.x + 7) / 8, ((int)parameters.resolution.y + 7) / 8, parameters.viewCount);
            }
        }

        void VolumetricLightingPass(HDCamera hdCamera, CommandBuffer cmd, int frameIndex)
        {
            if (!Fog.IsVolumetricFogEnabled(hdCamera))
            {
                cmd.SetGlobalTexture(HDShaderIDs._VBufferLighting, HDUtils.clearTexture3D);
                return;
            }

            var parameters = PrepareVolumetricLightingParameters(hdCamera, frameIndex);

            using (new ProfilingScope(cmd, ProfilingSampler.Get(HDProfileId.VolumetricLighting)))
            {
                RTHandle feedbackRT = null, historyRT = null;

                if (parameters.enableReprojection)
                {
                    var currIdx = (frameIndex + 0) & 1;
                    var prevIdx = (frameIndex + 1) & 1;

                    feedbackRT = hdCamera.volumetricHistoryBuffers[currIdx];
                    historyRT  = hdCamera.volumetricHistoryBuffers[prevIdx];
                }

                VolumetricLightingPass(parameters, m_DensityBuffer, m_LightingBuffer, historyRT, feedbackRT, m_TileAndClusterData.bigTileLightList, cmd);

                if (parameters.enableReprojection)
                    hdCamera.volumetricHistoryIsValid = true; // For the next frame...
            }

            // Let's filter out volumetric buffer
            if (parameters.filterVolume)
                FilterVolumetricLighting(parameters, m_DensityBuffer, m_LightingBuffer, cmd);

            cmd.SetGlobalTexture(HDShaderIDs._VBufferLighting, m_LightingBuffer);
        }
    } // class VolumetricLightingModule
} // namespace UnityEngine.Rendering.HighDefinition<|MERGE_RESOLUTION|>--- conflicted
+++ resolved
@@ -483,15 +483,6 @@
         {
             RTHandles.Release(m_LightingBuffer);
             RTHandles.Release(m_DensityBuffer);
-<<<<<<< HEAD
-=======
-
-            CoreUtils.SafeRelease(m_VisibleVolumeDataBuffer);
-            CoreUtils.SafeRelease(m_VisibleVolumeBoundsBuffer);
-
-            m_VisibleVolumeData = null; // free()
-            m_VisibleVolumeBounds = null; // free()
->>>>>>> 5110038e
         }
 
 
@@ -515,26 +506,9 @@
             var currIdx = (frameIndex + 0) & 1;
             var prevIdx = (frameIndex + 1) & 1;
 
-            if (!m_EnableRenderGraph) // Render Texture are not allocated when render graph is enabled.
-            {
-                var currentParams = hdCamera.vBufferParams[currIdx];
-                bool bufferResized = false;
-
-                bufferResized |= ResizeVolumetricBuffer(ref m_DensityBuffer, "VBufferDensity", currentParams.viewportSize.x,
-                                                                                currentParams.viewportSize.y,
-                                                                                currentParams.viewportSize.z);
-                ResizeVolumetricBuffer(ref m_LightingBuffer, "VBufferLighting", currentParams.viewportSize.x,
-                                                                                currentParams.viewportSize.y,
-                                                                                currentParams.viewportSize.z);
-
-<<<<<<< HEAD
-                if (bufferResized)
-                {
-                    m_CurrentVolumetricBufferSize = currentParams.viewportSize;
-                }
-            }
-=======
-            ResizeVolumetricBuffer(ref m_DensityBuffer, "VBufferDensity",   currentParams.viewportSize.x,
+            var currentParams = hdCamera.vBufferParams[currIdx];
+
+            ResizeVolumetricBuffer(ref m_DensityBuffer, "VBufferDensity", currentParams.viewportSize.x,
                                                                             currentParams.viewportSize.y,
                                                                             currentParams.viewportSize.z);
             ResizeVolumetricBuffer(ref m_LightingBuffer, "VBufferLighting", currentParams.viewportSize.x,
@@ -545,7 +519,6 @@
             // When they are we won't have the m_DensityBuffer handy for getting the current size in UpdateShaderVariablesGlobalVolumetrics
             // So we store the size here and in time we'll fill this vector differently.
             m_CurrentVolumetricBufferSize = new Vector3Int(m_DensityBuffer.rt.width, m_DensityBuffer.rt.height, m_DensityBuffer.rt.volumeDepth);
->>>>>>> 5110038e
         }
 
         void InitializeVolumetricLighting()
