//--------------------------------------------------------------------------------------------------
// Definitions
//--------------------------------------------------------------------------------------------------

// #pragma enable_d3d11_debug_symbols
#pragma only_renderers d3d11 playstation xboxone vulkan metal switch

#pragma kernel VolumeVoxelizationBruteforceOptimal VolumeVoxelization=VolumeVoxelizationBruteforceOptimal LIGHTLOOP_DISABLE_TILE_AND_CLUSTER VL_PRESET_OPTIMAL
#pragma kernel VolumeVoxelizationTiledOptimal      VolumeVoxelization=VolumeVoxelizationTiledOptimal                                         VL_PRESET_OPTIMAL
#pragma kernel VolumeVoxelizationBruteforce        VolumeVoxelization=VolumeVoxelizationBruteforce        LIGHTLOOP_DISABLE_TILE_AND_CLUSTER
#pragma kernel VolumeVoxelizationTiled             VolumeVoxelization=VolumeVoxelizationTiled

#ifndef LIGHTLOOP_DISABLE_TILE_AND_CLUSTER
    #define USE_BIG_TILE_LIGHTLIST
#endif

#ifdef VL_PRESET_OPTIMAL
    // E.g. for 1080p: (1920/8)x(1080/8)x(64) = 2,073,600 voxels
    #define VBUFFER_VOXEL_SIZE 8
#endif

#define GROUP_SIZE_1D     8
#define SOFT_VOXELIZATION 1 // Hack which attempts to determine partial coverage of the voxel

//--------------------------------------------------------------------------------------------------
// Included headers
//--------------------------------------------------------------------------------------------------

#include "Packages/com.unity.render-pipelines.core/ShaderLibrary/Common.hlsl"
#include "Packages/com.unity.render-pipelines.core/ShaderLibrary/GeometricTools.hlsl"
#include "Packages/com.unity.render-pipelines.core/ShaderLibrary/VolumeRendering.hlsl"
#include "Packages/com.unity.render-pipelines.high-definition/Runtime/ShaderLibrary/TextureXR.hlsl"
#include "Packages/com.unity.render-pipelines.high-definition/Runtime/Core/Utilities/GeometryUtils.cs.hlsl"

#include "Packages/com.unity.render-pipelines.high-definition/Runtime/RenderPipeline/ShaderPass/ShaderPass.cs.hlsl"
#define SHADERPASS SHADERPASS_VOLUME_VOXELIZATION

#include "Packages/com.unity.render-pipelines.high-definition/Runtime/ShaderLibrary/ShaderVariables.hlsl"
#include "Packages/com.unity.render-pipelines.high-definition/Runtime/Lighting/VolumetricLighting/VolumetricLighting.cs.hlsl"

#include "Packages/com.unity.render-pipelines.high-definition/Runtime/Lighting/Lighting.hlsl"
#include "Packages/com.unity.render-pipelines.high-definition/Runtime/Lighting/LightLoop/LightLoopDef.hlsl"


//--------------------------------------------------------------------------------------------------
// Inputs & outputs
//--------------------------------------------------------------------------------------------------

StructuredBuffer<OrientedBBox>            _VolumeBounds;
StructuredBuffer<DensityVolumeEngineData> _VolumeData;

TEXTURE3D(_VolumeMaskAtlas);

RW_TEXTURE3D(float4, _VBufferDensity); // RGB = sqrt(scattering), A = sqrt(extinction)

<<<<<<< HEAD
// TODO: avoid creating another Constant Buffer...
CBUFFER_START(UnityVolumetricLighting)
    float4x4 _VBufferCoordToViewDirWS[SHADEROPTIONS_XR_MAX_VIEWS];

    float    _VBufferUnitDepthTexelSpacing;
    uint     _NumVisibleDensityVolumes;
    float    _CornetteShanksConstant;           // Not used by this shader
    uint     _VBufferHistoryIsValid;            // Not used by this shader

    float4   _VBufferSampleOffset;              // Not used by this shader
    float4   _VolumeMaskDimensions;             // x = 1/numTextures , y = width, z = depth = width * numTextures, w = maxLod

    // BigTile...
    uint _NumTileBigTileX;
    uint _NumTileBigTileY;
    uint _EnvLightIndexShift;
    uint _DensityVolumeIndexShift;
CBUFFER_END

=======
>>>>>>> 51bb2e18
//--------------------------------------------------------------------------------------------------
// Implementation
//--------------------------------------------------------------------------------------------------

// Jittered ray with screen-space derivatives.
struct JitteredRay
{
    float3 originWS;
    float3 centerDirWS;
    float3 jitterDirWS;
    float3 xDirDerivWS;
    float3 yDirDerivWS;
};

float ComputeFadeFactor(float3 coordNDC, float dist,
                        float3 rcpPosFaceFade, float3 rcpNegFaceFade, bool invertFade,
                        float rcpDistFadeLen, float endTimesRcpDistFadeLen)
{
    // We have to account for handedness.
    coordNDC.z = 1 - coordNDC.z;

    float3 posF = Remap10(coordNDC, rcpPosFaceFade, rcpPosFaceFade);
    float3 negF = Remap01(coordNDC, rcpNegFaceFade, 0);
    float  dstF = Remap10(dist, rcpDistFadeLen, endTimesRcpDistFadeLen);
    float  fade = posF.x * posF.y * posF.z * negF.x * negF.y * negF.z;

    return dstF * (invertFade ? (1 - fade) : fade);
}

float SampleVolumeMask(DensityVolumeEngineData volumeData, float3 voxelCenterNDC, float3 duvw_dx, float3 duvw_dy, float3 duvw_dz)
{
    // Scale and bias the UVWs and then take fractional part, will be in [0,1] range.
    float3 voxelCenterUVW = frac(voxelCenterNDC * volumeData.textureTiling + volumeData.textureScroll);

    float rcpNumTextures = _VolumeMaskDimensions.x;
    float textureWidth   = _VolumeMaskDimensions.y;
    float textureDepth   = _VolumeMaskDimensions.z;
    float maxLod         = _VolumeMaskDimensions.w;

    float offset = volumeData.textureIndex * rcpNumTextures;
    voxelCenterUVW.z = voxelCenterUVW.z * rcpNumTextures + offset;

    // TODO: expose the LoD bias parameter.
    float lod = ComputeTextureLOD(duvw_dx, duvw_dy, duvw_dz, textureWidth);
    lod = clamp(lod, 0, maxLod);

    // TODO: bugfix.
    // Note that this clamping to edge doesn't quite work.
    // First of all, the distance to the edge should depend on the LoD.
    // Secondly, for trilinear filtering, which of the two LoDs should you choose to compute the distance to the edge?
    // If you use floor(lod), the lower LoD may cause a leak across the edge from the neighbor texture.
    // If you use ceil(lod), the upper LoD effectively loses a texel at the border, which may break tileable textures.
    // For now, we choose the second option.
    // We support texture filtering across the wrap in Z in neither case.
    int   textureSize   = (int)textureDepth;
    int   mipSize       = textureSize >> (int)ceil(lod);
    float halfTexelSize = 0.5f * rcp(mipSize);
    voxelCenterUVW.z    = clamp(voxelCenterUVW.z, offset + halfTexelSize, offset + rcpNumTextures - halfTexelSize);

    // Reminder: still no filtering across the the wrap in Z.
    return SAMPLE_TEXTURE3D_LOD(_VolumeMaskAtlas, s_trilinear_repeat_sampler, voxelCenterUVW, lod).a;
}

void FillVolumetricDensityBuffer(PositionInputs posInput, uint tileIndex, JitteredRay ray)
{
    uint volumeCount, volumeStart;

#ifdef USE_BIG_TILE_LIGHTLIST
    // Offset for stereo rendering
    tileIndex += unity_StereoEyeIndex * _NumTileBigTileX * _NumTileBigTileY;

    // The "big tile" list contains the number of objects contained within the tile followed by the
    // list of object indices. Note that while objects are already sorted by type, we don't know the
    // number of each type of objects (e.g. lights), so we should remember to break out of the loop.
    volumeCount = g_vBigTileLightList[MAX_NR_BIG_TILE_LIGHTS_PLUS_ONE * tileIndex];
    volumeStart = MAX_NR_BIG_TILE_LIGHTS_PLUS_ONE * tileIndex + 1;

    // For now, iterate through all the objects to determine the correct range.
    // TODO: precompute this, of course.
    {
        uint offset = 0;

        for (; offset < volumeCount; offset++)
        {
            uint objectIndex = FetchIndex(volumeStart, offset);

            if (objectIndex >= _DensityVolumeIndexShift)
            {
                // We have found the first density volume.
                break;
            }
        }

        volumeStart += offset;
        volumeCount -= offset;
    }

#else  // USE_BIG_TILE_LIGHTLIST

    volumeCount = _NumVisibleDensityVolumes;
    volumeStart = 0;

#endif // USE_BIG_TILE_LIGHTLIST

    float t0 = DecodeLogarithmicDepthGeneralized(0, _VBufferDistanceDecodingParams);
    float de = _VBufferRcpSliceCount; // Log-encoded distance between slices

    for (uint slice = 0; slice < _VBufferSliceCount; slice++)
    {
        uint3 voxelCoord = uint3(posInput.positionSS, slice + _VBufferSliceCount * unity_StereoEyeIndex);

        float e1 = slice * de + de; // (slice + 1) / sliceCount
        float t1 = DecodeLogarithmicDepthGeneralized(e1, _VBufferDistanceDecodingParams);
        float dt = t1 - t0;
        float t  = t0 + 0.5 * dt;

        float3 voxelCenterWS = ray.originWS + t * ray.centerDirWS;

        // TODO: the fog value at the center is likely different from the average value across the voxel.
        // Compute the average value.
        float fragmentHeight   = voxelCenterWS.y;
        float heightMultiplier = ComputeHeightFogMultiplier(fragmentHeight, _HeightFogBaseHeight, _HeightFogExponents);

        // Start by sampling the height fog.
        float3 voxelScattering = _HeightFogBaseScattering * heightMultiplier;
        float  voxelExtinction = _HeightFogBaseExtinction * heightMultiplier;

        for (uint volumeOffset = 0; volumeOffset < volumeCount; volumeOffset++)
        {
        #ifdef USE_BIG_TILE_LIGHTLIST
            uint volumeIndex = FetchIndex(volumeStart, volumeOffset) - _DensityVolumeIndexShift;
        #else
            uint volumeIndex = FetchIndex(volumeStart, volumeOffset);
        #endif

            const OrientedBBox obb = _VolumeBounds[volumeIndex];

            const float3x3 obbFrame   = float3x3(obb.right, obb.up, cross(obb.up, obb.right));
            const float3   obbExtents = float3(obb.extentX, obb.extentY, obb.extentZ);

            // Express the voxel center in the local coordinate system of the box.
            const float3 voxelCenterBS = mul(voxelCenterWS - obb.center, transpose(obbFrame));
            const float3 voxelCenterCS = (voxelCenterBS * rcp(obbExtents));

            const float3 voxelAxisRightBS   = mul(ray.xDirDerivWS, transpose(obbFrame));
            const float3 voxelAxisUpBS      = mul(ray.yDirDerivWS, transpose(obbFrame));
            const float3 voxelAxisForwardBS = mul(ray.centerDirWS, transpose(obbFrame));

        #if SOFT_VOXELIZATION
            // We need to determine which is the face closest to 'voxelCenterBS'.
            float minFaceDist = abs(obbExtents.x - abs(voxelCenterBS.x));

            // TODO: use v_cubeid_f32.
            uint axisIndex; float faceDist;

            faceDist    = abs(obbExtents.y - abs(voxelCenterBS.y));
            axisIndex   = (faceDist < minFaceDist) ? 1 : 0;
            minFaceDist = min(faceDist, minFaceDist);

            faceDist    = abs(obbExtents.z - abs(voxelCenterBS.z));
            axisIndex   = (faceDist < minFaceDist) ? 2 : axisIndex;

            float3 N = float3(axisIndex == 0 ? 1 : 0, axisIndex == 1 ? 1 : 0, axisIndex == 2 ? 1 : 0);

            // We have determined the normal of the closest face.
            // We now have to construct the diagonal of the voxel with the longest extent along this normal.
            float3 minDiagPointBS, maxDiagPointBS;

            // Start at the center of the voxel.
            minDiagPointBS = maxDiagPointBS = voxelCenterBS;

            bool  normalFwd  = dot(voxelAxisForwardBS, N) >= 0;
            float mulForward = 0.5 * (normalFwd ? dt : -dt);
            float mulMin     = 0.5 * (normalFwd ? t0 : t1);
            float mulMax     = 0.5 * (normalFwd ? t1 : t0);

            minDiagPointBS -= mulForward * voxelAxisForwardBS;
            maxDiagPointBS += mulForward * voxelAxisForwardBS;

            float mulUp = dot(voxelAxisUpBS, N) >= 0 ? 1 : -1;

            minDiagPointBS -= (mulMin * mulUp) * voxelAxisUpBS;
            maxDiagPointBS += (mulMax * mulUp) * voxelAxisUpBS;

            float mulRight = dot(voxelAxisRightBS, N) >= 0 ? 1 : -1;

            minDiagPointBS -= (mulMin * mulRight) * voxelAxisRightBS;
            maxDiagPointBS += (mulMax * mulRight) * voxelAxisRightBS;

            // We want to determine the fractional overlap of the diagonal and the box.
            float3 diagOriginBS = minDiagPointBS;
            float3 diagUnDirBS  = maxDiagPointBS - minDiagPointBS;

            float tEntr, tExit;

            IntersectRayAABB(diagOriginBS, diagUnDirBS,
                             -obbExtents, obbExtents,
                             0, 1,
                             tEntr, tExit);

            // TODO: currently, soft voxelization does not account for the distance fade.
            // Therefore, instead of a smooth transition, you may see a discrete pop between slices.
            // How to make the distance fade affect the volume volume coverage?
            float overlapFraction = tExit - tEntr;

        #else  // SOFT_VOXELIZATION

            bool overlap = Max3(abs(voxelCenterCS.x), abs(voxelCenterCS.y), abs(voxelCenterCS.z)) <= 1;

            float overlapFraction = overlap ? 1 : 0;

        #endif // SOFT_VOXELIZATION

            if (overlapFraction > 0)
            {
                // We must clamp here, otherwise, with soft voxelization enabled,
                // the center of the voxel can be slightly outside the box.
                float3 voxelCenterNDC = saturate(voxelCenterCS * 0.5 + 0.5);

                // Due to clamping above, 't' may not exactly correspond to the distance
                // to the sample point. We ignore it for performance and simplicity.
                float dist = t;

                overlapFraction *= ComputeFadeFactor(voxelCenterNDC, dist,
                                                     _VolumeData[volumeIndex].rcpPosFaceFade,
                                                     _VolumeData[volumeIndex].rcpNegFaceFade,
                                                     _VolumeData[volumeIndex].invertFade,
                                                     _VolumeData[volumeIndex].rcpDistFadeLen,
                                                     _VolumeData[volumeIndex].endTimesRcpDistFadeLen);

                // Sample the volumeMask.
                if (_VolumeData[volumeIndex].textureIndex != -1)
                {
                    float3 xDerivUVW = (0.5 *  t) * voxelAxisRightBS   * rcp(obbExtents);
                    float3 yDerivUVW = (0.5 *  t) * voxelAxisUpBS      * rcp(obbExtents);
                    float3 zDerivUVW = (0.5 * dt) * voxelAxisForwardBS * rcp(obbExtents);

                    overlapFraction *= SampleVolumeMask(_VolumeData[volumeIndex], voxelCenterNDC, xDerivUVW, yDerivUVW, zDerivUVW);
                }

                // There is an overlap. Sample the 3D texture, or load the constant value.
                voxelScattering += overlapFraction * _VolumeData[volumeIndex].scattering;
                voxelExtinction += overlapFraction * _VolumeData[volumeIndex].extinction;
            }
        }

        _VBufferDensity[voxelCoord] = float4(voxelScattering, voxelExtinction);

        t0 = t1;
    }
}

[numthreads(GROUP_SIZE_1D, GROUP_SIZE_1D, 1)]
void VolumeVoxelization(uint3 dispatchThreadId : SV_DispatchThreadID,
                        uint2 groupId          : SV_GroupID,
                        uint2 groupThreadId    : SV_GroupThreadID)
{
    UNITY_XR_ASSIGN_VIEW_INDEX(dispatchThreadId.z);

    uint2 groupOffset = groupId * GROUP_SIZE_1D;
    uint2 voxelCoord  = groupOffset + groupThreadId;
#ifdef VL_PRESET_OPTIMAL
    // The entire thread group is within the same light tile.
    uint2 tileCoord = groupOffset * VBUFFER_VOXEL_SIZE / TILE_SIZE_BIG_TILE;
#else
    // No compile-time optimizations, no scalarization.
    // If _VBufferVoxelSize is not a power of 2 or > TILE_SIZE_BIG_TILE, a voxel may straddle
    // a tile boundary. This means different voxel subsamples may belong to different tiles.
    // We accept this error, and simply use the coordinates of the center of the voxel.
    uint2 tileCoord = (uint2)((voxelCoord + 0.5) * _VBufferVoxelSize / TILE_SIZE_BIG_TILE);
#endif
    uint  tileIndex = tileCoord.x + _NumTileBigTileX * tileCoord.y;

    // Reminder: our voxels are sphere-capped right frustums (truncated right pyramids).
    // The curvature of the front and back faces is quite gentle, so we can use
    // the right frustum approximation (thus the front and the back faces are squares).
    // Note, that since we still rely on the perspective camera model, pixels at the center
    // of the screen correspond to larger solid angles than those at the edges.
    // Basically, sizes of front and back faces depend on the XY coordinate.
    // https://www.desmos.com/calculator/i3rkesvidk

    float3 F = GetViewForwardDir();
    float3 U = GetViewUpDir();

    float2 centerCoord = voxelCoord + float2(0.5, 0.5);

    // Compute a ray direction s.t. ViewSpace(rayDirWS).z = 1.
    float3 rayDirWS       = mul(-float4(centerCoord, 1, 1), _VBufferCoordToViewDirWS[unity_StereoEyeIndex]).xyz;
    float3 rightDirWS     = cross(rayDirWS, U);
    float  rcpLenRayDir   = rsqrt(dot(rayDirWS, rayDirWS));
    float  rcpLenRightDir = rsqrt(dot(rightDirWS, rightDirWS));

    JitteredRay ray;
    ray.originWS    = GetCurrentViewPosition();
    ray.centerDirWS = rayDirWS * rcpLenRayDir; // Normalize

    float FdotD = dot(F, ray.centerDirWS);
    float unitDistFaceSize = _VBufferUnitDepthTexelSpacing * FdotD * rcpLenRayDir;

    ray.xDirDerivWS = rightDirWS * (rcpLenRightDir * unitDistFaceSize); // Normalize & rescale
    ray.yDirDerivWS = cross(ray.xDirDerivWS, ray.centerDirWS); // Will have the length of 'unitDistFaceSize' by construction
    ray.jitterDirWS = ray.centerDirWS; // TODO

    PositionInputs posInput = GetPositionInput(voxelCoord, _VBufferViewportSize.zw, tileCoord);

    ApplyCameraRelativeXR(ray.originWS);

    FillVolumetricDensityBuffer(posInput, tileIndex, ray);
}<|MERGE_RESOLUTION|>--- conflicted
+++ resolved
@@ -53,28 +53,6 @@
 
 RW_TEXTURE3D(float4, _VBufferDensity); // RGB = sqrt(scattering), A = sqrt(extinction)
 
-<<<<<<< HEAD
-// TODO: avoid creating another Constant Buffer...
-CBUFFER_START(UnityVolumetricLighting)
-    float4x4 _VBufferCoordToViewDirWS[SHADEROPTIONS_XR_MAX_VIEWS];
-
-    float    _VBufferUnitDepthTexelSpacing;
-    uint     _NumVisibleDensityVolumes;
-    float    _CornetteShanksConstant;           // Not used by this shader
-    uint     _VBufferHistoryIsValid;            // Not used by this shader
-
-    float4   _VBufferSampleOffset;              // Not used by this shader
-    float4   _VolumeMaskDimensions;             // x = 1/numTextures , y = width, z = depth = width * numTextures, w = maxLod
-
-    // BigTile...
-    uint _NumTileBigTileX;
-    uint _NumTileBigTileY;
-    uint _EnvLightIndexShift;
-    uint _DensityVolumeIndexShift;
-CBUFFER_END
-
-=======
->>>>>>> 51bb2e18
 //--------------------------------------------------------------------------------------------------
 // Implementation
 //--------------------------------------------------------------------------------------------------
