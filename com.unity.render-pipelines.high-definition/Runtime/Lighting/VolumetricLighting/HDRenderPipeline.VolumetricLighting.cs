--- conflicted
+++ resolved
@@ -223,7 +223,7 @@
         List<LocalVolumetricFogEngineData> m_VisibleVolumeData = null;
         internal const int k_MaxVisibleLocalVolumetricFogCount = 512;
 
-        List<LocalVolumetricFog>      m_VisibleComputeLocalVolumes = null;
+        List<LocalVolumetricFog> m_VisibleComputeLocalVolumes = null;
 
         // Static keyword is required here else we get a "DestroyBuffer can only be called from the main thread"
         ComputeBuffer m_VisibleVolumeBoundsBuffer = null;
@@ -627,13 +627,9 @@
             m_VisibleVolumeBounds = new List<OrientedBBox>();
             m_VisibleVolumeData = new List<LocalVolumetricFogEngineData>();
             m_VisibleVolumeBoundsBuffer = new ComputeBuffer(k_MaxVisibleLocalVolumetricFogCount, Marshal.SizeOf(typeof(OrientedBBox)));
-<<<<<<< HEAD
-            m_VisibleVolumeDataBuffer   = new ComputeBuffer(k_MaxVisibleLocalVolumetricFogCount, Marshal.SizeOf(typeof(LocalVolumetricFogEngineData)));
+            m_VisibleVolumeDataBuffer = new ComputeBuffer(k_MaxVisibleLocalVolumetricFogCount, Marshal.SizeOf(typeof(LocalVolumetricFogEngineData)));
 
             m_VisibleComputeLocalVolumes = new List<LocalVolumetricFog>();
-=======
-            m_VisibleVolumeDataBuffer = new ComputeBuffer(k_MaxVisibleLocalVolumetricFogCount, Marshal.SizeOf(typeof(LocalVolumetricFogEngineData)));
->>>>>>> 4405ba31
         }
 
         internal void DestroyVolumetricLightingBuffers()
