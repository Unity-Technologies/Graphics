//--------------------------------------------------------------------------------------------------
// Definitions
//--------------------------------------------------------------------------------------------------

// #pragma enable_d3d11_debug_symbols
<<<<<<< HEAD
#pragma only_renderers d3d11 ps4 xboxone xboxseries vulkan metal switch
=======
#pragma only_renderers d3d11 playstation xboxone vulkan metal switch
>>>>>>> b9e8ac45

#pragma kernel VolumetricLightingBruteforceMQ            VolumetricLighting=VolumetricLightingBruteforceMQ            LIGHTLOOP_DISABLE_TILE_AND_CLUSTER ENABLE_REPROJECTION=0 ENABLE_ANISOTROPY=0 VL_PRESET_MQ
#pragma kernel VolumetricLightingTiledMQ                 VolumetricLighting=VolumetricLightingTiledMQ                 ENABLE_REPROJECTION=0 ENABLE_ANISOTROPY=0 VL_PRESET_MQ
#pragma kernel VolumetricLightingBruteforceReprojMQ      VolumetricLighting=VolumetricLightingBruteforceReprojMQ      LIGHTLOOP_DISABLE_TILE_AND_CLUSTER ENABLE_REPROJECTION=1 ENABLE_ANISOTROPY=0 VL_PRESET_MQ
#pragma kernel VolumetricLightingTiledReprojMQ           VolumetricLighting=VolumetricLightingTiledReprojMQ           ENABLE_REPROJECTION=1 ENABLE_ANISOTROPY=0 VL_PRESET_MQ

#pragma kernel VolumetricLightingBruteforceAnisoMQ       VolumetricLighting=VolumetricLightingBruteforceAnisoMQ       LIGHTLOOP_DISABLE_TILE_AND_CLUSTER ENABLE_REPROJECTION=0 ENABLE_ANISOTROPY=1 VL_PRESET_MQ
#pragma kernel VolumetricLightingTiledAnisoMQ            VolumetricLighting=VolumetricLightingTiledAnisoMQ            ENABLE_REPROJECTION=0 ENABLE_ANISOTROPY=1 VL_PRESET_MQ
#pragma kernel VolumetricLightingBruteforceReprojAnisoMQ VolumetricLighting=VolumetricLightingBruteforceReprojAnisoMQ LIGHTLOOP_DISABLE_TILE_AND_CLUSTER ENABLE_REPROJECTION=1 ENABLE_ANISOTROPY=1 VL_PRESET_MQ
#pragma kernel VolumetricLightingTiledReprojAnisoMQ      VolumetricLighting=VolumetricLightingTiledReprojAnisoMQ      ENABLE_REPROJECTION=1 ENABLE_ANISOTROPY=1 VL_PRESET_MQ

#pragma kernel VolumetricLightingBruteforceHQ            VolumetricLighting=VolumetricLightingBruteforceHQ            LIGHTLOOP_DISABLE_TILE_AND_CLUSTER ENABLE_REPROJECTION=0 ENABLE_ANISOTROPY=0 VL_PRESET_HQ
#pragma kernel VolumetricLightingTiledHQ                 VolumetricLighting=VolumetricLightingTiledHQ                 ENABLE_REPROJECTION=0 ENABLE_ANISOTROPY=0 VL_PRESET_HQ
#pragma kernel VolumetricLightingBruteforceReprojHQ      VolumetricLighting=VolumetricLightingBruteforceReprojHQ      LIGHTLOOP_DISABLE_TILE_AND_CLUSTER ENABLE_REPROJECTION=1 ENABLE_ANISOTROPY=0 VL_PRESET_HQ
#pragma kernel VolumetricLightingTiledReprojHQ           VolumetricLighting=VolumetricLightingTiledReprojHQ           ENABLE_REPROJECTION=1 ENABLE_ANISOTROPY=0 VL_PRESET_HQ

#pragma kernel VolumetricLightingBruteforceAnisoHQ       VolumetricLighting=VolumetricLightingBruteforceAnisoHQ       LIGHTLOOP_DISABLE_TILE_AND_CLUSTER ENABLE_REPROJECTION=0 ENABLE_ANISOTROPY=1 VL_PRESET_HQ
#pragma kernel VolumetricLightingTiledAnisoHQ            VolumetricLighting=VolumetricLightingTiledAnisoHQ            ENABLE_REPROJECTION=0 ENABLE_ANISOTROPY=1 VL_PRESET_HQ
#pragma kernel VolumetricLightingBruteforceReprojAnisoHQ VolumetricLighting=VolumetricLightingBruteforceReprojAnisoHQ LIGHTLOOP_DISABLE_TILE_AND_CLUSTER ENABLE_REPROJECTION=1 ENABLE_ANISOTROPY=1 VL_PRESET_HQ
#pragma kernel VolumetricLightingTiledReprojAnisoHQ      VolumetricLighting=VolumetricLightingTiledReprojAnisoHQ      ENABLE_REPROJECTION=1 ENABLE_ANISOTROPY=1 VL_PRESET_HQ

#pragma kernel FilterVolumetricLightingX FilterVolumetricLighting=FilterVolumetricLightingX LIGHTLOOP_DISABLE_TILE_AND_CLUSTER VL_PRESET_HQ
#pragma kernel FilterVolumetricLightingY FilterVolumetricLighting=FilterVolumetricLightingY LIGHTLOOP_DISABLE_TILE_AND_CLUSTER VL_PRESET_HQ VERTICAL_PASS

#ifndef LIGHTLOOP_DISABLE_TILE_AND_CLUSTER
    #define USE_BIG_TILE_LIGHTLIST
#endif

// Don't want contact shadows
#define LIGHT_EVALUATION_NO_CONTACT_SHADOWS // To define before LightEvaluation.hlsl

#ifdef VL_PRESET_MQ
    // E.g. for 1080p: (1920/8)x(1080/8)x(64)  =  2,073,600 voxels
    // Same texel count as in a 1080p frame buffer.
    #define VBUFFER_TILE_SIZE 8
#endif
#ifdef VL_PRESET_HQ
    // E.g. for 1080p: (1920/4)x(1080/4)x(128) = 16,588,800 voxels
    // Double the texel count of a 4K frame buffer!
    #define VBUFFER_TILE_SIZE 4
#endif

#define GROUP_SIZE_1D                      8
#define SUPPORT_LOCAL_LIGHTS               1 // Local lights contribute to fog lighting

#define SHADOW_USE_DEPTH_BIAS              0

#define PREFER_HALF 0

//--------------------------------------------------------------------------------------------------
// Included headers
//--------------------------------------------------------------------------------------------------

#include "Packages/com.unity.render-pipelines.core/ShaderLibrary/Common.hlsl"
#include "Packages/com.unity.render-pipelines.core/ShaderLibrary/GeometricTools.hlsl"
#include "Packages/com.unity.render-pipelines.core/ShaderLibrary/Color.hlsl"
#include "Packages/com.unity.render-pipelines.core/ShaderLibrary/Filtering.hlsl"
#include "Packages/com.unity.render-pipelines.core/ShaderLibrary/VolumeRendering.hlsl"
#include "Packages/com.unity.render-pipelines.core/ShaderLibrary/EntityLighting.hlsl"

// We need to include this "for reasons"...
#include "Packages/com.unity.render-pipelines.high-definition/Runtime/Material/Builtin/BuiltinData.hlsl"

#include "Packages/com.unity.render-pipelines.high-definition/Runtime/ShaderLibrary/ShaderVariables.hlsl"
#include "Packages/com.unity.render-pipelines.high-definition/Runtime/RenderPipeline/ShaderPass/ShaderPass.cs.hlsl"
#define SHADERPASS SHADERPASS_VOLUMETRIC_LIGHTING

#include "Packages/com.unity.render-pipelines.high-definition/Runtime/Lighting/VolumetricLighting/VolumetricLighting.cs.hlsl"
#include "Packages/com.unity.render-pipelines.high-definition/Runtime/Lighting/VolumetricLighting/VBuffer.hlsl"

#include "Packages/com.unity.render-pipelines.high-definition/Runtime/Sky/PhysicallyBasedSky/PhysicallyBasedSkyCommon.hlsl"
#include "Packages/com.unity.render-pipelines.high-definition/Runtime/Lighting/Lighting.hlsl"
#include "Packages/com.unity.render-pipelines.high-definition/Runtime/Lighting/LightLoop/LightLoopDef.hlsl"
#include "Packages/com.unity.render-pipelines.high-definition/Runtime/Lighting/LightEvaluation.hlsl"

//--------------------------------------------------------------------------------------------------
// Inputs & outputs
//--------------------------------------------------------------------------------------------------

RW_TEXTURE3D(float4, _VBufferLightingIntegral);
RW_TEXTURE3D(float4, _VBufferLightingFeedback);
TEXTURE3D(_VBufferLightingHistory);
TEXTURE3D(_VBufferDensity);                     // RGB = scattering, A = extinction

// TODO: avoid creating another Constant Buffer...
CBUFFER_START(UnityVolumetricLighting)
    float4x4 _VBufferCoordToViewDirWS[SHADEROPTIONS_XR_MAX_VIEWS];

    float    _VBufferUnitDepthTexelSpacing;
    uint     _NumVisibleDensityVolumes;         // Not used by this shader
    float    _CornetteShanksConstant;
    uint     _VBufferLightingHistoryIsValid;

    float4   _VBufferSampleOffset;
    float4   _VolumeMaskDimensions;             // Not used by this shader

    // BigTile...
    uint _NumTileBigTileX;
    uint _NumTileBigTileY;
    uint _EnvLightIndexShift;
    uint _DensityVolumeIndexShift;
CBUFFER_END

//--------------------------------------------------------------------------------------------------
// Implementation
//--------------------------------------------------------------------------------------------------

// Jittered ray with screen-space derivatives.
struct JitteredRay
{
    float3 originWS;
    float3 centerDirWS;
    float3 jitterDirWS;
    float3 xDirDerivWS;
    float3 yDirDerivWS;
};

struct VoxelLighting
{
    float3 radianceComplete;
    float3 radianceNoPhase;
};

float ComputeHistoryWeight()
{
    // Compute the exponential moving average over 'n' frames:
    // X = (1 - a) * ValueAtFrame[n] + a * AverageOverPreviousFrames.
    // We want each sample to be uniformly weighted by (1 / n):
    // X = (1 / n) * Sum{i from 1 to n}{ValueAtFrame[i]}.
    // Therefore, we get:
    // (1 - a) = (1 / n) => a = (1 - 1 / n) = (n - 1) / n,
    // X = (1 / n) * ValueAtFrame[n] + (1 - 1 / n) * AverageOverPreviousFrames.
    // Why does it work? We need to make the following assumption:
    // AverageOverPreviousFrames ≈ AverageOverFrames[n - 1].
    // AverageOverFrames[n - 1] = (1 / (n - 1)) * Sum{i from 1 to n - 1}{ValueAtFrame[i]}.
    // This implies that the reprojected (accumulated) value has mostly converged.
    // X = (1 / n) * ValueAtFrame[n] + ((n - 1) / n) * (1 / (n - 1)) * Sum{i from 1 to n - 1}{ValueAtFrame[i]}.
    // X = (1 / n) * ValueAtFrame[n] + (1 / n) * Sum{i from 1 to n - 1}{ValueAtFrame[i]}.
    // X = Sum{i from 1 to n}{ValueAtFrame[i] / n}.
    float numFrames     = 7;
    float frameWeight   = 1 / numFrames;
    float historyWeight = 1 - frameWeight;

    return historyWeight;
}

// Computes the light integral (in-scattered radiance) within the voxel.
// Multiplication by the scattering coefficient and the phase function is performed outside.
VoxelLighting EvaluateVoxelLightingDirectional(LightLoopContext context, uint featureFlags, PositionInputs posInput, float3 centerWS,
                                               JitteredRay ray, float t0, float t1, float dt, float rndVal, float extinction, float anisotropy)
{
    VoxelLighting lighting;
    ZERO_INITIALIZE(VoxelLighting, lighting);

    BuiltinData unused; // Unused for now, so define once
    ZERO_INITIALIZE(BuiltinData, unused);

    const float NdotL = 1;

    float tOffset, weight;
    ImportanceSampleHomogeneousMedium(rndVal, extinction, dt, tOffset, weight);

    float t = t0 + tOffset;
    posInput.positionWS = ray.originWS + t * ray.jitterDirWS;

    context.shadowValue = 1.0;

    // Evaluate sun shadows.
    if (_DirectionalShadowIndex >= 0)
    {
        DirectionalLightData light = _DirectionalLightDatas[_DirectionalShadowIndex];

        // Prep the light so that it works with non-volumetrics-aware code.
        light.contactShadowMask  = 0;
        light.shadowDimmer       = light.volumetricShadowDimmer;

        float3 L = -light.forward;

        // Is it worth sampling the shadow map?
        if ((light.volumetricLightDimmer > 0) && (light.volumetricShadowDimmer > 0))
        {
            // Pass the light direction as the normal to avoid issues with shadow biasing code.
            // TODO: does it make sense?
            float3 shadowN = L;

            context.shadowValue = GetDirectionalShadowAttenuation(context.shadowContext,
                                                                  posInput.positionSS, posInput.positionWS, shadowN,
                                                                  light.shadowIndex, L);
        }
    }
    else
    {
        context.shadowValue = 1;
    }

    for (uint i = 0; i < _DirectionalLightCount; ++i)
    {
        DirectionalLightData light = _DirectionalLightDatas[i];

        // Prep the light so that it works with non-volumetrics-aware code.
        light.contactShadowMask  = 0;
        light.shadowDimmer       = light.volumetricShadowDimmer;

        float3 L = -light.forward;

        // Is it worth evaluating the light?
        float3 color; float attenuation;
        if (light.volumetricLightDimmer > 0)
        {
            float4 lightColor = EvaluateLight_Directional(context, posInput, light);
            // The volumetric light dimmer, unlike the regular light dimmer, is not pre-multiplied.
            lightColor.a *= light.volumetricLightDimmer;
            lightColor.rgb *= lightColor.a; // Composite

            // Pass the light direction as the normal to avoid issues with shadow biasing code.
            // TODO: does it make sense?
            float3 shadowN = L;

            // This code works for both surface reflection and thin object transmission.
            DirectionalShadowType shadow = EvaluateShadow_Directional(context, posInput, light, unused, shadowN);
            lightColor.rgb *= ComputeShadowColor(shadow, light.shadowTint, light.penumbraTint);

            // Important:
            // Ideally, all scattering calculations should use the jittered versions
            // of the sample position and the ray direction. However, correct reprojection
            // of asymmetrically scattered lighting (affected by an anisotropic phase
            // function) is not possible. We work around this issue by reprojecting
            // lighting not affected by the phase function. This basically removes
            // the phase function from the temporal integration process. It is a hack.
            // The downside is that anisotropy no longer benefits from temporal averaging,
            // and any temporal instability of anisotropy causes causes visible jitter.
            // In order to stabilize the image, we use the voxel center for all
            // anisotropy-related calculations.
            float cosTheta = dot(L, ray.centerDirWS);
            float phase    = CornetteShanksPhasePartVarying(anisotropy, cosTheta);

            // Compute the amount of in-scattered radiance.
            // Note: the 'weight' accounts for transmittance from 't0' to 't'.
            lighting.radianceNoPhase += (weight * lightColor.rgb);
            lighting.radianceComplete += (weight * lightColor.rgb) * phase;
        }
    }

    return lighting;
}

// Computes the light integral (in-scattered radiance) within the voxel.
// Multiplication by the scattering coefficient and the phase function is performed outside.
VoxelLighting EvaluateVoxelLightingLocal(LightLoopContext context, uint featureFlags, PositionInputs posInput,
                                         uint lightCount, uint lightStart, float3 centerWS,
                                         JitteredRay ray, float t0, float t1, float dt, float rndVal, float extinction, float anisotropy)
{
    VoxelLighting lighting;
    ZERO_INITIALIZE(VoxelLighting, lighting);

    BuiltinData unused; // Unused for now, so define once
    ZERO_INITIALIZE(BuiltinData, unused);

    const float NdotL = 1;

    if (featureFlags & LIGHTFEATUREFLAGS_PUNCTUAL)
    {
        uint lightOffset = 0; // This is used by two subsequent loops

        // This loop does not process box lights.
        for (; lightOffset < lightCount; lightOffset++)
        {
            uint lightIndex = FetchIndex(lightStart, lightOffset);
            LightData light = _LightDatas[lightIndex];

            if (light.lightType >= GPULIGHTTYPE_PROJECTOR_BOX) { break; }

            // Prep the light so that it works with non-volumetrics-aware code.
            light.contactShadowMask  = 0;
            light.shadowDimmer       = light.volumetricShadowDimmer;

            bool sampleLight = (light.volumetricLightDimmer > 0);

            float tEntr = t0;
            float tExit = t1;

            // Perform ray-cone intersection for pyramid and spot lights.
            if (light.lightType != GPULIGHTTYPE_POINT)
            {
                float lenMul = 1;

                if (light.lightType == GPULIGHTTYPE_PROJECTOR_PYRAMID)
                {
                    // 'light.right' and 'light.up' vectors are pre-scaled on the CPU
                    // s.t. if you were to place them at the distance of 1 directly in front
                    // of the light, they would give you the "footprint" of the light.
                    // For spot lights, the cone fit is exact.
                    // For pyramid lights, however, this is the "inscribed" cone
                    // (contained within the pyramid), and we want to intersect
                    // the "escribed" cone (which contains the pyramid).
                    // Therefore, we have to scale the radii by the sqrt(2).
                    lenMul = rsqrt(2);
                }

                float3 coneAxisX = lenMul * light.right;
                float3 coneAxisY = lenMul * light.up;

                sampleLight = sampleLight && IntersectRayCone(ray.originWS, ray.jitterDirWS,
                                                              light.positionRWS, light.forward,
                                                              coneAxisX, coneAxisY,
                                                              t0, t1, tEntr, tExit);
            }

            // Is it worth evaluating the light?
            if (sampleLight)
            {
                float lightSqRadius = light.size.x;

                float t, distSq, rcpPdf;
                ImportanceSamplePunctualLight(rndVal, light.positionRWS, lightSqRadius,
                                              ray.originWS, ray.jitterDirWS,
                                              tEntr, tExit,
                                              t, distSq, rcpPdf);

                posInput.positionWS = ray.originWS + t * ray.jitterDirWS;

                float3 L;
                float4 distances; // {d, d^2, 1/d, d_proj}
                GetPunctualLightVectors(posInput.positionWS, light, L, distances);

                float4 lightColor = EvaluateLight_Punctual(context, posInput, light, L, distances);
                // The volumetric light dimmer, unlike the regular light dimmer, is not pre-multiplied.
                lightColor.a *= light.volumetricLightDimmer;
                lightColor.rgb *= lightColor.a; // Composite

                // Pass the light direction as the normal to avoid issues with shadow biasing code.
                // TODO: does it make sense?
                float3 shadowN = L;

                float shadow = EvaluateShadow_Punctual(context, posInput, light, unused, shadowN, L, distances);
                lightColor.rgb *= ComputeShadowColor(shadow, light.shadowTint, light.penumbraTint);


                // Important:
                // Ideally, all scattering calculations should use the jittered versions
                // of the sample position and the ray direction. However, correct reprojection
                // of asymmetrically scattered lighting (affected by an anisotropic phase
                // function) is not possible. We work around this issue by reprojecting
                // lighting not affected by the phase function. This basically removes
                // the phase function from the temporal integration process. It is a hack.
                // The downside is that anisotropy no longer benefits from temporal averaging,
                // and any temporal instability of anisotropy causes causes visible jitter.
                // In order to stabilize the image, we use the voxel center for all
                // anisotropy-related calculations.
                float3 centerL  = light.positionRWS - centerWS;
                float  cosTheta = dot(centerL, ray.centerDirWS) * rsqrt(dot(centerL, centerL));
                float  phase    = CornetteShanksPhasePartVarying(anisotropy, cosTheta);

                // Compute transmittance from 't0' to 't'.
                float weight = TransmittanceHomogeneousMedium(extinction, t - t0) * rcpPdf;

                // Compute the amount of in-scattered radiance.
                lighting.radianceNoPhase += (weight * lightColor.rgb);
                lighting.radianceComplete += (weight * lightColor.rgb) * phase;
            }
        }

        // This loop only processes box lights.
        for (; lightOffset < lightCount; lightOffset++)
        {
            uint lightIndex = FetchIndex(lightStart, lightOffset);
            LightData light = _LightDatas[lightIndex];

            if (light.lightType != GPULIGHTTYPE_PROJECTOR_BOX) { break; }

            // Prep the light so that it works with non-volumetrics-aware code.
            light.contactShadowMask  = 0;
            light.shadowDimmer       = light.volumetricShadowDimmer;

            bool sampleLight = (light.volumetricLightDimmer > 0);

            // Convert the box light from OBB to AABB.
            // 'light.right' and 'light.up' vectors are pre-scaled on the CPU by (2/w) and (2/h).
            float3x3 rotMat = float3x3(light.right, light.up, light.forward);

            float3 o = mul(rotMat, ray.originWS - light.positionRWS);
            float3 d = mul(rotMat, ray.jitterDirWS);

            float3 boxPt0 = float3(-1, -1, 0);
            float3 boxPt1 = float3( 1,  1, light.range);

            float tEntr, tExit;
            sampleLight = sampleLight && IntersectRayAABB(o, d, boxPt0, boxPt1, t0, t1, tEntr, tExit);

            // Is it worth evaluating the light?
            if (sampleLight)
            {
                float tOffset, weight;
                ImportanceSampleHomogeneousMedium(rndVal, extinction, tExit - tEntr, tOffset, weight);

                // Compute transmittance from 't0' to 'tEntr'.
                weight *= TransmittanceHomogeneousMedium(extinction, tEntr - t0);

                float t = tEntr + tOffset;
                posInput.positionWS = ray.originWS + t * ray.jitterDirWS;

                float3 L             = -light.forward;
                float3 lightToSample = posInput.positionWS - light.positionRWS;
                float  distProj      = dot(lightToSample, light.forward);
                float4 distances     = float4(1, 1, 1, distProj);

                float4 lightColor = EvaluateLight_Punctual(context, posInput, light, L, distances);
                // The volumetric light dimmer, unlike the regular light dimmer, is not pre-multiplied.
                lightColor.a *= light.volumetricLightDimmer;
                lightColor.rgb *= lightColor.a; // Composite

                // Pass the light direction as the normal to avoid issues with shadow biasing code.
                // TODO: does it make sense?
                float3 shadowN = L;

                float shadow = EvaluateShadow_Punctual(context, posInput, light, unused, shadowN, L, distances);
                lightColor.rgb *= ComputeShadowColor(shadow, light.shadowTint, light.penumbraTint);


                // Important:
                // Ideally, all scattering calculations should use the jittered versions
                // of the sample position and the ray direction. However, correct reprojection
                // of asymmetrically scattered lighting (affected by an anisotropic phase
                // function) is not possible. We work around this issue by reprojecting
                // lighting not affected by the phase function. This basically removes
                // the phase function from the temporal integration process. It is a hack.
                // The downside is that anisotropy no longer benefits from temporal averaging,
                // and any temporal instability of anisotropy causes causes visible jitter.
                // In order to stabilize the image, we use the voxel center for all
                // anisotropy-related calculations.
                float3 centerL  = light.positionRWS - centerWS;
                float  cosTheta = dot(centerL, ray.centerDirWS) * rsqrt(dot(centerL, centerL));
                float  phase    = CornetteShanksPhasePartVarying(anisotropy, cosTheta);

                // Compute the amount of in-scattered radiance.
                // Note: the 'weight' accounts for transmittance from 't0' to 't'.
                lighting.radianceNoPhase += (weight * lightColor.rgb);
                lighting.radianceComplete += (weight * lightColor.rgb) * phase;
            }
        }
    }

    return lighting;
}

// Computes the in-scattered radiance along the ray.
void FillVolumetricLightingBuffer(LightLoopContext context, uint featureFlags,
                                  PositionInputs posInput, uint tileIndex, JitteredRay ray)
{
    uint lightCount, lightStart;

#ifdef USE_BIG_TILE_LIGHTLIST
    // Offset for stereo rendering
    tileIndex += unity_StereoEyeIndex * _NumTileBigTileX * _NumTileBigTileY;

    // The "big tile" list contains the number of objects contained within the tile followed by the
    // list of object indices. Note that while objects are already sorted by type, we don't know the
    // number of each type of objects (e.g. lights), so we should remember to break out of the loop.
    lightCount = g_vBigTileLightList[MAX_NR_BIG_TILE_LIGHTS_PLUS_ONE * tileIndex];
    lightStart = MAX_NR_BIG_TILE_LIGHTS_PLUS_ONE * tileIndex + 1;

    // For now, iterate through all the objects to determine the correct range.
    // TODO: precompute this, of course.
    {
        uint offset = 0;

        for (; offset < lightCount; offset++)
        {
            uint objectIndex = FetchIndex(lightStart, offset);

            if (objectIndex >= _EnvLightIndexShift)
            {
                // We have found the last local analytical light.
                break;
            }
        }

        lightCount = offset;
    }

#else  // USE_BIG_TILE_LIGHTLIST

    lightCount = _PunctualLightCount;
    lightStart = 0;

#endif // USE_BIG_TILE_LIGHTLIST

    float t0 = DecodeLogarithmicDepthGeneralized(0, _VBufferDistanceDecodingParams);
    float de = _VBufferRcpSliceCount; // Log-encoded distance between slices

    // The contribution of the ambient probe does not depend on the position,
    // only on the direction and the length of the interval.
    // SampleSH9() evaluates the 3-band SH in a given direction.
    // The probe is already pre-convolved with the phase function.
    // Note: anisotropic, no jittering.
    float3 probeInScatteredRadiance = SampleSH9(_AmbientProbeCoeffs, ray.centerDirWS);

    float3 totalRadiance = 0;
    float  opticalDepth  = 0;

    for (uint slice = 0; slice < _VBufferSliceCount; slice++)
    {
        uint3 voxelCoord = uint3(posInput.positionSS, slice + _VBufferSliceCount * unity_StereoEyeIndex);

        float e1 = slice * de + de; // (slice + 1) / sliceCount
        float t1 = DecodeLogarithmicDepthGeneralized(e1, _VBufferDistanceDecodingParams);
        float dt = t1 - t0;

        // Accurately compute the center of the voxel in the log space. It's important to perform
        // the inversion exactly, since the accumulated value of the integral is stored at the center.
        // We will use it for participating media sampling, asymmetric scattering and reprojection.
        float  t = DecodeLogarithmicDepthGeneralized(e1 - 0.5 * de, _VBufferDistanceDecodingParams);
        float3 centerWS = ray.originWS + t * ray.centerDirWS;

        // Sample the participating medium at the center of the voxel.
        // We consider it to be constant along the interval [t0, t1] (within the voxel).
        float4 density = LOAD_TEXTURE3D(_VBufferDensity, voxelCoord);

        float3 scattering = density.rgb;
        float  extinction = density.a;
        float  anisotropy = _GlobalFogAnisotropy;

        // Prevent division by 0.
        extinction = max(extinction, FLT_MIN);

        // Perform per-pixel randomization by adding an offset and then sampling uniformly
        // (in the log space) in a vein similar to Stochastic Universal Sampling:
        // https://en.wikipedia.org/wiki/Stochastic_universal_sampling
        float perPixelRandomOffset = GenerateHashedRandomFloat(posInput.positionSS);

    #if ENABLE_REPROJECTION
        // This is a time-based sequence of 7 equidistant numbers from 1/14 to 13/14.
        // Each of them is the centroid of the interval of length 2/14.
        float rndVal = frac(perPixelRandomOffset + _VBufferSampleOffset.z);
    #else
        float rndVal = frac(perPixelRandomOffset + 0.5);
    #endif

        VoxelLighting aggregateLighting;
        ZERO_INITIALIZE(VoxelLighting, aggregateLighting);

        if (featureFlags & LIGHTFEATUREFLAGS_DIRECTIONAL)
        {
            VoxelLighting lighting = EvaluateVoxelLightingDirectional(context, featureFlags, posInput,
                                                                      centerWS, ray, t0, t1, dt, rndVal,
                                                                      extinction, anisotropy);

            aggregateLighting.radianceNoPhase  += lighting.radianceNoPhase;
            aggregateLighting.radianceComplete += lighting.radianceComplete;
        }

        #if (SUPPORT_LOCAL_LIGHTS != 0)
        {
            VoxelLighting lighting = EvaluateVoxelLightingLocal(context, featureFlags, posInput,
                                                                lightCount, lightStart,
                                                                centerWS, ray, t0, t1, dt, rndVal,
                                                                extinction, anisotropy);

            aggregateLighting.radianceNoPhase  += lighting.radianceNoPhase;
            aggregateLighting.radianceComplete += lighting.radianceComplete;
        }
        #endif

    #if ENABLE_REPROJECTION
        // Clamp here to prevent generation of NaNs.
        float4 voxelValue           = float4(aggregateLighting.radianceNoPhase, extinction * dt);
        float4 linearizedVoxelValue = LinearizeRGBD(voxelValue);
        float4 normalizedVoxelValue = linearizedVoxelValue * rcp(dt);
        float4 normalizedBlendValue = normalizedVoxelValue;

    #if (SHADEROPTIONS_CAMERA_RELATIVE_RENDERING != 0) && defined(USING_STEREO_MATRICES)
        // With XR single-pass, remove the camera-relative offset for the reprojected sample
        centerWS -= _WorldSpaceCameraPosViewOffset;
    #endif

        // Reproject the history at 'centerWS'.
        float4 reprojValue = SampleVBuffer(TEXTURE3D_ARGS(_VBufferLightingHistory, s_linear_clamp_sampler),
                                           centerWS,
                                           _PrevCamPosRWS,
                                           UNITY_MATRIX_PREV_VP,
                                           _VBufferPrevViewportSize,
                                           _VBufferHistoryPrevUvScaleAndLimit.xy,
                                           _VBufferHistoryPrevUvScaleAndLimit.zw,
                                           _VBufferPrevDepthEncodingParams,
                                           _VBufferPrevDepthDecodingParams,
                                           false, true) * float4(GetInversePreviousExposureMultiplier().xxx, 1);

        bool reprojSuccess = (_VBufferLightingHistoryIsValid != 0) && (reprojValue.a != 0);

        if (reprojSuccess)
        {
            // Perform temporal blending in the log space ("Pixar blend").
            normalizedBlendValue = lerp(normalizedVoxelValue, reprojValue, ComputeHistoryWeight());
        }

        // Store the feedback for the voxel.
        // TODO: dynamic lights (which update their position, rotation, cookie or shadow at runtime)
        // do not support reprojection and should neither read nor write to the history buffer.
        // This will cause them to alias, but it is the only way to prevent ghosting.
        _VBufferLightingFeedback[voxelCoord] = normalizedBlendValue * float4(GetCurrentExposureMultiplier().xxx, 1);

        float4 linearizedBlendValue = normalizedBlendValue * dt;
        float4 blendValue = DelinearizeRGBD(linearizedBlendValue);

    #if ENABLE_ANISOTROPY
        // Estimate the influence of the phase function on the results of the current frame.
        float3 phaseCurrFrame;

        phaseCurrFrame.r = SafeDiv(aggregateLighting.radianceComplete.r, aggregateLighting.radianceNoPhase.r);
        phaseCurrFrame.g = SafeDiv(aggregateLighting.radianceComplete.g, aggregateLighting.radianceNoPhase.g);
        phaseCurrFrame.b = SafeDiv(aggregateLighting.radianceComplete.b, aggregateLighting.radianceNoPhase.b);

        // Warning: in general, this does not work!
        // For a voxel with a single light, 'phaseCurrFrame' is monochromatic, and since
        // we don't jitter anisotropy, its value does not change from frame to frame
        // for a static camera/scene. This is fine.
        // If you have two lights per voxel, we compute:
        // phaseCurrFrame = (phaseA * lightingA + phaseB * lightingB) / (lightingA + lightingB).
        // 'phaseA' and 'phaseB' are still (different) constants for a static camera/scene.
        // 'lightingA' and 'lightingB' are jittered, so they change from frame to frame.
        // Therefore, 'phaseCurrFrame' becomes temporarily unstable and can cause flickering in practice. :-(
        blendValue.rgb *= phaseCurrFrame;
    #endif // ENABLE_ANISOTROPY

    #else // ENABLE_REPROJECTION

    #if ENABLE_ANISOTROPY
        float4 blendValue = float4(aggregateLighting.radianceComplete, extinction * dt);
    #else
        float4 blendValue = float4(aggregateLighting.radianceNoPhase,  extinction * dt);
    #endif // ENABLE_ANISOTROPY

    #endif // ENABLE_REPROJECTION

        // Compute the transmittance from the camera to 't0'.
        float transmittance = TransmittanceFromOpticalDepth(opticalDepth);

    #if ENABLE_ANISOTROPY
        float phase = _CornetteShanksConstant;
    #else
        float phase = IsotropicPhaseFunction();
    #endif // ENABLE_ANISOTROPY

        // Integrate the contribution of the probe over the interval.
        // Integral{a, b}{Transmittance(0, t) * L_s(t) dt} = Transmittance(0, a) * Integral{a, b}{Transmittance(0, t - a) * L_s(t) dt}.
        float3 probeRadiance = probeInScatteredRadiance * TransmittanceIntegralHomogeneousMedium(extinction, dt);

        totalRadiance += transmittance * scattering * (phase * blendValue.rgb + probeRadiance);

        // Compute the optical depth up to the center of the interval.
        opticalDepth += 0.5 * blendValue.a;

        // Store the voxel data.
        // Note: for correct filtering, the data has to be stored in the perceptual space.
        // This means storing the tone mapped radiance and transmittance instead of optical depth.
        // See "A Fresh Look at Generalized Sampling", p. 51.
        // TODO: re-enable tone mapping after implementing pre-exposure.
        _VBufferLightingIntegral[voxelCoord] = LinearizeRGBD(float4(/*FastTonemap*/(totalRadiance), opticalDepth)) * float4(GetCurrentExposureMultiplier().xxx, 1);

        // Compute the optical depth up to the end of the interval.
        opticalDepth += 0.5 * blendValue.a;

        t0 = t1;
    }
}

[numthreads(GROUP_SIZE_1D, GROUP_SIZE_1D, 1)]
void VolumetricLighting(uint3 dispatchThreadId : SV_DispatchThreadID,
                        uint2 groupId          : SV_GroupID,
                        uint2 groupThreadId    : SV_GroupThreadID)
{
    // Perform compile-time checks.
    if (!IsPower2(VBUFFER_TILE_SIZE) || !IsPower2(TILE_SIZE_BIG_TILE)) return;

    UNITY_XR_ASSIGN_VIEW_INDEX(dispatchThreadId.z);

    uint2 groupOffset = groupId * GROUP_SIZE_1D;
    uint2 voxelCoord  = groupOffset + groupThreadId;
    uint2 tileCoord   = groupOffset * VBUFFER_TILE_SIZE / TILE_SIZE_BIG_TILE;
    uint  tileIndex   = tileCoord.x + _NumTileBigTileX * tileCoord.y;

    // Reminder: our voxels are sphere-capped right frustums (truncated right pyramids).
    // The curvature of the front and back faces is quite gentle, so we can use
    // the right frustum approximation (thus the front and the back faces are squares).
    // Note, that since we still rely on the perspective camera model, pixels at the center
    // of the screen correspond to larger solid angles than those at the edges.
    // Basically, sizes of front and back faces depend on the XY coordinate.
    // https://www.desmos.com/calculator/i3rkesvidk

    float3 F = GetViewForwardDir();
    float3 U = GetViewUpDir();

    float2 centerCoord = voxelCoord + float2(0.5, 0.5);

    // Compute a ray direction s.t. ViewSpace(rayDirWS).z = 1.
    float3 rayDirWS       = mul(-float4(centerCoord, 1, 1), _VBufferCoordToViewDirWS[unity_StereoEyeIndex]).xyz;
    float3 rightDirWS     = cross(rayDirWS, U);
    float  rcpLenRayDir   = rsqrt(dot(rayDirWS, rayDirWS));
    float  rcpLenRightDir = rsqrt(dot(rightDirWS, rightDirWS));

    JitteredRay ray;
    ray.originWS    = GetCurrentViewPosition();
    ray.centerDirWS = rayDirWS * rcpLenRayDir; // Normalize

    float FdotD = dot(F, ray.centerDirWS);
    float unitDistFaceSize = _VBufferUnitDepthTexelSpacing * FdotD * rcpLenRayDir;

    ray.xDirDerivWS = rightDirWS * (rcpLenRightDir * unitDistFaceSize); // Normalize & rescale
    ray.yDirDerivWS = cross(ray.xDirDerivWS, ray.centerDirWS); // Will have the length of 'unitDistFaceSize' by construction

#if ENABLE_REPROJECTION
    ray.jitterDirWS = normalize(ray.centerDirWS + _VBufferSampleOffset.x * ray.xDirDerivWS
                                                + _VBufferSampleOffset.y * ray.yDirDerivWS);
#else
    ray.jitterDirWS = ray.centerDirWS;
#endif

    PositionInputs posInput = GetPositionInput(voxelCoord, _VBufferViewportSize.zw, tileCoord);

    // TODO
    LightLoopContext context;
    context.shadowContext = InitShadowContext();
    uint featureFlags     = 0xFFFFFFFF;

    ApplyCameraRelativeXR(ray.originWS);

    FillVolumetricLightingBuffer(context, featureFlags, posInput, tileIndex, ray);
}

#define SIGMA_FILTER 2.0

float Gaussian(float radius, float sigma)
{
    float v = radius / sigma;
    return exp(-(v*v));
}

[numthreads(GROUP_SIZE_1D, GROUP_SIZE_1D, 1)]
void FilterVolumetricLighting(uint3 dispatchThreadId : SV_DispatchThreadID,
                                uint2 groupId          : SV_GroupID,
                                uint2 groupThreadId    : SV_GroupThreadID)
{
    UNITY_XR_ASSIGN_VIEW_INDEX(dispatchThreadId.z);

    // Compute the coordinate that this thread needs to process
    uint2 currentCoord  = groupId * GROUP_SIZE_1D + groupThreadId;

    // Compute the half size of the slices, used to define the filtering radius
    uint halfSliceCount = _VBufferSliceCount / 2;

    // Loop through the slices that this thread needs to process
    for (uint currentSlice = 0; currentSlice < _VBufferSliceCount; currentSlice++)
    {
        // Compute the output voxel coordinate
        uint3 voxelCoord = uint3(currentCoord, currentSlice + _VBufferSliceCount * unity_StereoEyeIndex);

        // Values used for accumulation
        float sumW = 0.0;
        float4 value = float4(0.0, 0.0, 0.0, 0.0);
        #ifdef VERTICAL_PASS
        int3 vec = int3(0, 1, 0);
        #else
        int3 vec = int3(1, 0, 0);
        #endif

        // Compute the radius for this slice
        int radius =  currentSlice > halfSliceCount ? 2 : 1;
        // Loop through the values required for our kernel
        for (int idx = -radius; idx <= radius; ++idx)
        {
            // Compute the next tapping coordinate
            int3 tapCoord = int3(voxelCoord.x, voxelCoord.y, voxelCoord.z) + vec * idx;
            // Tap the value we should be tapping from
            float4 currentValue = _VBufferLightingFeedback[tapCoord];
            // Compute the weight for this tap
            float weight = Gaussian(abs(idx), SIGMA_FILTER);

            // If this is outside of the image, force the weight to 0
            #ifdef VERTICAL_PASS
            if (tapCoord.y < 0.0 || tapCoord.y >= _VBufferViewportSize.y)
            #else
            if (tapCoord.x < 0.0 || tapCoord.x >= _VBufferViewportSize.x)
            #endif
            {
                // To avoid NaNs, we have to override this value
                currentValue = 0.0f;
                weight = 0.0f;
            }

            // Accumulate the value and weight
            value += currentValue * weight;
            sumW += weight;
        }
        // Normalize and output
        _VBufferLightingIntegral[voxelCoord] = value / sumW;
    }
}<|MERGE_RESOLUTION|>--- conflicted
+++ resolved
@@ -3,11 +3,7 @@
 //--------------------------------------------------------------------------------------------------
 
 // #pragma enable_d3d11_debug_symbols
-<<<<<<< HEAD
-#pragma only_renderers d3d11 ps4 xboxone xboxseries vulkan metal switch
-=======
-#pragma only_renderers d3d11 playstation xboxone vulkan metal switch
->>>>>>> b9e8ac45
+#pragma only_renderers d3d11 playstation xboxone xboxseries vulkan metal switch
 
 #pragma kernel VolumetricLightingBruteforceMQ            VolumetricLighting=VolumetricLightingBruteforceMQ            LIGHTLOOP_DISABLE_TILE_AND_CLUSTER ENABLE_REPROJECTION=0 ENABLE_ANISOTROPY=0 VL_PRESET_MQ
 #pragma kernel VolumetricLightingTiledMQ                 VolumetricLighting=VolumetricLightingTiledMQ                 ENABLE_REPROJECTION=0 ENABLE_ANISOTROPY=0 VL_PRESET_MQ
