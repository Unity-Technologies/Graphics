//--------------------------------------------------------------------------------------------------
// Definitions
//--------------------------------------------------------------------------------------------------

// #pragma enable_d3d11_debug_symbols
#pragma only_renderers d3d11 playstation xboxone xboxseries vulkan metal switch

#pragma kernel VolumetricLighting

#pragma multi_compile _ LIGHTLOOP_DISABLE_TILE_AND_CLUSTER
#pragma multi_compile _ ENABLE_REPROJECTION
#pragma multi_compile _ ENABLE_ANISOTROPY
#pragma multi_compile _ VL_PRESET_OPTIMAL
#pragma multi_compile _ SUPPORT_LOCAL_LIGHTS
#pragma multi_compile PROBE_VOLUMES_OFF PROBE_VOLUMES_L1 PROBE_VOLUMES_L2

// Don't want contact shadows
#define LIGHT_EVALUATION_NO_CONTACT_SHADOWS // To define before LightEvaluation.hlsl
// #define LIGHT_EVALUATION_NO_HEIGHT_FOG

#ifndef LIGHTLOOP_DISABLE_TILE_AND_CLUSTER
    #define USE_BIG_TILE_LIGHTLIST
#endif

#ifdef VL_PRESET_OPTIMAL
    // E.g. for 1080p: (1920/8)x(1080/8)x(64) = 2,073,600 voxels
    #define VBUFFER_VOXEL_SIZE 8
#endif

#define PREFER_HALF             0
#define GROUP_SIZE_1D           8
#define SHADOW_USE_DEPTH_BIAS   0 // Too expensive, not particularly effective
#define SHADOW_ULTRA_LOW          // Different options are too expensive.
#define SHADOW_AUTO_FLIP_NORMAL 0 // No normal information, so no need to flip
#define SHADOW_VIEW_BIAS        1 // Prevents light leaking through thin geometry. Not as good as normal bias at grazing angles, but cheaper and independent from the geometry.
#define USE_DEPTH_BUFFER        1 // Accounts for opaque geometry along the camera ray
#define SAMPLE_PROBE_VOLUMES    1 && (defined(PROBE_VOLUMES_L1) || defined(PROBE_VOLUMES_L2))

// Filter out lights that are not meant to be affecting volumetric once per thread rather than per voxel. This has the downside that it limits the max processable lights to MAX_SUPPORTED_LIGHTS
// which might be lower than the max number of lights that might be in the big tile.
#define PRE_FILTER_LIGHT_LIST   1 && defined(USE_BIG_TILE_LIGHTLIST)

//--------------------------------------------------------------------------------------------------
// Included headers
//--------------------------------------------------------------------------------------------------

#include "Packages/com.unity.render-pipelines.core/ShaderLibrary/Common.hlsl"
#include "Packages/com.unity.render-pipelines.core/ShaderLibrary/GeometricTools.hlsl"
#include "Packages/com.unity.render-pipelines.core/ShaderLibrary/Color.hlsl"
#include "Packages/com.unity.render-pipelines.core/ShaderLibrary/Filtering.hlsl"
#include "Packages/com.unity.render-pipelines.core/ShaderLibrary/VolumeRendering.hlsl"
#include "Packages/com.unity.render-pipelines.core/ShaderLibrary/EntityLighting.hlsl"

// We need to include this "for reasons"...
#include "Packages/com.unity.render-pipelines.high-definition/Runtime/Material/Builtin/BuiltinData.hlsl"

#include "Packages/com.unity.render-pipelines.high-definition/Runtime/ShaderLibrary/ShaderVariables.hlsl"
#include "Packages/com.unity.render-pipelines.high-definition/Runtime/RenderPipeline/ShaderPass/ShaderPass.cs.hlsl"
#define SHADERPASS SHADERPASS_VOLUMETRIC_LIGHTING

#include "Packages/com.unity.render-pipelines.high-definition/Runtime/Lighting/VolumetricLighting/VolumetricLighting.cs.hlsl"
#include "Packages/com.unity.render-pipelines.high-definition/Runtime/Lighting/VolumetricLighting/VBuffer.hlsl"

#include "Packages/com.unity.render-pipelines.high-definition/Runtime/Sky/PhysicallyBasedSky/PhysicallyBasedSkyCommon.hlsl"

#include "Packages/com.unity.render-pipelines.high-definition/Runtime/Lighting/Lighting.hlsl"
#include "Packages/com.unity.render-pipelines.high-definition/Runtime/Lighting/LightLoop/LightLoopDef.hlsl"
#include "Packages/com.unity.render-pipelines.high-definition/Runtime/Lighting/LightEvaluation.hlsl"

#include "Packages/com.unity.render-pipelines.high-definition/Runtime/Material/BuiltinGIUtilities.hlsl"

//--------------------------------------------------------------------------------------------------
// Inputs & outputs
//--------------------------------------------------------------------------------------------------

RW_TEXTURE3D(float4, _VBufferLighting);
RW_TEXTURE3D(float4, _VBufferFeedback);
TEXTURE3D(_VBufferHistory);
TEXTURE3D(_VBufferDensity);                     // RGB = scattering, A = extinction
TEXTURE2D_X(_MaxZMaskTexture);

//--------------------------------------------------------------------------------------------------
// Implementation
//--------------------------------------------------------------------------------------------------

#if PRE_FILTER_LIGHT_LIST

<<<<<<< HEAD
#if defined(UNITY_COMPILER_DXC)
    // Temporary workaround for a DXC bug https://github.com/microsoft/DirectXShaderCompiler/issues/3355
    // where the min funcion (and certain others) used with constants produces the error: "variable length
    // arrays are not supported" when used to declare array sizes like for gs_localLightList
    #define MIN_DXC_WORKAROUND(a, b) (a) < (b) ? (a) : (b)
#else
    // Note: the above workaround produces the error: "array dimensions must be literal scalar expressions" with FXC
    // which is why this preprocessor branch keeps the old implementation
    #define MIN_DXC_WORKAROUND(a, b) min((a), (b))
#endif // UNITY_COMPILER_DXC

#define MAX_SUPPORTED_LIGHTS MIN_DXC_WORKAROUND(48, MAX_NR_BIG_TILE_LIGHTS_PLUS_ONE)
=======
#if MAX_NR_BIG_TILE_LIGHTS_PLUS_ONE > 48
#define MAX_SUPPORTED_LIGHTS 48
#else
#define MAX_SUPPORTED_LIGHTS MAX_NR_BIG_TILE_LIGHTS_PLUS_ONE
#endif

>>>>>>> 6555252f
groupshared int gs_localLightList[GROUP_SIZE_1D*GROUP_SIZE_1D][MAX_SUPPORTED_LIGHTS];

#endif

// Jittered ray with screen-space derivatives.
struct JitteredRay
{
    float3 originWS;
    float3 centerDirWS;
    float3 jitterDirWS;
    float3 xDirDerivWS;
    float3 yDirDerivWS;
    float  geomDist;

    float maxDist;
};

struct VoxelLighting
{
    float3 radianceComplete;
    float3 radianceNoPhase;
};

bool IsInRange(float x, float2 range)
{
    return clamp(x, range.x, range.y) == x;
}

float ComputeHistoryWeight()
{
    // Compute the exponential moving average over 'n' frames:
    // X = (1 - a) * ValueAtFrame[n] + a * AverageOverPreviousFrames.
    // We want each sample to be uniformly weighted by (1 / n):
    // X = (1 / n) * Sum{i from 1 to n}{ValueAtFrame[i]}.
    // Therefore, we get:
    // (1 - a) = (1 / n) => a = (1 - 1 / n) = (n - 1) / n,
    // X = (1 / n) * ValueAtFrame[n] + (1 - 1 / n) * AverageOverPreviousFrames.
    // Why does it work? We need to make the following assumption:
    // AverageOverPreviousFrames ≈ AverageOverFrames[n - 1].
    // AverageOverFrames[n - 1] = (1 / (n - 1)) * Sum{i from 1 to n - 1}{ValueAtFrame[i]}.
    // This implies that the reprojected (accumulated) value has mostly converged.
    // X = (1 / n) * ValueAtFrame[n] + ((n - 1) / n) * (1 / (n - 1)) * Sum{i from 1 to n - 1}{ValueAtFrame[i]}.
    // X = (1 / n) * ValueAtFrame[n] + (1 / n) * Sum{i from 1 to n - 1}{ValueAtFrame[i]}.
    // X = Sum{i from 1 to n}{ValueAtFrame[i] / n}.
    float numFrames     = 7;
    float frameWeight   = 1 / numFrames;
    float historyWeight = 1 - frameWeight;

    return historyWeight;
}

// Computes the light integral (in-scattered radiance) within the voxel.
// Multiplication by the scattering coefficient and the phase function is performed outside.
VoxelLighting EvaluateVoxelLightingDirectional(LightLoopContext context, uint featureFlags, PositionInputs posInput, float3 centerWS,
                                               JitteredRay ray, float t0, float t1, float dt, float rndVal, float extinction, float anisotropy)
{
    VoxelLighting lighting;
    ZERO_INITIALIZE(VoxelLighting, lighting);

    BuiltinData unused; // Unused for now, so define once
    ZERO_INITIALIZE(BuiltinData, unused);

    const float NdotL = 1;

    float tOffset, weight;
    ImportanceSampleHomogeneousMedium(rndVal, extinction, dt, tOffset, weight);

    float t = t0 + tOffset;
    posInput.positionWS = ray.originWS + t * ray.jitterDirWS;

    context.shadowValue = 1.0;

    // Evaluate sun shadows.
    if (_DirectionalShadowIndex >= 0)
    {
        DirectionalLightData light = _DirectionalLightDatas[_DirectionalShadowIndex];

        // Prep the light so that it works with non-volumetrics-aware code.
        light.contactShadowMask  = 0;
        light.shadowDimmer       = light.volumetricShadowDimmer;

        float3 L = -light.forward;

        // Is it worth sampling the shadow map?
        if ((light.volumetricLightDimmer > 0) && (light.volumetricShadowDimmer > 0))
        {
            #if SHADOW_VIEW_BIAS
                // Our shadows only support normal bias. Volumetrics has no access to the surface normal.
                // We fake view bias by invoking the normal bias code with the view direction.
                float3 shadowN = -ray.jitterDirWS;
            #else
                float3 shadowN = 0; // No bias
            #endif // SHADOW_VIEW_BIAS

            context.shadowValue = GetDirectionalShadowAttenuation(context.shadowContext,
                                                                  posInput.positionSS, posInput.positionWS, shadowN,
                                                                  light.shadowIndex, L);
        }
    }
    else
    {
        context.shadowValue = 1;
    }

    for (uint i = 0; i < _DirectionalLightCount; ++i)
    {
        DirectionalLightData light = _DirectionalLightDatas[i];

        // Prep the light so that it works with non-volumetrics-aware code.
        light.contactShadowMask  = 0;
        light.shadowDimmer       = light.volumetricShadowDimmer;

        float3 L = -light.forward;

        // Is it worth evaluating the light?
        float3 color; float attenuation;
        if (light.volumetricLightDimmer > 0)
        {
            float4 lightColor = EvaluateLight_Directional(context, posInput, light);
            // The volumetric light dimmer, unlike the regular light dimmer, is not pre-multiplied.
            lightColor.a *= light.volumetricLightDimmer;
            lightColor.rgb *= lightColor.a; // Composite

            #if SHADOW_VIEW_BIAS
                // Our shadows only support normal bias. Volumetrics has no access to the surface normal.
                // We fake view bias by invoking the normal bias code with the view direction.
                float3 shadowN = -ray.jitterDirWS;
            #else
                float3 shadowN = 0; // No bias
            #endif // SHADOW_VIEW_BIAS

            // This code works for both surface reflection and thin object transmission.
            SHADOW_TYPE shadow = EvaluateShadow_Directional(context, posInput, light, unused, shadowN);
            lightColor.rgb *= ComputeShadowColor(shadow, light.shadowTint, light.penumbraTint);

            // Important:
            // Ideally, all scattering calculations should use the jittered versions
            // of the sample position and the ray direction. However, correct reprojection
            // of asymmetrically scattered lighting (affected by an anisotropic phase
            // function) is not possible. We work around this issue by reprojecting
            // lighting not affected by the phase function. This basically removes
            // the phase function from the temporal integration process. It is a hack.
            // The downside is that anisotropy no longer benefits from temporal averaging,
            // and any temporal instability of anisotropy causes causes visible jitter.
            // In order to stabilize the image, we use the voxel center for all
            // anisotropy-related calculations.
            float cosTheta = dot(L, ray.centerDirWS);
            float phase    = CornetteShanksPhasePartVarying(anisotropy, cosTheta);

            // Compute the amount of in-scattered radiance.
            // Note: the 'weight' accounts for transmittance from 't0' to 't'.
            lighting.radianceNoPhase += (weight * lightColor.rgb);
            lighting.radianceComplete += (weight * lightColor.rgb) * phase;
        }
    }

    return lighting;
}

// Computes the light integral (in-scattered radiance) within the voxel.
// Multiplication by the scattering coefficient and the phase function is performed outside.
VoxelLighting EvaluateVoxelLightingLocal(LightLoopContext context, uint groupIdx, uint featureFlags, PositionInputs posInput,
                                         uint lightCount, uint lightStart, float3 centerWS,
                                         JitteredRay ray, float t0, float t1, float dt, float rndVal, float extinction, float anisotropy)
{
    VoxelLighting lighting;
    ZERO_INITIALIZE(VoxelLighting, lighting);

    BuiltinData unused; // Unused for now, so define once
    ZERO_INITIALIZE(BuiltinData, unused);

    const float NdotL = 1;

    if (featureFlags & LIGHTFEATUREFLAGS_PUNCTUAL)
    {
        uint lightOffset = 0; // This is used by two subsequent loops

        // This loop does not process box lights.
        for (; lightOffset < lightCount; lightOffset++)
        {
#if PRE_FILTER_LIGHT_LIST
            uint lightIndex = gs_localLightList[groupIdx][lightOffset];
#else
            uint lightIndex = FetchIndex(lightStart, lightOffset);
#endif
            LightData light = _LightDatas[lightIndex];


            if (light.lightType >= GPULIGHTTYPE_PROJECTOR_BOX) { break; }

            // Prep the light so that it works with non-volumetrics-aware code.
            light.contactShadowMask  = 0;
            light.shadowDimmer       = light.volumetricShadowDimmer;

            bool sampleLight = (light.volumetricLightDimmer > 0);

            float tEntr = t0;
            float tExit = t1;

            // Perform ray-cone intersection for pyramid and spot lights.
            if (light.lightType != GPULIGHTTYPE_POINT)
            {
                float lenMul = 1;

                if (light.lightType == GPULIGHTTYPE_PROJECTOR_PYRAMID)
                {
                    // 'light.right' and 'light.up' vectors are pre-scaled on the CPU
                    // s.t. if you were to place them at the distance of 1 directly in front
                    // of the light, they would give you the "footprint" of the light.
                    // For spot lights, the cone fit is exact.
                    // For pyramid lights, however, this is the "inscribed" cone
                    // (contained within the pyramid), and we want to intersect
                    // the "escribed" cone (which contains the pyramid).
                    // Therefore, we have to scale the radii by the sqrt(2).
                    lenMul = rsqrt(2);
                }

                float3 coneAxisX = lenMul * light.right;
                float3 coneAxisY = lenMul * light.up;

                sampleLight = sampleLight && IntersectRayCone(ray.originWS, ray.jitterDirWS,
                                                              light.positionRWS, light.forward,
                                                              coneAxisX, coneAxisY,
                                                              t0, t1, tEntr, tExit);
            }

            // Is it worth evaluating the light?
            if (sampleLight)
            {
                float lightSqRadius = light.size.x;

                float t, distSq, rcpPdf;
                ImportanceSamplePunctualLight(rndVal, light.positionRWS, lightSqRadius,
                                              ray.originWS, ray.jitterDirWS,
                                              tEntr, tExit,
                                              t, distSq, rcpPdf);

                posInput.positionWS = ray.originWS + t * ray.jitterDirWS;

                float3 L;
                float4 distances; // {d, d^2, 1/d, d_proj}
                GetPunctualLightVectors(posInput.positionWS, light, L, distances);

                float4 lightColor = EvaluateLight_Punctual(context, posInput, light, L, distances);
                // The volumetric light dimmer, unlike the regular light dimmer, is not pre-multiplied.
                lightColor.a *= light.volumetricLightDimmer;
                lightColor.rgb *= lightColor.a; // Composite

            #if SHADOW_VIEW_BIAS
                // Our shadows only support normal bias. Volumetrics has no access to the surface normal.
                // We fake view bias by invoking the normal bias code with the view direction.
                float3 shadowN = -ray.jitterDirWS;
            #else
                float3 shadowN = 0; // No bias
            #endif // SHADOW_VIEW_BIAS

                SHADOW_TYPE shadow = EvaluateShadow_Punctual(context, posInput, light, unused, shadowN, L, distances);
                lightColor.rgb *= ComputeShadowColor(shadow, light.shadowTint, light.penumbraTint);


                // Important:
                // Ideally, all scattering calculations should use the jittered versions
                // of the sample position and the ray direction. However, correct reprojection
                // of asymmetrically scattered lighting (affected by an anisotropic phase
                // function) is not possible. We work around this issue by reprojecting
                // lighting not affected by the phase function. This basically removes
                // the phase function from the temporal integration process. It is a hack.
                // The downside is that anisotropy no longer benefits from temporal averaging,
                // and any temporal instability of anisotropy causes causes visible jitter.
                // In order to stabilize the image, we use the voxel center for all
                // anisotropy-related calculations.
                float3 centerL  = light.positionRWS - centerWS;
                float  cosTheta = dot(centerL, ray.centerDirWS) * rsqrt(dot(centerL, centerL));
                float  phase    = CornetteShanksPhasePartVarying(anisotropy, cosTheta);

                // Compute transmittance from 't0' to 't'.
                float weight = TransmittanceHomogeneousMedium(extinction, t - t0) * rcpPdf;

                // Compute the amount of in-scattered radiance.
                lighting.radianceNoPhase += (weight * lightColor.rgb);
                lighting.radianceComplete += (weight * lightColor.rgb) * phase;
            }
        }

        // This loop only processes box lights.
        for (; lightOffset < lightCount; lightOffset++)
        {
#if PRE_FILTER_LIGHT_LIST
            uint lightIndex = gs_localLightList[groupIdx][lightOffset];
#else
            uint lightIndex = FetchIndex(lightStart, lightOffset);
#endif
            LightData light = _LightDatas[lightIndex];

            if (light.lightType != GPULIGHTTYPE_PROJECTOR_BOX) { break; }

            // Prep the light so that it works with non-volumetrics-aware code.
            light.contactShadowMask  = 0;
            light.shadowDimmer       = light.volumetricShadowDimmer;

            bool sampleLight = (light.volumetricLightDimmer > 0);

            // Convert the box light from OBB to AABB.
            // 'light.right' and 'light.up' vectors are pre-scaled on the CPU by (2/w) and (2/h).
            float3x3 rotMat = float3x3(light.right, light.up, light.forward);

            float3 o = mul(rotMat, ray.originWS - light.positionRWS);
            float3 d = mul(rotMat, ray.jitterDirWS);

            float3 boxPt0 = float3(-1, -1, 0);
            float3 boxPt1 = float3( 1,  1, light.range);

            float tEntr, tExit;
            sampleLight = sampleLight && IntersectRayAABB(o, d, boxPt0, boxPt1, t0, t1, tEntr, tExit);

            // Is it worth evaluating the light?
            if (sampleLight)
            {
                float tOffset, weight;
                ImportanceSampleHomogeneousMedium(rndVal, extinction, tExit - tEntr, tOffset, weight);

                // Compute transmittance from 't0' to 'tEntr'.
                weight *= TransmittanceHomogeneousMedium(extinction, tEntr - t0);

                float t = tEntr + tOffset;
                posInput.positionWS = ray.originWS + t * ray.jitterDirWS;

                float3 L             = -light.forward;
                float3 lightToSample = posInput.positionWS - light.positionRWS;
                float  distProj      = dot(lightToSample, light.forward);
                float4 distances     = float4(1, 1, 1, distProj);

                float4 lightColor = EvaluateLight_Punctual(context, posInput, light, L, distances);
                // The volumetric light dimmer, unlike the regular light dimmer, is not pre-multiplied.
                lightColor.a *= light.volumetricLightDimmer;
                lightColor.rgb *= lightColor.a; // Composite

            #if SHADOW_VIEW_BIAS
                // Our shadows only support normal bias. Volumetrics has no access to the surface normal.
                // We fake view bias by invoking the normal bias code with the view direction.
                float3 shadowN = -ray.jitterDirWS;
            #else
                float3 shadowN = 0; // No bias
            #endif // SHADOW_VIEW_BIAS

                SHADOW_TYPE shadow = EvaluateShadow_Punctual(context, posInput, light, unused, shadowN, L, distances);
                lightColor.rgb *= ComputeShadowColor(shadow, light.shadowTint, light.penumbraTint);


                // Important:
                // Ideally, all scattering calculations should use the jittered versions
                // of the sample position and the ray direction. However, correct reprojection
                // of asymmetrically scattered lighting (affected by an anisotropic phase
                // function) is not possible. We work around this issue by reprojecting
                // lighting not affected by the phase function. This basically removes
                // the phase function from the temporal integration process. It is a hack.
                // The downside is that anisotropy no longer benefits from temporal averaging,
                // and any temporal instability of anisotropy causes causes visible jitter.
                // In order to stabilize the image, we use the voxel center for all
                // anisotropy-related calculations.
                float3 centerL  = light.positionRWS - centerWS;
                float  cosTheta = dot(centerL, ray.centerDirWS) * rsqrt(dot(centerL, centerL));
                float  phase    = CornetteShanksPhasePartVarying(anisotropy, cosTheta);

                // Compute the amount of in-scattered radiance.
                // Note: the 'weight' accounts for transmittance from 't0' to 't'.
                lighting.radianceNoPhase += (weight * lightColor.rgb);
                lighting.radianceComplete += (weight * lightColor.rgb) * phase;
            }
        }
    }

    return lighting;
}

float3 EvaluateVoxelDiffuseGI(PositionInputs posInput, JitteredRay ray, float t0, float dt, float rndVal, float extinction)
{
#if SAMPLE_PROBE_VOLUMES
    float tOffset, weight;
    ImportanceSampleHomogeneousMedium(rndVal, extinction, dt, tOffset, weight);

    float t = t0 + tOffset;
    posInput.positionWS = ray.originWS + t * ray.jitterDirWS;

    float3 apvDiffuseGI;
    // Note here we don't need undo the convolution by the cosine kernel as we only sample L0 and don't support anisotropy yet, so undoing cosine and convolve with phase function
    // for L0 term it'd just cancel out as both are just constant factors.
    EvaluateAdaptiveProbeVolume(GetAbsolutePositionWS(posInput.positionWS), apvDiffuseGI);

    // It is possible that some invalid probes are sampled due to how APV is laying the probes
    // For now the safest way is to ignore the NaN data when sampled.
    if (AnyIsNaN(apvDiffuseGI))
    {
        // We don't early out here as otherwise the compiler issues warnings on some platforms.
        weight = 0;
    }

    return apvDiffuseGI * weight;
#else
    return 0;
#endif
}

// Computes the in-scattered radiance along the ray.
void FillVolumetricLightingBuffer(LightLoopContext context, uint featureFlags,
                                  PositionInputs posInput, uint tileIndex, int groupIdx, JitteredRay ray)
{
    uint lightCount, lightStart;

#ifdef USE_BIG_TILE_LIGHTLIST
    // Offset for stereo rendering
    tileIndex += unity_StereoEyeIndex * _NumTileBigTileX * _NumTileBigTileY;

    // The "big tile" list contains the number of objects contained within the tile followed by the
    // list of object indices. Note that while objects are already sorted by type, we don't know the
    // number of each type of objects (e.g. lights), so we should remember to break out of the loop.
    lightCount = g_vBigTileLightList[MAX_NR_BIG_TILE_LIGHTS_PLUS_ONE * tileIndex];
    // On Metal for unknow reasons it seems we have bad value sometimes causing freeze / crash. This min here prevent it.
    lightCount = min(lightCount, MAX_NR_BIG_TILE_LIGHTS_PLUS_ONE);
    lightStart = MAX_NR_BIG_TILE_LIGHTS_PLUS_ONE * tileIndex + 1;

    // For now, iterate through all the objects to determine the correct range.
    // TODO: precompute this, of course.
    {
        uint offset = 0;

        int validLightCount = 0;

        for (; offset < lightCount; offset++)
        {
            uint objectIndex = FetchIndex(lightStart, offset);
#if PRE_FILTER_LIGHT_LIST
            LightData light = _LightDatas[objectIndex];
            if (light.volumetricLightDimmer > 0 && validLightCount < MAX_SUPPORTED_LIGHTS && objectIndex < _EnvLightIndexShift)
            {
                gs_localLightList[groupIdx][validLightCount++] = objectIndex;
            }
#else
            validLightCount++;
#endif
            if (objectIndex >= _EnvLightIndexShift)
            {
                // We have found the last local analytical light.
                break;
            }
        }

        lightCount = validLightCount;
    }

#else  // USE_BIG_TILE_LIGHTLIST

    lightCount = _PunctualLightCount;
    lightStart = 0;

#endif // USE_BIG_TILE_LIGHTLIST

    float t0 = DecodeLogarithmicDepthGeneralized(0, _VBufferDistanceDecodingParams);
    float de = _VBufferRcpSliceCount; // Log-encoded distance between slices

    // The contribution of the ambient probe does not depend on the position,
    // only on the direction and the length of the interval.
    // SampleSH9() evaluates the 3-band SH in a given direction.
    // The probe is already pre-convolved with the phase function.
    // Note: anisotropic, no jittering.
    float3 probeInScatteredRadiance = SampleSH9(_AmbientProbeCoeffs, ray.centerDirWS);

    float3 totalRadiance = 0;
    float  opticalDepth  = 0;
    uint slice = 0;
    for (; slice < _VBufferSliceCount; slice++)
    {
        uint3 voxelCoord = uint3(posInput.positionSS, slice + _VBufferSliceCount * unity_StereoEyeIndex);

        float e1 = slice * de + de; // (slice + 1) / sliceCount
        float t1 = DecodeLogarithmicDepthGeneralized(e1, _VBufferDistanceDecodingParams);
        float tNext = t1;

    #if USE_DEPTH_BUFFER
        bool containsOpaqueGeometry = IsInRange(ray.geomDist, float2(t0, t1));

        if (containsOpaqueGeometry)
        {
            // Only integrate up to the opaque surface (make the voxel shorter, but not completely flat).
            // Note that we can NOT completely stop integrating when the ray reaches geometry, since
            // otherwise we get flickering at geometric discontinuities if reprojection is enabled.
            // In this case, a temporally stable light leak is better than flickering.
            t1 = max(t0 * 1.0001, ray.geomDist);
        }
    #endif

        float dt = t1 - t0; // Is geometry-aware

        // Accurately compute the center of the voxel in the log space. It's important to perform
        // the inversion exactly, since the accumulated value of the integral is stored at the center.
        // We will use it for participating media sampling, asymmetric scattering and reprojection.
        float  t = DecodeLogarithmicDepthGeneralized(e1 - 0.5 * de, _VBufferDistanceDecodingParams);
        float3 centerWS = ray.originWS + t * ray.centerDirWS;

        // Sample the participating medium at the center of the voxel.
        // We consider it to be constant along the interval [t0, t1] (within the voxel).
        float4 density = LOAD_TEXTURE3D(_VBufferDensity, voxelCoord);

        float3 scattering = density.rgb;
        float  extinction = density.a;
        float  anisotropy = _GlobalFogAnisotropy;

        // Perform per-pixel randomization by adding an offset and then sampling uniformly
        // (in the log space) in a vein similar to Stochastic Universal Sampling:
        // https://en.wikipedia.org/wiki/Stochastic_universal_sampling
        float perPixelRandomOffset = GenerateHashedRandomFloat(posInput.positionSS);

    #ifdef ENABLE_REPROJECTION
        // This is a time-based sequence of 7 equidistant numbers from 1/14 to 13/14.
        // Each of them is the centroid of the interval of length 2/14.
        float rndVal = frac(perPixelRandomOffset + _VBufferSampleOffset.z);
    #else
        float rndVal = frac(perPixelRandomOffset + 0.5);
    #endif

        VoxelLighting aggregateLighting;
        ZERO_INITIALIZE(VoxelLighting, aggregateLighting);

        // Prevent division by 0.
        extinction = max(extinction, FLT_MIN);

        if (featureFlags & LIGHTFEATUREFLAGS_DIRECTIONAL)
        {
            VoxelLighting lighting = EvaluateVoxelLightingDirectional(context, featureFlags, posInput,
                                                                      centerWS, ray, t0, t1, dt, rndVal,
                                                                      extinction, anisotropy);

            aggregateLighting.radianceNoPhase  += lighting.radianceNoPhase;
            aggregateLighting.radianceComplete += lighting.radianceComplete;
        }

        #ifdef SUPPORT_LOCAL_LIGHTS
        {
            VoxelLighting lighting = EvaluateVoxelLightingLocal(context, groupIdx, featureFlags, posInput,
                                                                lightCount, lightStart,
                                                                centerWS, ray, t0, t1, dt, rndVal,
                                                                extinction, anisotropy);

            aggregateLighting.radianceNoPhase  += lighting.radianceNoPhase;
            aggregateLighting.radianceComplete += lighting.radianceComplete;
        }
        #endif

        #if SAMPLE_PROBE_VOLUMES
        {
            float3 apvDiffuseGI = EvaluateVoxelDiffuseGI(posInput, ray, t0, dt, rndVal, extinction);
            aggregateLighting.radianceNoPhase += apvDiffuseGI;
            aggregateLighting.radianceComplete += apvDiffuseGI;

        }
        #endif

    #ifdef ENABLE_REPROJECTION
        // Clamp here to prevent generation of NaNs.
        float4 voxelValue           = float4(aggregateLighting.radianceNoPhase, extinction * dt);
        float4 linearizedVoxelValue = LinearizeRGBD(voxelValue);
        float4 normalizedVoxelValue = linearizedVoxelValue * rcp(dt);
        float4 normalizedBlendValue = normalizedVoxelValue;

    #if (SHADEROPTIONS_CAMERA_RELATIVE_RENDERING != 0) && defined(USING_STEREO_MATRICES)
        // With XR single-pass, remove the camera-relative offset for the reprojected sample
        centerWS -= _WorldSpaceCameraPosViewOffset;
    #endif

        // Reproject the history at 'centerWS'.
        float4 reprojValue = SampleVBuffer(TEXTURE3D_ARGS(_VBufferHistory, s_linear_clamp_sampler),
                                           centerWS,
                                           _PrevCamPosRWS.xyz,
                                           UNITY_MATRIX_PREV_VP,
                                           _VBufferPrevViewportSize,
                                           _VBufferHistoryViewportScale.xyz,
                                           _VBufferHistoryViewportLimit.xyz,
                                           _VBufferPrevDistanceEncodingParams,
                                           _VBufferPrevDistanceDecodingParams,
                                           false, false, true) * float4(GetInversePreviousExposureMultiplier().xxx, 1);

        bool reprojSuccess = (_VBufferHistoryIsValid != 0) && (reprojValue.a != 0);

        if (reprojSuccess)
        {
            // Perform temporal blending in the log space ("Pixar blend").
            normalizedBlendValue = lerp(normalizedVoxelValue, reprojValue, ComputeHistoryWeight());
        }

        // Store the feedback for the voxel.
        // TODO: dynamic lights (which update their position, rotation, cookie or shadow at runtime)
        // do not support reprojection and should neither read nor write to the history buffer.
        // This will cause them to alias, but it is the only way to prevent ghosting.
        _VBufferFeedback[voxelCoord] = normalizedBlendValue * float4(GetCurrentExposureMultiplier().xxx, 1);

        float4 linearizedBlendValue = normalizedBlendValue * dt;
        float4 blendValue = DelinearizeRGBD(linearizedBlendValue);

    #ifdef ENABLE_ANISOTROPY
        // Estimate the influence of the phase function on the results of the current frame.
        float3 phaseCurrFrame;

        phaseCurrFrame.r = SafeDiv(aggregateLighting.radianceComplete.r, aggregateLighting.radianceNoPhase.r);
        phaseCurrFrame.g = SafeDiv(aggregateLighting.radianceComplete.g, aggregateLighting.radianceNoPhase.g);
        phaseCurrFrame.b = SafeDiv(aggregateLighting.radianceComplete.b, aggregateLighting.radianceNoPhase.b);

        // Warning: in general, this does not work!
        // For a voxel with a single light, 'phaseCurrFrame' is monochromatic, and since
        // we don't jitter anisotropy, its value does not change from frame to frame
        // for a static camera/scene. This is fine.
        // If you have two lights per voxel, we compute:
        // phaseCurrFrame = (phaseA * lightingA + phaseB * lightingB) / (lightingA + lightingB).
        // 'phaseA' and 'phaseB' are still (different) constants for a static camera/scene.
        // 'lightingA' and 'lightingB' are jittered, so they change from frame to frame.
        // Therefore, 'phaseCurrFrame' becomes temporarily unstable and can cause flickering in practice. :-(
        blendValue.rgb *= phaseCurrFrame;
    #endif // ENABLE_ANISOTROPY

    #else // NO REPROJECTION

    #ifdef ENABLE_ANISOTROPY
        float4 blendValue = float4(aggregateLighting.radianceComplete, extinction * dt);
    #else
        float4 blendValue = float4(aggregateLighting.radianceNoPhase,  extinction * dt);
    #endif // ENABLE_ANISOTROPY

    #endif // ENABLE_REPROJECTION

        // Compute the transmittance from the camera to 't0'.
        float transmittance = TransmittanceFromOpticalDepth(opticalDepth);

    #ifdef ENABLE_ANISOTROPY
        float phase = _CornetteShanksConstant;
    #else
        float phase = IsotropicPhaseFunction();
    #endif // ENABLE_ANISOTROPY

        // Integrate the contribution of the probe over the interval.
        // Integral{a, b}{Transmittance(0, t) * L_s(t) dt} = Transmittance(0, a) * Integral{a, b}{Transmittance(0, t - a) * L_s(t) dt}.
        float3 probeRadiance = probeInScatteredRadiance * TransmittanceIntegralHomogeneousMedium(extinction, dt);

        // Accumulate radiance along the ray.
        totalRadiance += transmittance * scattering * (phase * blendValue.rgb + probeRadiance);

        // Compute the optical depth up to the center of the interval.
        opticalDepth += 0.5 * blendValue.a;

        // Store the voxel data.
        // Note: for correct filtering, the data has to be stored in the perceptual space.
        // This means storing the tone mapped radiance and transmittance instead of optical depth.
        // See "A Fresh Look at Generalized Sampling", p. 51.
        // TODO: re-enable tone mapping after implementing pre-exposure.
        _VBufferLighting[voxelCoord] = LinearizeRGBD(float4(/*FastTonemap*/(totalRadiance), opticalDepth)) * float4(GetCurrentExposureMultiplier().xxx, 1);

        // Compute the optical depth up to the end of the interval.
        opticalDepth += 0.5 * blendValue.a;

        if (t0 * 0.99 > ray.maxDist)
        {
            break;
        }

        t0 = tNext;
    }

    for (; slice < _VBufferSliceCount; slice++)
    {
        uint3 voxelCoord = uint3(posInput.positionSS, slice + _VBufferSliceCount * unity_StereoEyeIndex);
        _VBufferLighting[voxelCoord] = 0;
#ifdef ENABLE_REPROJECTION
        _VBufferFeedback[voxelCoord] = 0;
#endif

    }
}

[numthreads(GROUP_SIZE_1D, GROUP_SIZE_1D, 1)]
void VolumetricLighting(uint3 dispatchThreadId : SV_DispatchThreadID,
                        uint2 groupId          : SV_GroupID,
                        uint2 groupThreadId    : SV_GroupThreadID,
                        int   groupIndex       : SV_GroupIndex)
{
    UNITY_XR_ASSIGN_VIEW_INDEX(dispatchThreadId.z);

    uint2 groupOffset = groupId * GROUP_SIZE_1D;
    uint2 voxelCoord  = groupOffset + groupThreadId;

    // Reminder: our voxels are sphere-capped right frustums (truncated right pyramids).
    // The curvature of the front and back faces is quite gentle, so we can use
    // the right frustum approximation (thus the front and the back faces are squares).
    // Note, that since we still rely on the perspective camera model, pixels at the center
    // of the screen correspond to larger solid angles than those at the edges.
    // Basically, sizes of front and back faces depend on the XY coordinate.
    // https://www.desmos.com/calculator/i3rkesvidk

    float3 F = GetViewForwardDir();
    float3 U = GetViewUpDir();
    float3 R = cross(F, U);

    float2 centerCoord = voxelCoord + float2(0.5, 0.5);

    // Compute a ray direction s.t. ViewSpace(rayDirWS).z = 1.
    float3 rayDirWS       = mul(-float4(centerCoord, 1, 1), _VBufferCoordToViewDirWS[unity_StereoEyeIndex]).xyz;
    float3 rightDirWS     = cross(rayDirWS, U);
    float  rcpLenRayDir   = rsqrt(dot(rayDirWS, rayDirWS));
    float  rcpLenRightDir = rsqrt(dot(rightDirWS, rightDirWS));

    JitteredRay ray;
    ray.originWS    = GetCurrentViewPosition();
    ray.centerDirWS = rayDirWS * rcpLenRayDir; // Normalize

    float FdotD = dot(F, ray.centerDirWS);
    float unitDistFaceSize = _VBufferUnitDepthTexelSpacing * FdotD * rcpLenRayDir;

    ray.xDirDerivWS = rightDirWS * (rcpLenRightDir * unitDistFaceSize); // Normalize & rescale
    ray.yDirDerivWS = cross(ray.xDirDerivWS, ray.centerDirWS); // Will have the length of 'unitDistFaceSize' by construction

#ifdef ENABLE_REPROJECTION
    float2 sampleOffset = _VBufferSampleOffset.xy;
#else
    float2 sampleOffset = 0;
#endif

    ray.jitterDirWS = normalize(ray.centerDirWS + sampleOffset.x * ray.xDirDerivWS
                                                + sampleOffset.y * ray.yDirDerivWS);

    // We would like to determine the screen pixel (at the full resolution) which
    // the jittered ray corresponds to. The exact solution can be obtained by intersecting
    // the ray with the screen plane, e.i. (ViewSpace(jitterDirWS).z = 1). That's a little expensive.
    // So, as an approximation, we ignore the curvature of the frustum.
    uint2 pixelCoord = (uint2)((voxelCoord + 0.5 + sampleOffset) * _VBufferVoxelSize);

#ifdef VL_PRESET_OPTIMAL
    // The entire thread group is within the same light tile.
    uint2 tileCoord = groupOffset * VBUFFER_VOXEL_SIZE / TILE_SIZE_BIG_TILE;
#else
    // No compile-time optimizations, no scalarization.
    uint2 tileCoord = pixelCoord / TILE_SIZE_BIG_TILE;
#endif
    uint  tileIndex = tileCoord.x + _NumTileBigTileX * tileCoord.y;
    // This clamp is important as _VBufferVoxelSize can have float value which can cause en overflow (Crash on Vulkan and Metal)
    tileIndex = min(tileIndex, _NumTileBigTileX * _NumTileBigTileY);

    // Do not jitter 'voxelCoord' else. It's expected to correspond to the center of the voxel.
    PositionInputs posInput = GetPositionInput(voxelCoord, _VBufferViewportSize.zw, tileCoord);

    ray.geomDist = FLT_INF;
    ray.maxDist = FLT_INF;
#if USE_DEPTH_BUFFER
    float deviceDepth = LoadCameraDepth(pixelCoord);

    if (deviceDepth > 0) // Skip the skybox
    {
        // Convert it to distance along the ray. Doesn't work with tilt shift, etc.
        float linearDepth = LinearEyeDepth(deviceDepth, _ZBufferParams);
        ray.geomDist = linearDepth * rcp(dot(ray.jitterDirWS, F));

        float2 UV = posInput.positionNDC * _RTHandleScale.xy;

        // This should really be using a max sampler here. This is a bit overdilating given that it is already dilated.
        // Better to be safer though.
        float4 d = GATHER_RED_TEXTURE2D_X(_MaxZMaskTexture, s_point_clamp_sampler, UV) * rcp(dot(ray.jitterDirWS, F));
        ray.maxDist = max(Max3(d.x, d.y, d.z), d.w);
    }
#endif

    // TODO
    LightLoopContext context;
    context.shadowContext = InitShadowContext();
    uint featureFlags     = 0xFFFFFFFF;

    ApplyCameraRelativeXR(ray.originWS);

    FillVolumetricLightingBuffer(context, featureFlags, posInput, tileIndex, groupIndex, ray);
}<|MERGE_RESOLUTION|>--- conflicted
+++ resolved
@@ -85,27 +85,12 @@
 
 #if PRE_FILTER_LIGHT_LIST
 
-<<<<<<< HEAD
-#if defined(UNITY_COMPILER_DXC)
-    // Temporary workaround for a DXC bug https://github.com/microsoft/DirectXShaderCompiler/issues/3355
-    // where the min funcion (and certain others) used with constants produces the error: "variable length
-    // arrays are not supported" when used to declare array sizes like for gs_localLightList
-    #define MIN_DXC_WORKAROUND(a, b) (a) < (b) ? (a) : (b)
-#else
-    // Note: the above workaround produces the error: "array dimensions must be literal scalar expressions" with FXC
-    // which is why this preprocessor branch keeps the old implementation
-    #define MIN_DXC_WORKAROUND(a, b) min((a), (b))
-#endif // UNITY_COMPILER_DXC
-
-#define MAX_SUPPORTED_LIGHTS MIN_DXC_WORKAROUND(48, MAX_NR_BIG_TILE_LIGHTS_PLUS_ONE)
-=======
 #if MAX_NR_BIG_TILE_LIGHTS_PLUS_ONE > 48
 #define MAX_SUPPORTED_LIGHTS 48
 #else
 #define MAX_SUPPORTED_LIGHTS MAX_NR_BIG_TILE_LIGHTS_PLUS_ONE
 #endif
 
->>>>>>> 6555252f
 groupshared int gs_localLightList[GROUP_SIZE_1D*GROUP_SIZE_1D][MAX_SUPPORTED_LIGHTS];
 
 #endif
