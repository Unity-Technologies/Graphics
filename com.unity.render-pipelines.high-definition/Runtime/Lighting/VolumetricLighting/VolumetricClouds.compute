--- conflicted
+++ resolved
@@ -1,3 +1,5 @@
+#pragma only_renderers d3d11 playstation xboxone xboxseries vulkan metal switch
+
 // Depth related kernels
 #pragma kernel ConvertObliqueDepth
 #pragma kernel DownscaleDepth
@@ -29,13 +31,9 @@
 #pragma multi_compile _ LOCAL_VOLUMETRIC_CLOUDS
 #pragma multi_compile _ USE_INTERMEDIATE_BUFFER
 
-<<<<<<< HEAD
-#pragma only_renderers d3d11 playstation xboxone xboxseries vulkan metal switch
-=======
 #if !defined(LOCAL_VOLUMETRIC_CLOUDS)
     #define DISTANT_VOLUMETRIC_CLOUDS
 #endif
->>>>>>> c722c5d4
 
 //#define WITHOUT_LDS
 // #pragma enable_d3d11_debug_symbols
