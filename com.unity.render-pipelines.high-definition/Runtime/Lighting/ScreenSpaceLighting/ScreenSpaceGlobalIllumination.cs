using UnityEngine.Experimental.Rendering;

namespace UnityEngine.Rendering.HighDefinition
{
    [GenerateHLSL]
    // Define if we use SSGI, RTGI or none
    enum IndirectDiffuseMode
    {
        Off,
        ScreenSpace,
        Raytrace
    }

    public partial class HDRenderPipeline
    {
        // Buffers used for the evaluation
        RTHandle m_IndirectDiffuseBuffer0 = null;
        RTHandle m_IndirectDiffuseBuffer1 = null;
        RTHandle m_IndirectDiffuseBuffer2 = null;
        RTHandle m_IndirectDiffuseBuffer3 = null;
        RTHandle m_IndirectDiffuseHitPointBuffer = null;

        // The set of kernels that we shall be using
        int m_TraceGlobalIlluminationKernel;
        int m_TraceGlobalIlluminationHalfKernel;
        int m_ReprojectGlobalIlluminationKernel;
        int m_ReprojectGlobalIlluminationHalfKernel;
        int m_BilateralUpSampleColorKernel;
        int m_ConvertYCoCgToRGBKernel;
        int m_ConvertYCoCgToRGBHalfKernel;

        void InitScreenSpaceGlobalIllumination()
        {
            if (m_Asset.currentPlatformRenderPipelineSettings.supportSSGI)
            {
<<<<<<< HEAD
=======
                m_IndirectDiffuseBuffer0 = RTHandles.Alloc(Vector2.one, TextureXR.slices, colorFormat: GraphicsFormat.R16G16B16A16_SFloat, dimension: TextureXR.dimension, enableRandomWrite: true, useDynamicScale: true, useMipMap: false, autoGenerateMips: false, name: "IndirectDiffuseBuffer0");
                m_IndirectDiffuseBuffer1 = RTHandles.Alloc(Vector2.one, TextureXR.slices, colorFormat: GraphicsFormat.R16G16B16A16_SFloat, dimension: TextureXR.dimension, enableRandomWrite: true, useDynamicScale: true, useMipMap: false, autoGenerateMips: false, name: "IndirectDiffuseBuffer1");
                m_IndirectDiffuseBuffer2 = RTHandles.Alloc(Vector2.one, TextureXR.slices, colorFormat: GraphicsFormat.R16G16B16A16_SFloat, dimension: TextureXR.dimension, enableRandomWrite: true, useDynamicScale: true, useMipMap: false, autoGenerateMips: false, name: "IndirectDiffuseBuffer2");
                m_IndirectDiffuseBuffer3 = RTHandles.Alloc(Vector2.one, TextureXR.slices, colorFormat: GraphicsFormat.R16G16B16A16_SFloat, dimension: TextureXR.dimension, enableRandomWrite: true, useDynamicScale: true, useMipMap: false, autoGenerateMips: false, name: "IndirectDiffuseBuffer3");
                m_IndirectDiffuseHitPointBuffer = RTHandles.Alloc(Vector2.one, TextureXR.slices, colorFormat: GraphicsFormat.R16G16_SFloat, dimension: TextureXR.dimension, enableRandomWrite: true, useDynamicScale: true, useMipMap: false, autoGenerateMips: false, name: "IndirectDiffuseHitBuffer");

>>>>>>> 4c17628b
                // Grab the sets of shaders that we'll be using
                ComputeShader ssGICS = m_Asset.renderPipelineResources.shaders.screenSpaceGlobalIlluminationCS;
                ComputeShader bilateralUpsampleCS = m_Asset.renderPipelineResources.shaders.bilateralUpsampleCS;

                // Grab the set of kernels that we shall be using
                m_TraceGlobalIlluminationKernel = ssGICS.FindKernel("TraceGlobalIllumination");
                m_TraceGlobalIlluminationHalfKernel = ssGICS.FindKernel("TraceGlobalIlluminationHalf");
                m_ReprojectGlobalIlluminationKernel = ssGICS.FindKernel("ReprojectGlobalIllumination");
                m_ReprojectGlobalIlluminationHalfKernel = ssGICS.FindKernel("ReprojectGlobalIlluminationHalf");
                m_BilateralUpSampleColorKernel = bilateralUpsampleCS.FindKernel("BilateralUpSampleColor");
                m_ConvertYCoCgToRGBKernel = ssGICS.FindKernel("ConvertYCoCgToRGB");
                m_ConvertYCoCgToRGBHalfKernel = ssGICS.FindKernel("ConvertYCoCgToRGBHalf");
            }
        }

<<<<<<< HEAD
=======
        void ReleaseScreenSpaceGlobalIllumination()
        {
            if (m_IndirectDiffuseBuffer0 != null)
                RTHandles.Release(m_IndirectDiffuseBuffer0);
            if (m_IndirectDiffuseBuffer1 != null)
                RTHandles.Release(m_IndirectDiffuseBuffer1);
            if (m_IndirectDiffuseBuffer2 != null)
                RTHandles.Release(m_IndirectDiffuseBuffer2);
            if (m_IndirectDiffuseBuffer3 != null)
                RTHandles.Release(m_IndirectDiffuseBuffer3);
            if (m_IndirectDiffuseHitPointBuffer != null)
                RTHandles.Release(m_IndirectDiffuseHitPointBuffer);
        }

>>>>>>> 4c17628b
        // This is shared between SSGI and RTGI
        IndirectDiffuseMode GetIndirectDiffuseMode(HDCamera hdCamera)
        {
            IndirectDiffuseMode mode = IndirectDiffuseMode.Off;

            if (hdCamera.frameSettings.IsEnabled(FrameSettingsField.SSGI))
            {
                var settings = hdCamera.volumeStack.GetComponent<GlobalIllumination>();
                if (settings.enable.value)
                {
                    // RTGI is only valid if raytracing is enabled
                    bool raytracing = hdCamera.frameSettings.IsEnabled(FrameSettingsField.RayTracing) && settings.rayTracing.value;
                    mode = raytracing ? IndirectDiffuseMode.Raytrace : IndirectDiffuseMode.ScreenSpace;
                }
            }
            return mode;
        }

        // Bind the indirect diffuse texture for the lightloop to read from it
        void BindIndirectDiffuseTexture(CommandBuffer cmd)
        {
            cmd.SetGlobalTexture(HDShaderIDs._IndirectDiffuseTexture, m_IndirectDiffuseBuffer0);
        }

        // If there is no SSGI, bind a black 1x1 texture
        static void BindBlackIndirectDiffuseTexture(CommandBuffer cmd)
        {
            cmd.SetGlobalTexture(HDShaderIDs._IndirectDiffuseTexture, TextureXR.GetBlackTexture());
        }

        struct SSGITraceParameters
        {
            // Camera parameters
            public int texWidth;
            public int texHeight;
            public int viewCount;
            public Vector4 halfScreenSize;

            // Generation parameters
            public float nearClipPlane;
            public float farClipPlane;
            public bool fullResolutionSS;
            public float thickness;
            public int raySteps;
            public Vector4 colorPyramidUvScaleAndLimitPrevFrame;

            // Compute Shader
            public ComputeShader ssGICS;
            public int traceKernel;
            public int projectKernel;

            // Other parameters
            public BlueNoise.DitheredTextureSet ditheredTextureSet;
            public ShaderVariablesRaytracing shaderVariablesRayTracingCB;
            public ComputeBuffer offsetBuffer;
        }

        SSGITraceParameters PrepareSSGITraceParameters(HDCamera hdCamera, GlobalIllumination settings)
        {
            SSGITraceParameters parameters = new SSGITraceParameters();

            // Set the camera parameters
            if (settings.fullResolutionSS)
            {
                parameters.texWidth = hdCamera.actualWidth;
                parameters.texHeight = hdCamera.actualHeight;
                parameters.halfScreenSize.Set(parameters.texWidth * 0.5f, parameters.texHeight * 0.5f, 2.0f / parameters.texWidth, 2.0f / parameters.texHeight);
            }
            else
            {
                parameters.texWidth = hdCamera.actualWidth / 2;
                parameters.texHeight = hdCamera.actualHeight / 2;
                parameters.halfScreenSize.Set(parameters.texWidth, parameters.texHeight, 1.0f / parameters.texWidth, 1.0f / parameters.texHeight);
            }
            parameters.viewCount = hdCamera.viewCount;

            // Set the generation parameters
            parameters.nearClipPlane = hdCamera.camera.nearClipPlane;
            parameters.farClipPlane = hdCamera.camera.farClipPlane;
            parameters.fullResolutionSS = settings.fullResolutionSS;
            parameters.thickness = settings.depthBufferThickness.value;
            parameters.raySteps = settings.raySteps;
            parameters.colorPyramidUvScaleAndLimitPrevFrame = HDUtils.ComputeViewportScaleAndLimit(hdCamera.historyRTHandleProperties.previousViewportSize, hdCamera.historyRTHandleProperties.previousRenderTargetSize);

            // Grab the right kernel
            parameters.ssGICS = m_Asset.renderPipelineResources.shaders.screenSpaceGlobalIlluminationCS;
            parameters.traceKernel = settings.fullResolutionSS ? m_TraceGlobalIlluminationKernel : m_TraceGlobalIlluminationHalfKernel;
            parameters.projectKernel = settings.fullResolutionSS ? m_ReprojectGlobalIlluminationKernel : m_ReprojectGlobalIlluminationHalfKernel;

            BlueNoise blueNoise = GetBlueNoiseManager();
            parameters.ditheredTextureSet = blueNoise.DitheredTextureSet8SPP();
            parameters.shaderVariablesRayTracingCB = m_ShaderVariablesRayTracingCB;
            var info = m_SharedRTManager.GetDepthBufferMipChainInfo();
            parameters.offsetBuffer = info.GetOffsetBufferData(m_DepthPyramidMipLevelOffsetsBuffer);

            return parameters;
        }

        struct SSGITraceResources
        {
            // Input buffers
            public RTHandle depthTexture;
            public RTHandle normalBuffer;
            public RTHandle motionVectorsBuffer;
            public RTHandle colorPyramid;
            public RTHandle historyDepth;

            // Intermediate buffers
            public RTHandle hitPointBuffer;

            // Output buffers
            public RTHandle outputBuffer0;
            public RTHandle outputBuffer1;
        }

        SSGITraceResources PrepareSSGITraceResources(HDCamera hdCamera, RTHandle outputBuffer0, RTHandle outputBuffer1, RTHandle hitPointBuffer)
        {
            SSGITraceResources ssgiTraceResources = new SSGITraceResources();

            // Input buffers
            ssgiTraceResources.depthTexture = m_SharedRTManager.GetDepthTexture();
            ssgiTraceResources.normalBuffer = m_SharedRTManager.GetNormalBuffer();
            ssgiTraceResources.motionVectorsBuffer = m_SharedRTManager.GetMotionVectorsBuffer();
            var previousColorPyramid = hdCamera.GetPreviousFrameRT((int)HDCameraFrameHistoryType.ColorBufferMipChain);
            ssgiTraceResources.colorPyramid = previousColorPyramid != null ? previousColorPyramid : TextureXR.GetBlackTexture();
            var historyDepthBuffer = hdCamera.GetCurrentFrameRT((int)HDCameraFrameHistoryType.Depth);
            ssgiTraceResources.historyDepth = historyDepthBuffer != null ? historyDepthBuffer : TextureXR.GetBlackTexture();

            // Output buffers
            ssgiTraceResources.hitPointBuffer = hitPointBuffer;

            // Output buffers
            ssgiTraceResources.outputBuffer0 = outputBuffer0;
            ssgiTraceResources.outputBuffer1 = outputBuffer1;

            return ssgiTraceResources;
        }

        static void ExecuteSSGITrace(CommandBuffer cmd, SSGITraceParameters parameters, SSGITraceResources resources)
        {
            int ssgiTileSize = 8;
            int numTilesXHR = (parameters.texWidth + (ssgiTileSize - 1)) / ssgiTileSize;
            int numTilesYHR = (parameters.texHeight + (ssgiTileSize - 1)) / ssgiTileSize;

            // Inject all the input scalars
            float n = parameters.nearClipPlane;
            float f = parameters.farClipPlane;
            float thicknessScale = 1.0f / (1.0f + parameters.thickness);
            float thicknessBias = -n / (f - n) * (parameters.thickness * thicknessScale);
            cmd.SetComputeFloatParam(parameters.ssGICS, HDShaderIDs._IndirectDiffuseThicknessScale, thicknessScale);
            cmd.SetComputeFloatParam(parameters.ssGICS, HDShaderIDs._IndirectDiffuseThicknessBias, thicknessBias);
            cmd.SetComputeIntParam(parameters.ssGICS, HDShaderIDs._IndirectDiffuseSteps, parameters.raySteps);
            // Inject half screen size if required
            if (!parameters.fullResolutionSS)
                cmd.SetComputeVectorParam(parameters.ssGICS, HDShaderIDs._HalfScreenSize, parameters.halfScreenSize);

            // Inject the ray-tracing sampling data
            BlueNoise.BindDitheredTextureSet(cmd, parameters.ditheredTextureSet);

            // Inject all the input textures/buffers
            cmd.SetComputeTextureParam(parameters.ssGICS, parameters.traceKernel, HDShaderIDs._DepthTexture, resources.depthTexture);
            cmd.SetComputeTextureParam(parameters.ssGICS, parameters.traceKernel, HDShaderIDs._NormalBufferTexture, resources.normalBuffer);
            cmd.SetComputeTextureParam(parameters.ssGICS, parameters.traceKernel, HDShaderIDs._IndirectDiffuseHitPointTextureRW, resources.hitPointBuffer);
            cmd.SetComputeBufferParam(parameters.ssGICS, parameters.traceKernel, HDShaderIDs._DepthPyramidMipLevelOffsets, parameters.offsetBuffer);

            // Do the ray marching
            cmd.DispatchCompute(parameters.ssGICS, parameters.traceKernel, numTilesXHR, numTilesYHR, parameters.viewCount);

            // Update global constant buffer.
            // This should probably be a shader specific uniform instead of reusing the global constant buffer one since it's the only one updated here.
            ConstantBuffer.PushGlobal(cmd, parameters.shaderVariablesRayTracingCB, HDShaderIDs._ShaderVariablesRaytracing);

            // Inject all the input scalars
            cmd.SetComputeVectorParam(parameters.ssGICS, HDShaderIDs._ColorPyramidUvScaleAndLimitPrevFrame, parameters.colorPyramidUvScaleAndLimitPrevFrame);

            // Bind all the input buffers
            cmd.SetComputeTextureParam(parameters.ssGICS, parameters.projectKernel, HDShaderIDs._DepthTexture, resources.depthTexture);
            cmd.SetComputeTextureParam(parameters.ssGICS, parameters.projectKernel, HDShaderIDs._NormalBufferTexture, resources.normalBuffer);
            cmd.SetComputeTextureParam(parameters.ssGICS, parameters.projectKernel, HDShaderIDs._CameraMotionVectorsTexture, resources.motionVectorsBuffer);
            cmd.SetComputeTextureParam(parameters.ssGICS, parameters.projectKernel, HDShaderIDs._IndirectDiffuseHitPointTexture, resources.hitPointBuffer);
            cmd.SetComputeTextureParam(parameters.ssGICS, parameters.projectKernel, HDShaderIDs._ColorPyramidTexture, resources.colorPyramid);
            cmd.SetComputeTextureParam(parameters.ssGICS, parameters.projectKernel, HDShaderIDs._HistoryDepthTexture, resources.historyDepth);
            cmd.SetComputeBufferParam(parameters.ssGICS, parameters.projectKernel, HDShaderIDs._DepthPyramidMipLevelOffsets, parameters.offsetBuffer);

            // Bind the output texture
            cmd.SetComputeTextureParam(parameters.ssGICS, parameters.projectKernel, HDShaderIDs._IndirectDiffuseTexture0RW, resources.outputBuffer0);
            cmd.SetComputeTextureParam(parameters.ssGICS, parameters.projectKernel, HDShaderIDs._IndirectDiffuseTexture1RW, resources.outputBuffer1);

            // Do the reprojection
            cmd.DispatchCompute(parameters.ssGICS, parameters.projectKernel, numTilesXHR, numTilesYHR, parameters.viewCount);
        }

        struct SSGIConvertParameters
        {
            // Camera parameters
            public int texWidth;
            public int texHeight;
            public int viewCount;

            // Compute Shader
            public ComputeShader ssGICS;
            public int convertKernel;
            public ComputeBuffer offsetBuffer;
        }

        SSGIConvertParameters PrepareSSGIConvertParameters(HDCamera hdCamera, bool halfResolution)
        {
            SSGIConvertParameters parameters = new SSGIConvertParameters();

            // Set the camera parameters
            parameters.texWidth = hdCamera.actualWidth;
            parameters.texHeight = hdCamera.actualHeight;
            parameters.viewCount = hdCamera.viewCount;

            // Grab the right kernel
            parameters.ssGICS = m_Asset.renderPipelineResources.shaders.screenSpaceGlobalIlluminationCS;
            parameters.convertKernel = halfResolution? m_ConvertYCoCgToRGBHalfKernel : m_ConvertYCoCgToRGBKernel;

            var info = m_SharedRTManager.GetDepthBufferMipChainInfo();
            parameters.offsetBuffer = info.GetOffsetBufferData(m_DepthPyramidMipLevelOffsetsBuffer);

            return parameters;
        }

        struct SSGIConvertResources
        {
            public RTHandle depthTexture;
            public RTHandle normalBuffer;
            public RTHandle inoutBuffer0;
            public RTHandle inputBufer1;
        }

        SSGIConvertResources PrepareSSGIConvertResources(HDCamera hdCamera, RTHandle inoutBuffer0, RTHandle outputBuffer1)
        {
            SSGIConvertResources resources = new SSGIConvertResources();

            // Input buffers
            resources.depthTexture = m_SharedRTManager.GetDepthTexture();
            resources.normalBuffer = m_SharedRTManager.GetNormalBuffer();
            // Output buffers
            resources.inoutBuffer0 = inoutBuffer0;
            resources.inputBufer1 = outputBuffer1;

            return resources;
        }

        static void ExecuteSSGIConversion(CommandBuffer cmd, SSGIConvertParameters parameters, SSGIConvertResources resources)
        {
            // Re-evaluate the dispatch parameters (we are evaluating the upsample in full resolution)
            int ssgiTileSize = 8;
            int numTilesXHR = (parameters.texWidth + (ssgiTileSize - 1)) / ssgiTileSize;
            int numTilesYHR = (parameters.texHeight + (ssgiTileSize - 1)) / ssgiTileSize;

            cmd.SetComputeTextureParam(parameters.ssGICS, parameters.convertKernel, HDShaderIDs._DepthTexture, resources.depthTexture);
            cmd.SetComputeTextureParam(parameters.ssGICS, parameters.convertKernel, HDShaderIDs._NormalBufferTexture, resources.normalBuffer);
            cmd.SetComputeBufferParam(parameters.ssGICS, parameters.convertKernel, HDShaderIDs._DepthPyramidMipLevelOffsets, parameters.offsetBuffer);
            cmd.SetComputeTextureParam(parameters.ssGICS, parameters.convertKernel, HDShaderIDs._IndirectDiffuseTexture0RW, resources.inoutBuffer0);
            cmd.SetComputeTextureParam(parameters.ssGICS, parameters.convertKernel, HDShaderIDs._IndirectDiffuseTexture1RW, resources.inputBufer1);
            cmd.DispatchCompute(parameters.ssGICS, parameters.convertKernel, numTilesXHR, numTilesYHR, parameters.viewCount);
        }

        struct SSGIUpscaleParameters
        {
            // Camera parameters
            public int texWidth;
            public int texHeight;
            public int viewCount;
            public Vector4 halfScreenSize;

            // Generation parameters
            public Vector2 firstMipOffset;

            // Compute Shader
            public ComputeShader bilateralUpsampleCS;
            public int upscaleKernel;
        }

        SSGIUpscaleParameters PrepareSSGIUpscaleParameters(HDCamera hdCamera, GlobalIllumination settings)
        {
            SSGIUpscaleParameters parameters = new SSGIUpscaleParameters();

            // Set the camera parameters
            parameters.texWidth = hdCamera.actualWidth;
            parameters.texHeight = hdCamera.actualHeight;
            parameters.viewCount = hdCamera.viewCount;
            parameters.halfScreenSize.Set(parameters.texWidth / 2, parameters.texHeight / 2, 1.0f / (parameters.texWidth * 0.5f), 1.0f / (parameters.texHeight * 0.5f));

            // Set the generation parameters
            var info = m_SharedRTManager.GetDepthBufferMipChainInfo();
            parameters.firstMipOffset.Set(HDShadowUtils.Asfloat((uint)info.mipLevelOffsets[1].x), HDShadowUtils.Asfloat((uint)info.mipLevelOffsets[1].y));

            // Grab the right kernel
            parameters.bilateralUpsampleCS = m_Asset.renderPipelineResources.shaders.bilateralUpsampleCS;
            parameters.upscaleKernel = m_BilateralUpSampleColorKernel;

            return parameters;
        }

        struct SSGIUpscaleResources
        {
            // Input buffers
            public RTHandle depthTexture;
            public RTHandle inputBuffer;

            // Output buffers
            public RTHandle outputBuffer;
        }

        SSGIUpscaleResources PrepareSSGIUpscaleResources(HDCamera hdCamera, RTHandle inputBuffer, RTHandle outputBuffer)
        {
            SSGIUpscaleResources ssgiUpscaleResources = new SSGIUpscaleResources();

            // Input buffers
            ssgiUpscaleResources.depthTexture = m_SharedRTManager.GetDepthTexture();
            ssgiUpscaleResources.inputBuffer = inputBuffer;

            // Output buffers
            ssgiUpscaleResources.outputBuffer = outputBuffer;

            return ssgiUpscaleResources;
        }

        static void ExecuteSSGIUpscale(CommandBuffer cmd, SSGIUpscaleParameters parameters, SSGIUpscaleResources resources)
        {
            // Re-evaluate the dispatch parameters (we are evaluating the upsample in full resolution)
            int ssgiTileSize = 8;
            int numTilesXHR = (parameters.texWidth + (ssgiTileSize - 1)) / ssgiTileSize;
            int numTilesYHR = (parameters.texHeight + (ssgiTileSize - 1)) / ssgiTileSize;

            // Inject the input scalars
            cmd.SetComputeVectorParam(parameters.bilateralUpsampleCS, HDShaderIDs._HalfScreenSize, parameters.halfScreenSize);
            cmd.SetComputeVectorParam(parameters.bilateralUpsampleCS, HDShaderIDs._DepthPyramidFirstMipLevelOffset, parameters.firstMipOffset);

            // Inject all the input buffers
            cmd.SetComputeTextureParam(parameters.bilateralUpsampleCS, parameters.upscaleKernel, HDShaderIDs._DepthTexture, resources.depthTexture);
            cmd.SetComputeTextureParam(parameters.bilateralUpsampleCS, parameters.upscaleKernel, HDShaderIDs._LowResolutionTexture, resources.inputBuffer);

            // Inject the output textures
            cmd.SetComputeTextureParam(parameters.bilateralUpsampleCS, parameters.upscaleKernel, HDShaderIDs._OutputUpscaledTexture, resources.outputBuffer);

            // Upscale the buffer to full resolution
            cmd.DispatchCompute(parameters.bilateralUpsampleCS, parameters.upscaleKernel, numTilesXHR, numTilesYHR, parameters.viewCount);
        }

        private float EvaluateIndirectDiffuseHistoryValidity(HDCamera hdCamera, bool fullResolution, bool rayTraced)
        {
            // Evaluate the history validity
            float effectHistoryValidity = hdCamera.EffectHistoryValidity(HDCamera.HistoryEffectSlot.GlobalIllumination0, fullResolution, rayTraced)
                                          && hdCamera.EffectHistoryValidity(HDCamera.HistoryEffectSlot.GlobalIllumination1, fullResolution, rayTraced) ? 1.0f : 0.0f;
            return EvaluateHistoryValidity(hdCamera) * effectHistoryValidity;
        }

        private void PropagateIndirectDiffuseHistoryValidity(HDCamera hdCamera, bool fullResolution, bool rayTraced)
        {
            hdCamera.PropagateEffectHistoryValidity(HDCamera.HistoryEffectSlot.GlobalIllumination0, fullResolution, rayTraced);
            hdCamera.PropagateEffectHistoryValidity(HDCamera.HistoryEffectSlot.GlobalIllumination1, fullResolution, rayTraced);
        }

        void RenderSSGI(HDCamera hdCamera, CommandBuffer cmd, ScriptableRenderContext renderContext, int frameCount)
        {
            // Grab the global illumination volume component
            GlobalIllumination giSettings = hdCamera.volumeStack.GetComponent<GlobalIllumination>();

            // Based on if we are doing it in half resolution or full, we need to define initial and final buffer to avoid a useless blit
            RTHandle buffer00, buffer01, buffer10, buffer11;
            if (giSettings.fullResolutionSS)
            {
                buffer00 = m_IndirectDiffuseBuffer0;
                buffer01 = m_IndirectDiffuseBuffer1;
                buffer10 = m_IndirectDiffuseBuffer2;
                buffer11 = m_IndirectDiffuseBuffer3;
            }
            else
            {
                buffer00 = m_IndirectDiffuseBuffer2;
                buffer01 = m_IndirectDiffuseBuffer3;
                buffer10 = m_IndirectDiffuseBuffer0;
                buffer11 = m_IndirectDiffuseBuffer1;
            }

            using (new ProfilingScope(cmd, ProfilingSampler.Get(HDProfileId.SSGIPass)))
            {
                // Trace the signal
                using (new ProfilingScope(cmd, ProfilingSampler.Get(HDProfileId.SSGITrace)))
                {
                    SSGITraceParameters parameters = PrepareSSGITraceParameters(hdCamera, giSettings);
                    SSGITraceResources resources = PrepareSSGITraceResources(hdCamera, buffer00, buffer01, m_IndirectDiffuseHitPointBuffer);
                    ExecuteSSGITrace(cmd, parameters, resources);
                }

                // Denoise it
                using (new ProfilingScope(cmd, ProfilingSampler.Get(HDProfileId.SSGIDenoise)))
                {
                    // Evaluate the history validity
                    float historyValidity = EvaluateIndirectDiffuseHistoryValidity(hdCamera, giSettings.fullResolutionSS, false);

                    SSGIDenoiser ssgiDenoiser = GetSSGIDenoiser();
                    ssgiDenoiser.Denoise(cmd, hdCamera, buffer00, buffer01, buffer10, buffer11, halfResolution: !giSettings.fullResolutionSS, historyValidity: historyValidity);

                    // Propagate the history
                    PropagateIndirectDiffuseHistoryValidity(hdCamera, giSettings.fullResolutionSS, false);
                }

                // Convert it
                using (new ProfilingScope(cmd, ProfilingSampler.Get(HDProfileId.SSGIConvert)))
                {
                    SSGIConvertParameters parameters = PrepareSSGIConvertParameters(hdCamera, !giSettings.fullResolutionSS);
                    SSGIConvertResources resources = PrepareSSGIConvertResources(hdCamera, buffer00, buffer01);
                    ExecuteSSGIConversion(cmd, parameters, resources);
                }

                // Upscale it if required
                // If this was a half resolution effect, we still have to upscale it
                if (!giSettings.fullResolutionSS)
                {
                    using (new ProfilingScope(cmd, ProfilingSampler.Get(HDProfileId.SSGIUpscale)))
                    {
                        ComputeShader bilateralUpsampleCS = m_Asset.renderPipelineResources.shaders.bilateralUpsampleCS;

                        SSGIUpscaleParameters parameters = PrepareSSGIUpscaleParameters(hdCamera, giSettings);
                        SSGIUpscaleResources resources = PrepareSSGIUpscaleResources(hdCamera, buffer00, buffer10);
                        ExecuteSSGIUpscale(cmd, parameters, resources);
                    }
                }

                (RenderPipelineManager.currentPipeline as HDRenderPipeline).PushFullScreenDebugTexture(hdCamera, cmd, m_IndirectDiffuseBuffer0, FullScreenDebugMode.ScreenSpaceGlobalIllumination);
            }
        }
    }
}<|MERGE_RESOLUTION|>--- conflicted
+++ resolved
@@ -33,15 +33,6 @@
         {
             if (m_Asset.currentPlatformRenderPipelineSettings.supportSSGI)
             {
-<<<<<<< HEAD
-=======
-                m_IndirectDiffuseBuffer0 = RTHandles.Alloc(Vector2.one, TextureXR.slices, colorFormat: GraphicsFormat.R16G16B16A16_SFloat, dimension: TextureXR.dimension, enableRandomWrite: true, useDynamicScale: true, useMipMap: false, autoGenerateMips: false, name: "IndirectDiffuseBuffer0");
-                m_IndirectDiffuseBuffer1 = RTHandles.Alloc(Vector2.one, TextureXR.slices, colorFormat: GraphicsFormat.R16G16B16A16_SFloat, dimension: TextureXR.dimension, enableRandomWrite: true, useDynamicScale: true, useMipMap: false, autoGenerateMips: false, name: "IndirectDiffuseBuffer1");
-                m_IndirectDiffuseBuffer2 = RTHandles.Alloc(Vector2.one, TextureXR.slices, colorFormat: GraphicsFormat.R16G16B16A16_SFloat, dimension: TextureXR.dimension, enableRandomWrite: true, useDynamicScale: true, useMipMap: false, autoGenerateMips: false, name: "IndirectDiffuseBuffer2");
-                m_IndirectDiffuseBuffer3 = RTHandles.Alloc(Vector2.one, TextureXR.slices, colorFormat: GraphicsFormat.R16G16B16A16_SFloat, dimension: TextureXR.dimension, enableRandomWrite: true, useDynamicScale: true, useMipMap: false, autoGenerateMips: false, name: "IndirectDiffuseBuffer3");
-                m_IndirectDiffuseHitPointBuffer = RTHandles.Alloc(Vector2.one, TextureXR.slices, colorFormat: GraphicsFormat.R16G16_SFloat, dimension: TextureXR.dimension, enableRandomWrite: true, useDynamicScale: true, useMipMap: false, autoGenerateMips: false, name: "IndirectDiffuseHitBuffer");
-
->>>>>>> 4c17628b
                 // Grab the sets of shaders that we'll be using
                 ComputeShader ssGICS = m_Asset.renderPipelineResources.shaders.screenSpaceGlobalIlluminationCS;
                 ComputeShader bilateralUpsampleCS = m_Asset.renderPipelineResources.shaders.bilateralUpsampleCS;
@@ -57,23 +48,6 @@
             }
         }
 
-<<<<<<< HEAD
-=======
-        void ReleaseScreenSpaceGlobalIllumination()
-        {
-            if (m_IndirectDiffuseBuffer0 != null)
-                RTHandles.Release(m_IndirectDiffuseBuffer0);
-            if (m_IndirectDiffuseBuffer1 != null)
-                RTHandles.Release(m_IndirectDiffuseBuffer1);
-            if (m_IndirectDiffuseBuffer2 != null)
-                RTHandles.Release(m_IndirectDiffuseBuffer2);
-            if (m_IndirectDiffuseBuffer3 != null)
-                RTHandles.Release(m_IndirectDiffuseBuffer3);
-            if (m_IndirectDiffuseHitPointBuffer != null)
-                RTHandles.Release(m_IndirectDiffuseHitPointBuffer);
-        }
-
->>>>>>> 4c17628b
         // This is shared between SSGI and RTGI
         IndirectDiffuseMode GetIndirectDiffuseMode(HDCamera hdCamera)
         {
