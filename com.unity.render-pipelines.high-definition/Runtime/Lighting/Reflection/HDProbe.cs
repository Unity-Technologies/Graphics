--- conflicted
+++ resolved
@@ -124,23 +124,13 @@
         bool m_WasRenderedSinceLastOnDemandRequest = true;
 #if UNITY_EDITOR
         bool m_WasRenderedDuringAsyncCompilation = false;
-<<<<<<< HEAD
-#endif
-
         int m_SHRequestID = -1;
+#endif
 
         [SerializeField] bool m_HasValidSHForNormalization;
         [SerializeField] SphericalHarmonicsL2 m_SHForNormalization;
         [SerializeField] Vector3 m_SHValidForCapturePosition;
         [SerializeField] Vector3 m_SHValidForSourcePosition;
-=======
-        int m_SHRequestID = -1;
-#endif
-        [SerializeField]
-        SphericalHarmonicsL2 m_SHForNormalization;
-        [SerializeField]
-        bool m_HasValidSHForNormalization;
->>>>>>> bc2ad98b
 
         // Array of names that will be used in the Render Loop to name the probes in debug
         internal string[] probeName = new string[6];
@@ -579,13 +569,6 @@
         // Return luma of coefficients
         internal bool GetSHForNormalization(out Vector4 outL0L1, out Vector4 outL2_1, out float outL2_2)
         {
-<<<<<<< HEAD
-#if UNITY_EDITOR
-            if (!m_HasValidSHForNormalization)
-            {
-                TryUpdateLuminanceSHL2ForNormalization();
-            }
-#endif
 
             var hdrp = (HDRenderPipeline)RenderPipelineManager.currentPipeline;
             var hasValidSHData = m_HasValidSHForNormalization && hdrp.asset.currentPlatformRenderPipelineSettings.supportProbeVolume;
@@ -605,12 +588,6 @@
                 outL2_2 = 0f;
                 return true;
             }
-=======
-            var hdrp = (HDRenderPipeline)RenderPipelineManager.currentPipeline;
-
-            bool hasValidSHData = hdrp.asset.currentPlatformRenderPipelineSettings.supportProbeVolume;
-            hasValidSHData = hasValidSHData && m_HasValidSHForNormalization;
->>>>>>> bc2ad98b
 
             var L0 = SphericalHarmonicsL2Utils.GetCoefficient(m_SHForNormalization, 0);
             var L1_0 = SphericalHarmonicsL2Utils.GetCoefficient(m_SHForNormalization, 1);
@@ -796,15 +773,12 @@
                 QueueSHBaking();
             }
         }
-<<<<<<< HEAD
-#endif
-=======
 
         void OnDestroy()
         {
             m_RealtimeTexture?.Release();
             m_RealtimeDepthBuffer?.Release();
         }
->>>>>>> bc2ad98b
+#endif
     }
 }