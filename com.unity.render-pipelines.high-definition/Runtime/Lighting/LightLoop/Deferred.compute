--- conflicted
+++ resolved
@@ -33,11 +33,8 @@
 #pragma kernel Deferred_Indirect_Fptl_Variant28     SHADE_OPAQUE_ENTRY=Deferred_Indirect_Fptl_Variant28     USE_INDIRECT    VARIANT=28
 
 #pragma multi_compile _ SHADOWS_SHADOWMASK
-<<<<<<< HEAD
 
 #pragma multi_compile SHADOW_LOW SHADOW_MEDIUM SHADOW_HIGH
-=======
->>>>>>> a7284632
 
 #ifdef DEBUG_DISPLAY
     // Don't care about this warning in debug
