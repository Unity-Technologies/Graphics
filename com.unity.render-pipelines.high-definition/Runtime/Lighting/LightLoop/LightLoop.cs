--- conflicted
+++ resolved
@@ -2593,11 +2593,7 @@
 
         // Return true if BakedShadowMask are enabled
         bool PrepareLightsForGPU(CommandBuffer cmd, HDCamera hdCamera, CullingResults cullResults,
-<<<<<<< HEAD
-        HDProbeCullingResults hdProbeCullingResults, DensityVolumeList densityVolumes, DebugDisplaySettings debugDisplaySettings, AOVRequestData aovRequest)
-=======
-            HDProbeCullingResults hdProbeCullingResults, DensityVolumeList densityVolumes, ProbeVolumeList probeVolumes, DebugDisplaySettings debugDisplaySettings, AOVRequestData aovRequest)
->>>>>>> 57ee30b2
+            HDProbeCullingResults hdProbeCullingResults, DensityVolumeList densityVolumes, DebugDisplaySettings debugDisplaySettings, AOVRequestData aovRequest)
         {
             var debugLightFilter = debugDisplaySettings.GetDebugLightFilterMode();
             var hasDebugLightFilter = debugLightFilter != DebugLightFilterMode.None;
@@ -2699,6 +2695,7 @@
                         m_lightList.lightsPerView[viewIndex].lightVolumes.Add(volumeData);
                         m_lightList.lightsPerView[viewIndex].bounds.Add(bound);
                     }
+
                 }
 
                 m_TotalLightCount = m_lightList.lights.Count + m_lightList.envLights.Count + decalDatasCount + m_DensityVolumeCount;
@@ -3325,43 +3322,6 @@
             return parameters;
         }
 
-<<<<<<< HEAD
-        void BuildGPULightListsCommon(HDCamera hdCamera, CommandBuffer cmd)
-        {
-            using (new ProfilingScope(cmd, ProfilingSampler.Get(HDProfileId.BuildLightList)))
-            {
-                var parameters = PrepareBuildGPULightListParameters(hdCamera, m_TileAndClusterData, ref m_ShaderVariablesLightListCB, m_TotalLightCount);
-                var resources = PrepareBuildGPULightListResources(
-                    m_TileAndClusterData,
-                    m_SharedRTManager.GetDepthStencilBuffer(hdCamera.frameSettings.IsEnabled(FrameSettingsField.MSAA)),
-                    m_SharedRTManager.GetStencilBuffer(hdCamera.frameSettings.IsEnabled(FrameSettingsField.MSAA)),
-                    isGBufferNeeded: true
-                );
-
-                bool tileFlagsWritten = false;
-
-                ClearLightLists(parameters, resources, cmd);
-                GenerateLightsScreenSpaceAABBs(parameters, resources, cmd);
-                BigTilePrepass(parameters, resources, cmd);
-                BuildPerTileLightList(parameters, resources, ref tileFlagsWritten, cmd);
-                VoxelLightListGeneration(parameters, resources, cmd);
-
-                BuildDispatchIndirectArguments(parameters, resources, tileFlagsWritten, cmd);
-            }
-        }
-
-        void BuildGPULightLists(HDCamera hdCamera, CommandBuffer cmd)
-        {
-            cmd.SetRenderTarget(BuiltinRenderTextureType.None);
-
-            BuildGPULightListsCommon(hdCamera, cmd);
-
-            var globalParams = PrepareLightLoopGlobalParameters(hdCamera, m_TileAndClusterData);
-            PushLightLoopGlobalParams(globalParams, cmd);
-        }
-
-=======
->>>>>>> 57ee30b2
         HDAdditionalLightData GetHDAdditionalLightData(Light light)
         {
             HDAdditionalLightData add = null;
