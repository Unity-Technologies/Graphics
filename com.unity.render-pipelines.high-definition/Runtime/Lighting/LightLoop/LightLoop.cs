--- conflicted
+++ resolved
@@ -1154,6 +1154,11 @@
                     {
                         screenSpaceShadowslot++;
                     }
+
+                    // Raise the ray tracing flag in case the light is ray traced
+                    if (additionalLightData.WillRenderRayTracedShadow())
+                        lightData.screenSpaceShadowIndex |= (int)LightDefinitions.s_RayTracedScreenSpaceShadowFlag;
+
                     screenSpaceShadowIndex++;
                     m_ScreenSpaceShadowsUnion.Add(additionalLightData);
                 }
@@ -1212,39 +1217,6 @@
             else
                 lightData.shadowTint = new Vector3(additionalLightData.shadowTint.r, additionalLightData.shadowTint.g, additionalLightData.shadowTint.b);
 
-<<<<<<< HEAD
-            // fix up shadow information
-            lightData.shadowIndex = shadowIndex;
-            if (shadowIndex != -1)
-            {
-                if (additionalLightData.WillRenderScreenSpaceShadow())
-                {
-                    lightData.screenSpaceShadowIndex = screenSpaceShadowslot;
-                    if (additionalLightData.colorShadow && additionalLightData.WillRenderRayTracedShadow())
-                    {
-                        screenSpaceShadowslot += 3;
-                        lightData.screenSpaceShadowIndex |= (int)LightDefinitions.s_ScreenSpaceColorShadowFlag;
-                    }
-                    else
-                    {
-                        screenSpaceShadowslot++;
-                    }
-
-                    // Raise the ray tracing flag in case the light is ray traced
-                    if (additionalLightData.WillRenderRayTracedShadow())
-                        lightData.screenSpaceShadowIndex |= (int)LightDefinitions.s_RayTracedScreenSpaceShadowFlag;
-
-                    screenSpaceShadowIndex++;
-                    m_ScreenSpaceShadowsUnion.Add(additionalLightData);
-                }
-                m_CurrentSunLight = lightComponent;
-                m_CurrentSunLightIndex = m_lightList.directionalLights.Count;
-                m_CurrentSunLightAdditionalLightData = additionalLightData;
-                m_CurrentSunLightDirectionalLightData = lightData;
-                m_CurrentShadowSortedSunLightIndex = sortedIndex;
-            }
-=======
->>>>>>> 72ec0706
             //Value of max smoothness is derived from AngularDiameter. Formula results from eyeballing. Angular diameter of 0 results in 1 and angular diameter of 80 results in 0.
             float maxSmoothness = Mathf.Clamp01(1.35f / (1.0f + Mathf.Pow(1.15f * (0.0315f * additionalLightData.angularDiameter + 0.4f), 2f)) - 0.11f);
             // Value of max smoothness is from artists point of view, need to convert from perceptual smoothness to roughness
