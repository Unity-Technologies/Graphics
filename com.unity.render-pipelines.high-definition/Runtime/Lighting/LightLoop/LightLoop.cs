--- conflicted
+++ resolved
@@ -4060,7 +4060,6 @@
                 cmd.SetGlobalBuffer(HDShaderIDs.g_vLightListGlobal, resources.lightListBuffer);
                 parameters.deferredComputeShader.shaderKeywords = null;
 
-<<<<<<< HEAD
                 switch (HDRenderPipeline.currentAsset.currentPlatformRenderPipelineSettings.hdShadowInitParams.shadowFilteringQuality)
                 {
                     case HDShadowFilteringQuality.Low:
@@ -4077,8 +4076,6 @@
                         break;
                 }
 
-=======
->>>>>>> a7284632
                 if (parameters.enableShadowMasks)
                 {
                     parameters.deferredComputeShader.EnableKeyword("SHADOWS_SHADOWMASK");
