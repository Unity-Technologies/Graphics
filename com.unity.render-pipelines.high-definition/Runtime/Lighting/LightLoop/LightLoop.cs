--- conflicted
+++ resolved
@@ -1806,11 +1806,7 @@
                 bound.boxAxisX = extents.x * xAxisVS;
                 bound.boxAxisY = extents.y * yAxisVS;
                 bound.boxAxisZ = extents.z * zAxisVS;
-<<<<<<< HEAD
-                bound.radius   = extents.magnitude;
-=======
                 bound.radius   = range + 0.5f * lightDimensions.x;
->>>>>>> ffdcc137
                 bound.scaleXY  = 1.0f;
 
                 lightVolumeData.lightPos   = centerVS;
@@ -1830,11 +1826,7 @@
                 bound.boxAxisX = extents.x * xAxisVS;
                 bound.boxAxisY = extents.y * yAxisVS;
                 bound.boxAxisZ = extents.z * zAxisVS;
-<<<<<<< HEAD
-                bound.radius   = extents.magnitude;
-=======
                 bound.radius   = range + 0.5f * Mathf.Sqrt(lightDimensions.x * lightDimensions.x + lightDimensions.y * lightDimensions.y);
->>>>>>> ffdcc137
                 bound.scaleXY  = 1.0f;
 
                 lightVolumeData.lightPos   = centerVS;
