--- conflicted
+++ resolved
@@ -80,9 +80,6 @@
         sd.rot2 = shadowContext.shadowDatas[shadowDataIndex + CubeMapFaceID(-L)].rot2;
     }
 
-<<<<<<< HEAD
-    return EvalShadow_SampleClosestDistance_Punctual(sd, _ShadowmapAtlas, sampl, positionWS, L, lightPositionWS);
-=======
     if (sd.isInCachedAtlas > 0) // This is a scalar branch.
     {
         return EvalShadow_SampleClosestDistance_Punctual(sd, _CachedShadowmapAtlas, sampl, positionWS, L, lightPositionWS);
@@ -91,7 +88,6 @@
     {
         return EvalShadow_SampleClosestDistance_Punctual(sd, _ShadowmapAtlas, sampl, positionWS, L, lightPositionWS);
     }
->>>>>>> bc74ed73
 }
 
 float GetAreaLightAttenuation(HDShadowContext shadowContext, float2 positionSS, float3 positionWS, float3 normalWS, int shadowDataIndex, float3 L, float L_dist)
