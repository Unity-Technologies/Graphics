--- conflicted
+++ resolved
@@ -74,7 +74,6 @@
         sd.rot2 = shadowContext.shadowDatas[shadowDataIndex + CubeMapFaceID(-L)].rot2;
     }
 
-<<<<<<< HEAD
     if (sd.isInCachedAtlas > 0) // This is a scalar branch.
     {
         return EvalShadow_SampleClosestDistance_Punctual(sd, _CachedShadowmapAtlas, sampl, positionWS, L, lightPositionWS);
@@ -83,9 +82,6 @@
     {
         return EvalShadow_SampleClosestDistance_Punctual(sd, _ShadowmapAtlas, sampl, positionWS, L, lightPositionWS);
     }
-=======
-    return EvalShadow_SampleClosestDistance_Punctual(sd, _ShadowmapAtlas, sampl, positionWS, L, lightPositionWS);
->>>>>>> 5110038e
 }
 
 float GetAreaLightAttenuation(HDShadowContext shadowContext, float2 positionSS, float3 positionWS, float3 normalWS, int shadowDataIndex, float3 L, float L_dist)
@@ -94,7 +90,6 @@
     shadowDataIndex = WaveReadLaneFirst(shadowDataIndex);
 #endif
     HDShadowData sd = shadowContext.shadowDatas[shadowDataIndex];
-<<<<<<< HEAD
 
     if (sd.isInCachedAtlas > 0) // This is a scalar branch.
     {
@@ -102,11 +97,8 @@
     }
     else
     {
-        return EvalShadow_AreaDepth(sd, _AreaShadowmapMomentAtlas, positionSS, positionWS, normalWS, L, L_dist, true);
+        return EvalShadow_AreaDepth(sd, _ShadowmapAreaAtlas, positionSS, positionWS, normalWS, L, L_dist, true);
     }
-=======
-    return EvalShadow_AreaDepth(sd, _ShadowmapAreaAtlas, positionSS, positionWS, normalWS, L, L_dist, true);
->>>>>>> 5110038e
 }
 
 
