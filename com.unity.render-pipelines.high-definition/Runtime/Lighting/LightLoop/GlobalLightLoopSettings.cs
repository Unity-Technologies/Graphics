using System;
using UnityEngine.Serialization;
using UnityEngine.Experimental.Rendering;

namespace UnityEngine.Rendering.HighDefinition
{
    // RenderRenderPipelineSettings represent settings that are immutable at runtime.
    // There is a dedicated RenderRenderPipelineSettings for each platform

    /// <summary>
    /// Possible values for the cubemap texture size used for reflection probes.
    /// </summary>
    [Serializable]
    public enum CubeReflectionResolution
    {
        /// <summary>Size 128</summary>
        CubeReflectionResolution128 = 128,
        /// <summary>Size 256</summary>
        CubeReflectionResolution256 = 256,
        /// <summary>Size 512</summary>
        CubeReflectionResolution512 = 512,
        /// <summary>Size 1024</summary>
        CubeReflectionResolution1024 = 1024,
        /// <summary>Size 2048</summary>
        CubeReflectionResolution2048 = 2048,
        /// <summary>Size 4096</summary>
        CubeReflectionResolution4096 = 4096
    }

    /// <summary>
    /// Available graphic formats for the cube and planar reflection probes.
    /// </summary>
    [System.Serializable]
    public enum ReflectionAndPlanarProbeFormat
    {
        /// <summary>Faster sampling and rendering but at the cost of precision.</summary>
        R11G11B10 = GraphicsFormat.B10G11R11_UFloatPack32,
        /// <summary>Better precision, but uses twice as much memory compared to R11G11B10.</summary>
        R16G16B16A16 = GraphicsFormat.R16G16B16A16_SFloat,
    }

    /// <summary>
    /// Possible values for the texture 2D size used for planar reflection probes.
    /// </summary>
    [Serializable]
    public enum PlanarReflectionAtlasResolution
    {
        /// <summary>Size 64</summary>
        Resolution64 = 64,
        /// <summary>Size 128</summary>
        Resolution128 = 128,
        /// <summary>Size 256</summary>
        Resolution256 = 256,
        /// <summary>Size 512</summary>
        Resolution512 = 512,
        /// <summary>Size 1024</summary>
        Resolution1024 = 1024,
        /// <summary>Size 2048</summary>
        Resolution2048 = 2048,
        /// <summary>Size 4096</summary>
        Resolution4096 = 4096,
        /// <summary>Size 8192</summary>
        Resolution8192 = 8192,
        /// <summary>Size 16384</summary>
        Resolution16384 = 16384
    }

    /// <summary>
    /// Possible values for the texture 2D size used for cookies.
    /// </summary>
    [Serializable]
    public enum CookieAtlasResolution
    {
        /// <summary>Size 64</summary>
        CookieResolution64 = 64,
        /// <summary>Size 128</summary>
        CookieResolution128 = 128,
        /// <summary>Size 256</summary>
        CookieResolution256 = 256,
        /// <summary>Size 512</summary>
        CookieResolution512 = 512,
        /// <summary>Size 1024</summary>
        CookieResolution1024 = 1024,
        /// <summary>Size 2048</summary>
        CookieResolution2048 = 2048,
        /// <summary>Size 4096</summary>
        CookieResolution4096 = 4096,
        /// <summary>Size 8192</summary>
        CookieResolution8192 = 8192,
        /// <summary>Size 16384</summary>
        CookieResolution16384 = 16384
    }

    /// <summary>
    /// Possible values for the cubemap texture size used for cookies.
    /// </summary>
    [Serializable]
    public enum CubeCookieResolution
    {
        /// <summary>Size 64</summary>
        CubeCookieResolution64 = 64,
        /// <summary>Size 128</summary>
        CubeCookieResolution128 = 128,
        /// <summary>Size 256</summary>
        CubeCookieResolution256 = 256,
        /// <summary>Size 512</summary>
        CubeCookieResolution512 = 512,
        /// <summary>Size 1024</summary>
        CubeCookieResolution1024 = 1024,
        /// <summary>Size 2048</summary>
        CubeCookieResolution2048 = 2048,
        /// <summary>Size 4096</summary>
        CubeCookieResolution4096 = 4096
    }

    /// <summary>
<<<<<<< HEAD
    /// Possible values for the probe volume memory budget (determines the size of the textures used).
    /// </summary>
    [Serializable]
    public enum ProbeVolumeTextureMemoryBudget
    {
        /// <summary>Low Budget</summary>
        MemoryBudgetLow = 512,
        /// <summary>Medium Budget</summary>
        MemoryBudgetMedium = 1024,
        /// <summary>High Budget</summary>
        MemoryBudgetHigh = 2048,
=======
    /// Possible values for one element of the density volume atlas.
    /// </summary>
    [Serializable]
    public enum DensityVolumeResolution
    {
        /// <summary>3D volume of 32x32x32 voxels.</summary>
        Resolution32 = 32,
        /// <summary>3D volume of 64x64x64 voxels.</summary>
        Resolution64 = 64,
        /// <summary>3D volume of 128x128x128 voxels.</summary>
        Resolution128 = 128,
        /// <summary>3D volume of 256x256x256 voxels.</summary>
        Resolution256 = 256,
>>>>>>> 7f4b17ad
    }

    /// <summary>
    /// Global Light Loop Settings.
    /// </summary>
    [Serializable]
    public struct GlobalLightLoopSettings
    {
        internal static readonly GlobalLightLoopSettings @default = default;
        /// <summary>Default GlobalDecalSettings</summary>
        internal static GlobalLightLoopSettings NewDefault() => new GlobalLightLoopSettings()
        {
            cookieAtlasSize = CookieAtlasResolution.CookieResolution2048,
            cookieFormat = CookieAtlasGraphicsFormat.R11G11B10,

            cookieAtlasLastValidMip = 0,

// We must keep this value for migration purpose (when we create a new HDRP asset it is migrated to the last version)
#pragma warning disable 618 // Type or member is obsolete
            cookieTexArraySize = 1,
#pragma warning restore 618

            planarReflectionAtlasSize = PlanarReflectionAtlasResolution.Resolution1024,
            reflectionProbeCacheSize = 64,
            reflectionCubemapSize = CubeReflectionResolution.CubeReflectionResolution256,
            reflectionProbeFormat = ReflectionAndPlanarProbeFormat.R11G11B10,

            skyReflectionSize = SkyResolution.SkyResolution256,
            skyLightingOverrideLayerMask = 0,

            maxDirectionalLightsOnScreen = 16,
            maxPunctualLightsOnScreen = 512,
            maxAreaLightsOnScreen = 64,
            maxEnvLightsOnScreen = 64,
            maxDecalsOnScreen = 512,
            maxPlanarReflectionOnScreen = 16,
            maxLightsPerClusterCell = 8,
            maxDensityVolumeSize = DensityVolumeResolution.Resolution32,
            maxDensityVolumesOnScreen = 64, // 8MB texture atlas allocated by default
        };

        /// <summary>Cookie atlas resolution.</summary>
        [FormerlySerializedAs("cookieSize")]
        public CookieAtlasResolution cookieAtlasSize;
        /// <summary>Cookie atlas graphics format.</summary>
        public CookieAtlasGraphicsFormat cookieFormat;
#if UNITY_2020_1_OR_NEWER
#else
        /// <summary>Cookie atlas resolution for point lights.</summary>
        public CubeCookieResolution pointCookieSize;
#endif
        /// <summary>Last valid mip for cookie atlas.</summary>
        public int cookieAtlasLastValidMip;
        // We keep this property for the migration code (we need to know how many cookies we could have before).
        [SerializeField, Obsolete("There is no more texture array for cookies, use cookie atlases properties instead.")]
        internal int cookieTexArraySize;

        /// <summary>Planar reflections atlas resolution.</summary>
        [FormerlySerializedAs("planarReflectionTextureSize")]
        public PlanarReflectionAtlasResolution planarReflectionAtlasSize;
        /// <summary>Maximum number of cached reflection probes.</summary>
        public int reflectionProbeCacheSize;
        /// <summary>Reflection probes resolution.</summary>
        public CubeReflectionResolution reflectionCubemapSize;
        /// <summary>Enable reflection probe cache compression.</summary>
        public bool reflectionCacheCompressed;
        /// <summary>Reflection probes resolution.</summary>
        public ReflectionAndPlanarProbeFormat reflectionProbeFormat;

        /// <summary>Resolution of the sky reflection cubemap.</summary>
        public SkyResolution skyReflectionSize;
        /// <summary>LayerMask used for sky lighting override.</summary>
        public LayerMask skyLightingOverrideLayerMask;
        /// <summary>Enable fabric specific convolution for probes and sky lighting.</summary>
        public bool supportFabricConvolution;

        /// <summary>Maximum number of directional lights at the same time on screen.</summary>
        public int maxDirectionalLightsOnScreen;
        /// <summary>Maximum number of punctual lights at the same time on screen.</summary>
        public int maxPunctualLightsOnScreen;
        /// <summary>Maximum number of area lights at the same time on screen.</summary>
        public int maxAreaLightsOnScreen;
        /// <summary>Maximum number of environment lights at the same time on screen.</summary>
        public int maxEnvLightsOnScreen;
        /// <summary>Maximum number of decals at the same time on screen.</summary>
        public int maxDecalsOnScreen;
        /// <summary>Maximum number of planar reflections at the same time on screen.</summary>
        public int maxPlanarReflectionOnScreen;
        /// <summary>Maximum number of lights per ray tracing light cluster cell.</summary>
        public int maxLightsPerClusterCell;

        /// <summary>Maximum size of one density volume texture.</summary>
        public DensityVolumeResolution maxDensityVolumeSize;
        /// <summary>Maximum number of density volumes at the same time on screen.</summary>
        public int maxDensityVolumesOnScreen;
    }
}<|MERGE_RESOLUTION|>--- conflicted
+++ resolved
@@ -114,19 +114,6 @@
     }
 
     /// <summary>
-<<<<<<< HEAD
-    /// Possible values for the probe volume memory budget (determines the size of the textures used).
-    /// </summary>
-    [Serializable]
-    public enum ProbeVolumeTextureMemoryBudget
-    {
-        /// <summary>Low Budget</summary>
-        MemoryBudgetLow = 512,
-        /// <summary>Medium Budget</summary>
-        MemoryBudgetMedium = 1024,
-        /// <summary>High Budget</summary>
-        MemoryBudgetHigh = 2048,
-=======
     /// Possible values for one element of the density volume atlas.
     /// </summary>
     [Serializable]
@@ -140,7 +127,20 @@
         Resolution128 = 128,
         /// <summary>3D volume of 256x256x256 voxels.</summary>
         Resolution256 = 256,
->>>>>>> 7f4b17ad
+    }
+
+    /// <summary>
+    /// Possible values for the probe volume memory budget (determines the size of the textures used).
+    /// </summary>
+    [Serializable]
+    public enum ProbeVolumeTextureMemoryBudget
+    {
+        /// <summary>Low Budget</summary>
+        MemoryBudgetLow = 512,
+        /// <summary>Medium Budget</summary>
+        MemoryBudgetMedium = 1024,
+        /// <summary>High Budget</summary>
+        MemoryBudgetHigh = 2048,
     }
 
     /// <summary>
