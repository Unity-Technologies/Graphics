#ifndef __LIGHTCULLUTILS_H__
#define __LIGHTCULLUTILS_H__

// Used to index into our FiniteLightBound (g_data) and
// LightVolumeData (_LightVolumeData) buffers.
uint GenerateLightCullDataIndex(uint lightIndex, uint numVisibleLights, uint eyeIndex)
{
    lightIndex = min(lightIndex, numVisibleLights - 1); // Stay within bounds

    // For monoscopic, there is just one set of light cull data structs.
    // In stereo, all of the left eye structs are first, followed by the right eye structs.
    const uint perEyeBaseIndex = eyeIndex * numVisibleLights;
    return (perEyeBaseIndex + lightIndex);
}

struct ScreenSpaceBoundsIndices
{
    uint min;
    uint max;
};

// The returned values are used to index into our AABB screen space bounding box buffer
// Usually named g_vBoundsBuffer.  The two values represent the min/max indices.
ScreenSpaceBoundsIndices GenerateScreenSpaceBoundsIndices(uint lightIndex, uint numVisibleLights, uint eyeIndex)
{
<<<<<<< HEAD
    // In the monoscopic mode, there is one set of bounds (min,max -> 2 * _BoundedEntityCount)
    // In stereo, there are two sets of bounds (leftMin, leftMax, rightMin, rightMax -> 4 * _BoundedEntityCount)
=======
    // In the monoscopic mode, there is one set of bounds (min,max -> 2 * g_iNrVisibLights)
    // In stereo, there are two sets of bounds (leftMin, leftMax, rightMin, rightMax -> 4 * g_iNrVisibLights)
>>>>>>> b649f8f4
    const uint eyeRelativeBase = eyeIndex * 2 * numVisibleLights;

    ScreenSpaceBoundsIndices indices;
    indices.min = eyeRelativeBase + lightIndex;
    indices.max = indices.min + numVisibleLights;

    return indices;
}

#endif //__LIGHTCULLUTILS_H__<|MERGE_RESOLUTION|>--- conflicted
+++ resolved
@@ -23,13 +23,8 @@
 // Usually named g_vBoundsBuffer.  The two values represent the min/max indices.
 ScreenSpaceBoundsIndices GenerateScreenSpaceBoundsIndices(uint lightIndex, uint numVisibleLights, uint eyeIndex)
 {
-<<<<<<< HEAD
     // In the monoscopic mode, there is one set of bounds (min,max -> 2 * _BoundedEntityCount)
     // In stereo, there are two sets of bounds (leftMin, leftMax, rightMin, rightMax -> 4 * _BoundedEntityCount)
-=======
-    // In the monoscopic mode, there is one set of bounds (min,max -> 2 * g_iNrVisibLights)
-    // In stereo, there are two sets of bounds (leftMin, leftMax, rightMin, rightMax -> 4 * g_iNrVisibLights)
->>>>>>> b649f8f4
     const uint eyeRelativeBase = eyeIndex * 2 * numVisibleLights;
 
     ScreenSpaceBoundsIndices indices;
