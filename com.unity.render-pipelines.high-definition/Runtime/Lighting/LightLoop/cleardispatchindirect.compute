--- conflicted
+++ resolved
@@ -1,10 +1,6 @@
 #pragma kernel ClearDispatchIndirect
 #pragma kernel ClearDrawProceduralIndirect
-<<<<<<< HEAD
-#pragma only_renderers d3d11 ps4 xboxone xboxseries vulkan metal switch
-=======
-#pragma only_renderers d3d11 playstation xboxone vulkan metal switch
->>>>>>> b9e8ac45
+#pragma only_renderers d3d11 playstation xboxone xboxseries vulkan metal switch
 
 RWBuffer<uint> g_DispatchIndirectBuffer : register( u0 );   // Indirect arguments have to be in a _buffer_, not a structured buffer
 
