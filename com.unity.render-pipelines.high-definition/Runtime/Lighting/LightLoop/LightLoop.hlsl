#include "Packages/com.unity.render-pipelines.core/ShaderLibrary/Macros.hlsl"

#if SHADEROPTIONS_PROBE_VOLUMES_EVALUATION_MODE == PROBEVOLUMESEVALUATIONMODES_LIGHT_LOOP
#include "Packages/com.unity.render-pipelines.high-definition/Runtime/Material/BuiltinUtilities.hlsl"
#endif

// We perform scalarization only for forward rendering as for deferred loads will already be scalar since tiles will match waves and therefore all threads will read from the same tile.
// More info on scalarization: https://flashypixels.wordpress.com/2018/11/10/intro-to-gpu-scalarization-part-2-scalarize-all-the-lights/
#define SCALARIZE_LIGHT_LOOP (defined(PLATFORM_SUPPORTS_WAVE_INTRINSICS) && !defined(LIGHTLOOP_DISABLE_TILE_AND_CLUSTER) && SHADERPASS == SHADERPASS_FORWARD)

//-----------------------------------------------------------------------------
// LightLoop
// ----------------------------------------------------------------------------

void ApplyDebugToLighting(LightLoopContext context, inout BuiltinData builtinData, inout AggregateLighting aggregateLighting)
{
#ifdef DEBUG_DISPLAY
    if (_DebugLightingMode >= DEBUGLIGHTINGMODE_DIFFUSE_LIGHTING && _DebugLightingMode <= DEBUGLIGHTINGMODE_EMISSIVE_LIGHTING)
    {
        if (_DebugLightingMode == DEBUGLIGHTINGMODE_SPECULAR_LIGHTING ||
            _DebugLightingMode == DEBUGLIGHTINGMODE_DIRECT_SPECULAR_LIGHTING ||
            _DebugLightingMode == DEBUGLIGHTINGMODE_INDIRECT_DIFFUSE_LIGHTING ||
            _DebugLightingMode == DEBUGLIGHTINGMODE_REFLECTION_LIGHTING ||
            _DebugLightingMode == DEBUGLIGHTINGMODE_REFRACTION_LIGHTING ||
            _DebugLightingMode == DEBUGLIGHTINGMODE_EMISSIVE_LIGHTING)
        {
            aggregateLighting.direct.diffuse = real3(0.0, 0.0, 0.0);
        }

        if (_DebugLightingMode == DEBUGLIGHTINGMODE_DIFFUSE_LIGHTING ||
            _DebugLightingMode == DEBUGLIGHTINGMODE_DIRECT_DIFFUSE_LIGHTING ||
            _DebugLightingMode == DEBUGLIGHTINGMODE_INDIRECT_DIFFUSE_LIGHTING ||
            _DebugLightingMode == DEBUGLIGHTINGMODE_REFLECTION_LIGHTING ||
            _DebugLightingMode == DEBUGLIGHTINGMODE_REFRACTION_LIGHTING ||
            _DebugLightingMode == DEBUGLIGHTINGMODE_EMISSIVE_LIGHTING)
        {
            aggregateLighting.direct.specular = real3(0.0, 0.0, 0.0);
        }

        if (_DebugLightingMode == DEBUGLIGHTINGMODE_DIFFUSE_LIGHTING ||
            _DebugLightingMode == DEBUGLIGHTINGMODE_DIRECT_DIFFUSE_LIGHTING ||
            _DebugLightingMode == DEBUGLIGHTINGMODE_DIRECT_SPECULAR_LIGHTING ||
            _DebugLightingMode == DEBUGLIGHTINGMODE_INDIRECT_DIFFUSE_LIGHTING ||
            _DebugLightingMode == DEBUGLIGHTINGMODE_REFRACTION_LIGHTING ||
            _DebugLightingMode == DEBUGLIGHTINGMODE_EMISSIVE_LIGHTING)
        {
            aggregateLighting.indirect.specularReflected = real3(0.0, 0.0, 0.0);
        }

        // Note: specular transmission is the refraction and as it reflect lighting behind the object it
        // must be displayed for both diffuse and specular mode, except if we ask for direct lighting only
        if (_DebugLightingMode != DEBUGLIGHTINGMODE_REFRACTION_LIGHTING)
        {
            aggregateLighting.indirect.specularTransmitted = real3(0.0, 0.0, 0.0);
        }

        if (_DebugLightingMode == DEBUGLIGHTINGMODE_SPECULAR_LIGHTING ||
            _DebugLightingMode == DEBUGLIGHTINGMODE_DIRECT_DIFFUSE_LIGHTING ||
            _DebugLightingMode == DEBUGLIGHTINGMODE_DIRECT_SPECULAR_LIGHTING ||
            _DebugLightingMode == DEBUGLIGHTINGMODE_REFLECTION_LIGHTING ||
            _DebugLightingMode == DEBUGLIGHTINGMODE_REFRACTION_LIGHTING
#if (SHADERPASS != SHADERPASS_DEFERRED_LIGHTING)
            || _DebugLightingMode == DEBUGLIGHTINGMODE_EMISSIVE_LIGHTING // With deferred, Emissive is store in builtinData.bakeDiffuseLighting
#endif
            )
        {
            builtinData.bakeDiffuseLighting = real3(0.0, 0.0, 0.0);
        }

        if (_DebugLightingMode != DEBUGLIGHTINGMODE_EMISSIVE_LIGHTING)
        {
            builtinData.emissiveColor = real3(0.0, 0.0, 0.0);
        }
    }
#endif
}

void ApplyDebug(LightLoopContext context, PositionInputs posInput, BSDFData bsdfData, inout LightLoopOutput lightLoopOutput)
{
#ifdef DEBUG_DISPLAY
    if (_DebugLightingMode == DEBUGLIGHTINGMODE_PROBE_VOLUME)
    {
        // Debug info is written to diffuseColor inside of light loop.
        lightLoopOutput.specularLighting = float3(0.0, 0.0, 0.0);
    }
    else if (_DebugLightingMode == DEBUGLIGHTINGMODE_LUX_METER)
    {
        lightLoopOutput.specularLighting = float3(0.0, 0.0, 0.0); // Disable specular lighting
        // Take the luminance
        lightLoopOutput.diffuseLighting = Luminance(lightLoopOutput.diffuseLighting).xxx;
    }
    else if (_DebugLightingMode == DEBUGLIGHTINGMODE_VISUALIZE_CASCADE)
    {
        lightLoopOutput.specularLighting = float3(0.0, 0.0, 0.0);

        const float3 s_CascadeColors[] = {
            float3(0.5, 0.5, 0.7),
            float3(0.5, 0.7, 0.5),
            float3(0.7, 0.7, 0.5),
            float3(0.7, 0.5, 0.5),
            float3(1.0, 1.0, 1.0)
        };

        lightLoopOutput.diffuseLighting = Luminance(lightLoopOutput.diffuseLighting);
        if (_DirectionalShadowIndex >= 0)
        {
            real alpha;
            int cascadeCount;

            int shadowSplitIndex = EvalShadow_GetSplitIndex(context.shadowContext, _DirectionalShadowIndex, posInput.positionWS, alpha, cascadeCount);
            if (shadowSplitIndex >= 0)
            {
                DirectionalShadowType shadow = 1.0;
                if (_DirectionalShadowIndex >= 0)
                {
                    DirectionalLightData light = _DirectionalLightDatas[_DirectionalShadowIndex];

#if defined(SCREEN_SPACE_SHADOWS) && !defined(_SURFACE_TYPE_TRANSPARENT)
                    if ((light.screenSpaceShadowIndex & SCREEN_SPACE_SHADOW_INDEX_MASK) != INVALID_SCREEN_SPACE_SHADOW)
                    {
                        shadow = GetScreenSpaceColorShadow(posInput, light.screenSpaceShadowIndex);
                    }
                    else
#endif
                    {
                        float3 L = -light.forward;
                        shadow = GetDirectionalShadowAttenuation(context.shadowContext,
                                                             posInput.positionSS, posInput.positionWS, GetNormalForShadowBias(bsdfData),
                                                             light.shadowIndex, L);
                    }
                }

                float3 cascadeShadowColor = lerp(s_CascadeColors[shadowSplitIndex], s_CascadeColors[shadowSplitIndex + 1], alpha);
                // We can't mix with the lighting as it can be HDR and it is hard to find a good lerp operation for this case that is still compliant with
                // exposure. So disable exposure instead and replace color.
                lightLoopOutput.diffuseLighting = cascadeShadowColor * Luminance(lightLoopOutput.diffuseLighting) * shadow;
            }

        }
    }
    else if (_DebugLightingMode == DEBUGLIGHTINGMODE_MATCAP_VIEW)
    {
        lightLoopOutput.specularLighting = float3(0.0, 0.0, 0.0);
        float3 normalVS = mul((float3x3)UNITY_MATRIX_V, bsdfData.normalWS).xyz;

        float3 V = GetWorldSpaceNormalizeViewDir(posInput.positionWS);
        float3 R = reflect(V, bsdfData.normalWS);

        float2 UV = saturate(normalVS.xy * 0.5f + 0.5f);

        float4 defaultColor = GetDiffuseOrDefaultColor(bsdfData, 1.0);

        if (defaultColor.a == 1.0)
        {
            UV = saturate(R.xy * 0.5f + 0.5f);
        }

        lightLoopOutput.diffuseLighting = SAMPLE_TEXTURE2D_LOD(_DebugMatCapTexture, s_linear_repeat_sampler, UV, 0).rgb * (_MatcapMixAlbedo > 0  ? defaultColor.rgb * _MatcapViewScale : 1.0f);
    }
#endif
}

void LightLoop( float3 V, PositionInputs posInput, PreLightData preLightData, BSDFData bsdfData, BuiltinData builtinData, uint featureFlags,
                out LightLoopOutput lightLoopOutput)
{
    // Init LightLoop output structure
    ZERO_INITIALIZE(LightLoopOutput, lightLoopOutput);

    LightLoopContext context;

    context.shadowContext    = InitShadowContext();
    context.shadowValue      = 1;
    context.sampleReflection = 0;

    // With XR single-pass and camera-relative: offset position to do lighting computations from the combined center view (original camera matrix).
    // This is required because there is only one list of lights generated on the CPU. Shadows are also generated once and shared between the instanced views.
    ApplyCameraRelativeXR(posInput.positionWS);

    // Initialize the contactShadow and contactShadowFade fields
    InitContactShadow(posInput, context);

    // First of all we compute the shadow value of the directional light to reduce the VGPR pressure
    if (featureFlags & LIGHTFEATUREFLAGS_DIRECTIONAL)
    {
        // Evaluate sun shadows.
        if (_DirectionalShadowIndex >= 0)
        {
            DirectionalLightData light = _DirectionalLightDatas[_DirectionalShadowIndex];

#if defined(SCREEN_SPACE_SHADOWS) && !defined(_SURFACE_TYPE_TRANSPARENT)
            if ((light.screenSpaceShadowIndex & SCREEN_SPACE_SHADOW_INDEX_MASK) != INVALID_SCREEN_SPACE_SHADOW)
            {
                context.shadowValue = GetScreenSpaceColorShadow(posInput, light.screenSpaceShadowIndex);
            }
            else
#endif
            {
                // TODO: this will cause us to load from the normal buffer first. Does this cause a performance problem?
                float3 L = -light.forward;

                // Is it worth sampling the shadow map?
                if ((light.lightDimmer > 0) && (light.shadowDimmer > 0) && // Note: Volumetric can have different dimmer, thus why we test it here
                    IsNonZeroBSDF(V, L, preLightData, bsdfData) &&
                    !ShouldEvaluateThickObjectTransmission(V, L, preLightData, bsdfData, light.shadowIndex))
                {
                    context.shadowValue = GetDirectionalShadowAttenuation(context.shadowContext,
                                                                          posInput.positionSS, posInput.positionWS, GetNormalForShadowBias(bsdfData),
                                                                          light.shadowIndex, L);
                }
            }
        }
    }

    // This struct is define in the material. the Lightloop must not access it
    // PostEvaluateBSDF call at the end will convert Lighting to diffuse and specular lighting
    AggregateLighting aggregateLighting;
    ZERO_INITIALIZE(AggregateLighting, aggregateLighting); // LightLoop is in charge of initializing the struct

    if (featureFlags & LIGHTFEATUREFLAGS_PUNCTUAL)
    {
        uint lightCount, lightStart;

#ifndef LIGHTLOOP_DISABLE_TILE_AND_CLUSTER
        GetCountAndStart(posInput, LIGHTCATEGORY_PUNCTUAL, lightStart, lightCount);
#else   // LIGHTLOOP_DISABLE_TILE_AND_CLUSTER
        lightCount = _PunctualLightCount;
        lightStart = 0;
#endif

        bool fastPath = false;
    #if SCALARIZE_LIGHT_LOOP
        uint lightStartLane0;
        fastPath = IsFastPath(lightStart, lightStartLane0);

        if (fastPath)
        {
            lightStart = lightStartLane0;
        }
    #endif

        // Scalarized loop. All lights that are in a tile/cluster touched by any pixel in the wave are loaded (scalar load), only the one relevant to current thread/pixel are processed.
        // For clarity, the following code will follow the convention: variables starting with s_ are meant to be wave uniform (meant for scalar register),
        // v_ are variables that might have different value for each thread in the wave (meant for vector registers).
        // This will perform more loads than it is supposed to, however, the benefits should offset the downside, especially given that light data accessed should be largely coherent.
        // Note that the above is valid only if wave intriniscs are supported.
        uint v_lightListOffset = 0;
        uint v_lightIdx = lightStart;

        while (v_lightListOffset < lightCount)
        {
            v_lightIdx = FetchIndex(lightStart, v_lightListOffset);
            uint s_lightIdx = ScalarizeElementIndex(v_lightIdx, fastPath);
            if (s_lightIdx == -1)
                break;

            LightData s_lightData = FetchLight(s_lightIdx);

            // If current scalar and vector light index match, we process the light. The v_lightListOffset for current thread is increased.
            // Note that the following should really be ==, however, since helper lanes are not considered by WaveActiveMin, such helper lanes could
            // end up with a unique v_lightIdx value that is smaller than s_lightIdx hence being stuck in a loop. All the active lanes will not have this problem.
            if (s_lightIdx >= v_lightIdx)
            {
                v_lightListOffset++;
                if (IsMatchingLightLayer(s_lightData.lightLayers, builtinData.renderingLayers))
                {
                    DirectLighting lighting = EvaluateBSDF_Punctual(context, V, posInput, preLightData, s_lightData, bsdfData, builtinData);
                    AccumulateDirectLighting(lighting, aggregateLighting);
                }
            }
        }
    }


    // Define macro for a better understanding of the loop
    // TODO: this code is now much harder to understand...
#define EVALUATE_BSDF_ENV_SKY(envLightData, TYPE, type) \
        IndirectLighting lighting = EvaluateBSDF_Env(context, V, posInput, preLightData, envLightData, bsdfData, envLightData.influenceShapeType, MERGE_NAME(GPUIMAGEBASEDLIGHTINGTYPE_, TYPE), MERGE_NAME(type, HierarchyWeight)); \
        AccumulateIndirectLighting(lighting, aggregateLighting);

// Environment cubemap test lightlayers, sky don't test it
#define EVALUATE_BSDF_ENV(envLightData, TYPE, type) if (IsMatchingLightLayer(envLightData.lightLayers, builtinData.renderingLayers)) { EVALUATE_BSDF_ENV_SKY(envLightData, TYPE, type) }

    // First loop iteration
    if (featureFlags & (LIGHTFEATUREFLAGS_ENV | LIGHTFEATUREFLAGS_SKY | LIGHTFEATUREFLAGS_SSREFRACTION | LIGHTFEATUREFLAGS_SSREFLECTION))
    {
        float reflectionHierarchyWeight = 0.0; // Max: 1.0
        float refractionHierarchyWeight = _EnableSSRefraction ? 0.0 : 1.0; // Max: 1.0

        uint envLightStart, envLightCount;

        // Fetch first env light to provide the scene proxy for screen space computation
#ifndef LIGHTLOOP_DISABLE_TILE_AND_CLUSTER
        GetCountAndStart(posInput, LIGHTCATEGORY_ENV, envLightStart, envLightCount);
#else   // LIGHTLOOP_DISABLE_TILE_AND_CLUSTER
        envLightCount = _EnvLightCount;
        envLightStart = 0;
#endif

        bool fastPath = false;
    #if SCALARIZE_LIGHT_LOOP
        uint envStartFirstLane;
        fastPath = IsFastPath(envLightStart, envStartFirstLane);
    #endif

        // Reflection / Refraction hierarchy is
        //  1. Screen Space Refraction / Reflection
        //  2. Environment Reflection / Refraction
        //  3. Sky Reflection / Refraction

        // Apply SSR.
    #if (defined(_SURFACE_TYPE_TRANSPARENT) && !defined(_DISABLE_SSR_TRANSPARENT)) || (!defined(_SURFACE_TYPE_TRANSPARENT) && !defined(_DISABLE_SSR))
        {
            IndirectLighting indirect = EvaluateBSDF_ScreenSpaceReflection(posInput, preLightData, bsdfData,
                                                                           reflectionHierarchyWeight);
            AccumulateIndirectLighting(indirect, aggregateLighting);
        }
    #endif

        EnvLightData envLightData;
        if (envLightCount > 0)
        {
            envLightData = FetchEnvLight(envLightStart, 0);
        }
        else
        {
            envLightData = InitSkyEnvLightData(0);
        }

        if ((featureFlags & LIGHTFEATUREFLAGS_SSREFRACTION) && (_EnableSSRefraction > 0))
        {
            IndirectLighting lighting = EvaluateBSDF_ScreenspaceRefraction(context, V, posInput, preLightData, bsdfData, envLightData, refractionHierarchyWeight);
            AccumulateIndirectLighting(lighting, aggregateLighting);
        }

        // Reflection probes are sorted by volume (in the increasing order).
        if (featureFlags & LIGHTFEATUREFLAGS_ENV)
        {
            context.sampleReflection = SINGLE_PASS_CONTEXT_SAMPLE_REFLECTION_PROBES;

        #if SCALARIZE_LIGHT_LOOP
            if (fastPath)
            {
                envLightStart = envStartFirstLane;
            }
        #endif

            // Scalarized loop, same rationale of the punctual light version
            uint v_envLightListOffset = 0;
            uint v_envLightIdx = envLightStart;
            while (v_envLightListOffset < envLightCount)
            {
                v_envLightIdx = FetchIndex(envLightStart, v_envLightListOffset);
                uint s_envLightIdx = ScalarizeElementIndex(v_envLightIdx, fastPath);
                if (s_envLightIdx == -1)
                    break;

                EnvLightData s_envLightData = FetchEnvLight(s_envLightIdx);    // Scalar load.

                // If current scalar and vector light index match, we process the light. The v_envLightListOffset for current thread is increased.
                // Note that the following should really be ==, however, since helper lanes are not considered by WaveActiveMin, such helper lanes could
                // end up with a unique v_envLightIdx value that is smaller than s_envLightIdx hence being stuck in a loop. All the active lanes will not have this problem.
                if (s_envLightIdx >= v_envLightIdx)
                {
                    v_envLightListOffset++;
                    if (reflectionHierarchyWeight < 1.0)
                    {
                        EVALUATE_BSDF_ENV(s_envLightData, REFLECTION, reflection);
                    }
                    // Refraction probe and reflection probe will process exactly the same weight. It will be good for performance to be able to share this computation
                    // However it is hard to deal with the fact that reflectionHierarchyWeight and refractionHierarchyWeight have not the same values, they are independent
                    // The refraction probe is rarely used and happen only with sphere shape and high IOR. So we accept the slow path that use more simple code and
                    // doesn't affect the performance of the reflection which is more important.
                    // We reuse LIGHTFEATUREFLAGS_SSREFRACTION flag as refraction is mainly base on the screen. Would be a waste to not use screen and only cubemap.
                    if ((featureFlags & LIGHTFEATUREFLAGS_SSREFRACTION) && (refractionHierarchyWeight < 1.0))
                    {
                        EVALUATE_BSDF_ENV(s_envLightData, REFRACTION, refraction);
                    }
                }

            }
        }

        // Only apply the sky IBL if the sky texture is available
        if ((featureFlags & LIGHTFEATUREFLAGS_SKY) && _EnvLightSkyEnabled)
        {
            // The sky is a single cubemap texture separate from the reflection probe texture array (different resolution and compression)
            context.sampleReflection = SINGLE_PASS_CONTEXT_SAMPLE_SKY;

            // The sky data are generated on the fly so the compiler can optimize the code
            EnvLightData envLightSky = InitSkyEnvLightData(0);

            // Only apply the sky if we haven't yet accumulated enough IBL lighting.
            if (reflectionHierarchyWeight < 1.0)
            {
                EVALUATE_BSDF_ENV_SKY(envLightSky, REFLECTION, reflection);
            }

            if ((featureFlags & LIGHTFEATUREFLAGS_SSREFRACTION) && (refractionHierarchyWeight < 1.0))
            {
                EVALUATE_BSDF_ENV_SKY(envLightSky, REFRACTION, refraction);
            }
        }
    }
#undef EVALUATE_BSDF_ENV
#undef EVALUATE_BSDF_ENV_SKY

    uint i = 0; // Declare once to avoid the D3D11 compiler warning.
    if (featureFlags & LIGHTFEATUREFLAGS_DIRECTIONAL)
    {
        for (i = 0; i < _DirectionalLightCount; ++i)
        {
            if (IsMatchingLightLayer(_DirectionalLightDatas[i].lightLayers, builtinData.renderingLayers))
            {
                DirectLighting lighting = EvaluateBSDF_Directional(context, V, posInput, preLightData, _DirectionalLightDatas[i], bsdfData, builtinData);
                AccumulateDirectLighting(lighting, aggregateLighting);
            }
        }
    }

#if SHADEROPTIONS_AREA_LIGHTS
    if (featureFlags & LIGHTFEATUREFLAGS_AREA)
    {
        uint lightCount, lightStart;

    #ifndef LIGHTLOOP_DISABLE_TILE_AND_CLUSTER
        GetCountAndStart(posInput, LIGHTCATEGORY_AREA, lightStart, lightCount);
    #else
        lightCount = _AreaLightCount;
        lightStart = _PunctualLightCount;
    #endif

        // COMPILER BEHAVIOR WARNING!
        // If rectangle lights are before line lights, the compiler will duplicate light matrices in VGPR because they are used differently between the two types of lights.
        // By keeping line lights first we avoid this behavior and save substantial register pressure.
        // TODO: This is based on the current Lit.shader and can be different for any other way of implementing area lights, how to be generic and ensure performance ?

        if (lightCount > 0)
        {
            i = 0;

            uint      last      = lightCount - 1;
            LightData lightData = FetchLight(lightStart, i);

            while (i <= last && lightData.lightType == GPULIGHTTYPE_TUBE)
            {
                lightData.lightType = GPULIGHTTYPE_TUBE; // Enforce constant propagation
                lightData.cookieMode = COOKIEMODE_NONE;  // Enforce constant propagation

                if (IsMatchingLightLayer(lightData.lightLayers, builtinData.renderingLayers))
                {
                    DirectLighting lighting = EvaluateBSDF_Area(context, V, posInput, preLightData, lightData, bsdfData, builtinData);
                    AccumulateDirectLighting(lighting, aggregateLighting);
                }

                lightData = FetchLight(lightStart, min(++i, last));
            }

            while (i <= last) // GPULIGHTTYPE_RECTANGLE
            {
                lightData.lightType = GPULIGHTTYPE_RECTANGLE; // Enforce constant propagation

                if (IsMatchingLightLayer(lightData.lightLayers, builtinData.renderingLayers))
                {
                    DirectLighting lighting = EvaluateBSDF_Area(context, V, posInput, preLightData, lightData, bsdfData, builtinData);
                    AccumulateDirectLighting(lighting, aggregateLighting);
                }

                lightData = FetchLight(lightStart, min(++i, last));
            }
        }
    }
#endif

#if SHADEROPTIONS_PROBE_VOLUMES_EVALUATION_MODE == PROBEVOLUMESEVALUATIONMODES_LIGHT_LOOP
    bool uninitialized = IsUninitializedGI(builtinData.bakeDiffuseLighting);
    builtinData.bakeDiffuseLighting = uninitialized ? float3(0.0, 0.0, 0.0) : builtinData.bakeDiffuseLighting;

    // If probe volume feature is enabled, this bit is enabled for all tiles to handle ambient probe fallback.
    // No need to branch internally on _EnableProbeVolumes uniform.
    if (featureFlags & LIGHTFEATUREFLAGS_PROBE_VOLUME)
    {
#if !SHADEROPTIONS_PROBE_VOLUMES_ADDITIVE_BLENDING
        if (uninitialized)
#endif
<<<<<<< HEAD
    {
        // Need to make sure not to apply ModifyBakedDiffuseLighting() twice to our bakeDiffuseLighting data, which could happen if we are dealing with initialized data (light maps).
        // Create a local BuiltinData variable here, and then add results to builtinData.bakeDiffuseLighting at the end.
        BuiltinData builtinDataProbeVolumes;
        ZERO_INITIALIZE(BuiltinData, builtinDataProbeVolumes);

        // For now, to match what we are doing in material pass evaluation, we simply call evaluate twice.
        // Once for the front face, and once for the back face.
        // This makes supporting transmission simple, and this support was especially important for supporting the fallback path with ambient probe.
        // An alternative to calling evaluate twice (and looping over the probe data twice), would be to loop over the data once, but accumulate front face and backface values.
        // Another alternative would be to accumulate + blend raw SH data, and then evaluate for both the front facing and backfacing BSDF outside of the probe volume loop.
        // We should compare these techniques in our next round of profiling work.
        float probeVolumeHierarchyWeightFrontFace = uninitialized ? 0.0f : 1.0f;
        float probeVolumeHierarchyWeightBackFace = uninitialized ? 0.0f : 1.0f;

        // Note: we aren't suppose to access normalWS in lightloop, but bsdfData.normalWS is always define for any material. So this is safe.
        builtinDataProbeVolumes.bakeDiffuseLighting = EvaluateProbeVolumesLightLoop(probeVolumeHierarchyWeightFrontFace, posInput, bsdfData.normalWS, builtinData.renderingLayers, featureFlags);
        builtinDataProbeVolumes.backBakeDiffuseLighting = EvaluateProbeVolumesLightLoop(probeVolumeHierarchyWeightBackFace, posInput, -bsdfData.normalWS, builtinData.renderingLayers, featureFlags);

        builtinDataProbeVolumes.bakeDiffuseLighting += EvaluateProbeVolumeAmbientProbeFallback(probeVolumeHierarchyWeightFrontFace, bsdfData.normalWS);
        builtinDataProbeVolumes.backBakeDiffuseLighting += EvaluateProbeVolumeAmbientProbeFallback(probeVolumeHierarchyWeightBackFace, -bsdfData.normalWS);

        // TODO: clean this case later to share more code, for now just reproduce the same behavior that is happening in PostInitBuiltinData()

        // Apply control from the indirect lighting volume settings (Remember there is no emissive here at this step)
        float indirectDiffuseMultiplier = GetIndirectDiffuseMultiplier(builtinData.renderingLayers);
        builtinDataProbeVolumes.bakeDiffuseLighting *= indirectDiffuseMultiplier;
        builtinDataProbeVolumes.backBakeDiffuseLighting *= indirectDiffuseMultiplier;

        #ifdef MODIFY_BAKED_DIFFUSE_LIGHTING
            #ifdef DEBUG_DISPLAY
=======
        {
            // Need to make sure not to apply ModifyBakedDiffuseLighting() twice to our bakeDiffuseLighting data, which could happen if we are dealing with initialized data (light maps).
            // Create a local BuiltinData variable here, and then add results to builtinData.bakeDiffuseLighting at the end.
            BuiltinData builtinDataProbeVolumes;
            ZERO_INITIALIZE(BuiltinData, builtinDataProbeVolumes);

            float probeVolumeHierarchyWeight = uninitialized ? 0.0f : 1.0f;

            // Note: we aren't suppose to access normalWS in lightloop, but bsdfData.normalWS is always define for any material. So this is safe.
            ProbeVolumeEvaluateSphericalHarmonics(
                posInput,
                bsdfData.normalWS,
                -bsdfData.normalWS,
                builtinData.renderingLayers,
                probeVolumeHierarchyWeight,
                builtinDataProbeVolumes.bakeDiffuseLighting,
                builtinDataProbeVolumes.backBakeDiffuseLighting
            );

            // Apply control from the indirect lighting volume settings (Remember there is no emissive here at this step)
            builtinDataProbeVolumes.bakeDiffuseLighting *= _IndirectLightingMultiplier.x;
            builtinDataProbeVolumes.backBakeDiffuseLighting *= _IndirectLightingMultiplier.x;

#ifdef MODIFY_BAKED_DIFFUSE_LIGHTING
#ifdef DEBUG_DISPLAY
>>>>>>> 1c4599fb
            // When the lux meter is enabled, we don't want the albedo of the material to modify the diffuse baked lighting
            if (_DebugLightingMode != DEBUGLIGHTINGMODE_LUX_METER)
#endif
                ModifyBakedDiffuseLighting(V, posInput, preLightData, bsdfData, builtinDataProbeVolumes);

#endif

#if (SHADERPASS == SHADERPASS_DEFERRED_LIGHTING)
            // If we are deferred we should apply baked AO here as it was already apply for lightmap.
            // But in deferred ambientOcclusion is white so we should use specularOcclusion instead. It is the
            // same case than for Microshadow so we can reuse this function. It should not be apply in forward
            // as in this case the baked AO is correctly apply in PostBSDF()
            // This is apply only on bakeDiffuseLighting as ModifyBakedDiffuseLighting combine both bakeDiffuseLighting and backBakeDiffuseLighting
            builtinDataProbeVolumes.bakeDiffuseLighting *= GetAmbientOcclusionForMicroShadowing(bsdfData);
#endif

            ApplyDebugToBuiltinData(builtinDataProbeVolumes);

            // Note: builtinDataProbeVolumes.bakeDiffuseLighting and builtinDataProbeVolumes.backBakeDiffuseLighting were combine inside of ModifyBakedDiffuseLighting().
            builtinData.bakeDiffuseLighting += builtinDataProbeVolumes.bakeDiffuseLighting;
        }
    }
#endif

#if !defined(_SURFACE_TYPE_TRANSPARENT)
    // If we use the texture ssgi for ssgi or rtgi, we want to combine it with the value in the bake diffuse lighting value
    if (_UseIndirectDiffuse != INDIRECT_DIFFUSE_FLAG_OFF)
    {
        BuiltinData builtInDataSSGI;
        ZERO_INITIALIZE(BuiltinData, builtInDataSSGI);
        builtInDataSSGI.bakeDiffuseLighting = LOAD_TEXTURE2D_X(_IndirectDiffuseTexture, posInput.positionSS).xyz * GetInverseCurrentExposureMultiplier();
        builtInDataSSGI.bakeDiffuseLighting *= _IndirectLightingMultiplier.x;
        ModifyBakedDiffuseLighting(V, posInput, preLightData, bsdfData, builtInDataSSGI);
        builtinData.bakeDiffuseLighting += builtInDataSSGI.bakeDiffuseLighting;
    }
#endif

    ApplyDebugToLighting(context, builtinData, aggregateLighting);

    // Note: We can't apply the IndirectDiffuseMultiplier here as with GBuffer, Emissive is part of the bakeDiffuseLighting.
    // so IndirectDiffuseMultiplier is apply in PostInitBuiltinData or related location (like for probe volume)
    aggregateLighting.indirect.specularReflected *= GetIndirectSpecularMultiplier(builtinData.renderingLayers);

    // Also Apply indiret diffuse (GI)
    // PostEvaluateBSDF will perform any operation wanted by the material and sum everything into diffuseLighting and specularLighting
    PostEvaluateBSDF(   context, V, posInput, preLightData, bsdfData, builtinData, aggregateLighting, lightLoopOutput);

    ApplyDebug(context, posInput, bsdfData, lightLoopOutput);
}<|MERGE_RESOLUTION|>--- conflicted
+++ resolved
@@ -482,39 +482,6 @@
 #if !SHADEROPTIONS_PROBE_VOLUMES_ADDITIVE_BLENDING
         if (uninitialized)
 #endif
-<<<<<<< HEAD
-    {
-        // Need to make sure not to apply ModifyBakedDiffuseLighting() twice to our bakeDiffuseLighting data, which could happen if we are dealing with initialized data (light maps).
-        // Create a local BuiltinData variable here, and then add results to builtinData.bakeDiffuseLighting at the end.
-        BuiltinData builtinDataProbeVolumes;
-        ZERO_INITIALIZE(BuiltinData, builtinDataProbeVolumes);
-
-        // For now, to match what we are doing in material pass evaluation, we simply call evaluate twice.
-        // Once for the front face, and once for the back face.
-        // This makes supporting transmission simple, and this support was especially important for supporting the fallback path with ambient probe.
-        // An alternative to calling evaluate twice (and looping over the probe data twice), would be to loop over the data once, but accumulate front face and backface values.
-        // Another alternative would be to accumulate + blend raw SH data, and then evaluate for both the front facing and backfacing BSDF outside of the probe volume loop.
-        // We should compare these techniques in our next round of profiling work.
-        float probeVolumeHierarchyWeightFrontFace = uninitialized ? 0.0f : 1.0f;
-        float probeVolumeHierarchyWeightBackFace = uninitialized ? 0.0f : 1.0f;
-
-        // Note: we aren't suppose to access normalWS in lightloop, but bsdfData.normalWS is always define for any material. So this is safe.
-        builtinDataProbeVolumes.bakeDiffuseLighting = EvaluateProbeVolumesLightLoop(probeVolumeHierarchyWeightFrontFace, posInput, bsdfData.normalWS, builtinData.renderingLayers, featureFlags);
-        builtinDataProbeVolumes.backBakeDiffuseLighting = EvaluateProbeVolumesLightLoop(probeVolumeHierarchyWeightBackFace, posInput, -bsdfData.normalWS, builtinData.renderingLayers, featureFlags);
-
-        builtinDataProbeVolumes.bakeDiffuseLighting += EvaluateProbeVolumeAmbientProbeFallback(probeVolumeHierarchyWeightFrontFace, bsdfData.normalWS);
-        builtinDataProbeVolumes.backBakeDiffuseLighting += EvaluateProbeVolumeAmbientProbeFallback(probeVolumeHierarchyWeightBackFace, -bsdfData.normalWS);
-
-        // TODO: clean this case later to share more code, for now just reproduce the same behavior that is happening in PostInitBuiltinData()
-
-        // Apply control from the indirect lighting volume settings (Remember there is no emissive here at this step)
-        float indirectDiffuseMultiplier = GetIndirectDiffuseMultiplier(builtinData.renderingLayers);
-        builtinDataProbeVolumes.bakeDiffuseLighting *= indirectDiffuseMultiplier;
-        builtinDataProbeVolumes.backBakeDiffuseLighting *= indirectDiffuseMultiplier;
-
-        #ifdef MODIFY_BAKED_DIFFUSE_LIGHTING
-            #ifdef DEBUG_DISPLAY
-=======
         {
             // Need to make sure not to apply ModifyBakedDiffuseLighting() twice to our bakeDiffuseLighting data, which could happen if we are dealing with initialized data (light maps).
             // Create a local BuiltinData variable here, and then add results to builtinData.bakeDiffuseLighting at the end.
@@ -535,12 +502,12 @@
             );
 
             // Apply control from the indirect lighting volume settings (Remember there is no emissive here at this step)
-            builtinDataProbeVolumes.bakeDiffuseLighting *= _IndirectLightingMultiplier.x;
-            builtinDataProbeVolumes.backBakeDiffuseLighting *= _IndirectLightingMultiplier.x;
+            float indirectDiffuseMultiplier = GetIndirectDiffuseMultiplier(builtinData.renderingLayers);
+            builtinDataProbeVolumes.bakeDiffuseLighting *= indirectDiffuseMultiplier;
+            builtinDataProbeVolumes.backBakeDiffuseLighting *= indirectDiffuseMultiplier;
 
 #ifdef MODIFY_BAKED_DIFFUSE_LIGHTING
 #ifdef DEBUG_DISPLAY
->>>>>>> 1c4599fb
             // When the lux meter is enabled, we don't want the albedo of the material to modify the diffuse baked lighting
             if (_DebugLightingMode != DEBUGLIGHTINGMODE_LUX_METER)
 #endif
