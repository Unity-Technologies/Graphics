using System;
using UnityEngine.Rendering;
using System.Collections.Generic;
using System.Runtime.InteropServices;

namespace UnityEngine.Rendering.HighDefinition
{
    // Optimized version of 'ProbeVolumeArtistParameters'.
    // Currently 128-bytes.
    // TODO: pack better. This data structure contains a bunch of UNORMs.
    [GenerateHLSL]
    internal struct ProbeVolumeEngineData
    {
        public Vector3 debugColor;
        public float weight;
        public Vector3 rcpPosFaceFade;
        public float rcpDistFadeLen;
        public Vector3 rcpNegFaceFade;
        public float endTimesRcpDistFadeLen;
        public Vector3 scale;
        public int payloadIndex;
        public Vector3 bias;
        public int volumeBlendMode;
        public Vector4 octahedralDepthScaleBias;
        public Vector3 resolution;
        public uint lightLayers;
        public Vector3 resolutionInverse;
        public float unused;

        public static ProbeVolumeEngineData GetNeutralValues()
        {
            ProbeVolumeEngineData data;

            data.debugColor = Vector3.zero;
            data.weight = 0.0f;
            data.rcpPosFaceFade = new Vector3(float.MaxValue, float.MaxValue, float.MaxValue);
            data.rcpDistFadeLen = 0;
            data.rcpNegFaceFade = new Vector3(float.MaxValue, float.MaxValue, float.MaxValue);
            data.endTimesRcpDistFadeLen = 1;
            data.scale = Vector3.zero;
            data.payloadIndex  = -1;
            data.bias = Vector3.zero;
            data.volumeBlendMode = 0;
            data.octahedralDepthScaleBias = Vector4.zero;
            data.resolution = Vector3.zero;
            data.lightLayers = 0;
            data.resolutionInverse = Vector3.zero;
            data.unused = 0.0f;

            return data;
        }
    }

    [GenerateHLSL]
    internal enum LeakMitigationMode
    {
        NormalBias = 0,
        GeometricFilter,
        ProbeValidityFilter,
        OctahedralDepthOcclusionFilter
    }

    struct ProbeVolumeList
    {
        public List<OrientedBBox> bounds;
        public List<ProbeVolumeEngineData> data;
    }

    public partial class HDRenderPipeline
    {
        List<OrientedBBox> m_VisibleProbeVolumeBounds = null;
        List<ProbeVolumeEngineData> m_VisibleProbeVolumeData = null;
        internal const int k_MaxVisibleProbeVolumeCount = 512;

        // Static keyword is required here else we get a "DestroyBuffer can only be called from the main thread"
        static ComputeBuffer s_VisibleProbeVolumeBoundsBuffer = null;
        static ComputeBuffer s_VisibleProbeVolumeDataBuffer = null;
        static ComputeBuffer s_VisibleProbeVolumeBoundsBufferDefault = null;
        static ComputeBuffer s_VisibleProbeVolumeDataBufferDefault = null;

        // Is the feature globally disabled?
        bool m_SupportProbeVolume = false;

        // Pre-allocate sort keys array to max size to avoid creating allocations / garbage at runtime.
        uint[] m_ProbeVolumeSortKeys = new uint[k_MaxVisibleProbeVolumeCount];

        static ComputeShader s_ProbeVolumeAtlasBlitCS = null;
        static ComputeShader s_ProbeVolumeAtlasOctahedralDepthBlitCS = null;
        static ComputeShader s_ProbeVolumeAtlasOctahedralDepthConvolveCS = null;
        static int s_ProbeVolumeAtlasBlitKernel = -1;
        static int s_ProbeVolumeAtlasOctahedralDepthBlitKernel = -1;
        static int s_ProbeVolumeAtlasOctahedralDepthConvolveKernel = -1;
        static ComputeBuffer s_ProbeVolumeAtlasBlitDataBuffer = null;
        static ComputeBuffer s_ProbeVolumeAtlasBlitDataValidityBuffer = null;
        static ComputeBuffer s_ProbeVolumeAtlasOctahedralDepthBuffer = null;
        static int s_ProbeVolumeAtlasWidth;
        static int s_ProbeVolumeAtlasHeight;
        static int s_ProbeVolumeAtlasDepth;
        static int s_ProbeVolumeAtlasOctahedralDepthWidth;
        static int s_ProbeVolumeAtlasOctahedralDepthHeight;
        static int k_MaxProbeVolumeAtlasOctahedralDepthProbeCount;
        internal const int k_ProbeOctahedralDepthWidth = 8;
        internal const int k_ProbeOctahedralDepthHeight = 8;

        // TODO: Preallocating compute buffer for this worst case of a single probe volume that consumes the whole atlas is a memory hog.
        // May want to look at dynamic resizing of compute buffer based on use, or more simply, slicing it up across multiple dispatches for massive volumes.
        // With current settings this compute buffer will take  1024 * 1024 * sizeof(float) * coefficientCount (12) bytes ~= 50.3 MB.
        static int s_MaxProbeVolumeProbeCount = 1024 * 1024;
        RTHandle m_ProbeVolumeAtlasSHRTHandle;
        int m_ProbeVolumeAtlasSHRTDepthSliceCount = 4; // one texture per [RGB] SH coefficients + one texture for float4(validity, unassigned, unassigned, unassigned).
        Texture3DAtlasDynamic probeVolumeAtlas = null;

        RTHandle m_ProbeVolumeAtlasOctahedralDepthRTHandle;
        Texture2DAtlasDynamic probeVolumeAtlasOctahedralDepth = null;
        bool isClearProbeVolumeAtlasRequested = false;

        // Preallocated scratch memory for storing ambient probe packed SH coefficients, which are used as a fallback when probe volume weight < 1.0.
        static Vector4[] s_AmbientProbeFallbackPackedCoeffs = new Vector4[7];

        void InitializeProbeVolumes()
        {
            if (ShaderConfig.s_ProbeVolumesEvaluationMode == ProbeVolumesEvaluationModes.Disabled)
                return;

            m_SupportProbeVolume = asset.currentPlatformRenderPipelineSettings.supportProbeVolume;

            s_ProbeVolumeAtlasWidth = asset.currentPlatformRenderPipelineSettings.probeVolumeSettings.atlasWidth;
            s_ProbeVolumeAtlasHeight = asset.currentPlatformRenderPipelineSettings.probeVolumeSettings.atlasHeight;
            s_ProbeVolumeAtlasDepth = asset.currentPlatformRenderPipelineSettings.probeVolumeSettings.atlasDepth;
            s_MaxProbeVolumeProbeCount = s_ProbeVolumeAtlasWidth * s_ProbeVolumeAtlasHeight * s_ProbeVolumeAtlasDepth;

            s_ProbeVolumeAtlasOctahedralDepthWidth = asset.currentPlatformRenderPipelineSettings.probeVolumeSettings.atlasOctahedralDepthWidth;
            s_ProbeVolumeAtlasOctahedralDepthHeight = asset.currentPlatformRenderPipelineSettings.probeVolumeSettings.atlasOctahedralDepthHeight;
            k_MaxProbeVolumeAtlasOctahedralDepthProbeCount = (s_ProbeVolumeAtlasOctahedralDepthWidth / k_ProbeOctahedralDepthWidth) * (s_ProbeVolumeAtlasOctahedralDepthHeight / k_ProbeOctahedralDepthWidth);

            if (m_SupportProbeVolume)
            {
                CreateProbeVolumeBuffers();

                s_ProbeVolumeAtlasBlitCS = asset.renderPipelineResources.shaders.probeVolumeAtlasBlitCS;
                s_ProbeVolumeAtlasBlitKernel = s_ProbeVolumeAtlasBlitCS.FindKernel("ProbeVolumeAtlasBlitKernel");

                s_ProbeVolumeAtlasOctahedralDepthBlitCS = asset.renderPipelineResources.shaders.probeVolumeAtlasOctahedralDepthBlitCS;
                s_ProbeVolumeAtlasOctahedralDepthBlitKernel = s_ProbeVolumeAtlasOctahedralDepthBlitCS.FindKernel("ProbeVolumeAtlasOctahedralDepthBlitKernel");
                s_ProbeVolumeAtlasOctahedralDepthConvolveCS = asset.renderPipelineResources.shaders.probeVolumeAtlasOctahedralDepthConvolveCS;
                s_ProbeVolumeAtlasOctahedralDepthConvolveKernel = s_ProbeVolumeAtlasOctahedralDepthConvolveCS.FindKernel("ProbeVolumeAtlasOctahedralDepthConvolveKernel");
            }
            else
            {
                CreateProbeVolumeBuffersDefault();
            }

        #if UNITY_EDITOR
            UnityEditor.Lightmapping.lightingDataCleared += OnLightingDataCleared;
        #endif
        }

        internal void CreateProbeVolumeBuffersDefault()
        {
            s_VisibleProbeVolumeBoundsBufferDefault = new ComputeBuffer(1, Marshal.SizeOf(typeof(OrientedBBox)));
            s_VisibleProbeVolumeDataBufferDefault = new ComputeBuffer(1, Marshal.SizeOf(typeof(ProbeVolumeEngineData)));
        }

        internal void CreateProbeVolumeBuffers()
        {
            m_VisibleProbeVolumeBounds = new List<OrientedBBox>();
            m_VisibleProbeVolumeData = new List<ProbeVolumeEngineData>();
            s_VisibleProbeVolumeBoundsBuffer = new ComputeBuffer(k_MaxVisibleProbeVolumeCount, Marshal.SizeOf(typeof(OrientedBBox)));
            s_VisibleProbeVolumeDataBuffer = new ComputeBuffer(k_MaxVisibleProbeVolumeCount, Marshal.SizeOf(typeof(ProbeVolumeEngineData)));
            s_ProbeVolumeAtlasBlitDataBuffer = new ComputeBuffer(s_MaxProbeVolumeProbeCount, Marshal.SizeOf(typeof(SphericalHarmonicsL1)));
            s_ProbeVolumeAtlasBlitDataValidityBuffer = new ComputeBuffer(s_MaxProbeVolumeProbeCount, Marshal.SizeOf(typeof(float)));
            s_ProbeVolumeAtlasOctahedralDepthBuffer = new ComputeBuffer(s_MaxProbeVolumeProbeCount, Marshal.SizeOf(typeof(float)));

            m_ProbeVolumeAtlasSHRTHandle = RTHandles.Alloc(
                width: s_ProbeVolumeAtlasWidth,
                height: s_ProbeVolumeAtlasHeight,
                slices: s_ProbeVolumeAtlasDepth * m_ProbeVolumeAtlasSHRTDepthSliceCount,
                dimension:         TextureDimension.Tex3D,
                colorFormat:       UnityEngine.Experimental.Rendering.GraphicsFormat.R16G16B16A16_SFloat,//GraphicsFormat.B10G11R11_UFloatPack32,
                enableRandomWrite: true,
                useMipMap:         false,
                name:              "ProbeVolumeAtlasSH"
            );

            probeVolumeAtlas = new Texture3DAtlasDynamic(s_ProbeVolumeAtlasWidth, s_ProbeVolumeAtlasHeight, s_ProbeVolumeAtlasDepth, k_MaxVisibleProbeVolumeCount, m_ProbeVolumeAtlasSHRTHandle);

            // TODO: (Nick): Might be able drop precision down to half-floats, since we only need to encode depth data up to one probe spacing distance away. Could rescale depth data to this range before encoding.
            m_ProbeVolumeAtlasOctahedralDepthRTHandle = RTHandles.Alloc(
                width: s_ProbeVolumeAtlasOctahedralDepthWidth,
                height: s_ProbeVolumeAtlasOctahedralDepthHeight,
                slices: 1,
                dimension: TextureDimension.Tex2D,
                colorFormat: UnityEngine.Experimental.Rendering.GraphicsFormat.R32G32_SFloat, // float2(mean, variance)
                enableRandomWrite: true,
                useMipMap: false,
                name: "ProbeVolumeAtlasOctahedralDepthMeanAndVariance"
            );

            probeVolumeAtlasOctahedralDepth = new Texture2DAtlasDynamic(
                s_ProbeVolumeAtlasOctahedralDepthWidth,
                s_ProbeVolumeAtlasOctahedralDepthHeight,
                k_MaxVisibleProbeVolumeCount,
                m_ProbeVolumeAtlasOctahedralDepthRTHandle
            );
        }

        internal void DestroyProbeVolumeBuffers()
        {
            CoreUtils.SafeRelease(s_VisibleProbeVolumeBoundsBufferDefault);
            CoreUtils.SafeRelease(s_VisibleProbeVolumeDataBufferDefault);
            CoreUtils.SafeRelease(s_VisibleProbeVolumeBoundsBuffer);
            CoreUtils.SafeRelease(s_VisibleProbeVolumeDataBuffer);
            CoreUtils.SafeRelease(s_ProbeVolumeAtlasBlitDataBuffer);
            CoreUtils.SafeRelease(s_ProbeVolumeAtlasBlitDataValidityBuffer);
            CoreUtils.SafeRelease(s_ProbeVolumeAtlasOctahedralDepthBuffer);

            if (m_ProbeVolumeAtlasSHRTHandle != null)
                RTHandles.Release(m_ProbeVolumeAtlasSHRTHandle);

            if (probeVolumeAtlas != null)
                probeVolumeAtlas.Release();

            if (m_ProbeVolumeAtlasOctahedralDepthRTHandle != null)
                RTHandles.Release(m_ProbeVolumeAtlasOctahedralDepthRTHandle);

            if (probeVolumeAtlasOctahedralDepth != null)
                probeVolumeAtlasOctahedralDepth.Release();

            m_VisibleProbeVolumeBounds = null;
            m_VisibleProbeVolumeData = null;
        }

        void CleanupProbeVolumes()
        {
            DestroyProbeVolumeBuffers();

        #if UNITY_EDITOR
            UnityEditor.Lightmapping.lightingDataCleared -= OnLightingDataCleared;
        #endif
        }

        internal void OnLightingDataCleared()
        {
            // User requested all lighting data to be cleared.
            // Clear out all block allocations in atlas, and clear out texture data.
            // Clearing out texture data is not strictly necessary,
            // but it makes the display atlas debug view more readable.
            // Note: We do this lazily, in order to trigger the clear during the
            // next frame's render loop on the command buffer.
            isClearProbeVolumeAtlasRequested = true;
        }

        unsafe void UpdateShaderVariablesGlobalProbeVolumesDefault(ref ShaderVariablesGlobal cb, HDCamera hdCamera)
        {
            cb._EnableProbeVolumes = 0;
            cb._ProbeVolumeCount = 0;
            cb._ProbeVolumeLeakMitigationMode = (int)LeakMitigationMode.NormalBias;
            cb._ProbeVolumeNormalBiasWS = 0.0f;
            cb._ProbeVolumeBilateralFilterWeightMin = 0.0f;
            cb._ProbeVolumeBilateralFilterWeight = 0.0f;

            // Need to populate ambient probe fallback even in the default case,
            // As if the feature is enabled in the ShaderConfig, but disabled in the HDRenderPipelineAsset, we need to fallback to ambient probe only.
            SphericalHarmonicsL2 ambientProbeFallbackSH = m_SkyManager.GetAmbientProbe(hdCamera);
            SphericalHarmonicMath.PackCoefficients(s_AmbientProbeFallbackPackedCoeffs, ambientProbeFallbackSH);
            for (int i = 0; i < 7; ++i)
                for (int j = 0; j < 4; ++j)
                    cb._ProbeVolumeAmbientProbeFallbackPackedCoeffs[i * 4 + j] = s_AmbientProbeFallbackPackedCoeffs[i][j];
        }

        unsafe void UpdateShaderVariablesGlobalProbeVolumes(ref ShaderVariablesGlobal cb, HDCamera hdCamera)
        {
            if (ShaderConfig.s_ProbeVolumesEvaluationMode == ProbeVolumesEvaluationModes.Disabled)
                return;

            if (!m_SupportProbeVolume)
            {
                UpdateShaderVariablesGlobalProbeVolumesDefault(ref cb, hdCamera);
                return;
            }

            cb._EnableProbeVolumes = hdCamera.frameSettings.IsEnabled(FrameSettingsField.ProbeVolume) ? 1u : 0u;
            cb._ProbeVolumeCount = (uint)m_VisibleProbeVolumeBounds.Count;
            cb._ProbeVolumeAtlasResolutionAndSliceCount = new Vector4(
                    s_ProbeVolumeAtlasWidth,
                    s_ProbeVolumeAtlasHeight,
                    s_ProbeVolumeAtlasDepth,
                    m_ProbeVolumeAtlasSHRTDepthSliceCount
            );
            cb._ProbeVolumeAtlasResolutionAndSliceCountInverse = new Vector4(
                    1.0f / (float)s_ProbeVolumeAtlasWidth,
                    1.0f / (float)s_ProbeVolumeAtlasHeight,
                    1.0f / (float)s_ProbeVolumeAtlasDepth,
                    1.0f / (float)m_ProbeVolumeAtlasSHRTDepthSliceCount
            );
            cb._ProbeVolumeAtlasOctahedralDepthResolutionAndInverse = new Vector4(
                m_ProbeVolumeAtlasOctahedralDepthRTHandle.rt.width,
                m_ProbeVolumeAtlasOctahedralDepthRTHandle.rt.height,
                1.0f / (float)m_ProbeVolumeAtlasOctahedralDepthRTHandle.rt.width,
                1.0f / (float)m_ProbeVolumeAtlasOctahedralDepthRTHandle.rt.height
            );

            var settings = hdCamera.volumeStack.GetComponent<ProbeVolumeController>();
            LeakMitigationMode leakMitigationMode = (settings == null)
                ? LeakMitigationMode.NormalBias
                : settings.leakMitigationMode.value;
            float normalBiasWS = (settings == null) ? 0.0f : settings.normalBiasWS.value;
            float bilateralFilterWeight = (settings == null) ? 0.0f : settings.bilateralFilterWeight.value;
            if (leakMitigationMode != LeakMitigationMode.NormalBias)
            {
                if (leakMitigationMode != LeakMitigationMode.OctahedralDepthOcclusionFilter)
                {
                    normalBiasWS = 0.0f;
                }

                if (bilateralFilterWeight < 1e-5f)
                {
                    // If bilateralFilterWeight is effectively zero, then we are simply doing trilinear filtering.
                    // In this case we can avoid the performance cost of computing our bilateral filter entirely.
                    leakMitigationMode = LeakMitigationMode.NormalBias;
                }
            }

            cb._ProbeVolumeLeakMitigationMode = (int)leakMitigationMode;
            cb._ProbeVolumeNormalBiasWS = normalBiasWS;
            cb._ProbeVolumeBilateralFilterWeightMin = 1e-5f;
            cb._ProbeVolumeBilateralFilterWeight = bilateralFilterWeight;

            SphericalHarmonicsL2 ambientProbeFallbackSH = m_SkyManager.GetAmbientProbe(hdCamera);
            SphericalHarmonicMath.PackCoefficients(s_AmbientProbeFallbackPackedCoeffs, ambientProbeFallbackSH);
            for (int i = 0; i < 7; ++i)
                for (int j = 0; j < 4; ++j)
                    cb._ProbeVolumeAmbientProbeFallbackPackedCoeffs[i * 4 + j] = s_AmbientProbeFallbackPackedCoeffs[i][j];
        }
<<<<<<< HEAD

        void PushProbeVolumesGlobalParams(HDCamera hdCamera, CommandBuffer cmd)
        {
            if (ShaderConfig.s_ProbeVolumesEvaluationMode == ProbeVolumesEvaluationModes.Disabled)
                return;

            if (!m_SupportProbeVolume)
            {
                PushProbeVolumesGlobalParamsDefault(hdCamera, cmd);
=======

        void PushProbeVolumesGlobalParams(HDCamera hdCamera, CommandBuffer cmd, int frameIndex)
        {
            if (ShaderConfig.s_ProbeVolumesEvaluationMode == ProbeVolumesEvaluationModes.Disabled)
                return;

            if (!m_SupportProbeVolume)
            {
                PushProbeVolumesGlobalParamsDefault(hdCamera, cmd, frameIndex);
>>>>>>> 8f57f3a1
                return;
            }

            cmd.SetGlobalBuffer(HDShaderIDs._ProbeVolumeBounds, s_VisibleProbeVolumeBoundsBuffer);
            cmd.SetGlobalBuffer(HDShaderIDs._ProbeVolumeDatas, s_VisibleProbeVolumeDataBuffer);
            cmd.SetGlobalTexture(HDShaderIDs._ProbeVolumeAtlasSH, m_ProbeVolumeAtlasSHRTHandle);
            cmd.SetGlobalTexture(HDShaderIDs._ProbeVolumeAtlasOctahedralDepth, m_ProbeVolumeAtlasOctahedralDepthRTHandle);
        }

        internal void PushProbeVolumesGlobalParamsDefault(HDCamera hdCamera, CommandBuffer cmd)
        {
            cmd.SetGlobalBuffer(HDShaderIDs._ProbeVolumeBounds, s_VisibleProbeVolumeBoundsBufferDefault);
            cmd.SetGlobalBuffer(HDShaderIDs._ProbeVolumeDatas, s_VisibleProbeVolumeDataBufferDefault);
            cmd.SetGlobalTexture(HDShaderIDs._ProbeVolumeAtlasSH, TextureXR.GetBlackTexture3D());
            cmd.SetGlobalTexture(HDShaderIDs._ProbeVolumeAtlasOctahedralDepth, Texture2D.blackTexture);
        }

        internal void ReleaseProbeVolumeFromAtlas(ProbeVolume volume)
        {
            if (ShaderConfig.s_ProbeVolumesEvaluationMode == ProbeVolumesEvaluationModes.Disabled)
                return;

            if (!m_SupportProbeVolume)
                return;

            int key = volume.GetID();

            probeVolumeAtlas.ReleaseTextureSlot(key);
            probeVolumeAtlasOctahedralDepth.ReleaseTextureSlot(key);
        }

        internal bool EnsureProbeVolumeInAtlas(ScriptableRenderContext renderContext, CommandBuffer cmd, ProbeVolume volume)
        {
            int key = volume.GetID();
            int width = volume.parameters.resolutionX;
            int height = volume.parameters.resolutionY;
            int depth = volume.parameters.resolutionZ;

            int size = volume.parameters.resolutionX * volume.parameters.resolutionY * volume.parameters.resolutionZ;
            Debug.Assert(size > 0, "ProbeVolume: Encountered probe volume with resolution set to zero on all three axes.");

            // TODO: Store volume resolution inside the atlas's key->bias dictionary.
            // If resolution has changed since upload, need to free previous allocation from atlas,
            // and attempt to allocate a new chunk from the atlas for the new resolution settings.
            // Currently atlas allocator only handles splitting. Need to add merging of neighboring, empty chunks to avoid fragmentation.
            bool isSlotAllocated = probeVolumeAtlas.EnsureTextureSlot(out bool isUploadNeeded, out volume.parameters.scale, out volume.parameters.bias, key, width, height, depth);

            if (isSlotAllocated)
            {
                if (isUploadNeeded || volume.dataUpdated)
                {
                    (var data, var dataValidity, var dataOctahedralDepth) = volume.GetData();

                    if (data == null || data.Length == 0 || !volume.IsAssetCompatible())
                    {
                        ReleaseProbeVolumeFromAtlas(volume);
                        return false;
                    }

                    //Debug.Log("Uploading Probe Volume Data with key " + key + " at scale bias = " + volume.parameters.scaleBias);
                    cmd.SetComputeVectorParam(s_ProbeVolumeAtlasBlitCS, HDShaderIDs._ProbeVolumeResolution, new Vector3(
                        volume.parameters.resolutionX,
                        volume.parameters.resolutionY,
                        volume.parameters.resolutionZ
                    ));
                    cmd.SetComputeVectorParam(s_ProbeVolumeAtlasBlitCS, HDShaderIDs._ProbeVolumeResolutionInverse, new Vector3(
                        1.0f / (float)volume.parameters.resolutionX,
                        1.0f / (float)volume.parameters.resolutionY,
                        1.0f / (float)volume.parameters.resolutionZ
                    ));
                    cmd.SetComputeVectorParam(s_ProbeVolumeAtlasBlitCS, HDShaderIDs._ProbeVolumeAtlasScale,
                        volume.parameters.scale
                    );
                    cmd.SetComputeVectorParam(s_ProbeVolumeAtlasBlitCS, HDShaderIDs._ProbeVolumeAtlasBias,
                        volume.parameters.bias
                    );
<<<<<<< HEAD
                    cmd.SetComputeVectorParam(s_ProbeVolumeAtlasBlitCS, HDShaderIDs._ProbeVolumeAtlasResolutionAndSliceCount, new Vector4(
                        s_ProbeVolumeAtlasWidth,
                        s_ProbeVolumeAtlasHeight,
                        s_ProbeVolumeAtlasDepth,
                        m_ProbeVolumeAtlasSHRTDepthSliceCount
                    ));
                    cmd.SetComputeVectorParam(s_ProbeVolumeAtlasBlitCS, HDShaderIDs._ProbeVolumeAtlasResolutionAndSliceCountInverse, new Vector4(
                        1.0f / (float)s_ProbeVolumeAtlasWidth,
                        1.0f / (float)s_ProbeVolumeAtlasHeight,
                        1.0f / (float)s_ProbeVolumeAtlasDepth,
                        1.0f / (float)m_ProbeVolumeAtlasSHRTDepthSliceCount
                    ));
=======

>>>>>>> 8f57f3a1
                    Debug.Assert(data.Length == size, "ProbeVolume: The probe volume baked data and its resolution are out of sync! Volume data length is " + data.Length + ", but resolution size is " + size + ".");
                    Debug.Assert(size < s_MaxProbeVolumeProbeCount, "ProbeVolume: probe volume baked data size exceeds the currently max supported blitable size. Volume data size is " + size + ", but s_MaxProbeVolumeProbeCount is " + s_MaxProbeVolumeProbeCount + ". Please decrease ProbeVolume resolution, or increase ProbeVolumeLighting.s_MaxProbeVolumeProbeCount.");

                    s_ProbeVolumeAtlasBlitDataBuffer.SetData(data);
                    s_ProbeVolumeAtlasBlitDataValidityBuffer.SetData(dataValidity);
                    cmd.SetComputeIntParam(s_ProbeVolumeAtlasBlitCS, HDShaderIDs._ProbeVolumeAtlasReadBufferCount, size);
                    cmd.SetComputeBufferParam(s_ProbeVolumeAtlasBlitCS, s_ProbeVolumeAtlasBlitKernel, HDShaderIDs._ProbeVolumeAtlasReadBuffer, s_ProbeVolumeAtlasBlitDataBuffer);
                    cmd.SetComputeBufferParam(s_ProbeVolumeAtlasBlitCS, s_ProbeVolumeAtlasBlitKernel, HDShaderIDs._ProbeVolumeAtlasReadValidityBuffer, s_ProbeVolumeAtlasBlitDataValidityBuffer);
                    cmd.SetComputeTextureParam(s_ProbeVolumeAtlasBlitCS, s_ProbeVolumeAtlasBlitKernel, HDShaderIDs._ProbeVolumeAtlasWriteTextureSH, m_ProbeVolumeAtlasSHRTHandle);

                    // TODO: Determine optimal batch size.
                    const int kBatchSize = 256;
                    int numThreadGroups = Mathf.CeilToInt((float)size / (float)kBatchSize);
                    cmd.DispatchCompute(s_ProbeVolumeAtlasBlitCS, s_ProbeVolumeAtlasBlitKernel, numThreadGroups, 1, 1);
                    return true;

                }
                return false;
            }

            Debug.Assert(isSlotAllocated, "ProbeVolume: Texture Atlas failed to allocate space for texture { key: " + key + "width: " + width + ", height: " + height + ", depth: " + depth + "}");
            return false;
        }

        internal bool EnsureProbeVolumeInAtlasOctahedralDepth(ScriptableRenderContext renderContext, CommandBuffer cmd, ProbeVolume volume)
        {
            int key = volume.GetID();
            int width = volume.parameters.resolutionX * volume.parameters.resolutionZ * k_ProbeOctahedralDepthWidth;
            int height = volume.parameters.resolutionY * k_ProbeOctahedralDepthHeight;
            int size = volume.parameters.resolutionX * volume.parameters.resolutionY * volume.parameters.resolutionZ * k_ProbeOctahedralDepthWidth * k_ProbeOctahedralDepthHeight;
            Debug.Assert(size > 0, "ProbeVolume: Encountered probe volume with resolution set to zero on all three axes.");

            // TODO: Store volume resolution inside the atlas's key->bias dictionary.
            // If resolution has changed since upload, need to free previous allocation from atlas,
            // and attempt to allocate a new chunk from the atlas for the new resolution settings.
            // Currently atlas allocator only handles splitting. Need to add merging of neighboring, empty chunks to avoid fragmentation.
            bool isSlotAllocated = probeVolumeAtlasOctahedralDepth.EnsureTextureSlot(out bool isUploadNeeded, out volume.parameters.octahedralDepthScaleBias, key, width, height);

            if (isSlotAllocated)
            {
                if (isUploadNeeded || volume.dataUpdated)
                {
                    (var data, var dataValidity, var dataOctahedralDepth) = volume.GetData();

                    if (data == null || data.Length == 0 || !volume.IsAssetCompatible())
                    {
                        ReleaseProbeVolumeFromAtlas(volume);
                        return false;
                    }

                    // Blit:
                    {
                        //Debug.Log("Uploading Probe Volume Data with key " + key + " at scale bias = " + volume.parameters.scaleBias);
                        cmd.SetComputeVectorParam(s_ProbeVolumeAtlasOctahedralDepthBlitCS, HDShaderIDs._ProbeVolumeResolution, new Vector3(
                            volume.parameters.resolutionX,
                            volume.parameters.resolutionY,
                            volume.parameters.resolutionZ
                        ));
                        cmd.SetComputeVectorParam(s_ProbeVolumeAtlasOctahedralDepthBlitCS, HDShaderIDs._ProbeVolumeResolutionInverse, new Vector3(
                            1.0f / (float)volume.parameters.resolutionX,
                            1.0f / (float)volume.parameters.resolutionY,
                            1.0f / (float)volume.parameters.resolutionZ
                        ));
                        cmd.SetComputeVectorParam(s_ProbeVolumeAtlasOctahedralDepthBlitCS, HDShaderIDs._ProbeVolumeAtlasOctahedralDepthScaleBias,
                            volume.parameters.octahedralDepthScaleBias
                        );
<<<<<<< HEAD
                        cmd.SetComputeVectorParam(s_ProbeVolumeAtlasOctahedralDepthBlitCS, HDShaderIDs._ProbeVolumeAtlasResolutionAndSliceCount, new Vector4(
                            s_ProbeVolumeAtlasWidth,
                            s_ProbeVolumeAtlasHeight,
                            s_ProbeVolumeAtlasDepth,
                            m_ProbeVolumeAtlasSHRTDepthSliceCount
                        ));
                        cmd.SetComputeVectorParam(s_ProbeVolumeAtlasOctahedralDepthBlitCS, HDShaderIDs._ProbeVolumeAtlasResolutionAndSliceCountInverse, new Vector4(
                            1.0f / (float)s_ProbeVolumeAtlasWidth,
                            1.0f / (float)s_ProbeVolumeAtlasHeight,
                            1.0f / (float)s_ProbeVolumeAtlasDepth,
                            1.0f / (float)m_ProbeVolumeAtlasSHRTDepthSliceCount
                        ));
=======

>>>>>>> 8f57f3a1
                        Debug.Assert(dataOctahedralDepth.Length == size, "ProbeVolume: The probe volume baked data and its resolution are out of sync! Volume data length is " + dataOctahedralDepth.Length + ", but resolution size is " + size + ".");

                        s_ProbeVolumeAtlasOctahedralDepthBuffer.SetData(dataOctahedralDepth);
                        cmd.SetComputeIntParam(s_ProbeVolumeAtlasOctahedralDepthBlitCS, HDShaderIDs._ProbeVolumeAtlasOctahedralDepthReadBufferCount, size);
                        cmd.SetComputeBufferParam(s_ProbeVolumeAtlasOctahedralDepthBlitCS, s_ProbeVolumeAtlasOctahedralDepthBlitKernel, HDShaderIDs._ProbeVolumeAtlasOctahedralDepthReadBuffer, s_ProbeVolumeAtlasOctahedralDepthBuffer);
                        cmd.SetComputeTextureParam(s_ProbeVolumeAtlasOctahedralDepthBlitCS, s_ProbeVolumeAtlasOctahedralDepthBlitKernel, HDShaderIDs._ProbeVolumeAtlasOctahedralDepthWriteTexture, m_ProbeVolumeAtlasOctahedralDepthRTHandle);

                        // TODO: Determine optimal batch size.
                        const int kBatchSize = 256;
                        int numThreadGroups = Mathf.CeilToInt((float)size / (float)kBatchSize);
                        cmd.DispatchCompute(s_ProbeVolumeAtlasOctahedralDepthBlitCS, s_ProbeVolumeAtlasOctahedralDepthBlitKernel, numThreadGroups, 1, 1);
                    }

                    // Convolve:
                    {
                        Vector4 probeVolumeAtlasOctahedralDepthScaleBiasTexels = new Vector4(
                            Mathf.Floor(volume.parameters.octahedralDepthScaleBias.x * s_ProbeVolumeAtlasOctahedralDepthWidth + 0.5f),
                            Mathf.Floor(volume.parameters.octahedralDepthScaleBias.y * s_ProbeVolumeAtlasOctahedralDepthHeight + 0.5f),
                            Mathf.Floor(volume.parameters.octahedralDepthScaleBias.z * s_ProbeVolumeAtlasOctahedralDepthWidth + 0.5f),
                            Mathf.Floor(volume.parameters.octahedralDepthScaleBias.w * s_ProbeVolumeAtlasOctahedralDepthHeight + 0.5f)
                        );

                        cmd.SetComputeVectorParam(s_ProbeVolumeAtlasOctahedralDepthConvolveCS, HDShaderIDs._ProbeVolumeAtlasOctahedralDepthScaleBiasTexels,
                            probeVolumeAtlasOctahedralDepthScaleBiasTexels
                        );

                        cmd.SetComputeTextureParam(s_ProbeVolumeAtlasOctahedralDepthConvolveCS, s_ProbeVolumeAtlasOctahedralDepthConvolveKernel, HDShaderIDs._ProbeVolumeAtlasOctahedralDepthRWTexture, m_ProbeVolumeAtlasOctahedralDepthRTHandle);

                        cmd.SetComputeIntParam(s_ProbeVolumeAtlasOctahedralDepthConvolveCS, HDShaderIDs._FilterSampleCount, 16); // TODO: Expose
                        cmd.SetComputeFloatParam(s_ProbeVolumeAtlasOctahedralDepthConvolveCS, HDShaderIDs._FilterSharpness, 6.0f); // TODO: Expose

                        // Warning: This kernel numthreads must be an integer multiple of OCTAHEDRAL_DEPTH_RESOLUTION
                        // We read + write from the same texture, so any partial work would pollute / cause feedback into neighboring chunks.
                        int widthPixels = (int)(volume.parameters.octahedralDepthScaleBias.x * (float)s_ProbeVolumeAtlasOctahedralDepthWidth);
                        int heightPixels = (int)(volume.parameters.octahedralDepthScaleBias.y * (float)s_ProbeVolumeAtlasOctahedralDepthHeight);
                        int probeCountX = widthPixels / k_ProbeOctahedralDepthWidth;
                        int probeCountY = heightPixels / k_ProbeOctahedralDepthHeight;
                        Debug.Assert((k_ProbeOctahedralDepthWidth == k_ProbeOctahedralDepthHeight) && (k_ProbeOctahedralDepthWidth == 8));
                        Debug.Assert((probeCountX * k_ProbeOctahedralDepthWidth) == widthPixels);
                        Debug.Assert((probeCountY * k_ProbeOctahedralDepthHeight) == heightPixels);
                        cmd.DispatchCompute(s_ProbeVolumeAtlasOctahedralDepthConvolveCS, s_ProbeVolumeAtlasOctahedralDepthConvolveKernel, probeCountX, probeCountY, 1);
                    }
                    return true;

                }
                return false;
            }

            Debug.Assert(isSlotAllocated, "ProbeVolume: Texture Atlas failed to allocate space for octahedral depth texture { key: " + key + " width: " + width + ", height: " + height);
            return false;
        }

        internal void ClearProbeVolumeAtlasIfRequested(CommandBuffer cmd)
        {
            if (!isClearProbeVolumeAtlasRequested) { return; }
            isClearProbeVolumeAtlasRequested = false;

            probeVolumeAtlas.ResetAllocator();
            cmd.SetRenderTarget(m_ProbeVolumeAtlasSHRTHandle.rt, 0, CubemapFace.Unknown, 0);
            cmd.ClearRenderTarget(false, true, Color.black, 0.0f);

            probeVolumeAtlasOctahedralDepth.ResetAllocator();
            cmd.SetRenderTarget(m_ProbeVolumeAtlasOctahedralDepthRTHandle.rt, 0, CubemapFace.Unknown, 0);
            cmd.ClearRenderTarget(false, true, Color.black, 0.0f);
        }

        ProbeVolumeList PrepareVisibleProbeVolumeList(ScriptableRenderContext renderContext, HDCamera hdCamera, CommandBuffer cmd)
        {
            ProbeVolumeList probeVolumes = new ProbeVolumeList();

            if (ShaderConfig.s_ProbeVolumesEvaluationMode == ProbeVolumesEvaluationModes.Disabled)
                return probeVolumes;

            if (!hdCamera.frameSettings.IsEnabled(FrameSettingsField.ProbeVolume))
                return probeVolumes;

            var settings = hdCamera.volumeStack.GetComponent<ProbeVolumeController>();
            bool octahedralDepthOcclusionFilterIsEnabled = settings.leakMitigationMode.value == LeakMitigationMode.OctahedralDepthOcclusionFilter;

            using (new ProfilingScope(cmd, ProfilingSampler.Get(HDProfileId.PrepareProbeVolumeList)))
            {
                ClearProbeVolumeAtlasIfRequested(cmd);

                Vector3 camPosition = hdCamera.camera.transform.position;
                Vector3 camOffset = Vector3.zero;// World-origin-relative

                if (ShaderConfig.s_CameraRelativeRendering != 0)
                {
                    camOffset = camPosition; // Camera-relative
                }

                m_VisibleProbeVolumeBounds.Clear();
                m_VisibleProbeVolumeData.Clear();

                // Collect all visible finite volume data, and upload it to the GPU.
                List<ProbeVolume> volumes = ProbeVolumeManager.manager.volumes;

                int probeVolumesCount = Math.Min(volumes.Count, k_MaxVisibleProbeVolumeCount);
                int sortCount = 0;

                // Sort probe volumes smallest from smallest to largest volume.
                // Same as is done with reflection probes.
                // See LightLoop.cs::PrepareLightsForGPU() for original example of this.
                for (int probeVolumesIndex = 0; (probeVolumesIndex < volumes.Count) && (sortCount < probeVolumesCount); probeVolumesIndex++)
                {
                    ProbeVolume volume = volumes[probeVolumesIndex];

#if UNITY_EDITOR
                    if (!volume.IsAssetCompatible())
                        continue;
#endif

                    if (ShaderConfig.s_ProbeVolumesAdditiveBlending == 0 && volume.parameters.volumeBlendMode != VolumeBlendMode.Normal)
                    {
                        // Non-normal blend mode volumes are not supported. Skip.
                        continue;
                    }

                    float probeVolumeDepthFromCameraWS = Vector3.Dot(hdCamera.camera.transform.forward, volume.transform.position - camPosition);
                    if (probeVolumeDepthFromCameraWS >= volume.parameters.distanceFadeEnd)
                    {
                        // Probe volume is completely faded out from distance fade optimization.
                        // Do not bother adding it to the list, it would evaluate to zero weight.
                        continue;
                    }

                    // TODO: cache these?
                    var obb = new OrientedBBox(Matrix4x4.TRS(volume.transform.position, volume.transform.rotation, volume.parameters.size));

                    // Handle camera-relative rendering.
                    obb.center -= camOffset;

                    // Frustum cull on the CPU for now. TODO: do it on the GPU.
                    if (GeometryUtils.Overlap(obb, hdCamera.frustum, hdCamera.frustum.planes.Length, hdCamera.frustum.corners.Length))
                    {
                        var logVolume = CalculateProbeVolumeLogVolume(volume.parameters.size);

                        m_ProbeVolumeSortKeys[sortCount++] = PackProbeVolumeSortKey(volume.parameters.volumeBlendMode, logVolume, probeVolumesIndex);
                    }
                }

                CoreUnsafeUtils.QuickSort(m_ProbeVolumeSortKeys, 0, sortCount - 1); // Call our own quicksort instead of Array.Sort(sortKeys, 0, sortCount) so we don't allocate memory (note the SortCount-1 that is different from original call).

                for (int sortIndex = 0; sortIndex < sortCount; ++sortIndex)
                {
                    // In 1. we have already classify and sorted the probe volume, we need to use this sorted order here
                    uint sortKey = m_ProbeVolumeSortKeys[sortIndex];
                    int probeVolumesIndex;
                    UnpackProbeVolumeSortKey(sortKey, out probeVolumesIndex);

                    ProbeVolume volume = volumes[probeVolumesIndex];

                    // TODO: cache these?
                    var obb = new OrientedBBox(Matrix4x4.TRS(volume.transform.position, volume.transform.rotation, volume.parameters.size));

                    // Handle camera-relative rendering.
                    obb.center -= camOffset;

                    // TODO: cache these?
                    var data = volume.parameters.ConvertToEngineData();

                    // Note: The system is not aware of slice packing in Z.
                    // Need to modify scale and bias terms just before uploading to GPU.
                    // TODO: Should we make it aware earlier up the chain?
                    data.scale.z = data.scale.z / (float)m_ProbeVolumeAtlasSHRTDepthSliceCount;
                    data.bias.z = data.bias.z / (float)m_ProbeVolumeAtlasSHRTDepthSliceCount;

                    m_VisibleProbeVolumeBounds.Add(obb);
                    m_VisibleProbeVolumeData.Add(data);
                }

                s_VisibleProbeVolumeBoundsBuffer.SetData(m_VisibleProbeVolumeBounds);
                s_VisibleProbeVolumeDataBuffer.SetData(m_VisibleProbeVolumeData);

                // Fill the struct with pointers in order to share the data with the light loop.
                probeVolumes.bounds = m_VisibleProbeVolumeBounds;
                probeVolumes.data = m_VisibleProbeVolumeData;

                // For now, only upload one volume per frame.
                // This is done:
                // 1) To timeslice upload cost across N frames for N volumes.
                // 2) To avoid creating a sync point between compute buffer upload and each volume upload.
                const int volumeUploadedToAtlasSHCapacity = 1;
                int volumeUploadedToAtlasOctahedralDepthCapacity = octahedralDepthOcclusionFilterIsEnabled ? 1 : 0;
                int volumeUploadedToAtlasSHCount = 0;
                int volumeUploadedToAtlasOctahedralDepthCount = 0;

                for (int sortIndex = 0; sortIndex < sortCount; ++sortIndex)
                {
                    uint sortKey = m_ProbeVolumeSortKeys[sortIndex];
                    int probeVolumesIndex;
                    UnpackProbeVolumeSortKey(sortKey, out probeVolumesIndex);

                    ProbeVolume volume = volumes[probeVolumesIndex];

                    if (volumeUploadedToAtlasSHCount < volumeUploadedToAtlasSHCapacity)
                    {
                        bool volumeWasUploaded = EnsureProbeVolumeInAtlas(renderContext, cmd, volume);
                        if (volumeWasUploaded)
                            ++volumeUploadedToAtlasSHCount;
                    }

                    if (volumeUploadedToAtlasOctahedralDepthCount < volumeUploadedToAtlasOctahedralDepthCapacity)
                    {
                        bool volumeWasUploaded = EnsureProbeVolumeInAtlasOctahedralDepth(renderContext, cmd, volume);
                        if (volumeWasUploaded)
                            ++volumeUploadedToAtlasOctahedralDepthCount;
                    }

                    if (volumeUploadedToAtlasSHCount == volumeUploadedToAtlasSHCapacity
                        && volumeUploadedToAtlasOctahedralDepthCount == volumeUploadedToAtlasOctahedralDepthCapacity)
                    {
                        // Met our capacity this frame. Early out.
                        break;
                    }
                }

                PushProbeVolumesGlobalParams(hdCamera, cmd);

                return probeVolumes;
            }
        }

        internal static float CalculateProbeVolumeLogVolume(Vector3 size)
        {
            //Notes:
            // - 1+ term is to prevent having negative values in the log result
            // - 1000* is too keep 3 digit after the dot while we truncate the result later
            // - 1048575 is 2^20-1 as we pack the result on 20bit later
            float boxVolume = 8f* size.x * size.y * size.z;
            float logVolume = Mathf.Clamp(Mathf.Log(1 + boxVolume, 1.05f)*1000, 0, 1048575);
            return logVolume;
        }

        internal static void UnpackProbeVolumeSortKey(uint sortKey, out int probeIndex)
        {
            const uint PROBE_VOLUME_MASK = (1 << 11) - 1;
            probeIndex = (int)(sortKey & PROBE_VOLUME_MASK);
        }

        internal static uint PackProbeVolumeSortKey(VolumeBlendMode volumeBlendMode, float logVolume, int probeVolumeIndex)
        {
            // 1 bit blendMode, 20 bit volume, 11 bit index
            Debug.Assert(logVolume >= 0.0f && (uint)logVolume < (1 << 20));
            Debug.Assert(probeVolumeIndex >= 0 && (uint)probeVolumeIndex < (1 << 11));
            const uint VOLUME_MASK = (1 << 20) - 1;
            const uint INDEX_MASK = (1 << 11) - 1;

            // Sort probe volumes primarily by blend mode, and secondarily by size.
            // In the lightloop, this means we will evaluate all Additive and Subtractive blending volumes first,
            // and finally our Normal (over) blending volumes.
            // This allows us to early out during the Normal blend volumes if opacity has reached 1.0 across all threads.
            uint blendModeBits = ((volumeBlendMode != VolumeBlendMode.Normal) ? 0u : 1u) << 31;
            uint logVolumeBits = ((uint)logVolume & VOLUME_MASK) << 11;
            uint indexBits = (uint)probeVolumeIndex & INDEX_MASK;

            return blendModeBits | logVolumeBits | indexBits;
        }

        void DisplayProbeVolumeAtlas(CommandBuffer cmd, Material debugMaterial, float screenX, float screenY, float screenSizeX, float screenSizeY, float minValue, float maxValue, int sliceMode)
        {
            if (ShaderConfig.s_ProbeVolumesEvaluationMode == ProbeVolumesEvaluationModes.Disabled)
                return;

            if (!m_SupportProbeVolume)
                return;

            Vector4 validRange = new Vector4(minValue, 1.0f / (maxValue - minValue));
            Vector3 textureViewScale = new Vector3(1.0f, 1.0f, 1.0f);
            Vector3 textureViewBias = new Vector3(0.0f, 0.0f, 0.0f);
            Vector3 textureViewResolution = new Vector3(s_ProbeVolumeAtlasWidth, s_ProbeVolumeAtlasHeight, s_ProbeVolumeAtlasDepth);
            Vector4 atlasTextureOctahedralDepthScaleBias = new Vector4(1.0f, 1.0f, 0.0f, 0.0f);

        #if UNITY_EDITOR
            if (UnityEditor.Selection.activeGameObject != null)
            {
                var selectedProbeVolume = UnityEditor.Selection.activeGameObject.GetComponent<ProbeVolume>();
                if (selectedProbeVolume != null)
                {
                    // User currently has a probe volume selected.
                    // Compute a scaleBias term so that atlas view automatically zooms into selected probe volume.
                    int selectedProbeVolumeKey = selectedProbeVolume.GetID();
                    if (probeVolumeAtlas.TryGetScaleBias(out Vector3 selectedProbeVolumeScale, out Vector3 selectedProbeVolumeBias, selectedProbeVolumeKey))
                    {
                        textureViewScale = selectedProbeVolumeScale;
                        textureViewBias = selectedProbeVolumeBias;
                        textureViewResolution = new Vector3(
                            selectedProbeVolume.parameters.resolutionX,
                            selectedProbeVolume.parameters.resolutionY,
                            selectedProbeVolume.parameters.resolutionZ
                        );
                    }
                    if (probeVolumeAtlasOctahedralDepth.TryGetScaleBias(out Vector4 selectedProbeVolumeOctahedralDepthScaleBias, selectedProbeVolumeKey))
                    {
                        atlasTextureOctahedralDepthScaleBias = selectedProbeVolumeOctahedralDepthScaleBias;
                    }
                }
            }
        #endif

            // Note: The system is not aware of slice packing in Z.
            // Need to modify scale and bias terms just before uploading to GPU.
            // TODO: Should we make it aware earlier up the chain?
            textureViewScale.z = textureViewScale.z / (float)m_ProbeVolumeAtlasSHRTDepthSliceCount;
            textureViewBias.z = textureViewBias.z / (float)m_ProbeVolumeAtlasSHRTDepthSliceCount;

            MaterialPropertyBlock propertyBlock = new MaterialPropertyBlock();
            propertyBlock.SetTexture(HDShaderIDs._AtlasTextureSH, m_ProbeVolumeAtlasSHRTHandle.rt);
            propertyBlock.SetVector(HDShaderIDs._TextureViewScale, textureViewScale);
            propertyBlock.SetVector(HDShaderIDs._TextureViewBias, textureViewBias);
            propertyBlock.SetVector(HDShaderIDs._TextureViewResolution, textureViewResolution);
<<<<<<< HEAD
            cmd.SetGlobalVector(HDShaderIDs._ProbeVolumeAtlasResolutionAndSliceCount, new Vector4(
                s_ProbeVolumeAtlasWidth,
                        s_ProbeVolumeAtlasHeight,
                        s_ProbeVolumeAtlasDepth,
                        m_ProbeVolumeAtlasSHRTDepthSliceCount
            ));
            cmd.SetGlobalVector(HDShaderIDs._ProbeVolumeAtlasResolutionAndSliceCountInverse, new Vector4(
                    1.0f / (float)s_ProbeVolumeAtlasWidth,
                    1.0f / (float)s_ProbeVolumeAtlasHeight,
                    1.0f / (float)s_ProbeVolumeAtlasDepth,
                    1.0f / (float)m_ProbeVolumeAtlasSHRTDepthSliceCount
            ));

=======
>>>>>>> 8f57f3a1
            propertyBlock.SetTexture(HDShaderIDs._AtlasTextureOctahedralDepth, m_ProbeVolumeAtlasOctahedralDepthRTHandle);
            propertyBlock.SetVector(HDShaderIDs._AtlasTextureOctahedralDepthScaleBias, atlasTextureOctahedralDepthScaleBias);
            propertyBlock.SetVector(HDShaderIDs._ValidRange, validRange);
            propertyBlock.SetInt(HDShaderIDs._ProbeVolumeAtlasSliceMode, sliceMode);
            cmd.SetViewport(new Rect(screenX, screenY, screenSizeX, screenSizeY));
            cmd.DrawProcedural(Matrix4x4.identity, debugMaterial, debugMaterial.FindPass("ProbeVolume"), MeshTopology.Triangles, 3, 1, propertyBlock);
        }

    } // class ProbeVolumeLighting
} // namespace UnityEngine.Experimental.Rendering.HDPipeline<|MERGE_RESOLUTION|>--- conflicted
+++ resolved
@@ -332,7 +332,6 @@
                 for (int j = 0; j < 4; ++j)
                     cb._ProbeVolumeAmbientProbeFallbackPackedCoeffs[i * 4 + j] = s_AmbientProbeFallbackPackedCoeffs[i][j];
         }
-<<<<<<< HEAD
 
         void PushProbeVolumesGlobalParams(HDCamera hdCamera, CommandBuffer cmd)
         {
@@ -342,17 +341,6 @@
             if (!m_SupportProbeVolume)
             {
                 PushProbeVolumesGlobalParamsDefault(hdCamera, cmd);
-=======
-
-        void PushProbeVolumesGlobalParams(HDCamera hdCamera, CommandBuffer cmd, int frameIndex)
-        {
-            if (ShaderConfig.s_ProbeVolumesEvaluationMode == ProbeVolumesEvaluationModes.Disabled)
-                return;
-
-            if (!m_SupportProbeVolume)
-            {
-                PushProbeVolumesGlobalParamsDefault(hdCamera, cmd, frameIndex);
->>>>>>> 8f57f3a1
                 return;
             }
 
@@ -429,7 +417,6 @@
                     cmd.SetComputeVectorParam(s_ProbeVolumeAtlasBlitCS, HDShaderIDs._ProbeVolumeAtlasBias,
                         volume.parameters.bias
                     );
-<<<<<<< HEAD
                     cmd.SetComputeVectorParam(s_ProbeVolumeAtlasBlitCS, HDShaderIDs._ProbeVolumeAtlasResolutionAndSliceCount, new Vector4(
                         s_ProbeVolumeAtlasWidth,
                         s_ProbeVolumeAtlasHeight,
@@ -442,9 +429,6 @@
                         1.0f / (float)s_ProbeVolumeAtlasDepth,
                         1.0f / (float)m_ProbeVolumeAtlasSHRTDepthSliceCount
                     ));
-=======
-
->>>>>>> 8f57f3a1
                     Debug.Assert(data.Length == size, "ProbeVolume: The probe volume baked data and its resolution are out of sync! Volume data length is " + data.Length + ", but resolution size is " + size + ".");
                     Debug.Assert(size < s_MaxProbeVolumeProbeCount, "ProbeVolume: probe volume baked data size exceeds the currently max supported blitable size. Volume data size is " + size + ", but s_MaxProbeVolumeProbeCount is " + s_MaxProbeVolumeProbeCount + ". Please decrease ProbeVolume resolution, or increase ProbeVolumeLighting.s_MaxProbeVolumeProbeCount.");
 
@@ -511,7 +495,12 @@
                         cmd.SetComputeVectorParam(s_ProbeVolumeAtlasOctahedralDepthBlitCS, HDShaderIDs._ProbeVolumeAtlasOctahedralDepthScaleBias,
                             volume.parameters.octahedralDepthScaleBias
                         );
-<<<<<<< HEAD
+                        cmd.SetComputeVectorParam(s_ProbeVolumeAtlasOctahedralDepthBlitCS, HDShaderIDs._ProbeVolumeAtlasOctahedralDepthResolutionAndInverse, new Vector4(
+                            m_ProbeVolumeAtlasOctahedralDepthRTHandle.rt.width,
+                            m_ProbeVolumeAtlasOctahedralDepthRTHandle.rt.height,
+                            1.0f / (float)m_ProbeVolumeAtlasOctahedralDepthRTHandle.rt.width,
+                            1.0f / (float)m_ProbeVolumeAtlasOctahedralDepthRTHandle.rt.height
+                        ));
                         cmd.SetComputeVectorParam(s_ProbeVolumeAtlasOctahedralDepthBlitCS, HDShaderIDs._ProbeVolumeAtlasResolutionAndSliceCount, new Vector4(
                             s_ProbeVolumeAtlasWidth,
                             s_ProbeVolumeAtlasHeight,
@@ -524,9 +513,6 @@
                             1.0f / (float)s_ProbeVolumeAtlasDepth,
                             1.0f / (float)m_ProbeVolumeAtlasSHRTDepthSliceCount
                         ));
-=======
-
->>>>>>> 8f57f3a1
                         Debug.Assert(dataOctahedralDepth.Length == size, "ProbeVolume: The probe volume baked data and its resolution are out of sync! Volume data length is " + dataOctahedralDepth.Length + ", but resolution size is " + size + ".");
 
                         s_ProbeVolumeAtlasOctahedralDepthBuffer.SetData(dataOctahedralDepth);
@@ -838,7 +824,6 @@
             propertyBlock.SetVector(HDShaderIDs._TextureViewScale, textureViewScale);
             propertyBlock.SetVector(HDShaderIDs._TextureViewBias, textureViewBias);
             propertyBlock.SetVector(HDShaderIDs._TextureViewResolution, textureViewResolution);
-<<<<<<< HEAD
             cmd.SetGlobalVector(HDShaderIDs._ProbeVolumeAtlasResolutionAndSliceCount, new Vector4(
                 s_ProbeVolumeAtlasWidth,
                         s_ProbeVolumeAtlasHeight,
@@ -852,8 +837,6 @@
                     1.0f / (float)m_ProbeVolumeAtlasSHRTDepthSliceCount
             ));
 
-=======
->>>>>>> 8f57f3a1
             propertyBlock.SetTexture(HDShaderIDs._AtlasTextureOctahedralDepth, m_ProbeVolumeAtlasOctahedralDepthRTHandle);
             propertyBlock.SetVector(HDShaderIDs._AtlasTextureOctahedralDepthScaleBias, atlasTextureOctahedralDepthScaleBias);
             propertyBlock.SetVector(HDShaderIDs._ValidRange, validRange);
