using UnityEngine.Experimental.Rendering;

namespace UnityEngine.Rendering.HighDefinition
{
    public partial class HDRenderPipeline
    {
        private ComputeBuffer m_EmptyIndexBuffer = null;

        internal void RetrieveExtraDataFromProbeVolumeBake(ProbeReferenceVolume.ExtraDataActionInput input)
        {
            var hdProbes = GameObject.FindObjectsOfType<HDProbe>();
            foreach (var hdProbe in hdProbes)
            {
                hdProbe.TryUpdateLuminanceSHL2ForNormalization();
#if UNITY_EDITOR
                // If we are treating probes inside a prefab, we need to explicitly record the mods
                UnityEditor.PrefabUtility.RecordPrefabInstancePropertyModifications(hdProbe);
#endif
            }
        }

        void RegisterRetrieveOfProbeVolumeExtraDataAction()
        {
            ProbeReferenceVolume.instance.retrieveExtraDataAction = null;
            ProbeReferenceVolume.instance.retrieveExtraDataAction += RetrieveExtraDataFromProbeVolumeBake;
        }

        bool IsAPVEnabled()
        {
            return m_Asset.currentPlatformRenderPipelineSettings.supportProbeVolume && m_GlobalSettings.supportProbeVolumes;
        }

        private void BindAPVRuntimeResources(CommandBuffer cmdBuffer, HDCamera hdCamera)
        {
            bool needToBindNeutral = true;
            var refVolume = ProbeReferenceVolume.instance;

            // Do this only if the framesetting is on, otherwise there is some hidden cost
            if (hdCamera.frameSettings.IsEnabled(FrameSettingsField.ProbeVolume))
            {
                ProbeReferenceVolume.RuntimeResources rr = refVolume.GetRuntimeResources();

                bool validResources = rr.index != null && rr.L0_L1rx != null && rr.L1_G_ry != null && rr.L1_B_rz != null;

                if (validResources)
                {
                    cmdBuffer.SetGlobalBuffer(HDShaderIDs._APVResIndex, rr.index);
                    cmdBuffer.SetGlobalBuffer(HDShaderIDs._APVResCellIndices, rr.cellIndices);

                    cmdBuffer.SetGlobalTexture(HDShaderIDs._APVResL0_L1Rx, rr.L0_L1rx);
                    cmdBuffer.SetGlobalTexture(HDShaderIDs._APVResL1G_L1Ry, rr.L1_G_ry);
                    cmdBuffer.SetGlobalTexture(HDShaderIDs._APVResL1B_L1Rz, rr.L1_B_rz);
                    cmdBuffer.SetGlobalTexture(HDShaderIDs._APVResValidity, rr.Validity);

                    if (refVolume.shBands == ProbeVolumeSHBands.SphericalHarmonicsL2)
                    {
                        cmdBuffer.SetGlobalTexture(HDShaderIDs._APVResL2_0, rr.L2_0);
                        cmdBuffer.SetGlobalTexture(HDShaderIDs._APVResL2_1, rr.L2_1);
                        cmdBuffer.SetGlobalTexture(HDShaderIDs._APVResL2_2, rr.L2_2);
                        cmdBuffer.SetGlobalTexture(HDShaderIDs._APVResL2_3, rr.L2_3);
                    }

                    needToBindNeutral = false;
                }
            }

            if (needToBindNeutral)
            {
                // Lazy init the empty buffer
                if (m_EmptyIndexBuffer == null)
                {
                    // Size doesn't really matter here, anything can be bound as long is a valid compute buffer.
                    m_EmptyIndexBuffer = new ComputeBuffer(1, sizeof(uint), ComputeBufferType.Structured);
                }

                cmdBuffer.SetGlobalBuffer(HDShaderIDs._APVResIndex, m_EmptyIndexBuffer);
                cmdBuffer.SetGlobalBuffer(HDShaderIDs._APVResCellIndices, m_EmptyIndexBuffer);

                cmdBuffer.SetGlobalTexture(HDShaderIDs._APVResL0_L1Rx, TextureXR.GetBlackTexture3D());

                cmdBuffer.SetGlobalTexture(HDShaderIDs._APVResL1G_L1Ry, TextureXR.GetBlackTexture3D());
                cmdBuffer.SetGlobalTexture(HDShaderIDs._APVResL1B_L1Rz, TextureXR.GetBlackTexture3D());
                cmdBuffer.SetGlobalTexture(HDShaderIDs._APVResValidity, TextureXR.GetBlackTexture3D());

                if (refVolume.shBands == ProbeVolumeSHBands.SphericalHarmonicsL2)
                {
                    cmdBuffer.SetGlobalTexture(HDShaderIDs._APVResL2_0, TextureXR.GetBlackTexture3D());
                    cmdBuffer.SetGlobalTexture(HDShaderIDs._APVResL2_1, TextureXR.GetBlackTexture3D());
                    cmdBuffer.SetGlobalTexture(HDShaderIDs._APVResL2_2, TextureXR.GetBlackTexture3D());
                    cmdBuffer.SetGlobalTexture(HDShaderIDs._APVResL2_3, TextureXR.GetBlackTexture3D());
                }
            }
        }

        private void UpdateShaderVariablesProbeVolumes(ref ShaderVariablesGlobal cb, HDCamera hdCamera, CommandBuffer cmd)
        {
            bool loadedData = ProbeReferenceVolume.instance.DataHasBeenLoaded();
            var weight = ProbeReferenceVolume.instance.probeVolumesWeight;
            var probeVolumeOptions = hdCamera.volumeStack.GetComponent<ProbeVolumesOptions>();
            cb._EnableProbeVolumes = (hdCamera.frameSettings.IsEnabled(FrameSettingsField.ProbeVolume) && loadedData && weight > 0f) ? 1u : 0u;

            if (cb._EnableProbeVolumes > 0)
            {
                ProbeVolumeShadingParameters parameters;
                parameters.normalBias = probeVolumeOptions.normalBias.value;
                parameters.viewBias = probeVolumeOptions.viewBias.value;
                parameters.scaleBiasByMinDistanceBetweenProbes = probeVolumeOptions.scaleBiasWithMinProbeDistance.value;
                parameters.samplingNoise = probeVolumeOptions.samplingNoise.value;
<<<<<<< HEAD
                parameters.leakReductionMode = hdCamera.camera.cameraType == CameraType.Reflection ? APVLeakReductionMode.None : probeVolumeOptions.leakReductionMode.value;
                parameters.occlusionWeightContribution = 1.0f;

                parameters.minValidNormalWeight = probeVolumeOptions.minValidDotProductValue.value;
=======
                parameters.weight = weight;
>>>>>>> 2da975b5
                ProbeReferenceVolume.instance.UpdateConstantBuffer(cmd, parameters);
            }
        }
    }
}<|MERGE_RESOLUTION|>--- conflicted
+++ resolved
@@ -106,14 +106,11 @@
                 parameters.viewBias = probeVolumeOptions.viewBias.value;
                 parameters.scaleBiasByMinDistanceBetweenProbes = probeVolumeOptions.scaleBiasWithMinProbeDistance.value;
                 parameters.samplingNoise = probeVolumeOptions.samplingNoise.value;
-<<<<<<< HEAD
+                parameters.weight = weight;
                 parameters.leakReductionMode = hdCamera.camera.cameraType == CameraType.Reflection ? APVLeakReductionMode.None : probeVolumeOptions.leakReductionMode.value;
                 parameters.occlusionWeightContribution = 1.0f;
 
                 parameters.minValidNormalWeight = probeVolumeOptions.minValidDotProductValue.value;
-=======
-                parameters.weight = weight;
->>>>>>> 2da975b5
                 ProbeReferenceVolume.instance.UpdateConstantBuffer(cmd, parameters);
             }
         }
