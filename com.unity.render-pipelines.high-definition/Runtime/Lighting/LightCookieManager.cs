using System.Collections.Generic;
using UnityEngine.Experimental.Rendering;

namespace UnityEngine.Rendering.HighDefinition
{
    /// <summary>
    /// Available graphic formats for the cookie atlas texture.
    /// </summary>
    [System.Serializable]
    public enum CookieAtlasGraphicsFormat
    {
        /// <summary>Faster sampling but at the cost of precision.</summary>
        R11G11B10 = GraphicsFormat.B10G11R11_UFloatPack32,
        /// <summary>Better quality and more precision for HDR cookies but uses twice as much memory compared to R11G11B10.</summary>
        R16G16B16A16 = GraphicsFormat.R16G16B16A16_SFloat,
    }

    class LightCookieManager
    {
        HDRenderPipelineAsset m_RenderPipelineAsset = null;

        internal static readonly int s_texSource = Shader.PropertyToID("_SourceTexture");
        internal static readonly int s_texCubeSource = Shader.PropertyToID("_SourceCubeTexture");
        internal static readonly int s_sourceMipLevel = Shader.PropertyToID("_SourceMipLevel");
        internal static readonly int s_sourceSize = Shader.PropertyToID("_SourceSize");
        internal static readonly int s_uvLimits = Shader.PropertyToID("_UVLimits");

        internal const int k_MinCookieSize = 2;

        readonly Material m_MaterialFilterAreaLights;
        MaterialPropertyBlock m_MPBFilterAreaLights = new MaterialPropertyBlock();

        RenderTexture m_TempRenderTexture0 = null;
        RenderTexture m_TempRenderTexture1 = null;

        // Structure for cookies used by directional and spotlights
        PowerOfTwoTextureAtlas m_CookieAtlas;

        int m_CookieCubeResolution;

        // During the light loop, when reserving space for the cookies (first part of the light loop) the atlas
        // can run out of space, in this case, we set to true this flag which will trigger a re-layouting of the
        // atlas (sort entries by size and insert them again).
        bool                m_2DCookieAtlasNeedsLayouting = false;
        bool                m_NoMoreSpace = false;
        readonly int        cookieAtlasLastValidMip;
        readonly GraphicsFormat cookieFormat;

        public LightCookieManager(HDRenderPipelineAsset hdAsset, int maxCacheSize)
        {
            // Keep track of the render pipeline asset
            m_RenderPipelineAsset = hdAsset;
            var hdResources = HDRenderPipeline.defaultAsset.renderPipelineResources;

            // Create the texture cookie cache that we shall be using for the area lights
            GlobalLightLoopSettings gLightLoopSettings = hdAsset.currentPlatformRenderPipelineSettings.lightLoopSettings;

            // Also make sure to create the engine material that is used for the filtering
            m_MaterialFilterAreaLights = CoreUtils.CreateEngineMaterial(hdResources.shaders.filterAreaLightCookiesPS);

            int cookieAtlasSize = (int)gLightLoopSettings.cookieAtlasSize;
            cookieFormat = (GraphicsFormat)gLightLoopSettings.cookieFormat;
            cookieAtlasLastValidMip = gLightLoopSettings.cookieAtlasLastValidMip;

            m_CookieAtlas = new PowerOfTwoTextureAtlas(cookieAtlasSize, gLightLoopSettings.cookieAtlasLastValidMip, cookieFormat, name: "Cookie Atlas (Punctual Lights)", useMipMap: true);

            m_CookieCubeResolution = (int)gLightLoopSettings.pointCookieSize;
        }

        public void NewFrame()
        {
            m_CookieAtlas.ResetRequestedTexture();
            m_2DCookieAtlasNeedsLayouting = false;
            m_NoMoreSpace = false;
        }

        public void Release()
        {
            CoreUtils.Destroy(m_MaterialFilterAreaLights);

            if(m_TempRenderTexture0 != null)
            {
                m_TempRenderTexture0.Release();
                m_TempRenderTexture0 = null;
            }
            if (m_TempRenderTexture1 != null)
            {
                m_TempRenderTexture1.Release();
                m_TempRenderTexture1 = null;
            }

            if (m_CookieAtlas != null)
            {
                m_CookieAtlas.Release();
                m_CookieAtlas = null;
            }
        }

        void ReserveTempTextureIfNeeded(CommandBuffer cmd, int mipMapCount)
        {
            if (m_TempRenderTexture0 == null)
            {
                // TODO: we don't need to allocate two temp RT, we can use the atlas as temp render texture
                // it will avoid additional copy of the whole mip chain into the atlas.
                int sourceWidth = m_CookieAtlas.AtlasTexture.rt.width;
                int sourceHeight = m_CookieAtlas.AtlasTexture.rt.height;

                string cacheName = m_CookieAtlas.AtlasTexture.name;
                m_TempRenderTexture0 = new RenderTexture(sourceWidth, sourceHeight, 1, cookieFormat)
                {
                    hideFlags = HideFlags.HideAndDontSave,
                    useMipMap = true,
                    autoGenerateMips = false,
                    name = cacheName + "TempAreaLightRT0"
                };

                // Clear the textures to avoid filtering with NaNs on consoles.
                for (int mipIdx = 0; mipIdx < mipMapCount; ++mipIdx)
                {
                    cmd.SetRenderTarget(m_TempRenderTexture0, mipIdx);
                    cmd.ClearRenderTarget(false, true, Color.clear);
                }

                // We start by a horizontal gaussian into mip 1 that reduces the width by a factor 2 but keeps the same height
                m_TempRenderTexture1 = new RenderTexture(sourceWidth >> 1, sourceHeight, 1, cookieFormat)
                {
                    hideFlags = HideFlags.HideAndDontSave,
                    useMipMap = true,
                    autoGenerateMips = false,
                    name = cacheName + "TempAreaLightRT1"
                };

                // Clear the textures to avoid filtering with NaNs on consoles.
                for (int mipIdx = 0; mipIdx < mipMapCount - 1; ++mipIdx)
                {
                    cmd.SetRenderTarget(m_TempRenderTexture1, mipIdx);
                    cmd.ClearRenderTarget(false, true, Color.clear);
                }

            }
        }

        Texture FilterAreaLightTexture(CommandBuffer cmd, Texture source, int finalWidth, int finalHeight)
        {
            if (m_MaterialFilterAreaLights == null)
            {
                Debug.LogError("FilterAreaLightTexture has an invalid shader. Can't filter area light cookie.");
                return null;
            }

            int sourceWidth = m_CookieAtlas.AtlasTexture.rt.width;
            int sourceHeight = m_CookieAtlas.AtlasTexture.rt.height;
            int viewportWidth = finalWidth;// source.width;
            int viewportHeight = finalHeight;// source.height;
            int mipMapCount = 1 + Mathf.FloorToInt(Mathf.Log(Mathf.Max(source.width, source.height), 2));

            ReserveTempTextureIfNeeded(cmd, mipMapCount);

            using (new ProfilingScope(cmd, ProfilingSampler.Get(HDProfileId.AreaLightCookieConvolution)))
            {
                int targetWidth = sourceWidth;
                int targetHeight = sourceHeight;

                if (source.dimension == TextureDimension.Cube)
<<<<<<< HEAD
=======
                {
                    m_MPBFilterAreaLights.SetInt(s_sourceMipLevel, 0);
                    m_MPBFilterAreaLights.SetTexture(s_texCubeSource, source);

                    cmd.SetRenderTarget(m_TempRenderTexture0, 0);
                    cmd.SetViewport(new Rect(0, 0, viewportWidth, viewportHeight));
                    cmd.DrawProcedural(Matrix4x4.identity, m_MaterialFilterAreaLights, 3, MeshTopology.Triangles, 3, 1, m_MPBFilterAreaLights);
                }
                else
>>>>>>> a735155e
                {
                    // Start by copying the source texture to the array slice's mip 0
                    m_MPBFilterAreaLights.SetInt(s_sourceMipLevel, 0);
                    m_MPBFilterAreaLights.SetTexture(s_texCubeSource, source);

                    cmd.SetRenderTarget(m_TempRenderTexture0, 0);
                    cmd.SetViewport(new Rect(0, 0, viewportWidth, viewportHeight));
                    cmd.DrawProcedural(Matrix4x4.identity, m_MaterialFilterAreaLights, 3, MeshTopology.Triangles, 3, 1, m_MPBFilterAreaLights);
                }
                else
                {
                    // Start by copying the source texture to the array slice's mip 0
                    m_MPBFilterAreaLights.SetInt(s_sourceMipLevel, 0);
                    m_MPBFilterAreaLights.SetTexture(s_texSource, source);

                    cmd.SetRenderTarget(m_TempRenderTexture0, 0);
                    cmd.SetViewport(new Rect(0, 0, viewportWidth, viewportHeight));
                    cmd.DrawProcedural(Matrix4x4.identity, m_MaterialFilterAreaLights, 0, MeshTopology.Triangles, 3, 1, m_MPBFilterAreaLights);
                }

                // Then operate on all the remaining mip levels
                Vector4 sourceSize = Vector4.zero;
                for (int mipIndex=1; mipIndex < mipMapCount; mipIndex++)
                {
                    {   // Perform horizontal blur
                        sourceSize.Set(viewportWidth / (float)sourceWidth * 1.0f, viewportHeight / (float)sourceHeight, 1.0f / sourceWidth, 1.0f / sourceHeight);
                        Vector4 uvLimits = new Vector4(0, 0, viewportWidth / (float)sourceWidth, viewportHeight / (float)sourceHeight);

                        viewportWidth = Mathf.Max(1, viewportWidth >> 1);
                        targetWidth = Mathf.Max(1, targetWidth >> 1);

                        m_MPBFilterAreaLights.SetTexture(s_texSource, m_TempRenderTexture0);
                        m_MPBFilterAreaLights.SetInt(s_sourceMipLevel, mipIndex - 1);
                        m_MPBFilterAreaLights.SetVector(s_sourceSize, sourceSize);
                        m_MPBFilterAreaLights.SetVector(s_uvLimits, uvLimits);

                        cmd.SetRenderTarget(m_TempRenderTexture1, mipIndex-1);    // Temp texture is already 1 mip lower than source
                        cmd.SetViewport(new Rect(0, 0, viewportWidth, viewportHeight));
                        cmd.DrawProcedural(Matrix4x4.identity, m_MaterialFilterAreaLights, 1, MeshTopology.Triangles, 3, 1, m_MPBFilterAreaLights);
                    }

                    sourceWidth = targetWidth;

                    {   // Perform vertical blur
                        sourceSize.Set(viewportWidth / (float)sourceWidth, viewportHeight / (float)sourceHeight * 1.0f, 1.0f / sourceWidth, 1.0f / sourceHeight);
                        Vector4 uvLimits = new Vector4(0, 0, viewportWidth / (float)sourceWidth, viewportHeight / (float)sourceHeight);

                        viewportHeight = Mathf.Max(1, viewportHeight >> 1);
                        targetHeight = Mathf.Max(1, targetHeight >> 1);

                        m_MPBFilterAreaLights.SetTexture(s_texSource, m_TempRenderTexture1);
                        m_MPBFilterAreaLights.SetInt(s_sourceMipLevel, mipIndex - 1);
                        m_MPBFilterAreaLights.SetVector(s_sourceSize, sourceSize);
                        m_MPBFilterAreaLights.SetVector(s_uvLimits, uvLimits);

                        cmd.SetRenderTarget(m_TempRenderTexture0, mipIndex);
                        cmd.SetViewport(new Rect(0, 0, viewportWidth, viewportHeight));
                        cmd.DrawProcedural(Matrix4x4.identity, m_MaterialFilterAreaLights, 2, MeshTopology.Triangles, 3, 1, m_MPBFilterAreaLights);
                    }

                    sourceHeight = targetHeight;
                }
            }

            return m_TempRenderTexture0;
        }

        public void LayoutIfNeeded()
        {
            if (!m_2DCookieAtlasNeedsLayouting)
                return;

            if (!m_CookieAtlas.RelayoutEntries())
            {
                Debug.LogError($"No more space in the 2D Cookie Texture Atlas. To solve this issue, increase the resolution of the cookie atlas in the HDRP settings.");
                m_NoMoreSpace = true;
            }
        }

        public Vector4 Fetch2DCookie(CommandBuffer cmd, Texture cookie, Texture ies)
        {
            int width  = (int)Mathf.Max(cookie.width, ies.height);
            int height = (int)Mathf.Max(cookie.width, ies.height);

            if (width < k_MinCookieSize || height < k_MinCookieSize)
                return Vector4.zero;

            if (!m_CookieAtlas.IsCached(out var scaleBias, m_CookieAtlas.GetTextureID(cookie, ies)) && !m_NoMoreSpace)
<<<<<<< HEAD
                Debug.LogError($"2D Light cookie texture {cookie} can't be fetched without having reserved. You can try to increase the cookie atlas resolution in the HDRP settings.");
=======
                Debug.LogError($"Unity cannot fetch the 2D Light cookie texture: {cookie} because it is not on the cookie atlas. To resolve this, open your HDRP Asset and increase the resolution of the cookie atlas.");
>>>>>>> a735155e

            if (m_CookieAtlas.NeedsUpdate(cookie, ies, false))
            {
                m_CookieAtlas.BlitTexture(cmd, scaleBias, ies, new Vector4(1, 1, 0, 0), blitMips: false, overrideInstanceID: m_CookieAtlas.GetTextureID(cookie, ies));
                m_CookieAtlas.BlitTextureMultiply(cmd, scaleBias, cookie, new Vector4(1, 1, 0, 0), blitMips: false, overrideInstanceID: m_CookieAtlas.GetTextureID(cookie, ies));
            }

            return scaleBias;
        }

        public Vector4 Fetch2DCookie(CommandBuffer cmd, Texture cookie)
        {
            if (cookie.width < k_MinCookieSize || cookie.height < k_MinCookieSize)
                return Vector4.zero;

            if (!m_CookieAtlas.IsCached(out var scaleBias, m_CookieAtlas.GetTextureID(cookie)) && !m_NoMoreSpace)
<<<<<<< HEAD
                Debug.LogError($"2D Light cookie texture {cookie} can't be fetched without having reserved. You can try to increase the cookie atlas resolution in the HDRP settings.");
=======
                Debug.LogError($"Unity cannot fetch the 2D Light cookie texture: {cookie} because it is not on the cookie atlas. To resolve this, open your HDRP Asset and increase the resolution of the cookie atlas.");
>>>>>>> a735155e

            if (m_CookieAtlas.NeedsUpdate(cookie, false))
                m_CookieAtlas.BlitTexture(cmd, scaleBias, cookie, new Vector4(1, 1, 0, 0), blitMips: false);

            return scaleBias;
        }

        public Vector4 FetchAreaCookie(CommandBuffer cmd, Texture cookie)
        {
            if (cookie.width < k_MinCookieSize || cookie.height < k_MinCookieSize)
                return Vector4.zero;

            if (!m_CookieAtlas.IsCached(out var scaleBias, cookie) && !m_NoMoreSpace)
                Debug.LogError($"Area Light cookie texture {cookie} can't be fetched without having reserved. You can try to increase the cookie atlas resolution in the HDRP settings.");

            int currentID = m_CookieAtlas.GetTextureID(cookie);
            //RTHandle existingTexture;
            if (m_CookieAtlas.NeedsUpdate(cookie, true))
            {
                // Generate the mips
                Texture filteredAreaLight = FilterAreaLightTexture(cmd, cookie, cookie.width, cookie.height);
                Vector4 sourceScaleOffset = new Vector4(cookie.width / (float)atlasTexture.rt.width, cookie.height / (float)atlasTexture.rt.height, 0, 0);
                m_CookieAtlas.BlitTexture(cmd, scaleBias, filteredAreaLight, sourceScaleOffset, blitMips: true, overrideInstanceID: currentID);
<<<<<<< HEAD
=======
            }

            return scaleBias;
        }

        public Vector4 FetchAreaCookie(CommandBuffer cmd, Texture cookie, Texture ies)
        {
            int width  = (int)Mathf.Max(cookie.width, ies.height);
            int height = (int)Mathf.Max(cookie.width, ies.height);

            if (width < k_MinCookieSize || height < k_MinCookieSize)
                return Vector4.zero;

            int projectionSize = 2*(int)Mathf.Max((float)m_CookieCubeResolution, Mathf.Max((float)cookie.width, (float)ies.width));

            if (!m_CookieAtlas.IsCached(out var scaleBias, cookie, ies) && !m_NoMoreSpace)
                Debug.LogError($"Area Light cookie texture {cookie} & {ies} can't be fetched without having reserved. You can try to increase the cookie atlas resolution in the HDRP settings.");

            int currentID = m_CookieAtlas.GetTextureID(cookie, ies);
            if (m_CookieAtlas.NeedsUpdate(cookie, ies, true))
            {
                Vector4 sourceScaleOffset = new Vector4(projectionSize / (float)atlasTexture.rt.width, projectionSize / (float)atlasTexture.rt.height, 0, 0);

                Texture filteredProjected = FilterAreaLightTexture(cmd, cookie, projectionSize, projectionSize);
                m_CookieAtlas.BlitOctahedralTexture(cmd, scaleBias, filteredProjected, sourceScaleOffset, blitMips: true, overrideInstanceID: m_CookieAtlas.GetTextureID(cookie, ies));
                filteredProjected = FilterAreaLightTexture(cmd, ies, projectionSize, projectionSize);
                m_CookieAtlas.BlitOctahedralTextureMultiply(cmd, scaleBias, filteredProjected, sourceScaleOffset, blitMips: true, overrideInstanceID: m_CookieAtlas.GetTextureID(cookie, ies));
>>>>>>> a735155e
            }

            return scaleBias;
        }

<<<<<<< HEAD
        public Vector4 FetchAreaCookie(CommandBuffer cmd, Texture cookie, Texture ies)
        {
            int width  = (int)Mathf.Max(cookie.width, ies.height);
            int height = (int)Mathf.Max(cookie.width, ies.height);

            if (width < k_MinCookieSize || height < k_MinCookieSize)
                return Vector4.zero;

            int projectionSize = 2*(int)Mathf.Max((float)m_CookieCubeResolution, Mathf.Max((float)cookie.width, (float)ies.width));

            if (!m_CookieAtlas.IsCached(out var scaleBias, cookie, ies) && !m_NoMoreSpace)
                Debug.LogError($"Area Light cookie texture {cookie} & {ies} can't be fetched without having reserved. You can try to increase the cookie atlas resolution in the HDRP settings.");

            int currentID = m_CookieAtlas.GetTextureID(cookie, ies);
            if (m_CookieAtlas.NeedsUpdate(cookie, ies, true))
            {
                Vector4 sourceScaleOffset = new Vector4(projectionSize / (float)atlasTexture.rt.width, projectionSize / (float)atlasTexture.rt.height, 0, 0);

                Texture filteredProjected = FilterAreaLightTexture(cmd, cookie, projectionSize, projectionSize);
                m_CookieAtlas.BlitOctahedralTexture(cmd, scaleBias, filteredProjected, sourceScaleOffset, blitMips: true, overrideInstanceID: m_CookieAtlas.GetTextureID(cookie, ies));
                filteredProjected = FilterAreaLightTexture(cmd, ies, projectionSize, projectionSize);
                m_CookieAtlas.BlitOctahedralTextureMultiply(cmd, scaleBias, filteredProjected, sourceScaleOffset, blitMips: true, overrideInstanceID: m_CookieAtlas.GetTextureID(cookie, ies));
            }

            return scaleBias;
        }

=======
>>>>>>> a735155e
        public void ReserveSpace(Texture cookieA, Texture cookieB)
        {
            if (cookieA == null || cookieB == null)
                return;

            int width  = (int)Mathf.Max(cookieA.width, cookieB.height);
            int height = (int)Mathf.Max(cookieA.width, cookieB.height);

            if (width < k_MinCookieSize || height < k_MinCookieSize)
                return;

            if (!m_CookieAtlas.ReserveSpace(m_CookieAtlas.GetTextureID(cookieA, cookieB), width, height))
                m_2DCookieAtlasNeedsLayouting = true;
        }

        public void ReserveSpace(Texture cookie)
        {
            if (cookie == null)
                return;

            if (cookie.width < k_MinCookieSize || cookie.height < k_MinCookieSize)
                return;

            if (!m_CookieAtlas.ReserveSpace(cookie))
                m_2DCookieAtlasNeedsLayouting = true;
        }

        public void ReserveSpaceCube(Texture cookie)
        {
            if (cookie == null)
                return;

            Debug.Assert(cookie.dimension == TextureDimension.Cube);

            int projectionSize  = 2*cookie.width;

            if (projectionSize < k_MinCookieSize)
                return;

            if (!m_CookieAtlas.ReserveSpace(m_CookieAtlas.GetTextureID(cookie), projectionSize, projectionSize))
                m_2DCookieAtlasNeedsLayouting = true;
        }

        public void ReserveSpaceCube(Texture cookieA, Texture cookieB)
        {
            if (cookieA == null && cookieB == null)
                return;

            Debug.Assert(cookieA.dimension == TextureDimension.Cube && cookieB.dimension == TextureDimension.Cube);

            int projectionSize  = 2*(int)Mathf.Max(cookieA.width, cookieB.width);

            if (projectionSize < k_MinCookieSize)
                return;

            if (!m_CookieAtlas.ReserveSpace(m_CookieAtlas.GetTextureID(cookieA, cookieB), projectionSize, projectionSize))
                m_2DCookieAtlasNeedsLayouting = true;
        }

        public Vector4 FetchCubeCookie(CommandBuffer cmd, Texture cookie)
        {
            Debug.Assert(cookie != null);
            Debug.Assert(cookie.dimension == TextureDimension.Cube);

            int projectionSize = 2*(int)Mathf.Max((float)m_CookieCubeResolution, (float)cookie.width);
            if (projectionSize < k_MinCookieSize)
                return Vector4.zero;

            if (!m_CookieAtlas.IsCached(out var scaleBias, cookie) && !m_NoMoreSpace)
                Debug.LogError($"Cube cookie texture {cookie} can't be fetched without having reserved. You can try to increase the cookie atlas resolution in the HDRP settings.");

            if (m_CookieAtlas.NeedsUpdate(cookie, true))
            {
                Vector4 sourceScaleOffset = new Vector4(projectionSize/(float)atlasTexture.rt.width, projectionSize/(float)atlasTexture.rt.height, 0, 0);

                Texture filteredProjected = FilterAreaLightTexture(cmd, cookie, projectionSize, projectionSize);
                m_CookieAtlas.BlitOctahedralTexture(cmd, scaleBias, filteredProjected, sourceScaleOffset, blitMips: true, overrideInstanceID: m_CookieAtlas.GetTextureID(cookie));
            }

            return scaleBias;
        }

        public Vector4 FetchCubeCookie(CommandBuffer cmd, Texture cookie, Texture ies)
        {
            Debug.Assert(cookie != null);
            Debug.Assert(ies != null);
            Debug.Assert(cookie.dimension == TextureDimension.Cube);
            Debug.Assert(ies.dimension == TextureDimension.Cube);

            int projectionSize = 2*(int)Mathf.Max((float)m_CookieCubeResolution, (float)cookie.width);
            if (projectionSize < k_MinCookieSize)
                return Vector4.zero;

            if (!m_CookieAtlas.IsCached(out var scaleBias, cookie, ies) && !m_NoMoreSpace)
                Debug.LogError($"Cube cookie texture {cookie} can't be fetched without having reserved. You can try to increase the cookie atlas resolution in the HDRP settings.");

            if (m_CookieAtlas.NeedsUpdate(cookie, ies, true))
            {
                Vector4 sourceScaleOffset = new Vector4(projectionSize/(float)atlasTexture.rt.width, projectionSize/(float)atlasTexture.rt.height, 0, 0);

                Texture filteredProjected = FilterAreaLightTexture(cmd, cookie, projectionSize, projectionSize);
                m_CookieAtlas.BlitOctahedralTexture(cmd, scaleBias, filteredProjected, sourceScaleOffset, blitMips: true, overrideInstanceID: m_CookieAtlas.GetTextureID(cookie, ies));
                filteredProjected = FilterAreaLightTexture(cmd, ies, projectionSize, projectionSize);
                m_CookieAtlas.BlitOctahedralTextureMultiply(cmd, scaleBias, filteredProjected, sourceScaleOffset, blitMips: true, overrideInstanceID: m_CookieAtlas.GetTextureID(cookie, ies));
            }

            return scaleBias;
        }

        public void ResetAllocator() => m_CookieAtlas.ResetAllocator();

        public void ClearAtlasTexture(CommandBuffer cmd) => m_CookieAtlas.ClearTarget(cmd);

        public RTHandle atlasTexture => m_CookieAtlas.AtlasTexture;

        public PowerOfTwoTextureAtlas atlas => m_CookieAtlas;

        public Vector4 GetCookieAtlasSize()
        {
            return new Vector4(
                m_CookieAtlas.AtlasTexture.rt.width,
                m_CookieAtlas.AtlasTexture.rt.height,
                1.0f / m_CookieAtlas.AtlasTexture.rt.width,
                1.0f / m_CookieAtlas.AtlasTexture.rt.height
           );
        }

        public Vector4 GetCookieAtlasDatas()
        {
            float padding = Mathf.Pow(2.0f, m_CookieAtlas.mipPadding) * 2.0f;
            return new Vector4(
                m_CookieAtlas.AtlasTexture.rt.width,
                padding / (float)m_CookieAtlas.AtlasTexture.rt.width,
                cookieAtlasLastValidMip,
                0
           );
        }
    }
}<|MERGE_RESOLUTION|>--- conflicted
+++ resolved
@@ -162,8 +162,6 @@
                 int targetHeight = sourceHeight;
 
                 if (source.dimension == TextureDimension.Cube)
-<<<<<<< HEAD
-=======
                 {
                     m_MPBFilterAreaLights.SetInt(s_sourceMipLevel, 0);
                     m_MPBFilterAreaLights.SetTexture(s_texCubeSource, source);
@@ -173,17 +171,6 @@
                     cmd.DrawProcedural(Matrix4x4.identity, m_MaterialFilterAreaLights, 3, MeshTopology.Triangles, 3, 1, m_MPBFilterAreaLights);
                 }
                 else
->>>>>>> a735155e
-                {
-                    // Start by copying the source texture to the array slice's mip 0
-                    m_MPBFilterAreaLights.SetInt(s_sourceMipLevel, 0);
-                    m_MPBFilterAreaLights.SetTexture(s_texCubeSource, source);
-
-                    cmd.SetRenderTarget(m_TempRenderTexture0, 0);
-                    cmd.SetViewport(new Rect(0, 0, viewportWidth, viewportHeight));
-                    cmd.DrawProcedural(Matrix4x4.identity, m_MaterialFilterAreaLights, 3, MeshTopology.Triangles, 3, 1, m_MPBFilterAreaLights);
-                }
-                else
                 {
                     // Start by copying the source texture to the array slice's mip 0
                     m_MPBFilterAreaLights.SetInt(s_sourceMipLevel, 0);
@@ -262,11 +249,7 @@
                 return Vector4.zero;
 
             if (!m_CookieAtlas.IsCached(out var scaleBias, m_CookieAtlas.GetTextureID(cookie, ies)) && !m_NoMoreSpace)
-<<<<<<< HEAD
-                Debug.LogError($"2D Light cookie texture {cookie} can't be fetched without having reserved. You can try to increase the cookie atlas resolution in the HDRP settings.");
-=======
                 Debug.LogError($"Unity cannot fetch the 2D Light cookie texture: {cookie} because it is not on the cookie atlas. To resolve this, open your HDRP Asset and increase the resolution of the cookie atlas.");
->>>>>>> a735155e
 
             if (m_CookieAtlas.NeedsUpdate(cookie, ies, false))
             {
@@ -283,11 +266,7 @@
                 return Vector4.zero;
 
             if (!m_CookieAtlas.IsCached(out var scaleBias, m_CookieAtlas.GetTextureID(cookie)) && !m_NoMoreSpace)
-<<<<<<< HEAD
-                Debug.LogError($"2D Light cookie texture {cookie} can't be fetched without having reserved. You can try to increase the cookie atlas resolution in the HDRP settings.");
-=======
                 Debug.LogError($"Unity cannot fetch the 2D Light cookie texture: {cookie} because it is not on the cookie atlas. To resolve this, open your HDRP Asset and increase the resolution of the cookie atlas.");
->>>>>>> a735155e
 
             if (m_CookieAtlas.NeedsUpdate(cookie, false))
                 m_CookieAtlas.BlitTexture(cmd, scaleBias, cookie, new Vector4(1, 1, 0, 0), blitMips: false);
@@ -311,8 +290,6 @@
                 Texture filteredAreaLight = FilterAreaLightTexture(cmd, cookie, cookie.width, cookie.height);
                 Vector4 sourceScaleOffset = new Vector4(cookie.width / (float)atlasTexture.rt.width, cookie.height / (float)atlasTexture.rt.height, 0, 0);
                 m_CookieAtlas.BlitTexture(cmd, scaleBias, filteredAreaLight, sourceScaleOffset, blitMips: true, overrideInstanceID: currentID);
-<<<<<<< HEAD
-=======
             }
 
             return scaleBias;
@@ -340,42 +317,11 @@
                 m_CookieAtlas.BlitOctahedralTexture(cmd, scaleBias, filteredProjected, sourceScaleOffset, blitMips: true, overrideInstanceID: m_CookieAtlas.GetTextureID(cookie, ies));
                 filteredProjected = FilterAreaLightTexture(cmd, ies, projectionSize, projectionSize);
                 m_CookieAtlas.BlitOctahedralTextureMultiply(cmd, scaleBias, filteredProjected, sourceScaleOffset, blitMips: true, overrideInstanceID: m_CookieAtlas.GetTextureID(cookie, ies));
->>>>>>> a735155e
-            }
-
-            return scaleBias;
-        }
-
-<<<<<<< HEAD
-        public Vector4 FetchAreaCookie(CommandBuffer cmd, Texture cookie, Texture ies)
-        {
-            int width  = (int)Mathf.Max(cookie.width, ies.height);
-            int height = (int)Mathf.Max(cookie.width, ies.height);
-
-            if (width < k_MinCookieSize || height < k_MinCookieSize)
-                return Vector4.zero;
-
-            int projectionSize = 2*(int)Mathf.Max((float)m_CookieCubeResolution, Mathf.Max((float)cookie.width, (float)ies.width));
-
-            if (!m_CookieAtlas.IsCached(out var scaleBias, cookie, ies) && !m_NoMoreSpace)
-                Debug.LogError($"Area Light cookie texture {cookie} & {ies} can't be fetched without having reserved. You can try to increase the cookie atlas resolution in the HDRP settings.");
-
-            int currentID = m_CookieAtlas.GetTextureID(cookie, ies);
-            if (m_CookieAtlas.NeedsUpdate(cookie, ies, true))
-            {
-                Vector4 sourceScaleOffset = new Vector4(projectionSize / (float)atlasTexture.rt.width, projectionSize / (float)atlasTexture.rt.height, 0, 0);
-
-                Texture filteredProjected = FilterAreaLightTexture(cmd, cookie, projectionSize, projectionSize);
-                m_CookieAtlas.BlitOctahedralTexture(cmd, scaleBias, filteredProjected, sourceScaleOffset, blitMips: true, overrideInstanceID: m_CookieAtlas.GetTextureID(cookie, ies));
-                filteredProjected = FilterAreaLightTexture(cmd, ies, projectionSize, projectionSize);
-                m_CookieAtlas.BlitOctahedralTextureMultiply(cmd, scaleBias, filteredProjected, sourceScaleOffset, blitMips: true, overrideInstanceID: m_CookieAtlas.GetTextureID(cookie, ies));
-            }
-
-            return scaleBias;
-        }
-
-=======
->>>>>>> a735155e
+            }
+
+            return scaleBias;
+        }
+
         public void ReserveSpace(Texture cookieA, Texture cookieB)
         {
             if (cookieA == null || cookieB == null)
