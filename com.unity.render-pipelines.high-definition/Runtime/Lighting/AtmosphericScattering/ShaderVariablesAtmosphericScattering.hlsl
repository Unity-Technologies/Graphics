<<<<<<< HEAD
#ifdef SHADER_VARIABLES_INCLUDE_CB
    #include "Packages/com.unity.render-pipelines.high-definition/Runtime/Lighting/AtmosphericScattering/ShaderVariablesAtmosphericScattering.cs.hlsl"
#else
    TEXTURECUBE_ARRAY(_SkyTexture);
=======
TEXTURE3D(_VBufferLighting);
TEXTURECUBE_ARRAY(_SkyTexture);
>>>>>>> 51bb2e18

#define _MipFogNear                     _MipFogParameters.x
#define _MipFogFar                      _MipFogParameters.y
#define _MipFogMaxMip                   _MipFogParameters.z

#define _FogColor                       _FogColor
<|MERGE_RESOLUTION|>--- conflicted
+++ resolved
@@ -1,12 +1,4 @@
-<<<<<<< HEAD
-#ifdef SHADER_VARIABLES_INCLUDE_CB
-    #include "Packages/com.unity.render-pipelines.high-definition/Runtime/Lighting/AtmosphericScattering/ShaderVariablesAtmosphericScattering.cs.hlsl"
-#else
-    TEXTURECUBE_ARRAY(_SkyTexture);
-=======
-TEXTURE3D(_VBufferLighting);
 TEXTURECUBE_ARRAY(_SkyTexture);
->>>>>>> 51bb2e18
 
 #define _MipFogNear                     _MipFogParameters.x
 #define _MipFogFar                      _MipFogParameters.y
