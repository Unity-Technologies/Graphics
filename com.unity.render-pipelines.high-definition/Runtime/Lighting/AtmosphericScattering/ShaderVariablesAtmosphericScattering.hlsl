--- conflicted
+++ resolved
@@ -1,24 +1,12 @@
-<<<<<<< HEAD
-#ifdef SHADER_VARIABLES_INCLUDE_CB
-    #include "Packages/com.unity.render-pipelines.high-definition/Runtime/Lighting/AtmosphericScattering/ShaderVariablesAtmosphericScattering.cs.hlsl"
-#else
-    TEXTURE3D(_VBufferLighting);
-    TEXTURECUBE_ARRAY(_SkyTexture);
-    TEXTURE2D_ARRAY(_SkyTextureIntegrals);
-    TEXTURE2D_ARRAY(_SkyTextureMarginals);
-    TEXTURE2D_ARRAY(_SkyTextureConditionalMarginals);
-=======
 TEXTURE3D(_VBufferLighting);
 TEXTURECUBE_ARRAY(_SkyTexture);
->>>>>>> 8f57f3a1
+
+TEXTURE2D_ARRAY(_SkyTextureIntegrals);
+TEXTURE2D_ARRAY(_SkyTextureMarginals);
+TEXTURE2D_ARRAY(_SkyTextureConditionalMarginals);
 
 #define _MipFogNear                     _MipFogParameters.x
 #define _MipFogFar                      _MipFogParameters.y
 #define _MipFogMaxMip                   _MipFogParameters.z
 
-<<<<<<< HEAD
-    #define _FogColor                       _FogColor
-#endif
-=======
 #define _FogColor                       _FogColor
->>>>>>> 8f57f3a1
