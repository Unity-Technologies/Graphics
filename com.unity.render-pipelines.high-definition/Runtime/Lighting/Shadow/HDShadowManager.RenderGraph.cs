using System.Collections.Generic;
using UnityEngine.Experimental.Rendering;
using UnityEngine.Experimental.Rendering.RenderGraphModule;

namespace UnityEngine.Rendering.HighDefinition
{
    internal struct ShadowResult
    {
        public TextureHandle punctualShadowResult;
        public TextureHandle cachedPunctualShadowResult;
        public TextureHandle directionalShadowResult;
        public TextureHandle areaShadowResult;
        public TextureHandle cachedAreaShadowResult;
    }

    partial class HDShadowManager
    {
        internal static ShadowResult ReadShadowResult(in ShadowResult shadowResult, RenderGraphBuilder builder)
        {
            var result = new ShadowResult();

            if (shadowResult.punctualShadowResult.IsValid())
                result.punctualShadowResult = builder.ReadTexture(shadowResult.punctualShadowResult);
            if (shadowResult.directionalShadowResult.IsValid())
                result.directionalShadowResult = builder.ReadTexture(shadowResult.directionalShadowResult);
            if (shadowResult.areaShadowResult.IsValid())
                result.areaShadowResult = builder.ReadTexture(shadowResult.areaShadowResult);
            if (shadowResult.cachedPunctualShadowResult.IsValid())
                result.cachedPunctualShadowResult = builder.ReadTexture(shadowResult.cachedPunctualShadowResult);
            if (shadowResult.cachedAreaShadowResult.IsValid())
                result.cachedAreaShadowResult = builder.ReadTexture(shadowResult.cachedAreaShadowResult);

            return result;
        }

        internal void RenderShadows(RenderGraph renderGraph, in ShaderVariablesGlobal globalCB, HDCamera hdCamera, CullingResults cullResults, ref ShadowResult result)
        {
            // Avoid to do any commands if there is no shadow to draw
            if (m_ShadowRequestCount != 0 &&
                (hdCamera.frameSettings.IsEnabled(FrameSettingsField.OpaqueObjects) || hdCamera.frameSettings.IsEnabled(FrameSettingsField.TransparentObjects)))
            {
                result.cachedPunctualShadowResult = cachedShadowManager.punctualShadowAtlas.RenderShadows(renderGraph, cullResults, globalCB, hdCamera.frameSettings, "Cached Punctual Lights Shadows rendering");
                cachedShadowManager.punctualShadowAtlas.AddBlitRequestsForUpdatedShadows(m_Atlas);

                if (ShaderConfig.s_AreaLights == 1)
                {
                    result.cachedAreaShadowResult = cachedShadowManager.areaShadowAtlas.RenderShadows(renderGraph, cullResults, globalCB, hdCamera.frameSettings, "Cached Area Lights Shadows rendering");
                    cachedShadowManager.areaShadowAtlas.AddBlitRequestsForUpdatedShadows(m_AreaLightShadowAtlas);
                }

                BlitCachedShadows(renderGraph);

                result.punctualShadowResult = m_Atlas.RenderShadows(renderGraph, cullResults, globalCB, hdCamera.frameSettings, "Punctual Lights Shadows rendering");
                result.directionalShadowResult = m_CascadeAtlas.RenderShadows(renderGraph, cullResults, globalCB, hdCamera.frameSettings, "Directional Light Shadows rendering");
                if (ShaderConfig.s_AreaLights == 1)
                    result.areaShadowResult = m_AreaLightShadowAtlas.RenderShadows(renderGraph, cullResults, globalCB, hdCamera.frameSettings, "Area Light Shadows rendering");
            }

            // TODO RENDERGRAPH
            // Not really good to bind things globally here (makes lifecycle of the textures fuzzy)
            // Probably better to bind it explicitly where needed (deferred lighting and forward/debug passes)
            // We can probably remove this when we have only one code path and can clean things up a bit.
            BindShadowGlobalResources(renderGraph, result);
        }

        class BindShadowGlobalResourcesPassData
        {
            public ShadowResult shadowResult;
        }


        static void BindAtlasTexture(RenderGraphContext ctx, TextureHandle texture, int shaderId)
        {
            if (texture.IsValid())
                ctx.cmd.SetGlobalTexture(shaderId, texture);
            else
                ctx.cmd.SetGlobalTexture(shaderId, ctx.defaultResources.blackTexture);
        }

        void BindShadowGlobalResources(RenderGraph renderGraph, in ShadowResult shadowResult)
        {
            using (var builder = renderGraph.AddRenderPass<BindShadowGlobalResourcesPassData>("BindShadowGlobalResources", out var passData))
            {
                passData.shadowResult = ReadShadowResult(shadowResult, builder);
                builder.AllowPassCulling(false);
                builder.SetRenderFunc(
                    (BindShadowGlobalResourcesPassData data, RenderGraphContext ctx) =>
                    {
                        BindAtlasTexture(ctx, data.shadowResult.punctualShadowResult, HDShaderIDs._ShadowmapAtlas);
                        BindAtlasTexture(ctx, data.shadowResult.directionalShadowResult, HDShaderIDs._ShadowmapCascadeAtlas);
                        BindAtlasTexture(ctx, data.shadowResult.areaShadowResult, HDShaderIDs._ShadowmapAreaAtlas);
                        BindAtlasTexture(ctx, data.shadowResult.cachedPunctualShadowResult, HDShaderIDs._CachedShadowmapAtlas);
                        BindAtlasTexture(ctx, data.shadowResult.cachedAreaShadowResult, HDShaderIDs._CachedAreaLightShadowmapAtlas);
                    });
            }
        }

        class BlitCachedShadowPassData
        {
            public TextureHandle sourceCachedAtlas;
            public TextureHandle atlasTexture;

            public HDDynamicShadowAtlas.ShadowBlitParameters shadowBlitParameters;
        }

        internal void BlitCachedShadows(RenderGraph renderGraph)
        {
            if (m_Atlas.HasPendingBlitsRequests())
            {
                using (var builder = renderGraph.AddRenderPass<BlitCachedShadowPassData>("Blit Punctual Mixed Cached Shadows", out var passData, ProfilingSampler.Get(HDProfileId.BlitPunctualMixedCachedShadowMaps)))
                {
                    passData.shadowBlitParameters = m_Atlas.PrepareShadowBlitParameters(cachedShadowManager.punctualShadowAtlas, m_BlitShadowMaterial, m_BlitShadowPropertyBlock);

                    passData.sourceCachedAtlas = builder.ReadTexture(cachedShadowManager.punctualShadowAtlas.GetOutputTexture(renderGraph));
                    passData.atlasTexture = builder.WriteTexture(m_Atlas.GetOutputTexture(renderGraph));

                    builder.SetRenderFunc(
                        (BlitCachedShadowPassData data, RenderGraphContext ctx) =>
                        {
                            HDDynamicShadowAtlas.BlitCachedIntoAtlas(data.shadowBlitParameters, data.atlasTexture, data.sourceCachedAtlas, ctx.cmd);
                        });
                }
            }

            if (ShaderConfig.s_AreaLights == 1 && m_AreaLightShadowAtlas.HasPendingBlitsRequests())
            {
                using (var builder = renderGraph.AddRenderPass<BlitCachedShadowPassData>("Blit Area Mixed Cached Shadows", out var passData, ProfilingSampler.Get(HDProfileId.BlitAreaMixedCachedShadowMaps)))
                {
                    passData.shadowBlitParameters = m_AreaLightShadowAtlas.PrepareShadowBlitParameters(cachedShadowManager.areaShadowAtlas, m_BlitShadowMaterial, m_BlitShadowPropertyBlock);

                    passData.sourceCachedAtlas = builder.ReadTexture(cachedShadowManager.areaShadowAtlas.GetOutputTexture(renderGraph));
                    passData.atlasTexture = builder.WriteTexture(m_AreaLightShadowAtlas.GetOutputTexture(renderGraph));

                    builder.SetRenderFunc(
                        (BlitCachedShadowPassData data, RenderGraphContext ctx) =>
                        {
                            HDDynamicShadowAtlas.BlitCachedIntoAtlas(data.shadowBlitParameters, data.atlasTexture, data.sourceCachedAtlas, ctx.cmd);
                        });
                }
            }
        }
    }

    partial class HDShadowAtlas
    {
<<<<<<< HEAD
        bool m_UseSharedTexture;
        protected TextureHandle m_Output;


        public TextureDesc GetShadowMapTextureDesc()
=======
        public TextureDesc GetTextureDesc(bool clearBuffer = false)
>>>>>>> a4a93ac3
        {
            return new TextureDesc(width, height)
                { filterMode = m_FilterMode, depthBufferBits = m_DepthBufferBits, isShadowMap = true, name = m_Name };
        }

        TextureDesc GetMomentAtlasDesc(string name)
        {
            return new TextureDesc(width / 2, height / 2)
                { colorFormat = GraphicsFormat.R32G32_SFloat, useMipMap = true, autoGenerateMips = false, name = name, enableRandomWrite = true };
        }

        TextureDesc GetImprovedMomentAtlasDesc()
        {
            return new TextureDesc(width, height)
                { colorFormat = GraphicsFormat.R32G32B32A32_SFloat, name = m_MomentName, enableRandomWrite = true };
        }

        TextureDesc GetAtlasDesc()
        {
            switch (m_BlurAlgorithm)
            {
                case (BlurAlgorithm.None):
                    return GetShadowMapTextureDesc();
                case BlurAlgorithm.EVSM:
                    return GetMomentAtlasDesc(m_MomentName);
                case BlurAlgorithm.IM:
                    return GetImprovedMomentAtlasDesc();
            }

            return default;
        }

        public TextureHandle GetOutputTexture(RenderGraph renderGraph)
        {
            if (m_UseSharedTexture)
            {
                Debug.Assert(m_Output.IsValid());
                return m_Output; // Should always be valid.
            }
            else
            {
                renderGraph.CreateTextureIfInvalid(GetAtlasDesc(), ref m_Output);
                return m_Output;
            }
        }

        protected void InitializeRenderGraphOutput(RenderGraph renderGraph, bool useSharedTexture)
        {
            // TODO RENDERGRAPH remove null tests when we have only one path. RenderGraph should always be present.
            if (renderGraph != null)
            {
                m_UseSharedTexture = useSharedTexture;
                if (m_UseSharedTexture) // Else it's created on the fly like a regular render graph texture.
                    m_Output = renderGraph.CreateSharedTexture(GetAtlasDesc());
            }
        }

        protected void CleanupRenderGraphOutput(RenderGraph renderGraph)
        {
            if (renderGraph != null && m_Output.IsValid())
            {
                renderGraph.ReleaseSharedTexture(m_Output);
            }
        }

        class RenderShadowsPassData
        {
            public TextureHandle atlasTexture;
            public TextureHandle momentAtlasTexture1;
            public TextureHandle momentAtlasTexture2;
            public TextureHandle intermediateSummedAreaTexture;
            public TextureHandle summedAreaTexture;

            public RenderShadowsParameters parameters;
            public ShadowDrawingSettings shadowDrawSettings;

            public bool isRenderingOnACache;
        }

<<<<<<< HEAD
        internal TextureHandle RenderShadows(RenderGraph renderGraph, CullingResults cullResults, in ShaderVariablesGlobal globalCB, FrameSettings frameSettings, string shadowPassName)
=======
        TextureHandle AllocateMomentAtlas(RenderGraph renderGraph, string name)
        {
            return renderGraph.CreateTexture(new TextureDesc(width / 2, height / 2)
                { colorFormat = GraphicsFormat.R32G32_SFloat, useMipMap = true, autoGenerateMips = false, name = name, enableRandomWrite = true });
        }

        internal void RenderShadows(RenderGraph renderGraph, CullingResults cullResults, in ShaderVariablesGlobal globalCB, FrameSettings frameSettings, string shadowPassName, ref TextureHandle result)
>>>>>>> a4a93ac3
        {
            if (m_ShadowRequests.Count == 0)
            {
                return renderGraph.defaultResources.blackTexture;
            }

            using (var builder = renderGraph.AddRenderPass<RenderShadowsPassData>(shadowPassName, out var passData, ProfilingSampler.Get(HDProfileId.RenderShadowMaps)))
            {
                passData.parameters = PrepareRenderShadowsParameters(globalCB);
                // TODO: Get rid of this and refactor to use the same kind of API than RendererList
                passData.shadowDrawSettings = new ShadowDrawingSettings(cullResults, 0);
                passData.shadowDrawSettings.useRenderingLayerMaskTest = frameSettings.IsEnabled(FrameSettingsField.LightLayers);
                passData.isRenderingOnACache = m_IsACacheForShadows;

                if (passData.parameters.blurAlgorithm == BlurAlgorithm.EVSM)
                {
                    passData.atlasTexture = builder.WriteTexture(renderGraph.CreateTexture(GetShadowMapTextureDesc()));
                    passData.momentAtlasTexture1 = builder.WriteTexture(GetOutputTexture(renderGraph));
                    passData.momentAtlasTexture2 = builder.WriteTexture(renderGraph.CreateTexture(GetMomentAtlasDesc(m_MomentCopyName)));
                }
                else if (passData.parameters.blurAlgorithm == BlurAlgorithm.IM)
                {
<<<<<<< HEAD
                    passData.atlasTexture = builder.WriteTexture(renderGraph.CreateTexture(GetShadowMapTextureDesc()));
                    passData.momentAtlasTexture1 = builder.WriteTexture(GetOutputTexture(renderGraph));
=======
                    passData.momentAtlasTexture1 = builder.WriteTexture(renderGraph.CreateTexture(new TextureDesc(width, height)
                        { colorFormat = GraphicsFormat.R32G32B32A32_SFloat, name = m_MomentName, enableRandomWrite = true }));
>>>>>>> a4a93ac3
                    passData.intermediateSummedAreaTexture = builder.WriteTexture(renderGraph.CreateTexture(new TextureDesc(width, height)
                        { colorFormat = GraphicsFormat.R32G32B32A32_SInt, name = m_IntermediateSummedAreaName, enableRandomWrite = true }));
                    passData.summedAreaTexture = builder.WriteTexture(renderGraph.CreateTexture(new TextureDesc(width, height)
<<<<<<< HEAD
                                                    { colorFormat = GraphicsFormat.R32G32B32A32_SInt, name = m_SummedAreaName, enableRandomWrite = true }));
=======
                        { colorFormat = GraphicsFormat.R32G32B32A32_SInt, name = m_SummedAreaName, enableRandomWrite = true }));

                    result = passData.momentAtlasTexture1;
>>>>>>> a4a93ac3
                }
                else
                {
                    passData.atlasTexture = builder.WriteTexture(GetOutputTexture(renderGraph));
                }

                builder.SetRenderFunc(
                    (RenderShadowsPassData data, RenderGraphContext context) =>
                    {
<<<<<<< HEAD
                        RTHandle[] momentTextures = context.renderGraphPool.GetTempArray<RTHandle>(2);
                        momentTextures[0] = data.momentAtlasTexture1;
                        momentTextures[1] = data.momentAtlasTexture2;

                        EVSMBlurMoments(data.parameters, data.atlasTexture, momentTextures, data.isRenderingOnACache, context.cmd);
                    }
                    else if (data.parameters.blurAlgorithm == BlurAlgorithm.IM)
                    {
                        IMBlurMoment(data.parameters, data.atlasTexture, data.momentAtlasTexture1, data.intermediateSummedAreaTexture, data.summedAreaTexture, context.cmd);
                    }
                });

                return GetOutputTexture(renderGraph);
=======
                        RenderShadows(data.parameters,
                            data.atlasTexture,
                            data.shadowDrawSettings,
                            context.renderContext,
                            data.isRenderingOnACache,
                            context.cmd);

                        if (data.parameters.blurAlgorithm == BlurAlgorithm.EVSM)
                        {
                            RTHandle[] momentTextures = context.renderGraphPool.GetTempArray<RTHandle>(2);
                            momentTextures[0] = data.momentAtlasTexture1;
                            momentTextures[1] = data.momentAtlasTexture2;

                            EVSMBlurMoments(data.parameters, data.atlasTexture, momentTextures, data.isRenderingOnACache, context.cmd);
                        }
                        else if (data.parameters.blurAlgorithm == BlurAlgorithm.IM)
                        {
                            IMBlurMoment(data.parameters, data.atlasTexture, data.momentAtlasTexture1, data.intermediateSummedAreaTexture, data.summedAreaTexture, context.cmd);
                        }
                    });
>>>>>>> a4a93ac3
            }
        }
    }
}<|MERGE_RESOLUTION|>--- conflicted
+++ resolved
@@ -143,30 +143,26 @@
 
     partial class HDShadowAtlas
     {
-<<<<<<< HEAD
         bool m_UseSharedTexture;
         protected TextureHandle m_Output;
 
 
         public TextureDesc GetShadowMapTextureDesc()
-=======
-        public TextureDesc GetTextureDesc(bool clearBuffer = false)
->>>>>>> a4a93ac3
         {
             return new TextureDesc(width, height)
-                { filterMode = m_FilterMode, depthBufferBits = m_DepthBufferBits, isShadowMap = true, name = m_Name };
+            { filterMode = m_FilterMode, depthBufferBits = m_DepthBufferBits, isShadowMap = true, name = m_Name };
         }
 
         TextureDesc GetMomentAtlasDesc(string name)
         {
             return new TextureDesc(width / 2, height / 2)
-                { colorFormat = GraphicsFormat.R32G32_SFloat, useMipMap = true, autoGenerateMips = false, name = name, enableRandomWrite = true };
+            { colorFormat = GraphicsFormat.R32G32_SFloat, useMipMap = true, autoGenerateMips = false, name = name, enableRandomWrite = true };
         }
 
         TextureDesc GetImprovedMomentAtlasDesc()
         {
             return new TextureDesc(width, height)
-                { colorFormat = GraphicsFormat.R32G32B32A32_SFloat, name = m_MomentName, enableRandomWrite = true };
+            { colorFormat = GraphicsFormat.R32G32B32A32_SFloat, name = m_MomentName, enableRandomWrite = true };
         }
 
         TextureDesc GetAtlasDesc()
@@ -231,17 +227,7 @@
             public bool isRenderingOnACache;
         }
 
-<<<<<<< HEAD
         internal TextureHandle RenderShadows(RenderGraph renderGraph, CullingResults cullResults, in ShaderVariablesGlobal globalCB, FrameSettings frameSettings, string shadowPassName)
-=======
-        TextureHandle AllocateMomentAtlas(RenderGraph renderGraph, string name)
-        {
-            return renderGraph.CreateTexture(new TextureDesc(width / 2, height / 2)
-                { colorFormat = GraphicsFormat.R32G32_SFloat, useMipMap = true, autoGenerateMips = false, name = name, enableRandomWrite = true });
-        }
-
-        internal void RenderShadows(RenderGraph renderGraph, CullingResults cullResults, in ShaderVariablesGlobal globalCB, FrameSettings frameSettings, string shadowPassName, ref TextureHandle result)
->>>>>>> a4a93ac3
         {
             if (m_ShadowRequests.Count == 0)
             {
@@ -264,23 +250,12 @@
                 }
                 else if (passData.parameters.blurAlgorithm == BlurAlgorithm.IM)
                 {
-<<<<<<< HEAD
                     passData.atlasTexture = builder.WriteTexture(renderGraph.CreateTexture(GetShadowMapTextureDesc()));
                     passData.momentAtlasTexture1 = builder.WriteTexture(GetOutputTexture(renderGraph));
-=======
-                    passData.momentAtlasTexture1 = builder.WriteTexture(renderGraph.CreateTexture(new TextureDesc(width, height)
-                        { colorFormat = GraphicsFormat.R32G32B32A32_SFloat, name = m_MomentName, enableRandomWrite = true }));
->>>>>>> a4a93ac3
                     passData.intermediateSummedAreaTexture = builder.WriteTexture(renderGraph.CreateTexture(new TextureDesc(width, height)
                         { colorFormat = GraphicsFormat.R32G32B32A32_SInt, name = m_IntermediateSummedAreaName, enableRandomWrite = true }));
                     passData.summedAreaTexture = builder.WriteTexture(renderGraph.CreateTexture(new TextureDesc(width, height)
-<<<<<<< HEAD
-                                                    { colorFormat = GraphicsFormat.R32G32B32A32_SInt, name = m_SummedAreaName, enableRandomWrite = true }));
-=======
                         { colorFormat = GraphicsFormat.R32G32B32A32_SInt, name = m_SummedAreaName, enableRandomWrite = true }));
-
-                    result = passData.momentAtlasTexture1;
->>>>>>> a4a93ac3
                 }
                 else
                 {
@@ -290,21 +265,6 @@
                 builder.SetRenderFunc(
                     (RenderShadowsPassData data, RenderGraphContext context) =>
                     {
-<<<<<<< HEAD
-                        RTHandle[] momentTextures = context.renderGraphPool.GetTempArray<RTHandle>(2);
-                        momentTextures[0] = data.momentAtlasTexture1;
-                        momentTextures[1] = data.momentAtlasTexture2;
-
-                        EVSMBlurMoments(data.parameters, data.atlasTexture, momentTextures, data.isRenderingOnACache, context.cmd);
-                    }
-                    else if (data.parameters.blurAlgorithm == BlurAlgorithm.IM)
-                    {
-                        IMBlurMoment(data.parameters, data.atlasTexture, data.momentAtlasTexture1, data.intermediateSummedAreaTexture, data.summedAreaTexture, context.cmd);
-                    }
-                });
-
-                return GetOutputTexture(renderGraph);
-=======
                         RenderShadows(data.parameters,
                             data.atlasTexture,
                             data.shadowDrawSettings,
@@ -325,7 +285,8 @@
                             IMBlurMoment(data.parameters, data.atlasTexture, data.momentAtlasTexture1, data.intermediateSummedAreaTexture, data.summedAreaTexture, context.cmd);
                         }
                     });
->>>>>>> a4a93ac3
+
+                return GetOutputTexture(renderGraph);
             }
         }
     }
