using UnityEngine.Experimental.Rendering;
using UnityEngine.Experimental.Rendering.RenderGraphModule;

namespace UnityEngine.Rendering.HighDefinition
{
    internal struct ShadowResult
    {
        public TextureHandle punctualShadowResult;
        public TextureHandle cachedPunctualShadowResult;
        public TextureHandle directionalShadowResult;
        public TextureHandle areaShadowResult;
        public TextureHandle cachedAreaShadowResult;
    }

    partial class HDShadowManager
    {
        internal static ShadowResult ReadShadowResult(in ShadowResult shadowResult, RenderGraphBuilder builder)
        {
            var result = new ShadowResult();

            if (shadowResult.punctualShadowResult.IsValid())
                result.punctualShadowResult = builder.ReadTexture(shadowResult.punctualShadowResult);
            if (shadowResult.directionalShadowResult.IsValid())
                result.directionalShadowResult = builder.ReadTexture(shadowResult.directionalShadowResult);
            if (shadowResult.areaShadowResult.IsValid())
                result.areaShadowResult = builder.ReadTexture(shadowResult.areaShadowResult);
            if (shadowResult.cachedPunctualShadowResult.IsValid())
                result.cachedPunctualShadowResult = builder.ReadTexture(shadowResult.cachedPunctualShadowResult);
            if (shadowResult.cachedAreaShadowResult.IsValid())
                result.cachedAreaShadowResult = builder.ReadTexture(shadowResult.cachedAreaShadowResult);

            return result;
        }

        internal ShadowResult RenderShadows(RenderGraph renderGraph, in ShaderVariablesGlobal globalCB, HDCamera hdCamera, CullingResults cullResults)
        {
            var result = new ShadowResult();
            // Avoid to do any commands if there is no shadow to draw
            if (m_ShadowRequestCount != 0)
            {
                result.punctualShadowResult = m_Atlas.RenderShadows(renderGraph, cullResults, globalCB, hdCamera.frameSettings, "Punctual Lights Shadows rendering");
                result.directionalShadowResult = m_CascadeAtlas.RenderShadows(renderGraph, cullResults, globalCB, hdCamera.frameSettings, "Directional Light Shadows rendering");
                result.areaShadowResult = m_AreaLightShadowAtlas.RenderShadows(renderGraph, cullResults, globalCB, hdCamera.frameSettings, "Area Light Shadows rendering");
            }

<<<<<<< HEAD
            result.punctualShadowResult = m_Atlas.RenderShadows(renderGraph, cullResults, globalCB, hdCamera.frameSettings, "Punctual Lights Shadows rendering");
            result.directionalShadowResult = m_CascadeAtlas.RenderShadows(renderGraph, cullResults, globalCB, hdCamera.frameSettings, "Directional Light Shadows rendering");
            result.areaShadowResult = m_AreaLightShadowAtlas.RenderShadows(renderGraph, cullResults, globalCB, hdCamera.frameSettings, "Area Light Shadows rendering");
            result.cachedPunctualShadowResult = cachedShadowManager.punctualShadowAtlas.RenderShadows(renderGraph, cullResults, globalCB, hdCamera.frameSettings, "Cached Punctual Lights Shadows rendering");
            result.cachedAreaShadowResult = cachedShadowManager.areaShadowAtlas.RenderShadows(renderGraph, cullResults, globalCB, hdCamera.frameSettings, "Cached Area Lights Shadows rendering");
=======
            // TODO RENDERGRAPH
            // Not really good to bind things globally here (makes lifecycle of the textures fuzzy)
            // Probably better to bind it explicitly where needed (deferred lighting and forward/debug passes)
            BindShadowGlobalResources(renderGraph, result);
>>>>>>> 5110038e

            return result;
        }

        class BindShadowGlobalResourcesPassData
        {
            public ShadowResult shadowResult;
        }


        static void BindAtlasTexture(RenderGraphContext ctx, TextureHandle texture, int shaderId)
        {
            if (texture.IsValid())
                ctx.cmd.SetGlobalTexture(shaderId, ctx.resources.GetTexture(texture));
            else
                ctx.cmd.SetGlobalTexture(shaderId, ctx.resources.GetTexture(ctx.defaultResources.blackTexture));
        }

        void BindShadowGlobalResources(RenderGraph renderGraph, in ShadowResult shadowResult)
        {
            using (var builder = renderGraph.AddRenderPass<BindShadowGlobalResourcesPassData>("BindShadowGlobalResources", out var passData))
            {
                passData.shadowResult = ReadShadowResult(shadowResult, builder);
                builder.SetRenderFunc(
                (BindShadowGlobalResourcesPassData data, RenderGraphContext ctx) =>
                {
                    BindAtlasTexture(ctx, data.shadowResult.punctualShadowResult, HDShaderIDs._ShadowmapAtlas);
                    BindAtlasTexture(ctx, data.shadowResult.directionalShadowResult, HDShaderIDs._ShadowmapCascadeAtlas);
                    BindAtlasTexture(ctx, data.shadowResult.areaShadowResult, HDShaderIDs._ShadowmapAreaAtlas);
                });
            }
        }
    }

    partial class HDShadowAtlas
    {
        class RenderShadowsPassData
        {
            public TextureHandle atlasTexture;
            public TextureHandle momentAtlasTexture1;
            public TextureHandle momentAtlasTexture2;
            public TextureHandle intermediateSummedAreaTexture;
            public TextureHandle summedAreaTexture;

            public RenderShadowsParameters parameters;
            public ShadowDrawingSettings shadowDrawSettings;
        }

        TextureHandle AllocateMomentAtlas(RenderGraph renderGraph, string name, int shaderID = 0)
        {
            return renderGraph.CreateTexture(new TextureDesc(width / 2, height / 2)
                    { colorFormat = GraphicsFormat.R32G32_SFloat, useMipMap = true, autoGenerateMips = false, name = name, enableRandomWrite = true }, shaderID);
        }

        internal TextureHandle RenderShadows(RenderGraph renderGraph, CullingResults cullResults, in ShaderVariablesGlobal globalCB, FrameSettings frameSettings, string shadowPassName)
        {
            TextureHandle result = new TextureHandle();

            if (m_ShadowRequests.Count == 0)
                return result;

            using (var builder = renderGraph.AddRenderPass<RenderShadowsPassData>(shadowPassName, out var passData, ProfilingSampler.Get(HDProfileId.RenderShadowMaps)))
            {
                passData.parameters = PrepareRenderShadowsParameters(globalCB);
                // TODO: Get rid of this and refactor to use the same kind of API than RendererList
                passData.shadowDrawSettings = new ShadowDrawingSettings(cullResults, 0);
                passData.shadowDrawSettings.useRenderingLayerMaskTest = frameSettings.IsEnabled(FrameSettingsField.LightLayers);
                passData.atlasTexture = builder.WriteTexture(
                        renderGraph.CreateTexture(  new TextureDesc(width, height)
                            { filterMode = m_FilterMode, depthBufferBits = m_DepthBufferBits, isShadowMap = true, name = m_Name, clearBuffer = passData.parameters.debugClearAtlas }));

                result = passData.atlasTexture;

                if (passData.parameters.blurAlgorithm == BlurAlgorithm.EVSM)
                {
                    passData.momentAtlasTexture1 = builder.WriteTexture(AllocateMomentAtlas(renderGraph, string.Format("{0}Moment", m_Name)));
                    passData.momentAtlasTexture2 = builder.WriteTexture(AllocateMomentAtlas(renderGraph, string.Format("{0}MomentCopy", m_Name)));

                    result = passData.momentAtlasTexture1;
                }
                else if (passData.parameters.blurAlgorithm == BlurAlgorithm.IM)
                {
                    passData.momentAtlasTexture1 = builder.WriteTexture(renderGraph.CreateTexture(new TextureDesc(width, height)
                                                    { colorFormat = GraphicsFormat.R32G32B32A32_SFloat, name = string.Format("{0}Moment", m_Name), enableRandomWrite = true }));
                    passData.intermediateSummedAreaTexture = builder.WriteTexture(renderGraph.CreateTexture(new TextureDesc(width, height)
                                                    { colorFormat = GraphicsFormat.R32G32B32A32_SInt, name = string.Format("{0}IntermediateSummedArea", m_Name), enableRandomWrite = true }));
                    passData.summedAreaTexture = builder.WriteTexture(renderGraph.CreateTexture(new TextureDesc(width, height)
                                                    { colorFormat = GraphicsFormat.R32G32B32A32_SInt, name = string.Format("{0}SummedArea", m_Name), enableRandomWrite = true }));

                    result = passData.momentAtlasTexture1;
                }


                builder.SetRenderFunc(
                (RenderShadowsPassData data, RenderGraphContext context) =>
                {
                    RTHandle atlasTexture = context.resources.GetTexture(data.atlasTexture);
                    RenderShadows(  data.parameters,
                                    atlasTexture,
                                    data.shadowDrawSettings,
                                    context.renderContext, context.cmd);

                    if (data.parameters.blurAlgorithm == BlurAlgorithm.EVSM)
                    {
                        RTHandle[] momentTextures = context.renderGraphPool.GetTempArray<RTHandle>(2);
                        momentTextures[0] = context.resources.GetTexture(data.momentAtlasTexture1);
                        momentTextures[1] = context.resources.GetTexture(data.momentAtlasTexture2);

                        EVSMBlurMoments(data.parameters, atlasTexture, momentTextures, context.cmd);
                    }
                    else if (data.parameters.blurAlgorithm == BlurAlgorithm.IM)
                    {
                        RTHandle momentAtlas = context.resources.GetTexture(data.momentAtlasTexture1);
                        RTHandle intermediateSummedArea = context.resources.GetTexture(data.intermediateSummedAreaTexture);
                        RTHandle summedArea = context.resources.GetTexture(data.summedAreaTexture);
                        IMBlurMoment(data.parameters, atlasTexture, momentAtlas, intermediateSummedArea, summedArea, context.cmd);
                    }
                });

                return result;
            }
        }
    }
}<|MERGE_RESOLUTION|>--- conflicted
+++ resolved
@@ -41,20 +41,14 @@
                 result.punctualShadowResult = m_Atlas.RenderShadows(renderGraph, cullResults, globalCB, hdCamera.frameSettings, "Punctual Lights Shadows rendering");
                 result.directionalShadowResult = m_CascadeAtlas.RenderShadows(renderGraph, cullResults, globalCB, hdCamera.frameSettings, "Directional Light Shadows rendering");
                 result.areaShadowResult = m_AreaLightShadowAtlas.RenderShadows(renderGraph, cullResults, globalCB, hdCamera.frameSettings, "Area Light Shadows rendering");
+            	result.cachedPunctualShadowResult = cachedShadowManager.punctualShadowAtlas.RenderShadows(renderGraph, cullResults, globalCB, hdCamera.frameSettings, "Cached Punctual Lights Shadows rendering");
+            	result.cachedAreaShadowResult = cachedShadowManager.areaShadowAtlas.RenderShadows(renderGraph, cullResults, globalCB, hdCamera.frameSettings, "Cached Area Lights Shadows rendering");
             }
 
-<<<<<<< HEAD
-            result.punctualShadowResult = m_Atlas.RenderShadows(renderGraph, cullResults, globalCB, hdCamera.frameSettings, "Punctual Lights Shadows rendering");
-            result.directionalShadowResult = m_CascadeAtlas.RenderShadows(renderGraph, cullResults, globalCB, hdCamera.frameSettings, "Directional Light Shadows rendering");
-            result.areaShadowResult = m_AreaLightShadowAtlas.RenderShadows(renderGraph, cullResults, globalCB, hdCamera.frameSettings, "Area Light Shadows rendering");
-            result.cachedPunctualShadowResult = cachedShadowManager.punctualShadowAtlas.RenderShadows(renderGraph, cullResults, globalCB, hdCamera.frameSettings, "Cached Punctual Lights Shadows rendering");
-            result.cachedAreaShadowResult = cachedShadowManager.areaShadowAtlas.RenderShadows(renderGraph, cullResults, globalCB, hdCamera.frameSettings, "Cached Area Lights Shadows rendering");
-=======
             // TODO RENDERGRAPH
             // Not really good to bind things globally here (makes lifecycle of the textures fuzzy)
             // Probably better to bind it explicitly where needed (deferred lighting and forward/debug passes)
             BindShadowGlobalResources(renderGraph, result);
->>>>>>> 5110038e
 
             return result;
         }
