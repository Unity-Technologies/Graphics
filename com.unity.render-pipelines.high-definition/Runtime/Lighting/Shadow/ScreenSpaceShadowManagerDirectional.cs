using System;
using UnityEngine.Experimental.Rendering;

namespace UnityEngine.Rendering.HighDefinition
{
    public partial class HDRenderPipeline
    {
        MaterialPropertyBlock directionalShadowPB = new MaterialPropertyBlock();
        struct RTShadowDirectionalTraceParameters
        {
            // Camera parameters
            public int texWidth;
            public int texHeight;
            public int viewCount;

            // Evaluation parameters
            public bool softShadow;
            public int numShadowSamples;
            public bool colorShadow;
            public float maxShadowLength;

            // Kernels
            public int clearShadowKernel;
            public int directionalShadowSample;

            // Other parameters
            public RayTracingShader screenSpaceShadowRT;
            public ComputeShader screenSpaceShadowCS;
            public RayTracingAccelerationStructure accelerationStructure;
            public ShaderVariablesRaytracing shaderVariablesRayTracingCB;
            public BlueNoise.DitheredTextureSet ditheredTextureSet;
        }

        RTShadowDirectionalTraceParameters PrepareRTShadowDirectionalTraceParameters(HDCamera hdCamera, HDAdditionalLightData additionalLightData)
        {
            RTShadowDirectionalTraceParameters rtsdtParams = new RTShadowDirectionalTraceParameters();
            RayTracingSettings rayTracingSettings = hdCamera.volumeStack.GetComponent<RayTracingSettings>();

            // Set the camera parameters
            rtsdtParams.texWidth = hdCamera.actualWidth;
            rtsdtParams.texHeight = hdCamera.actualHeight;
            rtsdtParams.viewCount = hdCamera.viewCount;

            // Evaluation parameters
            rtsdtParams.softShadow = additionalLightData.angularDiameter > 0.0 ? true : false;
            // If the surface is infinitively small, we force it to one sample.
            rtsdtParams.numShadowSamples = rtsdtParams.softShadow ? additionalLightData.numRayTracingSamples : 1;
            rtsdtParams.colorShadow = m_CurrentSunLightAdditionalLightData.colorShadow;
            rtsdtParams.maxShadowLength = rayTracingSettings.directionalShadowRayLength.value;

            // Kernels
            rtsdtParams.clearShadowKernel = m_ClearShadowTexture;
            rtsdtParams.directionalShadowSample = m_RaytracingDirectionalShadowSample;

            // Grab the acceleration structure for the target camera
            rtsdtParams.accelerationStructure = RequestAccelerationStructure();
            rtsdtParams.screenSpaceShadowCS = m_ScreenSpaceShadowsCS;
            rtsdtParams.screenSpaceShadowRT = m_ScreenSpaceShadowsRT;
            rtsdtParams.shaderVariablesRayTracingCB = m_ShaderVariablesRayTracingCB;
            BlueNoise blueNoise = GetBlueNoiseManager();
            rtsdtParams.ditheredTextureSet = blueNoise.DitheredTextureSet8SPP();

            return rtsdtParams;
        }

        struct RTShadowDirectionalTraceResources
        {
            // Input Buffers
            public RTHandle depthStencilBuffer;
            public RTHandle normalBuffer;

            // Intermediate buffers
            public RTHandle directionBuffer;

            // Debug textures
            public RTHandle rayCountTexture;

            // Output buffers
            public RTHandle velocityBuffer;
            public RTHandle distanceBuffer;
            public RTHandle outputShadowBuffer;
        }

        static void ExecuteSSSDirectionalTrace(CommandBuffer cmd, RTShadowDirectionalTraceParameters rtsdtParams, RTShadowDirectionalTraceResources rtsdtResources)
        {
            // Inject the ray-tracing sampling data
            BlueNoise.BindDitheredTextureSet(cmd, rtsdtParams.ditheredTextureSet);

            // Evaluate the dispatch parameters
            int shadowTileSize = 8;
            int numTilesX = (rtsdtParams.texWidth + (shadowTileSize - 1)) / shadowTileSize;
            int numTilesY = (rtsdtParams.texHeight + (shadowTileSize - 1)) / shadowTileSize;

            // Clear the integration texture
            cmd.SetComputeTextureParam(rtsdtParams.screenSpaceShadowCS, rtsdtParams.clearShadowKernel, HDShaderIDs._RaytracedShadowIntegration, rtsdtResources.outputShadowBuffer);
            cmd.DispatchCompute(rtsdtParams.screenSpaceShadowCS, rtsdtParams.clearShadowKernel, numTilesX, numTilesY, rtsdtParams.viewCount);

            cmd.SetComputeTextureParam(rtsdtParams.screenSpaceShadowCS, rtsdtParams.clearShadowKernel, HDShaderIDs._RaytracedShadowIntegration, rtsdtResources.velocityBuffer);
            cmd.DispatchCompute(rtsdtParams.screenSpaceShadowCS, rtsdtParams.clearShadowKernel, numTilesX, numTilesY, rtsdtParams.viewCount);

            cmd.SetComputeTextureParam(rtsdtParams.screenSpaceShadowCS, rtsdtParams.clearShadowKernel, HDShaderIDs._RaytracedShadowIntegration, rtsdtResources.distanceBuffer);
            cmd.DispatchCompute(rtsdtParams.screenSpaceShadowCS, rtsdtParams.clearShadowKernel, numTilesX, numTilesY, rtsdtParams.viewCount);

            // Grab and bind the acceleration structure for the target camera
            cmd.SetRayTracingAccelerationStructure(rtsdtParams.screenSpaceShadowRT, HDShaderIDs._RaytracingAccelerationStructureName, rtsdtParams.accelerationStructure);

            // Make sure the right closest hit/any hit will be triggered by using the right multi compile
            CoreUtils.SetKeyword(cmd, "TRANSPARENT_COLOR_SHADOW", rtsdtParams.colorShadow);

            // Define which ray generation shaders we shall be using
            string directionaLightShadowShader = rtsdtParams.colorShadow ? m_RayGenDirectionalColorShadowSingleName : m_RayGenDirectionalShadowSingleName;

            // Loop through the samples of this frame
            for (int sampleIdx = 0; sampleIdx < rtsdtParams.numShadowSamples; ++sampleIdx)
            {
                // Update global Constant Buffer
                rtsdtParams.shaderVariablesRayTracingCB._RaytracingSampleIndex = sampleIdx;
                rtsdtParams.shaderVariablesRayTracingCB._RaytracingNumSamples = rtsdtParams.numShadowSamples;
                ConstantBuffer.PushGlobal(cmd, rtsdtParams.shaderVariablesRayTracingCB, HDShaderIDs._ShaderVariablesRaytracing);

                // Input Buffer
                cmd.SetComputeTextureParam(rtsdtParams.screenSpaceShadowCS, rtsdtParams.directionalShadowSample, HDShaderIDs._DepthTexture, rtsdtResources.depthStencilBuffer);
                cmd.SetComputeTextureParam(rtsdtParams.screenSpaceShadowCS, rtsdtParams.directionalShadowSample, HDShaderIDs._NormalBufferTexture, rtsdtResources.normalBuffer);

                // Output buffer
                cmd.SetComputeTextureParam(rtsdtParams.screenSpaceShadowCS, rtsdtParams.directionalShadowSample, HDShaderIDs._RaytracingDirectionBuffer, rtsdtResources.directionBuffer);

                // Generate a new direction
                cmd.DispatchCompute(rtsdtParams.screenSpaceShadowCS, rtsdtParams.directionalShadowSample, numTilesX, numTilesY, rtsdtParams.viewCount);

                // Define the shader pass to use for the shadow pass
                cmd.SetRayTracingShaderPass(rtsdtParams.screenSpaceShadowRT, "VisibilityDXR");

                // Input Uniforms
                cmd.SetRayTracingFloatParam(rtsdtParams.screenSpaceShadowRT, HDShaderIDs._DirectionalMaxRayLength, rtsdtParams.maxShadowLength);

                // Set ray count texture
                cmd.SetRayTracingTextureParam(rtsdtParams.screenSpaceShadowRT, HDShaderIDs._RayCountTexture, rtsdtResources.rayCountTexture);

                // Input buffers
                cmd.SetRayTracingTextureParam(rtsdtParams.screenSpaceShadowRT, HDShaderIDs._DepthTexture, rtsdtResources.depthStencilBuffer);
                cmd.SetRayTracingTextureParam(rtsdtParams.screenSpaceShadowRT, HDShaderIDs._NormalBufferTexture, rtsdtResources.normalBuffer);
                cmd.SetRayTracingTextureParam(rtsdtParams.screenSpaceShadowRT, HDShaderIDs._RaytracingDirectionBuffer, rtsdtResources.directionBuffer);

                // Output buffer
                cmd.SetRayTracingTextureParam(rtsdtParams.screenSpaceShadowRT, rtsdtParams.colorShadow ? HDShaderIDs._RaytracedColorShadowIntegration : HDShaderIDs._RaytracedShadowIntegration, rtsdtResources.outputShadowBuffer);
                cmd.SetRayTracingTextureParam(rtsdtParams.screenSpaceShadowRT, HDShaderIDs._VelocityBuffer, rtsdtResources.velocityBuffer);
                cmd.SetRayTracingTextureParam(rtsdtParams.screenSpaceShadowRT, HDShaderIDs._RaytracingDistanceBufferRW, rtsdtResources.distanceBuffer);

                // Evaluate the visibility
                cmd.DispatchRays(rtsdtParams.screenSpaceShadowRT, directionaLightShadowShader, (uint)rtsdtParams.texWidth, (uint)rtsdtParams.texHeight, (uint)rtsdtParams.viewCount);
            }

            // Now that we are done with the ray tracing bit, disable the multi compile that was potentially enabled
            CoreUtils.SetKeyword(cmd, "TRANSPARENT_COLOR_SHADOW", false);
        }

        static float EvaluateHistoryValidityDirectionalShadow(HDCamera hdCamera, int dirShadowIndex, HDAdditionalLightData additionalLightData)
        {
            // We need to set the history as invalid if the directional light has rotated
            float historyValidity = 1.0f;
            if (additionalLightData.previousTransform.rotation != additionalLightData.transform.localToWorldMatrix.rotation
                || !hdCamera.ValidShadowHistory(additionalLightData, dirShadowIndex, GPULightType.Directional))
                historyValidity = 0.0f;

#if UNITY_HDRP_DXR_TESTS_DEFINE
            if (Application.isPlaying)
                historyValidity = 0.0f;
            else
#endif
            // We need to check if something invalidated the history buffers
            historyValidity *= EvaluateHistoryValidity(hdCamera);

            return historyValidity;
        }

<<<<<<< HEAD
        void DenoiseDirectionalScreenSpaceShadow(CommandBuffer cmd, HDCamera hdCamera, RTHandle velocityBuffer, RTHandle distanceBuffer, RTHandle inoutBuffer)
        {
            RTHandle intermediateBuffer = GetRayTracingBuffer(InternalRayTracingBuffers.RGBA1);
            RTHandle intermediateDistanceBuffer = GetRayTracingBuffer(InternalRayTracingBuffers.RG0);
            // Is the history still valid?
            int dirShadowIndex = m_CurrentSunLightDirectionalLightData.screenSpaceShadowIndex & (int)TiledLightingConstants.s_ScreenSpaceShadowIndexMask;
            float historyValidity = EvaluateHistoryValidityDirectionalShadow(hdCamera, dirShadowIndex, m_CurrentSunLightAdditionalLightData);

            // Grab the history buffers for shadows
            RTHandle shadowHistoryArray = RequestShadowHistoryBuffer(hdCamera);
            RTHandle shadowHistoryValidityArray = RequestShadowHistoryValidityBuffer(hdCamera);
            RTHandle shadowHistoryDistanceArray = RequestShadowHistoryDistanceBuffer(hdCamera);

            // Grab the slot of the directional light (given that it may be a color shadow, we need to use the mask to get the actual slot index)
            GetShadowChannelMask(dirShadowIndex, m_CurrentSunLightAdditionalLightData.colorShadow ? ScreenSpaceShadowType.Color : ScreenSpaceShadowType.GrayScale, ref m_ShadowChannelMask0);
            GetShadowChannelMask(dirShadowIndex, ScreenSpaceShadowType.GrayScale, ref m_ShadowChannelMask1);

            // Apply the temporal denoiser
            HDTemporalFilter temporalFilter = GetTemporalFilter();
            temporalFilter.DenoiseBuffer(cmd, hdCamera, inoutBuffer, shadowHistoryArray,
                shadowHistoryValidityArray,
                velocityBuffer,
                intermediateBuffer,
                dirShadowIndex / 4, m_ShadowChannelMask0,
                distanceBuffer, shadowHistoryDistanceArray, intermediateDistanceBuffer, m_ShadowChannelMask1,
                true, singleChannel: !m_CurrentSunLightAdditionalLightData.colorShadow, historyValidity: historyValidity);

            // Apply the spatial denoiser
            HDDiffuseShadowDenoiser shadowDenoiser = GetDiffuseShadowDenoiser();
            shadowDenoiser.DenoiseBufferDirectional(cmd, hdCamera, intermediateBuffer, intermediateDistanceBuffer, inoutBuffer, m_CurrentSunLightAdditionalLightData.filterSizeTraced,  m_CurrentSunLightAdditionalLightData.angularDiameter * 0.5f, singleChannel: !m_CurrentSunLightAdditionalLightData.colorShadow);

            // Now that we have overriden this history, mark is as used by this light
            hdCamera.PropagateShadowHistory(m_CurrentSunLightAdditionalLightData, dirShadowIndex, GPULightType.Directional);
        }

        void RenderRayTracedDirectionalScreenSpaceShadow(CommandBuffer cmd, HDCamera hdCamera)
        {
            // Request the intermediate buffers we shall be using
            RTHandle outputShadowBuffer = GetRayTracingBuffer(InternalRayTracingBuffers.RGBA0);
            RTHandle directionBuffer = GetRayTracingBuffer(InternalRayTracingBuffers.Direction);
            RTHandle velocityBuffer = GetRayTracingBuffer(InternalRayTracingBuffers.R1);
            RTHandle distanceBuffer = GetRayTracingBuffer(InternalRayTracingBuffers.Distance);

            // Ray trace for shadow evaluation
            RTShadowDirectionalTraceParameters rtsdtParams = PrepareRTShadowDirectionalTraceParameters(hdCamera, m_CurrentSunLightAdditionalLightData);
            RTShadowDirectionalTraceResources rtsdtResources = PrepareSSSDirectionalTraceResources(velocityBuffer, directionBuffer, distanceBuffer, outputShadowBuffer);
            ExecuteSSSDirectionalTrace(cmd, rtsdtParams, rtsdtResources);

            // If required, denoise the shadow
            if (m_CurrentSunLightAdditionalLightData.filterTracedShadow && rtsdtParams.softShadow)
            {
                DenoiseDirectionalScreenSpaceShadow(cmd, hdCamera, velocityBuffer, distanceBuffer, outputShadowBuffer);
            }

            // Write the result texture to the screen space shadow buffer
            int dirShadowIndex = m_CurrentSunLightDirectionalLightData.screenSpaceShadowIndex & (int)TiledLightingConstants.s_ScreenSpaceShadowIndexMask;
            WriteScreenSpaceShadowParameters wsssParams = PrepareWriteScreenSpaceShadowParameters(hdCamera, dirShadowIndex, m_CurrentSunLightAdditionalLightData.colorShadow ? ScreenSpaceShadowType.Color : ScreenSpaceShadowType.GrayScale);
            WriteScreenSpaceShadowResources wsssResources = PrepareWriteScreenSpaceShadowResources(outputShadowBuffer);
            ExecuteWriteScreenSpaceShadow(cmd, wsssParams, wsssResources);
        }

=======
>>>>>>> cfaf6a23
        struct SSShadowDirectionalParameters
        {
            public int depthSlice;
        }

        SSShadowDirectionalParameters PrepareSSShadowDirectionalParameters()
        {
            SSShadowDirectionalParameters sssdParams = new SSShadowDirectionalParameters();
            sssdParams.depthSlice = m_CurrentSunLightDirectionalLightData.screenSpaceShadowIndex;
            return sssdParams;
        }

        static void ExecuteSSShadowDirectional(CommandBuffer cmd, SSShadowDirectionalParameters sssdParams, MaterialPropertyBlock mpb, RTHandle normalBuffer, RTHandle textureArray)
        {
            // If it is screen space but not ray traced, then we can rely on the shadow map
            // WARNING: This pattern only works because we can only have one directional and the directional shadow is evaluated first.
            CoreUtils.SetRenderTarget(cmd, textureArray, depthSlice: sssdParams.depthSlice);
            mpb.SetTexture(HDShaderIDs._NormalBufferTexture, normalBuffer);
            HDUtils.DrawFullScreen(cmd, s_ScreenSpaceShadowsMat, textureArray, mpb);
        }
    }
}<|MERGE_RESOLUTION|>--- conflicted
+++ resolved
@@ -174,70 +174,6 @@
             return historyValidity;
         }
 
-<<<<<<< HEAD
-        void DenoiseDirectionalScreenSpaceShadow(CommandBuffer cmd, HDCamera hdCamera, RTHandle velocityBuffer, RTHandle distanceBuffer, RTHandle inoutBuffer)
-        {
-            RTHandle intermediateBuffer = GetRayTracingBuffer(InternalRayTracingBuffers.RGBA1);
-            RTHandle intermediateDistanceBuffer = GetRayTracingBuffer(InternalRayTracingBuffers.RG0);
-            // Is the history still valid?
-            int dirShadowIndex = m_CurrentSunLightDirectionalLightData.screenSpaceShadowIndex & (int)TiledLightingConstants.s_ScreenSpaceShadowIndexMask;
-            float historyValidity = EvaluateHistoryValidityDirectionalShadow(hdCamera, dirShadowIndex, m_CurrentSunLightAdditionalLightData);
-
-            // Grab the history buffers for shadows
-            RTHandle shadowHistoryArray = RequestShadowHistoryBuffer(hdCamera);
-            RTHandle shadowHistoryValidityArray = RequestShadowHistoryValidityBuffer(hdCamera);
-            RTHandle shadowHistoryDistanceArray = RequestShadowHistoryDistanceBuffer(hdCamera);
-
-            // Grab the slot of the directional light (given that it may be a color shadow, we need to use the mask to get the actual slot index)
-            GetShadowChannelMask(dirShadowIndex, m_CurrentSunLightAdditionalLightData.colorShadow ? ScreenSpaceShadowType.Color : ScreenSpaceShadowType.GrayScale, ref m_ShadowChannelMask0);
-            GetShadowChannelMask(dirShadowIndex, ScreenSpaceShadowType.GrayScale, ref m_ShadowChannelMask1);
-
-            // Apply the temporal denoiser
-            HDTemporalFilter temporalFilter = GetTemporalFilter();
-            temporalFilter.DenoiseBuffer(cmd, hdCamera, inoutBuffer, shadowHistoryArray,
-                shadowHistoryValidityArray,
-                velocityBuffer,
-                intermediateBuffer,
-                dirShadowIndex / 4, m_ShadowChannelMask0,
-                distanceBuffer, shadowHistoryDistanceArray, intermediateDistanceBuffer, m_ShadowChannelMask1,
-                true, singleChannel: !m_CurrentSunLightAdditionalLightData.colorShadow, historyValidity: historyValidity);
-
-            // Apply the spatial denoiser
-            HDDiffuseShadowDenoiser shadowDenoiser = GetDiffuseShadowDenoiser();
-            shadowDenoiser.DenoiseBufferDirectional(cmd, hdCamera, intermediateBuffer, intermediateDistanceBuffer, inoutBuffer, m_CurrentSunLightAdditionalLightData.filterSizeTraced,  m_CurrentSunLightAdditionalLightData.angularDiameter * 0.5f, singleChannel: !m_CurrentSunLightAdditionalLightData.colorShadow);
-
-            // Now that we have overriden this history, mark is as used by this light
-            hdCamera.PropagateShadowHistory(m_CurrentSunLightAdditionalLightData, dirShadowIndex, GPULightType.Directional);
-        }
-
-        void RenderRayTracedDirectionalScreenSpaceShadow(CommandBuffer cmd, HDCamera hdCamera)
-        {
-            // Request the intermediate buffers we shall be using
-            RTHandle outputShadowBuffer = GetRayTracingBuffer(InternalRayTracingBuffers.RGBA0);
-            RTHandle directionBuffer = GetRayTracingBuffer(InternalRayTracingBuffers.Direction);
-            RTHandle velocityBuffer = GetRayTracingBuffer(InternalRayTracingBuffers.R1);
-            RTHandle distanceBuffer = GetRayTracingBuffer(InternalRayTracingBuffers.Distance);
-
-            // Ray trace for shadow evaluation
-            RTShadowDirectionalTraceParameters rtsdtParams = PrepareRTShadowDirectionalTraceParameters(hdCamera, m_CurrentSunLightAdditionalLightData);
-            RTShadowDirectionalTraceResources rtsdtResources = PrepareSSSDirectionalTraceResources(velocityBuffer, directionBuffer, distanceBuffer, outputShadowBuffer);
-            ExecuteSSSDirectionalTrace(cmd, rtsdtParams, rtsdtResources);
-
-            // If required, denoise the shadow
-            if (m_CurrentSunLightAdditionalLightData.filterTracedShadow && rtsdtParams.softShadow)
-            {
-                DenoiseDirectionalScreenSpaceShadow(cmd, hdCamera, velocityBuffer, distanceBuffer, outputShadowBuffer);
-            }
-
-            // Write the result texture to the screen space shadow buffer
-            int dirShadowIndex = m_CurrentSunLightDirectionalLightData.screenSpaceShadowIndex & (int)TiledLightingConstants.s_ScreenSpaceShadowIndexMask;
-            WriteScreenSpaceShadowParameters wsssParams = PrepareWriteScreenSpaceShadowParameters(hdCamera, dirShadowIndex, m_CurrentSunLightAdditionalLightData.colorShadow ? ScreenSpaceShadowType.Color : ScreenSpaceShadowType.GrayScale);
-            WriteScreenSpaceShadowResources wsssResources = PrepareWriteScreenSpaceShadowResources(outputShadowBuffer);
-            ExecuteWriteScreenSpaceShadow(cmd, wsssParams, wsssResources);
-        }
-
-=======
->>>>>>> cfaf6a23
         struct SSShadowDirectionalParameters
         {
             public int depthSlice;
