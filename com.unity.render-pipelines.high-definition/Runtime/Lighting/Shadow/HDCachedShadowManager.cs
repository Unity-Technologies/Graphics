--- conflicted
+++ resolved
@@ -348,12 +348,9 @@
 
         internal void Cleanup(RenderGraph renderGraph)
         {
-<<<<<<< HEAD
-=======
             punctualShadowAtlas.Release(renderGraph);
             if (ShaderConfig.s_AreaLights == 1)
                 areaShadowAtlas.Release(renderGraph);
->>>>>>> e2b746cb
         }
     }
 }