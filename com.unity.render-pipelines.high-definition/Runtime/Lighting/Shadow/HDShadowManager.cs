--- conflicted
+++ resolved
@@ -802,18 +802,10 @@
         {
             m_ShadowDataBuffer.Dispose();
             m_DirectionalShadowDataBuffer.Dispose();
-<<<<<<< HEAD
-=======
 
             if (m_MaxShadowRequests == 0)
                 return;
 
-            m_Atlas.Release();
-            if (ShaderConfig.s_AreaLights == 1)
-                m_AreaLightShadowAtlas.Release();
-            m_CascadeAtlas.Release();
-
->>>>>>> bd042087
             CoreUtils.Destroy(m_ClearShadowMaterial);
             cachedShadowManager.Dispose();
         }
