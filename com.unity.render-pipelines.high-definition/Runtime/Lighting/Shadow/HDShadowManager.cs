using System;
using System.Collections.Generic;
using UnityEngine.Experimental.Rendering;
using UnityEngine.Experimental.Rendering.RenderGraphModule;
using UnityEngine.Serialization;

namespace UnityEngine.Rendering.HighDefinition
{
    /// <summary>
    /// Shadow Filtering Quality
    /// </summary>
    public enum HDShadowFilteringQuality
    {
        /// <summary>
        /// Low Shadow Filtering Quality
        /// </summary>
        Low = 0,
        /// <summary>
        /// Medium Shadow Filtering Quality
        /// </summary>
        Medium = 1,
        /// <summary>
        /// High Shadow Filtering Quality
        /// </summary>
        High = 2,
    }

    enum ShadowMapType
    {
        CascadedDirectional,
        PunctualAtlas,
        AreaLightAtlas
    }

    enum ShadowMapUpdateType
    {
        // Fully dynamic shadow maps
        Dynamic = 0,
        // Fully cached shadow maps (nothing is rendered unless requested)
        Cached,
        // Mixed, static shadow caster are cached and updated as indicated, dynamic are drawn on top.
        Mixed
    }

    [GenerateHLSL(needAccessors = false)]
    struct HDShadowData
    {
        public Vector3      rot0;
        public Vector3      rot1;
        public Vector3      rot2;
        public Vector3      pos;
        public Vector4      proj;

        public Vector2      atlasOffset;
        public float        worldTexelSize;
        public float        normalBias;

        [SurfaceDataAttributes(precision = FieldPrecision.Real)]
        public Vector4      zBufferParam;
        public Vector4      shadowMapSize;

        public Vector4      shadowFilterParams0;

        public Vector3      cacheTranslationDelta;
        public float        isInCachedAtlas;

        public Matrix4x4    shadowToWorld;
    }

    // We use a different structure for directional light because these is a lot of data there
    // and it will add too much useless stuff for other lights
    // Note: In order to support HLSL array generation, we need to use fixed arrays and so a unsafe context for this struct
    [GenerateHLSL(needAccessors = false)]
    unsafe struct HDDirectionalShadowData
    {
        // We can't use Vector4 here because the vector4[] makes this struct non blittable
        [HLSLArray(4, typeof(Vector4))]
        public fixed float      sphereCascades[4 * 4];

        [SurfaceDataAttributes(precision = FieldPrecision.Real)]
        public Vector4          cascadeDirection;

        [HLSLArray(4, typeof(float))]
        [SurfaceDataAttributes(precision = FieldPrecision.Real)]
        public fixed float      cascadeBorders[4];
    }

    class HDShadowRequest
    {
        public Matrix4x4            view;
        // Use the y flipped device projection matrix as light projection matrix
        public Matrix4x4            deviceProjectionYFlip;
        public Matrix4x4            deviceProjection;
        public Matrix4x4            shadowToWorld;
        public Vector3              position;
        public Vector4              zBufferParam;
        // Warning: these viewport fields are updated by ProcessShadowRequests and are invalid before
        public Rect                 dynamicAtlasViewport;
        public Rect                 cachedAtlasViewport;
        public bool                 zClip;
        public Vector4[]            frustumPlanes;

        // Store the final shadow indice in the shadow data array
        // Warning: the index is computed during ProcessShadowRequest and so is invalid before calling this function
        public int                  shadowIndex;

        // Determine in which atlas the shadow will be rendered
        public ShadowMapType        shadowMapType = ShadowMapType.PunctualAtlas;

        // TODO: Remove these field once scriptable culling is here (currently required by ScriptableRenderContext.DrawShadows)
        public int                  lightIndex;
        public ShadowSplitData      splitData;
        // end

        public float                normalBias;
        public float                worldTexelSize;
        public float                slopeBias;

        // PCSS parameters
        public float                shadowSoftness;
        public int                  blockerSampleCount;
        public int                  filterSampleCount;
        public float                minFilterSize;

        // IMS parameters
        public float                kernelSize;
        public float                lightAngle;
        public float                maxDepthBias;

        public Vector4              evsmParams;

        public bool         shouldUseCachedShadowData = false;
        public bool         shouldRenderCachedComponent = false;

        public HDShadowData cachedShadowData;

        public bool         isInCachedAtlas;
        public bool         isMixedCached = false;
    }

    enum DirectionalShadowAlgorithm
    {
        PCF5x5,
        PCF7x7,
        PCSS,
        IMS
    }

    /// <summary>
    /// Screen Space Shadows format.
    /// </summary>
    public enum ScreenSpaceShadowFormat
    {
        /// <summary>R8G8B8A8 format for fastest rendering.</summary>
        R8G8B8A8 = GraphicsFormat.R8G8B8A8_UNorm,
        /// <summary>R16G16B16A16 format for better quality.</summary>
        R16G16B16A16 = GraphicsFormat.R16G16B16A16_SFloat
    }

    /// <summary>
    /// Shadows Global Settings.
    /// </summary>
    [Serializable]
    public struct HDShadowInitParameters
    {
        /// <summary>
        /// Shadow Atlases parameters.
        /// </summary>
        [Serializable]
        public struct HDShadowAtlasInitParams
        {
            /// <summary>Shadow Atlas resolution.</summary>
            public int shadowAtlasResolution;
            /// <summary>Shadow Atlas depth bits.</summary>
            public DepthBits shadowAtlasDepthBits;
            /// <summary>Enable dynamic rescale of the atlas.</summary>
            public bool useDynamicViewportRescale;

            internal static HDShadowAtlasInitParams GetDefault()
            {
                return new HDShadowAtlasInitParams()
                {
                    shadowAtlasResolution = k_DefaultShadowAtlasResolution,
                    shadowAtlasDepthBits = k_DefaultShadowMapDepthBits,
                    useDynamicViewportRescale = true
                };
            }
        }

        internal static HDShadowInitParameters NewDefault() => new HDShadowInitParameters()
        {
            maxShadowRequests                   = k_DefaultMaxShadowRequests,
            directionalShadowsDepthBits         = k_DefaultShadowMapDepthBits,
            punctualLightShadowAtlas            = HDShadowAtlasInitParams.GetDefault(),
            areaLightShadowAtlas                = HDShadowAtlasInitParams.GetDefault(),
            cachedPunctualLightShadowAtlas      = 2048,
            cachedAreaLightShadowAtlas          = 1024,
            shadowResolutionDirectional         = new IntScalableSetting(new[] { 256, 512, 1024, 2048 }, ScalableSettingSchemaId.With4Levels),
            shadowResolutionArea                = new IntScalableSetting(new[] { 256, 512, 1024, 2048 }, ScalableSettingSchemaId.With4Levels),
            shadowResolutionPunctual            = new IntScalableSetting(new[] { 256, 512, 1024, 2048 }, ScalableSettingSchemaId.With4Levels),
            shadowFilteringQuality              = HDShadowFilteringQuality.Medium,
            supportScreenSpaceShadows           = false,
            maxScreenSpaceShadowSlots           = 4,
            screenSpaceShadowBufferFormat       = ScreenSpaceShadowFormat.R16G16B16A16,
            maxDirectionalShadowMapResolution   = 2048,
            maxAreaShadowMapResolution          = 2048,
            maxPunctualShadowMapResolution      = 2048,
        };

        internal const int k_DefaultShadowAtlasResolution = 4096;
        internal const int k_DefaultMaxShadowRequests = 128;
        internal const DepthBits k_DefaultShadowMapDepthBits = DepthBits.Depth32;

        /// <summary>Maximum number of shadow requests at the same time.</summary>
        public int maxShadowRequests;
        /// <summary>Depth bits for directional shadows.</summary>
        public DepthBits directionalShadowsDepthBits;

        /// <summary>Shadow filtering quality.</summary>
        [FormerlySerializedAs("shadowQuality")]
        public HDShadowFilteringQuality shadowFilteringQuality;

        /// <summary>Initialization parameters for punctual shadows atlas.</summary>
        public HDShadowAtlasInitParams punctualLightShadowAtlas;
        /// <summary>Initialization parameters for area shadows atlas.</summary>
        public HDShadowAtlasInitParams areaLightShadowAtlas;

        /// <summary>Resolution for the punctual lights cached shadow maps atlas.</summary>
        public int cachedPunctualLightShadowAtlas;

        /// <summary>Resolution for the area lights cached shadow maps atlas.</summary>
        public int cachedAreaLightShadowAtlas;

        /// <summary>Shadow scalable resolution for directional lights.</summary>
        public IntScalableSetting shadowResolutionDirectional;
        /// <summary>Shadow scalable resolution for point lights.</summary>
        public IntScalableSetting shadowResolutionPunctual;
        /// <summary>Shadow scalable resolution for area lights.</summary>
        public IntScalableSetting shadowResolutionArea;

        /// <summary>Maximum shadow map resolution for directional lights.</summary>
        public int maxDirectionalShadowMapResolution;
        /// <summary>Maximum shadow map resolution for punctual lights.</summary>
        public int maxPunctualShadowMapResolution;
        /// <summary>Maximum shadow map resolution for area lights.</summary>
        public int maxAreaShadowMapResolution;

        /// <summary>Enable support for screen space shadows.</summary>
        public bool supportScreenSpaceShadows;
        /// <summary>Maximum number of screen space shadows.</summary>
        public int maxScreenSpaceShadowSlots;
        /// <summary>Format for screen space shadows.</summary>
        public ScreenSpaceShadowFormat screenSpaceShadowBufferFormat;
    }

    class HDShadowResolutionRequest
    {
        public Rect             dynamicAtlasViewport;
        public Rect             cachedAtlasViewport;
        public Vector2          resolution;
        public ShadowMapType    shadowMapType;

        public HDShadowResolutionRequest ShallowCopy()
        {
            return (HDShadowResolutionRequest)this.MemberwiseClone();
        }
    }

    partial class HDShadowManager
    {
        public const int            k_DirectionalShadowCascadeCount = 4;
        public const int            k_MinShadowMapResolution = 16;
        public const int            k_MaxShadowMapResolution = 16384;

        List<HDShadowData>          m_ShadowDatas = new List<HDShadowData>();
        HDShadowRequest[]           m_ShadowRequests;
        HDShadowResolutionRequest[] m_ShadowResolutionRequests;
        HDDirectionalShadowData[]   m_CachedDirectionalShadowData;

        HDDirectionalShadowData     m_DirectionalShadowData;

        // Structured buffer of shadow datas
        ComputeBuffer               m_ShadowDataBuffer;
        ComputeBuffer               m_DirectionalShadowDataBuffer;

        // The two shadowmaps atlases we uses, one for directional cascade (without resize) and the second for the rest of the shadows
        HDDynamicShadowAtlas               m_CascadeAtlas;
        HDDynamicShadowAtlas               m_Atlas;
        HDDynamicShadowAtlas               m_AreaLightShadowAtlas;

        int                         m_MaxShadowRequests;
        int                         m_ShadowRequestCount;
        int                         m_CascadeCount;
        int                         m_ShadowResolutionRequestCounter;

        Material                    m_ClearShadowMaterial;
        Material                    m_BlitShadowMaterial;
        MaterialPropertyBlock       m_BlitShadowPropertyBlock = new MaterialPropertyBlock();

        public static HDCachedShadowManager cachedShadowManager {  get { return HDCachedShadowManager.instance; } }

        public void InitShadowManager(RenderPipelineResources renderPipelineResources, HDShadowInitParameters initParams, RenderGraph renderGraph, Shader clearShader)
        {
            m_ClearShadowMaterial = CoreUtils.CreateEngineMaterial(clearShader);
            m_BlitShadowMaterial = CoreUtils.CreateEngineMaterial(renderPipelineResources.shaders.shadowBlitPS);

            // Prevent the list from resizing their internal container when we add shadow requests
            m_ShadowDatas.Capacity = Math.Max(initParams.maxShadowRequests, m_ShadowDatas.Capacity);
            m_ShadowResolutionRequests = new HDShadowResolutionRequest[initParams.maxShadowRequests];
            m_ShadowRequests = new HDShadowRequest[initParams.maxShadowRequests];
            m_CachedDirectionalShadowData = new HDDirectionalShadowData[1]; // we only support directional light shadow

            for (int i = 0; i < initParams.maxShadowRequests; i++)
            {
                m_ShadowResolutionRequests[i] = new HDShadowResolutionRequest();
            }

            // The cascade atlas will be allocated only if there is a directional light
<<<<<<< HEAD
            m_Atlas = new HDDynamicShadowAtlas(renderPipelineResources, renderGraph, useSharedTexture: false, initParams.punctualLightShadowAtlas.shadowAtlasResolution, initParams.punctualLightShadowAtlas.shadowAtlasResolution,
                                    HDShaderIDs._ShadowmapAtlas, m_ClearShadowMaterial, initParams.maxShadowRequests, initParams, depthBufferBits: initParams.punctualLightShadowAtlas.shadowAtlasDepthBits, name: "Shadow Map Atlas");
=======
            m_Atlas = new HDDynamicShadowAtlas(renderPipelineResources, initParams.punctualLightShadowAtlas.shadowAtlasResolution, initParams.punctualLightShadowAtlas.shadowAtlasResolution,
                HDShaderIDs._ShadowmapAtlas, m_ClearShadowMaterial, initParams.maxShadowRequests, initParams, depthBufferBits: initParams.punctualLightShadowAtlas.shadowAtlasDepthBits, name: "Shadow Map Atlas");
>>>>>>> a4a93ac3
            // Cascade atlas render texture will only be allocated if there is a shadow casting directional light
            HDShadowAtlas.BlurAlgorithm cascadeBlur = GetDirectionalShadowAlgorithm() == DirectionalShadowAlgorithm.IMS ? HDShadowAtlas.BlurAlgorithm.IM : HDShadowAtlas.BlurAlgorithm.None;
            m_CascadeAtlas = new HDDynamicShadowAtlas(renderPipelineResources, renderGraph, useSharedTexture: false, 1, 1, HDShaderIDs._ShadowmapCascadeAtlas, m_ClearShadowMaterial, initParams.maxShadowRequests, initParams, cascadeBlur, depthBufferBits: initParams.directionalShadowsDepthBits, name: "Cascade Shadow Map Atlas");

            if (ShaderConfig.s_AreaLights == 1)
<<<<<<< HEAD
                m_AreaLightShadowAtlas = new HDDynamicShadowAtlas(renderPipelineResources, renderGraph, useSharedTexture: false, initParams.areaLightShadowAtlas.shadowAtlasResolution, initParams.areaLightShadowAtlas.shadowAtlasResolution,
                                                        HDShaderIDs._ShadowmapAreaAtlas, m_ClearShadowMaterial, initParams.maxShadowRequests, initParams, HDShadowAtlas.BlurAlgorithm.EVSM, depthBufferBits: initParams.areaLightShadowAtlas.shadowAtlasDepthBits, name: "Area Light Shadow Map Atlas");
=======
                m_AreaLightShadowAtlas = new HDDynamicShadowAtlas(renderPipelineResources, initParams.areaLightShadowAtlas.shadowAtlasResolution, initParams.areaLightShadowAtlas.shadowAtlasResolution,
                    HDShaderIDs._ShadowmapAreaAtlas, m_ClearShadowMaterial, initParams.maxShadowRequests, initParams, HDShadowAtlas.BlurAlgorithm.EVSM, depthBufferBits: initParams.areaLightShadowAtlas.shadowAtlasDepthBits, name: "Area Light Shadow Map Atlas");
>>>>>>> a4a93ac3

            m_ShadowDataBuffer = new ComputeBuffer(initParams.maxShadowRequests, System.Runtime.InteropServices.Marshal.SizeOf(typeof(HDShadowData)));
            m_DirectionalShadowDataBuffer = new ComputeBuffer(1, System.Runtime.InteropServices.Marshal.SizeOf(typeof(HDDirectionalShadowData)));

            m_MaxShadowRequests = initParams.maxShadowRequests;

<<<<<<< HEAD
            cachedShadowManager.InitPunctualShadowAtlas(renderPipelineResources, renderGraph, useSharedTexture: true, initParams.cachedPunctualLightShadowAtlas, initParams.cachedPunctualLightShadowAtlas,
                                            HDShaderIDs._CachedShadowmapAtlas, m_ClearShadowMaterial, initParams.maxShadowRequests, initParams: initParams, depthBufferBits: initParams.punctualLightShadowAtlas.shadowAtlasDepthBits, name: "Cached Shadow Map Atlas");
            if (ShaderConfig.s_AreaLights == 1)
                cachedShadowManager.InitAreaLightShadowAtlas(renderPipelineResources, renderGraph, useSharedTexture: true, initParams.cachedAreaLightShadowAtlas, initParams.cachedAreaLightShadowAtlas,
                                                    HDShaderIDs._CachedAreaLightShadowmapAtlas, m_ClearShadowMaterial, initParams.maxShadowRequests, initParams: initParams, HDShadowAtlas.BlurAlgorithm.EVSM, depthBufferBits: initParams.areaLightShadowAtlas.shadowAtlasDepthBits, name: "Cached Area Light Shadow Map Atlas");
=======
            cachedShadowManager.InitPunctualShadowAtlas(renderPipelineResources, initParams.cachedPunctualLightShadowAtlas, initParams.cachedPunctualLightShadowAtlas,
                HDShaderIDs._CachedShadowmapAtlas, m_ClearShadowMaterial, initParams.maxShadowRequests, initParams: initParams, depthBufferBits: initParams.punctualLightShadowAtlas.shadowAtlasDepthBits, name: "Cached Shadow Map Atlas");
            if (ShaderConfig.s_AreaLights == 1)
                cachedShadowManager.InitAreaLightShadowAtlas(renderPipelineResources, initParams.cachedAreaLightShadowAtlas, initParams.cachedAreaLightShadowAtlas,
                    HDShaderIDs._CachedAreaLightShadowmapAtlas, m_ClearShadowMaterial, initParams.maxShadowRequests, initParams: initParams, HDShadowAtlas.BlurAlgorithm.EVSM, depthBufferBits: initParams.areaLightShadowAtlas.shadowAtlasDepthBits, name: "Cached Area Light Shadow Map Atlas");
>>>>>>> a4a93ac3
        }

        public void Cleanup(RenderGraph renderGraph)
        {
            m_ShadowDataBuffer.Dispose();
            m_DirectionalShadowDataBuffer.Dispose();
            m_Atlas.Release(renderGraph);
            if (ShaderConfig.s_AreaLights == 1)
                m_AreaLightShadowAtlas.Release(renderGraph);
            m_CascadeAtlas.Release(renderGraph);

            CoreUtils.Destroy(m_ClearShadowMaterial);
            cachedShadowManager.Cleanup(renderGraph);
        }

        public void InitializeNonRenderGraphResources()
        {
            m_Atlas.AllocateRenderTexture();
            m_CascadeAtlas.AllocateRenderTexture();
            cachedShadowManager.punctualShadowAtlas.AllocateRenderTexture();
            if (ShaderConfig.s_AreaLights == 1)
            {
                m_AreaLightShadowAtlas.AllocateRenderTexture();
                cachedShadowManager.areaShadowAtlas.AllocateRenderTexture();
            }
        }

        public void CleanupNonRenderGraphResources(RenderGraph renderGraph)
        {
            m_Atlas.Release(renderGraph);
            m_CascadeAtlas.Release(renderGraph);
            cachedShadowManager.punctualShadowAtlas.Release(renderGraph);
            if (ShaderConfig.s_AreaLights == 1)
            {
                m_AreaLightShadowAtlas.Release(renderGraph);
                cachedShadowManager.areaShadowAtlas.Release(renderGraph);
            }
        }

        // Keep in sync with both HDShadowSampling.hlsl
        public static DirectionalShadowAlgorithm GetDirectionalShadowAlgorithm()
        {
            switch (HDRenderPipeline.currentAsset.currentPlatformRenderPipelineSettings.hdShadowInitParams.shadowFilteringQuality)
            {
                case HDShadowFilteringQuality.Low:
                {
                    return DirectionalShadowAlgorithm.PCF5x5;
                }
                case HDShadowFilteringQuality.Medium:
                {
                    return DirectionalShadowAlgorithm.PCF7x7;
                }
                case HDShadowFilteringQuality.High:
                {
                    return DirectionalShadowAlgorithm.PCSS;
                }
            }
            ;
            return DirectionalShadowAlgorithm.PCF5x5;
        }

        public void UpdateShaderVariablesGlobalCB(ref ShaderVariablesGlobal cb)
        {
            cb._CascadeShadowCount = (uint)(m_CascadeCount + 1);
            cb._ShadowAtlasSize = new Vector4(m_Atlas.width, m_Atlas.height, 1.0f / m_Atlas.width, 1.0f / m_Atlas.height);
            cb._CascadeShadowAtlasSize = new Vector4(m_CascadeAtlas.width, m_CascadeAtlas.height, 1.0f / m_CascadeAtlas.width, 1.0f / m_CascadeAtlas.height);
            cb._CachedShadowAtlasSize = new Vector4(cachedShadowManager.punctualShadowAtlas.width, cachedShadowManager.punctualShadowAtlas.height, 1.0f / cachedShadowManager.punctualShadowAtlas.width, 1.0f / cachedShadowManager.punctualShadowAtlas.height);
            if (ShaderConfig.s_AreaLights == 1)
            {
                cb._AreaShadowAtlasSize = new Vector4(m_AreaLightShadowAtlas.width, m_AreaLightShadowAtlas.height, 1.0f / m_AreaLightShadowAtlas.width, 1.0f / m_AreaLightShadowAtlas.height);
                cb._CachedAreaShadowAtlasSize = new Vector4(cachedShadowManager.areaShadowAtlas.width, cachedShadowManager.areaShadowAtlas.height, 1.0f / cachedShadowManager.areaShadowAtlas.width, 1.0f / cachedShadowManager.areaShadowAtlas.height);
            }
        }

        public void UpdateDirectionalShadowResolution(int resolution, int cascadeCount)
        {
            Vector2Int atlasResolution = new Vector2Int(resolution, resolution);

            if (cascadeCount > 1)
                atlasResolution.x *= 2;
            if (cascadeCount > 2)
                atlasResolution.y *= 2;

            m_CascadeAtlas.UpdateSize(atlasResolution);
        }

        internal int ReserveShadowResolutions(Vector2 resolution, ShadowMapType shadowMapType, int lightID, int index, ShadowMapUpdateType updateType)
        {
            if (m_ShadowRequestCount >= m_MaxShadowRequests)
            {
                Debug.LogWarning("Max shadow requests count reached, dropping all exceeding requests. You can increase this limit by changing the max requests in the HDRP asset");
                return -1;
            }

            m_ShadowResolutionRequests[m_ShadowResolutionRequestCounter].shadowMapType = shadowMapType;

            // Note: for cached shadows we manage the resolution requests directly on the CachedShadowAtlas as they need special handling. We however keep incrementing the counter for two reasons:
            //      - Maintain the limit of m_MaxShadowRequests
            //      - Avoid to refactor other parts that the shadow manager that get requests indices from here.

            if (updateType != ShadowMapUpdateType.Cached || shadowMapType == ShadowMapType.CascadedDirectional)
            {
                m_ShadowResolutionRequests[m_ShadowResolutionRequestCounter].resolution = resolution;
                m_ShadowResolutionRequests[m_ShadowResolutionRequestCounter].dynamicAtlasViewport.width = resolution.x;
                m_ShadowResolutionRequests[m_ShadowResolutionRequestCounter].dynamicAtlasViewport.height = resolution.y;

                switch (shadowMapType)
                {
                    case ShadowMapType.PunctualAtlas:
                        m_Atlas.ReserveResolution(m_ShadowResolutionRequests[m_ShadowResolutionRequestCounter]);
                        break;
                    case ShadowMapType.AreaLightAtlas:
                        m_AreaLightShadowAtlas.ReserveResolution(m_ShadowResolutionRequests[m_ShadowResolutionRequestCounter]);
                        break;
                    case ShadowMapType.CascadedDirectional:
                        m_CascadeAtlas.ReserveResolution(m_ShadowResolutionRequests[m_ShadowResolutionRequestCounter]);
                        break;
                }
            }


            m_ShadowResolutionRequestCounter++;
            m_ShadowRequestCount = m_ShadowResolutionRequestCounter;

            return m_ShadowResolutionRequestCounter - 1;
        }

        internal HDShadowResolutionRequest GetResolutionRequest(int index)
        {
            if (index < 0 || index >= m_ShadowRequestCount)
                return null;

            return m_ShadowResolutionRequests[index];
        }

        public Vector2 GetReservedResolution(int index)
        {
            if (index < 0 || index >= m_ShadowRequestCount)
                return Vector2.zero;

            return m_ShadowResolutionRequests[index].resolution;
        }

        internal void UpdateShadowRequest(int index, HDShadowRequest shadowRequest, ShadowMapUpdateType updateType)
        {
            if (index >= m_ShadowRequestCount)
                return;

            m_ShadowRequests[index] = shadowRequest;

            bool addToCached = updateType == ShadowMapUpdateType.Cached || updateType == ShadowMapUpdateType.Mixed;
            bool addDynamic = updateType == ShadowMapUpdateType.Dynamic || updateType == ShadowMapUpdateType.Mixed;

            switch (shadowRequest.shadowMapType)
            {
                case ShadowMapType.PunctualAtlas:
                {
                    if (addToCached)
                        cachedShadowManager.punctualShadowAtlas.AddShadowRequest(shadowRequest);
                    if (addDynamic)
                    {
                        m_Atlas.AddShadowRequest(shadowRequest);
                        if (updateType == ShadowMapUpdateType.Mixed)
                            m_Atlas.AddRequestToPendingBlitFromCache(shadowRequest);
                    }

                    break;
                }
                case ShadowMapType.CascadedDirectional:
                {
                    m_CascadeAtlas.AddShadowRequest(shadowRequest);
                    break;
                }
                case ShadowMapType.AreaLightAtlas:
                {
                    if (addToCached)
                    {
                        cachedShadowManager.areaShadowAtlas.AddShadowRequest(shadowRequest);
                    }
                    if (addDynamic)
                    {
                        m_AreaLightShadowAtlas.AddShadowRequest(shadowRequest);
                        if (updateType == ShadowMapUpdateType.Mixed)
                            m_AreaLightShadowAtlas.AddRequestToPendingBlitFromCache(shadowRequest);
                    }

                    break;
                }
            }
            ;
        }

        public void UpdateCascade(int cascadeIndex, Vector4 cullingSphere, float border)
        {
            if (cullingSphere.w != float.NegativeInfinity)
            {
                cullingSphere.w *= cullingSphere.w;
            }

            m_CascadeCount = Mathf.Max(m_CascadeCount, cascadeIndex);

            unsafe
            {
                fixed(float * sphereCascadesBuffer = m_DirectionalShadowData.sphereCascades)
                    ((Vector4 *)sphereCascadesBuffer)[cascadeIndex] = cullingSphere;
                fixed(float * cascadeBorders = m_DirectionalShadowData.cascadeBorders)
                cascadeBorders[cascadeIndex] = border;
            }
        }

        HDShadowData CreateShadowData(HDShadowRequest shadowRequest, HDShadowAtlas atlas)
        {
            HDShadowData data = new HDShadowData();

            var devProj = shadowRequest.deviceProjection;
            var view = shadowRequest.view;
            data.proj = new Vector4(devProj.m00, devProj.m11, devProj.m22, devProj.m23);
            data.pos = shadowRequest.position;
            data.rot0 = new Vector3(view.m00, view.m01, view.m02);
            data.rot1 = new Vector3(view.m10, view.m11, view.m12);
            data.rot2 = new Vector3(view.m20, view.m21, view.m22);
            data.shadowToWorld = shadowRequest.shadowToWorld;
            data.cacheTranslationDelta = new Vector3(0.0f, 0.0f, 0.0f);

            var viewport = shadowRequest.isInCachedAtlas ? shadowRequest.cachedAtlasViewport : shadowRequest.dynamicAtlasViewport;

            // Compute the scale and offset (between 0 and 1) for the atlas coordinates
            float rWidth = 1.0f / atlas.width;
            float rHeight = 1.0f / atlas.height;
            data.atlasOffset = Vector2.Scale(new Vector2(rWidth, rHeight), new Vector2(viewport.x, viewport.y));

            data.shadowMapSize = new Vector4(viewport.width, viewport.height, 1.0f / viewport.width, 1.0f / viewport.height);

            data.normalBias = shadowRequest.normalBias;
            data.worldTexelSize = shadowRequest.worldTexelSize;

            data.shadowFilterParams0.x = shadowRequest.shadowSoftness;
            data.shadowFilterParams0.y = HDShadowUtils.Asfloat(shadowRequest.blockerSampleCount);
            data.shadowFilterParams0.z = HDShadowUtils.Asfloat(shadowRequest.filterSampleCount);
            data.shadowFilterParams0.w = shadowRequest.minFilterSize;

            data.zBufferParam = shadowRequest.zBufferParam;
            if (atlas.HasBlurredEVSM())
            {
                data.shadowFilterParams0 = shadowRequest.evsmParams;
            }

            data.isInCachedAtlas = shadowRequest.isInCachedAtlas ? 1.0f : 0.0f;

            return data;
        }

        unsafe Vector4 GetCascadeSphereAtIndex(int index)
        {
            fixed(float * sphereCascadesBuffer = m_DirectionalShadowData.sphereCascades)
            {
                return ((Vector4 *)sphereCascadesBuffer)[index];
            }
        }

        public void UpdateCullingParameters(ref ScriptableCullingParameters cullingParams, float maxShadowDistance)
        {
            cullingParams.shadowDistance = Mathf.Min(maxShadowDistance, cullingParams.shadowDistance);
        }

        public void LayoutShadowMaps(LightingDebugSettings lightingDebugSettings)
        {
            cachedShadowManager.UpdateDebugSettings(lightingDebugSettings);

            m_Atlas.UpdateDebugSettings(lightingDebugSettings);

            if (m_CascadeAtlas != null)
                m_CascadeAtlas.UpdateDebugSettings(lightingDebugSettings);

            if (ShaderConfig.s_AreaLights == 1)
                m_AreaLightShadowAtlas.UpdateDebugSettings(lightingDebugSettings);

            if (lightingDebugSettings.shadowResolutionScaleFactor != 1.0f)
            {
                foreach (var shadowResolutionRequest in m_ShadowResolutionRequests)
                {
                    // We don't rescale the directional shadows with the global shadow scale factor
                    // because there is no dynamic atlas rescale when it overflow.
                    if (shadowResolutionRequest.shadowMapType != ShadowMapType.CascadedDirectional)
                        shadowResolutionRequest.resolution *= lightingDebugSettings.shadowResolutionScaleFactor;
                }
            }

            // Assign a position to all the shadows in the atlas, and scale shadows if needed
            if (m_CascadeAtlas != null && !m_CascadeAtlas.Layout(false))
                Debug.LogError("Cascade Shadow atlasing has failed, only one directional light can cast shadows at a time");
            m_Atlas.Layout();
            if (ShaderConfig.s_AreaLights == 1)
                m_AreaLightShadowAtlas.Layout();
        }

        unsafe public void PrepareGPUShadowDatas(CullingResults cullResults, HDCamera camera)
        {
            int shadowIndex = 0;

            m_ShadowDatas.Clear();

            // Create all HDShadowDatas and update them with shadow request datas
            for (int i = 0; i < m_ShadowRequestCount; i++)
            {
                Debug.Assert(m_ShadowRequests[i] != null);

                HDShadowAtlas atlas = m_Atlas;
                if (m_ShadowRequests[i].isInCachedAtlas)
                {
                    atlas = cachedShadowManager.punctualShadowAtlas;
                }

                if (m_ShadowRequests[i].shadowMapType == ShadowMapType.CascadedDirectional)
                {
                    atlas = m_CascadeAtlas;
                }
                else if (m_ShadowRequests[i].shadowMapType == ShadowMapType.AreaLightAtlas)
                {
                    atlas = m_AreaLightShadowAtlas;
                    if (m_ShadowRequests[i].isInCachedAtlas)
                    {
                        atlas = cachedShadowManager.areaShadowAtlas;
                    }
                }

                HDShadowData shadowData;
                if (m_ShadowRequests[i].shouldUseCachedShadowData)
                {
                    shadowData = m_ShadowRequests[i].cachedShadowData;
                }
                else
                {
                    shadowData = CreateShadowData(m_ShadowRequests[i], atlas);
                    m_ShadowRequests[i].cachedShadowData = shadowData;
                }

                m_ShadowDatas.Add(shadowData);
                m_ShadowRequests[i].shadowIndex = shadowIndex++;
            }

            int first = k_DirectionalShadowCascadeCount, second = k_DirectionalShadowCascadeCount;

            fixed(float *sphereBuffer = m_DirectionalShadowData.sphereCascades)
            {
                Vector4 * sphere = (Vector4 *)sphereBuffer;
                for (int i = 0; i < k_DirectionalShadowCascadeCount; i++)
                {
                    first  = (first  == k_DirectionalShadowCascadeCount                       && sphere[i].w > 0.0f) ? i : first;
                    second = ((second == k_DirectionalShadowCascadeCount || second == first)  && sphere[i].w > 0.0f) ? i : second;
                }
            }

            // Update directional datas:
            if (second != k_DirectionalShadowCascadeCount)
                m_DirectionalShadowData.cascadeDirection = (GetCascadeSphereAtIndex(second) - GetCascadeSphereAtIndex(first)).normalized;
            else
                m_DirectionalShadowData.cascadeDirection = Vector4.zero;

            m_DirectionalShadowData.cascadeDirection.w = camera.volumeStack.GetComponent<HDShadowSettings>().cascadeShadowSplitCount.value;

            if (m_ShadowRequestCount > 0)
            {
                // Upload the shadow buffers to GPU
                m_ShadowDataBuffer.SetData(m_ShadowDatas);
                m_CachedDirectionalShadowData[0] = m_DirectionalShadowData;
                m_DirectionalShadowDataBuffer.SetData(m_CachedDirectionalShadowData);
            }
        }

        public void RenderShadows(ScriptableRenderContext renderContext, CommandBuffer cmd, in ShaderVariablesGlobal globalCB, CullingResults cullResults, HDCamera hdCamera)
        {
            // Avoid to do any commands if there is no shadow to draw
            if (m_ShadowRequestCount == 0)
                return;

            using (new ProfilingScope(cmd, ProfilingSampler.Get(HDProfileId.RenderCachedPunctualShadowMaps)))
            {
                cachedShadowManager.punctualShadowAtlas.RenderShadows(cullResults, globalCB, hdCamera.frameSettings, renderContext, cmd);
                cachedShadowManager.punctualShadowAtlas.AddBlitRequestsForUpdatedShadows(m_Atlas);
            }

            using (new ProfilingScope(cmd, ProfilingSampler.Get(HDProfileId.RenderCachedAreaShadowMaps)))
            {
                if (ShaderConfig.s_AreaLights == 1)
                {
                    cachedShadowManager.areaShadowAtlas.RenderShadows(cullResults, globalCB, hdCamera.frameSettings, renderContext, cmd);
                    cachedShadowManager.areaShadowAtlas.AddBlitRequestsForUpdatedShadows(m_AreaLightShadowAtlas);
                }
            }

            BlitCacheIntoAtlas(cmd);

            // Clear atlas render targets and draw shadows
            using (new ProfilingScope(cmd, ProfilingSampler.Get(HDProfileId.RenderPunctualShadowMaps)))
            {
                m_Atlas.RenderShadows(cullResults, globalCB, hdCamera.frameSettings, renderContext, cmd);
            }

            using (new ProfilingScope(cmd, ProfilingSampler.Get(HDProfileId.RenderDirectionalShadowMaps)))
            {
                m_CascadeAtlas.RenderShadows(cullResults, globalCB, hdCamera.frameSettings, renderContext, cmd);
            }

            using (new ProfilingScope(cmd, ProfilingSampler.Get(HDProfileId.RenderAreaShadowMaps)))
            {
                if (ShaderConfig.s_AreaLights == 1)
                {
                    m_AreaLightShadowAtlas.RenderShadows(cullResults, globalCB, hdCamera.frameSettings, renderContext, cmd);
                }
            }
        }

        public void BlitCacheIntoAtlas(CommandBuffer cmd)
        {
            using (new ProfilingScope(cmd, ProfilingSampler.Get(HDProfileId.BlitPunctualMixedCachedShadowMaps)))
            {
                HDDynamicShadowAtlas.BlitCachedIntoAtlas(m_Atlas.PrepareShadowBlitParameters(cachedShadowManager.punctualShadowAtlas, m_BlitShadowMaterial, m_BlitShadowPropertyBlock),
                    m_Atlas.renderTarget,
                    cachedShadowManager.punctualShadowAtlas.renderTarget,
                    cmd);
            }

            using (new ProfilingScope(cmd, ProfilingSampler.Get(HDProfileId.BlitAreaMixedCachedShadowMaps)))
            {
                HDDynamicShadowAtlas.BlitCachedIntoAtlas(m_AreaLightShadowAtlas.PrepareShadowBlitParameters(cachedShadowManager.areaShadowAtlas, m_BlitShadowMaterial, m_BlitShadowPropertyBlock),
                    m_AreaLightShadowAtlas.renderTarget,
                    cachedShadowManager.areaShadowAtlas.renderTarget,
                    cmd);
            }
        }

        public void PushGlobalParameters(CommandBuffer cmd)
        {
            // This code must be in sync with HDShadowContext.hlsl
            cmd.SetGlobalBuffer(HDShaderIDs._HDShadowDatas, m_ShadowDataBuffer);
            cmd.SetGlobalBuffer(HDShaderIDs._HDDirectionalShadowData, m_DirectionalShadowDataBuffer);
        }

        public void BindResources(CommandBuffer cmd)
        {
            m_Atlas.BindResources(cmd);
            m_CascadeAtlas.BindResources(cmd);
            cachedShadowManager.punctualShadowAtlas.BindResources(cmd);
            if (ShaderConfig.s_AreaLights == 1)
            {
                m_AreaLightShadowAtlas.BindResources(cmd);
                cachedShadowManager.areaShadowAtlas.BindResources(cmd);
            }
        }

        public int GetShadowRequestCount()
        {
            return m_ShadowRequestCount;
        }

        public void Clear()
        {
            // Clear the shadows atlas infos and requests
            m_Atlas.Clear();
            m_CascadeAtlas.Clear();
            if (ShaderConfig.s_AreaLights == 1)
                m_AreaLightShadowAtlas.Clear();

            cachedShadowManager.ClearShadowRequests();

            m_ShadowResolutionRequestCounter = 0;

            m_ShadowRequestCount = 0;
            m_CascadeCount = 0;
        }

        public struct ShadowDebugAtlasTextures
        {
            public RTHandle punctualShadowAtlas;
            public RTHandle cascadeShadowAtlas;
            public RTHandle areaShadowAtlas;

            public RTHandle cachedPunctualShadowAtlas;
            public RTHandle cachedAreaShadowAtlas;
        }

        public ShadowDebugAtlasTextures GetDebugAtlasTextures()
        {
            var result = new ShadowDebugAtlasTextures();
            if (ShaderConfig.s_AreaLights == 1)
            {
                result.areaShadowAtlas = m_AreaLightShadowAtlas.renderTarget;
                result.cachedAreaShadowAtlas = cachedShadowManager.areaShadowAtlas.renderTarget;
            }
            result.punctualShadowAtlas = m_Atlas.renderTarget;
            result.cascadeShadowAtlas = m_CascadeAtlas.renderTarget;
            result.cachedPunctualShadowAtlas = cachedShadowManager.punctualShadowAtlas.renderTarget;
            return result;
        }

        // Warning: must be called after ProcessShadowRequests and RenderShadows to have valid informations
        public void DisplayShadowAtlas(RTHandle atlasTexture, CommandBuffer cmd, Material debugMaterial, float screenX, float screenY, float screenSizeX, float screenSizeY, float minValue, float maxValue, MaterialPropertyBlock mpb)
        {
            m_Atlas.DisplayAtlas(atlasTexture, cmd, debugMaterial, new Rect(0, 0, m_Atlas.width, m_Atlas.height), screenX, screenY, screenSizeX, screenSizeY, minValue, maxValue, mpb);
        }

        // Warning: must be called after ProcessShadowRequests and RenderShadows to have valid informations
        public void DisplayShadowCascadeAtlas(RTHandle atlasTexture, CommandBuffer cmd, Material debugMaterial, float screenX, float screenY, float screenSizeX, float screenSizeY, float minValue, float maxValue, MaterialPropertyBlock mpb)
        {
            m_CascadeAtlas.DisplayAtlas(atlasTexture, cmd, debugMaterial, new Rect(0, 0, m_CascadeAtlas.width, m_CascadeAtlas.height), screenX, screenY, screenSizeX, screenSizeY, minValue, maxValue, mpb);
        }

        // Warning: must be called after ProcessShadowRequests and RenderShadows to have valid informations
        public void DisplayAreaLightShadowAtlas(RTHandle atlasTexture, CommandBuffer cmd, Material debugMaterial, float screenX, float screenY, float screenSizeX, float screenSizeY, float minValue, float maxValue, MaterialPropertyBlock mpb)
        {
            if (ShaderConfig.s_AreaLights == 1)
                m_AreaLightShadowAtlas.DisplayAtlas(atlasTexture, cmd, debugMaterial, new Rect(0, 0, m_AreaLightShadowAtlas.width, m_AreaLightShadowAtlas.height), screenX, screenY, screenSizeX, screenSizeY, minValue, maxValue, mpb);
        }

        public void DisplayCachedPunctualShadowAtlas(RTHandle atlasTexture, CommandBuffer cmd, Material debugMaterial, float screenX, float screenY, float screenSizeX, float screenSizeY, float minValue, float maxValue, MaterialPropertyBlock mpb)
        {
            cachedShadowManager.punctualShadowAtlas.DisplayAtlas(atlasTexture, cmd, debugMaterial, new Rect(0, 0, cachedShadowManager.punctualShadowAtlas.width, cachedShadowManager.punctualShadowAtlas.height), screenX, screenY, screenSizeX, screenSizeY, minValue, maxValue, mpb);
        }

        public void DisplayCachedAreaShadowAtlas(RTHandle atlasTexture, CommandBuffer cmd, Material debugMaterial, float screenX, float screenY, float screenSizeX, float screenSizeY, float minValue, float maxValue, MaterialPropertyBlock mpb)
        {
            if (ShaderConfig.s_AreaLights == 1)
                cachedShadowManager.areaShadowAtlas.DisplayAtlas(atlasTexture, cmd, debugMaterial, new Rect(0, 0, cachedShadowManager.areaShadowAtlas.width, cachedShadowManager.areaShadowAtlas.height), screenX, screenY, screenSizeX, screenSizeY, minValue, maxValue, mpb);
        }

        // Warning: must be called after ProcessShadowRequests and RenderShadows to have valid informations
        public void DisplayShadowMap(in ShadowDebugAtlasTextures atlasTextures, int shadowIndex, CommandBuffer cmd, Material debugMaterial, float screenX, float screenY, float screenSizeX, float screenSizeY, float minValue, float maxValue, MaterialPropertyBlock mpb)
        {
            if (shadowIndex >= m_ShadowRequestCount)
                return;

            HDShadowRequest   shadowRequest = m_ShadowRequests[shadowIndex];

            switch (shadowRequest.shadowMapType)
            {
                case ShadowMapType.PunctualAtlas:
                {
                    if (shadowRequest.isInCachedAtlas)
                        cachedShadowManager.punctualShadowAtlas.DisplayAtlas(atlasTextures.cachedPunctualShadowAtlas, cmd, debugMaterial, shadowRequest.cachedAtlasViewport, screenX, screenY, screenSizeX, screenSizeY, minValue, maxValue, mpb);
                    else
                        m_Atlas.DisplayAtlas(atlasTextures.punctualShadowAtlas, cmd, debugMaterial, shadowRequest.dynamicAtlasViewport, screenX, screenY, screenSizeX, screenSizeY, minValue, maxValue, mpb);
                    break;
                }
                case ShadowMapType.CascadedDirectional:
                {
                    m_CascadeAtlas.DisplayAtlas(atlasTextures.cascadeShadowAtlas, cmd, debugMaterial, shadowRequest.dynamicAtlasViewport, screenX, screenY, screenSizeX, screenSizeY, minValue, maxValue, mpb);
                    break;
                }
                case ShadowMapType.AreaLightAtlas:
                {
                    if (ShaderConfig.s_AreaLights == 1)
                    {
                        if (shadowRequest.isInCachedAtlas)
                            cachedShadowManager.areaShadowAtlas.DisplayAtlas(atlasTextures.cachedAreaShadowAtlas, cmd, debugMaterial, shadowRequest.cachedAtlasViewport, screenX, screenY, screenSizeX, screenSizeY, minValue, maxValue, mpb);
                        else
                            m_AreaLightShadowAtlas.DisplayAtlas(atlasTextures.areaShadowAtlas, cmd, debugMaterial, shadowRequest.dynamicAtlasViewport, screenX, screenY, screenSizeX, screenSizeY, minValue, maxValue, mpb);
                    }
                    break;
                }
            }
            ;
        }
    }
}<|MERGE_RESOLUTION|>--- conflicted
+++ resolved
@@ -316,44 +316,26 @@
             }
 
             // The cascade atlas will be allocated only if there is a directional light
-<<<<<<< HEAD
             m_Atlas = new HDDynamicShadowAtlas(renderPipelineResources, renderGraph, useSharedTexture: false, initParams.punctualLightShadowAtlas.shadowAtlasResolution, initParams.punctualLightShadowAtlas.shadowAtlasResolution,
-                                    HDShaderIDs._ShadowmapAtlas, m_ClearShadowMaterial, initParams.maxShadowRequests, initParams, depthBufferBits: initParams.punctualLightShadowAtlas.shadowAtlasDepthBits, name: "Shadow Map Atlas");
-=======
-            m_Atlas = new HDDynamicShadowAtlas(renderPipelineResources, initParams.punctualLightShadowAtlas.shadowAtlasResolution, initParams.punctualLightShadowAtlas.shadowAtlasResolution,
                 HDShaderIDs._ShadowmapAtlas, m_ClearShadowMaterial, initParams.maxShadowRequests, initParams, depthBufferBits: initParams.punctualLightShadowAtlas.shadowAtlasDepthBits, name: "Shadow Map Atlas");
->>>>>>> a4a93ac3
             // Cascade atlas render texture will only be allocated if there is a shadow casting directional light
             HDShadowAtlas.BlurAlgorithm cascadeBlur = GetDirectionalShadowAlgorithm() == DirectionalShadowAlgorithm.IMS ? HDShadowAtlas.BlurAlgorithm.IM : HDShadowAtlas.BlurAlgorithm.None;
             m_CascadeAtlas = new HDDynamicShadowAtlas(renderPipelineResources, renderGraph, useSharedTexture: false, 1, 1, HDShaderIDs._ShadowmapCascadeAtlas, m_ClearShadowMaterial, initParams.maxShadowRequests, initParams, cascadeBlur, depthBufferBits: initParams.directionalShadowsDepthBits, name: "Cascade Shadow Map Atlas");
 
             if (ShaderConfig.s_AreaLights == 1)
-<<<<<<< HEAD
                 m_AreaLightShadowAtlas = new HDDynamicShadowAtlas(renderPipelineResources, renderGraph, useSharedTexture: false, initParams.areaLightShadowAtlas.shadowAtlasResolution, initParams.areaLightShadowAtlas.shadowAtlasResolution,
-                                                        HDShaderIDs._ShadowmapAreaAtlas, m_ClearShadowMaterial, initParams.maxShadowRequests, initParams, HDShadowAtlas.BlurAlgorithm.EVSM, depthBufferBits: initParams.areaLightShadowAtlas.shadowAtlasDepthBits, name: "Area Light Shadow Map Atlas");
-=======
-                m_AreaLightShadowAtlas = new HDDynamicShadowAtlas(renderPipelineResources, initParams.areaLightShadowAtlas.shadowAtlasResolution, initParams.areaLightShadowAtlas.shadowAtlasResolution,
                     HDShaderIDs._ShadowmapAreaAtlas, m_ClearShadowMaterial, initParams.maxShadowRequests, initParams, HDShadowAtlas.BlurAlgorithm.EVSM, depthBufferBits: initParams.areaLightShadowAtlas.shadowAtlasDepthBits, name: "Area Light Shadow Map Atlas");
->>>>>>> a4a93ac3
 
             m_ShadowDataBuffer = new ComputeBuffer(initParams.maxShadowRequests, System.Runtime.InteropServices.Marshal.SizeOf(typeof(HDShadowData)));
             m_DirectionalShadowDataBuffer = new ComputeBuffer(1, System.Runtime.InteropServices.Marshal.SizeOf(typeof(HDDirectionalShadowData)));
 
             m_MaxShadowRequests = initParams.maxShadowRequests;
 
-<<<<<<< HEAD
             cachedShadowManager.InitPunctualShadowAtlas(renderPipelineResources, renderGraph, useSharedTexture: true, initParams.cachedPunctualLightShadowAtlas, initParams.cachedPunctualLightShadowAtlas,
-                                            HDShaderIDs._CachedShadowmapAtlas, m_ClearShadowMaterial, initParams.maxShadowRequests, initParams: initParams, depthBufferBits: initParams.punctualLightShadowAtlas.shadowAtlasDepthBits, name: "Cached Shadow Map Atlas");
+                HDShaderIDs._CachedShadowmapAtlas, m_ClearShadowMaterial, initParams.maxShadowRequests, initParams: initParams, depthBufferBits: initParams.punctualLightShadowAtlas.shadowAtlasDepthBits, name: "Cached Shadow Map Atlas");
             if (ShaderConfig.s_AreaLights == 1)
                 cachedShadowManager.InitAreaLightShadowAtlas(renderPipelineResources, renderGraph, useSharedTexture: true, initParams.cachedAreaLightShadowAtlas, initParams.cachedAreaLightShadowAtlas,
-                                                    HDShaderIDs._CachedAreaLightShadowmapAtlas, m_ClearShadowMaterial, initParams.maxShadowRequests, initParams: initParams, HDShadowAtlas.BlurAlgorithm.EVSM, depthBufferBits: initParams.areaLightShadowAtlas.shadowAtlasDepthBits, name: "Cached Area Light Shadow Map Atlas");
-=======
-            cachedShadowManager.InitPunctualShadowAtlas(renderPipelineResources, initParams.cachedPunctualLightShadowAtlas, initParams.cachedPunctualLightShadowAtlas,
-                HDShaderIDs._CachedShadowmapAtlas, m_ClearShadowMaterial, initParams.maxShadowRequests, initParams: initParams, depthBufferBits: initParams.punctualLightShadowAtlas.shadowAtlasDepthBits, name: "Cached Shadow Map Atlas");
-            if (ShaderConfig.s_AreaLights == 1)
-                cachedShadowManager.InitAreaLightShadowAtlas(renderPipelineResources, initParams.cachedAreaLightShadowAtlas, initParams.cachedAreaLightShadowAtlas,
                     HDShaderIDs._CachedAreaLightShadowmapAtlas, m_ClearShadowMaterial, initParams.maxShadowRequests, initParams: initParams, HDShadowAtlas.BlurAlgorithm.EVSM, depthBufferBits: initParams.areaLightShadowAtlas.shadowAtlasDepthBits, name: "Cached Area Light Shadow Map Atlas");
->>>>>>> a4a93ac3
         }
 
         public void Cleanup(RenderGraph renderGraph)
