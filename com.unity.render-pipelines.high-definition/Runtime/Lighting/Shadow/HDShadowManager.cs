using System;
using System.Collections.Generic;
using UnityEngine.Rendering;
using UnityEngine.Serialization;

namespace UnityEngine.Experimental.Rendering.HDPipeline
{
    public enum ShadowMapType
    {
        CascadedDirectional,
        PunctualAtlas,
        AreaLightAtlas
    }

    [GenerateHLSL]
    public struct HDShadowData
    {
        public Vector3      rot0;
        public Vector3      rot1;
        public Vector3      rot2;
        public Vector3      pos;
        public Vector4      proj;

        public Vector2      atlasOffset;
        public float        edgeTolerance;
        public int          flags;

        public Vector4      zBufferParam;
        public Vector4      shadowMapSize;

        public Vector4      viewBias;
        public Vector3      normalBias;
        public float        _padding;

        public Vector4      shadowFilterParams0;

        public Matrix4x4    shadowToWorld;
    }

    // We use a different structure for directional light because these is a lot of data there
    // and it will add too much useless stuff for other lights
    // Note: In order to support HLSL array generation, we need to use fixed arrays and so a unsafe context for this struct
    [GenerateHLSL]
    public unsafe struct HDDirectionalShadowData
    {
        // We can't use Vector4 here because the vector4[] makes this struct non blittable
        [HLSLArray(4, typeof(Vector4))]
        public fixed float      sphereCascades[4 * 4];

        public Vector4          cascadeDirection;

        [HLSLArray(4, typeof(float))]
        public fixed float      cascadeBorders[4];
    }

    [GenerateHLSL]
    public enum HDShadowFlag
    {
        SampleBiasScale     = (1 << 0),
        EdgeLeakFixup       = (1 << 1),
        EdgeToleranceNormal = (1 << 2),
    }

    public class HDShadowRequest
    {
        public Matrix4x4            view;
        // Use the y flipped device projection matrix as light projection matrix
        public Matrix4x4            deviceProjectionYFlip;
        public Matrix4x4            deviceProjection;
        public Matrix4x4            shadowToWorld;
        public Vector3              position;
        public Vector4              zBufferParam;
        // Warning: this field is updated by ProcessShadowRequests and is invalid before
        public Rect                 atlasViewport;
        public bool                 zClip;
        public Vector4[]            frustumPlanes;

        // Store the final shadow indice in the shadow data array
        // Warning: the index is computed during ProcessShadowRequest and so is invalid before calling this function
        public int                  shadowIndex;
        public int                  lightType;

        // Determine in which atlas the shadow will be rendered
        public ShadowMapType        shadowMapType = ShadowMapType.PunctualAtlas;

        // TODO: Remove these field once scriptable culling is here (currently required by ScriptableRenderContext.DrawShadows)
        public int                  lightIndex;
        public ShadowSplitData      splitData;
        // end

        public Vector4              viewBias;
        public Vector3              normalBias;
        public float                edgeTolerance;
        public int                  flags;

        // PCSS parameters
        public float                shadowSoftness;
        public int                  blockerSampleCount;
        public int                  filterSampleCount;
        public float                minFilterSize;
<<<<<<< HEAD

        // IMS parameters
        public float                kernelSize;
        public float                lightAngle;
        public float                maxDepthBias;

        public Vector4              evsmParams;
=======
>>>>>>> 2ae00547
    }

    public enum HDShadowQuality
    {
        Low = 0,
        Medium = 1,
        High = 2,
        VeryHigh = 3,
    }

    public enum DirectionalShadowAlgorithm
    {
        PCF5x5,
        PCF7x7,
        PCSS,
        IMS
    }

    [Serializable]
    public struct HDShadowInitParameters
    {
<<<<<<< HEAD
        [Serializable]
        public struct HDShadowAtlasInitParams
        {
            public int shadowAtlasResolution;
            public DepthBits shadowAtlasDepthBits;
            public bool useDynamicViewportRescale;

            public static HDShadowAtlasInitParams GetDefault()
            {
                return new HDShadowAtlasInitParams()
                {
                    shadowAtlasResolution = k_DefaultShadowAtlasResolution,
                    shadowAtlasDepthBits = k_DefaultShadowMapDepthBits,
                    useDynamicViewportRescale = true
                };
            }
        }

        /// <summary>Default HDShadowInitParameters</summary>
        public static readonly HDShadowInitParameters @default = new HDShadowInitParameters()
        {
            maxShadowRequests           = k_DefaultMaxShadowRequests,
            directionalShadowsDepthBits = k_DefaultShadowMapDepthBits,
            punctualLightShadowAtlas    = HDShadowAtlasInitParams.GetDefault(),
            areaLightShadowAtlas        = HDShadowAtlasInitParams.GetDefault(),
			shadowQuality               = HDShadowQuality.Low
        };

        public const int k_DefaultShadowAtlasResolution = 4096;
        public const int k_DefaultMaxShadowRequests = 128;
        public const DepthBits k_DefaultShadowMapDepthBits = DepthBits.Depth32;

        public int maxShadowRequests;
        public DepthBits directionalShadowsDepthBits;

        public HDShadowQuality shadowQuality;

        public HDShadowAtlasInitParams punctualLightShadowAtlas;
        public HDShadowAtlasInitParams areaLightShadowAtlas;
=======
        public const int        k_DefaultShadowAtlasResolution = 4096;
        public const int        k_DefaultMaxShadowRequests = 128;
        // TODO: 32 bit shadowmap are not supported by RThandle currently, when they will, change Depth24 to Depth32
        public const DepthBits  k_DefaultShadowMapDepthBits = DepthBits.Depth24;

        [FormerlySerializedAs("shadowAtlasWidth")]
        public int              shadowAtlasResolution = k_DefaultShadowAtlasResolution;
        public int              maxShadowRequests = k_DefaultMaxShadowRequests;
        public DepthBits        shadowMapsDepthBits = k_DefaultShadowMapDepthBits;
        public bool             useDynamicViewportRescale = true;

        public HDShadowQuality  shadowQuality;
>>>>>>> 2ae00547
    }

    public struct HDShadowResolutionRequest
    {
        public Rect             atlasViewport;
        public Vector2          resolution;
        public ShadowMapType    shadowMapType;
    }

    public class HDShadowManager : IDisposable
    {
        public const int            k_DirectionalShadowCascadeCount = 4;

        List<HDShadowData>          m_ShadowDatas = new List<HDShadowData>();
        HDShadowRequest[]           m_ShadowRequests;
        List<int> m_ShadowResolutionRequests = new List<int>();

        HDDirectionalShadowData     m_DirectionalShadowData;

        // Structured buffer of shadow datas
        ComputeBuffer               m_ShadowDataBuffer;
        ComputeBuffer               m_DirectionalShadowDataBuffer;

        // The two shadowmaps atlases we uses, one for directional cascade (without resize) and the second for the rest of the shadows
        HDShadowAtlas               m_CascadeAtlas;
        HDShadowAtlas               m_Atlas;
        HDShadowAtlas               m_AreaLightShadowAtlas;

        int m_MaxShadowRequests;
        int                         m_ShadowRequestCount;
        int                         m_CascadeCount;

        public HDShadowManager(RenderPipelineResources renderPipelineResources, DepthBits directionalShadowDepthBits,
                            HDShadowInitParameters.HDShadowAtlasInitParams punctualLightAtlasInfo, HDShadowInitParameters.HDShadowAtlasInitParams areaLightAtlasInfo, int maxShadowRequests, Shader clearShader)
        {
            Material clearMaterial = CoreUtils.CreateEngineMaterial(clearShader);

            // Prevent the list from resizing their internal container when we add shadow requests
            m_ShadowDatas.Capacity = maxShadowRequests;
            m_ShadowResolutionRequests.Capacity = maxShadowRequests;
            m_ShadowRequests = new HDShadowRequest[maxShadowRequests];

            // The cascade atlas will be allocated only if there is a directional light
            m_Atlas = new HDShadowAtlas(renderPipelineResources, punctualLightAtlasInfo.shadowAtlasResolution, punctualLightAtlasInfo.shadowAtlasResolution, HDShaderIDs._ShadowAtlasSize, clearMaterial, false, depthBufferBits: punctualLightAtlasInfo.shadowAtlasDepthBits, name: "Shadow Map Atlas");
            // Cascade atlas render texture will only be allocated if there is a shadow casting directional light
            bool useMomentShadows = GetDirectionalShadowAlgorithm() == DirectionalShadowAlgorithm.IMS;
            m_CascadeAtlas = new HDShadowAtlas(renderPipelineResources, 1, 1, HDShaderIDs._CascadeShadowAtlasSize, clearMaterial, useMomentShadows, depthBufferBits: directionalShadowDepthBits, name: "Cascade Shadow Map Atlas");

            m_AreaLightShadowAtlas = new HDShadowAtlas(renderPipelineResources, areaLightAtlasInfo.shadowAtlasResolution, areaLightAtlasInfo.shadowAtlasResolution, HDShaderIDs._AreaShadowAtlasSize, clearMaterial, false, BlurredEVSM: true, depthBufferBits: areaLightAtlasInfo.shadowAtlasDepthBits, name: "Area Light Shadow Map Atlas");

            m_ShadowDataBuffer = new ComputeBuffer(maxShadowRequests, System.Runtime.InteropServices.Marshal.SizeOf(typeof(HDShadowData)));
            m_DirectionalShadowDataBuffer = new ComputeBuffer(1, System.Runtime.InteropServices.Marshal.SizeOf(typeof(HDDirectionalShadowData)));

            m_MaxShadowRequests = maxShadowRequests;
<<<<<<< HEAD
        }

        public static DirectionalShadowAlgorithm GetDirectionalShadowAlgorithm()
        {
            var hdAsset = (GraphicsSettings.renderPipelineAsset as HDRenderPipelineAsset);
            switch (hdAsset.currentPlatformRenderPipelineSettings.hdShadowInitParams.shadowQuality)
            {
                case HDShadowQuality.Low:
                {
                    return DirectionalShadowAlgorithm.PCF5x5;
                }
                case HDShadowQuality.Medium:
                {
                    return DirectionalShadowAlgorithm.PCF7x7;
                }
                case HDShadowQuality.High:
                {
                    return DirectionalShadowAlgorithm.PCSS;
                }
                case HDShadowQuality.VeryHigh:
                {
                    return DirectionalShadowAlgorithm.IMS;
                }
            };
            return DirectionalShadowAlgorithm.PCF5x5;
=======
>>>>>>> 2ae00547
        }

        public void UpdateDirectionalShadowResolution(int resolution, int cascadeCount)
        {
            Vector2Int atlasResolution = new Vector2Int(resolution, resolution);

            if (cascadeCount > 1)
                atlasResolution.x *= 2;
            if (cascadeCount > 2)
                atlasResolution.y *= 2;

            m_CascadeAtlas.UpdateSize(atlasResolution);
        }

        public int ReserveShadowResolutions(Vector2 resolution, ShadowMapType shadowMapType)
        {
            if (m_ShadowRequestCount >= m_MaxShadowRequests)
            {
                Debug.LogWarning("Max shadow requests count reached, dropping all exceeding requests. You can increase this limit by changing the max requests in the HDRP asset");
                return -1;
            }

            HDShadowResolutionRequest   resolutionRequest = new HDShadowResolutionRequest{
                resolution = resolution,
                shadowMapType = shadowMapType,
            };

<<<<<<< HEAD
            switch (shadowMapType)
            {
                case ShadowMapType.PunctualAtlas:
                    m_Atlas.ReserveResolution(resolutionRequest);
                    break;
                case ShadowMapType.AreaLightAtlas:
                    m_AreaLightShadowAtlas.ReserveResolution(resolutionRequest);
                    break;
                case ShadowMapType.CascadedDirectional:
                    m_CascadeAtlas.ReserveResolution(resolutionRequest);
                    break;
            }

            m_ShadowResolutionRequests.Add(resolutionRequest);
=======
            int index = 0;
            if (allowResize)
                index = m_Atlas.ReserveResolution(resolutionRequest);
            else
                index = m_CascadeAtlas.ReserveResolution(resolutionRequest);
            
            m_ShadowResolutionRequests.Add(index);
>>>>>>> 2ae00547
            m_ShadowRequestCount = m_ShadowResolutionRequests.Count;

            return m_ShadowResolutionRequests.Count - 1;
        }

        public Vector2 GetReservedResolution(int index, bool allowResize)
        {
            if (index < 0 || index >= m_ShadowRequestCount)
                return Vector2.zero;
<<<<<<< HEAD

            return m_ShadowResolutionRequests[index].resolution;
=======
            
            int shadowRequestIndex = m_ShadowResolutionRequests[index];
            if (allowResize)
            {
                return m_Atlas.GetHDShadowResolutionRequest(shadowRequestIndex).resolution;
            }

            return m_CascadeAtlas.GetHDShadowResolutionRequest(shadowRequestIndex).resolution;
>>>>>>> 2ae00547
        }

        public void UpdateShadowRequest(int index, HDShadowRequest shadowRequest)
        {
            if (index >= m_ShadowRequestCount)
                return;

            int shadowRequestIndex = m_ShadowResolutionRequests[index];
            if (shadowRequest != null && shadowRequest.allowResize)
            {
                shadowRequest.atlasViewport = m_Atlas.GetHDShadowResolutionRequest(shadowRequestIndex).atlasViewport;
            }
            else
            {
                shadowRequest.atlasViewport = m_CascadeAtlas.GetHDShadowResolutionRequest(shadowRequestIndex).atlasViewport;
            }

            m_ShadowRequests[index] = shadowRequest;

            switch (shadowRequest.shadowMapType)
            {
                case ShadowMapType.PunctualAtlas:
                {
                    m_Atlas.AddShadowRequest(shadowRequest);
                    break;
                }
                case ShadowMapType.CascadedDirectional:
                {
                    m_CascadeAtlas.AddShadowRequest(shadowRequest);
                    break;
                }
                case ShadowMapType.AreaLightAtlas:
                {
                    m_AreaLightShadowAtlas.AddShadowRequest(shadowRequest);
                    break;
                }
            };
        }

        public void UpdateCascade(int cascadeIndex, Vector4 cullingSphere, float border)
        {
            if (cullingSphere.w != float.NegativeInfinity)
            {
                cullingSphere.w *= cullingSphere.w;
            }

            m_CascadeCount = Mathf.Max(m_CascadeCount, cascadeIndex);

            unsafe
            {
                fixed (float * sphereCascadesBuffer = m_DirectionalShadowData.sphereCascades)
                    ((Vector4 *)sphereCascadesBuffer)[cascadeIndex] = cullingSphere;
                fixed (float * cascadeBorders = m_DirectionalShadowData.cascadeBorders)
                    cascadeBorders[cascadeIndex] = border;
            }
        }

        HDShadowData CreateShadowData(HDShadowRequest shadowRequest, HDShadowAtlas atlas)
        {
            HDShadowData data = new HDShadowData();

            var devProj = shadowRequest.deviceProjection;
            var view = shadowRequest.view;
            data.proj = new Vector4(devProj.m00, devProj.m11, devProj.m22, devProj.m23);
            data.pos = shadowRequest.position;
            data.rot0 = new Vector3(view.m00, view.m01, view.m02);
            data.rot1 = new Vector3(view.m10, view.m11, view.m12);
            data.rot2 = new Vector3(view.m20, view.m21, view.m22);
            data.shadowToWorld = shadowRequest.shadowToWorld;

            // Compute the scale and offset (between 0 and 1) for the atlas coordinates
            float rWidth = 1.0f / atlas.width;
            float rHeight = 1.0f / atlas.height;
            data.atlasOffset = Vector2.Scale(new Vector2(rWidth, rHeight), new Vector2(shadowRequest.atlasViewport.x, shadowRequest.atlasViewport.y));

            data.shadowMapSize = new Vector4(shadowRequest.atlasViewport.width, shadowRequest.atlasViewport.height, 1.0f / shadowRequest.atlasViewport.width, 1.0f / shadowRequest.atlasViewport.height);

            data.viewBias = shadowRequest.viewBias;
            data.normalBias = shadowRequest.normalBias;
            data.flags = shadowRequest.flags;
            data.edgeTolerance = shadowRequest.edgeTolerance;

            data.shadowFilterParams0.x = shadowRequest.shadowSoftness;
            data.shadowFilterParams0.y = HDShadowUtils.Asfloat(shadowRequest.blockerSampleCount);
            data.shadowFilterParams0.z = HDShadowUtils.Asfloat(shadowRequest.filterSampleCount);
            data.shadowFilterParams0.w = shadowRequest.minFilterSize;
<<<<<<< HEAD

            var hdAsset = (GraphicsSettings.renderPipelineAsset as HDRenderPipelineAsset);
            if (hdAsset.currentPlatformRenderPipelineSettings.hdShadowInitParams.shadowQuality == HDShadowQuality.VeryHigh && shadowRequest.lightType == (int)LightType.Directional)
            {
                data.shadowFilterParams0.x = shadowRequest.kernelSize;
                data.shadowFilterParams0.y = shadowRequest.lightAngle;
                data.shadowFilterParams0.z = shadowRequest.maxDepthBias;
            }

            if (atlas.HasBlurredEVSM())
            {
                data.shadowFilterParams0 = shadowRequest.evsmParams;
            }
=======
>>>>>>> 2ae00547

            return data;
        }

        unsafe Vector4 GetCascadeSphereAtIndex(int index)
        {
            fixed (float * sphereCascadesBuffer = m_DirectionalShadowData.sphereCascades)
            {
                return ((Vector4 *)sphereCascadesBuffer)[index];
            }
        }

        public void UpdateCullingParameters(ref ScriptableCullingParameters cullingParams)
        {
            cullingParams.shadowDistance = Mathf.Min(VolumeManager.instance.stack.GetComponent<HDShadowSettings>().maxShadowDistance.value, cullingParams.shadowDistance);
        }

        public void LayoutShadowMaps(LightingDebugSettings lightingDebugSettings)
        {
            m_Atlas.UpdateDebugSettings(lightingDebugSettings);

            if (m_CascadeAtlas != null)
                m_CascadeAtlas.UpdateDebugSettings(lightingDebugSettings);

            m_AreaLightShadowAtlas.UpdateDebugSettings(lightingDebugSettings);

            if (lightingDebugSettings.shadowResolutionScaleFactor != 1.0f)
            {
<<<<<<< HEAD
                foreach (var shadowResolutionRequest in m_ShadowResolutionRequests)
                {
                    // We don't rescale the directional shadows with the global shadow scale factor
                    // because there is no dynamic atlas rescale when it overflow.
                    if (shadowResolutionRequest.shadowMapType != ShadowMapType.CascadedDirectional)
                        shadowResolutionRequest.resolution *= lightingDebugSettings.shadowResolutionScaleFactor;
                }
=======
                m_Atlas.ScaleShadowResolutionRequests( lightingDebugSettings.shadowResolutionScaleFactor);
                m_CascadeAtlas.ScaleShadowResolutionRequests( lightingDebugSettings.shadowResolutionScaleFactor);
>>>>>>> 2ae00547
            }

            // Assign a position to all the shadows in the atlas, and scale shadows if needed
            if (m_CascadeAtlas != null && !m_CascadeAtlas.Layout(false))
                Debug.LogError("Cascade Shadow atlasing has failed, only one directional light can cast shadows at a time");
            m_Atlas.Layout();
            m_AreaLightShadowAtlas.Layout();
        }

        unsafe public void PrepareGPUShadowDatas(CullingResults cullResults, Camera camera)
        {
            int shadowIndex = 0;

            m_ShadowDatas.Clear();

            // Create all HDShadowDatas and update them with shadow request datas
            for (int i = 0; i < m_ShadowRequestCount; i++)
            {
<<<<<<< HEAD
                HDShadowAtlas atlas = m_Atlas;
                if (m_ShadowRequests[i].shadowMapType == ShadowMapType.CascadedDirectional)
                {
                    atlas = m_CascadeAtlas;
                }
                else if (m_ShadowRequests[i].shadowMapType == ShadowMapType.AreaLightAtlas)
                {
                    atlas = m_AreaLightShadowAtlas;
                }
                m_ShadowDatas.Add(CreateShadowData(m_ShadowRequests[i], atlas));
                m_ShadowRequests[i].shadowIndex = shadowIndex++;
=======
                if (m_ShadowRequests[i] != null)
                {
                    var atlas = m_ShadowRequests[i].allowResize ? m_Atlas : m_CascadeAtlas;
                    m_ShadowDatas.Add(CreateShadowData(m_ShadowRequests[i], atlas));
                    m_ShadowRequests[i].shadowIndex = shadowIndex++;
                }
>>>>>>> 2ae00547
            }

            int first = k_DirectionalShadowCascadeCount, second = k_DirectionalShadowCascadeCount;

            fixed (float *sphereBuffer = m_DirectionalShadowData.sphereCascades)
            {
                Vector4 * sphere = (Vector4 *)sphereBuffer;
                for (int i = 0; i < k_DirectionalShadowCascadeCount; i++)
                {
                    first  = (first  == k_DirectionalShadowCascadeCount                       && sphere[i].w > 0.0f) ? i : first;
                    second = ((second == k_DirectionalShadowCascadeCount || second == first)  && sphere[i].w > 0.0f) ? i : second;
                }
            }

            // Update directional datas:
            if (second != k_DirectionalShadowCascadeCount)
                m_DirectionalShadowData.cascadeDirection = (GetCascadeSphereAtIndex(second) - GetCascadeSphereAtIndex(first)).normalized;
            else
                m_DirectionalShadowData.cascadeDirection = Vector4.zero;

            m_DirectionalShadowData.cascadeDirection.w = VolumeManager.instance.stack.GetComponent<HDShadowSettings>().cascadeShadowSplitCount.value;
        }

        public void RenderShadows(ScriptableRenderContext renderContext, CommandBuffer cmd, CullingResults cullResults, HDCamera hdCamera)
        {
            // Avoid to do any commands if there is no shadow to draw
            if (m_ShadowRequestCount == 0)
                return ;

            // TODO remove DrawShadowSettings, lightIndex and splitData when scriptable culling is available
            ShadowDrawingSettings dss = new ShadowDrawingSettings(cullResults, 0);
            dss.useRenderingLayerMaskTest = hdCamera.frameSettings.IsEnabled(FrameSettingsField.LightLayers);

            // Clear atlas render targets and draw shadows
            using (new ProfilingSample(cmd, "Punctual Lights Shadows rendering", CustomSamplerId.RenderShadows.GetSampler()))
            {
                m_Atlas.RenderShadows(renderContext, cmd, dss);
            }

            using (new ProfilingSample(cmd, "Directional Light Shadows rendering", CustomSamplerId.RenderShadows.GetSampler()))
            {
                m_CascadeAtlas.RenderShadows(renderContext, cmd, dss);
            }

            using (new ProfilingSample(cmd, "Area Light Shadows rendering", CustomSamplerId.RenderShadows.GetSampler()))
            {
                m_AreaLightShadowAtlas.RenderShadows(renderContext, cmd, dss);
                if (m_AreaLightShadowAtlas.HasBlurredEVSM())
                {
                    m_AreaLightShadowAtlas.AreaShadowBlurMoments(cmd, hdCamera);
                }
            }

            // If the shadow algorithm is the improved moment shadow
            if (GetDirectionalShadowAlgorithm() == DirectionalShadowAlgorithm.IMS)
            {
                m_CascadeAtlas.ComputeMomentShadows(cmd, hdCamera);
            }
        }

        public void SyncData()
        {
            // Avoid to upload datas which will not be used
            if (m_ShadowRequestCount == 0)
                return;

            // Upload the shadow buffers to GPU
            m_ShadowDataBuffer.SetData(m_ShadowDatas);
            m_DirectionalShadowDataBuffer.SetData(new HDDirectionalShadowData[]{ m_DirectionalShadowData });
        }

        public void BindResources(CommandBuffer cmd)
        {
            // This code must be in sync with HDShadowContext.hlsl
            cmd.SetGlobalBuffer(HDShaderIDs._HDShadowDatas, m_ShadowDataBuffer);
            cmd.SetGlobalBuffer(HDShaderIDs._HDDirectionalShadowData, m_DirectionalShadowDataBuffer);

            cmd.SetGlobalTexture(HDShaderIDs._ShadowmapAtlas, m_Atlas.identifier);
            cmd.SetGlobalTexture(HDShaderIDs._ShadowmapCascadeAtlas, m_CascadeAtlas.identifier);
            cmd.SetGlobalTexture(HDShaderIDs._AreaLightShadowmapAtlas, m_AreaLightShadowAtlas.identifier);
            if (m_AreaLightShadowAtlas.HasBlurredEVSM())
            {
                cmd.SetGlobalTexture(HDShaderIDs._AreaShadowmapMomentAtlas, m_AreaLightShadowAtlas.GetMomentRT());
            }

            cmd.SetGlobalInt(HDShaderIDs._CascadeShadowCount, m_CascadeCount + 1);
        }

        public int GetShadowRequestCount()
        {
            return m_ShadowRequestCount;
        }

        public void Clear()
        {
            // Clear the shadows atlas infos and requests
            m_Atlas.Clear();
            m_CascadeAtlas.Clear();
            m_AreaLightShadowAtlas.Clear();
            m_ShadowResolutionRequests.Clear();

            m_ShadowRequestCount = 0;
            m_CascadeCount = 0;
        }

        // Warning: must be called after ProcessShadowRequests and RenderShadows to have valid informations
        public void DisplayShadowAtlas(CommandBuffer cmd, Material debugMaterial, float screenX, float screenY, float screenSizeX, float screenSizeY, float minValue, float maxValue)
        {
            m_Atlas.DisplayAtlas(cmd, debugMaterial, new Rect(0, 0, m_Atlas.width, m_Atlas.height), screenX, screenY, screenSizeX, screenSizeY, minValue, maxValue);
        }

        // Warning: must be called after ProcessShadowRequests and RenderShadows to have valid informations
        public void DisplayShadowCascadeAtlas(CommandBuffer cmd, Material debugMaterial, float screenX, float screenY, float screenSizeX, float screenSizeY, float minValue, float maxValue)
        {
            m_CascadeAtlas.DisplayAtlas(cmd, debugMaterial, new Rect(0, 0, m_CascadeAtlas.width, m_CascadeAtlas.height), screenX, screenY, screenSizeX, screenSizeY, minValue, maxValue);
        }

        // Warning: must be called after ProcessShadowRequests and RenderShadows to have valid informations
        public void DisplayAreaLightShadowAtlas(CommandBuffer cmd, Material debugMaterial, float screenX, float screenY, float screenSizeX, float screenSizeY, float minValue, float maxValue)
        {
            m_AreaLightShadowAtlas.DisplayAtlas(cmd, debugMaterial, new Rect(0, 0, m_AreaLightShadowAtlas.width, m_AreaLightShadowAtlas.height), screenX, screenY, screenSizeX, screenSizeY, minValue, maxValue);
        }

        // Warning: must be called after ProcessShadowRequests and RenderShadows to have valid informations
        public void DisplayShadowMap(int shadowIndex, CommandBuffer cmd, Material debugMaterial, float screenX, float screenY, float screenSizeX, float screenSizeY, float minValue, float maxValue)
        {
            if (shadowIndex >= m_ShadowRequestCount)
                return;

            HDShadowRequest   shadowRequest = m_ShadowRequests[shadowIndex];

            switch (shadowRequest.shadowMapType)
            {
                case ShadowMapType.PunctualAtlas:
                {
                    m_Atlas.DisplayAtlas(cmd, debugMaterial, shadowRequest.atlasViewport, screenX, screenY, screenSizeX, screenSizeY, minValue, maxValue);
                    break;
                }
                case ShadowMapType.CascadedDirectional:
                {
                    m_CascadeAtlas.DisplayAtlas(cmd, debugMaterial, shadowRequest.atlasViewport, screenX, screenY, screenSizeX, screenSizeY, minValue, maxValue);
                    break;
                }
                case ShadowMapType.AreaLightAtlas:
                {
                    m_AreaLightShadowAtlas.DisplayAtlas(cmd, debugMaterial, shadowRequest.atlasViewport, screenX, screenY, screenSizeX, screenSizeY, minValue, maxValue);
                    break;
                }
            };
        }

        public void Dispose()
        {
            m_ShadowDataBuffer.Dispose();
            m_DirectionalShadowDataBuffer.Dispose();
            m_Atlas.Release();
            m_AreaLightShadowAtlas.Release();
            m_CascadeAtlas.Release();
        }
    }
}<|MERGE_RESOLUTION|>--- conflicted
+++ resolved
@@ -98,7 +98,6 @@
         public int                  blockerSampleCount;
         public int                  filterSampleCount;
         public float                minFilterSize;
-<<<<<<< HEAD
 
         // IMS parameters
         public float                kernelSize;
@@ -106,8 +105,6 @@
         public float                maxDepthBias;
 
         public Vector4              evsmParams;
-=======
->>>>>>> 2ae00547
     }
 
     public enum HDShadowQuality
@@ -129,7 +126,6 @@
     [Serializable]
     public struct HDShadowInitParameters
     {
-<<<<<<< HEAD
         [Serializable]
         public struct HDShadowAtlasInitParams
         {
@@ -169,26 +165,12 @@
 
         public HDShadowAtlasInitParams punctualLightShadowAtlas;
         public HDShadowAtlasInitParams areaLightShadowAtlas;
-=======
-        public const int        k_DefaultShadowAtlasResolution = 4096;
-        public const int        k_DefaultMaxShadowRequests = 128;
-        // TODO: 32 bit shadowmap are not supported by RThandle currently, when they will, change Depth24 to Depth32
-        public const DepthBits  k_DefaultShadowMapDepthBits = DepthBits.Depth24;
-
-        [FormerlySerializedAs("shadowAtlasWidth")]
-        public int              shadowAtlasResolution = k_DefaultShadowAtlasResolution;
-        public int              maxShadowRequests = k_DefaultMaxShadowRequests;
-        public DepthBits        shadowMapsDepthBits = k_DefaultShadowMapDepthBits;
-        public bool             useDynamicViewportRescale = true;
-
-        public HDShadowQuality  shadowQuality;
->>>>>>> 2ae00547
     }
 
     public struct HDShadowResolutionRequest
     {
-        public Rect             atlasViewport;
-        public Vector2          resolution;
+        public Rect        atlasViewport;
+        public Vector2     resolution;
         public ShadowMapType    shadowMapType;
     }
 
@@ -237,7 +219,6 @@
             m_DirectionalShadowDataBuffer = new ComputeBuffer(1, System.Runtime.InteropServices.Marshal.SizeOf(typeof(HDDirectionalShadowData)));
 
             m_MaxShadowRequests = maxShadowRequests;
-<<<<<<< HEAD
         }
 
         public static DirectionalShadowAlgorithm GetDirectionalShadowAlgorithm()
@@ -263,8 +244,6 @@
                 }
             };
             return DirectionalShadowAlgorithm.PCF5x5;
-=======
->>>>>>> 2ae00547
         }
 
         public void UpdateDirectionalShadowResolution(int resolution, int cascadeCount)
@@ -291,53 +270,48 @@
                 resolution = resolution,
                 shadowMapType = shadowMapType,
             };
-
-<<<<<<< HEAD
+            
+            int index = 0;
             switch (shadowMapType)
             {
                 case ShadowMapType.PunctualAtlas:
-                    m_Atlas.ReserveResolution(resolutionRequest);
+                    index  = m_Atlas.ReserveResolution(resolutionRequest);
                     break;
                 case ShadowMapType.AreaLightAtlas:
-                    m_AreaLightShadowAtlas.ReserveResolution(resolutionRequest);
+                    index = m_AreaLightShadowAtlas.ReserveResolution(resolutionRequest);
                     break;
                 case ShadowMapType.CascadedDirectional:
-                    m_CascadeAtlas.ReserveResolution(resolutionRequest);
-                    break;
-            }
-
-            m_ShadowResolutionRequests.Add(resolutionRequest);
-=======
-            int index = 0;
-            if (allowResize)
-                index = m_Atlas.ReserveResolution(resolutionRequest);
-            else
-                index = m_CascadeAtlas.ReserveResolution(resolutionRequest);
+                    index = m_CascadeAtlas.ReserveResolution(resolutionRequest);
+                    break;
+            }
             
             m_ShadowResolutionRequests.Add(index);
->>>>>>> 2ae00547
             m_ShadowRequestCount = m_ShadowResolutionRequests.Count;
 
             return m_ShadowResolutionRequests.Count - 1;
         }
 
-        public Vector2 GetReservedResolution(int index, bool allowResize)
+        public Vector2 GetReservedResolution(int index, ShadowMapType shadowMapType)
         {
             if (index < 0 || index >= m_ShadowRequestCount)
                 return Vector2.zero;
-<<<<<<< HEAD
-
-            return m_ShadowResolutionRequests[index].resolution;
-=======
             
             int shadowRequestIndex = m_ShadowResolutionRequests[index];
-            if (allowResize)
-            {
-                return m_Atlas.GetHDShadowResolutionRequest(shadowRequestIndex).resolution;
-            }
-
-            return m_CascadeAtlas.GetHDShadowResolutionRequest(shadowRequestIndex).resolution;
->>>>>>> 2ae00547
+            switch( shadowMapType.shaodwMapType)
+            {
+                case ShadowMapType.PunctualAtlas:
+                    return m_Atlas.GetHDShadowResolutionRequest(shadowRequestIndex).resolution;
+                    break;
+                case ShadowMapType.CascadedDirectional:
+                    return m_CascadeAtlas.GetHDShadowResolutionRequest(shadowRequestIndex).resolution;
+                    break;
+                case ShaodwMapType.AreaLightAtlas:
+                    return m_AreaLightShadowAtlas.GetHDShadowResolutionRequest(shadowRequestIndex).resolution;
+                    break;
+            }
+
+            return Vector2.zero
+           
         }
 
         public void UpdateShadowRequest(int index, HDShadowRequest shadowRequest)
@@ -346,35 +320,29 @@
                 return;
 
             int shadowRequestIndex = m_ShadowResolutionRequests[index];
-            if (shadowRequest != null && shadowRequest.allowResize)
-            {
-                shadowRequest.atlasViewport = m_Atlas.GetHDShadowResolutionRequest(shadowRequestIndex).atlasViewport;
-            }
-            else
-            {
-                shadowRequest.atlasViewport = m_CascadeAtlas.GetHDShadowResolutionRequest(shadowRequestIndex).atlasViewport;
-            }
-
+
+            switch (shadowRequest.shadowMapType)
+            {
+                case ShadowMapType.PunctualAtlas:
+                {
+                    shadowRequest.atlasViewport = m_Atlas.GetHDShadowResolutionRequest(shaodwRequestIndex).atlasViewport;
+                    m_Atlas.AddShadowRequest(shadowRequest);
+                    break;
+                }
+                case ShadowMapType.CascadedDirectional:
+                {
+                    shadowRequest.atlasViewport = m_CascadeAtlas.GetHDShadowResolutionRequest(shadowRequestIndex).atlasViewport;
+                    m_CascadeAtlas.AddShadowRequest(shadowRequest);
+                    break;
+                }
+                case ShadowMapType.AreaLightAtlas:
+                {
+                    shadowRequest.atlastViewport = m_AreaLightShadowAtlas.GetHDShadowResolutionRequest(shadowRequestIndex).atlasViewport;                   
+                    m_AreaLightShadowAtlas.AddShadowRequest(shadowRequest);
+                    break;
+                }
+            };
             m_ShadowRequests[index] = shadowRequest;
-
-            switch (shadowRequest.shadowMapType)
-            {
-                case ShadowMapType.PunctualAtlas:
-                {
-                    m_Atlas.AddShadowRequest(shadowRequest);
-                    break;
-                }
-                case ShadowMapType.CascadedDirectional:
-                {
-                    m_CascadeAtlas.AddShadowRequest(shadowRequest);
-                    break;
-                }
-                case ShadowMapType.AreaLightAtlas:
-                {
-                    m_AreaLightShadowAtlas.AddShadowRequest(shadowRequest);
-                    break;
-                }
-            };
         }
 
         public void UpdateCascade(int cascadeIndex, Vector4 cullingSphere, float border)
@@ -424,7 +392,6 @@
             data.shadowFilterParams0.y = HDShadowUtils.Asfloat(shadowRequest.blockerSampleCount);
             data.shadowFilterParams0.z = HDShadowUtils.Asfloat(shadowRequest.filterSampleCount);
             data.shadowFilterParams0.w = shadowRequest.minFilterSize;
-<<<<<<< HEAD
 
             var hdAsset = (GraphicsSettings.renderPipelineAsset as HDRenderPipelineAsset);
             if (hdAsset.currentPlatformRenderPipelineSettings.hdShadowInitParams.shadowQuality == HDShadowQuality.VeryHigh && shadowRequest.lightType == (int)LightType.Directional)
@@ -438,8 +405,6 @@
             {
                 data.shadowFilterParams0 = shadowRequest.evsmParams;
             }
-=======
->>>>>>> 2ae00547
 
             return data;
         }
@@ -468,18 +433,8 @@
 
             if (lightingDebugSettings.shadowResolutionScaleFactor != 1.0f)
             {
-<<<<<<< HEAD
-                foreach (var shadowResolutionRequest in m_ShadowResolutionRequests)
-                {
-                    // We don't rescale the directional shadows with the global shadow scale factor
-                    // because there is no dynamic atlas rescale when it overflow.
-                    if (shadowResolutionRequest.shadowMapType != ShadowMapType.CascadedDirectional)
-                        shadowResolutionRequest.resolution *= lightingDebugSettings.shadowResolutionScaleFactor;
-                }
-=======
                 m_Atlas.ScaleShadowResolutionRequests( lightingDebugSettings.shadowResolutionScaleFactor);
-                m_CascadeAtlas.ScaleShadowResolutionRequests( lightingDebugSettings.shadowResolutionScaleFactor);
->>>>>>> 2ae00547
+                m_AreaLightShadowAtlas.ScaleShadowResolutionRequests(lightingDebugSettings.shadowResolutionScaleFactor);
             }
 
             // Assign a position to all the shadows in the atlas, and scale shadows if needed
@@ -498,7 +453,6 @@
             // Create all HDShadowDatas and update them with shadow request datas
             for (int i = 0; i < m_ShadowRequestCount; i++)
             {
-<<<<<<< HEAD
                 HDShadowAtlas atlas = m_Atlas;
                 if (m_ShadowRequests[i].shadowMapType == ShadowMapType.CascadedDirectional)
                 {
@@ -510,14 +464,6 @@
                 }
                 m_ShadowDatas.Add(CreateShadowData(m_ShadowRequests[i], atlas));
                 m_ShadowRequests[i].shadowIndex = shadowIndex++;
-=======
-                if (m_ShadowRequests[i] != null)
-                {
-                    var atlas = m_ShadowRequests[i].allowResize ? m_Atlas : m_CascadeAtlas;
-                    m_ShadowDatas.Add(CreateShadowData(m_ShadowRequests[i], atlas));
-                    m_ShadowRequests[i].shadowIndex = shadowIndex++;
-                }
->>>>>>> 2ae00547
             }
 
             int first = k_DirectionalShadowCascadeCount, second = k_DirectionalShadowCascadeCount;
