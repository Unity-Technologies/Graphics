using System;
using System.Collections.Generic;
using UnityEngine.Experimental.Rendering;
using UnityEngine.Experimental.Rendering.RenderGraphModule;
using UnityEngine.Serialization;

namespace UnityEngine.Rendering.HighDefinition
{
    /// <summary>
    /// Shadow Filtering Quality
    /// </summary>
    public enum HDShadowFilteringQuality
    {
        /// <summary>
        /// Low Shadow Filtering Quality
        /// </summary>
        Low = 0,
        /// <summary>
        /// Medium Shadow Filtering Quality
        /// </summary>
        Medium = 1,
        /// <summary>
        /// High Shadow Filtering Quality
        /// </summary>
        High = 2,
    }

    enum ShadowMapType
    {
        CascadedDirectional,
        PunctualAtlas,
        AreaLightAtlas
    }

    enum ShadowMapUpdateType
    {
        // Fully dynamic shadow maps
        Dynamic = 0,
        // Fully cached shadow maps (nothing is rendered unless requested)
        Cached,
        // Mixed, static shadow caster are cached and updated as indicated, dynamic are drawn on top.
        Mixed
    }

    [GenerateHLSL(needAccessors = false)]
    struct HDShadowData
    {
        public Vector3      rot0;
        public Vector3      rot1;
        public Vector3      rot2;
        public Vector3      pos;
        public Vector4      proj;

        public Vector2      atlasOffset;
        public float        worldTexelSize;
        public float        normalBias;

        [SurfaceDataAttributes(precision = FieldPrecision.Real)]
        public Vector4      zBufferParam;
        public Vector4      shadowMapSize;

        public Vector4      shadowFilterParams0;

        public Vector3      cacheTranslationDelta;
        public float        isInCachedAtlas;

        public Matrix4x4    shadowToWorld;
    }

    // We use a different structure for directional light because these is a lot of data there
    // and it will add too much useless stuff for other lights
    // Note: In order to support HLSL array generation, we need to use fixed arrays and so a unsafe context for this struct
    [GenerateHLSL(needAccessors = false)]
    unsafe struct HDDirectionalShadowData
    {
        // We can't use Vector4 here because the vector4[] makes this struct non blittable
        [HLSLArray(4, typeof(Vector4))]
        public fixed float      sphereCascades[4 * 4];

        [SurfaceDataAttributes(precision = FieldPrecision.Real)]
        public Vector4          cascadeDirection;

        [HLSLArray(4, typeof(float))]
        [SurfaceDataAttributes(precision = FieldPrecision.Real)]
        public fixed float      cascadeBorders[4];
    }

    class HDShadowRequest
    {
        public Matrix4x4            view;
        // Use the y flipped device projection matrix as light projection matrix
        public Matrix4x4            deviceProjectionYFlip;
        public Matrix4x4            deviceProjection;
        public Matrix4x4            shadowToWorld;
        public Vector3              position;
        public Vector4              zBufferParam;
        // Warning: these viewport fields are updated by ProcessShadowRequests and are invalid before
        public Rect                 dynamicAtlasViewport;
        public Rect                 cachedAtlasViewport;
        public bool                 zClip;
        public Vector4[]            frustumPlanes;

        // Store the final shadow indice in the shadow data array
        // Warning: the index is computed during ProcessShadowRequest and so is invalid before calling this function
        public int                  shadowIndex;

        // Determine in which atlas the shadow will be rendered
        public ShadowMapType        shadowMapType = ShadowMapType.PunctualAtlas;

        // TODO: Remove these field once scriptable culling is here (currently required by ScriptableRenderContext.DrawShadows)
        public int                  lightIndex;
        public ShadowSplitData      splitData;
        // end

        public float                normalBias;
        public float                worldTexelSize;
        public float                slopeBias;

        // PCSS parameters
        public float                shadowSoftness;
        public int                  blockerSampleCount;
        public int                  filterSampleCount;
        public float                minFilterSize;

        // IMS parameters
        public float                kernelSize;
        public float                lightAngle;
        public float                maxDepthBias;

        public Vector4              evsmParams;

        public bool         shouldUseCachedShadowData = false;
        public bool         shouldRenderCachedComponent = false;

        public HDShadowData cachedShadowData;

        public bool         isInCachedAtlas;
        public bool         isMixedCached = false;
    }

    enum DirectionalShadowAlgorithm
    {
        PCF5x5,
        PCF7x7,
        PCSS,
        IMS
    }

    /// <summary>
    /// Screen Space Shadows format.
    /// </summary>
    public enum ScreenSpaceShadowFormat
    {
        /// <summary>R8G8B8A8 format for fastest rendering.</summary>
        R8G8B8A8 = GraphicsFormat.R8G8B8A8_UNorm,
        /// <summary>R16G16B16A16 format for better quality.</summary>
        R16G16B16A16 = GraphicsFormat.R16G16B16A16_SFloat
    }

    /// <summary>
    /// Shadows Global Settings.
    /// </summary>
    [Serializable]
    public struct HDShadowInitParameters
    {
        /// <summary>
        /// Shadow Atlases parameters.
        /// </summary>
        [Serializable]
        public struct HDShadowAtlasInitParams
        {
            /// <summary>Shadow Atlas resolution.</summary>
            public int shadowAtlasResolution;
            /// <summary>Shadow Atlas depth bits.</summary>
            public DepthBits shadowAtlasDepthBits;
            /// <summary>Enable dynamic rescale of the atlas.</summary>
            public bool useDynamicViewportRescale;

            internal static HDShadowAtlasInitParams GetDefault()
            {
                return new HDShadowAtlasInitParams()
                {
                    shadowAtlasResolution = k_DefaultShadowAtlasResolution,
                    shadowAtlasDepthBits = k_DefaultShadowMapDepthBits,
                    useDynamicViewportRescale = true
                };
            }
        }

        internal static HDShadowInitParameters NewDefault() => new HDShadowInitParameters()
        {
            maxShadowRequests                   = k_DefaultMaxShadowRequests,
            directionalShadowsDepthBits         = k_DefaultShadowMapDepthBits,
            punctualLightShadowAtlas            = HDShadowAtlasInitParams.GetDefault(),
            areaLightShadowAtlas                = HDShadowAtlasInitParams.GetDefault(),
            cachedPunctualLightShadowAtlas      = 2048,
            cachedAreaLightShadowAtlas          = 1024,
            shadowResolutionDirectional         = new IntScalableSetting(new[] { 256, 512, 1024, 2048 }, ScalableSettingSchemaId.With4Levels),
            shadowResolutionArea                = new IntScalableSetting(new[] { 256, 512, 1024, 2048 }, ScalableSettingSchemaId.With4Levels),
            shadowResolutionPunctual            = new IntScalableSetting(new[] { 256, 512, 1024, 2048 }, ScalableSettingSchemaId.With4Levels),
            shadowFilteringQuality              = HDShadowFilteringQuality.Medium,
            supportScreenSpaceShadows           = false,
            maxScreenSpaceShadowSlots           = 4,
            screenSpaceShadowBufferFormat       = ScreenSpaceShadowFormat.R16G16B16A16,
            maxDirectionalShadowMapResolution   = 2048,
            maxAreaShadowMapResolution          = 2048,
            maxPunctualShadowMapResolution      = 2048,
        };

        internal const int k_DefaultShadowAtlasResolution = 4096;
        internal const int k_DefaultMaxShadowRequests = 128;
        internal const DepthBits k_DefaultShadowMapDepthBits = DepthBits.Depth32;

        /// <summary>Maximum number of shadow requests at the same time.</summary>
        public int maxShadowRequests;
        /// <summary>Depth bits for directional shadows.</summary>
        public DepthBits directionalShadowsDepthBits;

        /// <summary>Shadow filtering quality.</summary>
        [FormerlySerializedAs("shadowQuality")]
        public HDShadowFilteringQuality shadowFilteringQuality;

        /// <summary>Initialization parameters for punctual shadows atlas.</summary>
        public HDShadowAtlasInitParams punctualLightShadowAtlas;
        /// <summary>Initialization parameters for area shadows atlas.</summary>
        public HDShadowAtlasInitParams areaLightShadowAtlas;

        /// <summary>Resolution for the punctual lights cached shadow maps atlas.</summary>
        public int cachedPunctualLightShadowAtlas;

        /// <summary>Resolution for the area lights cached shadow maps atlas.</summary>
        public int cachedAreaLightShadowAtlas;

        /// <summary>Shadow scalable resolution for directional lights.</summary>
        public IntScalableSetting shadowResolutionDirectional;
        /// <summary>Shadow scalable resolution for point lights.</summary>
        public IntScalableSetting shadowResolutionPunctual;
        /// <summary>Shadow scalable resolution for area lights.</summary>
        public IntScalableSetting shadowResolutionArea;

        /// <summary>Maximum shadow map resolution for directional lights.</summary>
        public int maxDirectionalShadowMapResolution;
        /// <summary>Maximum shadow map resolution for punctual lights.</summary>
        public int maxPunctualShadowMapResolution;
        /// <summary>Maximum shadow map resolution for area lights.</summary>
        public int maxAreaShadowMapResolution;

        /// <summary>Enable support for screen space shadows.</summary>
        public bool supportScreenSpaceShadows;
        /// <summary>Maximum number of screen space shadows.</summary>
        public int maxScreenSpaceShadowSlots;
        /// <summary>Format for screen space shadows.</summary>
        public ScreenSpaceShadowFormat screenSpaceShadowBufferFormat;
    }

    class HDShadowResolutionRequest
    {
        public Rect             dynamicAtlasViewport;
        public Rect             cachedAtlasViewport;
        public Vector2          resolution;
        public ShadowMapType    shadowMapType;

        public HDShadowResolutionRequest ShallowCopy()
        {
            return (HDShadowResolutionRequest)this.MemberwiseClone();
        }
    }

    partial class HDShadowManager
    {
        public const int            k_DirectionalShadowCascadeCount = 4;
        public const int            k_MinShadowMapResolution = 16;
        public const int            k_MaxShadowMapResolution = 16384;

        List<HDShadowData>          m_ShadowDatas = new List<HDShadowData>();
        HDShadowRequest[]           m_ShadowRequests;
        HDShadowResolutionRequest[] m_ShadowResolutionRequests;
        HDDirectionalShadowData[]   m_CachedDirectionalShadowData;

        HDDirectionalShadowData     m_DirectionalShadowData;

        // Structured buffer of shadow datas
        ComputeBuffer               m_ShadowDataBuffer;
        ComputeBuffer               m_DirectionalShadowDataBuffer;

        // The two shadowmaps atlases we uses, one for directional cascade (without resize) and the second for the rest of the shadows
        HDDynamicShadowAtlas               m_CascadeAtlas;
        HDDynamicShadowAtlas               m_Atlas;
        HDDynamicShadowAtlas               m_AreaLightShadowAtlas;

        int                         m_MaxShadowRequests;
        int                         m_ShadowRequestCount;
        int                         m_CascadeCount;
        int                         m_ShadowResolutionRequestCounter;

        Material                    m_ClearShadowMaterial;
        Material                    m_BlitShadowMaterial;
        MaterialPropertyBlock       m_BlitShadowPropertyBlock = new MaterialPropertyBlock();

        public static HDCachedShadowManager cachedShadowManager {  get { return HDCachedShadowManager.instance; } }

        public void InitShadowManager(RenderPipelineResources renderPipelineResources, HDShadowInitParameters initParams, RenderGraph renderGraph, Shader clearShader)
        {
            // Even when shadows are disabled (maxShadowRequests == 0) we need to allocate compute buffers to avoid having
            // resource not bound errors when dispatching a compute shader.
            m_ShadowDataBuffer = new ComputeBuffer(Mathf.Max(initParams.maxShadowRequests, 1), System.Runtime.InteropServices.Marshal.SizeOf(typeof(HDShadowData)));
            m_DirectionalShadowDataBuffer = new ComputeBuffer(1, System.Runtime.InteropServices.Marshal.SizeOf(typeof(HDDirectionalShadowData)));
            m_MaxShadowRequests = initParams.maxShadowRequests;
            m_ShadowRequestCount = 0;

            if (initParams.maxShadowRequests == 0)
                return;

            m_ClearShadowMaterial = CoreUtils.CreateEngineMaterial(clearShader);
            m_BlitShadowMaterial = CoreUtils.CreateEngineMaterial(renderPipelineResources.shaders.shadowBlitPS);

            // Prevent the list from resizing their internal container when we add shadow requests
            m_ShadowDatas.Capacity = Math.Max(initParams.maxShadowRequests, m_ShadowDatas.Capacity);
            m_ShadowResolutionRequests = new HDShadowResolutionRequest[initParams.maxShadowRequests];
            m_ShadowRequests = new HDShadowRequest[initParams.maxShadowRequests];
            m_CachedDirectionalShadowData = new HDDirectionalShadowData[1]; // we only support directional light shadow

            for (int i = 0; i < initParams.maxShadowRequests; i++)
            {
                m_ShadowResolutionRequests[i] = new HDShadowResolutionRequest();
            }

            // The cascade atlas will be allocated only if there is a directional light
            m_Atlas = new HDDynamicShadowAtlas(renderPipelineResources, renderGraph, useSharedTexture: false, initParams.punctualLightShadowAtlas.shadowAtlasResolution, initParams.punctualLightShadowAtlas.shadowAtlasResolution,
                HDShaderIDs._ShadowmapAtlas, m_ClearShadowMaterial, initParams.maxShadowRequests, initParams, depthBufferBits: initParams.punctualLightShadowAtlas.shadowAtlasDepthBits, name: "Shadow Map Atlas");
            // Cascade atlas render texture will only be allocated if there is a shadow casting directional light
            HDShadowAtlas.BlurAlgorithm cascadeBlur = GetDirectionalShadowAlgorithm() == DirectionalShadowAlgorithm.IMS ? HDShadowAtlas.BlurAlgorithm.IM : HDShadowAtlas.BlurAlgorithm.None;
            m_CascadeAtlas = new HDDynamicShadowAtlas(renderPipelineResources, renderGraph, useSharedTexture: false, 1, 1, HDShaderIDs._ShadowmapCascadeAtlas, m_ClearShadowMaterial, initParams.maxShadowRequests, initParams, cascadeBlur, depthBufferBits: initParams.directionalShadowsDepthBits, name: "Cascade Shadow Map Atlas");

            if (ShaderConfig.s_AreaLights == 1)
                m_AreaLightShadowAtlas = new HDDynamicShadowAtlas(renderPipelineResources, renderGraph, useSharedTexture: false, initParams.areaLightShadowAtlas.shadowAtlasResolution, initParams.areaLightShadowAtlas.shadowAtlasResolution,
                    HDShaderIDs._ShadowmapAreaAtlas, m_ClearShadowMaterial, initParams.maxShadowRequests, initParams, HDShadowAtlas.BlurAlgorithm.EVSM, depthBufferBits: initParams.areaLightShadowAtlas.shadowAtlasDepthBits, name: "Area Light Shadow Map Atlas");

            cachedShadowManager.InitPunctualShadowAtlas(renderPipelineResources, renderGraph, useSharedTexture: true, initParams.cachedPunctualLightShadowAtlas, initParams.cachedPunctualLightShadowAtlas,
                HDShaderIDs._CachedShadowmapAtlas, m_ClearShadowMaterial, initParams.maxShadowRequests, initParams: initParams, depthBufferBits: initParams.punctualLightShadowAtlas.shadowAtlasDepthBits, name: "Cached Shadow Map Atlas");
            if (ShaderConfig.s_AreaLights == 1)
                cachedShadowManager.InitAreaLightShadowAtlas(renderPipelineResources, renderGraph, useSharedTexture: true, initParams.cachedAreaLightShadowAtlas, initParams.cachedAreaLightShadowAtlas,
                    HDShaderIDs._CachedAreaLightShadowmapAtlas, m_ClearShadowMaterial, initParams.maxShadowRequests, initParams: initParams, HDShadowAtlas.BlurAlgorithm.EVSM, depthBufferBits: initParams.areaLightShadowAtlas.shadowAtlasDepthBits, name: "Cached Area Light Shadow Map Atlas");
        }

<<<<<<< HEAD
=======
        public void Cleanup(RenderGraph renderGraph)
        {
            m_ShadowDataBuffer.Dispose();
            m_DirectionalShadowDataBuffer.Dispose();

            if (m_MaxShadowRequests == 0)
                return;

            m_Atlas.Release(renderGraph);
            if (ShaderConfig.s_AreaLights == 1)
                m_AreaLightShadowAtlas.Release(renderGraph);
            m_CascadeAtlas.Release(renderGraph);

            CoreUtils.Destroy(m_ClearShadowMaterial);
            cachedShadowManager.Cleanup(renderGraph);
        }

        public void InitializeNonRenderGraphResources()
        {
            m_Atlas.AllocateRenderTexture();
            m_CascadeAtlas.AllocateRenderTexture();
            cachedShadowManager.punctualShadowAtlas.AllocateRenderTexture();
            if (ShaderConfig.s_AreaLights == 1)
            {
                m_AreaLightShadowAtlas.AllocateRenderTexture();
                cachedShadowManager.areaShadowAtlas.AllocateRenderTexture();
            }
        }

        public void CleanupNonRenderGraphResources(RenderGraph renderGraph)
        {
            m_Atlas.Release(renderGraph);
            m_CascadeAtlas.Release(renderGraph);
            cachedShadowManager.punctualShadowAtlas.Release(renderGraph);
            if (ShaderConfig.s_AreaLights == 1)
            {
                m_AreaLightShadowAtlas.Release(renderGraph);
                cachedShadowManager.areaShadowAtlas.Release(renderGraph);
            }
        }

>>>>>>> e2b746cb
        // Keep in sync with both HDShadowSampling.hlsl
        public static DirectionalShadowAlgorithm GetDirectionalShadowAlgorithm()
        {
            switch (HDRenderPipeline.currentAsset.currentPlatformRenderPipelineSettings.hdShadowInitParams.shadowFilteringQuality)
            {
                case HDShadowFilteringQuality.Low:
                {
                    return DirectionalShadowAlgorithm.PCF5x5;
                }
                case HDShadowFilteringQuality.Medium:
                {
                    return DirectionalShadowAlgorithm.PCF7x7;
                }
                case HDShadowFilteringQuality.High:
                {
                    return DirectionalShadowAlgorithm.PCSS;
                }
            }
            ;
            return DirectionalShadowAlgorithm.PCF5x5;
        }

        public void UpdateShaderVariablesGlobalCB(ref ShaderVariablesGlobal cb)
        {
            if (m_MaxShadowRequests == 0)
                return;

            cb._CascadeShadowCount = (uint)(m_CascadeCount + 1);
            cb._ShadowAtlasSize = new Vector4(m_Atlas.width, m_Atlas.height, 1.0f / m_Atlas.width, 1.0f / m_Atlas.height);
            cb._CascadeShadowAtlasSize = new Vector4(m_CascadeAtlas.width, m_CascadeAtlas.height, 1.0f / m_CascadeAtlas.width, 1.0f / m_CascadeAtlas.height);
            cb._CachedShadowAtlasSize = new Vector4(cachedShadowManager.punctualShadowAtlas.width, cachedShadowManager.punctualShadowAtlas.height, 1.0f / cachedShadowManager.punctualShadowAtlas.width, 1.0f / cachedShadowManager.punctualShadowAtlas.height);
            if (ShaderConfig.s_AreaLights == 1)
            {
                cb._AreaShadowAtlasSize = new Vector4(m_AreaLightShadowAtlas.width, m_AreaLightShadowAtlas.height, 1.0f / m_AreaLightShadowAtlas.width, 1.0f / m_AreaLightShadowAtlas.height);
                cb._CachedAreaShadowAtlasSize = new Vector4(cachedShadowManager.areaShadowAtlas.width, cachedShadowManager.areaShadowAtlas.height, 1.0f / cachedShadowManager.areaShadowAtlas.width, 1.0f / cachedShadowManager.areaShadowAtlas.height);
            }
        }

        public void UpdateDirectionalShadowResolution(int resolution, int cascadeCount)
        {
            Vector2Int atlasResolution = new Vector2Int(resolution, resolution);

            if (cascadeCount > 1)
                atlasResolution.x *= 2;
            if (cascadeCount > 2)
                atlasResolution.y *= 2;

            m_CascadeAtlas.UpdateSize(atlasResolution);
        }

        internal int ReserveShadowResolutions(Vector2 resolution, ShadowMapType shadowMapType, int lightID, int index, ShadowMapUpdateType updateType)
        {
            if (m_ShadowRequestCount >= m_MaxShadowRequests)
            {
                Debug.LogWarning("Max shadow requests count reached, dropping all exceeding requests. You can increase this limit by changing the max requests in the HDRP asset");
                return -1;
            }

            m_ShadowResolutionRequests[m_ShadowResolutionRequestCounter].shadowMapType = shadowMapType;

            // Note: for cached shadows we manage the resolution requests directly on the CachedShadowAtlas as they need special handling. We however keep incrementing the counter for two reasons:
            //      - Maintain the limit of m_MaxShadowRequests
            //      - Avoid to refactor other parts that the shadow manager that get requests indices from here.

            if (updateType != ShadowMapUpdateType.Cached || shadowMapType == ShadowMapType.CascadedDirectional)
            {
                m_ShadowResolutionRequests[m_ShadowResolutionRequestCounter].resolution = resolution;
                m_ShadowResolutionRequests[m_ShadowResolutionRequestCounter].dynamicAtlasViewport.width = resolution.x;
                m_ShadowResolutionRequests[m_ShadowResolutionRequestCounter].dynamicAtlasViewport.height = resolution.y;

                switch (shadowMapType)
                {
                    case ShadowMapType.PunctualAtlas:
                        m_Atlas.ReserveResolution(m_ShadowResolutionRequests[m_ShadowResolutionRequestCounter]);
                        break;
                    case ShadowMapType.AreaLightAtlas:
                        m_AreaLightShadowAtlas.ReserveResolution(m_ShadowResolutionRequests[m_ShadowResolutionRequestCounter]);
                        break;
                    case ShadowMapType.CascadedDirectional:
                        m_CascadeAtlas.ReserveResolution(m_ShadowResolutionRequests[m_ShadowResolutionRequestCounter]);
                        break;
                }
            }


            m_ShadowResolutionRequestCounter++;
            m_ShadowRequestCount = m_ShadowResolutionRequestCounter;

            return m_ShadowResolutionRequestCounter - 1;
        }

        internal HDShadowResolutionRequest GetResolutionRequest(int index)
        {
            if (index < 0 || index >= m_ShadowRequestCount)
                return null;

            return m_ShadowResolutionRequests[index];
        }

        public Vector2 GetReservedResolution(int index)
        {
            if (index < 0 || index >= m_ShadowRequestCount)
                return Vector2.zero;

            return m_ShadowResolutionRequests[index].resolution;
        }

        internal void UpdateShadowRequest(int index, HDShadowRequest shadowRequest, ShadowMapUpdateType updateType)
        {
            if (index >= m_ShadowRequestCount)
                return;

            m_ShadowRequests[index] = shadowRequest;

            bool addToCached = updateType == ShadowMapUpdateType.Cached || updateType == ShadowMapUpdateType.Mixed;
            bool addDynamic = updateType == ShadowMapUpdateType.Dynamic || updateType == ShadowMapUpdateType.Mixed;

            switch (shadowRequest.shadowMapType)
            {
                case ShadowMapType.PunctualAtlas:
                {
                    if (addToCached)
                        cachedShadowManager.punctualShadowAtlas.AddShadowRequest(shadowRequest);
                    if (addDynamic)
                    {
                        m_Atlas.AddShadowRequest(shadowRequest);
                        if (updateType == ShadowMapUpdateType.Mixed)
                            m_Atlas.AddRequestToPendingBlitFromCache(shadowRequest);
                    }

                    break;
                }
                case ShadowMapType.CascadedDirectional:
                {
                    m_CascadeAtlas.AddShadowRequest(shadowRequest);
                    break;
                }
                case ShadowMapType.AreaLightAtlas:
                {
                    if (addToCached)
                    {
                        cachedShadowManager.areaShadowAtlas.AddShadowRequest(shadowRequest);
                    }
                    if (addDynamic)
                    {
                        m_AreaLightShadowAtlas.AddShadowRequest(shadowRequest);
                        if (updateType == ShadowMapUpdateType.Mixed)
                            m_AreaLightShadowAtlas.AddRequestToPendingBlitFromCache(shadowRequest);
                    }

                    break;
                }
            }
            ;
        }

        public void UpdateCascade(int cascadeIndex, Vector4 cullingSphere, float border)
        {
            if (cullingSphere.w != float.NegativeInfinity)
            {
                cullingSphere.w *= cullingSphere.w;
            }

            m_CascadeCount = Mathf.Max(m_CascadeCount, cascadeIndex);

            unsafe
            {
                fixed(float * sphereCascadesBuffer = m_DirectionalShadowData.sphereCascades)
                    ((Vector4 *)sphereCascadesBuffer)[cascadeIndex] = cullingSphere;
                fixed(float * cascadeBorders = m_DirectionalShadowData.cascadeBorders)
                cascadeBorders[cascadeIndex] = border;
            }
        }

        HDShadowData CreateShadowData(HDShadowRequest shadowRequest, HDShadowAtlas atlas)
        {
            HDShadowData data = new HDShadowData();

            var devProj = shadowRequest.deviceProjection;
            var view = shadowRequest.view;
            data.proj = new Vector4(devProj.m00, devProj.m11, devProj.m22, devProj.m23);
            data.pos = shadowRequest.position;
            data.rot0 = new Vector3(view.m00, view.m01, view.m02);
            data.rot1 = new Vector3(view.m10, view.m11, view.m12);
            data.rot2 = new Vector3(view.m20, view.m21, view.m22);
            data.shadowToWorld = shadowRequest.shadowToWorld;
            data.cacheTranslationDelta = new Vector3(0.0f, 0.0f, 0.0f);

            var viewport = shadowRequest.isInCachedAtlas ? shadowRequest.cachedAtlasViewport : shadowRequest.dynamicAtlasViewport;

            // Compute the scale and offset (between 0 and 1) for the atlas coordinates
            float rWidth = 1.0f / atlas.width;
            float rHeight = 1.0f / atlas.height;
            data.atlasOffset = Vector2.Scale(new Vector2(rWidth, rHeight), new Vector2(viewport.x, viewport.y));

            data.shadowMapSize = new Vector4(viewport.width, viewport.height, 1.0f / viewport.width, 1.0f / viewport.height);

            data.normalBias = shadowRequest.normalBias;
            data.worldTexelSize = shadowRequest.worldTexelSize;

            data.shadowFilterParams0.x = shadowRequest.shadowSoftness;
            data.shadowFilterParams0.y = HDShadowUtils.Asfloat(shadowRequest.blockerSampleCount);
            data.shadowFilterParams0.z = HDShadowUtils.Asfloat(shadowRequest.filterSampleCount);
            data.shadowFilterParams0.w = shadowRequest.minFilterSize;

            data.zBufferParam = shadowRequest.zBufferParam;
            if (atlas.HasBlurredEVSM())
            {
                data.shadowFilterParams0 = shadowRequest.evsmParams;
            }

            data.isInCachedAtlas = shadowRequest.isInCachedAtlas ? 1.0f : 0.0f;

            return data;
        }

        unsafe Vector4 GetCascadeSphereAtIndex(int index)
        {
            fixed(float * sphereCascadesBuffer = m_DirectionalShadowData.sphereCascades)
            {
                return ((Vector4 *)sphereCascadesBuffer)[index];
            }
        }

        public void UpdateCullingParameters(ref ScriptableCullingParameters cullingParams, float maxShadowDistance)
        {
            cullingParams.shadowDistance = Mathf.Min(maxShadowDistance, cullingParams.shadowDistance);
        }

        public void LayoutShadowMaps(LightingDebugSettings lightingDebugSettings)
        {
            if (m_MaxShadowRequests == 0)
                return;

            cachedShadowManager.UpdateDebugSettings(lightingDebugSettings);

            m_Atlas.UpdateDebugSettings(lightingDebugSettings);

            if (m_CascadeAtlas != null)
                m_CascadeAtlas.UpdateDebugSettings(lightingDebugSettings);

            if (ShaderConfig.s_AreaLights == 1)
                m_AreaLightShadowAtlas.UpdateDebugSettings(lightingDebugSettings);

            if (lightingDebugSettings.shadowResolutionScaleFactor != 1.0f)
            {
                foreach (var shadowResolutionRequest in m_ShadowResolutionRequests)
                {
                    // We don't rescale the directional shadows with the global shadow scale factor
                    // because there is no dynamic atlas rescale when it overflow.
                    if (shadowResolutionRequest.shadowMapType != ShadowMapType.CascadedDirectional)
                        shadowResolutionRequest.resolution *= lightingDebugSettings.shadowResolutionScaleFactor;
                }
            }

            // Assign a position to all the shadows in the atlas, and scale shadows if needed
            if (m_CascadeAtlas != null && !m_CascadeAtlas.Layout(false))
                Debug.LogError("Cascade Shadow atlasing has failed, only one directional light can cast shadows at a time");
            m_Atlas.Layout();
            if (ShaderConfig.s_AreaLights == 1)
                m_AreaLightShadowAtlas.Layout();
        }

        unsafe public void PrepareGPUShadowDatas(CullingResults cullResults, HDCamera camera)
        {
            if (m_MaxShadowRequests == 0)
                return;

            int shadowIndex = 0;

            m_ShadowDatas.Clear();

            // Create all HDShadowDatas and update them with shadow request datas
            for (int i = 0; i < m_ShadowRequestCount; i++)
            {
                Debug.Assert(m_ShadowRequests[i] != null);

                HDShadowAtlas atlas = m_Atlas;
                if (m_ShadowRequests[i].isInCachedAtlas)
                {
                    atlas = cachedShadowManager.punctualShadowAtlas;
                }

                if (m_ShadowRequests[i].shadowMapType == ShadowMapType.CascadedDirectional)
                {
                    atlas = m_CascadeAtlas;
                }
                else if (m_ShadowRequests[i].shadowMapType == ShadowMapType.AreaLightAtlas)
                {
                    atlas = m_AreaLightShadowAtlas;
                    if (m_ShadowRequests[i].isInCachedAtlas)
                    {
                        atlas = cachedShadowManager.areaShadowAtlas;
                    }
                }

                HDShadowData shadowData;
                if (m_ShadowRequests[i].shouldUseCachedShadowData)
                {
                    shadowData = m_ShadowRequests[i].cachedShadowData;
                }
                else
                {
                    shadowData = CreateShadowData(m_ShadowRequests[i], atlas);
                    m_ShadowRequests[i].cachedShadowData = shadowData;
                }

                m_ShadowDatas.Add(shadowData);
                m_ShadowRequests[i].shadowIndex = shadowIndex++;
            }

            int first = k_DirectionalShadowCascadeCount, second = k_DirectionalShadowCascadeCount;

            fixed(float *sphereBuffer = m_DirectionalShadowData.sphereCascades)
            {
                Vector4 * sphere = (Vector4 *)sphereBuffer;
                for (int i = 0; i < k_DirectionalShadowCascadeCount; i++)
                {
                    first  = (first  == k_DirectionalShadowCascadeCount                       && sphere[i].w > 0.0f) ? i : first;
                    second = ((second == k_DirectionalShadowCascadeCount || second == first)  && sphere[i].w > 0.0f) ? i : second;
                }
            }

            // Update directional datas:
            if (second != k_DirectionalShadowCascadeCount)
                m_DirectionalShadowData.cascadeDirection = (GetCascadeSphereAtIndex(second) - GetCascadeSphereAtIndex(first)).normalized;
            else
                m_DirectionalShadowData.cascadeDirection = Vector4.zero;

            m_DirectionalShadowData.cascadeDirection.w = camera.volumeStack.GetComponent<HDShadowSettings>().cascadeShadowSplitCount.value;

            if (m_ShadowRequestCount > 0)
            {
                // Upload the shadow buffers to GPU
                m_ShadowDataBuffer.SetData(m_ShadowDatas);
                m_CachedDirectionalShadowData[0] = m_DirectionalShadowData;
                m_DirectionalShadowDataBuffer.SetData(m_CachedDirectionalShadowData);
            }
        }

        public void PushGlobalParameters(CommandBuffer cmd)
        {
            // This code must be in sync with HDShadowContext.hlsl
            cmd.SetGlobalBuffer(HDShaderIDs._HDShadowDatas, m_ShadowDataBuffer);
            cmd.SetGlobalBuffer(HDShaderIDs._HDDirectionalShadowData, m_DirectionalShadowDataBuffer);
        }

        public int GetShadowRequestCount()
        {
            return m_ShadowRequestCount;
        }

        public void Clear()
        {
            if (m_MaxShadowRequests == 0)
                return;

            // Clear the shadows atlas infos and requests
            m_Atlas.Clear();
            m_CascadeAtlas.Clear();
            if (ShaderConfig.s_AreaLights == 1)
                m_AreaLightShadowAtlas.Clear();

            cachedShadowManager.ClearShadowRequests();

            m_ShadowResolutionRequestCounter = 0;

            m_ShadowRequestCount = 0;
            m_CascadeCount = 0;
        }

        public struct ShadowDebugAtlasTextures
        {
            public RTHandle punctualShadowAtlas;
            public RTHandle cascadeShadowAtlas;
            public RTHandle areaShadowAtlas;

            public RTHandle cachedPunctualShadowAtlas;
            public RTHandle cachedAreaShadowAtlas;
        }

        // Warning: must be called after ProcessShadowRequests and RenderShadows to have valid informations
        public void DisplayShadowAtlas(RTHandle atlasTexture, CommandBuffer cmd, Material debugMaterial, float screenX, float screenY, float screenSizeX, float screenSizeY, float minValue, float maxValue, MaterialPropertyBlock mpb)
        {
            m_Atlas.DisplayAtlas(atlasTexture, cmd, debugMaterial, new Rect(0, 0, m_Atlas.width, m_Atlas.height), screenX, screenY, screenSizeX, screenSizeY, minValue, maxValue, mpb);
        }

        // Warning: must be called after ProcessShadowRequests and RenderShadows to have valid informations
        public void DisplayShadowCascadeAtlas(RTHandle atlasTexture, CommandBuffer cmd, Material debugMaterial, float screenX, float screenY, float screenSizeX, float screenSizeY, float minValue, float maxValue, MaterialPropertyBlock mpb)
        {
            m_CascadeAtlas.DisplayAtlas(atlasTexture, cmd, debugMaterial, new Rect(0, 0, m_CascadeAtlas.width, m_CascadeAtlas.height), screenX, screenY, screenSizeX, screenSizeY, minValue, maxValue, mpb);
        }

        // Warning: must be called after ProcessShadowRequests and RenderShadows to have valid informations
        public void DisplayAreaLightShadowAtlas(RTHandle atlasTexture, CommandBuffer cmd, Material debugMaterial, float screenX, float screenY, float screenSizeX, float screenSizeY, float minValue, float maxValue, MaterialPropertyBlock mpb)
        {
            if (ShaderConfig.s_AreaLights == 1)
                m_AreaLightShadowAtlas.DisplayAtlas(atlasTexture, cmd, debugMaterial, new Rect(0, 0, m_AreaLightShadowAtlas.width, m_AreaLightShadowAtlas.height), screenX, screenY, screenSizeX, screenSizeY, minValue, maxValue, mpb);
        }

        public void DisplayCachedPunctualShadowAtlas(RTHandle atlasTexture, CommandBuffer cmd, Material debugMaterial, float screenX, float screenY, float screenSizeX, float screenSizeY, float minValue, float maxValue, MaterialPropertyBlock mpb)
        {
            cachedShadowManager.punctualShadowAtlas.DisplayAtlas(atlasTexture, cmd, debugMaterial, new Rect(0, 0, cachedShadowManager.punctualShadowAtlas.width, cachedShadowManager.punctualShadowAtlas.height), screenX, screenY, screenSizeX, screenSizeY, minValue, maxValue, mpb);
        }

        public void DisplayCachedAreaShadowAtlas(RTHandle atlasTexture, CommandBuffer cmd, Material debugMaterial, float screenX, float screenY, float screenSizeX, float screenSizeY, float minValue, float maxValue, MaterialPropertyBlock mpb)
        {
            if (ShaderConfig.s_AreaLights == 1)
                cachedShadowManager.areaShadowAtlas.DisplayAtlas(atlasTexture, cmd, debugMaterial, new Rect(0, 0, cachedShadowManager.areaShadowAtlas.width, cachedShadowManager.areaShadowAtlas.height), screenX, screenY, screenSizeX, screenSizeY, minValue, maxValue, mpb);
        }

        // Warning: must be called after ProcessShadowRequests and RenderShadows to have valid informations
        public void DisplayShadowMap(in ShadowDebugAtlasTextures atlasTextures, int shadowIndex, CommandBuffer cmd, Material debugMaterial, float screenX, float screenY, float screenSizeX, float screenSizeY, float minValue, float maxValue, MaterialPropertyBlock mpb)
        {
            if (shadowIndex >= m_ShadowRequestCount)
                return;

            HDShadowRequest   shadowRequest = m_ShadowRequests[shadowIndex];

            switch (shadowRequest.shadowMapType)
            {
                case ShadowMapType.PunctualAtlas:
                {
                    if (shadowRequest.isInCachedAtlas)
                        cachedShadowManager.punctualShadowAtlas.DisplayAtlas(atlasTextures.cachedPunctualShadowAtlas, cmd, debugMaterial, shadowRequest.cachedAtlasViewport, screenX, screenY, screenSizeX, screenSizeY, minValue, maxValue, mpb);
                    else
                        m_Atlas.DisplayAtlas(atlasTextures.punctualShadowAtlas, cmd, debugMaterial, shadowRequest.dynamicAtlasViewport, screenX, screenY, screenSizeX, screenSizeY, minValue, maxValue, mpb);
                    break;
                }
                case ShadowMapType.CascadedDirectional:
                {
                    m_CascadeAtlas.DisplayAtlas(atlasTextures.cascadeShadowAtlas, cmd, debugMaterial, shadowRequest.dynamicAtlasViewport, screenX, screenY, screenSizeX, screenSizeY, minValue, maxValue, mpb);
                    break;
                }
                case ShadowMapType.AreaLightAtlas:
                {
                    if (ShaderConfig.s_AreaLights == 1)
                    {
                        if (shadowRequest.isInCachedAtlas)
                            cachedShadowManager.areaShadowAtlas.DisplayAtlas(atlasTextures.cachedAreaShadowAtlas, cmd, debugMaterial, shadowRequest.cachedAtlasViewport, screenX, screenY, screenSizeX, screenSizeY, minValue, maxValue, mpb);
                        else
                            m_AreaLightShadowAtlas.DisplayAtlas(atlasTextures.areaShadowAtlas, cmd, debugMaterial, shadowRequest.dynamicAtlasViewport, screenX, screenY, screenSizeX, screenSizeY, minValue, maxValue, mpb);
                    }
                    break;
                }
            }
            ;
        }
<<<<<<< HEAD

        public void Dispose()
        {
            m_ShadowDataBuffer.Dispose();
            m_DirectionalShadowDataBuffer.Dispose();

            if (m_MaxShadowRequests == 0)
                return;

            CoreUtils.Destroy(m_ClearShadowMaterial);
            cachedShadowManager.Dispose();
        }
=======
>>>>>>> e2b746cb
    }
}<|MERGE_RESOLUTION|>--- conflicted
+++ resolved
@@ -343,8 +343,6 @@
                     HDShaderIDs._CachedAreaLightShadowmapAtlas, m_ClearShadowMaterial, initParams.maxShadowRequests, initParams: initParams, HDShadowAtlas.BlurAlgorithm.EVSM, depthBufferBits: initParams.areaLightShadowAtlas.shadowAtlasDepthBits, name: "Cached Area Light Shadow Map Atlas");
         }
 
-<<<<<<< HEAD
-=======
         public void Cleanup(RenderGraph renderGraph)
         {
             m_ShadowDataBuffer.Dispose();
@@ -362,31 +360,6 @@
             cachedShadowManager.Cleanup(renderGraph);
         }
 
-        public void InitializeNonRenderGraphResources()
-        {
-            m_Atlas.AllocateRenderTexture();
-            m_CascadeAtlas.AllocateRenderTexture();
-            cachedShadowManager.punctualShadowAtlas.AllocateRenderTexture();
-            if (ShaderConfig.s_AreaLights == 1)
-            {
-                m_AreaLightShadowAtlas.AllocateRenderTexture();
-                cachedShadowManager.areaShadowAtlas.AllocateRenderTexture();
-            }
-        }
-
-        public void CleanupNonRenderGraphResources(RenderGraph renderGraph)
-        {
-            m_Atlas.Release(renderGraph);
-            m_CascadeAtlas.Release(renderGraph);
-            cachedShadowManager.punctualShadowAtlas.Release(renderGraph);
-            if (ShaderConfig.s_AreaLights == 1)
-            {
-                m_AreaLightShadowAtlas.Release(renderGraph);
-                cachedShadowManager.areaShadowAtlas.Release(renderGraph);
-            }
-        }
-
->>>>>>> e2b746cb
         // Keep in sync with both HDShadowSampling.hlsl
         public static DirectionalShadowAlgorithm GetDirectionalShadowAlgorithm()
         {
@@ -835,20 +808,5 @@
             }
             ;
         }
-<<<<<<< HEAD
-
-        public void Dispose()
-        {
-            m_ShadowDataBuffer.Dispose();
-            m_DirectionalShadowDataBuffer.Dispose();
-
-            if (m_MaxShadowRequests == 0)
-                return;
-
-            CoreUtils.Destroy(m_ClearShadowMaterial);
-            cachedShadowManager.Dispose();
-        }
-=======
->>>>>>> e2b746cb
     }
 }