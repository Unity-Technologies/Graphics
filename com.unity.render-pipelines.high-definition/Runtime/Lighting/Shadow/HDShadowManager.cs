--- conflicted
+++ resolved
@@ -353,10 +353,7 @@
             // Cascade atlas render texture will only be allocated if there is a shadow casting directional light
             HDShadowAtlas.BlurAlgorithm cascadeBlur = GetDirectionalShadowAlgorithm() == DirectionalShadowAlgorithm.IMS ? HDShadowAtlas.BlurAlgorithm.IM : HDShadowAtlas.BlurAlgorithm.None;
 
-<<<<<<< HEAD
-=======
-
->>>>>>> f88ca96c
+
             HDShadowAtlas.HDShadowAtlasInitParameters dirAtlasInitParams = punctualAtlasInitParams;
             dirAtlasInitParams.useSharedTexture = false;
             dirAtlasInitParams.width = 1;
@@ -375,7 +372,6 @@
                 areaAtlasInitParams.width = initParams.areaLightShadowAtlas.shadowAtlasResolution;
                 areaAtlasInitParams.height = initParams.areaLightShadowAtlas.shadowAtlasResolution;
                 areaAtlasInitParams.atlasShaderID = HDShaderIDs._ShadowmapAreaAtlas;
-<<<<<<< HEAD
                 areaAtlasInitParams.blurAlgorithm = GetAreaLightShadowBlurAlgorithm();
                 areaAtlasInitParams.depthBufferBits = initParams.areaLightShadowAtlas.shadowAtlasDepthBits;
                 areaAtlasInitParams.name = "Area Light Shadow Map Atlas";
@@ -391,24 +387,6 @@
             cachedPunctualAtlasInitParams.atlasShaderID = HDShaderIDs._CachedShadowmapAtlas;
             cachedPunctualAtlasInitParams.name = "Cached Shadow Map Atlas";
 
-=======
-                areaAtlasInitParams.blurAlgorithm = HDShadowAtlas.BlurAlgorithm.EVSM;
-                areaAtlasInitParams.depthBufferBits = initParams.areaLightShadowAtlas.shadowAtlasDepthBits;
-                areaAtlasInitParams.name = "Area Light Shadow Map Atlas";
-
-
-                m_AreaLightShadowAtlas = new HDDynamicShadowAtlas(areaAtlasInitParams);
-            }
-
-            HDShadowAtlas.HDShadowAtlasInitParameters cachedPunctualAtlasInitParams = punctualAtlasInitParams;
-            cachedPunctualAtlasInitParams.useSharedTexture = true;
-            cachedPunctualAtlasInitParams.width = initParams.cachedPunctualLightShadowAtlas;
-            cachedPunctualAtlasInitParams.height = initParams.cachedPunctualLightShadowAtlas;
-            cachedPunctualAtlasInitParams.atlasShaderID = HDShaderIDs._CachedShadowmapAtlas;
-            cachedPunctualAtlasInitParams.name = "Cached Shadow Map Atlas";
-
-
->>>>>>> f88ca96c
             cachedShadowManager.InitPunctualShadowAtlas(cachedPunctualAtlasInitParams);
             if (ShaderConfig.s_AreaLights == 1)
             {
