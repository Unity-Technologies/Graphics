using System;
using System.Collections.Generic;
using UnityEngine.Experimental.Rendering;

namespace UnityEngine.Rendering.HighDefinition
{
    abstract partial class HDShadowAtlas
    {
        public enum BlurAlgorithm
        {
            None,
            EVSM, // exponential variance shadow maps
            IM // Improved Moment shadow maps
        }

        public RTHandle                             renderTarget { get { return m_Atlas; } }
        readonly List<HDShadowRequest>              m_ShadowRequests = new List<HDShadowRequest>();

        public int                  width { get; private set; }
        public int                  height  { get; private set; }

        RTHandle                    m_Atlas;
        Material                    m_ClearMaterial;
        LightingDebugSettings       m_LightingDebugSettings;
        FilterMode                  m_FilterMode;
        DepthBits                   m_DepthBufferBits;
        RenderTextureFormat         m_Format;
        string                      m_Name;
        int                         m_AtlasShaderID;
        RenderPipelineResources     m_RenderPipelineResources;

        // Moment shadow data
        BlurAlgorithm m_BlurAlgorithm;
        RTHandle[] m_AtlasMoments = null;
        RTHandle m_IntermediateSummedAreaTexture;
        RTHandle m_SummedAreaTexture;

        public HDShadowAtlas() { }

<<<<<<< HEAD
        public virtual void InitAtlas(RenderPipelineResources renderPipelineResources, int width, int height, int atlasShaderID, Material clearMaterial, int maxShadowRequests, HDShadowInitParameters initParams, BlurAlgorithm blurAlgorithm = BlurAlgorithm.None, FilterMode filterMode = FilterMode.Bilinear, DepthBits depthBufferBits = DepthBits.Depth16, RenderTextureFormat format = RenderTextureFormat.Shadowmap, string name = "", int momentAtlasShaderID = 0)
=======
        bool m_HasResizedAtlas = false;
        int frameCounter = 0;

        public HDShadowAtlas(RenderPipelineResources renderPipelineResources, int width, int height, int atlasShaderID, Material clearMaterial, int maxShadowRequests, BlurAlgorithm blurAlgorithm = BlurAlgorithm.None, FilterMode filterMode = FilterMode.Bilinear, DepthBits depthBufferBits = DepthBits.Depth16, RenderTextureFormat format = RenderTextureFormat.Shadowmap, string name = "")
>>>>>>> 5110038e
        {
            this.width = width;
            this.height = height;
            m_FilterMode = filterMode;
            m_DepthBufferBits = depthBufferBits;
            m_Format = format;
            m_Name = name;
            m_AtlasShaderID = atlasShaderID;
            m_ClearMaterial = clearMaterial;
            m_BlurAlgorithm = blurAlgorithm;
            m_RenderPipelineResources = renderPipelineResources;

            AllocateRenderTexture();
        }

<<<<<<< HEAD
        public HDShadowAtlas(RenderPipelineResources renderPipelineResources, int width, int height, int atlasShaderID, Material clearMaterial, int maxShadowRequests, HDShadowInitParameters initParams,  BlurAlgorithm blurAlgorithm = BlurAlgorithm.None, FilterMode filterMode = FilterMode.Bilinear, DepthBits depthBufferBits = DepthBits.Depth16, RenderTextureFormat format = RenderTextureFormat.Shadowmap, string name = "", int momentAtlasShaderID = 0)
        {
            InitAtlas(renderPipelineResources, width, height, atlasShaderID, clearMaterial, maxShadowRequests, initParams, blurAlgorithm, filterMode, depthBufferBits, format, name, momentAtlasShaderID);
        }

        void AllocateRenderTexture()
=======
        public void AllocateRenderTexture()
>>>>>>> 5110038e
        {
            if (m_Atlas != null)
                m_Atlas.Release();

            m_Atlas = RTHandles.Alloc(width, height, filterMode: m_FilterMode, depthBufferBits: m_DepthBufferBits, isShadowMap: true, name: m_Name);

            if (m_BlurAlgorithm == BlurAlgorithm.IM)
            {
                string momentShadowMapName = m_Name + "Moment";
                m_AtlasMoments = new RTHandle[1];
                m_AtlasMoments[0] = RTHandles.Alloc(width, height, filterMode: FilterMode.Point, colorFormat: GraphicsFormat.R32G32B32A32_SFloat, enableRandomWrite: true, name: momentShadowMapName);
                string intermediateSummedAreaName = m_Name + "IntermediateSummedArea";
                m_IntermediateSummedAreaTexture = RTHandles.Alloc(width, height, filterMode: FilterMode.Point, colorFormat: GraphicsFormat.R32G32B32A32_SInt, enableRandomWrite: true, name: intermediateSummedAreaName);
                string summedAreaName = m_Name + "SummedAreaFinal";
                m_SummedAreaTexture = RTHandles.Alloc(width, height, filterMode: FilterMode.Point, colorFormat: GraphicsFormat.R32G32B32A32_SInt, enableRandomWrite: true, name: summedAreaName);
            }
            else if (m_BlurAlgorithm == BlurAlgorithm.EVSM)
            {
                string[] momentShadowMapNames = { m_Name + "Moment", m_Name + "MomentCopy" };
                m_AtlasMoments = new RTHandle[2];
                for (int i = 0; i < 2; ++i)
                {
                    m_AtlasMoments[i] = RTHandles.Alloc(width / 2, height / 2, filterMode: FilterMode.Point, colorFormat: GraphicsFormat.R32G32_SFloat, useMipMap: true, autoGenerateMips: false, enableRandomWrite: true, name: momentShadowMapNames[i]);
                }
            }
        }

        public void BindResources(CommandBuffer cmd)
        {
            cmd.SetGlobalTexture(m_AtlasShaderID, m_Atlas);
            if (m_BlurAlgorithm == BlurAlgorithm.EVSM)
            {
                cmd.SetGlobalTexture(m_AtlasShaderID, m_AtlasMoments[0]);
            }
        }

        public void UpdateSize(Vector2Int size)
        {
            if (m_Atlas == null || m_Atlas.referenceSize != size)
            {
                width = size.x;
                height = size.y;
                AllocateRenderTexture();
            }
        }

        internal void AddShadowRequest(HDShadowRequest shadowRequest)
        {
            m_ShadowRequests.Add(shadowRequest);
        }

        public void UpdateDebugSettings(LightingDebugSettings lightingDebugSettings)
        {
            m_LightingDebugSettings = lightingDebugSettings;
        }

        public void RenderShadows(CullingResults cullResults, in ShaderVariablesGlobal globalCB, FrameSettings frameSettings, ScriptableRenderContext renderContext, CommandBuffer cmd)
        {
            if (m_ShadowRequests.Count == 0)
                return;

            ShadowDrawingSettings shadowDrawSettings = new ShadowDrawingSettings(cullResults, 0);
            shadowDrawSettings.useRenderingLayerMaskTest = frameSettings.IsEnabled(FrameSettingsField.LightLayers);

            var parameters = PrepareRenderShadowsParameters(globalCB);
            RenderShadows(parameters, m_Atlas, shadowDrawSettings, renderContext, cmd);

            if (parameters.blurAlgorithm == BlurAlgorithm.IM)
            {
                IMBlurMoment(parameters, m_Atlas, m_AtlasMoments[0], m_IntermediateSummedAreaTexture, m_SummedAreaTexture, cmd);
            }
            else if (parameters.blurAlgorithm == BlurAlgorithm.EVSM)
            {
                EVSMBlurMoments(parameters, m_Atlas, m_AtlasMoments, cmd);
            }
        }

        struct RenderShadowsParameters
        {
            public ShaderVariablesGlobal    globalCB;
            public List<HDShadowRequest>    shadowRequests;
            public Material                 clearMaterial;
            public bool                     debugClearAtlas;
            public int                      atlasShaderID;
            public BlurAlgorithm            blurAlgorithm;

            // EVSM
            public ComputeShader            evsmShadowBlurMomentsCS;

            // IM
            public ComputeShader            imShadowBlurMomentsCS;
        }

        RenderShadowsParameters PrepareRenderShadowsParameters(in ShaderVariablesGlobal globalCB)
        {
            var parameters = new RenderShadowsParameters();
            parameters.globalCB = globalCB;
            parameters.shadowRequests = m_ShadowRequests;
            parameters.clearMaterial = m_ClearMaterial;
            parameters.debugClearAtlas = m_LightingDebugSettings.clearShadowAtlas;
            parameters.atlasShaderID = m_AtlasShaderID;
            parameters.blurAlgorithm = m_BlurAlgorithm;

            // EVSM
            parameters.evsmShadowBlurMomentsCS = m_RenderPipelineResources.shaders.evsmBlurCS;

            // IM
            parameters.imShadowBlurMomentsCS = m_RenderPipelineResources.shaders.momentShadowsCS;

            return parameters;
        }

        static void RenderShadows(  in RenderShadowsParameters  parameters,
                                    RTHandle                    atlasRenderTexture,
                                    ShadowDrawingSettings       shadowDrawSettings,
                                    ScriptableRenderContext     renderContext,
                                    CommandBuffer               cmd)
        {
            cmd.SetRenderTarget(atlasRenderTexture, RenderBufferLoadAction.DontCare, RenderBufferStoreAction.Store);

            // Clear the whole atlas to avoid garbage outside of current request when viewing it.
            if (parameters.debugClearAtlas)
                CoreUtils.DrawFullScreen(cmd, parameters.clearMaterial, null, 0);

            foreach (var shadowRequest in parameters.shadowRequests)
            {
                if (shadowRequest.shouldUseCachedShadow)
                    continue;

                cmd.SetGlobalDepthBias(1.0f, shadowRequest.slopeBias);
                cmd.SetViewport(shadowRequest.atlasViewport);

                cmd.SetGlobalFloat(HDShaderIDs._ZClip, shadowRequest.zClip ? 1.0f : 0.0f);
                CoreUtils.DrawFullScreen(cmd, parameters.clearMaterial, null, 0);

                shadowDrawSettings.lightIndex = shadowRequest.lightIndex;
                shadowDrawSettings.splitData = shadowRequest.splitData;

                var globalCB = parameters.globalCB;
                // Setup matrices for shadow rendering:
                Matrix4x4 viewProjection = shadowRequest.deviceProjectionYFlip * shadowRequest.view;
                globalCB._ViewMatrix = shadowRequest.view;
                globalCB._InvViewMatrix = shadowRequest.view.inverse;
                globalCB._ProjMatrix = shadowRequest.deviceProjectionYFlip;
                globalCB._InvProjMatrix = shadowRequest.deviceProjectionYFlip.inverse;
                globalCB._ViewProjMatrix = viewProjection;
                globalCB._InvViewProjMatrix = viewProjection.inverse;

                ConstantBuffer.PushGlobal(cmd, globalCB, HDShaderIDs._ShaderVariablesGlobal);

                cmd.SetGlobalVectorArray(HDShaderIDs._ShadowFrustumPlanes, shadowRequest.frustumPlanes);

                // TODO: remove this execute when DrawShadows will use a CommandBuffer
                renderContext.ExecuteCommandBuffer(cmd);
                cmd.Clear();

                renderContext.DrawShadows(ref shadowDrawSettings);
            }
            cmd.SetGlobalFloat(HDShaderIDs._ZClip, 1.0f);   // Re-enable zclip globally
            cmd.SetGlobalDepthBias(0.0f, 0.0f);             // Reset depth bias.

        }

        public bool HasBlurredEVSM()
        {
            return (m_BlurAlgorithm == BlurAlgorithm.EVSM) && m_AtlasMoments[0] != null;
        }

        // This is a 9 tap filter, a gaussian with std. dev of 3. This standard deviation with this amount of taps probably cuts
        // the tail of the gaussian a bit too much, and it is a very fat curve, but it seems to work fine for our use case.
        static readonly Vector4[] evsmBlurWeights = {
            new Vector4(0.1531703f, 0.1448929f, 0.1226492f, 0.0929025f),
            new Vector4(0.06297021f, 0.0f, 0.0f, 0.0f),
        };

        unsafe static void EVSMBlurMoments( RenderShadowsParameters parameters,
                                            RTHandle atlasRenderTexture,
                                            RTHandle[] momentAtlasRenderTextures,
                                            CommandBuffer cmd)
        {
            ComputeShader shadowBlurMomentsCS = parameters.evsmShadowBlurMomentsCS;

            using (new ProfilingScope(cmd, ProfilingSampler.Get(HDProfileId.RenderEVSMShadowMaps)))
            {
                int generateAndBlurMomentsKernel = shadowBlurMomentsCS.FindKernel("ConvertAndBlur");
                int blurMomentsKernel = shadowBlurMomentsCS.FindKernel("Blur");
                int copyMomentsKernel = shadowBlurMomentsCS.FindKernel("CopyMoments");

                cmd.SetComputeTextureParam(shadowBlurMomentsCS, generateAndBlurMomentsKernel, HDShaderIDs._DepthTexture, atlasRenderTexture);
                cmd.SetComputeVectorArrayParam(shadowBlurMomentsCS, HDShaderIDs._BlurWeightsStorage, evsmBlurWeights);

                // We need to store in which of the two moment texture a request will have its last version stored in for a final patch up at the end.
                var finalAtlasTexture = stackalloc int[parameters.shadowRequests.Count];

                int requestIdx = 0;
                foreach (var shadowRequest in parameters.shadowRequests)
                {
                    if (shadowRequest.shouldUseCachedShadow)
                        continue;

                    using (new ProfilingScope(cmd, ProfilingSampler.Get(HDProfileId.RenderEVSMShadowMapsBlur)))
                    {
                        int downsampledWidth = Mathf.CeilToInt(shadowRequest.atlasViewport.width * 0.5f);
                        int downsampledHeight = Mathf.CeilToInt(shadowRequest.atlasViewport.height * 0.5f);

                        Vector2 DstRectOffset = new Vector2(shadowRequest.atlasViewport.min.x * 0.5f, shadowRequest.atlasViewport.min.y * 0.5f);

                        cmd.SetComputeTextureParam(shadowBlurMomentsCS, generateAndBlurMomentsKernel, HDShaderIDs._OutputTexture, momentAtlasRenderTextures[0]);
                        cmd.SetComputeVectorParam(shadowBlurMomentsCS, HDShaderIDs._SrcRect, new Vector4(shadowRequest.atlasViewport.min.x, shadowRequest.atlasViewport.min.y, shadowRequest.atlasViewport.width, shadowRequest.atlasViewport.height));
                        cmd.SetComputeVectorParam(shadowBlurMomentsCS, HDShaderIDs._DstRect, new Vector4(DstRectOffset.x, DstRectOffset.y, 1.0f / atlasRenderTexture.rt.width, 1.0f / atlasRenderTexture.rt.height));
                        cmd.SetComputeFloatParam(shadowBlurMomentsCS, HDShaderIDs._EVSMExponent, shadowRequest.evsmParams.x);

                        int dispatchSizeX = ((int)downsampledWidth + 7) / 8;
                        int dispatchSizeY = ((int)downsampledHeight + 7) / 8;

                        cmd.DispatchCompute(shadowBlurMomentsCS, generateAndBlurMomentsKernel, dispatchSizeX, dispatchSizeY, 1);

                        int currentAtlasMomentSurface = 0;

                        RTHandle GetMomentRT() { return momentAtlasRenderTextures[currentAtlasMomentSurface]; }
                        RTHandle GetMomentRTCopy() { return momentAtlasRenderTextures[(currentAtlasMomentSurface + 1) & 1]; }

                        cmd.SetComputeVectorParam(shadowBlurMomentsCS, HDShaderIDs._SrcRect, new Vector4(DstRectOffset.x, DstRectOffset.y, downsampledWidth, downsampledHeight));
                        for (int i = 0; i < shadowRequest.evsmParams.w; ++i)
                        {
                            currentAtlasMomentSurface = (currentAtlasMomentSurface + 1) & 1;
                            cmd.SetComputeTextureParam(shadowBlurMomentsCS, blurMomentsKernel, HDShaderIDs._InputTexture, GetMomentRTCopy());
                            cmd.SetComputeTextureParam(shadowBlurMomentsCS, blurMomentsKernel, HDShaderIDs._OutputTexture, GetMomentRT());

                            cmd.DispatchCompute(shadowBlurMomentsCS, blurMomentsKernel, dispatchSizeX, dispatchSizeY, 1);
                        }

                        finalAtlasTexture[requestIdx++] = currentAtlasMomentSurface;
                    }
                }

                // We patch up the atlas with the requests that, due to different count of blur passes, remained in the copy
                for (int i = 0; i < parameters.shadowRequests.Count; ++i)
                {
                    if (finalAtlasTexture[i] != 0)
                    {
                        using (new ProfilingScope(cmd, ProfilingSampler.Get(HDProfileId.RenderEVSMShadowMapsCopyToAtlas)))
                        {
                            var shadowRequest = parameters.shadowRequests[i];
                            int downsampledWidth = Mathf.CeilToInt(shadowRequest.atlasViewport.width * 0.5f);
                            int downsampledHeight = Mathf.CeilToInt(shadowRequest.atlasViewport.height * 0.5f);

                            cmd.SetComputeVectorParam(shadowBlurMomentsCS, HDShaderIDs._SrcRect, new Vector4(shadowRequest.atlasViewport.min.x * 0.5f, shadowRequest.atlasViewport.min.y * 0.5f, downsampledWidth, downsampledHeight));
                            cmd.SetComputeTextureParam(shadowBlurMomentsCS, copyMomentsKernel, HDShaderIDs._InputTexture, momentAtlasRenderTextures[1]);
                            cmd.SetComputeTextureParam(shadowBlurMomentsCS, copyMomentsKernel, HDShaderIDs._OutputTexture, momentAtlasRenderTextures[0]);

                            int dispatchSizeX = ((int)downsampledWidth + 7) / 8;
                            int dispatchSizeY = ((int)downsampledHeight + 7) / 8;

                            cmd.DispatchCompute(shadowBlurMomentsCS, copyMomentsKernel, dispatchSizeX, dispatchSizeY, 1);
                        }
                    }
                }
            }
        }

        static void IMBlurMoment(   RenderShadowsParameters parameters,
                                    RTHandle atlas,
                                    RTHandle atlasMoment,
                                    RTHandle intermediateSummedAreaTexture,
                                    RTHandle summedAreaTexture,
                                    CommandBuffer cmd)
        {
            // If the target kernel is not available
            ComputeShader momentCS = parameters.imShadowBlurMomentsCS;
            if (momentCS == null) return;

            using (new ProfilingScope(cmd, ProfilingSampler.Get(HDProfileId.RenderMomentShadowMaps)))
            {
                int computeMomentKernel = momentCS.FindKernel("ComputeMomentShadows");
                int summedAreaHorizontalKernel = momentCS.FindKernel("MomentSummedAreaTableHorizontal");
                int summedAreaVerticalKernel = momentCS.FindKernel("MomentSummedAreaTableVertical");

                // First of all let's clear the moment shadow map
                CoreUtils.SetRenderTarget(cmd, atlasMoment, ClearFlag.Color, Color.black);
                CoreUtils.SetRenderTarget(cmd, intermediateSummedAreaTexture, ClearFlag.Color, Color.black);
                CoreUtils.SetRenderTarget(cmd, summedAreaTexture, ClearFlag.Color, Color.black);


                // Alright, so the thing here is that for every sub-shadow map of the atlas, we need to generate the moment shadow map
                foreach (var shadowRequest in parameters.shadowRequests)
                {
                    // Let's bind the resources of this
                    cmd.SetComputeTextureParam(momentCS, computeMomentKernel, HDShaderIDs._ShadowmapAtlas, atlas);
                    cmd.SetComputeTextureParam(momentCS, computeMomentKernel, HDShaderIDs._MomentShadowAtlas, atlasMoment);
                    cmd.SetComputeVectorParam(momentCS, HDShaderIDs._MomentShadowmapSlotST, new Vector4(shadowRequest.atlasViewport.width, shadowRequest.atlasViewport.height, shadowRequest.atlasViewport.min.x, shadowRequest.atlasViewport.min.y));

                    // First of all we need to compute the moments
                    int numTilesX = Math.Max((int)shadowRequest.atlasViewport.width / 8, 1);
                    int numTilesY = Math.Max((int)shadowRequest.atlasViewport.height / 8, 1);
                    cmd.DispatchCompute(momentCS, computeMomentKernel, numTilesX, numTilesY, 1);

                    // Do the horizontal pass of the summed area table
                    cmd.SetComputeTextureParam(momentCS, summedAreaHorizontalKernel, HDShaderIDs._SummedAreaTableInputFloat, atlasMoment);
                    cmd.SetComputeTextureParam(momentCS, summedAreaHorizontalKernel, HDShaderIDs._SummedAreaTableOutputInt, intermediateSummedAreaTexture);
                    cmd.SetComputeFloatParam(momentCS, HDShaderIDs._IMSKernelSize, shadowRequest.kernelSize);
                    cmd.SetComputeVectorParam(momentCS, HDShaderIDs._MomentShadowmapSize, new Vector2((float)atlasMoment.referenceSize.x, (float)atlasMoment.referenceSize.y));

                    int numLines = Math.Max((int)shadowRequest.atlasViewport.width / 64, 1);
                    cmd.DispatchCompute(momentCS, summedAreaHorizontalKernel, numLines, 1, 1);

                    // Do the horizontal pass of the summed area table
                    cmd.SetComputeTextureParam(momentCS, summedAreaVerticalKernel, HDShaderIDs._SummedAreaTableInputInt, intermediateSummedAreaTexture);
                    cmd.SetComputeTextureParam(momentCS, summedAreaVerticalKernel, HDShaderIDs._SummedAreaTableOutputInt, summedAreaTexture);
                    cmd.SetComputeVectorParam(momentCS, HDShaderIDs._MomentShadowmapSize, new Vector2((float)atlasMoment.referenceSize.x, (float)atlasMoment.referenceSize.y));
                    cmd.SetComputeFloatParam(momentCS, HDShaderIDs._IMSKernelSize, shadowRequest.kernelSize);

                    int numColumns = Math.Max((int)shadowRequest.atlasViewport.height / 64, 1);
                    cmd.DispatchCompute(momentCS, summedAreaVerticalKernel, numColumns, 1, 1);

                    // Push the global texture
                    cmd.SetGlobalTexture(HDShaderIDs._SummedAreaTableInputInt, summedAreaTexture);
                }
            }
        }

        public virtual void DisplayAtlas(RTHandle atlasTexture, CommandBuffer cmd, Material debugMaterial, Rect atlasViewport, float screenX, float screenY, float screenSizeX, float screenSizeY, float minValue, float maxValue, MaterialPropertyBlock mpb, float scaleFactor = 1)
        {
            if (atlasTexture == null)
                return;

            Vector4 validRange = new Vector4(minValue, 1.0f / (maxValue - minValue));
            float rWidth = 1.0f / width;
            float rHeight = 1.0f / height;
            Vector4 scaleBias = Vector4.Scale(new Vector4(rWidth, rHeight, rWidth, rHeight), new Vector4(atlasViewport.width, atlasViewport.height, atlasViewport.x, atlasViewport.y));

            mpb.SetTexture("_AtlasTexture", atlasTexture);
            mpb.SetVector("_TextureScaleBias", scaleBias);
            mpb.SetVector("_ValidRange", validRange);
            mpb.SetFloat("_RcpGlobalScaleFactor", scaleFactor);
            cmd.SetViewport(new Rect(screenX, screenY, screenSizeX, screenSizeY));
            cmd.DrawProcedural(Matrix4x4.identity, debugMaterial, debugMaterial.FindPass("RegularShadow"), MeshTopology.Triangles, 3, 1, mpb);
        }

        public virtual void Clear()
        {
            m_ShadowRequests.Clear();
        }

        public void Release()
        {
            if (m_Atlas != null)
                RTHandles.Release(m_Atlas);

            if(m_AtlasMoments != null && m_AtlasMoments.Length > 0)
            {
                for (int i = 0; i < m_AtlasMoments.Length; ++i)
                {
                    if (m_AtlasMoments[i] != null)
                    {
                        RTHandles.Release(m_AtlasMoments[i]);
                        m_AtlasMoments[i] = null;
                    }
                }
            }

            if (m_IntermediateSummedAreaTexture != null)
            {
                RTHandles.Release(m_IntermediateSummedAreaTexture);
                m_IntermediateSummedAreaTexture = null;

            }

            if (m_SummedAreaTexture != null)
            {
                RTHandles.Release(m_SummedAreaTexture);
                m_SummedAreaTexture = null;
            }
        }
    }
}
<|MERGE_RESOLUTION|>--- conflicted
+++ resolved
@@ -37,14 +37,7 @@
 
         public HDShadowAtlas() { }
 
-<<<<<<< HEAD
-        public virtual void InitAtlas(RenderPipelineResources renderPipelineResources, int width, int height, int atlasShaderID, Material clearMaterial, int maxShadowRequests, HDShadowInitParameters initParams, BlurAlgorithm blurAlgorithm = BlurAlgorithm.None, FilterMode filterMode = FilterMode.Bilinear, DepthBits depthBufferBits = DepthBits.Depth16, RenderTextureFormat format = RenderTextureFormat.Shadowmap, string name = "", int momentAtlasShaderID = 0)
-=======
-        bool m_HasResizedAtlas = false;
-        int frameCounter = 0;
-
-        public HDShadowAtlas(RenderPipelineResources renderPipelineResources, int width, int height, int atlasShaderID, Material clearMaterial, int maxShadowRequests, BlurAlgorithm blurAlgorithm = BlurAlgorithm.None, FilterMode filterMode = FilterMode.Bilinear, DepthBits depthBufferBits = DepthBits.Depth16, RenderTextureFormat format = RenderTextureFormat.Shadowmap, string name = "")
->>>>>>> 5110038e
+        public virtual void InitAtlas(RenderPipelineResources renderPipelineResources, int width, int height, int atlasShaderID, Material clearMaterial, int maxShadowRequests, HDShadowInitParameters initParams, BlurAlgorithm blurAlgorithm = BlurAlgorithm.None, FilterMode filterMode = FilterMode.Bilinear, DepthBits depthBufferBits = DepthBits.Depth16, RenderTextureFormat format = RenderTextureFormat.Shadowmap, string name = "")
         {
             this.width = width;
             this.height = height;
@@ -60,16 +53,12 @@
             AllocateRenderTexture();
         }
 
-<<<<<<< HEAD
         public HDShadowAtlas(RenderPipelineResources renderPipelineResources, int width, int height, int atlasShaderID, Material clearMaterial, int maxShadowRequests, HDShadowInitParameters initParams,  BlurAlgorithm blurAlgorithm = BlurAlgorithm.None, FilterMode filterMode = FilterMode.Bilinear, DepthBits depthBufferBits = DepthBits.Depth16, RenderTextureFormat format = RenderTextureFormat.Shadowmap, string name = "", int momentAtlasShaderID = 0)
         {
             InitAtlas(renderPipelineResources, width, height, atlasShaderID, clearMaterial, maxShadowRequests, initParams, blurAlgorithm, filterMode, depthBufferBits, format, name, momentAtlasShaderID);
         }
 
-        void AllocateRenderTexture()
-=======
         public void AllocateRenderTexture()
->>>>>>> 5110038e
         {
             if (m_Atlas != null)
                 m_Atlas.Release();
