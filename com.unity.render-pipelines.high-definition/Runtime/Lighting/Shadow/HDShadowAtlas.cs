using System;
using System.Collections.Generic;
using UnityEngine.Experimental.Rendering;

namespace UnityEngine.Rendering.HighDefinition
{
    partial class HDShadowAtlas
    {
        public enum BlurAlgorithm
    {
            None,
            EVSM, // exponential variance shadow maps
            IM // Improved Moment shadow maps
        }

        public RTHandle                             renderTarget { get { return m_Atlas; } }
        readonly List<HDShadowResolutionRequest>    m_ShadowResolutionRequests = new List<HDShadowResolutionRequest>();
        readonly List<HDShadowRequest>              m_ShadowRequests = new List<HDShadowRequest>();

        readonly List<HDShadowResolutionRequest>    m_ListOfCachedShadowRequests = new List<HDShadowResolutionRequest>();

        public int                  width { get; private set; }
        public int                  height  { get; private set; }

        RTHandle                    m_Atlas;
        Material                    m_ClearMaterial;
        LightingDebugSettings       m_LightingDebugSettings;
        float                       m_RcpScaleFactor = 1;
        FilterMode                  m_FilterMode;
        DepthBits                   m_DepthBufferBits;
        RenderTextureFormat         m_Format;
        string                      m_Name;
        int                         m_AtlasShaderID;
        int                         m_MomentAtlasShaderID;
        RenderPipelineResources     m_RenderPipelineResources;

        // Moment shadow data
        BlurAlgorithm m_BlurAlgorithm;
        RTHandle[] m_AtlasMoments = null;
        RTHandle m_IntermediateSummedAreaTexture;
        RTHandle m_SummedAreaTexture;
        HDShadowResolutionRequest[] m_SortedRequestsCache;


        public int frameOfCacheValidity { get; private set; }
        public int atlasShapeID { get; private set; }

        // TODO: This whole caching system needs to be refactored. At the moment there is lots of unecessary data being copied often.
        HDShadowResolutionRequest[] m_CachedResolutionRequests;
        int m_CachedResolutionRequestsCounter = 0;

        bool m_HasResizedAtlas = false;
        int frameCounter = 0;

        public HDShadowAtlas(RenderPipelineResources renderPipelineResources, int width, int height, int atlasShaderID, Material clearMaterial, int maxShadowRequests, BlurAlgorithm blurAlgorithm = BlurAlgorithm.None, FilterMode filterMode = FilterMode.Bilinear, DepthBits depthBufferBits = DepthBits.Depth16, RenderTextureFormat format = RenderTextureFormat.Shadowmap, string name = "", int momentAtlasShaderID = 0)
        {
            this.width = width;
            this.height = height;
            m_FilterMode = filterMode;
            m_DepthBufferBits = depthBufferBits;
            m_Format = format;
            m_Name = name;
            m_AtlasShaderID = atlasShaderID;
            m_MomentAtlasShaderID = momentAtlasShaderID;
            m_ClearMaterial = clearMaterial;
            m_BlurAlgorithm = blurAlgorithm;
            m_RenderPipelineResources = renderPipelineResources;

            m_SortedRequestsCache = new HDShadowResolutionRequest[Mathf.CeilToInt(maxShadowRequests*1.5f)];
            m_CachedResolutionRequests = new HDShadowResolutionRequest[maxShadowRequests];
            for(int i=0; i<maxShadowRequests; ++i)
            {
                m_CachedResolutionRequests[i] = new HDShadowResolutionRequest();
            }

            AllocateRenderTexture();
        }

        void AllocateRenderTexture()
        {
            if (m_Atlas != null)
                m_Atlas.Release();

            m_Atlas = RTHandles.Alloc(width, height, filterMode: m_FilterMode, depthBufferBits: m_DepthBufferBits, isShadowMap: true, name: m_Name);

            if (m_BlurAlgorithm == BlurAlgorithm.IM)
            {
                string momentShadowMapName = m_Name + "Moment";
                m_AtlasMoments = new RTHandle[1];
                m_AtlasMoments[0] = RTHandles.Alloc(width, height, filterMode: FilterMode.Point, colorFormat: GraphicsFormat.R32G32B32A32_SFloat, enableRandomWrite: true, name: momentShadowMapName);
                string intermediateSummedAreaName = m_Name + "IntermediateSummedArea";
                m_IntermediateSummedAreaTexture = RTHandles.Alloc(width, height, filterMode: FilterMode.Point, colorFormat: GraphicsFormat.R32G32B32A32_SInt, enableRandomWrite: true, name: intermediateSummedAreaName);
                string summedAreaName = m_Name + "SummedAreaFinal";
                m_SummedAreaTexture = RTHandles.Alloc(width, height, filterMode: FilterMode.Point, colorFormat: GraphicsFormat.R32G32B32A32_SInt, enableRandomWrite: true, name: summedAreaName);
            }
            else if (m_BlurAlgorithm == BlurAlgorithm.EVSM)
            {
                string[] momentShadowMapNames = { m_Name + "Moment", m_Name + "MomentCopy" };
                m_AtlasMoments = new RTHandle[2];
                for (int i = 0; i < 2; ++i)
                {
                    m_AtlasMoments[i] = RTHandles.Alloc(width / 2, height / 2, filterMode: FilterMode.Point, colorFormat: GraphicsFormat.R32G32_SFloat, useMipMap: true, autoGenerateMips: false, enableRandomWrite: true, name: momentShadowMapNames[i]);
                }
            }
        }

        public void BindResources(CommandBuffer cmd)
        {
            cmd.SetGlobalTexture(m_AtlasShaderID, m_Atlas);
            if (m_BlurAlgorithm == BlurAlgorithm.EVSM)
            {
                cmd.SetGlobalTexture(m_MomentAtlasShaderID, m_AtlasMoments[0]);
            }
        }

        public void UpdateSize(Vector2Int size)
        {
            if (m_Atlas == null || m_Atlas.referenceSize != size)
            {
                width = size.x;
                height = size.y;
                AllocateRenderTexture();
            }
        }

        internal void ReserveResolution(HDShadowResolutionRequest shadowRequest)
        {
            m_ShadowResolutionRequests.Add(shadowRequest);
        }

        internal void AddShadowRequest(HDShadowRequest shadowRequest)
        {
            m_ShadowRequests.Add(shadowRequest);
        }

        public void UpdateDebugSettings(LightingDebugSettings lightingDebugSettings)
        {
            m_LightingDebugSettings = lightingDebugSettings;
        }

        // Stable (unlike List.Sort) sorting algorithm which, unlike Linq's, doesn't use JIT (lol).
        // Sorts in place. Very efficient (O(n)) for already sorted data.
        void InsertionSort(HDShadowResolutionRequest[] array, int startIndex, int lastIndex)
        {
            int i = startIndex + 1;

            while (i < lastIndex)
            {
                var curr = array[i];

                int j = i - 1;

                // Sort in descending order.
                while ((j >= 0) && ((curr.resolution.x > array[j].resolution.x) ||
                                    (curr.resolution.y > array[j].resolution.y)))
                {
                    array[j + 1] = array[j];
                    j--;
                }

                array[j + 1] = curr;
                i++;
            }
        }

        internal HDShadowResolutionRequest GetCachedRequest(int cachedIndex)
        {
            if (cachedIndex < 0 || cachedIndex >= m_ListOfCachedShadowRequests.Count)
                return null;

            return m_ListOfCachedShadowRequests[cachedIndex];
        }

        internal bool HasResizedThisFrame()
        {
            return m_HasResizedAtlas;
        }

        internal void MarkCulledShadowMapAsEmptySlots()
        {
            for(int i=0; i<m_ListOfCachedShadowRequests.Count; ++i)
            {
                if ((frameCounter - m_ListOfCachedShadowRequests[i].lastFrameActive) > 0)
                {
                    m_ListOfCachedShadowRequests[i].emptyRequest = true;
                }
            }

            frameCounter++;
        }

        internal void PruneDeadCachedLightSlots()
        {
            m_ListOfCachedShadowRequests.RemoveAll(x => (x.emptyRequest));
            frameOfCacheValidity = 0; // Invalidate cached data.
        }

        internal void MarkCachedShadowSlotAsEmpty(int lightID)
        {
            var subList = m_ListOfCachedShadowRequests.FindAll(x => x.lightID == lightID);
            for (int i = 0; i < subList.Count; ++i)
            {
                subList[i].emptyRequest = true;
            }
        }

        internal int RegisterCachedLight(HDShadowResolutionRequest request)
        {

            // Since we are starting caching light resolution requests, it means that data cached from now on will be valid.
            frameOfCacheValidity++;

            // If it is already registered, we do nothing.
            int shadowIndex = -1;
            for(int i=0; i< m_ListOfCachedShadowRequests.Count; ++i)
            {
                if(!m_ListOfCachedShadowRequests[i].emptyRequest && m_ListOfCachedShadowRequests[i].lightID == request.lightID && m_ListOfCachedShadowRequests[i].indexInLight == request.indexInLight)
                {
                    shadowIndex = i;
                    break;
                }
            }

            if (shadowIndex == -1)
            {
                // First we search if we have a hole we can fill with it.
                float resolutionOfNewLight = request.atlasViewport.width;
                request.lastFrameActive = frameCounter;

                int holeWithRightSize = -1;
                for (int i = 0; i < m_ListOfCachedShadowRequests.Count; ++i)
                {
                    var currReq = m_ListOfCachedShadowRequests[i];
                    if (currReq.emptyRequest &&   // Is empty
                        request.atlasViewport.width <= currReq.atlasViewport.width && // fits the request
                        (currReq.atlasViewport.width - request.atlasViewport.width) <= currReq.atlasViewport.width * 0.1f) // but is not much smaller.
                    {
                        holeWithRightSize = i;
                        break;
                    }
                }

                if (holeWithRightSize >= 0)
                {
                    m_ListOfCachedShadowRequests[holeWithRightSize] = request.ShallowCopy();
                    return holeWithRightSize;
                }
                else
                {

                    // We need to resort the list, so we use the occasion to reset the pool. This feels suboptimal, but it is the easiest way to comply with the pooling system.
                    // TODO: Make this cleaner and more efficient.
                    m_CachedResolutionRequestsCounter = 0;
                    for (int i=0; i<m_ListOfCachedShadowRequests.Count; ++i)
                    {
                        int currEntryInPool = m_CachedResolutionRequestsCounter;
                        m_CachedResolutionRequests[currEntryInPool] = m_ListOfCachedShadowRequests[i].ShallowCopy();
                        m_ListOfCachedShadowRequests[i] = m_CachedResolutionRequests[currEntryInPool];
                        m_CachedResolutionRequestsCounter++;
                    }
                    // Now we add the new element
                    m_CachedResolutionRequests[m_CachedResolutionRequestsCounter] = request.ShallowCopy();
                    m_ListOfCachedShadowRequests.Add(m_CachedResolutionRequests[m_CachedResolutionRequestsCounter]);
                    m_CachedResolutionRequestsCounter++;

                    InsertionSort(m_ListOfCachedShadowRequests.ToArray(), 0, m_ListOfCachedShadowRequests.Count);
                    frameOfCacheValidity = 0;     // Invalidate cached data
                    for (int i = 0; i < m_ListOfCachedShadowRequests.Count; ++i)
                    {
                        if (m_ListOfCachedShadowRequests[i].lightID == request.lightID && m_ListOfCachedShadowRequests[i].indexInLight == request.indexInLight)
                        {
                            return i;
                        }
                    }
                }
            }
            else if (m_ListOfCachedShadowRequests[shadowIndex].emptyRequest)
            {
                // We still hold the spot, so fill it up again.
                m_ListOfCachedShadowRequests[shadowIndex].emptyRequest = false;
            }
            m_ListOfCachedShadowRequests[shadowIndex].lastFrameActive = frameCounter;

            return shadowIndex;
        }

        private bool AtlasLayout(bool allowResize, HDShadowResolutionRequest[] fullShadowList, int requestsCount, bool enteredWithPrunedCachedList = false)
        {
            float curX = 0, curY = 0, curH = 0, xMax = width, yMax = height;
            m_RcpScaleFactor = 1;
            for (int i = 0; i < requestsCount; ++i)
            {
                var shadowRequest = fullShadowList[i];
                // shadow atlas layouting
                Rect viewport = new Rect(Vector2.zero, shadowRequest.resolution);
                curH = Mathf.Max(curH, viewport.height);

                if (curX + viewport.width > xMax)
                {
                    curX = 0;
                    curY += curH;
                    curH = viewport.height;
                }
                if (curY + curH > yMax)
                {
                    if(enteredWithPrunedCachedList)
                    {
                        // We need to resize. We invalidate the data and clear stored list of cached.
                        frameOfCacheValidity = 0;
                        m_ListOfCachedShadowRequests.Clear();
                        // Since we emptied the cached list, we can start from scratch in the pool
                        m_CachedResolutionRequestsCounter = 0;

                        if (allowResize)
                        {
                            LayoutResize();
                            m_HasResizedAtlas = true;
                            return true;
                        }

                        return false;
                    }
                    else
                    {
                        // We can still prune
                        PruneDeadCachedLightSlots();
                        // Remove cached slots from the currently sorted list (instead of rebuilding it).
                        // Since it is ordered, the order post deletion is guaranteed.
                        int newIndex = 0;
                        for(int j=0; j<requestsCount; ++j)
                        {
                            if(!fullShadowList[j].emptyRequest)
                            {
                                m_SortedRequestsCache[newIndex++] = fullShadowList[j];
                            }
                        }

                        return AtlasLayout(allowResize, m_SortedRequestsCache, requestsCount: newIndex, enteredWithPrunedCachedList: true);
                    }
                }
                viewport.x = curX;
                viewport.y = curY;
                shadowRequest.atlasViewport = viewport;
                shadowRequest.resolution = viewport.size;
                curX += viewport.width;
            }

            m_HasResizedAtlas = false;
            return true;
        }

        internal bool Layout(bool allowResize = true)
        {
            // Sort non-cached requests
            // Perform a deep copy.
            int n = (m_ShadowResolutionRequests != null) ? m_ShadowResolutionRequests.Count : 0;

            // First add in front the cached shadows
            int i = 0;
            for (; i < m_ListOfCachedShadowRequests.Count; ++i)
            {
                m_SortedRequestsCache[i] = m_ListOfCachedShadowRequests[i];
            }

            int firstNonCachedIdx = i;
            for (int j = 0; j < m_ShadowResolutionRequests.Count; ++j)
            {
                if (!m_ShadowResolutionRequests[j].hasBeenStoredInCachedList)
                {
                    m_SortedRequestsCache[i++] = m_ShadowResolutionRequests[j];
                }
            }

            // Sorting the non cached shadows range
            InsertionSort(m_SortedRequestsCache, firstNonCachedIdx, i);

            return AtlasLayout(allowResize, m_SortedRequestsCache, requestsCount: i, enteredWithPrunedCachedList: false);
        }

        void LayoutResize()
        {
            int index = 0;
            float currentX = 0;
            float currentY = 0;
            float currentMaxY = 0;
            float currentMaxX = 0;

            // Place shadows in a square shape
            while (index < m_ShadowResolutionRequests.Count)
            {
                float y = 0;
                float currentMaxXCache = currentMaxX;
                do
                {
                    Rect r = new Rect(Vector2.zero, m_ShadowResolutionRequests[index].resolution);
                    r.x = currentMaxX;
                    r.y = y;
                    y += r.height;
                    currentY = Mathf.Max(currentY, y);
                    currentMaxXCache = Mathf.Max(currentMaxXCache, currentMaxX + r.width);
                    m_ShadowResolutionRequests[index].atlasViewport = r;
                    index++;
                } while (y < currentMaxY && index < m_ShadowResolutionRequests.Count);
                currentMaxY = Mathf.Max(currentMaxY, currentY);
                currentMaxX = currentMaxXCache;
                if (index >= m_ShadowResolutionRequests.Count)
                    continue;
                float x = 0;
                float currentMaxYCache = currentMaxY;
                do
                {
                    Rect r = new Rect(Vector2.zero, m_ShadowResolutionRequests[index].resolution);
                    r.x = x;
                    r.y = currentMaxY;
                    x += r.width;
                    currentX = Mathf.Max(currentX, x);
                    currentMaxYCache = Mathf.Max(currentMaxYCache, currentMaxY + r.height);
                    m_ShadowResolutionRequests[index].atlasViewport = r;
                    index++;
                } while (x < currentMaxX && index < m_ShadowResolutionRequests.Count);
                currentMaxX = Mathf.Max(currentMaxX, currentX);
                currentMaxY = currentMaxYCache;
            }

            float maxResolution = Math.Max(currentMaxX, currentMaxY);
            Vector4 scale = new Vector4(width / maxResolution, height / maxResolution, width / maxResolution, height / maxResolution);
            m_RcpScaleFactor = Mathf.Min(scale.x, scale.y);

            // Scale down every shadow rects to fit with the current atlas size
            foreach (var r in m_ShadowResolutionRequests)
            {
                Vector4 s = new Vector4(r.atlasViewport.x, r.atlasViewport.y, r.atlasViewport.width, r.atlasViewport.height);
                Vector4 reScaled = Vector4.Scale(s, scale);

                r.atlasViewport = new Rect(reScaled.x, reScaled.y, reScaled.z, reScaled.w);
                r.resolution = r.atlasViewport.size;
            }

            atlasShapeID++;
        }

        public void RenderShadows(CullingResults cullResults, in ShaderVariablesGlobal globalCB, FrameSettings frameSettings, ScriptableRenderContext renderContext, CommandBuffer cmd)
        {
            if (m_ShadowRequests.Count == 0)
                return;

            ShadowDrawingSettings shadowDrawSettings = new ShadowDrawingSettings(cullResults, 0);
            shadowDrawSettings.useRenderingLayerMaskTest = frameSettings.IsEnabled(FrameSettingsField.LightLayers);

            var parameters = PrepareRenderShadowsParameters(globalCB);
            RenderShadows(parameters, m_Atlas, shadowDrawSettings, renderContext, cmd);

            if (parameters.blurAlgorithm == BlurAlgorithm.IM)
            {
                IMBlurMoment(parameters, m_Atlas, m_AtlasMoments[0], m_IntermediateSummedAreaTexture, m_SummedAreaTexture, cmd);
            }
            else if (parameters.blurAlgorithm == BlurAlgorithm.EVSM)
            {
                EVSMBlurMoments(parameters, m_Atlas, m_AtlasMoments, cmd);
            }
        }

        struct RenderShadowsParameters
        {
            public ShaderVariablesGlobal    globalCB;
            public List<HDShadowRequest>    shadowRequests;
            public Material                 clearMaterial;
            public bool                     debugClearAtlas;
            public int                      atlasShaderID;
            public BlurAlgorithm            blurAlgorithm;

            // EVSM
            public ComputeShader            evsmShadowBlurMomentsCS;
            public int                      momentAtlasShaderID;

            // IM
            public ComputeShader            imShadowBlurMomentsCS;
        }

        RenderShadowsParameters PrepareRenderShadowsParameters(in ShaderVariablesGlobal globalCB)
        {
            var parameters = new RenderShadowsParameters();
            parameters.globalCB = globalCB;
            parameters.shadowRequests = m_ShadowRequests;
            parameters.clearMaterial = m_ClearMaterial;
            parameters.debugClearAtlas = m_LightingDebugSettings.clearShadowAtlas;
            parameters.atlasShaderID = m_AtlasShaderID;
            parameters.blurAlgorithm = m_BlurAlgorithm;

            // EVSM
            parameters.evsmShadowBlurMomentsCS = m_RenderPipelineResources.shaders.evsmBlurCS;
            parameters.momentAtlasShaderID = m_MomentAtlasShaderID;

            // IM
            parameters.imShadowBlurMomentsCS = m_RenderPipelineResources.shaders.momentShadowsCS;

            return parameters;
        }

        static void RenderShadows(  in RenderShadowsParameters  parameters,
                                    RTHandle                    atlasRenderTexture,
                                    ShadowDrawingSettings       shadowDrawSettings,
                                    ScriptableRenderContext     renderContext,
                                    CommandBuffer               cmd)
        {
            cmd.SetRenderTarget(atlasRenderTexture, RenderBufferLoadAction.DontCare, RenderBufferStoreAction.Store);

            // Clear the whole atlas to avoid garbage outside of current request when viewing it.
            if (parameters.debugClearAtlas)
                CoreUtils.DrawFullScreen(cmd, parameters.clearMaterial, null, 0);

            foreach (var shadowRequest in parameters.shadowRequests)
            {
                if (shadowRequest.shouldUseCachedShadow)
                    continue;

                cmd.SetGlobalDepthBias(1.0f, shadowRequest.slopeBias);
                cmd.SetViewport(shadowRequest.atlasViewport);

                cmd.SetGlobalFloat(HDShaderIDs._ZClip, shadowRequest.zClip ? 1.0f : 0.0f);
                CoreUtils.DrawFullScreen(cmd, parameters.clearMaterial, null, 0);

                shadowDrawSettings.lightIndex = shadowRequest.lightIndex;
                shadowDrawSettings.splitData = shadowRequest.splitData;

                var globalCB = parameters.globalCB;
                // Setup matrices for shadow rendering:
                Matrix4x4 viewProjection = shadowRequest.deviceProjectionYFlip * shadowRequest.view;
<<<<<<< HEAD
                globalCB._ViewMatrix = shadowRequest.view;
                globalCB._InvViewMatrix = shadowRequest.view.inverse;
                globalCB._ProjMatrix = shadowRequest.deviceProjectionYFlip;
                globalCB._InvProjMatrix = shadowRequest.deviceProjectionYFlip.inverse;
                globalCB._ViewProjMatrix = viewProjection;
                globalCB._InvViewProjMatrix = viewProjection.inverse;

                ConstantBuffer<ShaderVariablesGlobal>.PushGlobal(cmd, globalCB, HDShaderIDs._ShaderVariablesGlobal);

                cmd.SetGlobalVectorArray(HDShaderIDs._ShadowClipPlanes, shadowRequest.frustumPlanes);
=======
                cmd.SetGlobalMatrix(HDShaderIDs._ViewMatrix, shadowRequest.view);
                cmd.SetGlobalMatrix(HDShaderIDs._InvViewMatrix, shadowRequest.view.inverse);
                cmd.SetGlobalMatrix(HDShaderIDs._ProjMatrix, shadowRequest.deviceProjectionYFlip);
                cmd.SetGlobalMatrix(HDShaderIDs._InvProjMatrix, shadowRequest.deviceProjectionYFlip.inverse);
                cmd.SetGlobalMatrix(HDShaderIDs._ViewProjMatrix, viewProjection);
                cmd.SetGlobalMatrix(HDShaderIDs._InvViewProjMatrix, viewProjection.inverse);
                cmd.SetGlobalVectorArray(HDShaderIDs._ShadowFrustumPlanes, shadowRequest.frustumPlanes);
>>>>>>> 21308052

                // TODO: remove this execute when DrawShadows will use a CommandBuffer
                renderContext.ExecuteCommandBuffer(cmd);
                cmd.Clear();

                renderContext.DrawShadows(ref shadowDrawSettings);
            }
            cmd.SetGlobalFloat(HDShaderIDs._ZClip, 1.0f);   // Re-enable zclip globally
            cmd.SetGlobalDepthBias(0.0f, 0.0f);             // Reset depth bias.

        }

        public bool HasBlurredEVSM()
        {
            return (m_BlurAlgorithm == BlurAlgorithm.EVSM) && m_AtlasMoments[0] != null;
        }

        // This is a 9 tap filter, a gaussian with std. dev of 3. This standard deviation with this amount of taps probably cuts
        // the tail of the gaussian a bit too much, and it is a very fat curve, but it seems to work fine for our use case.
        static readonly Vector4[] evsmBlurWeights = {
            new Vector4(0.1531703f, 0.1448929f, 0.1226492f, 0.0929025f),
            new Vector4(0.06297021f, 0.0f, 0.0f, 0.0f),
        };

        unsafe static void EVSMBlurMoments( RenderShadowsParameters parameters,
                                            RTHandle atlasRenderTexture,
                                            RTHandle[] momentAtlasRenderTextures,
                                            CommandBuffer cmd)
        {
            ComputeShader shadowBlurMomentsCS = parameters.evsmShadowBlurMomentsCS;

            using (new ProfilingScope(cmd, ProfilingSampler.Get(HDProfileId.RenderEVSMShadowMaps)))
            {
                int generateAndBlurMomentsKernel = shadowBlurMomentsCS.FindKernel("ConvertAndBlur");
                int blurMomentsKernel = shadowBlurMomentsCS.FindKernel("Blur");
                int copyMomentsKernel = shadowBlurMomentsCS.FindKernel("CopyMoments");

                cmd.SetComputeTextureParam(shadowBlurMomentsCS, generateAndBlurMomentsKernel, HDShaderIDs._DepthTexture, atlasRenderTexture);
                cmd.SetComputeVectorArrayParam(shadowBlurMomentsCS, HDShaderIDs._BlurWeightsStorage, evsmBlurWeights);

                // We need to store in which of the two moment texture a request will have its last version stored in for a final patch up at the end.
                var finalAtlasTexture = stackalloc int[parameters.shadowRequests.Count];

                int requestIdx = 0;
                foreach (var shadowRequest in parameters.shadowRequests)
                {
                    using (new ProfilingScope(cmd, ProfilingSampler.Get(HDProfileId.RenderEVSMShadowMapsBlur)))
                    {
                        int downsampledWidth = Mathf.CeilToInt(shadowRequest.atlasViewport.width * 0.5f);
                        int downsampledHeight = Mathf.CeilToInt(shadowRequest.atlasViewport.height * 0.5f);

                        Vector2 DstRectOffset = new Vector2(shadowRequest.atlasViewport.min.x * 0.5f, shadowRequest.atlasViewport.min.y * 0.5f);

                        cmd.SetComputeTextureParam(shadowBlurMomentsCS, generateAndBlurMomentsKernel, HDShaderIDs._OutputTexture, momentAtlasRenderTextures[0]);
                        cmd.SetComputeVectorParam(shadowBlurMomentsCS, HDShaderIDs._SrcRect, new Vector4(shadowRequest.atlasViewport.min.x, shadowRequest.atlasViewport.min.y, shadowRequest.atlasViewport.width, shadowRequest.atlasViewport.height));
                        cmd.SetComputeVectorParam(shadowBlurMomentsCS, HDShaderIDs._DstRect, new Vector4(DstRectOffset.x, DstRectOffset.y, 1.0f / atlasRenderTexture.rt.width, 1.0f / atlasRenderTexture.rt.height));
                        cmd.SetComputeFloatParam(shadowBlurMomentsCS, HDShaderIDs._EVSMExponent, shadowRequest.evsmParams.x);

                        int dispatchSizeX = ((int)downsampledWidth + 7) / 8;
                        int dispatchSizeY = ((int)downsampledHeight + 7) / 8;

                        cmd.DispatchCompute(shadowBlurMomentsCS, generateAndBlurMomentsKernel, dispatchSizeX, dispatchSizeY, 1);

                        int currentAtlasMomentSurface = 0;

                        RTHandle GetMomentRT() { return momentAtlasRenderTextures[currentAtlasMomentSurface]; }
                        RTHandle GetMomentRTCopy() { return momentAtlasRenderTextures[(currentAtlasMomentSurface + 1) & 1]; }

                        cmd.SetComputeVectorParam(shadowBlurMomentsCS, HDShaderIDs._SrcRect, new Vector4(DstRectOffset.x, DstRectOffset.y, downsampledWidth, downsampledHeight));
                        for (int i = 0; i < shadowRequest.evsmParams.w; ++i)
                        {
                            currentAtlasMomentSurface = (currentAtlasMomentSurface + 1) & 1;
                            cmd.SetComputeTextureParam(shadowBlurMomentsCS, blurMomentsKernel, HDShaderIDs._InputTexture, GetMomentRTCopy());
                            cmd.SetComputeTextureParam(shadowBlurMomentsCS, blurMomentsKernel, HDShaderIDs._OutputTexture, GetMomentRT());

                            cmd.DispatchCompute(shadowBlurMomentsCS, blurMomentsKernel, dispatchSizeX, dispatchSizeY, 1);
                        }

                        finalAtlasTexture[requestIdx++] = currentAtlasMomentSurface;
                    }
                }

                // We patch up the atlas with the requests that, due to different count of blur passes, remained in the copy
                for (int i = 0; i < parameters.shadowRequests.Count; ++i)
                {
                    if (finalAtlasTexture[i] != 0)
                    {
                        using (new ProfilingScope(cmd, ProfilingSampler.Get(HDProfileId.RenderEVSMShadowMapsCopyToAtlas)))
                        {
                            var shadowRequest = parameters.shadowRequests[i];
                            int downsampledWidth = Mathf.CeilToInt(shadowRequest.atlasViewport.width * 0.5f);
                            int downsampledHeight = Mathf.CeilToInt(shadowRequest.atlasViewport.height * 0.5f);

                            cmd.SetComputeVectorParam(shadowBlurMomentsCS, HDShaderIDs._SrcRect, new Vector4(shadowRequest.atlasViewport.min.x * 0.5f, shadowRequest.atlasViewport.min.y * 0.5f, downsampledWidth, downsampledHeight));
                            cmd.SetComputeTextureParam(shadowBlurMomentsCS, copyMomentsKernel, HDShaderIDs._InputTexture, momentAtlasRenderTextures[1]);
                            cmd.SetComputeTextureParam(shadowBlurMomentsCS, copyMomentsKernel, HDShaderIDs._OutputTexture, momentAtlasRenderTextures[0]);

                            int dispatchSizeX = ((int)downsampledWidth + 7) / 8;
                            int dispatchSizeY = ((int)downsampledHeight + 7) / 8;

                            cmd.DispatchCompute(shadowBlurMomentsCS, copyMomentsKernel, dispatchSizeX, dispatchSizeY, 1);
                        }
                    }
                }
            }
        }

        static void IMBlurMoment(   RenderShadowsParameters parameters,
                                    RTHandle atlas,
                                    RTHandle atlasMoment,
                                    RTHandle intermediateSummedAreaTexture,
                                    RTHandle summedAreaTexture,
                                    CommandBuffer cmd)
        {
            // If the target kernel is not available
            ComputeShader momentCS = parameters.imShadowBlurMomentsCS;
            if (momentCS == null) return;

            using (new ProfilingScope(cmd, ProfilingSampler.Get(HDProfileId.RenderMomentShadowMaps)))
            {
                int computeMomentKernel = momentCS.FindKernel("ComputeMomentShadows");
                int summedAreaHorizontalKernel = momentCS.FindKernel("MomentSummedAreaTableHorizontal");
                int summedAreaVerticalKernel = momentCS.FindKernel("MomentSummedAreaTableVertical");

                // First of all let's clear the moment shadow map
                CoreUtils.SetRenderTarget(cmd, atlasMoment, ClearFlag.Color, Color.black);
                CoreUtils.SetRenderTarget(cmd, intermediateSummedAreaTexture, ClearFlag.Color, Color.black);
                CoreUtils.SetRenderTarget(cmd, summedAreaTexture, ClearFlag.Color, Color.black);


                // Alright, so the thing here is that for every sub-shadow map of the atlas, we need to generate the moment shadow map
                foreach (var shadowRequest in parameters.shadowRequests)
                {
                    // Let's bind the resources of this
                    cmd.SetComputeTextureParam(momentCS, computeMomentKernel, HDShaderIDs._ShadowmapAtlas, atlas);
                    cmd.SetComputeTextureParam(momentCS, computeMomentKernel, HDShaderIDs._MomentShadowAtlas, atlasMoment);
                    cmd.SetComputeVectorParam(momentCS, HDShaderIDs._MomentShadowmapSlotST, new Vector4(shadowRequest.atlasViewport.width, shadowRequest.atlasViewport.height, shadowRequest.atlasViewport.min.x, shadowRequest.atlasViewport.min.y));

                    // First of all we need to compute the moments
                    int numTilesX = Math.Max((int)shadowRequest.atlasViewport.width / 8, 1);
                    int numTilesY = Math.Max((int)shadowRequest.atlasViewport.height / 8, 1);
                    cmd.DispatchCompute(momentCS, computeMomentKernel, numTilesX, numTilesY, 1);

                    // Do the horizontal pass of the summed area table
                    cmd.SetComputeTextureParam(momentCS, summedAreaHorizontalKernel, HDShaderIDs._SummedAreaTableInputFloat, atlasMoment);
                    cmd.SetComputeTextureParam(momentCS, summedAreaHorizontalKernel, HDShaderIDs._SummedAreaTableOutputInt, intermediateSummedAreaTexture);
                    cmd.SetComputeFloatParam(momentCS, HDShaderIDs._IMSKernelSize, shadowRequest.kernelSize);
                    cmd.SetComputeVectorParam(momentCS, HDShaderIDs._MomentShadowmapSize, new Vector2((float)atlasMoment.referenceSize.x, (float)atlasMoment.referenceSize.y));

                    int numLines = Math.Max((int)shadowRequest.atlasViewport.width / 64, 1);
                    cmd.DispatchCompute(momentCS, summedAreaHorizontalKernel, numLines, 1, 1);

                    // Do the horizontal pass of the summed area table
                    cmd.SetComputeTextureParam(momentCS, summedAreaVerticalKernel, HDShaderIDs._SummedAreaTableInputInt, intermediateSummedAreaTexture);
                    cmd.SetComputeTextureParam(momentCS, summedAreaVerticalKernel, HDShaderIDs._SummedAreaTableOutputInt, summedAreaTexture);
                    cmd.SetComputeVectorParam(momentCS, HDShaderIDs._MomentShadowmapSize, new Vector2((float)atlasMoment.referenceSize.x, (float)atlasMoment.referenceSize.y));
                    cmd.SetComputeFloatParam(momentCS, HDShaderIDs._IMSKernelSize, shadowRequest.kernelSize);

                    int numColumns = Math.Max((int)shadowRequest.atlasViewport.height / 64, 1);
                    cmd.DispatchCompute(momentCS, summedAreaVerticalKernel, numColumns, 1, 1);

                    // Push the global texture
                    cmd.SetGlobalTexture(HDShaderIDs._SummedAreaTableInputInt, summedAreaTexture);
                }
            }
        }

        public void DisplayAtlas(RTHandle atlasTexture, CommandBuffer cmd, Material debugMaterial, Rect atlasViewport, float screenX, float screenY, float screenSizeX, float screenSizeY, float minValue, float maxValue, MaterialPropertyBlock mpb)
        {
            if (atlasTexture == null)
                return;

            Vector4 validRange = new Vector4(minValue, 1.0f / (maxValue - minValue));
            float rWidth = 1.0f / width;
            float rHeight = 1.0f / height;
            Vector4 scaleBias = Vector4.Scale(new Vector4(rWidth, rHeight, rWidth, rHeight), new Vector4(atlasViewport.width, atlasViewport.height, atlasViewport.x, atlasViewport.y));

            mpb.SetTexture("_AtlasTexture", atlasTexture);
            mpb.SetVector("_TextureScaleBias", scaleBias);
            mpb.SetVector("_ValidRange", validRange);
            mpb.SetFloat("_RcpGlobalScaleFactor", m_RcpScaleFactor);
            cmd.SetViewport(new Rect(screenX, screenY, screenSizeX, screenSizeY));
            cmd.DrawProcedural(Matrix4x4.identity, debugMaterial, debugMaterial.FindPass("RegularShadow"), MeshTopology.Triangles, 3, 1, mpb);
        }

        public void Clear()
        {
            m_ShadowResolutionRequests.Clear();
            m_ShadowRequests.Clear();
        }

        public void Release()
        {
            if (m_Atlas != null)
                RTHandles.Release(m_Atlas);

            if(m_AtlasMoments != null && m_AtlasMoments.Length > 0)
            {
                for (int i = 0; i < m_AtlasMoments.Length; ++i)
                {
                    if (m_AtlasMoments[i] != null)
                    {
                        RTHandles.Release(m_AtlasMoments[i]);
                        m_AtlasMoments[i] = null;
                    }
                }
            }

            if (m_IntermediateSummedAreaTexture != null)
            {
                RTHandles.Release(m_IntermediateSummedAreaTexture);
                m_IntermediateSummedAreaTexture = null;

            }

            if (m_SummedAreaTexture != null)
            {
                RTHandles.Release(m_SummedAreaTexture);
                m_SummedAreaTexture = null;
            }
        }
    }
}
<|MERGE_RESOLUTION|>--- conflicted
+++ resolved
@@ -526,7 +526,6 @@
                 var globalCB = parameters.globalCB;
                 // Setup matrices for shadow rendering:
                 Matrix4x4 viewProjection = shadowRequest.deviceProjectionYFlip * shadowRequest.view;
-<<<<<<< HEAD
                 globalCB._ViewMatrix = shadowRequest.view;
                 globalCB._InvViewMatrix = shadowRequest.view.inverse;
                 globalCB._ProjMatrix = shadowRequest.deviceProjectionYFlip;
@@ -536,16 +535,7 @@
 
                 ConstantBuffer<ShaderVariablesGlobal>.PushGlobal(cmd, globalCB, HDShaderIDs._ShaderVariablesGlobal);
 
-                cmd.SetGlobalVectorArray(HDShaderIDs._ShadowClipPlanes, shadowRequest.frustumPlanes);
-=======
-                cmd.SetGlobalMatrix(HDShaderIDs._ViewMatrix, shadowRequest.view);
-                cmd.SetGlobalMatrix(HDShaderIDs._InvViewMatrix, shadowRequest.view.inverse);
-                cmd.SetGlobalMatrix(HDShaderIDs._ProjMatrix, shadowRequest.deviceProjectionYFlip);
-                cmd.SetGlobalMatrix(HDShaderIDs._InvProjMatrix, shadowRequest.deviceProjectionYFlip.inverse);
-                cmd.SetGlobalMatrix(HDShaderIDs._ViewProjMatrix, viewProjection);
-                cmd.SetGlobalMatrix(HDShaderIDs._InvViewProjMatrix, viewProjection.inverse);
                 cmd.SetGlobalVectorArray(HDShaderIDs._ShadowFrustumPlanes, shadowRequest.frustumPlanes);
->>>>>>> 21308052
 
                 // TODO: remove this execute when DrawShadows will use a CommandBuffer
                 renderContext.ExecuteCommandBuffer(cmd);
