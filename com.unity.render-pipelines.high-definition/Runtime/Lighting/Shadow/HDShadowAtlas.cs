--- conflicted
+++ resolved
@@ -377,40 +377,10 @@
         {
             m_ShadowRequests.Clear();
         }
-<<<<<<< HEAD
-=======
 
         public void Release(RenderGraph renderGraph)
         {
             CleanupRenderGraphOutput(renderGraph);
-
-            if (m_Atlas != null)
-                RTHandles.Release(m_Atlas);
-
-            if (m_AtlasMoments != null && m_AtlasMoments.Length > 0)
-            {
-                for (int i = 0; i < m_AtlasMoments.Length; ++i)
-                {
-                    if (m_AtlasMoments[i] != null)
-                    {
-                        RTHandles.Release(m_AtlasMoments[i]);
-                        m_AtlasMoments[i] = null;
-                    }
-                }
-            }
-
-            if (m_IntermediateSummedAreaTexture != null)
-            {
-                RTHandles.Release(m_IntermediateSummedAreaTexture);
-                m_IntermediateSummedAreaTexture = null;
-            }
-
-            if (m_SummedAreaTexture != null)
-            {
-                RTHandles.Release(m_SummedAreaTexture);
-                m_SummedAreaTexture = null;
-            }
-        }
->>>>>>> e2b746cb
+        }
     }
 }