using System;
using System.Collections.Generic;
using UnityEngine.Experimental.Rendering;
using UnityEngine.Experimental.Rendering.RenderGraphModule;

namespace UnityEngine.Rendering.HighDefinition
{
    abstract class HDShadowAtlas
    {
        internal struct HDShadowAtlasInitParameters
        {
            internal RenderPipelineResources renderPipelineResources;
            internal RenderGraph renderGraph;
            internal bool useSharedTexture;
            internal int width;
            internal int height;
            internal int atlasShaderID;
            internal int maxShadowRequests;
            internal string name;

            internal Material clearMaterial;
            internal HDShadowInitParameters initParams;
            internal BlurAlgorithm blurAlgorithm;
            internal FilterMode filterMode;
            internal DepthBits depthBufferBits;
            internal RenderTextureFormat format;
            internal ConstantBuffer<ShaderVariablesGlobal> cb;

            internal HDShadowAtlasInitParameters(RenderPipelineResources renderPipelineResources, RenderGraph renderGraph, bool useSharedTexture, int width, int height, int atlasShaderID,
                                                 Material clearMaterial, int maxShadowRequests, HDShadowInitParameters initParams, ConstantBuffer<ShaderVariablesGlobal> cb)
            {
                this.renderPipelineResources = renderPipelineResources;
                this.renderGraph = renderGraph;
                this.useSharedTexture = useSharedTexture;
                this.width = width;
                this.height = height;
                this.atlasShaderID = atlasShaderID;
                this.clearMaterial = clearMaterial;
                this.maxShadowRequests = maxShadowRequests;
                this.initParams = initParams;
                this.blurAlgorithm = BlurAlgorithm.None;
                this.filterMode = FilterMode.Bilinear;
                this.depthBufferBits = DepthBits.Depth16;
                this.format = RenderTextureFormat.Shadowmap;
                this.name = "";

                this.cb = cb;
            }
        }

        public enum BlurAlgorithm
        {
            None,
            EVSM, // exponential variance shadow maps
            IM // Improved Moment shadow maps
        }

        protected List<HDShadowRequest> m_ShadowRequests = new List<HDShadowRequest>();

        public int                  width { get; private set; }
        public int                  height  { get; private set; }

        Material                    m_ClearMaterial;
        LightingDebugSettings       m_LightingDebugSettings;
        FilterMode                  m_FilterMode;
        DepthBits                   m_DepthBufferBits;
        RenderTextureFormat         m_Format;
        string                      m_Name;
        string                      m_MomentName;
        string                      m_MomentCopyName;
        string                      m_IntermediateSummedAreaName;
        string                      m_SummedAreaName;
        int                         m_AtlasShaderID;
        HDRenderPipelineRuntimeResources     m_RenderPipelineResources;

        // Moment shadow data
        BlurAlgorithm m_BlurAlgorithm;

        // This is only a reference that is hold by the atlas, but its lifetime is responsibility of the shadow manager.
        ConstantBuffer<ShaderVariablesGlobal> m_GlobalConstantBuffer;

        // This must be true for atlas that contain cached data (effectively this
        // drives what to do with mixed cached shadow map -> if true we filter with only static
        // if false we filter only for dynamic)
        protected bool m_IsACacheForShadows;

        // In case of using shared persistent render graph textures.
        bool m_UseSharedTexture;
        protected TextureHandle m_Output;

        public TextureDesc GetShadowMapTextureDesc()
        {
            return new TextureDesc(width, height)
            { filterMode = m_FilterMode, depthBufferBits = m_DepthBufferBits, isShadowMap = true, name = m_Name };
        }

        public HDShadowAtlas() {}

<<<<<<< HEAD
        public virtual void InitAtlas(HDShadowAtlasInitParameters initParams)
=======
        public virtual void InitAtlas(HDRenderPipelineRuntimeResources renderPipelineResources, RenderGraph renderGraph, bool useSharedTexture, int width, int height, int atlasShaderID, Material clearMaterial, int maxShadowRequests, HDShadowInitParameters initParams, BlurAlgorithm blurAlgorithm = BlurAlgorithm.None, FilterMode filterMode = FilterMode.Bilinear, DepthBits depthBufferBits = DepthBits.Depth16, RenderTextureFormat format = RenderTextureFormat.Shadowmap, string name = "")
>>>>>>> c5720d04
        {
            this.width = initParams.width;
            this.height = initParams.height;
            m_FilterMode = initParams.filterMode;
            m_DepthBufferBits = initParams.depthBufferBits;
            m_Format = initParams.format;
            m_Name = initParams.name;
            // With render graph, textures are "allocated" every frame so we need to prepare strings beforehand.
            m_MomentName = m_Name + "Moment";
            m_MomentCopyName = m_Name + "MomentCopy";
            m_IntermediateSummedAreaName = m_Name + "IntermediateSummedArea";
            m_SummedAreaName = m_Name + "SummedAreaFinal";
            m_AtlasShaderID = initParams.atlasShaderID;
            m_ClearMaterial = initParams.clearMaterial;
            m_BlurAlgorithm = initParams.blurAlgorithm;
            m_RenderPipelineResources = initParams.renderPipelineResources;
            m_IsACacheForShadows = false;

            m_GlobalConstantBuffer = initParams.cb;

            InitializeRenderGraphOutput(initParams.renderGraph, initParams.useSharedTexture);
        }

<<<<<<< HEAD
        public HDShadowAtlas(HDShadowAtlasInitParameters initParams)
=======
        public HDShadowAtlas(HDRenderPipelineRuntimeResources renderPipelineResources, RenderGraph renderGraph, bool useSharedTexture, int width, int height, int atlasShaderID, Material clearMaterial, int maxShadowRequests, HDShadowInitParameters initParams,  BlurAlgorithm blurAlgorithm = BlurAlgorithm.None, FilterMode filterMode = FilterMode.Bilinear, DepthBits depthBufferBits = DepthBits.Depth16, RenderTextureFormat format = RenderTextureFormat.Shadowmap, string name = "")
>>>>>>> c5720d04
        {
            InitAtlas(initParams);
        }

        TextureDesc GetMomentAtlasDesc(string name)
        {
            return new TextureDesc(width / 2, height / 2)
            { colorFormat = GraphicsFormat.R32G32_SFloat, useMipMap = true, autoGenerateMips = false, name = name, enableRandomWrite = true };
        }

        TextureDesc GetImprovedMomentAtlasDesc()
        {
            return new TextureDesc(width, height)
            { colorFormat = GraphicsFormat.R32G32B32A32_SFloat, name = m_MomentName, enableRandomWrite = true, clearColor = Color.black };
        }

        TextureDesc GetAtlasDesc()
        {
            switch (m_BlurAlgorithm)
            {
                case (BlurAlgorithm.None):
                    return GetShadowMapTextureDesc();
                case BlurAlgorithm.EVSM:
                    return GetMomentAtlasDesc(m_MomentName);
                case BlurAlgorithm.IM:
                    return GetImprovedMomentAtlasDesc();
            }

            return default;
        }

        public void UpdateSize(Vector2Int size)
        {
            width = size.x;
            height = size.y;
        }

        internal void AddShadowRequest(HDShadowRequest shadowRequest)
        {
            m_ShadowRequests.Add(shadowRequest);
        }

        public void UpdateDebugSettings(LightingDebugSettings lightingDebugSettings)
        {
            m_LightingDebugSettings = lightingDebugSettings;
        }

        public void InvalidateOutputIfNeeded()
        {
            // Since we now store the output TextureHandle (because we only want to create the texture once depending on the control flow and because of shared textures),
            // we need to be careful not to keep a "valid" handle when it's not a shared resource.
            // Indeed, if for example we don't render with the atlas for a few frames, this handle will "look" valid (with a valid index internally) but its index will not match any valid resource.
            // To avoid that, we invalidate it explicitly at the start of every frame if it's not a shared resource.
            if (!m_UseSharedTexture)
            {
                m_Output = TextureHandle.nullHandle;
            }
        }

        public TextureHandle GetOutputTexture(RenderGraph renderGraph)
        {
            if (m_UseSharedTexture)
            {
                Debug.Assert(m_Output.IsValid());
                return m_Output; // Should always be valid.
            }
            else
            {
                renderGraph.CreateTextureIfInvalid(GetAtlasDesc(), ref m_Output);
                return m_Output;
            }
        }

        protected void InitializeRenderGraphOutput(RenderGraph renderGraph, bool useSharedTexture)
        {
            // First release if not needed anymore.
            if (m_UseSharedTexture)
            {
                Debug.Assert(useSharedTexture, "Shadow atlas can't go from shared to non-shared texture");
            }

            m_UseSharedTexture = useSharedTexture;
            // Else it's created on the fly like a regular render graph texture.
            // Also when using shared texture (for static shadows) we want to manage lifetime manually. Otherwise this would break static shadow caching.
            if (m_UseSharedTexture)
                m_Output = renderGraph.CreateSharedTexture(GetAtlasDesc(), explicitRelease: true);
        }

        internal void CleanupRenderGraphOutput(RenderGraph renderGraph)
        {
            if (m_UseSharedTexture && renderGraph != null && m_Output.IsValid())
            {
                renderGraph.ReleaseSharedTexture(m_Output);
                m_UseSharedTexture = false;
                m_Output = TextureHandle.nullHandle;
            }
        }

        public bool HasBlurredEVSM()
        {
            return (m_BlurAlgorithm == BlurAlgorithm.EVSM);
        }

        // This is a 9 tap filter, a gaussian with std. dev of 3. This standard deviation with this amount of taps probably cuts
        // the tail of the gaussian a bit too much, and it is a very fat curve, but it seems to work fine for our use case.
        static readonly Vector4[] evsmBlurWeights =
        {
            new Vector4(0.1531703f, 0.1448929f, 0.1226492f, 0.0929025f),
            new Vector4(0.06297021f, 0.0f, 0.0f, 0.0f),
        };

        class RenderShadowMapsPassData
        {
            public TextureHandle atlasTexture;

            public ShaderVariablesGlobal globalCBData;
            public ConstantBuffer<ShaderVariablesGlobal> globalCB;
            public ShadowDrawingSettings shadowDrawSettings;
            public List<HDShadowRequest> shadowRequests;
            public Material clearMaterial;
            public bool debugClearAtlas;
            public bool isRenderingOnACache;
        }

        TextureHandle RenderShadowMaps(RenderGraph renderGraph, CullingResults cullResults, in ShaderVariablesGlobal globalCBData, FrameSettings frameSettings, string shadowPassName)
        {
            using (var builder = renderGraph.AddRenderPass<RenderShadowMapsPassData>("Render Shadow Maps", out var passData, ProfilingSampler.Get(HDProfileId.RenderShadowMaps)))
            {
                passData.globalCBData = globalCBData;
                passData.globalCB = m_GlobalConstantBuffer;
                passData.shadowRequests = m_ShadowRequests;
                passData.clearMaterial = m_ClearMaterial;
                passData.debugClearAtlas = m_LightingDebugSettings.clearShadowAtlas;
                passData.shadowDrawSettings = new ShadowDrawingSettings(cullResults, 0);
                passData.shadowDrawSettings.useRenderingLayerMaskTest = frameSettings.IsEnabled(FrameSettingsField.LightLayers);
                passData.isRenderingOnACache = m_IsACacheForShadows;

                // Only in case of regular shadow map do we render directly in the output texture of the atlas.
                if (m_BlurAlgorithm == BlurAlgorithm.EVSM || m_BlurAlgorithm == BlurAlgorithm.IM)
                    passData.atlasTexture = builder.WriteTexture(renderGraph.CreateTexture(GetShadowMapTextureDesc()));
                else
                    passData.atlasTexture = builder.WriteTexture(GetOutputTexture(renderGraph));

                builder.SetRenderFunc(
                    (RenderShadowMapsPassData data, RenderGraphContext ctx) =>
                    {
                        ctx.cmd.SetRenderTarget(data.atlasTexture, RenderBufferLoadAction.DontCare, RenderBufferStoreAction.Store);

                        // Clear the whole atlas to avoid garbage outside of current request when viewing it.
                        if (data.debugClearAtlas)
                            CoreUtils.DrawFullScreen(ctx.cmd, data.clearMaterial, null, 0);

                        foreach (var shadowRequest in data.shadowRequests)
                        {
                            bool shouldSkipRequest = shadowRequest.shadowMapType != ShadowMapType.CascadedDirectional ? !shadowRequest.shouldRenderCachedComponent && data.isRenderingOnACache :
                                shadowRequest.shouldUseCachedShadowData;

                            if (shouldSkipRequest)
                                continue;

                            bool mixedInDynamicAtlas = false;
#if UNITY_2021_1_OR_NEWER
                            if (shadowRequest.isMixedCached)
                            {
                                mixedInDynamicAtlas = !data.isRenderingOnACache;
                                data.shadowDrawSettings.objectsFilter = mixedInDynamicAtlas ? ShadowObjectsFilter.DynamicOnly : ShadowObjectsFilter.StaticOnly;
                            }
                            else
                            {
                                data.shadowDrawSettings.objectsFilter = ShadowObjectsFilter.AllObjects;
                            }
#endif

                            ctx.cmd.SetGlobalDepthBias(1.0f, shadowRequest.slopeBias);
                            ctx.cmd.SetViewport(data.isRenderingOnACache ? shadowRequest.cachedAtlasViewport : shadowRequest.dynamicAtlasViewport);

                            ctx.cmd.SetGlobalFloat(HDShaderIDs._ZClip, shadowRequest.zClip ? 1.0f : 0.0f);

                            if (!mixedInDynamicAtlas)
                                CoreUtils.DrawFullScreen(ctx.cmd, data.clearMaterial, null, 0);

                            data.shadowDrawSettings.lightIndex = shadowRequest.lightIndex;
                            data.shadowDrawSettings.splitData = shadowRequest.splitData;

                            // Setup matrices for shadow rendering:
                            Matrix4x4 viewProjection = shadowRequest.deviceProjectionYFlip * shadowRequest.view;
                            data.globalCBData._ViewMatrix = shadowRequest.view;
                            data.globalCBData._InvViewMatrix = shadowRequest.view.inverse;
                            data.globalCBData._ProjMatrix = shadowRequest.deviceProjectionYFlip;
                            data.globalCBData._InvProjMatrix = shadowRequest.deviceProjectionYFlip.inverse;
                            data.globalCBData._ViewProjMatrix = viewProjection;
                            data.globalCBData._InvViewProjMatrix = viewProjection.inverse;

                            data.globalCB.PushGlobal(ctx.cmd, data.globalCBData, HDShaderIDs._ShaderVariablesGlobal);

                            ctx.cmd.SetGlobalVectorArray(HDShaderIDs._ShadowFrustumPlanes, shadowRequest.frustumPlanes);

                            // TODO: remove this execute when DrawShadows will use a CommandBuffer
                            ctx.renderContext.ExecuteCommandBuffer(ctx.cmd);
                            ctx.cmd.Clear();

                            ctx.renderContext.DrawShadows(ref data.shadowDrawSettings);
                        }
                        ctx.cmd.SetGlobalFloat(HDShaderIDs._ZClip, 1.0f);   // Re-enable zclip globally
                        ctx.cmd.SetGlobalDepthBias(0.0f, 0.0f);             // Reset depth bias.
                    });

                return passData.atlasTexture;
            }
        }

        class EVSMBlurMomentsPassData
        {
            public TextureHandle atlasTexture;
            public TextureHandle momentAtlasTexture1;
            public TextureHandle momentAtlasTexture2;

            public ComputeShader evsmShadowBlurMomentsCS;
            public List<HDShadowRequest> shadowRequests;
            public bool isRenderingOnACache;
        }

        unsafe TextureHandle EVSMBlurMoments(RenderGraph renderGraph, TextureHandle inputAtlas)
        {
            using (var builder = renderGraph.AddRenderPass<EVSMBlurMomentsPassData>("EVSM Blur Moments", out var passData, ProfilingSampler.Get(HDProfileId.RenderEVSMShadowMaps)))
            {
                passData.evsmShadowBlurMomentsCS = m_RenderPipelineResources.shaders.evsmBlurCS;
                passData.shadowRequests = m_ShadowRequests;
                passData.isRenderingOnACache = m_IsACacheForShadows;
                passData.atlasTexture = builder.ReadTexture(inputAtlas);
                passData.momentAtlasTexture1 = builder.WriteTexture(GetOutputTexture(renderGraph));
                passData.momentAtlasTexture2 = builder.WriteTexture(renderGraph.CreateTexture(GetMomentAtlasDesc(m_MomentCopyName)));

                builder.SetRenderFunc(
                    (EVSMBlurMomentsPassData data, RenderGraphContext ctx) =>
                    {
                        ComputeShader shadowBlurMomentsCS = data.evsmShadowBlurMomentsCS;
                        RTHandle[] momentAtlasRenderTextures = ctx.renderGraphPool.GetTempArray<RTHandle>(2);
                        momentAtlasRenderTextures[0] = data.momentAtlasTexture1;
                        momentAtlasRenderTextures[1] = data.momentAtlasTexture2;

                        int generateAndBlurMomentsKernel = shadowBlurMomentsCS.FindKernel("ConvertAndBlur");
                        int blurMomentsKernel = shadowBlurMomentsCS.FindKernel("Blur");
                        int copyMomentsKernel = shadowBlurMomentsCS.FindKernel("CopyMoments");

                        RTHandle atlasRenderTexture = data.atlasTexture;

                        ctx.cmd.SetComputeTextureParam(shadowBlurMomentsCS, generateAndBlurMomentsKernel, HDShaderIDs._DepthTexture, atlasRenderTexture);
                        ctx.cmd.SetComputeVectorArrayParam(shadowBlurMomentsCS, HDShaderIDs._BlurWeightsStorage, evsmBlurWeights);

                        // We need to store in which of the two moment texture a request will have its last version stored in for a final patch up at the end.
                        var finalAtlasTexture = stackalloc int[data.shadowRequests.Count];

                        int requestIdx = 0;
                        foreach (var shadowRequest in data.shadowRequests)
                        {
                            bool shouldSkipRequest = shadowRequest.shadowMapType != ShadowMapType.CascadedDirectional ? !shadowRequest.shouldRenderCachedComponent && data.isRenderingOnACache :
                                shadowRequest.shouldUseCachedShadowData;

                            if (shouldSkipRequest)
                                continue;

                            var viewport = data.isRenderingOnACache ? shadowRequest.cachedAtlasViewport : shadowRequest.dynamicAtlasViewport;

                            using (new ProfilingScope(ctx.cmd, ProfilingSampler.Get(HDProfileId.RenderEVSMShadowMapsBlur)))
                            {
                                int downsampledWidth = Mathf.CeilToInt(viewport.width * 0.5f);
                                int downsampledHeight = Mathf.CeilToInt(viewport.height * 0.5f);

                                Vector2 DstRectOffset = new Vector2(viewport.min.x * 0.5f, viewport.min.y * 0.5f);

                                ctx.cmd.SetComputeTextureParam(shadowBlurMomentsCS, generateAndBlurMomentsKernel, HDShaderIDs._OutputTexture, momentAtlasRenderTextures[0]);
                                ctx.cmd.SetComputeVectorParam(shadowBlurMomentsCS, HDShaderIDs._SrcRect, new Vector4(viewport.min.x, viewport.min.y, viewport.width, viewport.height));
                                ctx.cmd.SetComputeVectorParam(shadowBlurMomentsCS, HDShaderIDs._DstRect, new Vector4(DstRectOffset.x, DstRectOffset.y, 1.0f / atlasRenderTexture.rt.width, 1.0f / atlasRenderTexture.rt.height));
                                ctx.cmd.SetComputeFloatParam(shadowBlurMomentsCS, HDShaderIDs._EVSMExponent, shadowRequest.evsmParams.x);

                                int dispatchSizeX = ((int)downsampledWidth + 7) / 8;
                                int dispatchSizeY = ((int)downsampledHeight + 7) / 8;

                                ctx.cmd.DispatchCompute(shadowBlurMomentsCS, generateAndBlurMomentsKernel, dispatchSizeX, dispatchSizeY, 1);

                                int currentAtlasMomentSurface = 0;

                                RTHandle GetMomentRT() { return momentAtlasRenderTextures[currentAtlasMomentSurface]; }
                                RTHandle GetMomentRTCopy() { return momentAtlasRenderTextures[(currentAtlasMomentSurface + 1) & 1]; }

                                ctx.cmd.SetComputeVectorParam(shadowBlurMomentsCS, HDShaderIDs._SrcRect, new Vector4(DstRectOffset.x, DstRectOffset.y, downsampledWidth, downsampledHeight));
                                for (int i = 0; i < shadowRequest.evsmParams.w; ++i)
                                {
                                    currentAtlasMomentSurface = (currentAtlasMomentSurface + 1) & 1;
                                    ctx.cmd.SetComputeTextureParam(shadowBlurMomentsCS, blurMomentsKernel, HDShaderIDs._InputTexture, GetMomentRTCopy());
                                    ctx.cmd.SetComputeTextureParam(shadowBlurMomentsCS, blurMomentsKernel, HDShaderIDs._OutputTexture, GetMomentRT());

                                    ctx.cmd.DispatchCompute(shadowBlurMomentsCS, blurMomentsKernel, dispatchSizeX, dispatchSizeY, 1);
                                }

                                finalAtlasTexture[requestIdx++] = currentAtlasMomentSurface;
                            }
                        }

                        // We patch up the atlas with the requests that, due to different count of blur passes, remained in the copy
                        for (int i = 0; i < data.shadowRequests.Count; ++i)
                        {
                            if (finalAtlasTexture[i] != 0)
                            {
                                using (new ProfilingScope(ctx.cmd, ProfilingSampler.Get(HDProfileId.RenderEVSMShadowMapsCopyToAtlas)))
                                {
                                    var shadowRequest = data.shadowRequests[i];
                                    var viewport = data.isRenderingOnACache ? shadowRequest.cachedAtlasViewport : shadowRequest.dynamicAtlasViewport;
                                    int downsampledWidth = Mathf.CeilToInt(viewport.width * 0.5f);
                                    int downsampledHeight = Mathf.CeilToInt(viewport.height * 0.5f);

                                    ctx.cmd.SetComputeVectorParam(shadowBlurMomentsCS, HDShaderIDs._SrcRect, new Vector4(viewport.min.x * 0.5f, viewport.min.y * 0.5f, downsampledWidth, downsampledHeight));
                                    ctx.cmd.SetComputeTextureParam(shadowBlurMomentsCS, copyMomentsKernel, HDShaderIDs._InputTexture, momentAtlasRenderTextures[1]);
                                    ctx.cmd.SetComputeTextureParam(shadowBlurMomentsCS, copyMomentsKernel, HDShaderIDs._OutputTexture, momentAtlasRenderTextures[0]);

                                    int dispatchSizeX = ((int)downsampledWidth + 7) / 8;
                                    int dispatchSizeY = ((int)downsampledHeight + 7) / 8;

                                    ctx.cmd.DispatchCompute(shadowBlurMomentsCS, copyMomentsKernel, dispatchSizeX, dispatchSizeY, 1);
                                }
                            }
                        }
                    });

                return passData.momentAtlasTexture1;
            }
        }

        class IMBlurMomentPassData
        {
            public TextureHandle atlasTexture;
            public TextureHandle momentAtlasTexture;
            public TextureHandle intermediateSummedAreaTexture;
            public TextureHandle summedAreaTexture;

            public List<HDShadowRequest> shadowRequests;
            public ComputeShader imShadowBlurMomentsCS;
            public bool isRenderingOnACache;
        }

        TextureHandle IMBlurMoment(RenderGraph renderGraph, TextureHandle atlasTexture)
        {
            using (var builder = renderGraph.AddRenderPass<IMBlurMomentPassData>("EVSM Blur Moments", out var passData, ProfilingSampler.Get(HDProfileId.RenderMomentShadowMaps)))
            {
                passData.shadowRequests = m_ShadowRequests;
                passData.isRenderingOnACache = m_IsACacheForShadows;
                passData.imShadowBlurMomentsCS = m_RenderPipelineResources.shaders.momentShadowsCS;
                passData.atlasTexture = builder.ReadTexture(atlasTexture);
                passData.momentAtlasTexture = builder.WriteTexture(GetOutputTexture(renderGraph));
                passData.intermediateSummedAreaTexture = builder.WriteTexture(renderGraph.CreateTexture(new TextureDesc(width, height)
                    { colorFormat = GraphicsFormat.R32G32B32A32_SInt, name = m_IntermediateSummedAreaName, enableRandomWrite = true, clearBuffer = true, clearColor = Color.black }));
                passData.summedAreaTexture = builder.WriteTexture(renderGraph.CreateTexture(new TextureDesc(width, height)
                    { colorFormat = GraphicsFormat.R32G32B32A32_SInt, name = m_SummedAreaName, enableRandomWrite = true, clearColor = Color.black }));

                builder.SetRenderFunc(
                    (IMBlurMomentPassData data, RenderGraphContext ctx) =>
                    {
                        // If the target kernel is not available
                        ComputeShader momentCS = data.imShadowBlurMomentsCS;
                        if (momentCS == null) return;

                        int computeMomentKernel = momentCS.FindKernel("ComputeMomentShadows");
                        int summedAreaHorizontalKernel = momentCS.FindKernel("MomentSummedAreaTableHorizontal");
                        int summedAreaVerticalKernel = momentCS.FindKernel("MomentSummedAreaTableVertical");

                        RTHandle atlas = data.atlasTexture;
                        RTHandle atlasMoment = data.momentAtlasTexture;
                        RTHandle intermediateSummedAreaTexture = data.intermediateSummedAreaTexture;
                        RTHandle summedAreaTexture = data.summedAreaTexture;

                        // Alright, so the thing here is that for every sub-shadow map of the atlas, we need to generate the moment shadow map
                        foreach (var shadowRequest in data.shadowRequests)
                        {
                            // Let's bind the resources of this
                            ctx.cmd.SetComputeTextureParam(momentCS, computeMomentKernel, HDShaderIDs._ShadowmapAtlas, atlas);
                            ctx.cmd.SetComputeTextureParam(momentCS, computeMomentKernel, HDShaderIDs._MomentShadowAtlas, atlasMoment);
                            ctx.cmd.SetComputeVectorParam(momentCS, HDShaderIDs._MomentShadowmapSlotST, new Vector4(shadowRequest.dynamicAtlasViewport.width, shadowRequest.dynamicAtlasViewport.height, shadowRequest.dynamicAtlasViewport.min.x, shadowRequest.dynamicAtlasViewport.min.y));

                            // First of all we need to compute the moments
                            int numTilesX = Math.Max((int)shadowRequest.dynamicAtlasViewport.width / 8, 1);
                            int numTilesY = Math.Max((int)shadowRequest.dynamicAtlasViewport.height / 8, 1);
                            ctx.cmd.DispatchCompute(momentCS, computeMomentKernel, numTilesX, numTilesY, 1);

                            // Do the horizontal pass of the summed area table
                            ctx.cmd.SetComputeTextureParam(momentCS, summedAreaHorizontalKernel, HDShaderIDs._SummedAreaTableInputFloat, atlasMoment);
                            ctx.cmd.SetComputeTextureParam(momentCS, summedAreaHorizontalKernel, HDShaderIDs._SummedAreaTableOutputInt, intermediateSummedAreaTexture);
                            ctx.cmd.SetComputeFloatParam(momentCS, HDShaderIDs._IMSKernelSize, shadowRequest.kernelSize);
                            ctx.cmd.SetComputeVectorParam(momentCS, HDShaderIDs._MomentShadowmapSize, new Vector2((float)atlasMoment.referenceSize.x, (float)atlasMoment.referenceSize.y));

                            int numLines = Math.Max((int)shadowRequest.dynamicAtlasViewport.width / 64, 1);
                            ctx.cmd.DispatchCompute(momentCS, summedAreaHorizontalKernel, numLines, 1, 1);

                            // Do the horizontal pass of the summed area table
                            ctx.cmd.SetComputeTextureParam(momentCS, summedAreaVerticalKernel, HDShaderIDs._SummedAreaTableInputInt, intermediateSummedAreaTexture);
                            ctx.cmd.SetComputeTextureParam(momentCS, summedAreaVerticalKernel, HDShaderIDs._SummedAreaTableOutputInt, summedAreaTexture);
                            ctx.cmd.SetComputeVectorParam(momentCS, HDShaderIDs._MomentShadowmapSize, new Vector2((float)atlasMoment.referenceSize.x, (float)atlasMoment.referenceSize.y));
                            ctx.cmd.SetComputeFloatParam(momentCS, HDShaderIDs._IMSKernelSize, shadowRequest.kernelSize);

                            int numColumns = Math.Max((int)shadowRequest.dynamicAtlasViewport.height / 64, 1);
                            ctx.cmd.DispatchCompute(momentCS, summedAreaVerticalKernel, numColumns, 1, 1);

                            // Push the global texture
                            ctx.cmd.SetGlobalTexture(HDShaderIDs._SummedAreaTableInputInt, summedAreaTexture);
                        }
                    });

                return passData.momentAtlasTexture;
            }
        }

        internal TextureHandle RenderShadows(RenderGraph renderGraph, CullingResults cullResults, in ShaderVariablesGlobal globalCB, FrameSettings frameSettings, string shadowPassName)
        {
            if (m_ShadowRequests.Count == 0)
            {
                return renderGraph.defaultResources.blackTexture;
            }

            TextureHandle atlas = RenderShadowMaps(renderGraph, cullResults, globalCB, frameSettings, shadowPassName);

            if (m_BlurAlgorithm == BlurAlgorithm.EVSM)
            {
                return EVSMBlurMoments(renderGraph, atlas);
            }
            else if (m_BlurAlgorithm == BlurAlgorithm.IM)
            {
                return IMBlurMoment(renderGraph, atlas);
            }
            else // Regular shadow maps.
            {
                return atlas;
            }
        }

        public virtual void DisplayAtlas(RTHandle atlasTexture, CommandBuffer cmd, Material debugMaterial, Rect atlasViewport, float screenX, float screenY, float screenSizeX, float screenSizeY, float minValue, float maxValue, MaterialPropertyBlock mpb, float scaleFactor = 1)
        {
            if (atlasTexture == null)
                return;

            Vector4 validRange = new Vector4(minValue, 1.0f / (maxValue - minValue));
            float rWidth = 1.0f / width;
            float rHeight = 1.0f / height;
            Vector4 scaleBias = Vector4.Scale(new Vector4(rWidth, rHeight, rWidth, rHeight), new Vector4(atlasViewport.width, atlasViewport.height, atlasViewport.x, atlasViewport.y));

            mpb.SetTexture("_AtlasTexture", atlasTexture);
            mpb.SetVector("_TextureScaleBias", scaleBias);
            mpb.SetVector("_ValidRange", validRange);
            mpb.SetFloat("_RcpGlobalScaleFactor", scaleFactor);
            cmd.SetViewport(new Rect(screenX, screenY, screenSizeX, screenSizeY));
            cmd.DrawProcedural(Matrix4x4.identity, debugMaterial, debugMaterial.FindPass("RegularShadow"), MeshTopology.Triangles, 3, 1, mpb);
        }

        public virtual void Clear()
        {
            m_ShadowRequests.Clear();
        }

        public void Release(RenderGraph renderGraph)
        {
            CleanupRenderGraphOutput(renderGraph);
        }
    }
}<|MERGE_RESOLUTION|>--- conflicted
+++ resolved
@@ -96,11 +96,7 @@
 
         public HDShadowAtlas() {}
 
-<<<<<<< HEAD
         public virtual void InitAtlas(HDShadowAtlasInitParameters initParams)
-=======
-        public virtual void InitAtlas(HDRenderPipelineRuntimeResources renderPipelineResources, RenderGraph renderGraph, bool useSharedTexture, int width, int height, int atlasShaderID, Material clearMaterial, int maxShadowRequests, HDShadowInitParameters initParams, BlurAlgorithm blurAlgorithm = BlurAlgorithm.None, FilterMode filterMode = FilterMode.Bilinear, DepthBits depthBufferBits = DepthBits.Depth16, RenderTextureFormat format = RenderTextureFormat.Shadowmap, string name = "")
->>>>>>> c5720d04
         {
             this.width = initParams.width;
             this.height = initParams.height;
@@ -124,11 +120,7 @@
             InitializeRenderGraphOutput(initParams.renderGraph, initParams.useSharedTexture);
         }
 
-<<<<<<< HEAD
         public HDShadowAtlas(HDShadowAtlasInitParameters initParams)
-=======
-        public HDShadowAtlas(HDRenderPipelineRuntimeResources renderPipelineResources, RenderGraph renderGraph, bool useSharedTexture, int width, int height, int atlasShaderID, Material clearMaterial, int maxShadowRequests, HDShadowInitParameters initParams,  BlurAlgorithm blurAlgorithm = BlurAlgorithm.None, FilterMode filterMode = FilterMode.Bilinear, DepthBits depthBufferBits = DepthBits.Depth16, RenderTextureFormat format = RenderTextureFormat.Shadowmap, string name = "")
->>>>>>> c5720d04
         {
             InitAtlas(initParams);
         }
