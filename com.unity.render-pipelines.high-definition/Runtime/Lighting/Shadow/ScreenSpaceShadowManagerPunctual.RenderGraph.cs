--- conflicted
+++ resolved
@@ -92,13 +92,8 @@
         }
 
         void RenderPunctualScreenSpaceShadow(RenderGraph renderGraph, HDCamera hdCamera
-<<<<<<< HEAD
             , in LightData lightData, HDAdditionalLightData additionalLightData, int screenspaceShadowIndex,
-            PrepassOutput prepassOutput, TextureHandle depthBuffer, TextureHandle normalBuffer, TextureHandle motionVectorsBuffer, TextureHandle rayCountTexture, TextureHandle screenSpaceShadowArray)
-=======
-            , in LightData lightData, HDAdditionalLightData additionalLightData, int lightIndex,
             PrepassOutput prepassOutput, TextureHandle depthBuffer, TextureHandle normalBuffer, TextureHandle motionVectorsBuffer, TextureHandle historyValidityBuffer, TextureHandle rayCountTexture, TextureHandle screenSpaceShadowArray)
->>>>>>> 47c15c6a
         {
             TextureHandle pointShadowBuffer;
             TextureHandle velocityBuffer;
