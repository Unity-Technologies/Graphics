--- conflicted
+++ resolved
@@ -10,11 +10,7 @@
 #pragma kernel CopyMoments                 
 
 
-<<<<<<< HEAD
-#pragma only_renderers d3d11 ps4 xboxone xboxseries vulkan metal switch
-=======
-#pragma only_renderers d3d11 playstation xboxone vulkan metal switch
->>>>>>> b9e8ac45
+#pragma only_renderers d3d11 playstation xboxone xboxseries vulkan metal switch
 
 Texture2D<float>   _DepthTexture;
 RW_TEXTURE2D(float2, _InputTexture);
