--- conflicted
+++ resolved
@@ -1908,11 +1908,7 @@
                     }
 
                     // Assign all setting common to every lights
-<<<<<<< HEAD
                     SetCommonShadowRequestSettings(shadowRequest, cameraPos, invViewProjection, CoreMatrixUtils.MultiplyProjectionMatrix(shadowRequest.deviceProjectionYFlip, shadowRequest.view, hasOrthoMatrix), viewportSize, lightIndex, lightType, filteringQuality);
-=======
-                    SetCommonShadowRequestSettings(shadowRequest, visibleLight, cameraPos, invViewProjection, shadowRequest.deviceProjectionYFlip * shadowRequest.view, viewportSize, lightIndex);
->>>>>>> 240dabed
                 }
 
                 shadowRequest.atlasViewport = resolutionRequest.atlasViewport;
@@ -1932,11 +1928,7 @@
             return firstShadowRequestIndex;
         }
 
-<<<<<<< HEAD
         void SetCommonShadowRequestSettings(HDShadowRequest shadowRequest, Vector3 cameraPos, Matrix4x4 invViewProjection, Matrix4x4 viewProjection, Vector2 viewportSize, int lightIndex, HDLightType lightType, HDShadowFilteringQuality filteringQuality)
-=======
-        void SetCommonShadowRequestSettings(HDShadowRequest shadowRequest, VisibleLight visibleLight, Vector3 cameraPos, Matrix4x4 invViewProjection, Matrix4x4 viewProjection, Vector2 viewportSize, int lightIndex)
->>>>>>> 240dabed
         {
             // zBuffer param to reconstruct depth position (for transmission)
             float f = legacyLight.range;
