--- conflicted
+++ resolved
@@ -1636,8 +1636,6 @@
                 }
             }
         }
-<<<<<<< HEAD
-=======
 
         /// <summary> Change the Layer of the generated emissive mesh for Area Light </summary>
         public int areaLightEmissiveMeshLayer
@@ -1656,16 +1654,6 @@
             }
         }
 
-        private void DisableCachedShadowSlot()
-        {
-            if (WillRenderShadowMap() && !ShadowIsUpdatedEveryFrame())
-            {
-                HDShadowManager.instance.MarkCachedShadowSlotsAsEmpty(shadowMapType, GetInstanceID());
-                HDShadowManager.instance.PruneEmptyCachedSlots(shadowMapType);  // We invalidate it all to be sure.
-                m_ShadowMapRenderedSinceLastRequest = false;
-            }
-        }
->>>>>>> 5110038e
 
         void OnDestroy()
         {
