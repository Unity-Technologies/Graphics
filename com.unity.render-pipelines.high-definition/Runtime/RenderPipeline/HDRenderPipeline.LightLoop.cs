--- conflicted
+++ resolved
@@ -1094,13 +1094,8 @@
             cb._SsrEdgeFadeRcpLength = Mathf.Min(1.0f / settings.screenFadeDistance.value, float.MaxValue);
             cb._ColorPyramidUvScaleAndLimitPrevFrame = HDUtils.ComputeViewportScaleAndLimit(hdCamera.historyRTHandleProperties.previousViewportSize, hdCamera.historyRTHandleProperties.previousRenderTargetSize);
             cb._SsrColorPyramidMaxMip = hdCamera.colorPyramidHistoryMipCount - 1;
-<<<<<<< HEAD
-            cb._SsrDepthPyramidMaxMip = m_DepthBufferMipChainInfo.mipLevelCount - 1;
+            cb._SsrDepthPyramidMaxMip = hdCamera.depthBufferMipChainInfo.mipLevelCount - 1;
             if (hdCamera.isFirstFrame || hdCamera.cameraFrameCount <= 3)
-=======
-            cb._SsrDepthPyramidMaxMip = hdCamera.depthBufferMipChainInfo.mipLevelCount - 1;
-            if (hdCamera.isFirstFrame || hdCamera.cameraFrameCount <= 2)
->>>>>>> b4394051
                 cb._SsrAccumulationAmount = 1.0f;
             else
                 cb._SsrAccumulationAmount = Mathf.Pow(2, Mathf.Lerp(0.0f, -7.0f, settings.accumulationFactor.value));
