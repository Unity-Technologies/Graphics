--- conflicted
+++ resolved
@@ -27,16 +27,16 @@
 
         class BuildGPULightListPassData
         {
-            public LightDataGlobalParameters    lightDataGlobalParameters;
-            public ShadowGlobalParameters       shadowGlobalParameters;
-            public LightLoopGlobalParameters    lightLoopGlobalParameters;
-
-            public BuildGPULightListParameters  buildGPULightListParameters;
-            public BuildGPULightListResources   buildGPULightListResources;
+            public LightDataGlobalParameters lightDataGlobalParameters;
+            public ShadowGlobalParameters shadowGlobalParameters;
+            public LightLoopGlobalParameters lightLoopGlobalParameters;
+
+            public BuildGPULightListParameters buildGPULightListParameters;
+            public BuildGPULightListResources buildGPULightListResources;
             public TextureHandle                depthBuffer;
             public TextureHandle                stencilTexture;
             public TextureHandle[]              gBuffer = new TextureHandle[RenderGraph.kMaxMRTCount];
-            public int                          gBufferCount;
+            public int gBufferCount;
         }
 
         void BuildGPULightList(RenderGraph renderGraph, HDCamera hdCamera, TextureHandle depthStencilBuffer, TextureHandle stencilBufferCopy, GBufferOutput gBuffer)
@@ -141,11 +141,7 @@
 
             public int                          gbufferCount;
             public int                          lightLayersTextureIndex;
-<<<<<<< HEAD
             public TextureHandle[]              gbuffer = new TextureHandle[8];
-=======
-            public RenderGraphResource[]        gbuffer = new RenderGraphResource[8];
->>>>>>> 48b27798
         }
 
         struct LightingOutput
@@ -153,14 +149,14 @@
             public TextureHandle colorBuffer;
         }
 
-        LightingOutput RenderDeferredLighting(  RenderGraph         renderGraph,
-                                                HDCamera            hdCamera,
+        LightingOutput RenderDeferredLighting(  RenderGraph                 renderGraph,
+                                                HDCamera                    hdCamera,
                                                 TextureHandle       colorBuffer,
                                                 TextureHandle       depthStencilBuffer,
                                                 TextureHandle       depthPyramidTexture,
-                                                in LightingBuffers  lightingBuffers,
-                                                in GBufferOutput    gbuffer,
-                                                in ShadowResult     shadowResult)
+                                                in LightingBuffers          lightingBuffers,
+                                                in GBufferOutput            gbuffer,
+                                                in ShadowResult             shadowResult)
         {
             if (hdCamera.frameSettings.litShaderMode != LitShaderMode.Deferred)
                 return new LightingOutput();
@@ -208,7 +204,7 @@
                 {
                     data.resources.colorBuffers = context.renderGraphPool.GetTempArray<RenderTargetIdentifier>(2);
                     data.resources.colorBuffers[0] = context.resources.GetTexture(data.colorBuffer);
-                    data.resources.colorBuffers[1] = context.resources.GetTexture(data.sssDiffuseLightingBuffer);
+                        data.resources.colorBuffers[1] = context.resources.GetTexture(data.sssDiffuseLightingBuffer);
                     data.resources.depthStencilBuffer = context.resources.GetTexture(data.depthBuffer);
                     data.resources.depthTexture = context.resources.GetTexture(data.depthTexture);
 
@@ -255,7 +251,7 @@
         }
 
         TextureHandle RenderSSR(    RenderGraph     renderGraph,
-                                    HDCamera        hdCamera,
+                                        HDCamera            hdCamera,
                                     TextureHandle   normalBuffer,
                                     TextureHandle   motionVectorsBuffer,
                                     TextureHandle   depthPyramid,
@@ -308,7 +304,7 @@
                     (RenderSSRPassData data, RenderGraphContext context) =>
                     {
                         var res = context.resources;
-                        RenderSSR(  data.parameters,
+                        RenderSSR(data.parameters,
                                     res.GetTexture(data.depthPyramid),
                                     res.GetTexture(data.hitPointsTexture),
                                     res.GetTexture(data.stencilBuffer),
@@ -337,12 +333,12 @@
 
         class RenderContactShadowPassData
         {
-            public ContactShadowsParameters parameters;
-            public LightLoopLightData       lightLoopLightData;
-            public TileAndClusterData       tileAndClusterData;
+            public ContactShadowsParameters     parameters;
+            public LightLoopLightData           lightLoopLightData;
+            public TileAndClusterData           tileAndClusterData;
             public TextureHandle            depthTexture;
             public TextureHandle            contactShadowsTexture;
-            public HDShadowManager          shadowManager;
+            public HDShadowManager              shadowManager;
         }
 
         TextureHandle RenderContactShadows(RenderGraph renderGraph, HDCamera hdCamera, TextureHandle depthTexture, int firstMipOffsetY)
@@ -392,10 +388,10 @@
         }
 
         TextureHandle VolumeVoxelizationPass(   RenderGraph     renderGraph,
-                                                HDCamera        hdCamera,
-                                                ComputeBuffer   visibleVolumeBoundsBuffer,
-                                                ComputeBuffer   visibleVolumeDataBuffer,
-                                                ComputeBuffer   bigTileLightListBuffer)
+                                                    HDCamera            hdCamera,
+                                                    ComputeBuffer       visibleVolumeBoundsBuffer,
+                                                    ComputeBuffer       visibleVolumeDataBuffer,
+                                                    ComputeBuffer       bigTileLightListBuffer)
         {
             if (Fog.IsVolumetricFogEnabled(hdCamera))
             {
@@ -420,7 +416,7 @@
                     builder.SetRenderFunc(
                     (VolumeVoxelizationPassData data, RenderGraphContext ctx) =>
                     {
-                        VolumeVoxelizationPass( data.parameters,
+                        VolumeVoxelizationPass(data.parameters,
                                                 ctx.resources.GetTexture(data.densityBuffer),
                                                 data.visibleVolumeBoundsBuffer,
                                                 data.visibleVolumeDataBuffer,
