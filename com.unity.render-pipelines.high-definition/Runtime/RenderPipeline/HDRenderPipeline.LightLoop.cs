//using System;
//using UnityEngine.Rendering;
//using UnityEngine.Experimental.Rendering.RenderGraphModule;
using UnityEngine.Experimental.Rendering;
using UnityEngine.Experimental.Rendering.RenderGraphModule;

namespace UnityEngine.Rendering.HighDefinition
{
    public partial class HDRenderPipeline
    {
        struct LightingBuffers
        {
            public TextureHandle    sssBuffer;
            public TextureHandle    diffuseLightingBuffer;
            public TextureHandle    ambientOcclusionBuffer;
            public TextureHandle    ssrLightingBuffer;
            public TextureHandle    contactShadowsBuffer;
        }

        static void ReadLightingBuffers(LightingBuffers buffers, RenderGraphBuilder builder)
        {
            // We only read those buffers because sssBuffer and diffuseLightingBuffer our just output of the lighting process, not inputs.
            builder.ReadTexture(buffers.ambientOcclusionBuffer);
            builder.ReadTexture(buffers.ssrLightingBuffer);
            builder.ReadTexture(buffers.contactShadowsBuffer);
        }

        class BuildGPULightListPassData
        {
<<<<<<< HEAD
            public ShadowGlobalParameters shadowGlobalParameters;
            public LightLoopGlobalParameters lightLoopGlobalParameters;
=======
            public LightLoopGlobalParameters    lightLoopGlobalParameters;
>>>>>>> bea41bd2

            public BuildGPULightListParameters  buildGPULightListParameters;
            public TextureHandle                depthBuffer;
            public TextureHandle                stencilTexture;
            public TextureHandle[]              gBuffer = new TextureHandle[RenderGraph.kMaxMRTCount];
            public int                          gBufferCount;

            // These buffers are not used outside of BuildGPULight list so they don't need to be known by the render graph.
            public ComputeBuffer                lightVolumeDataBuffer;
            public ComputeBuffer                convexBoundsBuffer;
            public ComputeBuffer                AABBBoundsBuffer;
            public ComputeBuffer                globalLightListAtomic;

            public BuildGPULightListOutput      output = new BuildGPULightListOutput();
        }

        struct BuildGPULightListOutput
        {
            public ComputeBufferHandle tileFeatureFlags;
            public ComputeBufferHandle dispatchIndirectBuffer;
            public ComputeBufferHandle perVoxelOffset;
            public ComputeBufferHandle perTileLogBaseTweak;
            public ComputeBufferHandle tileList;
            public ComputeBufferHandle bigTileLightList;
            public ComputeBufferHandle perVoxelLightLists;
            public ComputeBufferHandle lightList;
        }

        static BuildGPULightListResources PrepareBuildGPULightListResources(RenderGraphContext context, BuildGPULightListPassData data)
        {
            var buildLightListResources = new BuildGPULightListResources();

            buildLightListResources.depthBuffer = context.resources.GetTexture(data.depthBuffer);
            buildLightListResources.stencilTexture = context.resources.GetTexture(data.stencilTexture);
            if (data.buildGPULightListParameters.computeMaterialVariants && data.buildGPULightListParameters.enableFeatureVariants)
            {
                buildLightListResources.gBuffer = context.renderGraphPool.GetTempArray<RTHandle>(data.gBufferCount);
                for (int i = 0; i < data.gBufferCount; ++i)
                    buildLightListResources.gBuffer[i] = context.resources.GetTexture(data.gBuffer[i]);
            }

            buildLightListResources.lightVolumeDataBuffer = data.lightVolumeDataBuffer;
            buildLightListResources.convexBoundsBuffer = data.convexBoundsBuffer;
            buildLightListResources.AABBBoundsBuffer = data.AABBBoundsBuffer;
            buildLightListResources.globalLightListAtomic = data.globalLightListAtomic;

            buildLightListResources.tileFeatureFlags = context.resources.GetComputeBuffer(data.output.tileFeatureFlags);
            buildLightListResources.dispatchIndirectBuffer = context.resources.GetComputeBuffer(data.output.dispatchIndirectBuffer);
            buildLightListResources.perVoxelOffset = context.resources.GetComputeBuffer(data.output.perVoxelOffset);
            buildLightListResources.perTileLogBaseTweak = context.resources.GetComputeBuffer(data.output.perTileLogBaseTweak);
            buildLightListResources.tileList = context.resources.GetComputeBuffer(data.output.tileList);
            buildLightListResources.bigTileLightList = context.resources.GetComputeBuffer(data.output.bigTileLightList);
            buildLightListResources.perVoxelLightLists = context.resources.GetComputeBuffer(data.output.perVoxelLightLists);
            buildLightListResources.lightList = context.resources.GetComputeBuffer(data.output.lightList);

            return buildLightListResources;
        }

        BuildGPULightListOutput BuildGPULightList(RenderGraph renderGraph, HDCamera hdCamera, TextureHandle depthStencilBuffer, TextureHandle stencilBufferCopy, GBufferOutput gBuffer)
        {
            using (var builder = renderGraph.AddRenderPass<BuildGPULightListPassData>("Build Light List", out var passData, ProfilingSampler.Get(HDProfileId.BuildLightList)))
            {
                builder.EnableAsyncCompute(hdCamera.frameSettings.BuildLightListRunsAsync());

<<<<<<< HEAD
                passData.shadowGlobalParameters = PrepareShadowGlobalParameters(hdCamera);
                passData.lightLoopGlobalParameters = PrepareLightLoopGlobalParameters(hdCamera);
                passData.buildGPULightListParameters = PrepareBuildGPULightListParameters(hdCamera, buildForProbeVolumes: false);
                // TODO: Move this inside the render function onces compute buffers are RenderGraph ready
                passData.buildGPULightListResources = PrepareBuildGPULightListResources(m_TileAndClusterData, null, null, isGBufferNeeded: true);
=======
                passData.lightLoopGlobalParameters = PrepareLightLoopGlobalParameters(hdCamera, m_TileAndClusterData);
                passData.buildGPULightListParameters = PrepareBuildGPULightListParameters(hdCamera, m_TileAndClusterData, ref m_ShaderVariablesLightListCB, m_TotalLightCount);
>>>>>>> bea41bd2
                passData.depthBuffer = builder.ReadTexture(depthStencilBuffer);
                passData.stencilTexture = builder.ReadTexture(stencilBufferCopy);
                if (passData.buildGPULightListParameters.computeMaterialVariants && passData.buildGPULightListParameters.enableFeatureVariants)
                {
                    for (int i = 0; i < gBuffer.gBufferCount; ++i)
                        passData.gBuffer[i] = builder.ReadTexture(gBuffer.mrt[i]);
                    passData.gBufferCount = gBuffer.gBufferCount;
                }

                passData.lightVolumeDataBuffer = m_TileAndClusterData.lightVolumeDataBuffer;
                passData.convexBoundsBuffer = m_TileAndClusterData.convexBoundsBuffer;
                passData.AABBBoundsBuffer = m_TileAndClusterData.AABBBoundsBuffer;
                passData.globalLightListAtomic = m_TileAndClusterData.globalLightListAtomic;

                passData.output.tileFeatureFlags = builder.WriteComputeBuffer(renderGraph.ImportComputeBuffer(m_TileAndClusterData.tileFeatureFlags));
                passData.output.dispatchIndirectBuffer = builder.WriteComputeBuffer(renderGraph.ImportComputeBuffer(m_TileAndClusterData.dispatchIndirectBuffer));
                passData.output.perVoxelOffset = builder.WriteComputeBuffer(renderGraph.ImportComputeBuffer(m_TileAndClusterData.perVoxelOffset));
                passData.output.perTileLogBaseTweak = builder.WriteComputeBuffer(renderGraph.ImportComputeBuffer(m_TileAndClusterData.perTileLogBaseTweak));
                passData.output.tileList = builder.WriteComputeBuffer(renderGraph.ImportComputeBuffer(m_TileAndClusterData.tileList));
                passData.output.bigTileLightList = builder.WriteComputeBuffer(renderGraph.ImportComputeBuffer(m_TileAndClusterData.bigTileLightList));
                passData.output.perVoxelLightLists = builder.WriteComputeBuffer(renderGraph.ImportComputeBuffer(m_TileAndClusterData.perVoxelLightLists));
                passData.output.lightList = builder.WriteComputeBuffer(renderGraph.ImportComputeBuffer(m_TileAndClusterData.lightList));

                builder.SetRenderFunc(
                (BuildGPULightListPassData data, RenderGraphContext context) =>
                {
                    bool tileFlagsWritten = false;

                    var buildLightListResources = PrepareBuildGPULightListResources(context, data);

                    ClearLightLists(data.buildGPULightListParameters, buildLightListResources, context.cmd);
                    GenerateLightsScreenSpaceAABBs(data.buildGPULightListParameters, buildLightListResources, context.cmd);
                    BigTilePrepass(data.buildGPULightListParameters, buildLightListResources, context.cmd);
                    BuildPerTileLightList(data.buildGPULightListParameters, buildLightListResources, ref tileFlagsWritten, context.cmd);
                    VoxelLightListGeneration(data.buildGPULightListParameters, buildLightListResources, context.cmd);

                    BuildDispatchIndirectArguments(data.buildGPULightListParameters, buildLightListResources, tileFlagsWritten, context.cmd);

                    // TODO RENDERGRAPH WARNING: Note that the three sets of variables are bound here, but it should be handled differently.
<<<<<<< HEAD
                    PushShadowGlobalParams(data.shadowGlobalParameters, context.cmd);
=======
>>>>>>> bea41bd2
                    PushLightLoopGlobalParams(data.lightLoopGlobalParameters, context.cmd);
                });

                return passData.output;
            }
        }

        class PushGlobalCameraParamPassData
        {
            public HDCamera                 hdCamera;
            public int                      frameCount;
            public ShaderVariablesGlobal    globalCB;
            public ShaderVariablesXR        xrCB;

        }

        void PushGlobalCameraParams(RenderGraph renderGraph, HDCamera hdCamera)
        {
            using (var builder = renderGraph.AddRenderPass<PushGlobalCameraParamPassData>("Push Global Camera Parameters", out var passData))
            {
                passData.hdCamera = hdCamera;
                passData.frameCount = m_FrameCount;
                passData.globalCB = m_ShaderVariablesGlobalCB;
                passData.xrCB = m_ShaderVariablesXRCB;

                builder.SetRenderFunc(
                (PushGlobalCameraParamPassData data, RenderGraphContext context) =>
                {
                    data.hdCamera.UpdateShaderVariablesGlobalCB(ref data.globalCB, data.frameCount);
                    ConstantBuffer.PushGlobal(context.cmd, data.globalCB, HDShaderIDs._ShaderVariablesGlobal);
                    data.hdCamera.UpdateShaderVariablesXRCB(ref data.xrCB);
                    ConstantBuffer.PushGlobal(context.cmd, data.xrCB, HDShaderIDs._ShaderVariablesXR);
                });
            }
        }

        internal ShadowResult RenderShadows(RenderGraph renderGraph, HDCamera hdCamera, CullingResults cullResults)
        {
            var result = m_ShadowManager.RenderShadows(m_RenderGraph, m_ShaderVariablesGlobalCB, hdCamera, cullResults);
            // Need to restore global camera parameters.
            PushGlobalCameraParams(renderGraph, hdCamera);
            return result;
        }

        TextureHandle CreateDiffuseLightingBuffer(RenderGraph renderGraph, bool msaa)
        {
            return renderGraph.CreateTexture(new TextureDesc(Vector2.one, true, true)
                { colorFormat = GraphicsFormat.B10G11R11_UFloatPack32, enableRandomWrite = !msaa,
                    bindTextureMS = msaa, enableMSAA = msaa, clearBuffer = true, clearColor = Color.clear, name = string.Format("CameraSSSDiffuseLighting{0}", msaa ? "MSAA" : "") });
        }

        class DeferredLightingPassData
        {
            public DeferredLightingParameters   parameters;

            public TextureHandle                colorBuffer;
            public TextureHandle                sssDiffuseLightingBuffer;
            public TextureHandle                depthBuffer;
            public TextureHandle                depthTexture;

            public int                          gbufferCount;
            public int                          lightLayersTextureIndex;
            public TextureHandle[]              gbuffer = new TextureHandle[8];

            public ComputeBufferHandle          lightListBuffer;
            public ComputeBufferHandle          tileFeatureFlagsBuffer;
            public ComputeBufferHandle          tileListBuffer;
            public ComputeBufferHandle          dispatchIndirectBuffer;
        }

        struct LightingOutput
        {
            public TextureHandle colorBuffer;
        }

        LightingOutput RenderDeferredLighting(  RenderGraph                 renderGraph,
                                                HDCamera                    hdCamera,
                                                TextureHandle               colorBuffer,
                                                TextureHandle               depthStencilBuffer,
                                                TextureHandle               depthPyramidTexture,
                                                in LightingBuffers          lightingBuffers,
                                                in GBufferOutput            gbuffer,
                                                in ShadowResult             shadowResult,
                                                in BuildGPULightListOutput  lightLists)
        {
            if (hdCamera.frameSettings.litShaderMode != LitShaderMode.Deferred)
                return new LightingOutput();

            using (var builder = renderGraph.AddRenderPass<DeferredLightingPassData>("Deferred Lighting", out var passData))
            {
                passData.parameters = PrepareDeferredLightingParameters(hdCamera, m_CurrentDebugDisplaySettings);

                passData.colorBuffer = builder.WriteTexture(colorBuffer);
                if (passData.parameters.outputSplitLighting)
                {
                    passData.sssDiffuseLightingBuffer = builder.WriteTexture(lightingBuffers.diffuseLightingBuffer);
                }
                else
                {
                    // TODO RENDERGRAPH: Check how to avoid this kind of pattern.
                    // Unfortunately, the low level needs this texture to always be bound with UAV enabled, so in order to avoid effectively creating the full resolution texture here,
                    // we need to create a small dummy texture.
                    passData.sssDiffuseLightingBuffer = builder.CreateTransientTexture(new TextureDesc(1, 1, true, true) { colorFormat = GraphicsFormat.B10G11R11_UFloatPack32, enableRandomWrite = true } );
                }
                passData.depthBuffer = builder.ReadTexture(depthStencilBuffer);
                passData.depthTexture = builder.ReadTexture(depthPyramidTexture);

                // TODO RENDERGRAPH: Check why this is needed
                ReadLightingBuffers(lightingBuffers, builder);

                passData.lightLayersTextureIndex = gbuffer.lightLayersTextureIndex;
                passData.gbufferCount = gbuffer.gBufferCount;
                for (int i = 0; i < gbuffer.gBufferCount; ++i)
                    passData.gbuffer[i] = builder.ReadTexture(gbuffer.mrt[i]);

                HDShadowManager.ReadShadowResult(shadowResult, builder);

                passData.lightListBuffer = builder.ReadComputeBuffer(lightLists.lightList);
                passData.tileFeatureFlagsBuffer = builder.ReadComputeBuffer(lightLists.tileFeatureFlags);
                passData.tileListBuffer = builder.ReadComputeBuffer(lightLists.tileList);
                passData.dispatchIndirectBuffer = builder.ReadComputeBuffer(lightLists.dispatchIndirectBuffer);

                var output = new LightingOutput();
                output.colorBuffer = passData.colorBuffer;

                builder.SetRenderFunc(
                (DeferredLightingPassData data, RenderGraphContext context) =>
                {
                    var resources = new DeferredLightingResources();

                    resources.colorBuffers = context.renderGraphPool.GetTempArray<RenderTargetIdentifier>(2);
                    resources.colorBuffers[0] = context.resources.GetTexture(data.colorBuffer);
                    resources.colorBuffers[1] = context.resources.GetTexture(data.sssDiffuseLightingBuffer);
                    resources.depthStencilBuffer = context.resources.GetTexture(data.depthBuffer);
                    resources.depthTexture = context.resources.GetTexture(data.depthTexture);

                    resources.lightListBuffer = context.resources.GetComputeBuffer(data.lightListBuffer);
                    resources.tileFeatureFlagsBuffer = context.resources.GetComputeBuffer(data.tileFeatureFlagsBuffer);
                    resources.tileListBuffer = context.resources.GetComputeBuffer(data.tileListBuffer);
                    resources.dispatchIndirectBuffer = context.resources.GetComputeBuffer(data.dispatchIndirectBuffer);

                    // TODO RENDERGRAPH: try to find a better way to bind this.
                    // Issue is that some GBuffers have several names (for example normal buffer is both NormalBuffer and GBuffer1)
                    // So it's not possible to use auto binding via dependency to shaderTagID
                    // Should probably get rid of auto binding and go explicit all the way (might need to wait for us to remove non rendergraph code path).
                    for (int i = 0; i < data.gbufferCount; ++i)
                        context.cmd.SetGlobalTexture(HDShaderIDs._GBufferTexture[i], context.resources.GetTexture(data.gbuffer[i]));

                    if (data.lightLayersTextureIndex != -1)
                        context.cmd.SetGlobalTexture(HDShaderIDs._LightLayersTexture, context.resources.GetTexture(data.gbuffer[data.lightLayersTextureIndex]));
                    else
                        context.cmd.SetGlobalTexture(HDShaderIDs._LightLayersTexture, TextureXR.GetWhiteTexture());

                    if (data.parameters.enableTile)
                    {
                        bool useCompute = data.parameters.useComputeLightingEvaluation && !k_PreferFragment;
                        if (useCompute)
                            RenderComputeDeferredLighting(data.parameters, resources, context.cmd);
                        else
                            RenderComputeAsPixelDeferredLighting(data.parameters, resources, context.cmd);
                    }
                    else
                    {
                        RenderPixelDeferredLighting(data.parameters, resources, context.cmd);
                    }
                });

                return output;
            }
        }

        class RenderSSRPassData
        {
            public RenderSSRParameters parameters;
            public TextureHandle depthBuffer;
            public TextureHandle depthPyramid;
            public TextureHandle colorPyramid;
            public TextureHandle stencilBuffer;
            public TextureHandle hitPointsTexture;
            public TextureHandle lightingTexture;
            public TextureHandle clearCoatMask;
            //public TextureHandle debugTexture;
        }

        TextureHandle RenderSSR(    RenderGraph     renderGraph,
                                    HDCamera        hdCamera,
                                    TextureHandle   normalBuffer,
                                    TextureHandle   motionVectorsBuffer,
                                    TextureHandle   depthBuffer,
                                    TextureHandle   depthPyramid,
                                    TextureHandle   stencilBuffer,
                                    TextureHandle   clearCoatMask)
        {
            var ssrBlackTexture = renderGraph.ImportTexture(TextureXR.GetBlackTexture(), HDShaderIDs._SsrLightingTexture);

            if (!hdCamera.IsSSREnabled())
                return ssrBlackTexture;

            TextureHandle result;

            // TODO RENDERGRAPH
            //var settings = hdCamera.volumeStack.GetComponent<ScreenSpaceReflection>();
            //bool usesRaytracedReflections = hdCamera.frameSettings.IsEnabled(FrameSettingsField.RayTracing) && settings.rayTracing.value;
            //if (usesRaytracedReflections)
            //{
            //    hdCamera.xr.StartSinglePass(cmd);
            //    RenderRayTracedReflections(hdCamera, cmd, m_SsrLightingTexture, renderContext, m_FrameCount);
            //    hdCamera.xr.StopSinglePass(cmd);
            //}
            //else
            {
                using (var builder = renderGraph.AddRenderPass<RenderSSRPassData>("Render SSR", out var passData))
                {
                    builder.EnableAsyncCompute(hdCamera.frameSettings.SSRRunsAsync());

                    var colorPyramid = renderGraph.ImportTexture(hdCamera.GetPreviousFrameRT((int)HDCameraFrameHistoryType.ColorBufferMipChain));

<<<<<<< HEAD
                    passData.parameters = PrepareSSRParameters(hdCamera, m_DepthBufferMipChainInfo);
=======
                    passData.parameters = PrepareSSRParameters(hdCamera, m_DepthBufferMipChainInfo, true);
                    passData.depthBuffer = builder.ReadTexture(depthBuffer);
>>>>>>> bea41bd2
                    passData.depthPyramid = builder.ReadTexture(depthPyramid);
                    passData.colorPyramid = builder.ReadTexture(colorPyramid);
                    passData.stencilBuffer = builder.ReadTexture(stencilBuffer);
                    passData.clearCoatMask = builder.ReadTexture(clearCoatMask);

                    builder.ReadTexture(normalBuffer);
                    builder.ReadTexture(motionVectorsBuffer);

                    // In practice, these textures are sparse (mostly black). Therefore, clearing them is fast (due to CMASK),
                    // and much faster than fully overwriting them from within SSR shaders.
                    passData.hitPointsTexture = builder.CreateTransientTexture(new TextureDesc(Vector2.one, true, true)
                        { colorFormat = GraphicsFormat.R16G16_UNorm, clearBuffer = true, clearColor = Color.clear, enableRandomWrite = true, name = "SSR_Hit_Point_Texture" });
                    passData.lightingTexture = builder.WriteTexture(renderGraph.CreateTexture(new TextureDesc(Vector2.one, true, true)
                        { colorFormat = GraphicsFormat.R16G16B16A16_SFloat, clearBuffer = true, clearColor = Color.clear, enableRandomWrite = true, name = "SSR_Lighting_Texture" }, HDShaderIDs._SsrLightingTexture));
                    //passData.hitPointsTexture = builder.WriteTexture(renderGraph.CreateTexture(new TextureDesc(Vector2.one, true, true)
                    //    { colorFormat = GraphicsFormat.ARGBFloat, clearBuffer = true, clearColor = Color.clear, enableRandomWrite = true, name = "SSR_Debug_Texture" }));

                    builder.SetRenderFunc(
                    (RenderSSRPassData data, RenderGraphContext context) =>
                    {
                        var res = context.resources;
                        RenderSSR(data.parameters,
                                    res.GetTexture(data.depthBuffer),
                                    res.GetTexture(data.depthPyramid),
                                    res.GetTexture(data.hitPointsTexture),
                                    res.GetTexture(data.stencilBuffer),
                                    res.GetTexture(data.clearCoatMask),
                                    res.GetTexture(data.colorPyramid),
                                    res.GetTexture(data.lightingTexture),
                                    context.cmd, context.renderContext);
                    });

                    result = passData.lightingTexture;
                }

                if (!hdCamera.colorPyramidHistoryIsValid)
                {
                    hdCamera.colorPyramidHistoryIsValid = true; // For the next frame...
                    result = ssrBlackTexture;
                }
            }

            PushFullScreenDebugTexture(renderGraph, result, FullScreenDebugMode.ScreenSpaceReflections);
            return result;
        }

        class RenderContactShadowPassData
        {
            public ContactShadowsParameters     parameters;
            public LightLoopLightData           lightLoopLightData;
            public TextureHandle                depthTexture;
            public TextureHandle                contactShadowsTexture;
            public ComputeBufferHandle          lightList;
        }

        TextureHandle RenderContactShadows(RenderGraph renderGraph, HDCamera hdCamera, TextureHandle depthTexture, BuildGPULightListOutput lightLists, int firstMipOffsetY)
        {
            if (!WillRenderContactShadow())
                return renderGraph.ImportTexture(TextureXR.GetClearTexture(), HDShaderIDs._ContactShadowTexture);

            TextureHandle result;
            using (var builder = renderGraph.AddRenderPass<RenderContactShadowPassData>("Contact Shadows", out var passData))
            {
                builder.EnableAsyncCompute(hdCamera.frameSettings.ContactShadowsRunAsync());

                // Avoid garbage when visualizing contact shadows.
                bool clearBuffer = m_CurrentDebugDisplaySettings.data.fullScreenDebugMode == FullScreenDebugMode.ContactShadows;

                passData.parameters = PrepareContactShadowsParameters(hdCamera, firstMipOffsetY);
                passData.lightLoopLightData = m_LightLoopLightData;
                passData.lightList = builder.ReadComputeBuffer(lightLists.lightList);
                passData.depthTexture = builder.ReadTexture(depthTexture);
                passData.contactShadowsTexture = builder.WriteTexture(renderGraph.CreateTexture(new TextureDesc(Vector2.one, true, true)
                    { colorFormat = GraphicsFormat.R32_UInt, enableRandomWrite = true, clearBuffer = clearBuffer, clearColor = Color.clear, name = "ContactShadowsBuffer" }, HDShaderIDs._ContactShadowTexture));

                result = passData.contactShadowsTexture;

                builder.SetRenderFunc(
                (RenderContactShadowPassData data, RenderGraphContext context) =>
                {
                    var res = context.resources;
                    RenderContactShadows(data.parameters, res.GetTexture(data.contactShadowsTexture), res.GetTexture(data.depthTexture), data.lightLoopLightData, res.GetComputeBuffer(data.lightList), context.cmd);
                });
            }

            PushFullScreenDebugTexture(renderGraph, result, FullScreenDebugMode.ContactShadows);
            return result;
        }

        class VolumeVoxelizationPassData
        {
            public VolumeVoxelizationParameters parameters;
            public TextureHandle                densityBuffer;
            public ComputeBufferHandle          bigTileLightListBuffer;
            public ComputeBuffer                visibleVolumeBoundsBuffer;
            public ComputeBuffer                visibleVolumeDataBuffer;
        }

        TextureHandle VolumeVoxelizationPass(   RenderGraph         renderGraph,
                                                HDCamera            hdCamera,
                                                ComputeBuffer       visibleVolumeBoundsBuffer,
                                                ComputeBuffer       visibleVolumeDataBuffer,
                                                ComputeBufferHandle bigTileLightList,
                                                int                 frameIndex)
        {
            if (Fog.IsVolumetricFogEnabled(hdCamera))
            {
                using (var builder = renderGraph.AddRenderPass<VolumeVoxelizationPassData>("Volume Voxelization", out var passData))
                {
                    builder.EnableAsyncCompute(hdCamera.frameSettings.VolumeVoxelizationRunsAsync());

                    passData.parameters = PrepareVolumeVoxelizationParameters(hdCamera, frameIndex);
                    passData.visibleVolumeBoundsBuffer = visibleVolumeBoundsBuffer;
                    passData.visibleVolumeDataBuffer = visibleVolumeDataBuffer;
                    passData.bigTileLightListBuffer = builder.ReadComputeBuffer(bigTileLightList);

                    float tileSize = 0;
                    Vector3Int viewportSize = ComputeVolumetricViewportSize(hdCamera, ref tileSize);

                    passData.densityBuffer = builder.WriteTexture(renderGraph.ImportTexture(m_DensityBuffer));

                    builder.SetRenderFunc(
                    (VolumeVoxelizationPassData data, RenderGraphContext ctx) =>
                    {
                        VolumeVoxelizationPass( data.parameters,
                                                ctx.resources.GetTexture(data.densityBuffer),
                                                data.visibleVolumeBoundsBuffer,
                                                data.visibleVolumeDataBuffer,
                                                ctx.resources.GetComputeBuffer(data.bigTileLightListBuffer),
                                                ctx.cmd);
                    });

                    return passData.densityBuffer;
                }
            }
            return new TextureHandle();
        }

        class VolumetricLightingPassData
        {
            public VolumetricLightingParameters parameters;
            public TextureHandle                densityBuffer;
            public TextureHandle                lightingBuffer;
            public TextureHandle                historyBuffer;
            public TextureHandle                feedbackBuffer;
            public ComputeBufferHandle          bigTileLightListBuffer;
        }

        TextureHandle VolumetricLightingPass(RenderGraph renderGraph, HDCamera hdCamera, TextureHandle densityBuffer, ComputeBufferHandle bigTileLightListBuffer, ShadowResult shadowResult, int frameIndex)
        {
            if (Fog.IsVolumetricFogEnabled(hdCamera))
            {
                var parameters = PrepareVolumetricLightingParameters(hdCamera, frameIndex);

                using (var builder = renderGraph.AddRenderPass<VolumetricLightingPassData>("Volumetric Lighting", out var passData))
                {
                    // TODO RENDERGRAPH
                    //builder.EnableAsyncCompute(hdCamera.frameSettings.VolumetricLightingRunsAsync());

                    passData.parameters = parameters;
                    passData.bigTileLightListBuffer = builder.ReadComputeBuffer(bigTileLightListBuffer);
                    passData.densityBuffer = builder.ReadTexture(densityBuffer);

                    float tileSize = 0;
                    Vector3Int viewportSize = ComputeVolumetricViewportSize(hdCamera, ref tileSize);

                    // TODO RENDERGRAPH: Auto-scale of 3D RTs is not supported yet so we need to find a better solution for this. Or keep it as is?
                    passData.lightingBuffer = builder.WriteTexture(renderGraph.ImportTexture(m_LightingBuffer, HDShaderIDs._VBufferLighting));

                    if (passData.parameters.enableReprojection)
                    {
                        var currIdx = (frameIndex + 0) & 1;
                        var prevIdx = (frameIndex + 1) & 1;

                        passData.feedbackBuffer = builder.WriteTexture(renderGraph.ImportTexture(hdCamera.volumetricHistoryBuffers[currIdx]));
                        passData.historyBuffer  = builder.ReadTexture(renderGraph.ImportTexture(hdCamera.volumetricHistoryBuffers[prevIdx]));
                    }

                    HDShadowManager.ReadShadowResult(shadowResult, builder);

                    builder.SetRenderFunc(
                    (VolumetricLightingPassData data, RenderGraphContext ctx) =>
                    {
                        RTHandle densityBufferRT = ctx.resources.GetTexture(data.densityBuffer);
                        RTHandle lightinBufferRT = ctx.resources.GetTexture(data.lightingBuffer);

                        VolumetricLightingPass( data.parameters,
                                                densityBufferRT,
                                                lightinBufferRT,
                                                data.parameters.enableReprojection ? ctx.resources.GetTexture(data.historyBuffer)  : null,
                                                data.parameters.enableReprojection ? ctx.resources.GetTexture(data.feedbackBuffer) : null,
                                                ctx.resources.GetComputeBuffer(data.bigTileLightListBuffer),
                                                ctx.cmd);

                        if (data.parameters.filterVolume)
                            FilterVolumetricLighting(data.parameters, densityBufferRT, lightinBufferRT, ctx.cmd);
                    });

                    if (parameters.enableReprojection)
                        hdCamera.volumetricHistoryIsValid = true; // For the next frame..

                    return passData.lightingBuffer;
                }
            }

            return renderGraph.ImportTexture(HDUtils.clearTexture3DRTH);
        }
    }
}<|MERGE_RESOLUTION|>--- conflicted
+++ resolved
@@ -27,12 +27,7 @@
 
         class BuildGPULightListPassData
         {
-<<<<<<< HEAD
-            public ShadowGlobalParameters shadowGlobalParameters;
-            public LightLoopGlobalParameters lightLoopGlobalParameters;
-=======
             public LightLoopGlobalParameters    lightLoopGlobalParameters;
->>>>>>> bea41bd2
 
             public BuildGPULightListParameters  buildGPULightListParameters;
             public TextureHandle                depthBuffer;
@@ -97,16 +92,8 @@
             {
                 builder.EnableAsyncCompute(hdCamera.frameSettings.BuildLightListRunsAsync());
 
-<<<<<<< HEAD
-                passData.shadowGlobalParameters = PrepareShadowGlobalParameters(hdCamera);
-                passData.lightLoopGlobalParameters = PrepareLightLoopGlobalParameters(hdCamera);
-                passData.buildGPULightListParameters = PrepareBuildGPULightListParameters(hdCamera, buildForProbeVolumes: false);
-                // TODO: Move this inside the render function onces compute buffers are RenderGraph ready
-                passData.buildGPULightListResources = PrepareBuildGPULightListResources(m_TileAndClusterData, null, null, isGBufferNeeded: true);
-=======
                 passData.lightLoopGlobalParameters = PrepareLightLoopGlobalParameters(hdCamera, m_TileAndClusterData);
                 passData.buildGPULightListParameters = PrepareBuildGPULightListParameters(hdCamera, m_TileAndClusterData, ref m_ShaderVariablesLightListCB, m_TotalLightCount);
->>>>>>> bea41bd2
                 passData.depthBuffer = builder.ReadTexture(depthStencilBuffer);
                 passData.stencilTexture = builder.ReadTexture(stencilBufferCopy);
                 if (passData.buildGPULightListParameters.computeMaterialVariants && passData.buildGPULightListParameters.enableFeatureVariants)
@@ -146,10 +133,6 @@
                     BuildDispatchIndirectArguments(data.buildGPULightListParameters, buildLightListResources, tileFlagsWritten, context.cmd);
 
                     // TODO RENDERGRAPH WARNING: Note that the three sets of variables are bound here, but it should be handled differently.
-<<<<<<< HEAD
-                    PushShadowGlobalParams(data.shadowGlobalParameters, context.cmd);
-=======
->>>>>>> bea41bd2
                     PushLightLoopGlobalParams(data.lightLoopGlobalParameters, context.cmd);
                 });
 
@@ -367,12 +350,8 @@
 
                     var colorPyramid = renderGraph.ImportTexture(hdCamera.GetPreviousFrameRT((int)HDCameraFrameHistoryType.ColorBufferMipChain));
 
-<<<<<<< HEAD
-                    passData.parameters = PrepareSSRParameters(hdCamera, m_DepthBufferMipChainInfo);
-=======
                     passData.parameters = PrepareSSRParameters(hdCamera, m_DepthBufferMipChainInfo, true);
                     passData.depthBuffer = builder.ReadTexture(depthBuffer);
->>>>>>> bea41bd2
                     passData.depthPyramid = builder.ReadTexture(depthPyramid);
                     passData.colorPyramid = builder.ReadTexture(colorPyramid);
                     passData.stencilBuffer = builder.ReadTexture(stencilBuffer);
