--- conflicted
+++ resolved
@@ -200,11 +200,7 @@
         /// <summary>Screen space global illumination step count for the ray marching. The array must have one entry per scalable setting level, and elements must above 0.</summary>
         [Min(0)]
         public int[] SSGIRaySteps = new int[s_QualitySettingCount];
-<<<<<<< HEAD
-        /// <summary>Screen space global illumination's filter size. The array must have one entry per scalable setting level, and elements must be between 2 and 16.</summary>
-        [Range(2, 16)]
-        public int[] SSGIFilterRadius = new int[s_QualitySettingCount];
-=======
+
         /// <summary>Flag that enables the first denoising pass.</summary>
         public bool[] SSGIDenoise = new bool[s_QualitySettingCount];
         /// <summary>Flag that defines if the denoiser should be evaluated at half resolution.</summary>
@@ -213,7 +209,6 @@
         public float[] SSGIDenoiserRadius = new float[s_QualitySettingCount];
         /// <summary>Flag that enables the second denoising pass.</summary>
         public bool[] SSGISecondDenoise = new bool[s_QualitySettingCount];
->>>>>>> 185d5cd1
 
         // Ray Traced Ambient Occlusion
         /// <summary>Controls the length of ray traced ambient occlusion rays. The array must have one entry per scalable setting level, and elements must above 0.01.</summary>
