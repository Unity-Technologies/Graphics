#if (SHADERPASS != SHADERPASS_VBUFFER_LIGHTING)
#error SHADERPASS_is_not_correctly_define
#endif

<<<<<<< HEAD
#include "Packages/com.unity.render-pipelines.high-definition/Runtime/RenderPipeline/ShaderPass/VertMesh.hlsl"
#include "Packages/com.unity.render-pipelines.high-definition/Runtime/Material/Visibility/VisibilityCommon.hlsl"

struct Attributes
{
    uint vertexID : SV_VertexID;
    UNITY_VERTEX_INPUT_INSTANCE_ID
};

struct Varyings
{
    float4 positionCS : SV_POSITION;
    uint lightAndMaterialFeatures : FEATURES0;
    uint currentMaterialKey : FEATURES1;
    UNITY_VERTEX_OUTPUT_STEREO
};

TEXTURE2D_X(_VisBufferDepthTexture);
float4 _VisBufferTileData;
#define _NumVBufferTileX (uint)_VisBufferTileData.x
#define _NumVBufferTileY (uint)_VisBufferTileData.y
#define _QuadTileSize (uint)_VisBufferTileData.z
#define _TotalTiles (uint) _VisBufferTileData.w

uint GetCurrentMaterialGPUKey(uint materialBatchGPUKey)
{
    return materialBatchGPUKey >> 8;
}

uint GetCurrentBatchID(uint materialBatchGPUKey)
{
    return materialBatchGPUKey & 0xFF;
}

uint GetShaderTileCategory()
{
    uint shaderTileCategory = 0;
    #if defined(VARIANT_DIR_ENV)
    shaderTileCategory = LIGHTVBUFFERTILECATEGORY_ENV;
    #elif defined(VARIANT_DIR_PUNCTUAL_ENV)
    shaderTileCategory = LIGHTVBUFFERTILECATEGORY_ENV_PUNCTUAL;
    #elif defined(VARIANT_DIR_PUNCTUAL_AREA_ENV)
    shaderTileCategory = LIGHTVBUFFERTILECATEGORY_EVERYTHING;
    #endif
    return shaderTileCategory;
}

uint GetShaderFeatureMask()
{
    uint featureMasks = 0;
    #if defined(VARIANT_DIR_ENV)
    featureMasks = VBUFFER_LIGHTING_FEATURES_ENV;
    #elif defined(VARIANT_DIR_PUNCTUAL_ENV)
    featureMasks = VBUFFER_LIGHTING_FEATURES_ENV_PUNCTUAL;
    #elif defined(VARIANT_DIR_PUNCTUAL_AREA_ENV)
    featureMasks = VBUFFER_LIGHTING_FEATURES_EVERYTHING;
    #endif
    return featureMasks;
}

Varyings Vert(Attributes inputMesh)
{
    Varyings output;
    ZERO_INITIALIZE(Varyings, output);

   // NaN SV_Position causes GPU to reject all triangles that use this vertex
    //float nan = sqrt(-1);
    float nan = 0.0f / 0.0f;
    output.positionCS = float4(nan, nan, nan, nan);

#ifdef DOTS_INSTANCING_ON
    UNITY_SETUP_INSTANCE_ID(inputMesh);
    UNITY_INITIALIZE_VERTEX_OUTPUT_STEREO(output);

    uint tileIndex = inputMesh.vertexID >> 2;

    if (tileIndex >= _TotalTiles)
        return output;

    int tileX = tileIndex % _NumVBufferTileX;
    int tileY = tileIndex / _NumVBufferTileX;
    int quadVertexID = inputMesh.vertexID % 4;

    int2 tileCoord = int2(tileX, tileY);
    float2 tileSizeInUV = rcp(float2(_NumVBufferTileX, _NumVBufferTileY));
    float2 tileStartUV = tileCoord * rcp(float2(_NumVBufferTileX, _NumVBufferTileY));
    float2 vertPos = (float2(quadVertexID & 1, (quadVertexID >> 1) & 1) + tileCoord) * tileSizeInUV;

    int tapTileY = (_NumVBufferTileY-1) - tileY;

    uint2 tileCoords = uint2(tileX, tapTileY);
    uint bucketIDMask = Visibility::LoadBucketTile(tileCoords);
    uint2 matMinMax = Visibility::LoadMaterialTile(tileCoords);
    output.lightAndMaterialFeatures = Visibility::LoadFeatureTile(tileCoords);
    uint currentTileCategory = Visibility::GetLightTileCategory(output.lightAndMaterialFeatures);

    uint shaderTileCategory = GetShaderTileCategory();
    uint materialBatchGPUKey = UNITY_GET_INSTANCE_ID(inputMesh);
    uint currentMaterialKey = GetCurrentMaterialGPUKey(materialBatchGPUKey);

    if (((currentMaterialKey & bucketIDMask) != 0) && (currentMaterialKey >= matMinMax.x && currentMaterialKey <= matMinMax.y) && shaderTileCategory == currentTileCategory)
    {
        output.positionCS.xy = vertPos * 2 - 1;
        output.positionCS.w = 1;
        output.positionCS.z = Visibility::PackDepthMaterialKey(materialBatchGPUKey);
        output.currentMaterialKey = currentMaterialKey;
    }

#endif

    return output;
}

#define INTERPOLATE_ATTRIBUTE(A0, A1, A2, BARYCENTRIC_COORDINATES) (A0 * BARYCENTRIC_COORDINATES.x + A1 * BARYCENTRIC_COORDINATES.y + A2 * BARYCENTRIC_COORDINATES.z)

// Analytical derivatives, Hable 2021
//http://filmicworlds.com/blog/visibility-buffer-rendering-with-material-graphs/
struct BarycentricDeriv
{
    float3 m_lambda;
    float3 m_ddx;
    float3 m_ddy;
};

BarycentricDeriv CalcFullBary(float4 pt0, float4 pt1, float4 pt2, float2 pixelNdc, float2 winSize)
{
    BarycentricDeriv ret = (BarycentricDeriv)0;

    float3 invW = rcp(float3(pt0.w, pt1.w, pt2.w));

    float2 ndc0 = pt0.xy * invW.x;
    float2 ndc1 = pt1.xy * invW.y;
    float2 ndc2 = pt2.xy * invW.z;

    float invDet = rcp(determinant(float2x2(ndc2 - ndc1, ndc0 - ndc1)));
    ret.m_ddx = float3(ndc1.y - ndc2.y, ndc2.y - ndc0.y, ndc0.y - ndc1.y) * invDet;
    ret.m_ddy = float3(ndc2.x - ndc1.x, ndc0.x - ndc2.x, ndc1.x - ndc0.x) * invDet;

    float2 deltaVec = pixelNdc - ndc0;
    float interpInvW = (invW.x + deltaVec.x * dot(invW, ret.m_ddx) + deltaVec.y * dot(invW, ret.m_ddy));
    float interpW = rcp(interpInvW);

    ret.m_lambda.x = interpW * (invW[0] + deltaVec.x * ret.m_ddx.x * invW[0] + deltaVec.y * ret.m_ddy.x * invW[0]);
    ret.m_lambda.y = interpW * (0.0f    + deltaVec.x * ret.m_ddx.y * invW[1] + deltaVec.y * ret.m_ddy.y * invW[1]);
    ret.m_lambda.z = interpW * (0.0f    + deltaVec.x * ret.m_ddx.z * invW[2] + deltaVec.y * ret.m_ddy.z * invW[2]);

    ret.m_ddx *= (2.0f/winSize.x);
    ret.m_ddy *= (2.0f/winSize.y);

    ret.m_ddy *= -1.0f;

    return ret;
}


FragInputs EvaluateFragInput(
    float2 ndc,
    float4 posSS,
    in GeoPoolMetadataEntry geoMetadata,
    in Visibility::VisibilityData visData,
    float3 posWS, float3 V, out float3 debugValue)
{
    uint i0 = _GeoPoolGlobalIndexBuffer.Load((geoMetadata.indexOffset + 3 * visData.primitiveID + 0) << 2);
    uint i1 = _GeoPoolGlobalIndexBuffer.Load((geoMetadata.indexOffset + 3 * visData.primitiveID + 1) << 2);
    uint i2 = _GeoPoolGlobalIndexBuffer.Load((geoMetadata.indexOffset + 3 * visData.primitiveID + 2) << 2);

    GeoPoolVertex v0 = GeometryPool::LoadVertex(i0, geoMetadata);
    GeoPoolVertex v1 = GeometryPool::LoadVertex(i1, geoMetadata);
    GeoPoolVertex v2 = GeometryPool::LoadVertex(i2, geoMetadata);

    // Convert the positions to world space
    float3 pos0WS = TransformObjectToWorld(v0.pos);
    float3 pos1WS = TransformObjectToWorld(v1.pos);
    float3 pos2WS = TransformObjectToWorld(v2.pos);

    float4 p0h = mul(GetWorldToHClipMatrix(), float4(pos0WS, 1.0));
    float4 p1h = mul(GetWorldToHClipMatrix(), float4(pos1WS, 1.0));
    float4 p2h = mul(GetWorldToHClipMatrix(), float4(pos2WS, 1.0));

    BarycentricDeriv baryResult = CalcFullBary(p0h, p1h, p2h, ndc, (float2)_ScreenSize.xy);

    // Evaluate the barycentrics
    float3 barycentricCoordinates = baryResult.m_lambda;

    // Get normal at position
    float3 normalOS0 = v0.N;
    float3 normalOS1 = v1.N;
    float3 normalOS2 = v2.N;
    float3 normalOS = INTERPOLATE_ATTRIBUTE(normalOS0, normalOS1, normalOS2, barycentricCoordinates);

    // Get tangent at position
    float4 tangentOS0 = float4(v0.T, 1.0);
    float4 tangentOS1 = float4(v1.T, 1.0);
    float4 tangentOS2 = float4(v2.T, 1.0);
    float4 tangentOS = INTERPOLATE_ATTRIBUTE(tangentOS0, tangentOS1, tangentOS2, barycentricCoordinates);

    // Get UV at position
    float2 UV0 = (v0.uv);
    float2 UV1 = (v1.uv);
    float2 UV2 = (v2.uv);
    float2 texCoord0 = INTERPOLATE_ATTRIBUTE(UV0, UV1, UV2, barycentricCoordinates);

    // Get UV1 at position
    float2 UV1_0 = (v0.uv1);
    float2 UV1_1 = (v1.uv1);
    float2 UV1_2 = (v2.uv1);
    float2 texCoord1 = INTERPOLATE_ATTRIBUTE(UV1_0, UV1_1, UV1_2, barycentricCoordinates);

    // Compute the world space normal and tangent. [IMPORTANT, we assume uniform scale here]
    float3 normalWS = TransformObjectToWorldDir(normalOS);
    float3 tangentWS = TransformObjectToWorldDir(tangentOS.xyz);

    // DEBG
    //debugValue = saturate(dot(V, normalize(v0.N + v1.N + v2.N))).xxx;
    //debugValue = saturate(dot(V, normalWS)).xxx;
    debugValue = barycentricCoordinates.xyz;
    ///

    FragInputs outFragInputs;
    ZERO_INITIALIZE(FragInputs, outFragInputs);
    outFragInputs.positionSS = posSS;
    outFragInputs.positionRWS = posWS;
    outFragInputs.texCoord0 = float4(texCoord0, 0.0, 1.0);
    outFragInputs.texCoord1 = float4(texCoord1, 0.0, 1.0);
    //outFragInputs.tangentToWorld = CreateTangentToWorld(normalWS, tangentWS, 1.0);
    outFragInputs.tangentToWorld = CreateTangentToWorld(normalWS, tangentWS, sign(tangentOS.w));
    outFragInputs.isFrontFace = dot(V, normalWS) > 0.0f;
    return outFragInputs;
}
=======
#include "Packages/com.unity.render-pipelines.high-definition/Runtime/Material/Visibility/VBufferDeferredMaterialCommon.hlsl"
>>>>>>> 1bda5408

void Frag(Varyings packedInput, out float4 outColor : SV_Target0)
{
    UNITY_SETUP_STEREO_EYE_INDEX_POST_VERTEX(packedInput);
    VBufferDeferredMaterialFragmentData fragmentData = BootstrapDeferredMaterialFragmentShader(packedInput);
    if (!fragmentData.valid)
    {
        outColor = float4(0,0,0,0);
        return;
    }

    //Sampling of deferred material has been done.
    //Now perform forward lighting.
    FragInputs input = fragmentData.fragInputs;
    float depthValue = fragmentData.depthValue;
    float3 V = fragmentData.V;

    int2 tileCoord = (float2)input.positionSS.xy / GetTileSize();
    PositionInputs posInput = GetPositionInput(input.positionSS.xy, _ScreenSize.zw, depthValue, UNITY_MATRIX_I_VP, GetWorldToViewMatrix(), tileCoord);

    SurfaceData surfaceData;
    BuiltinData builtinData;
    GetSurfaceAndBuiltinData(input, V, posInput, surfaceData, builtinData);
    BSDFData bsdfData = ConvertSurfaceDataToBSDFData(input.positionSS.xy, surfaceData);

    PreLightData preLightData = GetPreLightData(V, posInput, bsdfData);

    float3 colorVariantColor = 0;
    uint featureFlags = packedInput.lightAndMaterialFeatures;

    LightLoopOutput lightLoopOutput;
    LightLoop(V, posInput, preLightData, bsdfData, builtinData, featureFlags, lightLoopOutput);

    float3 diffuseLighting =  lightLoopOutput.diffuseLighting;
    float3 specularLighting = lightLoopOutput.specularLighting;

    diffuseLighting *= GetCurrentExposureMultiplier();
    specularLighting *= GetCurrentExposureMultiplier();

    outColor.rgb = diffuseLighting + specularLighting;
    outColor.a = 1;
}<|MERGE_RESOLUTION|>--- conflicted
+++ resolved
@@ -2,239 +2,7 @@
 #error SHADERPASS_is_not_correctly_define
 #endif
 
-<<<<<<< HEAD
-#include "Packages/com.unity.render-pipelines.high-definition/Runtime/RenderPipeline/ShaderPass/VertMesh.hlsl"
-#include "Packages/com.unity.render-pipelines.high-definition/Runtime/Material/Visibility/VisibilityCommon.hlsl"
-
-struct Attributes
-{
-    uint vertexID : SV_VertexID;
-    UNITY_VERTEX_INPUT_INSTANCE_ID
-};
-
-struct Varyings
-{
-    float4 positionCS : SV_POSITION;
-    uint lightAndMaterialFeatures : FEATURES0;
-    uint currentMaterialKey : FEATURES1;
-    UNITY_VERTEX_OUTPUT_STEREO
-};
-
-TEXTURE2D_X(_VisBufferDepthTexture);
-float4 _VisBufferTileData;
-#define _NumVBufferTileX (uint)_VisBufferTileData.x
-#define _NumVBufferTileY (uint)_VisBufferTileData.y
-#define _QuadTileSize (uint)_VisBufferTileData.z
-#define _TotalTiles (uint) _VisBufferTileData.w
-
-uint GetCurrentMaterialGPUKey(uint materialBatchGPUKey)
-{
-    return materialBatchGPUKey >> 8;
-}
-
-uint GetCurrentBatchID(uint materialBatchGPUKey)
-{
-    return materialBatchGPUKey & 0xFF;
-}
-
-uint GetShaderTileCategory()
-{
-    uint shaderTileCategory = 0;
-    #if defined(VARIANT_DIR_ENV)
-    shaderTileCategory = LIGHTVBUFFERTILECATEGORY_ENV;
-    #elif defined(VARIANT_DIR_PUNCTUAL_ENV)
-    shaderTileCategory = LIGHTVBUFFERTILECATEGORY_ENV_PUNCTUAL;
-    #elif defined(VARIANT_DIR_PUNCTUAL_AREA_ENV)
-    shaderTileCategory = LIGHTVBUFFERTILECATEGORY_EVERYTHING;
-    #endif
-    return shaderTileCategory;
-}
-
-uint GetShaderFeatureMask()
-{
-    uint featureMasks = 0;
-    #if defined(VARIANT_DIR_ENV)
-    featureMasks = VBUFFER_LIGHTING_FEATURES_ENV;
-    #elif defined(VARIANT_DIR_PUNCTUAL_ENV)
-    featureMasks = VBUFFER_LIGHTING_FEATURES_ENV_PUNCTUAL;
-    #elif defined(VARIANT_DIR_PUNCTUAL_AREA_ENV)
-    featureMasks = VBUFFER_LIGHTING_FEATURES_EVERYTHING;
-    #endif
-    return featureMasks;
-}
-
-Varyings Vert(Attributes inputMesh)
-{
-    Varyings output;
-    ZERO_INITIALIZE(Varyings, output);
-
-   // NaN SV_Position causes GPU to reject all triangles that use this vertex
-    //float nan = sqrt(-1);
-    float nan = 0.0f / 0.0f;
-    output.positionCS = float4(nan, nan, nan, nan);
-
-#ifdef DOTS_INSTANCING_ON
-    UNITY_SETUP_INSTANCE_ID(inputMesh);
-    UNITY_INITIALIZE_VERTEX_OUTPUT_STEREO(output);
-
-    uint tileIndex = inputMesh.vertexID >> 2;
-
-    if (tileIndex >= _TotalTiles)
-        return output;
-
-    int tileX = tileIndex % _NumVBufferTileX;
-    int tileY = tileIndex / _NumVBufferTileX;
-    int quadVertexID = inputMesh.vertexID % 4;
-
-    int2 tileCoord = int2(tileX, tileY);
-    float2 tileSizeInUV = rcp(float2(_NumVBufferTileX, _NumVBufferTileY));
-    float2 tileStartUV = tileCoord * rcp(float2(_NumVBufferTileX, _NumVBufferTileY));
-    float2 vertPos = (float2(quadVertexID & 1, (quadVertexID >> 1) & 1) + tileCoord) * tileSizeInUV;
-
-    int tapTileY = (_NumVBufferTileY-1) - tileY;
-
-    uint2 tileCoords = uint2(tileX, tapTileY);
-    uint bucketIDMask = Visibility::LoadBucketTile(tileCoords);
-    uint2 matMinMax = Visibility::LoadMaterialTile(tileCoords);
-    output.lightAndMaterialFeatures = Visibility::LoadFeatureTile(tileCoords);
-    uint currentTileCategory = Visibility::GetLightTileCategory(output.lightAndMaterialFeatures);
-
-    uint shaderTileCategory = GetShaderTileCategory();
-    uint materialBatchGPUKey = UNITY_GET_INSTANCE_ID(inputMesh);
-    uint currentMaterialKey = GetCurrentMaterialGPUKey(materialBatchGPUKey);
-
-    if (((currentMaterialKey & bucketIDMask) != 0) && (currentMaterialKey >= matMinMax.x && currentMaterialKey <= matMinMax.y) && shaderTileCategory == currentTileCategory)
-    {
-        output.positionCS.xy = vertPos * 2 - 1;
-        output.positionCS.w = 1;
-        output.positionCS.z = Visibility::PackDepthMaterialKey(materialBatchGPUKey);
-        output.currentMaterialKey = currentMaterialKey;
-    }
-
-#endif
-
-    return output;
-}
-
-#define INTERPOLATE_ATTRIBUTE(A0, A1, A2, BARYCENTRIC_COORDINATES) (A0 * BARYCENTRIC_COORDINATES.x + A1 * BARYCENTRIC_COORDINATES.y + A2 * BARYCENTRIC_COORDINATES.z)
-
-// Analytical derivatives, Hable 2021
-//http://filmicworlds.com/blog/visibility-buffer-rendering-with-material-graphs/
-struct BarycentricDeriv
-{
-    float3 m_lambda;
-    float3 m_ddx;
-    float3 m_ddy;
-};
-
-BarycentricDeriv CalcFullBary(float4 pt0, float4 pt1, float4 pt2, float2 pixelNdc, float2 winSize)
-{
-    BarycentricDeriv ret = (BarycentricDeriv)0;
-
-    float3 invW = rcp(float3(pt0.w, pt1.w, pt2.w));
-
-    float2 ndc0 = pt0.xy * invW.x;
-    float2 ndc1 = pt1.xy * invW.y;
-    float2 ndc2 = pt2.xy * invW.z;
-
-    float invDet = rcp(determinant(float2x2(ndc2 - ndc1, ndc0 - ndc1)));
-    ret.m_ddx = float3(ndc1.y - ndc2.y, ndc2.y - ndc0.y, ndc0.y - ndc1.y) * invDet;
-    ret.m_ddy = float3(ndc2.x - ndc1.x, ndc0.x - ndc2.x, ndc1.x - ndc0.x) * invDet;
-
-    float2 deltaVec = pixelNdc - ndc0;
-    float interpInvW = (invW.x + deltaVec.x * dot(invW, ret.m_ddx) + deltaVec.y * dot(invW, ret.m_ddy));
-    float interpW = rcp(interpInvW);
-
-    ret.m_lambda.x = interpW * (invW[0] + deltaVec.x * ret.m_ddx.x * invW[0] + deltaVec.y * ret.m_ddy.x * invW[0]);
-    ret.m_lambda.y = interpW * (0.0f    + deltaVec.x * ret.m_ddx.y * invW[1] + deltaVec.y * ret.m_ddy.y * invW[1]);
-    ret.m_lambda.z = interpW * (0.0f    + deltaVec.x * ret.m_ddx.z * invW[2] + deltaVec.y * ret.m_ddy.z * invW[2]);
-
-    ret.m_ddx *= (2.0f/winSize.x);
-    ret.m_ddy *= (2.0f/winSize.y);
-
-    ret.m_ddy *= -1.0f;
-
-    return ret;
-}
-
-
-FragInputs EvaluateFragInput(
-    float2 ndc,
-    float4 posSS,
-    in GeoPoolMetadataEntry geoMetadata,
-    in Visibility::VisibilityData visData,
-    float3 posWS, float3 V, out float3 debugValue)
-{
-    uint i0 = _GeoPoolGlobalIndexBuffer.Load((geoMetadata.indexOffset + 3 * visData.primitiveID + 0) << 2);
-    uint i1 = _GeoPoolGlobalIndexBuffer.Load((geoMetadata.indexOffset + 3 * visData.primitiveID + 1) << 2);
-    uint i2 = _GeoPoolGlobalIndexBuffer.Load((geoMetadata.indexOffset + 3 * visData.primitiveID + 2) << 2);
-
-    GeoPoolVertex v0 = GeometryPool::LoadVertex(i0, geoMetadata);
-    GeoPoolVertex v1 = GeometryPool::LoadVertex(i1, geoMetadata);
-    GeoPoolVertex v2 = GeometryPool::LoadVertex(i2, geoMetadata);
-
-    // Convert the positions to world space
-    float3 pos0WS = TransformObjectToWorld(v0.pos);
-    float3 pos1WS = TransformObjectToWorld(v1.pos);
-    float3 pos2WS = TransformObjectToWorld(v2.pos);
-
-    float4 p0h = mul(GetWorldToHClipMatrix(), float4(pos0WS, 1.0));
-    float4 p1h = mul(GetWorldToHClipMatrix(), float4(pos1WS, 1.0));
-    float4 p2h = mul(GetWorldToHClipMatrix(), float4(pos2WS, 1.0));
-
-    BarycentricDeriv baryResult = CalcFullBary(p0h, p1h, p2h, ndc, (float2)_ScreenSize.xy);
-
-    // Evaluate the barycentrics
-    float3 barycentricCoordinates = baryResult.m_lambda;
-
-    // Get normal at position
-    float3 normalOS0 = v0.N;
-    float3 normalOS1 = v1.N;
-    float3 normalOS2 = v2.N;
-    float3 normalOS = INTERPOLATE_ATTRIBUTE(normalOS0, normalOS1, normalOS2, barycentricCoordinates);
-
-    // Get tangent at position
-    float4 tangentOS0 = float4(v0.T, 1.0);
-    float4 tangentOS1 = float4(v1.T, 1.0);
-    float4 tangentOS2 = float4(v2.T, 1.0);
-    float4 tangentOS = INTERPOLATE_ATTRIBUTE(tangentOS0, tangentOS1, tangentOS2, barycentricCoordinates);
-
-    // Get UV at position
-    float2 UV0 = (v0.uv);
-    float2 UV1 = (v1.uv);
-    float2 UV2 = (v2.uv);
-    float2 texCoord0 = INTERPOLATE_ATTRIBUTE(UV0, UV1, UV2, barycentricCoordinates);
-
-    // Get UV1 at position
-    float2 UV1_0 = (v0.uv1);
-    float2 UV1_1 = (v1.uv1);
-    float2 UV1_2 = (v2.uv1);
-    float2 texCoord1 = INTERPOLATE_ATTRIBUTE(UV1_0, UV1_1, UV1_2, barycentricCoordinates);
-
-    // Compute the world space normal and tangent. [IMPORTANT, we assume uniform scale here]
-    float3 normalWS = TransformObjectToWorldDir(normalOS);
-    float3 tangentWS = TransformObjectToWorldDir(tangentOS.xyz);
-
-    // DEBG
-    //debugValue = saturate(dot(V, normalize(v0.N + v1.N + v2.N))).xxx;
-    //debugValue = saturate(dot(V, normalWS)).xxx;
-    debugValue = barycentricCoordinates.xyz;
-    ///
-
-    FragInputs outFragInputs;
-    ZERO_INITIALIZE(FragInputs, outFragInputs);
-    outFragInputs.positionSS = posSS;
-    outFragInputs.positionRWS = posWS;
-    outFragInputs.texCoord0 = float4(texCoord0, 0.0, 1.0);
-    outFragInputs.texCoord1 = float4(texCoord1, 0.0, 1.0);
-    //outFragInputs.tangentToWorld = CreateTangentToWorld(normalWS, tangentWS, 1.0);
-    outFragInputs.tangentToWorld = CreateTangentToWorld(normalWS, tangentWS, sign(tangentOS.w));
-    outFragInputs.isFrontFace = dot(V, normalWS) > 0.0f;
-    return outFragInputs;
-}
-=======
 #include "Packages/com.unity.render-pipelines.high-definition/Runtime/Material/Visibility/VBufferDeferredMaterialCommon.hlsl"
->>>>>>> 1bda5408
 
 void Frag(Varyings packedInput, out float4 outColor : SV_Target0)
 {
