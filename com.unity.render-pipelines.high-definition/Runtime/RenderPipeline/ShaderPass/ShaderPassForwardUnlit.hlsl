--- conflicted
+++ resolved
@@ -50,32 +50,22 @@
 
 #endif // TESSELLATION_ON
 
-<<<<<<< HEAD
-#if defined(DEBUG_DISPLAY)
-[earlydepthstencil] // quad overshading debug mode writes to UAV
-#endif
-void Frag(PackedVaryingsToPS packedInput,
-    out float4 outResult : SV_Target0
-=======
 #endif // _WRITE_TRANSPARENT_MOTION_VECTOR
 
 #ifdef TESSELLATION_ON
 #include "Packages/com.unity.render-pipelines.high-definition/Runtime/RenderPipeline/ShaderPass/TessellationShare.hlsl"
 #endif
 
->>>>>>> 9df292ff
 #ifdef UNITY_VIRTUAL_TEXTURING
 #define VT_BUFFER_TARGET SV_Target1
 #define EXTRA_BUFFER_TARGET SV_Target2
 #else
 #define EXTRA_BUFFER_TARGET SV_Target1
 #endif
-<<<<<<< HEAD
-#ifdef DEBUG_DISPLAY
-    ,uint primitiveID : SV_PrimitiveID
+
+#if defined(DEBUG_DISPLAY)
+[earlydepthstencil] // quad overshading debug mode writes to UAV
 #endif
-=======
-
 void Frag(PackedVaryingsToPS packedInput,
             out float4 outColor : SV_Target0
         #ifdef UNITY_VIRTUAL_TEXTURING
@@ -87,7 +77,9 @@
         #ifdef _DEPTHOFFSET_ON
             , out float outputDepth : SV_Depth
         #endif
->>>>>>> 9df292ff
+        #ifdef DEBUG_DISPLAY
+            , uint primitiveID : SV_PrimitiveID
+        #endif
 )
 {
 #ifdef _WRITE_TRANSPARENT_MOTION_VECTOR
