--- conflicted
+++ resolved
@@ -60,29 +60,16 @@
 #include "Packages/com.unity.render-pipelines.high-definition/Runtime/RenderPipeline/ShaderPass/TessellationShare.hlsl"
 #endif
 
-<<<<<<< HEAD
-#if defined(DEBUG_DISPLAY) && !defined(_DEPTHOFFSET_ON)
-[earlydepthstencil] // quad overshading debug mode write to UAVs
-#endif
-void Frag(PackedVaryingsToPS packedInput,
-#ifdef OUTPUT_SPLIT_LIGHTING
-    out float4 outColor : SV_Target0,  // outSpecularLighting
-    out float4 outDiffuseLighting : SV_Target1,
-    OUTPUT_SSSBUFFER(outSSSBuffer)
-=======
 #ifdef UNITY_VIRTUAL_TEXTURING
 #define VT_BUFFER_TARGET SV_Target1
 #define EXTRA_BUFFER_TARGET SV_Target2
->>>>>>> 0b7a371a
 #else
 #define EXTRA_BUFFER_TARGET SV_Target1
 #endif
-<<<<<<< HEAD
-#ifdef DEBUG_DISPLAY
-    , uint primitiveID : SV_PrimitiveID
-#endif
-=======
-
+
+#if defined(DEBUG_DISPLAY) && !defined(_DEPTHOFFSET_ON)
+[earlydepthstencil] // quad overshading debug mode writes to UAV
+#endif
 void Frag(PackedVaryingsToPS packedInput,
         #ifdef OUTPUT_SPLIT_LIGHTING
             out float4 outColor : SV_Target0,  // outSpecularLighting
@@ -103,7 +90,9 @@
         #ifdef _DEPTHOFFSET_ON
             , out float outputDepth : SV_Depth
         #endif
->>>>>>> 0b7a371a
+        #ifdef DEBUG_DISPLAY
+            , uint primitiveID : SV_PrimitiveID
+        #endif
 )
 {
 #ifdef _WRITE_TRANSPARENT_MOTION_VECTOR
