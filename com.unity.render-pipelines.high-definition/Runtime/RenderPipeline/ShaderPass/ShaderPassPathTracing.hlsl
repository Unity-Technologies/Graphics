// Ray tracing includes
#include "Packages/com.unity.render-pipelines.high-definition/Runtime/RenderPipeline/Raytracing/Shaders/RaytracingFragInputs.hlsl"
#include "Packages/com.unity.render-pipelines.high-definition/Runtime/RenderPipeline/Raytracing/Shaders/Shadows/SphericalQuad.hlsl"

// Path tracing includes
#ifdef HAS_LIGHTLOOP
#include "Packages/com.unity.render-pipelines.high-definition/Runtime/RenderPipeline/PathTracing/Shaders/PathTracingLight.hlsl"
#include "Packages/com.unity.render-pipelines.high-definition/Runtime/RenderPipeline/PathTracing/Shaders/PathTracingSampling.hlsl"
#include "Packages/com.unity.render-pipelines.high-definition/Runtime/Material/Lit/LitPathTracing.hlsl"
#endif

bool RussianRouletteTest(float value, float rand, inout float factor, bool skip = false)
{
    // FIXME: to be tested and tuned further
    const float dynamicThreshold = 0.2 + 0.1 * _RaytracingMaxRecursion;

    if (skip || value >= dynamicThreshold)
        return true;

    if (rand * dynamicThreshold >= value)
        return false;

    factor = dynamicThreshold / value;
    return true;
}

float PowerHeuristic(float f, float b)
{
    return Sq(f) / (Sq(f) + Sq(b));
}

float3 GetPositionBias(float3 geomNormal, float3 dir, float bias)
{
    return geomNormal * (dot(geomNormal, dir) > 0.0 ? bias : -bias);
}

// Generic function that handles the reflection code
[shader("closesthit")]
void ClosestHit(inout RayIntersection rayIntersection : SV_RayPayload, AttributeData attributeData : SV_IntersectionAttributes)
{
    // Always set the new t value
    rayIntersection.t = RayTCurrent();

    // If the max depth has been reached (or remaining depth is supsiciously large), bail out
    if ((rayIntersection.remainingDepth == 0) || (rayIntersection.remainingDepth > _RaytracingMaxRecursion))
    {
        rayIntersection.color = 0.0;
        return;
    }

    // Grab depth information
    uint currentDepth = _RaytracingMaxRecursion - rayIntersection.remainingDepth;

    // The first thing that we should do is grab the intersection vertex
    IntersectionVertex currentVertex;
    GetCurrentIntersectionVertex(attributeData, currentVertex);

    // Build the Frag inputs from the intersection vertex
    FragInputs fragInput;
    BuildFragInputsFromIntersection(currentVertex, WorldRayDirection(), fragInput);

    // Let's compute the world space position (the non-camera relative one if camera relative rendering is enabled)
    const float3 position = GetAbsolutePositionWS(fragInput.positionRWS);

    // Make sure to add the additional travel distance
    rayIntersection.cone.width += rayIntersection.t * abs(rayIntersection.cone.spreadAngle);

#ifndef HAS_LIGHTLOOP
    // This is quick and dirty way to avoid double contribution from light meshes
    if (currentDepth)
        rayIntersection.cone.spreadAngle = -1.0;
#endif

    PositionInputs posInput;
    posInput.positionWS = fragInput.positionRWS;

    // Build the surfacedata and builtindata
    SurfaceData surfaceData;
    BuiltinData builtinData;
    bool isVisible;
    GetSurfaceAndBuiltinData(fragInput, -WorldRayDirection(), posInput, surfaceData, builtinData, currentVertex, rayIntersection.cone, isVisible);

    // Check if we want to compute direct and emissive lighting for current depth
    bool computeDirect = currentDepth >= _RaytracingMinRecursion - 1;

    // Compute the bsdf data
    BSDFData bsdfData = ConvertSurfaceDataToBSDFData(posInput.positionSS, surfaceData);

#ifdef HAS_LIGHTLOOP

    // FIXME: Adjust roughness to reduce fireflies
    bsdfData.roughnessT = max(rayIntersection.maxRoughness, bsdfData.roughnessT);
    bsdfData.roughnessB = max(rayIntersection.maxRoughness, bsdfData.roughnessB);

    // Generate the new sample (following values of the sequence)
    float3 inputSample = 0.0;
    inputSample.x = GetSample(rayIntersection.pixelCoord, _RaytracingFrameIndex, 4 * currentDepth);
    inputSample.y = GetSample(rayIntersection.pixelCoord, _RaytracingFrameIndex, 4 * currentDepth + 1);
    inputSample.z = GetSample(rayIntersection.pixelCoord, _RaytracingFrameIndex, 4 * currentDepth + 2);

    // Get current path throughput
    float3 pathThroughput = rayIntersection.color;

    // And reset the ray intersection color, which will store our final result
    rayIntersection.color = computeDirect ? builtinData.emissiveColor : 0.0;

    // Initialize our material data
    MaterialData mtlData = CreateMaterialData(bsdfData, -WorldRayDirection());

    if (IsBlack(mtlData))
        return;

    // Create the list of active lights
    LightList lightList = CreateLightList(position, builtinData.renderingLayers);

    // Bunch of variables common to material and light sampling
    float pdf;
    float3 value;
    MaterialResult mtlResult;

    RayDesc rayDescriptor;
    rayDescriptor.Origin = position + bsdfData.geomNormalWS * _RaytracingRayBias;
    rayDescriptor.TMin = 0.0;

    RayIntersection nextRayIntersection;

    // Light sampling
    if (computeDirect)
    {
        if (SampleLights(lightList, inputSample, rayDescriptor.Origin, bsdfData.normalWS, rayDescriptor.Direction, value, pdf, rayDescriptor.TMax))
        {
            EvaluateMaterial(mtlData, rayDescriptor.Direction, mtlResult);

            value *= (mtlResult.diffValue + mtlResult.specValue) / pdf;
            if (Luminance(value) > 0.001)
            {
                // Shoot a transmission ray (to mark it as such, purposedly set remaining depth to an invalid value)
                nextRayIntersection.remainingDepth = _RaytracingMaxRecursion + 1;
                rayDescriptor.TMax -= _RaytracingRayBias;
                nextRayIntersection.t = rayDescriptor.TMax;
                TraceRay(_RaytracingAccelerationStructure, RAY_FLAG_CULL_BACK_FACING_TRIANGLES | RAY_FLAG_FORCE_NON_OPAQUE | RAY_FLAG_SKIP_CLOSEST_HIT_SHADER | RAY_FLAG_ACCEPT_FIRST_HIT_AND_END_SEARCH,
                         RAYTRACINGRENDERERFLAG_CAST_SHADOW, 0, 1, 0, rayDescriptor, nextRayIntersection);

                if (nextRayIntersection.t >= rayDescriptor.TMax)
                {
                    float misWeight = PowerHeuristic(pdf, mtlResult.diffPdf + mtlResult.specPdf);
                    rayIntersection.color += value * misWeight;
                }
            }
        }
    }

    // Material sampling
    if (SampleMaterial(mtlData, inputSample, rayDescriptor.Direction, mtlResult))
    {
        // Compute overall material value and pdf
        pdf = mtlResult.diffPdf + mtlResult.specPdf;
        value = (mtlResult.diffValue + mtlResult.specValue) / pdf;

        // Apply Russian roulette to our path
        pathThroughput *= value;
        float russianRouletteValue = Luminance(pathThroughput);
        float russianRouletteFactor = 1.0;

        float rand = GetSample(rayIntersection.pixelCoord, _RaytracingFrameIndex, 4 * currentDepth + 3);
        if (RussianRouletteTest(russianRouletteValue, rand, russianRouletteFactor, !currentDepth))
        {
            rayDescriptor.Origin = position + GetPositionBias(bsdfData.geomNormalWS, rayDescriptor.Direction, _RaytracingRayBias);
            rayDescriptor.TMax = FLT_INF;

            // Copy path constants across
            nextRayIntersection.pixelCoord = rayIntersection.pixelCoord;
            nextRayIntersection.cone.width = rayIntersection.cone.width;

            // Complete RayIntersection structure for this sample
            nextRayIntersection.color = pathThroughput * russianRouletteFactor;
            nextRayIntersection.remainingDepth = rayIntersection.remainingDepth - 1;
            nextRayIntersection.t = rayDescriptor.TMax;

            // Adjust the max roughness, based on the estimated diff/spec ratio
            nextRayIntersection.maxRoughness = (mtlResult.specPdf * max(bsdfData.roughnessT, bsdfData.roughnessB) + mtlResult.diffPdf) / pdf;

            // In order to achieve filtering for the textures, we need to compute the spread angle of the pixel
            nextRayIntersection.cone.spreadAngle = rayIntersection.cone.spreadAngle + roughnessToSpreadAngle(nextRayIntersection.maxRoughness);

            // Shoot ray for indirect lighting
            TraceRay(_RaytracingAccelerationStructure, RAY_FLAG_CULL_BACK_FACING_TRIANGLES | RAY_FLAG_FORCE_OPAQUE, RAYTRACINGRENDERERFLAG_PATH_TRACING, 0, 1, 0, rayDescriptor, nextRayIntersection);

            if (computeDirect)
            {
                // Use same ray for direct lighting (use indirect result for occlusion)
                rayDescriptor.TMax = nextRayIntersection.t + _RaytracingRayBias;
                float3 lightValue;
                float lightPdf;
                EvaluateLights(lightList, rayDescriptor, lightValue, lightPdf);

                float misWeight = PowerHeuristic(pdf, lightPdf);
                nextRayIntersection.color += lightValue * misWeight;
            }

            // Apply absorption on rays below the interface, using Beer-Lambert's law
            if (isfinite(nextRayIntersection.t) && IsBelow(mtlData, rayDescriptor.Direction))
            {
                nextRayIntersection.color *= exp(-mtlData.bsdfData.absorptionCoefficient * nextRayIntersection.t);
            }

            rayIntersection.color += value * russianRouletteFactor * nextRayIntersection.color;
        }
    }

#else // HAS_LIGHTLOOP
    rayIntersection.color = (!currentDepth || computeDirect) ? bsdfData.color * GetInverseCurrentExposureMultiplier() + builtinData.emissiveColor : 0.0;
#endif

    // Bias the result (making it too dark), but reduces fireflies a lot
    float intensity = Luminance(rayIntersection.color) * GetCurrentExposureMultiplier();
    if (intensity > _RaytracingIntensityClamp)
        rayIntersection.color *= _RaytracingIntensityClamp / intensity;
}

[shader("anyhit")]
void AnyHit(inout RayIntersection rayIntersection : SV_RayPayload, AttributeData attributeData : SV_IntersectionAttributes)
{
    rayIntersection.t = RayTCurrent();
<<<<<<< HEAD
    AcceptHitAndEndSearch();
=======

    PositionInputs posInput;
    posInput.positionWS = fragInput.positionRWS;
    posInput.positionSS = 0;

    // Build the surfacedata and builtindata
    SurfaceData surfaceData;
    BuiltinData builtinData;
    bool isVisible;
    GetSurfaceAndBuiltinData(fragInput, -WorldRayDirection(), posInput, surfaceData, builtinData, currentVertex, rayIntersection.cone, isVisible);

    // If this fella should be culled, then we cull it
    if (!isVisible)
        IgnoreHit();

    // If the depth information is marked as invalid, we are shooting a transmission ray
    if (rayIntersection.remainingDepth > _RaytracingMaxRecursion)
        AcceptHitAndEndSearch();
>>>>>>> 019afd27
}<|MERGE_RESOLUTION|>--- conflicted
+++ resolved
@@ -222,26 +222,5 @@
 void AnyHit(inout RayIntersection rayIntersection : SV_RayPayload, AttributeData attributeData : SV_IntersectionAttributes)
 {
     rayIntersection.t = RayTCurrent();
-<<<<<<< HEAD
     AcceptHitAndEndSearch();
-=======
-
-    PositionInputs posInput;
-    posInput.positionWS = fragInput.positionRWS;
-    posInput.positionSS = 0;
-
-    // Build the surfacedata and builtindata
-    SurfaceData surfaceData;
-    BuiltinData builtinData;
-    bool isVisible;
-    GetSurfaceAndBuiltinData(fragInput, -WorldRayDirection(), posInput, surfaceData, builtinData, currentVertex, rayIntersection.cone, isVisible);
-
-    // If this fella should be culled, then we cull it
-    if (!isVisible)
-        IgnoreHit();
-
-    // If the depth information is marked as invalid, we are shooting a transmission ray
-    if (rayIntersection.remainingDepth > _RaytracingMaxRecursion)
-        AcceptHitAndEndSearch();
->>>>>>> 019afd27
 }