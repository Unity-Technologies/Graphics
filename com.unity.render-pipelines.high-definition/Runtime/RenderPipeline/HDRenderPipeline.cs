--- conflicted
+++ resolved
@@ -2528,255 +2528,6 @@
             return frameSettings.IsEnabled(FrameSettingsField.MotionVectors);
         }
 
-<<<<<<< HEAD
-        RendererListDesc PrepareForwardTransparentRendererList(CullingResults cullResults, HDCamera hdCamera, bool preRefraction)
-        {
-            RenderQueueRange transparentRange;
-            if (preRefraction)
-            {
-                transparentRange = HDRenderQueue.k_RenderQueue_PreRefraction;
-            }
-            else if (hdCamera.frameSettings.IsEnabled(FrameSettingsField.LowResTransparent))
-            {
-                transparentRange = HDRenderQueue.k_RenderQueue_Transparent;
-            }
-            else // Low res transparent disabled
-            {
-                transparentRange = HDRenderQueue.k_RenderQueue_TransparentWithLowRes;
-            }
-
-            if (!hdCamera.frameSettings.IsEnabled(FrameSettingsField.Refraction))
-            {
-                if (hdCamera.frameSettings.IsEnabled(FrameSettingsField.LowResTransparent))
-                    transparentRange = HDRenderQueue.k_RenderQueue_AllTransparent;
-                else
-                    transparentRange = HDRenderQueue.k_RenderQueue_AllTransparentWithLowRes;
-            }
-
-            if (NeedMotionVectorForTransparent(hdCamera.frameSettings))
-            {
-                m_CurrentRendererConfigurationBakedLighting |= PerObjectData.MotionVectors; // This will enable the flag for low res transparent as well
-            }
-
-            var passNames = m_Asset.currentPlatformRenderPipelineSettings.supportTransparentBackface ? m_AllTransparentPassNames : m_TransparentNoBackfaceNames;
-            return CreateTransparentRendererListDesc(cullResults, hdCamera.camera, passNames, m_CurrentRendererConfigurationBakedLighting, transparentRange);
-        }
-
-        static void RenderForwardRendererList(FrameSettings               frameSettings,
-            RendererList                rendererList,
-            RenderTargetIdentifier[]    renderTarget,
-            RTHandle                    depthBuffer,
-            ComputeBuffer               lightListBuffer,
-            bool                        opaque,
-            ScriptableRenderContext     renderContext,
-            CommandBuffer               cmd)
-        {
-            // Note: SHADOWS_SHADOWMASK keyword is enabled in HDRenderPipeline.cs ConfigureForShadowMask
-            bool useFptl = opaque && frameSettings.IsEnabled(FrameSettingsField.FPTLForForwardOpaque);
-
-            // say that we want to use tile/cluster light loop
-            CoreUtils.SetKeyword(cmd, "USE_FPTL_LIGHTLIST", useFptl);
-            CoreUtils.SetKeyword(cmd, "USE_CLUSTERED_LIGHTLIST", !useFptl);
-            cmd.SetGlobalBuffer(HDShaderIDs.g_vLightListGlobal, lightListBuffer);
-
-            CoreUtils.SetRenderTarget(cmd, renderTarget, depthBuffer);
-            if (opaque)
-                DrawOpaqueRendererList(renderContext, cmd, frameSettings, rendererList);
-            else
-                DrawTransparentRendererList(renderContext, cmd, frameSettings, rendererList);
-=======
-        struct PostProcessParameters
-        {
-            public ShaderVariablesGlobal globalCB;
-
-            public HDCamera         hdCamera;
-            public bool             postProcessIsFinalPass;
-            public bool             flipYInPostProcess;
-            public BlueNoise        blueNoise;
-
-            // After Postprocess
-            public bool             useDepthBuffer;
-            public RendererListDesc opaqueAfterPPDesc;
-            public RendererListDesc transparentAfterPPDesc;
-        }
-
-        PostProcessParameters PreparePostProcess(CullingResults cullResults, HDCamera hdCamera)
-        {
-            PostProcessParameters result = new PostProcessParameters();
-            result.globalCB = m_ShaderVariablesGlobalCB;
-            result.hdCamera = hdCamera;
-            result.postProcessIsFinalPass = HDUtils.PostProcessIsFinalPass(hdCamera);
-            // Y-Flip needs to happen during the post process pass only if it's the final pass and is the regular game view
-            // SceneView flip is handled by the editor internal code and GameView rendering into render textures should not be flipped in order to respect Unity texture coordinates convention
-            result.flipYInPostProcess = result.postProcessIsFinalPass && (hdCamera.flipYMode == HDAdditionalCameraData.FlipYMode.ForceFlipY || hdCamera.isMainGameView);
-            result.blueNoise = m_BlueNoise;
-
-            result.useDepthBuffer = !hdCamera.IsTAAEnabled() && hdCamera.frameSettings.IsEnabled(FrameSettingsField.ZTestAfterPostProcessTAA);
-            result.opaqueAfterPPDesc = CreateOpaqueRendererListDesc(cullResults, hdCamera.camera, HDShaderPassNames.s_ForwardOnlyName, renderQueueRange: HDRenderQueue.k_RenderQueue_AfterPostProcessOpaque);
-            result.transparentAfterPPDesc = CreateTransparentRendererListDesc(cullResults, hdCamera.camera, HDShaderPassNames.s_ForwardOnlyName, renderQueueRange: HDRenderQueue.k_RenderQueue_AfterPostProcessTransparent);
-
-            return result;
-        }
-
-        static void UpdateOffscreenRenderingConstants(ref ShaderVariablesGlobal cb, bool enabled, uint factor)
-        {
-            cb._OffScreenRendering = enabled ? 1u : 0u;
-            cb._OffScreenDownsampleFactor = factor;
-        }
-
-        static void RenderAfterPostProcess(PostProcessParameters   parameters,
-            in RendererList         opaqueAfterPostProcessRendererList,
-            in RendererList         transparentAfterPostProcessRendererList,
-            ScriptableRenderContext renderContext, CommandBuffer cmd)
-        {
-            using (new ProfilingScope(cmd, ProfilingSampler.Get(HDProfileId.AfterPostProcessing)))
-            {
-                // Note about AfterPostProcess and TAA:
-                // When TAA is enabled rendering is jittered and then resolved during the post processing pass.
-                // It means that any rendering done after post processing need to disable jittering. This is what we do with hdCamera.UpdateViewConstants(false);
-                // The issue is that the only available depth buffer is jittered so pixels would wobble around depth tested edges.
-                // In order to avoid that we decide that objects rendered after Post processes while TAA is active will not benefit from the depth buffer so we disable it.
-                parameters.hdCamera.UpdateAllViewConstants(false);
-                parameters.hdCamera.UpdateShaderVariablesGlobalCB(ref parameters.globalCB);
-
-                UpdateOffscreenRenderingConstants(ref parameters.globalCB, true, 1);
-                ConstantBuffer.PushGlobal(cmd, parameters.globalCB, HDShaderIDs._ShaderVariablesGlobal);
-
-                DrawOpaqueRendererList(renderContext, cmd, parameters.hdCamera.frameSettings, opaqueAfterPostProcessRendererList);
-                // Setup off-screen transparency here
-                DrawTransparentRendererList(renderContext, cmd, parameters.hdCamera.frameSettings, transparentAfterPostProcessRendererList);
-
-                UpdateOffscreenRenderingConstants(ref parameters.globalCB, false, 1);
-                ConstantBuffer.PushGlobal(cmd, parameters.globalCB, HDShaderIDs._ShaderVariablesGlobal);
-            }
-        }
-
-        struct SendGeometryGraphcisBuffersParameters
-        {
-            public HDCamera hdCamera;
-            public bool needNormalBuffer;
-            public bool needDepthBuffer;
-            public VFXCameraBufferTypes neededVFXBuffers;
-            public HDUtils.PackedMipChainInfo packedMipChainInfo;
-
-            public bool NeedSendBuffers()
-            {
-                return needNormalBuffer || needDepthBuffer || neededVFXBuffers != VFXCameraBufferTypes.None;
-            }
-        }
-
-        SendGeometryGraphcisBuffersParameters PrepareSendGeometryBuffersParameters(HDCamera hdCamera, in HDUtils.PackedMipChainInfo packedMipInfo)
-        {
-            SendGeometryGraphcisBuffersParameters parameters = new SendGeometryGraphcisBuffersParameters();
-
-            parameters.hdCamera = hdCamera;
-            parameters.needNormalBuffer = false;
-            parameters.needDepthBuffer = false;
-            parameters.packedMipChainInfo = packedMipInfo;
-
-            HDAdditionalCameraData acd = null;
-            hdCamera.camera.TryGetComponent(out acd);
-
-            HDAdditionalCameraData.BufferAccessType externalAccess = new HDAdditionalCameraData.BufferAccessType();
-            if (acd != null)
-                externalAccess = acd.GetBufferAccess();
-
-            // Figure out which client systems need which buffers
-            // Only VFX systems for now
-            parameters.neededVFXBuffers = VFXManager.IsCameraBufferNeeded(hdCamera.camera);
-            parameters.needNormalBuffer |= ((parameters.neededVFXBuffers & VFXCameraBufferTypes.Normal) != 0 || (externalAccess & HDAdditionalCameraData.BufferAccessType.Normal) != 0);
-            parameters.needDepthBuffer |= ((parameters.neededVFXBuffers & VFXCameraBufferTypes.Depth) != 0 || (externalAccess & HDAdditionalCameraData.BufferAccessType.Depth) != 0 || GetIndirectDiffuseMode(hdCamera) == IndirectDiffuseMode.ScreenSpace);
-
-            // Raytracing require both normal and depth from previous frame.
-            if (hdCamera.frameSettings.IsEnabled(FrameSettingsField.RayTracing) && GetRayTracingState())
-            {
-                parameters.needNormalBuffer = true;
-                parameters.needDepthBuffer = true;
-            }
-
-            return parameters;
-        }
-
-        static void SendGeometryGraphicsBuffers(in SendGeometryGraphcisBuffersParameters parameters,
-            RTHandle mainNormalBuffer,
-            RTHandle mainDepthBuffer,
-            CommandBuffer cmd)
-        {
-            var hdCamera = parameters.hdCamera;
-
-            Texture normalBuffer = null;
-            Texture depthBuffer = null;
-            Texture depthBuffer1 = null;
-
-            // Here if needed for this particular camera, we allocate history buffers.
-            // Only one is needed here because the main buffer used for rendering is separate.
-            // Ideally, we should double buffer the main rendering buffer but since we don't know in advance if history is going to be needed, it would be a big waste of memory.
-            if (parameters.needNormalBuffer && mainNormalBuffer.rt != null)
-            {
-                // local variable to avoid gcalloc caused by capture.
-                var localNormalBuffer = mainNormalBuffer;
-                RTHandle Allocator(string id, int frameIndex, RTHandleSystem rtHandleSystem)
-                {
-                    return rtHandleSystem.Alloc(Vector2.one, TextureXR.slices, colorFormat: localNormalBuffer.rt.graphicsFormat, dimension: TextureXR.dimension, enableRandomWrite: localNormalBuffer.rt.enableRandomWrite, name: $"{id}_Normal History Buffer"
-                    );
-                }
-
-                normalBuffer = hdCamera.GetCurrentFrameRT((int)HDCameraFrameHistoryType.Normal) ?? hdCamera.AllocHistoryFrameRT((int)HDCameraFrameHistoryType.Normal, Allocator, 1);
-
-                for (int i = 0; i < hdCamera.viewCount; i++)
-                    cmd.CopyTexture(localNormalBuffer, i, 0, 0, 0, hdCamera.actualWidth, hdCamera.actualHeight, normalBuffer, i, 0, 0, 0);
-            }
-
-            if (parameters.needDepthBuffer && mainDepthBuffer.rt != null)
-            {
-                // local variable to avoid gcalloc caused by capture.
-                var localDepthBuffer = mainDepthBuffer;
-                RTHandle Allocator(string id, int frameIndex, RTHandleSystem rtHandleSystem)
-                {
-                    return rtHandleSystem.Alloc(Vector2.one, TextureXR.slices, colorFormat: localDepthBuffer.rt.graphicsFormat, dimension: TextureXR.dimension, enableRandomWrite: localDepthBuffer.rt.enableRandomWrite, name: $"{id}_Depth History Buffer");
-                }
-
-                depthBuffer = hdCamera.GetCurrentFrameRT((int)HDCameraFrameHistoryType.Depth) ?? hdCamera.AllocHistoryFrameRT((int)HDCameraFrameHistoryType.Depth, Allocator, 1);
-
-                for (int i = 0; i < hdCamera.viewCount; i++)
-                    cmd.CopyTexture(localDepthBuffer, i, 0, 0, 0, hdCamera.actualWidth, hdCamera.actualHeight, depthBuffer, i, 0, 0, 0);
-
-                RTHandle Allocator1(string id, int frameIndex, RTHandleSystem rtHandleSystem)
-                {
-                    return rtHandleSystem.Alloc(Vector2.one * 0.5f, TextureXR.slices, colorFormat: localDepthBuffer.rt.graphicsFormat, dimension: TextureXR.dimension, enableRandomWrite: localDepthBuffer.rt.enableRandomWrite, name: $"Depth History Buffer Mip 1");
-                }
-
-                depthBuffer1 = hdCamera.GetCurrentFrameRT((int)HDCameraFrameHistoryType.Depth1) ?? hdCamera.AllocHistoryFrameRT((int)HDCameraFrameHistoryType.Depth1, Allocator1, 1);
-                for (int i = 0; i < hdCamera.viewCount; i++)
-                    cmd.CopyTexture(localDepthBuffer, i, 0, parameters.packedMipChainInfo.mipLevelOffsets[1].x, parameters.packedMipChainInfo.mipLevelOffsets[1].y, hdCamera.actualWidth / 2, hdCamera.actualHeight / 2, depthBuffer1, i, 0, 0, 0);
-            }
-
-            // Send buffers to client.
-            // For now, only VFX systems
-            if ((parameters.neededVFXBuffers & VFXCameraBufferTypes.Depth) != 0)
-            {
-                VFXManager.SetCameraBuffer(hdCamera.camera, VFXCameraBufferTypes.Depth, depthBuffer, 0, 0, hdCamera.actualWidth, hdCamera.actualHeight);
-            }
-
-            if ((parameters.neededVFXBuffers & VFXCameraBufferTypes.Normal) != 0)
-            {
-                VFXManager.SetCameraBuffer(hdCamera.camera, VFXCameraBufferTypes.Normal, normalBuffer, 0, 0, hdCamera.actualWidth, hdCamera.actualHeight);
-            }
-        }
-
-        static void SendColorGraphicsBuffer(CommandBuffer cmd, HDCamera hdCamera)
-        {
-            // Figure out which client systems need which buffers
-            VFXCameraBufferTypes neededVFXBuffers = VFXManager.IsCameraBufferNeeded(hdCamera.camera);
-
-            if ((neededVFXBuffers & VFXCameraBufferTypes.Color) != 0)
-            {
-                var colorBuffer = hdCamera.GetCurrentFrameRT((int)HDCameraFrameHistoryType.ColorBufferMipChain);
-                VFXManager.SetCameraBuffer(hdCamera.camera, VFXCameraBufferTypes.Color, colorBuffer, 0, 0, hdCamera.actualWidth, hdCamera.actualHeight);
-            }
->>>>>>> 24119e54
-        }
-
         /// <summary>
         /// Overrides the current camera, changing all the matrices and view parameters for the new one.
         /// It allows you to render objects from another camera, which can be useful in custom passes for example.
