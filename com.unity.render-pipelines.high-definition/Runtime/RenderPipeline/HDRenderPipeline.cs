using System.Collections.Generic;
using UnityEngine.VFX;
using System;
using System.Diagnostics;
using System.Linq;
using UnityEngine.Experimental.GlobalIllumination;
using UnityEngine.Experimental.Rendering;
using UnityEngine.Experimental.Rendering.RenderGraphModule;

namespace UnityEngine.Rendering.HighDefinition
{
    /// <summary>
    /// High Definition Render Pipeline class.
    /// </summary>
    public partial class HDRenderPipeline : RenderPipeline
    {
        #region Default Settings
        internal static HDRenderPipelineAsset defaultAsset
            => GraphicsSettings.renderPipelineAsset is HDRenderPipelineAsset hdrpAsset ? hdrpAsset : null;

        internal static HDRenderPipelineAsset currentAsset
            => GraphicsSettings.currentRenderPipeline is HDRenderPipelineAsset hdrpAsset ? hdrpAsset : null;

        internal static HDRenderPipeline currentPipeline
            => RenderPipelineManager.currentPipeline is HDRenderPipeline hdrp ? hdrp : null;

        internal static bool pipelineSupportsRayTracing => HDRenderPipeline.currentPipeline != null && HDRenderPipeline.currentPipeline.rayTracingSupported;


        private static Volume s_DefaultVolume = null;
        static VolumeProfile defaultVolumeProfile
            => defaultAsset?.defaultVolumeProfile;

        static HDRenderPipeline()
        {
#if UNITY_EDITOR
            UnityEditor.AssemblyReloadEvents.beforeAssemblyReload += () =>
            {
                if (s_DefaultVolume != null && !s_DefaultVolume.Equals(null))
                {
                    CoreUtils.Destroy(s_DefaultVolume.gameObject);
                    s_DefaultVolume = null;
                }
            };
#endif
        }

        internal static Volume GetOrCreateDefaultVolume()
        {
            if (s_DefaultVolume == null || s_DefaultVolume.Equals(null))
            {
                var go = new GameObject("Default Volume") { hideFlags = HideFlags.HideAndDontSave };
                s_DefaultVolume = go.AddComponent<Volume>();
                s_DefaultVolume.isGlobal = true;
                s_DefaultVolume.priority = float.MinValue;
                s_DefaultVolume.sharedProfile = defaultVolumeProfile;
            }

            if (
                // In case the asset was deleted or the reference removed
                s_DefaultVolume.sharedProfile == null || s_DefaultVolume.sharedProfile.Equals(null)
#if UNITY_EDITOR

                // In case the serialization recreated an empty volume sharedProfile

                || !UnityEditor.AssetDatabase.Contains(s_DefaultVolume.sharedProfile)
#endif
            )
            {
                s_DefaultVolume.sharedProfile = defaultVolumeProfile;
            }

            if (s_DefaultVolume.sharedProfile != defaultVolumeProfile)
            {
                s_DefaultVolume.sharedProfile = defaultVolumeProfile;
            }

            return s_DefaultVolume;
        }
        #endregion

        /// <summary>
        /// Shader Tag for the High Definition Render Pipeline.
        /// </summary>
        public const string k_ShaderTagName = "HDRenderPipeline";

        readonly HDRenderPipelineAsset m_Asset;
        internal HDRenderPipelineAsset asset { get { return m_Asset; } }
        readonly HDRenderPipelineAsset m_DefaultAsset;
        internal RenderPipelineResources defaultResources { get { return m_DefaultAsset.renderPipelineResources; } }

        internal RenderPipelineSettings currentPlatformRenderPipelineSettings { get { return m_Asset.currentPlatformRenderPipelineSettings; } }

        readonly RenderPipelineMaterial m_DeferredMaterial;
        readonly List<RenderPipelineMaterial> m_MaterialList = new List<RenderPipelineMaterial>();

        readonly GBufferManager m_GbufferManager;
        readonly DBufferManager m_DbufferManager;
#if ENABLE_VIRTUALTEXTURES
        readonly VTBufferManager m_VtBufferManager;
#endif
        readonly SharedRTManager m_SharedRTManager = new SharedRTManager();
        internal SharedRTManager sharedRTManager { get { return m_SharedRTManager; } }

        readonly PostProcessSystem m_PostProcessSystem;
        readonly XRSystem m_XRSystem;

        // Keep track of previous Graphic and QualitySettings value to reset when switching to another pipeline
        bool m_PreviousLightsUseLinearIntensity;
        bool m_PreviousLightsUseColorTemperature;
        bool m_PreviousSRPBatcher;
        ShadowmaskMode m_PreviousShadowMaskMode;

        bool m_FrameSettingsHistoryEnabled = false;
#if UNITY_EDITOR
        bool m_PreviousEnableCookiesInLightmapper = true;
#endif

        /// <summary>
        /// This functions allows the user to have an approximation of the number of rays that were traced for a given frame.
        /// </summary>
        /// <param name="rayValues">Specifes which ray count value should be returned.</param>
        /// <returns>The approximated ray count for a frame</returns>
        public uint GetRaysPerFrame(RayCountValues rayValues) { return m_RayCountManager.GetRaysPerFrame(rayValues); }

        // Renderer Bake configuration can vary depends on if shadow mask is enabled or no
        PerObjectData m_CurrentRendererConfigurationBakedLighting = HDUtils.k_RendererConfigurationBakedLighting;
        MaterialPropertyBlock m_CopyDepthPropertyBlock = new MaterialPropertyBlock();
        Material m_CopyDepth;
        Material m_DownsampleDepthMaterial;
        Material m_UpsampleTransparency;
        GPUCopy m_GPUCopy;
        MipGenerator m_MipGenerator;
        BlueNoise m_BlueNoise;

        IBLFilterBSDF[] m_IBLFilterArray = null;

        ComputeShader m_ScreenSpaceReflectionsCS { get { return defaultResources.shaders.screenSpaceReflectionsCS; } }
        int m_SsrTracingKernel      = -1;
        int m_SsrReprojectionKernel = -1;

        Material m_ApplyDistortionMaterial;

        Material m_CameraMotionVectorsMaterial;
        Material m_DecalNormalBufferMaterial;

        Material m_ClearStencilBufferMaterial;

        // Debug material
        Material m_DebugViewMaterialGBuffer;
        Material m_DebugViewMaterialGBufferShadowMask;
        Material m_currentDebugViewMaterialGBuffer;
        Material m_DebugDisplayLatlong;
        Material m_DebugFullScreen;
        MaterialPropertyBlock m_DebugFullScreenPropertyBlock = new MaterialPropertyBlock();
        Material m_DebugColorPicker;
        Material m_ErrorMaterial;

        Material m_Blit;
        Material m_BlitTexArray;
        Material m_BlitTexArraySingleSlice;
        MaterialPropertyBlock m_BlitPropertyBlock = new MaterialPropertyBlock();

        RenderTargetIdentifier[] m_MRTCache2 = new RenderTargetIdentifier[2];

        // 'm_CameraColorBuffer' does not contain diffuse lighting of SSS materials until the SSS pass. It is stored within 'm_CameraSssDiffuseLightingBuffer'.
        RTHandle m_CameraColorBuffer;
        RTHandle m_OpaqueAtmosphericScatteringBuffer; // Necessary to perform dual-source (polychromatic alpha) blending which is not supported by Unity
        RTHandle m_CameraSssDiffuseLightingBuffer;

        RTHandle m_ContactShadowBuffer;
        RTHandle m_ScreenSpaceShadowsBuffer;
        RTHandle m_DistortionBuffer;

        RTHandle m_LowResTransparentBuffer;

        // TODO: remove me, I am just a temporary debug texture. :-)
        // RTHandle m_SsrDebugTexture;
        RTHandle m_SsrHitPointTexture;
        RTHandle m_SsrLightingTexture;
        // MSAA Versions of regular textures
        RTHandle m_CameraColorMSAABuffer;
        RTHandle m_OpaqueAtmosphericScatteringMSAABuffer;  // Necessary to perform dual-source (polychromatic alpha) blending which is not supported by Unity
        RTHandle m_CameraSssDiffuseLightingMSAABuffer;

        Lazy<RTHandle> m_CustomPassColorBuffer;
        Lazy<RTHandle> m_CustomPassDepthBuffer;

        // Constant Buffers
        ShaderVariablesGlobal m_ShaderVariablesGlobalCB = new ShaderVariablesGlobal();
        ShaderVariablesXR m_ShaderVariablesXRCB = new ShaderVariablesXR();
        ShaderVariablesDebugDisplay m_ShaderVariablesDebugDisplayCB = new ShaderVariablesDebugDisplay();
        ShaderVariablesRaytracing m_ShaderVariablesRayTracingCB = new ShaderVariablesRaytracing();

        // The current MSAA count
        MSAASamples m_MSAASamples;

        // The pass "SRPDefaultUnlit" is a fall back to legacy unlit rendering and is required to support unity 2d + unity UI that render in the scene.
        ShaderTagId[] m_ForwardAndForwardOnlyPassNames = { HDShaderPassNames.s_ForwardOnlyName, HDShaderPassNames.s_ForwardName, HDShaderPassNames.s_SRPDefaultUnlitName };
        ShaderTagId[] m_ForwardOnlyPassNames = { HDShaderPassNames.s_ForwardOnlyName, HDShaderPassNames.s_SRPDefaultUnlitName };

        ShaderTagId[] m_AllTransparentPassNames = {  HDShaderPassNames.s_TransparentBackfaceName,
                                                        HDShaderPassNames.s_ForwardOnlyName,
                                                        HDShaderPassNames.s_ForwardName,
                                                        HDShaderPassNames.s_SRPDefaultUnlitName };

        ShaderTagId[] m_TransparentNoBackfaceNames = {  HDShaderPassNames.s_ForwardOnlyName,
                                                        HDShaderPassNames.s_ForwardName,
                                                        HDShaderPassNames.s_SRPDefaultUnlitName };


        ShaderTagId[] m_AllForwardOpaquePassNames = {    HDShaderPassNames.s_ForwardOnlyName,
                                                            HDShaderPassNames.s_ForwardName,
                                                            HDShaderPassNames.s_SRPDefaultUnlitName };

        ShaderTagId[] m_DepthOnlyAndDepthForwardOnlyPassNames = { HDShaderPassNames.s_DepthForwardOnlyName, HDShaderPassNames.s_DepthOnlyName };
        ShaderTagId[] m_DepthForwardOnlyPassNames = { HDShaderPassNames.s_DepthForwardOnlyName };
        ShaderTagId[] m_DepthOnlyPassNames = { HDShaderPassNames.s_DepthOnlyName };
        ShaderTagId[] m_TransparentDepthPrepassNames = { HDShaderPassNames.s_TransparentDepthPrepassName };
        ShaderTagId[] m_TransparentDepthPostpassNames = { HDShaderPassNames.s_TransparentDepthPostpassName };
        ShaderTagId[] m_RayTracingPrepassNames = { HDShaderPassNames.s_RayTracingPrepassName };
        ShaderTagId[] m_ForwardErrorPassNames = { HDShaderPassNames.s_AlwaysName, HDShaderPassNames.s_ForwardBaseName, HDShaderPassNames.s_DeferredName, HDShaderPassNames.s_PrepassBaseName, HDShaderPassNames.s_VertexName, HDShaderPassNames.s_VertexLMRGBMName, HDShaderPassNames.s_VertexLMName };
        ShaderTagId[] m_DecalsEmissivePassNames = { HDShaderPassNames.s_MeshDecalsForwardEmissiveName, HDShaderPassNames.s_ShaderGraphMeshDecalsForwardEmissiveName };
        ShaderTagId[] m_SinglePassName = new ShaderTagId[1];
        ShaderTagId[] m_Decals4RTPassNames = { HDShaderPassNames.s_MeshDecalsMName , HDShaderPassNames.s_MeshDecalsAOName , HDShaderPassNames.s_MeshDecalsMAOName, HDShaderPassNames.s_MeshDecalsSName ,
                                                HDShaderPassNames.s_MeshDecalsMSName, HDShaderPassNames.s_MeshDecalsAOSName, HDShaderPassNames.s_MeshDecalsMAOSName, HDShaderPassNames.s_ShaderGraphMeshDecalsName4RT};
        ShaderTagId[] m_Decals3RTPassNames = { HDShaderPassNames.s_MeshDecals3RTName , HDShaderPassNames.s_ShaderGraphMeshDecalsName3RT };

        RenderStateBlock m_DepthStateOpaque;
        RenderStateBlock m_DepthStateNoWrite;
        RenderStateBlock m_AlphaToMaskBlock;

        readonly List<CustomPassVolume> m_ActivePassVolumes = new List<CustomPassVolume>(6);

        // Detect when windows size is changing
        int m_MaxCameraWidth;
        int m_MaxCameraHeight;
        // Keep track of the maximum number of XR instanced views
        int m_MaxViewCount = 1;

        // Use to detect frame changes
        int m_FrameCount;
        float m_LastTime, m_Time; // Do NOT take the 'animateMaterials' setting into account.

        internal int   GetFrameCount() { return m_FrameCount; }
        internal float GetLastTime()   { return m_LastTime;   }
        internal float GetTime()       { return m_Time;       }

        GraphicsFormat GetColorBufferFormat()
            => (GraphicsFormat)m_Asset.currentPlatformRenderPipelineSettings.colorBufferFormat;

        GraphicsFormat GetCustomBufferFormat()
            => (GraphicsFormat)m_Asset.currentPlatformRenderPipelineSettings.customBufferFormat;

        internal int GetDecalAtlasMipCount()
        {
            int highestDim = Math.Max(currentPlatformRenderPipelineSettings.decalSettings.atlasWidth, currentPlatformRenderPipelineSettings.decalSettings.atlasHeight);
            return (int)Math.Log(highestDim, 2);
        }

        internal int GetCookieAtlasMipCount() => (int)Mathf.Log((int)currentPlatformRenderPipelineSettings.lightLoopSettings.cookieAtlasSize, 2);
        internal int GetCookieCubeArraySize() => currentPlatformRenderPipelineSettings.lightLoopSettings.cubeCookieTexArraySize;

        internal int GetPlanarReflectionProbeMipCount()
        {
            int size = (int)currentPlatformRenderPipelineSettings.lightLoopSettings.planarReflectionAtlasSize;
            return (int)Mathf.Log(size, 2);
        }

        internal int GetMaxScreenSpaceShadows()
        {
            return currentPlatformRenderPipelineSettings.hdShadowInitParams.supportScreenSpaceShadows ? currentPlatformRenderPipelineSettings.hdShadowInitParams.maxScreenSpaceShadowSlots : 0;
        }

        readonly SkyManager m_SkyManager = new SkyManager();
        internal SkyManager skyManager { get { return m_SkyManager; } }
        readonly AmbientOcclusionSystem m_AmbientOcclusionSystem;

        // Debugging
        MaterialPropertyBlock m_SharedPropertyBlock = new MaterialPropertyBlock();
        DebugDisplaySettings m_DebugDisplaySettings = new DebugDisplaySettings();
        /// <summary>
        /// Debug display settings.
        /// </summary>
        public DebugDisplaySettings debugDisplaySettings { get { return m_DebugDisplaySettings; } }
        static DebugDisplaySettings s_NeutralDebugDisplaySettings = new DebugDisplaySettings();
        internal DebugDisplaySettings m_CurrentDebugDisplaySettings;
        RTHandle                        m_DebugColorPickerBuffer;
        RTHandle                        m_DebugFullScreenTempBuffer;
        // This target is only used in Dev builds as an intermediate destination for post process and where debug rendering will be done.
        RTHandle                        m_IntermediateAfterPostProcessBuffer;
        // We need this flag because otherwise if no full screen debug is pushed (like for example if the corresponding pass is disabled), when we render the result in RenderDebug m_DebugFullScreenTempBuffer will contain potential garbage
        bool                            m_FullScreenDebugPushed;
        bool                            m_ValidAPI; // False by default mean we render normally, true mean we don't render anything
        bool                            m_IsDepthBufferCopyValid;
        RenderTexture                   m_TemporaryTargetForCubemaps;
        HDCamera                        m_CurrentHDCamera;

        private CameraCache<(Transform viewer, HDProbe probe, int face)> m_ProbeCameraCache = new
            CameraCache<(Transform viewer, HDProbe probe, int face)>();

        RenderTargetIdentifier[] m_MRTTransparentMotionVec;
#if ENABLE_VIRTUALTEXTURES
        RenderTargetIdentifier[] m_MRTWithSSS = new RenderTargetIdentifier[3 + VTBufferManager.AdditionalForwardRT]; // Specular, (optional) VT, diffuse, sss buffer; note: vt is alway on slot 1 to keep in sync with unlit.
        RenderTargetIdentifier[] m_MRTWithVTFeedback = new RenderTargetIdentifier[2];
#else
        RenderTargetIdentifier[] m_MRTWithSSS = new RenderTargetIdentifier[3]; // Specular, diffuse, sss buffer;
#endif
        RenderTargetIdentifier[] mMRTSingle = new RenderTargetIdentifier[1];
        string m_ForwardPassProfileName;

        internal Material GetBlitMaterial(bool useTexArray, bool singleSlice) { return useTexArray ? (singleSlice ? m_BlitTexArraySingleSlice : m_BlitTexArray) : m_Blit; }

        ComputeBuffer m_DepthPyramidMipLevelOffsetsBuffer = null;

        ScriptableCullingParameters frozenCullingParams;
        bool frozenCullingParamAvailable = false;

        internal bool showCascade
        {
            get => m_CurrentDebugDisplaySettings.GetDebugLightingMode() == DebugLightingMode.VisualizeCascade;
            set
            {
                if (value)
                    m_CurrentDebugDisplaySettings.SetDebugLightingMode(DebugLightingMode.VisualizeCascade);
                else
                    m_CurrentDebugDisplaySettings.SetDebugLightingMode(DebugLightingMode.None);
            }
        }

        // RENDER GRAPH
        RenderGraph m_RenderGraph;
        bool        m_EnableRenderGraph;

        // MSAA resolve materials
        Material m_ColorResolveMaterial = null;
        Material m_MotionVectorResolve = null;

        // Flag that defines if ray tracing is supported by the current asset and platform
        bool m_RayTracingSupported = false;
        /// <summary>
        ///  Flag that defines if ray tracing is supported by the current HDRP asset and platform
        /// </summary>
        public bool rayTracingSupported { get { return m_RayTracingSupported; } }


#if UNITY_EDITOR
        bool m_ResourcesInitialized = false;
#endif

        /// <summary>
        /// HDRenderPipeline constructor.
        /// </summary>
        /// <param name="asset">Source HDRenderPipelineAsset.</param>
        /// <param name="defaultAsset">Defauklt HDRenderPipelineAsset.</param>
        public HDRenderPipeline(HDRenderPipelineAsset asset, HDRenderPipelineAsset defaultAsset)
        {
            m_Asset = asset;
            m_DefaultAsset = defaultAsset;
            HDProbeSystem.Parameters = asset.reflectionSystemParameters;

            DebugManager.instance.RefreshEditor();

            m_ValidAPI = true;

            SetRenderingFeatures();

            // The first thing we need to do is to set the defines that depend on the render pipeline settings
            m_RayTracingSupported = GatherRayTracingSupport(m_Asset.currentPlatformRenderPipelineSettings);

#if UNITY_EDITOR
            m_Asset.EvaluateSettings();

            UpgradeResourcesIfNeeded();

            //In case we are loading element in the asset pipeline (occurs when library is not fully constructed) the creation of the HDRenderPipeline is done at a time we cannot access resources.
            //So in this case, the reloader would fail and the resources cannot be validated. So skip validation here.
            //The HDRenderPipeline will be reconstructed in a few frame which will fix this issue.
            if (HDRenderPipeline.defaultAsset.renderPipelineResources == null
                || HDRenderPipeline.defaultAsset.renderPipelineEditorResources == null
                || (m_RayTracingSupported && HDRenderPipeline.defaultAsset.renderPipelineRayTracingResources == null))
                return;
            else
                m_ResourcesInitialized = true;

            ValidateResources();
#endif

            // We need to call this after the resource initialization as we attempt to use them in checking the supported API.
            if (!CheckAPIValidity())
            {
                m_ValidAPI = false;

                return;
            }

            // Initial state of the RTHandle system.
            // Tells the system that we will require MSAA or not so that we can avoid wasteful render texture allocation.
            // TODO: Might want to initialize to at least the window resolution to avoid un-necessary re-alloc in the player
            RTHandles.Initialize(1, 1, m_Asset.currentPlatformRenderPipelineSettings.supportMSAA, m_Asset.currentPlatformRenderPipelineSettings.msaaSampleCount);

            m_XRSystem = new XRSystem(asset.renderPipelineResources.shaders);
            m_GPUCopy = new GPUCopy(defaultResources.shaders.copyChannelCS);

            m_MipGenerator = new MipGenerator(defaultResources);
            m_BlueNoise = new BlueNoise(defaultResources);

            EncodeBC6H.DefaultInstance = EncodeBC6H.DefaultInstance ?? new EncodeBC6H(defaultResources.shaders.encodeBC6HCS);

            // Scan material list and assign it
            m_MaterialList = HDUtils.GetRenderPipelineMaterialList();
            // Find first material that have non 0 Gbuffer count and assign it as deferredMaterial
            m_DeferredMaterial = null;
            foreach (var material in m_MaterialList)
            {
                if (material.IsDefferedMaterial())
                    m_DeferredMaterial = material;
            }

            // TODO: Handle the case of no Gbuffer material
            // TODO: I comment the assert here because m_DeferredMaterial for whatever reasons contain the correct class but with a "null" in the name instead of the real name and then trigger the assert
            // whereas it work. Don't know what is happening, DebugDisplay use the same code and name is correct there.
            // Debug.Assert(m_DeferredMaterial != null);

            m_GbufferManager = new GBufferManager(asset, m_DeferredMaterial);
            m_DbufferManager = new DBufferManager();
            m_DbufferManager.InitializeHDRPResouces(asset);
#if ENABLE_VIRTUALTEXTURES
            m_VtBufferManager = new VTBufferManager(asset);
#endif

            m_SharedRTManager.Build(asset);
            m_PostProcessSystem = new PostProcessSystem(asset, defaultResources);
            m_AmbientOcclusionSystem = new AmbientOcclusionSystem(asset, defaultResources);

            // Initialize various compute shader resources
            m_SsrTracingKernel      = m_ScreenSpaceReflectionsCS.FindKernel("ScreenSpaceReflectionsTracing");
            m_SsrReprojectionKernel = m_ScreenSpaceReflectionsCS.FindKernel("ScreenSpaceReflectionsReprojection");

            // General material
            m_CameraMotionVectorsMaterial = CoreUtils.CreateEngineMaterial(defaultResources.shaders.cameraMotionVectorsPS);
            m_DecalNormalBufferMaterial = CoreUtils.CreateEngineMaterial(defaultResources.shaders.decalNormalBufferPS);

            m_CopyDepth = CoreUtils.CreateEngineMaterial(defaultResources.shaders.copyDepthBufferPS);
            m_DownsampleDepthMaterial = CoreUtils.CreateEngineMaterial(defaultResources.shaders.downsampleDepthPS);
            m_UpsampleTransparency = CoreUtils.CreateEngineMaterial(defaultResources.shaders.upsampleTransparentPS);

            m_ApplyDistortionMaterial = CoreUtils.CreateEngineMaterial(defaultResources.shaders.applyDistortionPS);

            m_ClearStencilBufferMaterial = CoreUtils.CreateEngineMaterial(defaultResources.shaders.clearStencilBufferPS);

            InitializeDebugMaterials();

            m_MaterialList.ForEach(material => material.Build(asset, defaultResources));

            if (m_Asset.currentPlatformRenderPipelineSettings.lightLoopSettings.supportFabricConvolution)
            {
                m_IBLFilterArray = new IBLFilterBSDF[2];
                m_IBLFilterArray[0] = new IBLFilterGGX(defaultResources, m_MipGenerator);
                m_IBLFilterArray[1] = new IBLFilterCharlie(defaultResources, m_MipGenerator);
            }
            else
            {
                m_IBLFilterArray = new IBLFilterBSDF[1];
                m_IBLFilterArray[0] = new IBLFilterGGX(defaultResources, m_MipGenerator);
            }

            InitializeLightLoop(m_IBLFilterArray);

            m_SkyManager.Build(asset, defaultResources, m_IBLFilterArray);

            InitializeVolumetricLighting();
            InitializeSubsurfaceScattering();

            m_DebugDisplaySettings.RegisterDebug();
#if UNITY_EDITOR
            // We don't need the debug of Scene View at runtime (each camera have its own debug settings)
            // All scene view will share the same FrameSettings for now as sometimes Dispose is called after
            // another instance of HDRenderPipeline constructor is called.

            Camera firstSceneViewCamera = UnityEditor.SceneView.sceneViews.Count > 0 ? (UnityEditor.SceneView.sceneViews[0] as UnityEditor.SceneView).camera : null;
            if (firstSceneViewCamera != null)
            {
                var history = FrameSettingsHistory.RegisterDebug(null, true);
                DebugManager.instance.RegisterData(history);
            }
#endif

            m_DepthPyramidMipLevelOffsetsBuffer = new ComputeBuffer(15, sizeof(int) * 2);

            InitializeRenderTextures();

            // For debugging
            MousePositionDebug.instance.Build();

            InitializeRenderStateBlocks();

            // Keep track of the original msaa sample value
            // TODO : Bind this directly to the debug menu instead of having an intermediate value
            m_MSAASamples = m_Asset ? m_Asset.currentPlatformRenderPipelineSettings.msaaSampleCount : MSAASamples.None;

            // Propagate it to the debug menu
            m_DebugDisplaySettings.data.msaaSamples = m_MSAASamples;

#if ENABLE_VIRTUALTEXTURES
            // Debug.Log("Scriptable renderpipeline VT enabled");
            m_MRTTransparentMotionVec = new RenderTargetIdentifier[2 + VTBufferManager.AdditionalForwardRT];
#else
            //Debug.Log("Scriptable renderpipeline VT disabled");
            m_MRTTransparentMotionVec = new RenderTargetIdentifier[2];
#endif

            if (m_RayTracingSupported)
            {
                InitRayTracingManager();
                InitRayTracedReflections();
                InitRayTracedIndirectDiffuse();
                InitRaytracingDeferred();
                InitRecursiveRenderer();
                InitPathTracing();

                m_AmbientOcclusionSystem.InitRaytracing(this);
            }
            // Initialize the SSGI structures
            InitScreenSpaceGlobalIllumination();

            // Initialize screen space shadows
            InitializeScreenSpaceShadows();

            CameraCaptureBridge.enabled = true;

            InitializePrepass(m_Asset);
            m_ColorResolveMaterial = CoreUtils.CreateEngineMaterial(asset.renderPipelineResources.shaders.colorResolvePS);
            m_MotionVectorResolve = CoreUtils.CreateEngineMaterial(asset.renderPipelineResources.shaders.resolveMotionVecPS);

            InitializeProbeVolumes();
            CustomPassUtils.Initialize();
        }

#if UNITY_EDITOR
        void UpgradeResourcesIfNeeded()
        {
            // The first thing we need to do is to set the defines that depend on the render pipeline settings
            m_Asset.EvaluateSettings();

            // Check that the serialized Resources are not broken
            if (HDRenderPipeline.defaultAsset.renderPipelineResources == null)
                HDRenderPipeline.defaultAsset.renderPipelineResources
                    = UnityEditor.AssetDatabase.LoadAssetAtPath<RenderPipelineResources>(HDUtils.GetHDRenderPipelinePath() + "Runtime/RenderPipelineResources/HDRenderPipelineResources.asset");
			ResourceReloader.ReloadAllNullIn(HDRenderPipeline.defaultAsset.renderPipelineResources, HDUtils.GetHDRenderPipelinePath());

            if (m_RayTracingSupported)
            {
                if (HDRenderPipeline.defaultAsset.renderPipelineRayTracingResources == null)
                    HDRenderPipeline.defaultAsset.renderPipelineRayTracingResources
                        = UnityEditor.AssetDatabase.LoadAssetAtPath<HDRenderPipelineRayTracingResources>(HDUtils.GetHDRenderPipelinePath() + "Runtime/RenderPipelineResources/HDRenderPipelineRayTracingResources.asset");
                ResourceReloader.ReloadAllNullIn(HDRenderPipeline.defaultAsset.renderPipelineRayTracingResources, HDUtils.GetHDRenderPipelinePath());
            }
            else
            {
                // If ray tracing is not enabled we do not want to have ray tracing resources referenced
                HDRenderPipeline.defaultAsset.renderPipelineRayTracingResources = null;
            }

            if (HDRenderPipeline.defaultAsset.renderPipelineEditorResources == null)
                HDRenderPipeline.defaultAsset.renderPipelineEditorResources
                    = UnityEditor.AssetDatabase.LoadAssetAtPath<HDRenderPipelineEditorResources>(HDUtils.GetHDRenderPipelinePath() + "Editor/RenderPipelineResources/HDRenderPipelineEditorResources.asset");
            ResourceReloader.ReloadAllNullIn(HDRenderPipeline.defaultAsset.renderPipelineEditorResources, HDUtils.GetHDRenderPipelinePath());

            // Upgrade the resources (re-import every references in RenderPipelineResources) if the resource version mismatches
            // It's done here because we know every HDRP assets have been imported before
            HDRenderPipeline.defaultAsset.renderPipelineResources?.UpgradeIfNeeded();
        }

        void ValidateResources()
        {
            var resources = HDRenderPipeline.defaultAsset.renderPipelineResources;

            // We iterate over all compute shader to verify if they are all compiled, if it's not the case
            // then we throw an exception to avoid allocating resources and crashing later on by using a null
            // compute kernel.
            foreach (var computeShader in resources.shaders.GetAllComputeShaders())
            {
                foreach (var message in UnityEditor.ShaderUtil.GetComputeShaderMessages(computeShader))
                {
                    if (message.severity == UnityEditor.Rendering.ShaderCompilerMessageSeverity.Error)
                    {
                        // Will be catched by the try in HDRenderPipelineAsset.CreatePipeline()
                        throw new Exception(String.Format(
                            "Compute Shader compilation error on platform {0} in file {1}:{2}: {3}{4}\n" +
                            "HDRP will not run until the error is fixed.\n",
                            message.platform, message.file, message.line, message.message, message.messageDetails
                        ));
                    }
                }
            }
        }

#endif

        /// <summary>
        /// Resets the reference size of the internal RTHandle System.
        /// This allows users to reduce the memory footprint of render textures after doing a super sampled rendering pass for example.
        /// </summary>
        /// <param name="width">New width of the internal RTHandle System.</param>
        /// <param name="height">New height of the internal RTHandle System.</param>
        public void ResetRTHandleReferenceSize(int width, int height)
        {
            RTHandles.ResetReferenceSize(width, height);
            HDCamera.ResetAllHistoryRTHandleSystems(width, height);
            if (m_RenderGraph != null)
                m_RenderGraph.ResetRTHandleReferenceSize(width, height);
        }

        void InitializeRenderTextures()
        {
            RenderPipelineSettings settings = m_Asset.currentPlatformRenderPipelineSettings;

            if (settings.supportedLitShaderMode != RenderPipelineSettings.SupportedLitShaderMode.ForwardOnly)
                m_GbufferManager.CreateBuffers();

            if (settings.supportDecals)
                m_DbufferManager.CreateBuffers();

#if ENABLE_VIRTUALTEXTURES
            m_VtBufferManager.CreateBuffers(settings);
#endif

            InitSSSBuffers();
            m_SharedRTManager.InitSharedBuffers(m_GbufferManager, m_Asset.currentPlatformRenderPipelineSettings, defaultResources);

            m_CameraColorBuffer = RTHandles.Alloc(Vector2.one, TextureXR.slices, dimension: TextureXR.dimension, colorFormat: GetColorBufferFormat(), enableRandomWrite: true, useMipMap: false, useDynamicScale: true, name: "CameraColor");
            m_OpaqueAtmosphericScatteringBuffer = RTHandles.Alloc(Vector2.one, TextureXR.slices, dimension: TextureXR.dimension, colorFormat: GetColorBufferFormat(), enableRandomWrite: true, useMipMap: false, useDynamicScale: true, name: "OpaqueAtmosphericScattering");
            m_CameraSssDiffuseLightingBuffer = RTHandles.Alloc(Vector2.one, TextureXR.slices, dimension: TextureXR.dimension, colorFormat: GraphicsFormat.B10G11R11_UFloatPack32, enableRandomWrite: true, useDynamicScale: true, name: "CameraSSSDiffuseLighting");

            m_CustomPassColorBuffer = new Lazy<RTHandle>(() => RTHandles.Alloc(Vector2.one, TextureXR.slices, dimension: TextureXR.dimension, colorFormat: GetCustomBufferFormat(), enableRandomWrite: true, useDynamicScale: true, name: "CustomPassColorBuffer"));
            m_CustomPassDepthBuffer = new Lazy<RTHandle>(() => RTHandles.Alloc(Vector2.one, TextureXR.slices, dimension: TextureXR.dimension, colorFormat: GraphicsFormat.R32_UInt, enableRandomWrite: true, useDynamicScale: true, name: "CustomPassDepthBuffer", depthBufferBits: DepthBits.Depth32));

            m_DistortionBuffer = RTHandles.Alloc(Vector2.one, TextureXR.slices, dimension: TextureXR.dimension, colorFormat: Builtin.GetDistortionBufferFormat(), useDynamicScale: true, name: "Distortion");

            m_ContactShadowBuffer = RTHandles.Alloc(Vector2.one, TextureXR.slices, dimension: TextureXR.dimension, colorFormat: GraphicsFormat.R32_UInt, enableRandomWrite: true, useDynamicScale: true, name: "ContactShadowsBuffer");

            if (m_Asset.currentPlatformRenderPipelineSettings.lowresTransparentSettings.enabled)
            {
                // We need R16G16B16A16_SFloat as we need a proper alpha channel for compositing.
                m_LowResTransparentBuffer = RTHandles.Alloc(Vector2.one * 0.5f, TextureXR.slices, dimension: TextureXR.dimension, colorFormat: GraphicsFormat.R16G16B16A16_SFloat, enableRandomWrite: true, useDynamicScale: true, name: "Low res transparent");
            }

            if (settings.supportSSR)
            {
                // m_SsrDebugTexture    = RTHandles.Alloc(Vector2.one, TextureXR.slices, dimension: TextureXR.dimension, colorFormat: RenderTextureFormat.ARGBFloat, sRGB: false, enableRandomWrite: true, useDynamicScale: true, name: "SSR_Debug_Texture");
                m_SsrHitPointTexture = RTHandles.Alloc(Vector2.one, TextureXR.slices, dimension: TextureXR.dimension, colorFormat: GraphicsFormat.R16G16_UNorm, enableRandomWrite: true, useDynamicScale: true, name: "SSR_Hit_Point_Texture");
                m_SsrLightingTexture = RTHandles.Alloc(Vector2.one, TextureXR.slices, dimension: TextureXR.dimension, colorFormat: GraphicsFormat.R16G16B16A16_SFloat, enableRandomWrite: true, useDynamicScale: true, name: "SSR_Lighting_Texture");
            }

            // Let's create the MSAA textures
            if (m_Asset.currentPlatformRenderPipelineSettings.supportMSAA && m_Asset.currentPlatformRenderPipelineSettings.supportedLitShaderMode != RenderPipelineSettings.SupportedLitShaderMode.DeferredOnly)
            {
                m_CameraColorMSAABuffer = RTHandles.Alloc(Vector2.one, TextureXR.slices, dimension: TextureXR.dimension, colorFormat: GetColorBufferFormat(), bindTextureMS: true, enableMSAA: true, useDynamicScale: true, name: "CameraColorMSAA");
                m_OpaqueAtmosphericScatteringMSAABuffer = RTHandles.Alloc(Vector2.one, TextureXR.slices, dimension: TextureXR.dimension, colorFormat: GetColorBufferFormat(), bindTextureMS: true, enableMSAA: true, useDynamicScale: true, name: "OpaqueAtmosphericScatteringMSAA");
                m_CameraSssDiffuseLightingMSAABuffer = RTHandles.Alloc(Vector2.one, TextureXR.slices, dimension: TextureXR.dimension, colorFormat: GetColorBufferFormat(), bindTextureMS: true, enableMSAA: true, useDynamicScale: true, name: "CameraSSSDiffuseLightingMSAA");
            }
        }

        void GetOrCreateDebugTextures()
        {
            if (m_EnableRenderGraph)
                return;

            //Debug.isDebugBuild can be changed during DoBuildPlayer, these allocation has to be check on every frames
            //TODO : Clean this with the RenderGraph system
            if (Debug.isDebugBuild && m_DebugColorPickerBuffer == null && m_DebugFullScreenTempBuffer == null)
            {
                m_DebugColorPickerBuffer = RTHandles.Alloc(Vector2.one, filterMode: FilterMode.Point, colorFormat: GraphicsFormat.R16G16B16A16_SFloat, useDynamicScale: true, name: "DebugColorPicker");
                m_DebugFullScreenTempBuffer = RTHandles.Alloc(Vector2.one, TextureXR.slices, dimension: TextureXR.dimension, colorFormat: GraphicsFormat.R16G16B16A16_SFloat, useDynamicScale: true, name: "DebugFullScreen");
            }

            if (m_IntermediateAfterPostProcessBuffer == null)
            {
                // We always need this target because there could be a custom pass in after post process mode.
                // In that case, we need to do the flip y after this pass.
                m_IntermediateAfterPostProcessBuffer = RTHandles.Alloc(Vector2.one, TextureXR.slices, dimension: TextureXR.dimension, colorFormat: GetColorBufferFormat(), useDynamicScale: true, name: "AfterPostProcess"); // Needs to be FP16 because output target might be HDR
            }
        }

        void DestroyRenderTextures()
        {
            m_GbufferManager.DestroyBuffers();
            m_DbufferManager.DestroyBuffers();
#if ENABLE_VIRTUALTEXTURES
            m_VtBufferManager.DestroyBuffers();
#endif
<<<<<<< HEAD
            m_MipGenerator.Release();
=======

            DestroySSSBuffers();
            m_SharedRTManager.Cleanup();
>>>>>>> ff311341

            RTHandles.Release(m_CameraColorBuffer);
            RTHandles.Release(m_OpaqueAtmosphericScatteringBuffer);
            RTHandles.Release(m_CameraSssDiffuseLightingBuffer);

            if (m_CustomPassColorBuffer.IsValueCreated)
                RTHandles.Release(m_CustomPassColorBuffer.Value);
            if (m_CustomPassDepthBuffer.IsValueCreated)
                RTHandles.Release(m_CustomPassDepthBuffer.Value);

            RTHandles.Release(m_DistortionBuffer);
            RTHandles.Release(m_ContactShadowBuffer);

            RTHandles.Release(m_LowResTransparentBuffer);

            // RTHandles.Release(m_SsrDebugTexture);
            RTHandles.Release(m_SsrHitPointTexture);
            RTHandles.Release(m_SsrLightingTexture);

            RTHandles.Release(m_CameraColorMSAABuffer);
            RTHandles.Release(m_OpaqueAtmosphericScatteringMSAABuffer);
            RTHandles.Release(m_CameraSssDiffuseLightingMSAABuffer);

            // Those buffer are initialized lazily so we need to null them for this to work after deallocation.
            RTHandles.Release(m_DebugColorPickerBuffer);
            RTHandles.Release(m_DebugFullScreenTempBuffer);
            RTHandles.Release(m_IntermediateAfterPostProcessBuffer);
            m_DebugColorPickerBuffer = null;
            m_DebugFullScreenTempBuffer = null;
            m_IntermediateAfterPostProcessBuffer = null;
        }

        void SetRenderingFeatures()
        {
            // Set sub-shader pipeline tag
            Shader.globalRenderPipeline = "HDRenderPipeline";

            // HD use specific GraphicsSettings
            m_PreviousLightsUseLinearIntensity = GraphicsSettings.lightsUseLinearIntensity;
            GraphicsSettings.lightsUseLinearIntensity = true;
            m_PreviousLightsUseColorTemperature = GraphicsSettings.lightsUseColorTemperature;
            GraphicsSettings.lightsUseColorTemperature = true;
            m_PreviousSRPBatcher = GraphicsSettings.useScriptableRenderPipelineBatching;
            GraphicsSettings.useScriptableRenderPipelineBatching = m_Asset.enableSRPBatcher;

            // In case shadowmask mode isn't setup correctly, force it to correct usage (as there is no UI to fix it)
            m_PreviousShadowMaskMode = QualitySettings.shadowmaskMode;
            QualitySettings.shadowmaskMode = ShadowmaskMode.DistanceShadowmask;

            SupportedRenderingFeatures.active = new SupportedRenderingFeatures()
            {
                reflectionProbeModes = SupportedRenderingFeatures.ReflectionProbeModes.Rotation,
                defaultMixedLightingModes = SupportedRenderingFeatures.LightmapMixedBakeModes.IndirectOnly,
                mixedLightingModes = SupportedRenderingFeatures.LightmapMixedBakeModes.IndirectOnly | (m_Asset.currentPlatformRenderPipelineSettings.supportShadowMask ? SupportedRenderingFeatures.LightmapMixedBakeModes.Shadowmask : 0),
                lightmapBakeTypes = LightmapBakeType.Baked | LightmapBakeType.Mixed | LightmapBakeType.Realtime,
                lightmapsModes = LightmapsMode.NonDirectional | LightmapsMode.CombinedDirectional,
                lightProbeProxyVolumes = true,
                motionVectors = true,
                receiveShadows = false,
                reflectionProbes = false,
                rendererPriority = true,
                overridesFog = true,
                overridesOtherLightingSettings = true,
                editableMaterialRenderQueue = false
                // Enlighten is deprecated in 2019.3 and above
                , enlighten = false
                , overridesLODBias = true
                , overridesMaximumLODLevel = true
                , terrainDetailUnsupported = true
                , overridesShadowmask = true // Don't display the shadow mask UI in Quality Settings
                , overridesRealtimeReflectionProbes = true // Don't display the real time reflection probes checkbox UI in Quality Settings
            };

            Lightmapping.SetDelegate(GlobalIlluminationUtils.hdLightsDelegate);

#if UNITY_EDITOR
            // HDRP always enable baking of cookie by default
            #if UNITY_2020_2_OR_NEWER
            m_PreviousEnableCookiesInLightmapper = UnityEditor.EditorSettings.enableCookiesInLightmapper;
            UnityEditor.EditorSettings.enableCookiesInLightmapper = true;
            #else
            m_PreviousEnableCookiesInLightmapper = UnityEditor.EditorSettings.disableCookiesInLightmapper;
            UnityEditor.EditorSettings.disableCookiesInLightmapper = false;
            #endif

            SceneViewDrawMode.SetupDrawMode();

            if (UnityEditor.PlayerSettings.colorSpace == ColorSpace.Gamma)
            {
                Debug.LogError("High Definition Render Pipeline doesn't support Gamma mode, change to Linear mode (HDRP isn't set up properly. Go to Windows > RenderPipeline > HDRP Wizard to fix your settings).");
            }
#endif
        }

        bool CheckAPIValidity()
        {
            GraphicsDeviceType unsupportedDeviceType;
            if (!IsSupportedPlatform(out unsupportedDeviceType))
            {
                HDUtils.DisplayUnsupportedAPIMessage(unsupportedDeviceType.ToString());

                // Display more information to the users when it should have use Metal instead of OpenGL
                if (SystemInfo.graphicsDeviceType.ToString().StartsWith("OpenGL"))
                {
                    if (SystemInfo.operatingSystem.StartsWith("Mac"))
                        HDUtils.DisplayUnsupportedMessage("Use Metal API instead.");
                    else if (SystemInfo.operatingSystem.StartsWith("Windows"))
                        HDUtils.DisplayUnsupportedMessage("Use Vulkan API instead.");
                }

                return false;
            }

            return true;
        }

        // Note: If you add new platform in this function, think about adding support when building the player to in HDRPCustomBuildProcessor.cs
        bool IsSupportedPlatform(out GraphicsDeviceType unsupportedGraphicDevice)
        {
            unsupportedGraphicDevice = SystemInfo.graphicsDeviceType;

            if (!SystemInfo.supportsComputeShaders)
                return false;

            if (!(defaultResources?.shaders.defaultPS?.isSupported ?? true))
                return false;

#if UNITY_EDITOR
            UnityEditor.BuildTarget activeBuildTarget = UnityEditor.EditorUserBuildSettings.activeBuildTarget;
            // If the build target matches the operating system of the editor
            if (SystemInfo.operatingSystemFamily == HDUtils.BuildTargetToOperatingSystemFamily(activeBuildTarget))
            {
                bool autoAPI = UnityEditor.PlayerSettings.GetUseDefaultGraphicsAPIs(activeBuildTarget);

                // then, there is two configuration possible:
                if (autoAPI)
                {
                    // if the graphic api is chosen automatically, then only the system's graphic device type matters
                    if (!HDUtils.IsSupportedGraphicDevice(SystemInfo.graphicsDeviceType))
                        return false;
                }
                else
                {
                    // otherwise, we need to iterate over every graphic api available in the list to track every non-supported APIs
                    return HDUtils.AreGraphicsAPIsSupported(activeBuildTarget, out unsupportedGraphicDevice);
                }
            }
            else // if the build target does not match the editor OS, then we have to check using the graphic api list
            {
                return HDUtils.AreGraphicsAPIsSupported(activeBuildTarget, out unsupportedGraphicDevice);
            }

            if (!HDUtils.IsSupportedBuildTarget(activeBuildTarget))
                return false;
#else
            if (!HDUtils.IsSupportedGraphicDevice(SystemInfo.graphicsDeviceType))
                return false;
#endif

            if (!HDUtils.IsOperatingSystemSupported(SystemInfo.operatingSystem))
                return false;

            return true;
        }

        void UnsetRenderingFeatures()
        {
            Shader.globalRenderPipeline = "";

            GraphicsSettings.lightsUseLinearIntensity = m_PreviousLightsUseLinearIntensity;
            GraphicsSettings.lightsUseColorTemperature = m_PreviousLightsUseColorTemperature;
            GraphicsSettings.useScriptableRenderPipelineBatching = m_PreviousSRPBatcher;
            QualitySettings.shadowmaskMode = m_PreviousShadowMaskMode;

            SupportedRenderingFeatures.active = new SupportedRenderingFeatures();

            Lightmapping.ResetDelegate();

#if UNITY_EDITOR
            #if UNITY_2020_2_OR_NEWER
            UnityEditor.EditorSettings.enableCookiesInLightmapper = m_PreviousEnableCookiesInLightmapper;
            #else
            UnityEditor.EditorSettings.disableCookiesInLightmapper = m_PreviousEnableCookiesInLightmapper;
            #endif
#endif
        }

        void InitializeRenderGraph()
        {
            m_RenderGraph = new RenderGraph(m_Asset.currentPlatformRenderPipelineSettings.supportMSAA, m_MSAASamples);
            m_RenderGraph.RegisterDebug();
        }

        void CleanupRenderGraph()
        {
            if (m_EnableRenderGraph)
            {
                m_RenderGraph.Cleanup();
                m_RenderGraph.UnRegisterDebug();
                m_RenderGraph = null;
            }
        }

        internal bool IsRenderGraphEnabled()
        {
            return m_EnableRenderGraph;
        }

        internal void EnableRenderGraph(bool value)
        {
            bool changed = value != m_EnableRenderGraph;
            if (changed)
            {
                if (value)
                {
                    CleanupNonRenderGraphResources();
                    InitializeRenderGraph();
                    m_EnableRenderGraph = true;
                }
                else
                {
                    CleanupRenderGraph();
                    InitializeNonRenderGraphResources();
                    m_EnableRenderGraph = false;
                }
            }
        }

        void InitializeNonRenderGraphResources()
        {
            InitializeRenderTextures();
            m_ShadowManager.InitializeNonRenderGraphResources();
            m_AmbientOcclusionSystem.InitializeNonRenderGraphResources();
            m_PostProcessSystem.InitializeNonRenderGraphResources(asset);
            s_lightVolumes.InitializeNonRenderGraphResources();
        }

        void CleanupNonRenderGraphResources()
        {
            DestroyRenderTextures();
            m_ShadowManager.CleanupNonRenderGraphResources();
            m_AmbientOcclusionSystem.CleanupNonRenderGraphResources();
            m_PostProcessSystem.CleanupNonRenderGraphResources();
            s_lightVolumes.CleanupNonRenderGraphResources();
        }

        void InitializeDebugMaterials()
        {
            m_DebugViewMaterialGBuffer = CoreUtils.CreateEngineMaterial(defaultResources.shaders.debugViewMaterialGBufferPS);
            m_DebugViewMaterialGBufferShadowMask = CoreUtils.CreateEngineMaterial(defaultResources.shaders.debugViewMaterialGBufferPS);
            m_DebugViewMaterialGBufferShadowMask.EnableKeyword("SHADOWS_SHADOWMASK");
            m_DebugDisplayLatlong = CoreUtils.CreateEngineMaterial(defaultResources.shaders.debugDisplayLatlongPS);
            m_DebugFullScreen = CoreUtils.CreateEngineMaterial(defaultResources.shaders.debugFullScreenPS);
            m_DebugColorPicker = CoreUtils.CreateEngineMaterial(defaultResources.shaders.debugColorPickerPS);
            m_Blit = CoreUtils.CreateEngineMaterial(defaultResources.shaders.blitPS);
            m_ErrorMaterial = CoreUtils.CreateEngineMaterial("Hidden/InternalErrorShader");

            // With texture array enabled, we still need the normal blit version for other systems like atlas
            if (TextureXR.useTexArray)
            {
                m_Blit.EnableKeyword("DISABLE_TEXTURE2D_X_ARRAY");
                m_BlitTexArray = CoreUtils.CreateEngineMaterial(defaultResources.shaders.blitPS);
                m_BlitTexArraySingleSlice = CoreUtils.CreateEngineMaterial(defaultResources.shaders.blitPS);
                m_BlitTexArraySingleSlice.EnableKeyword("BLIT_SINGLE_SLICE");
            }
        }

        void InitializeRenderStateBlocks()
        {
            m_DepthStateOpaque = new RenderStateBlock
            {
                depthState = new DepthState(true, CompareFunction.LessEqual),
                mask = RenderStateMask.Depth
            };

            m_DepthStateNoWrite = new RenderStateBlock
            {
                depthState = new DepthState(false, CompareFunction.LessEqual),
                mask = RenderStateMask.Depth
            };

            m_AlphaToMaskBlock = new RenderStateBlock
            {
                blendState = new BlendState(true, false),
                mask = RenderStateMask.Blend
            };
        }

        /// <summary>
        /// Disposable pattern implementation.
        /// </summary>
        /// <param name="disposing">Is disposing.</param>
        protected override void Dispose(bool disposing)
        {
            DisposeProbeCameraPool();

            UnsetRenderingFeatures();

            if (!m_ValidAPI)
                return;

#if UNITY_EDITOR
            if (!m_ResourcesInitialized)
                return;
#endif

            base.Dispose(disposing);

            ReleaseScreenSpaceShadows();
            ReleaseScreenSpaceGlobalIllumination();

            if (m_RayTracingSupported)
            {
                ReleaseRecursiveRenderer();
                ReleaseRayTracingDeferred();
                ReleaseRayTracedIndirectDiffuse();
                ReleaseRayTracedReflections();
                ReleasePathTracing();
            }
            ReleaseRayTracingManager();
            m_DebugDisplaySettings.UnregisterDebug();

            CleanupLightLoop();

            // For debugging
            MousePositionDebug.instance.Cleanup();

            DecalSystem.instance.Cleanup();

            m_MaterialList.ForEach(material => material.Cleanup());

            CoreUtils.Destroy(m_CameraMotionVectorsMaterial);
            CoreUtils.Destroy(m_DecalNormalBufferMaterial);

            CoreUtils.Destroy(m_DebugViewMaterialGBuffer);
            CoreUtils.Destroy(m_DebugViewMaterialGBufferShadowMask);
            CoreUtils.Destroy(m_DebugDisplayLatlong);
            CoreUtils.Destroy(m_DebugFullScreen);
            CoreUtils.Destroy(m_DebugColorPicker);
            CoreUtils.Destroy(m_Blit);
            CoreUtils.Destroy(m_BlitTexArray);
            CoreUtils.Destroy(m_BlitTexArraySingleSlice);
            CoreUtils.Destroy(m_CopyDepth);
            CoreUtils.Destroy(m_ErrorMaterial);
            CoreUtils.Destroy(m_DownsampleDepthMaterial);
            CoreUtils.Destroy(m_UpsampleTransparency);
            CoreUtils.Destroy(m_ApplyDistortionMaterial);
            CoreUtils.Destroy(m_ClearStencilBufferMaterial);

            m_XRSystem.Cleanup();
            m_SkyManager.Cleanup();
            CleanupVolumetricLighting();
            CleanupProbeVolumes();

            for(int bsdfIdx = 0; bsdfIdx < m_IBLFilterArray.Length; ++bsdfIdx)
            {
                m_IBLFilterArray[bsdfIdx].Cleanup();
            }

            m_PostProcessSystem.Cleanup();
            m_AmbientOcclusionSystem.Cleanup();
            m_BlueNoise.Cleanup();

            HDCamera.ClearAll();

            m_MipGenerator.Release();

            DestroyRenderTextures();
            CullingGroupManager.instance.Cleanup();

            m_DbufferManager.ReleaseResolutionDependentBuffers();
            m_SharedRTManager.DisposeCoarseStencilBuffer();

            CoreUtils.SafeRelease(m_DepthPyramidMipLevelOffsetsBuffer);

            CustomPassVolume.Cleanup();

            CleanupPrepass();
            CoreUtils.Destroy(m_ColorResolveMaterial);
            CoreUtils.Destroy(m_MotionVectorResolve);

            CustomPassUtils.Cleanup();
#if UNITY_EDITOR
            SceneViewDrawMode.ResetDrawMode();

            // Do not attempt to unregister SceneView FrameSettings. It is shared amongst every scene view and take only a little place.
            // For removing it, you should be sure that Dispose could never be called after the constructor of another instance of this SRP.
            // Also, at the moment, applying change to hdrpAsset cause the SRP to be Disposed and Constructed again.
            // Not always in that order.
#endif

            // Dispose m_ProbeCameraPool properly
            void DisposeProbeCameraPool()
            {
#if UNITY_EDITOR
                // Special case here: when the HDRP asset is modified in the Editor,
                //   it is disposed during an `OnValidate` call.
                //   But during `OnValidate` call, game object must not be destroyed.
                //   So, only when this method was called during an `OnValidate` call, the destruction of the
                //   pool is delayed, otherwise, it is destroyed as usual with `CoreUtils.Destroy`
                var isInOnValidate = false;
                isInOnValidate = new StackTrace().ToString().Contains("OnValidate");
                if (isInOnValidate)
                {
                    var pool = m_ProbeCameraCache;
                    UnityEditor.EditorApplication.delayCall += () => pool.Dispose();
                    m_ProbeCameraCache = null;
                }
                else
                {
#endif
                    m_ProbeCameraCache.Dispose();
                    m_ProbeCameraCache = null;
#if UNITY_EDITOR
                }
#endif
            }

            ConstantBuffer.ReleaseAll();

            CameraCaptureBridge.enabled = false;

            // Dispose of Render Pipeline can be call either by OnValidate() or by OnDisable().
            // Inside an OnValidate() call we can't call a DestroyImmediate().
            // Here we are releasing our singleton to not leak while doing a domain reload.
            // However this is doing a call to DestroyImmediate().
            // To workaround this, and was we only leak with Singleton while doing domain reload (and not in OnValidate)
            // we are detecting if we are in an OnValidate call and releasing the Singleton only if it is not the case.
            if (!m_Asset.isInOnValidateCall)
                HDUtils.ReleaseComponentSingletons();
        }


        void Resize(HDCamera hdCamera)
        {
            // m_MaxCameraWidth and m_MaxCameraHeight start at 0 so we will at least go through this once at first frame to allocate the buffers for the first time.
            bool resolutionChanged = (hdCamera.actualWidth > m_MaxCameraWidth) || (hdCamera.actualHeight > m_MaxCameraHeight) || (hdCamera.viewCount > m_MaxViewCount);

            if (resolutionChanged)
            {
                // update recorded window resolution
                m_MaxCameraWidth = Mathf.Max(m_MaxCameraWidth, hdCamera.actualWidth);
                m_MaxCameraHeight = Mathf.Max(m_MaxCameraHeight, hdCamera.actualHeight);
                m_MaxViewCount = Math.Max(m_MaxViewCount, hdCamera.viewCount);

                if (m_MaxCameraWidth > 0 && m_MaxCameraHeight > 0)
                {
                    LightLoopReleaseResolutionDependentBuffers();
                    m_DbufferManager.ReleaseResolutionDependentBuffers();
                    m_SharedRTManager.DisposeCoarseStencilBuffer();
                }

                LightLoopAllocResolutionDependentBuffers(hdCamera, m_MaxCameraWidth, m_MaxCameraHeight);
                m_DbufferManager.AllocResolutionDependentBuffers(hdCamera, m_MaxCameraWidth, m_MaxCameraHeight);
                m_SharedRTManager.AllocateCoarseStencilBuffer(m_MaxCameraWidth, m_MaxCameraHeight, hdCamera.viewCount);
            }
        }

        void UpdateGlobalConstantBuffers(HDCamera hdCamera, CommandBuffer cmd)
        {
            UpdateShaderVariablesGlobalCB(hdCamera, cmd);
            UpdateShaderVariablesXRCB(hdCamera, cmd);
            UpdateShaderVariablesRaytracingCB(hdCamera, cmd);

            // This one is not in a constant buffer because it's only used as a parameter for some shader's render states. It's not actually used inside shader code.
            cmd.SetGlobalInt(HDShaderIDs._ColorMaskTransparentVel, (int)ColorWriteMask.All);
        }

        void UpdateShaderVariablesGlobalCB(HDCamera hdCamera, CommandBuffer cmd)
        {
            hdCamera.UpdateShaderVariablesGlobalCB(ref m_ShaderVariablesGlobalCB, m_FrameCount);
            Fog.UpdateShaderVariablesGlobalCB(ref m_ShaderVariablesGlobalCB, hdCamera);
            UpdateShaderVariablesGlobalSubsurface(ref m_ShaderVariablesGlobalCB, hdCamera);
            UpdateShaderVariablesGlobalDecal(ref m_ShaderVariablesGlobalCB, hdCamera);
            UpdateShaderVariablesGlobalVolumetrics(ref m_ShaderVariablesGlobalCB, hdCamera);
            m_ShadowManager.UpdateShaderVariablesGlobalCB(ref m_ShaderVariablesGlobalCB);
            UpdateShaderVariablesGlobalLightLoop(ref m_ShaderVariablesGlobalCB, hdCamera);
            UpdateShaderVariablesGlobalProbeVolumes(ref m_ShaderVariablesGlobalCB, hdCamera);
            m_AmbientOcclusionSystem.UpdateShaderVariableGlobalCB(ref m_ShaderVariablesGlobalCB, hdCamera);

            // Misc
            MicroShadowing microShadowingSettings = hdCamera.volumeStack.GetComponent<MicroShadowing>();
            m_ShaderVariablesGlobalCB._MicroShadowOpacity = microShadowingSettings.enable.value ? microShadowingSettings.opacity.value : 0.0f;

            HDShadowSettings shadowSettings = hdCamera.volumeStack.GetComponent<HDShadowSettings>();
            m_ShaderVariablesGlobalCB._DirectionalTransmissionMultiplier = shadowSettings.directionalTransmissionMultiplier.value;

            ScreenSpaceRefraction ssRefraction = hdCamera.volumeStack.GetComponent<ScreenSpaceRefraction>();
            m_ShaderVariablesGlobalCB._SSRefractionInvScreenWeightDistance = 1.0f / ssRefraction.screenFadeDistance.value;

            m_ShaderVariablesGlobalCB._IndirectLightingMultiplier = new Vector4(hdCamera.volumeStack.GetComponent<IndirectLightingController>().indirectDiffuseIntensity.value, 0, 0, 0);
            m_ShaderVariablesGlobalCB._OffScreenRendering = 0;
            m_ShaderVariablesGlobalCB._OffScreenDownsampleFactor = 1;
            m_ShaderVariablesGlobalCB._ReplaceDiffuseForIndirect = hdCamera.frameSettings.IsEnabled(FrameSettingsField.ReplaceDiffuseForIndirect) ? 1.0f : 0.0f;
            m_ShaderVariablesGlobalCB._EnableSkyReflection = hdCamera.frameSettings.IsEnabled(FrameSettingsField.SkyReflection) ? 1u : 0u;
            m_ShaderVariablesGlobalCB._ContactShadowOpacity = m_ContactShadows.opacity.value;

            int coarseStencilWidth = HDUtils.DivRoundUp(hdCamera.actualWidth, 8);
            int coarseStencilHeight = HDUtils.DivRoundUp(hdCamera.actualHeight, 8);
            m_ShaderVariablesGlobalCB._CoarseStencilBufferSize = new Vector4(coarseStencilWidth, coarseStencilHeight, 1.0f / coarseStencilWidth, 1.0f / coarseStencilHeight);

            m_ShaderVariablesGlobalCB._RaytracingFrameIndex = RayTracingFrameIndex(hdCamera);
            if (hdCamera.frameSettings.IsEnabled(FrameSettingsField.RayTracing))
            {
                // Check if recursive rendering is enabled or not. This will control the cull of primitive
                // during the gbuffer and forward pass
                RecursiveRendering recursiveSettings = hdCamera.volumeStack.GetComponent<RecursiveRendering>();
                ScreenSpaceReflection settings = hdCamera.volumeStack.GetComponent<ScreenSpaceReflection>();
                bool usesRaytracedReflections = hdCamera.frameSettings.IsEnabled(FrameSettingsField.RayTracing) && settings.rayTracing.value;
                m_ShaderVariablesGlobalCB._UseRayTracedReflections = usesRaytracedReflections ? 1 : 0;
                m_ShaderVariablesGlobalCB._UseIndirectDiffuse = ValidIndirectDiffuseState(hdCamera) ? (RayTracedIndirectDiffuseState(hdCamera) ? LightDefinitions.k_RayTracedIndirectDiffuseFlag : LightDefinitions.k_ScreenSpaceIndirectDiffuseFlag) : LightDefinitions.k_IndirectDiffuseFlagOff;
                m_ShaderVariablesGlobalCB._EnableRecursiveRayTracing = recursiveSettings.enable.value ? 1u : 0u;
            }
            else
            {
                m_ShaderVariablesGlobalCB._UseRayTracedReflections = 0;
                m_ShaderVariablesGlobalCB._UseIndirectDiffuse = ValidIndirectDiffuseState(hdCamera) ? LightDefinitions.k_ScreenSpaceIndirectDiffuseFlag : LightDefinitions.k_IndirectDiffuseFlagOff;
                m_ShaderVariablesGlobalCB._EnableRecursiveRayTracing = 0;
            }

            ConstantBuffer.PushGlobal(cmd, m_ShaderVariablesGlobalCB, HDShaderIDs._ShaderVariablesGlobal);
        }

        void UpdateShaderVariablesXRCB(HDCamera hdCamera, CommandBuffer cmd)
        {
            hdCamera.xr.UpdateBuiltinStereoMatrices(cmd);
            hdCamera.UpdateShaderVariablesXRCB(ref m_ShaderVariablesXRCB);
            ConstantBuffer.PushGlobal(cmd, m_ShaderVariablesXRCB, HDShaderIDs._ShaderVariablesXR);
        }


        void UpdateShaderVariablesRaytracingCB(HDCamera hdCamera, CommandBuffer cmd)
        {
            if (!hdCamera.frameSettings.IsEnabled(FrameSettingsField.RayTracing))
                return;

            RayTracingSettings rayTracingSettings = hdCamera.volumeStack.GetComponent<RayTracingSettings>();
            ScreenSpaceReflection screenSpaceReflection = hdCamera.volumeStack.GetComponent<ScreenSpaceReflection>();

            // Those are globally set parameters. The others are set per effect and will update the constant buffer as we render.
            m_ShaderVariablesRayTracingCB._RaytracingRayBias = rayTracingSettings.rayBias.value;
            m_ShaderVariablesRayTracingCB._RayCountEnabled = m_RayCountManager.RayCountIsEnabled();
            m_ShaderVariablesRayTracingCB._RaytracingCameraNearPlane = hdCamera.camera.nearClipPlane;
            m_ShaderVariablesRayTracingCB._RaytracingPixelSpreadAngle = GetPixelSpreadAngle(hdCamera.camera.fieldOfView, hdCamera.actualWidth, hdCamera.actualHeight);
            m_ShaderVariablesRayTracingCB._RaytracingReflectionMinSmoothness = screenSpaceReflection.minSmoothness.value;
            m_ShaderVariablesRayTracingCB._RaytracingReflectionSmoothnessFadeStart = screenSpaceReflection.smoothnessFadeStart.value;

            ConstantBuffer.PushGlobal(cmd, m_ShaderVariablesRayTracingCB, HDShaderIDs._ShaderVariablesRaytracing);
        }

        void CopyDepthBufferIfNeeded(HDCamera hdCamera, CommandBuffer cmd)
        {
            if (!m_IsDepthBufferCopyValid)
            {
                using (new ProfilingScope(cmd, ProfilingSampler.Get(HDProfileId.CopyDepthBuffer)))
                {
                    // TODO: maybe we don't actually need the top MIP level?
                    // That way we could avoid making the copy, and build the MIP hierarchy directly.
                    // The downside is that our SSR tracing accuracy would decrease a little bit.
                    // But since we never render SSR at full resolution, this may be acceptable.

                    // TODO: reading the depth buffer with a compute shader will cause it to decompress in place.
                    // On console, to preserve the depth test performance, we must NOT decompress the 'm_CameraDepthStencilBuffer' in place.
                    // We should call decompressDepthSurfaceToCopy() and decompress it to 'm_CameraDepthBufferMipChain'.
                    m_GPUCopy.SampleCopyChannel_xyzw2x(cmd, m_SharedRTManager.GetDepthStencilBuffer(), m_SharedRTManager.GetDepthTexture(), new RectInt(0, 0, hdCamera.actualWidth, hdCamera.actualHeight));
                    // Depth texture is now ready, bind it.
                    cmd.SetGlobalTexture(HDShaderIDs._CameraDepthTexture, m_SharedRTManager.GetDepthTexture());
                }
                m_IsDepthBufferCopyValid = true;
            }
        }

        struct BuildCoarseStencilAndResolveParameters
        {
            public HDCamera hdCamera;
            public ComputeShader resolveStencilCS;
        }

        BuildCoarseStencilAndResolveParameters PrepareBuildCoarseStencilParameters(HDCamera hdCamera)
        {
            var parameters = new BuildCoarseStencilAndResolveParameters();
            parameters.hdCamera = hdCamera;
            parameters.resolveStencilCS = defaultResources.shaders.resolveStencilCS;
            return parameters;
        }

        void BuildCoarseStencilAndResolveIfNeeded(HDCamera hdCamera, CommandBuffer cmd)
        {
            var parameters = PrepareBuildCoarseStencilParameters(hdCamera);
            bool msaaEnabled = hdCamera.frameSettings.IsEnabled(FrameSettingsField.MSAA);
            BuildCoarseStencilAndResolveIfNeeded(parameters, m_SharedRTManager.GetDepthStencilBuffer(msaaEnabled),
                         msaaEnabled ? m_SharedRTManager.GetStencilBuffer(msaaEnabled) : null,
                         m_SharedRTManager.GetCoarseStencilBuffer(), cmd);

        }

        static void BuildCoarseStencilAndResolveIfNeeded(BuildCoarseStencilAndResolveParameters parameters, RTHandle depthStencilBuffer, RTHandle resolvedStencilBuffer, ComputeBuffer coarseStencilBuffer, CommandBuffer cmd)
        {
            using (new ProfilingScope(cmd, ProfilingSampler.Get(HDProfileId.CoarseStencilGeneration)))
            {
                var hdCamera = parameters.hdCamera;
                bool MSAAEnabled = hdCamera.frameSettings.IsEnabled(FrameSettingsField.MSAA);

                // The following features require a copy of the stencil, if none are active, no need to do the resolve.
                bool resolveIsNecessary = GetFeatureVariantsEnabled(hdCamera.frameSettings);
                resolveIsNecessary = resolveIsNecessary || hdCamera.IsSSREnabled()
                                                        || hdCamera.IsTransparentSSREnabled();

                // We need the resolve only with msaa
                resolveIsNecessary = resolveIsNecessary && MSAAEnabled;

                ComputeShader cs = parameters.resolveStencilCS;
                int kernel = SampleCountToPassIndex(MSAAEnabled ? hdCamera.msaaSamples : MSAASamples.None);
                kernel = resolveIsNecessary ? kernel + 3 : kernel; // We have a different variant if we need to resolve to non-MSAA stencil
                cmd.SetComputeBufferParam(cs, kernel, HDShaderIDs._CoarseStencilBuffer, coarseStencilBuffer);
                cmd.SetComputeTextureParam(cs, kernel, HDShaderIDs._StencilTexture, depthStencilBuffer, 0, RenderTextureSubElement.Stencil);

                if (resolveIsNecessary)
                {
                    cmd.SetComputeTextureParam(cs, kernel, HDShaderIDs._OutputStencilBuffer, resolvedStencilBuffer);
                }

                int coarseStencilWidth = HDUtils.DivRoundUp(hdCamera.actualWidth, 8);
                int coarseStencilHeight = HDUtils.DivRoundUp(hdCamera.actualHeight, 8);
                cmd.DispatchCompute(cs, kernel, coarseStencilWidth, coarseStencilHeight, hdCamera.viewCount);
            }
        }

        void ConfigureKeywords(bool enableBakeShadowMask, HDCamera hdCamera, CommandBuffer cmd)
        {
            // Globally enable (for GBuffer shader and forward lit (opaque and transparent) the keyword SHADOWS_SHADOWMASK
            CoreUtils.SetKeyword(cmd, "SHADOWS_SHADOWMASK", enableBakeShadowMask);
            // Configure material to use depends on shadow mask option
            m_CurrentRendererConfigurationBakedLighting = enableBakeShadowMask ? HDUtils.k_RendererConfigurationBakedLightingWithShadowMask : HDUtils.k_RendererConfigurationBakedLighting;
            m_currentDebugViewMaterialGBuffer = enableBakeShadowMask ? m_DebugViewMaterialGBufferShadowMask : m_DebugViewMaterialGBuffer;

            CoreUtils.SetKeyword(cmd, "LIGHT_LAYERS", hdCamera.frameSettings.IsEnabled(FrameSettingsField.LightLayers));

            // configure keyword for both decal.shader and material
            if (m_Asset.currentPlatformRenderPipelineSettings.supportDecals)
            {
                CoreUtils.SetKeyword(cmd, "DECALS_OFF", false);
                CoreUtils.SetKeyword(cmd, "DECALS_3RT", !m_Asset.currentPlatformRenderPipelineSettings.decalSettings.perChannelMask);
                CoreUtils.SetKeyword(cmd, "DECALS_4RT", m_Asset.currentPlatformRenderPipelineSettings.decalSettings.perChannelMask);
            }
            else
            {
                CoreUtils.SetKeyword(cmd, "DECALS_OFF", true);
                CoreUtils.SetKeyword(cmd, "DECALS_3RT", false);
                CoreUtils.SetKeyword(cmd, "DECALS_4RT", false);
            }

            // Raise the normal buffer flag only if we are in forward rendering
            CoreUtils.SetKeyword(cmd, "WRITE_NORMAL_BUFFER", hdCamera.frameSettings.litShaderMode == LitShaderMode.Forward);

            // Raise or remove the depth msaa flag based on the frame setting
            CoreUtils.SetKeyword(cmd, "WRITE_MSAA_DEPTH", hdCamera.frameSettings.IsEnabled(FrameSettingsField.MSAA));
        }

        struct RenderRequest
        {
            public struct Target
            {
                public RenderTargetIdentifier id;
                public CubemapFace face;
                public RenderTexture copyToTarget;
            }
            public HDCamera hdCamera;
            public bool clearCameraSettings;
            public Target target;
            public HDCullingResults cullingResults;
            public int index;
            // Indices of render request to render before this one
            public List<int> dependsOnRenderRequestIndices;
            public CameraSettings cameraSettings;
            public List<(HDProbe.RenderData, HDProbe)> viewDependentProbesData;
        }
        struct HDCullingResults
        {
            public CullingResults cullingResults;
            public CullingResults? customPassCullingResults;
            public HDProbeCullingResults hdProbeCullingResults;
            public DecalSystem.CullResult decalCullResults;
            // TODO: DecalCullResults

            internal void Reset()
            {
                hdProbeCullingResults.Reset();
                if (decalCullResults != null)
                    decalCullResults.Clear();
                else
                    decalCullResults = GenericPool<DecalSystem.CullResult>.Get();
            }
        }

        /// <summary>
        /// RenderPipeline Render implementation.
        /// </summary>
        /// <param name="renderContext">Current ScriptableRenderContext.</param>
        /// <param name="cameras">List of cameras to render.</param>
        protected override void Render(ScriptableRenderContext renderContext, Camera[] cameras)
        {
#if UNITY_EDITOR
            if (!m_ResourcesInitialized)
                return;
#endif

            if (!m_ValidAPI || cameras.Length == 0)
                return;

            GetOrCreateDefaultVolume();
            GetOrCreateDebugTextures();

            // This function should be called once every render (once for all camera)
            LightLoopNewRender();

            BeginFrameRendering(renderContext, cameras);

            // Check if we can speed up FrameSettings process by skiping history
            // or go in detail if debug is activated. Done once for all renderer.
            m_FrameSettingsHistoryEnabled = FrameSettingsHistory.enabled;

            int  newCount = Time.frameCount;
            bool newFrame = newCount != m_FrameCount;
            m_FrameCount  = newCount;

            if (newFrame)
            {
                m_LastTime = m_Time;                        // Only update time once per frame.
                m_Time     = Time.time;                     // Does NOT take the 'animateMaterials' setting into account.
                m_LastTime = Mathf.Min(m_Time, m_LastTime); // Guard against broken Unity behavior. Should not be necessary.

                m_ProbeCameraCache.ClearCamerasUnusedFor(2, m_FrameCount);
                HDCamera.CleanUnused();
            }

            var dynResHandler = DynamicResolutionHandler.instance;
            dynResHandler.Update(m_Asset.currentPlatformRenderPipelineSettings.dynamicResolutionSettings, () =>
            {
                var hdrp = (RenderPipelineManager.currentPipeline as HDRenderPipeline);
                var stencilBuffer = hdrp.m_SharedRTManager.GetDepthStencilBuffer().rt;
                var stencilBufferSize = new Vector2Int(stencilBuffer.width, stencilBuffer.height);
                hdrp.m_SharedRTManager.ComputeDepthBufferMipChainSize(DynamicResolutionHandler.instance.GetScaledSize(stencilBufferSize));
            }
            );

            // This syntax is awful and hostile to debugging, please don't use it...
            using (ListPool<RenderRequest>.Get(out List<RenderRequest> renderRequests))
            using (ListPool<int>.Get(out List<int> rootRenderRequestIndices))
            using (HashSetPool<int>.Get(out HashSet<int> skipClearCullingResults))
            using (DictionaryPool<HDProbe, List<(int index, float weight)>>.Get(out Dictionary<HDProbe, List<(int index, float weight)>> renderRequestIndicesWhereTheProbeIsVisible))
            using (ListPool<CameraSettings>.Get(out List<CameraSettings> cameraSettings))
            using (ListPool<CameraPositionSettings>.Get(out List<CameraPositionSettings> cameraPositionSettings))
            {
                // With XR multi-pass enabled, each camera can be rendered multiple times with different parameters
                var multipassCameras = m_XRSystem.SetupFrame(cameras, m_Asset.currentPlatformRenderPipelineSettings.xrSettings.singlePass, m_DebugDisplaySettings.data.xrSinglePassTestMode);

#if UNITY_EDITOR
                // See comment below about the preview camera workaround
                bool hasGameViewCamera = false;
                foreach (var c in cameras)
                {
                    if (c.cameraType == CameraType.Game)
                    {
                        hasGameViewCamera = true;
                        break;
                    }
                }
#endif

                // Culling loop
                foreach ((Camera camera, XRPass xrPass) in multipassCameras)
                {
                    if (camera == null)
                        continue;

#if UNITY_EDITOR
                    // We selecting a camera in the editor, we have a preview that is drawn.
                    // For legacy reasons, Unity will render all preview cameras when rendering the GameView
                    // Actually, we don't need this here because we call explicitly Camera.Render when we
                    // need a preview
                    //
                    // This is an issue, because at some point, you end up with 2 cameras to render:
                    // - Main Camera (game view)
                    // - Preview Camera (preview)
                    // If the preview camera is rendered last, it will alter the "GameView RT" RenderTexture
                    // that was previously rendered by the Main Camera.
                    // This is an issue.
                    //
                    // Meanwhile, skipping all preview camera when rendering the game views is sane,
                    // and will workaround the aformentionned issue.
                    if (hasGameViewCamera && camera.cameraType == CameraType.Preview)
                        continue;
#endif

                    bool cameraRequestedDynamicRes = false;
                    HDAdditionalCameraData hdCam;
                    if (camera.TryGetComponent<HDAdditionalCameraData>(out hdCam))
                    {
                        cameraRequestedDynamicRes = hdCam.allowDynamicResolution;

                        // We are in a case where the platform does not support hw dynamic resolution, so we force the software fallback.
                        // TODO: Expose the graphics caps info on whether the platform supports hw dynamic resolution or not.
                        // Temporarily disable HW Dynamic resolution on metal until the problems we have with it are fixed
                        bool isMetal = (SystemInfo.graphicsDeviceType == GraphicsDeviceType.Metal);
                        if (isMetal || (dynResHandler.RequestsHardwareDynamicResolution() && cameraRequestedDynamicRes && !camera.allowDynamicResolution))
                        {
                            dynResHandler.ForceSoftwareFallback();
                        }
                    }

                    dynResHandler.SetCurrentCameraRequest(cameraRequestedDynamicRes);
                    RTHandles.SetHardwareDynamicResolutionState(dynResHandler.HardwareDynamicResIsEnabled());

                    VFXManager.PrepareCamera(camera);

                    // Reset pooled variables
                    cameraSettings.Clear();
                    cameraPositionSettings.Clear();
                    skipClearCullingResults.Clear();

                    var cullingResults = UnsafeGenericPool<HDCullingResults>.Get();
                    cullingResults.Reset();

                    // Try to compute the parameters of the request or skip the request
                    var skipRequest = !TryCalculateFrameParameters(
                            camera,
                            xrPass,
                            out var additionalCameraData,
                            out var hdCamera,
                            out var cullingParameters);

                    // Note: In case of a custom render, we have false here and 'TryCull' is not executed
                    if (!skipRequest)
                    {
                        var needCulling = true;

                        // In XR multipass, culling results can be shared if the pass has the same culling id
                        if (xrPass.multipassId > 0)
                        {
                            foreach (var req in renderRequests)
                            {
                                if (camera == req.hdCamera.camera && req.hdCamera.xr.cullingPassId == xrPass.cullingPassId)
                                {
                                    UnsafeGenericPool<HDCullingResults>.Release(cullingResults);
                                    cullingResults = req.cullingResults;
                                    skipClearCullingResults.Add(req.index);
                                    needCulling = false;
                                }
                            }
                        }

                        if (needCulling)
                            skipRequest = !TryCull(camera, hdCamera, renderContext, m_SkyManager, cullingParameters, m_Asset, ref cullingResults);
                    }

                    if (additionalCameraData != null && additionalCameraData.hasCustomRender)
                    {
                        skipRequest = true;
                        // Execute custom render
                        additionalCameraData.ExecuteCustomRender(renderContext, hdCamera);
                    }

                    if (skipRequest)
                    {
                        // Submit render context and free pooled resources for this request
                        renderContext.Submit();
                        UnsafeGenericPool<HDCullingResults>.Release(cullingResults);
                        UnityEngine.Rendering.RenderPipeline.EndCameraRendering(renderContext, camera);
                        continue;
                    }

                    // Select render target
                    RenderTargetIdentifier targetId = camera.targetTexture ?? new RenderTargetIdentifier(BuiltinRenderTextureType.CameraTarget);
                    if (camera.targetTexture != null)
                    {
                        camera.targetTexture.IncrementUpdateCount(); // Necessary if the texture is used as a cookie.
                    }

                    // Render directly to XR render target if active
                    if (hdCamera.xr.enabled && hdCamera.xr.renderTargetValid)
                        targetId = hdCamera.xr.renderTarget;

                    // Add render request
                    var request = new RenderRequest
                    {
                        hdCamera = hdCamera,
                        cullingResults = cullingResults,
                        target = new RenderRequest.Target
                        {
                            id = targetId,
                            face = CubemapFace.Unknown
                        },
                        dependsOnRenderRequestIndices = ListPool<int>.Get(),
                        index = renderRequests.Count,
                        cameraSettings = CameraSettings.From(hdCamera),
                        viewDependentProbesData = ListPool<(HDProbe.RenderData, HDProbe)>.Get()
                        // TODO: store DecalCullResult
                    };
                    renderRequests.Add(request);
                    // This is a root render request
                    rootRenderRequestIndices.Add(request.index);

                    // Add visible probes to list
                    for (var i = 0; i < cullingResults.cullingResults.visibleReflectionProbes.Length; ++i)
                    {
                        var visibleProbe = cullingResults.cullingResults.visibleReflectionProbes[i];

                        // TODO: The following fix is temporary.
                        // We should investigate why we got null cull result when we change scene
                        if (visibleProbe == null || visibleProbe.Equals(null) || visibleProbe.reflectionProbe == null || visibleProbe.reflectionProbe.Equals(null))
                            continue;

                        HDAdditionalReflectionData additionalReflectionData;
                        if (!visibleProbe.reflectionProbe.TryGetComponent<HDAdditionalReflectionData>(out additionalReflectionData))
                            additionalReflectionData = visibleProbe.reflectionProbe.gameObject.AddComponent<HDAdditionalReflectionData>();

                        AddVisibleProbeVisibleIndexIfUpdateIsRequired(additionalReflectionData, request.index);
                    }
                    for (var i = 0; i < cullingResults.hdProbeCullingResults.visibleProbes.Count; ++i)
                        AddVisibleProbeVisibleIndexIfUpdateIsRequired(cullingResults.hdProbeCullingResults.visibleProbes[i], request.index);

                    // local function to help insertion of visible probe
                    void AddVisibleProbeVisibleIndexIfUpdateIsRequired(HDProbe probe, int visibleInIndex)
                    {
                        // Don't add it if it has already been updated this frame or not a real time probe
                        // TODO: discard probes that are baked once per frame and already baked this frame
                        if (!probe.requiresRealtimeUpdate)
                            return;

                        // Notify that we render the probe at this frame
                        probe.SetIsRendered(m_FrameCount);

                        float visibility = ComputeVisibility(visibleInIndex, probe);

                        if (!renderRequestIndicesWhereTheProbeIsVisible.TryGetValue(probe, out var visibleInIndices))
                        {
                            visibleInIndices = ListPool<(int index, float weight)>.Get();
                            renderRequestIndicesWhereTheProbeIsVisible.Add(probe, visibleInIndices);
                        }
                        if (!visibleInIndices.Contains((visibleInIndex, visibility)))
                            visibleInIndices.Add((visibleInIndex, visibility));
                    }

                    float ComputeVisibility(int visibleInIndex, HDProbe visibleProbe)
                    {
                        var visibleInRenderRequest = renderRequests[visibleInIndex];
                        var viewerTransform = visibleInRenderRequest.hdCamera.camera.transform;
                        return HDUtils.ComputeWeightedLinearFadeDistance(visibleProbe.transform.position, viewerTransform.position, visibleProbe.weight, visibleProbe.fadeDistance);
                    }
                }

                foreach (var probeToRenderAndDependencies in renderRequestIndicesWhereTheProbeIsVisible)
                {
                    var visibleProbe = probeToRenderAndDependencies.Key;
                    var visibilities = probeToRenderAndDependencies.Value;

                    // Two cases:
                    //   - If the probe is view independent, we add only one render request per face that is
                    //      a dependency for all its 'visibleIn' render requests
                    //   - If the probe is view dependent, we add one render request per face per 'visibleIn'
                    //      render requests
                    var isViewDependent = visibleProbe.type == ProbeSettings.ProbeType.PlanarProbe;

                    Camera parentCamera;

                    if (isViewDependent)
                    {
                        for (int i = 0; i < visibilities.Count; ++i)
                        {
                            var visibility = visibilities[i];
                            if (visibility.weight <= 0f)
                                continue;

                            var visibleInIndex = visibility.index;
                            var visibleInRenderRequest = renderRequests[visibleInIndex];
                            var viewerTransform = visibleInRenderRequest.hdCamera.camera.transform;

                            parentCamera = visibleInRenderRequest.hdCamera.camera;

                            var renderDatas = ListPool<HDProbe.RenderData>.Get();

                            AddHDProbeRenderRequests(
                                visibleProbe,
                                viewerTransform,
                                new List<(int index, float weight)>{visibility},
                                HDUtils.GetSceneCullingMaskFromCamera(visibleInRenderRequest.hdCamera.camera),
                                parentCamera,
                                visibleInRenderRequest.hdCamera.camera.fieldOfView,
                                visibleInRenderRequest.hdCamera.camera.aspect,
                                ref renderDatas
                            );

                            foreach (var renderData in renderDatas)
                            {
                                visibleInRenderRequest.viewDependentProbesData.Add((renderData, visibleProbe));
                            }

                            ListPool<HDProbe.RenderData>.Release(renderDatas);
                        }
                    }
                    else
                    {
                        // No single parent camera for view dependent probes.
                        parentCamera = null;

                        bool visibleInOneViewer = false;
                        for (int i = 0; i < visibilities.Count && !visibleInOneViewer; ++i)
                        {
                            if (visibilities[i].weight > 0f)
                                visibleInOneViewer = true;
                        }
                        if (visibleInOneViewer)
                        {
                            var renderDatas = ListPool<HDProbe.RenderData>.Get();
                            AddHDProbeRenderRequests(visibleProbe, null, visibilities, 0, parentCamera, referenceFieldOfView: 90, referenceAspect: 1, ref renderDatas);
                            ListPool<HDProbe.RenderData>.Release(renderDatas);
                        }
                    }
                }
                foreach (var pair in renderRequestIndicesWhereTheProbeIsVisible)
                    ListPool<(int index, float weight)>.Release(pair.Value);
                renderRequestIndicesWhereTheProbeIsVisible.Clear();

                // Local function to share common code between view dependent and view independent requests
                void AddHDProbeRenderRequests(
                    HDProbe visibleProbe,
                    Transform viewerTransform,
                    List<(int index, float weight)> visibilities,
                    ulong overrideSceneCullingMask,
                    Camera parentCamera,
                    float referenceFieldOfView,
                    float referenceAspect,
                    ref List<HDProbe.RenderData> renderDatas
                )
                {
                    var position = ProbeCapturePositionSettings.ComputeFrom(
                        visibleProbe,
                        viewerTransform
                    );
                    cameraSettings.Clear();
                    cameraPositionSettings.Clear();
                    HDRenderUtilities.GenerateRenderingSettingsFor(
                        visibleProbe.settings, position,
                        cameraSettings, cameraPositionSettings, overrideSceneCullingMask,
                        referenceFieldOfView: referenceFieldOfView,
                        referenceAspect: referenceAspect
                    );

                    switch (visibleProbe.type)
                    {
                        case ProbeSettings.ProbeType.ReflectionProbe:
                            int desiredProbeSize = (int)((HDRenderPipeline)RenderPipelineManager.currentPipeline).currentPlatformRenderPipelineSettings.lightLoopSettings.reflectionCubemapSize;
                            if (visibleProbe.realtimeTexture == null || visibleProbe.realtimeTexture.width != desiredProbeSize)
                            {
                                visibleProbe.SetTexture(ProbeSettings.Mode.Realtime, HDRenderUtilities.CreateReflectionProbeRenderTarget(desiredProbeSize));
                            }
                            break;
                        case ProbeSettings.ProbeType.PlanarProbe:
                            int desiredPlanarProbeSize = (int)visibleProbe.resolution;
                            if (visibleProbe.realtimeTexture == null || visibleProbe.realtimeTexture.width != desiredPlanarProbeSize)
                            {
                                visibleProbe.SetTexture(ProbeSettings.Mode.Realtime, HDRenderUtilities.CreatePlanarProbeRenderTarget(desiredPlanarProbeSize));
                            }
                            // Set the viewer's camera as the default camera anchor
                            for (var i = 0; i < cameraSettings.Count; ++i)
                            {
                                var v = cameraSettings[i];
                                if (v.volumes.anchorOverride == null)
                                {
                                    v.volumes.anchorOverride = viewerTransform;
                                    cameraSettings[i] = v;
                                }
                            }
                            break;
                    }

                    for (int j = 0; j < cameraSettings.Count; ++j)
                    {
                        var camera = m_ProbeCameraCache.GetOrCreate((viewerTransform, visibleProbe, j), m_FrameCount, CameraType.Reflection);
                        var additionalCameraData = camera.GetComponent<HDAdditionalCameraData>();

                        if (additionalCameraData == null)
                            additionalCameraData = camera.gameObject.AddComponent<HDAdditionalCameraData>();
                        additionalCameraData.hasPersistentHistory = true;

                        // We need to set a targetTexture with the right otherwise when setting pixelRect, it will be rescaled internally to the size of the screen
                        camera.targetTexture = visibleProbe.realtimeTexture;
                        camera.gameObject.hideFlags = HideFlags.HideAndDontSave;
                        camera.gameObject.SetActive(false);

                        // Warning: accessing Object.name generate 48B of garbage at each frame here
                        // camera.name = HDUtils.ComputeProbeCameraName(visibleProbe.name, j, viewerTransform?.name);
                        // Non Alloc version of ComputeProbeCameraName but without the viewerTransform name part
                        camera.name = visibleProbe.probeName[j];

                        camera.ApplySettings(cameraSettings[j]);
                        camera.ApplySettings(cameraPositionSettings[j]);
                        camera.cameraType = CameraType.Reflection;
                        camera.pixelRect = new Rect(0, 0, visibleProbe.realtimeTexture.width, visibleProbe.realtimeTexture.height);

                        var _cullingResults = UnsafeGenericPool<HDCullingResults>.Get();
                        _cullingResults.Reset();

                        if (!(TryCalculateFrameParameters(
                                camera,
                                m_XRSystem.emptyPass,
                                out _,
                                out var hdCamera,
                                out var cullingParameters
                            )
                            && TryCull(
                                camera, hdCamera, renderContext, m_SkyManager, cullingParameters, m_Asset,
                                ref _cullingResults
                            )))
                        {
                            // Skip request and free resources
                            UnsafeGenericPool<HDCullingResults>.Release(_cullingResults);
                            continue;
                        }

                        // HACK! We render the probe until we know the ambient probe for the associated sky context is ready.
                        // For one-off rendering the dynamic ambient probe will be set to black until they are not processed, leading to faulty rendering.
                        // So we enqueue another rendering and then we will not set the probe texture until we have rendered with valid ambient probe.
                        if (!m_SkyManager.HasSetValidAmbientProbe(hdCamera))
                        {
                            visibleProbe.ForceRenderingNextUpdate();
                        }

                        hdCamera.parentCamera = parentCamera; // Used to inherit the properties of the view

                        HDAdditionalCameraData hdCam;
                        camera.TryGetComponent<HDAdditionalCameraData>(out hdCam);
                        hdCam.flipYMode = visibleProbe.type == ProbeSettings.ProbeType.ReflectionProbe
                                ? HDAdditionalCameraData.FlipYMode.ForceFlipY
                                : HDAdditionalCameraData.FlipYMode.Automatic;

                        if (!visibleProbe.realtimeTexture.IsCreated())
                            visibleProbe.realtimeTexture.Create();

                        var renderData = new HDProbe.RenderData(
                                camera.worldToCameraMatrix,
                                camera.projectionMatrix,
                                camera.transform.position,
                                camera.transform.rotation,
                                cameraSettings[j].frustum.fieldOfView,
                                cameraSettings[j].frustum.aspect
                            );

                        renderDatas.Add(renderData);

                        visibleProbe.SetRenderData(
                            ProbeSettings.Mode.Realtime,
                            renderData
                        );

                        // TODO: Assign the actual final target to render to.
                        //   Currently, we use a target for each probe, and then copy it into the cache before using it
                        //   during the lighting pass.
                        //   But what we actually want here, is to render directly into the cache (either CubeArray,
                        //   or Texture2DArray)
                        //   To do so, we need to first allocate in the cache the location of the target and then assign
                        //   it here.
                        var request = new RenderRequest
                        {
                            hdCamera = hdCamera,
                            cullingResults = _cullingResults,
                            clearCameraSettings = true,
                            dependsOnRenderRequestIndices = ListPool<int>.Get(),
                            index = renderRequests.Count,
                            cameraSettings = cameraSettings[j],
                            viewDependentProbesData = ListPool<(HDProbe.RenderData, HDProbe)>.Get()
                            // TODO: store DecalCullResult
                        };

                        if (m_SkyManager.HasSetValidAmbientProbe(hdCamera))
                        {
                            // As we render realtime texture on GPU side, we must tag the texture so our texture array cache detect that something have change
                            visibleProbe.realtimeTexture.IncrementUpdateCount();

                            if (cameraSettings.Count > 1)
                            {
                                var face = (CubemapFace)j;
                                request.target = new RenderRequest.Target
                                {
                                    copyToTarget = visibleProbe.realtimeTexture,
                                    face = face
                                };
                            }
                            else
                            {
                                request.target = new RenderRequest.Target
                                {
                                    id = visibleProbe.realtimeTexture,
                                    face = CubemapFace.Unknown
                                };
                            }
                        }

                        renderRequests.Add(request);


                        foreach (var visibility in visibilities)
                            renderRequests[visibility.index].dependsOnRenderRequestIndices.Add(request.index);
                    }
                }

                // TODO: Refactor into a method. If possible remove the intermediate target
                // Find max size for Cubemap face targets and resize/allocate if required the intermediate render target
                {
                    var size = Vector2Int.zero;
                    for (int i = 0; i < renderRequests.Count; ++i)
                    {
                        var renderRequest = renderRequests[i];
                        var isCubemapFaceTarget = renderRequest.target.face != CubemapFace.Unknown;
                        if (!isCubemapFaceTarget)
                            continue;

                        var width = renderRequest.hdCamera.actualWidth;
                        var height = renderRequest.hdCamera.actualHeight;
                        size.x = Mathf.Max(width, size.x);
                        size.y = Mathf.Max(height, size.y);
                    }

                    if (size != Vector2.zero)
                    {
                        if (m_TemporaryTargetForCubemaps != null)
                        {
                            if (m_TemporaryTargetForCubemaps.width != size.x
                                || m_TemporaryTargetForCubemaps.height != size.y)
                            {
                                m_TemporaryTargetForCubemaps.Release();
                                m_TemporaryTargetForCubemaps = null;
                            }
                        }
                        if (m_TemporaryTargetForCubemaps == null)
                        {
                            m_TemporaryTargetForCubemaps = new RenderTexture(
                                size.x, size.y, 1, GraphicsFormat.R16G16B16A16_SFloat
                            )
                            {
                                autoGenerateMips = false,
                                useMipMap = false,
                                name = "Temporary Target For Cubemap Face",
                                volumeDepth = 1,
                                useDynamicScale = false
                            };
                        }
                    }
                }

                using (ListPool<int>.Get(out List<int> renderRequestIndicesToRender))
                {
                    // Flatten the render requests graph in an array that guarantee dependency constraints
                    {
                        using (GenericPool<Stack<int>>.Get(out Stack<int> stack))
                        {
                            stack.Clear();
                            for (int i = rootRenderRequestIndices.Count -1; i >= 0; --i)
                            {
                                stack.Push(rootRenderRequestIndices[i]);
                                while (stack.Count > 0)
                                {
                                    var index = stack.Pop();
                                    if (!renderRequestIndicesToRender.Contains(index))
                                        renderRequestIndicesToRender.Add(index);

                                    var request = renderRequests[index];
                                    for (int j = 0; j < request.dependsOnRenderRequestIndices.Count; ++j)
                                        stack.Push(request.dependsOnRenderRequestIndices[j]);
                                }
                            }
                        }
                    }

                    using (new ProfilingScope(null, ProfilingSampler.Get(HDProfileId.HDRenderPipelineAllRenderRequest)))
                    {
                        // Execute render request graph, in reverse order
                        for (int i = renderRequestIndicesToRender.Count - 1; i >= 0; --i)
                        {
                            var renderRequestIndex = renderRequestIndicesToRender[i];
                            var renderRequest = renderRequests[renderRequestIndex];

                            var cmd = CommandBufferPool.Get("");

                            // TODO: Avoid the intermediate target and render directly into final target
                            //  CommandBuffer.Blit does not work on Cubemap faces
                            //  So we use an intermediate RT to perform a CommandBuffer.CopyTexture in the target Cubemap face
                            if (renderRequest.target.face != CubemapFace.Unknown)
                            {
                                if (!m_TemporaryTargetForCubemaps.IsCreated())
                                    m_TemporaryTargetForCubemaps.Create();

                                var hdCamera = renderRequest.hdCamera;
                                ref var target = ref renderRequest.target;
                                target.id = m_TemporaryTargetForCubemaps;
                            }

                            // The HDProbe store only one RenderData per probe, however RenderData can be view dependent (e.g. planar probes).
                            // To avoid that the render data for the wrong view is used, we previously store a copy of the render data
                            // for each viewer and we are going to set it on the probe right before said viewer is rendered.
                            foreach (var probeDataPair in renderRequest.viewDependentProbesData)
                            {
                                var probe = probeDataPair.Item2;
                                var probeRenderData = probeDataPair.Item1;
                                probe.SetRenderData(ProbeSettings.Mode.Realtime, probeRenderData);
                            }

                            // var aovRequestIndex = 0;
                            foreach (var aovRequest in renderRequest.hdCamera.aovRequests)
                            {
                                using (new ProfilingScope(cmd, ProfilingSampler.Get(HDProfileId.HDRenderPipelineRenderAOV)))
                                {
                                    cmd.SetInvertCulling(renderRequest.cameraSettings.invertFaceCulling);
                                    ExecuteRenderRequest(renderRequest, renderContext, cmd, aovRequest);
                                    cmd.SetInvertCulling(false);
                                }
                                renderContext.ExecuteCommandBuffer(cmd);
                                CommandBufferPool.Release(cmd);
                                renderContext.Submit();
                                cmd = CommandBufferPool.Get();
                            }

                            using (new ProfilingScope(cmd, renderRequest.hdCamera.profilingSampler))
                            {
                                cmd.SetInvertCulling(renderRequest.cameraSettings.invertFaceCulling);
                                ExecuteRenderRequest(renderRequest, renderContext, cmd, AOVRequestData.defaultAOVRequestDataNonAlloc);
                                cmd.SetInvertCulling(false);
                                UnityEngine.Rendering.RenderPipeline.EndCameraRendering(renderContext, renderRequest.hdCamera.camera);
                            }

                            {
                                var target = renderRequest.target;
                                // Handle the copy if requested
                                if (target.copyToTarget != null)
                                {
                                    cmd.CopyTexture(
                                        target.id, 0, 0, 0, 0, renderRequest.hdCamera.actualWidth, renderRequest.hdCamera.actualHeight,
                                        target.copyToTarget, (int)target.face, 0, 0, 0
                                    );
                                }
                                if (renderRequest.clearCameraSettings)
                                    // release reference because the RenderTexture might be destroyed before the camera
                                    renderRequest.hdCamera.camera.targetTexture = null;

                                ListPool<int>.Release(renderRequest.dependsOnRenderRequestIndices);
                                ListPool<(HDProbe.RenderData, HDProbe)>.Release(renderRequest.viewDependentProbesData);

                                // Culling results can be shared between render requests: clear only when required
                                if (!skipClearCullingResults.Contains(renderRequest.index))
                                {
                                    renderRequest.cullingResults.decalCullResults?.Clear();
                                    UnsafeGenericPool<HDCullingResults>.Release(renderRequest.cullingResults);
                                }
                            }

                            // Render XR mirror view once all render requests have been completed
                            if (i == 0 && renderRequest.hdCamera.camera.cameraType == CameraType.Game && renderRequest.hdCamera.camera.targetTexture == null)
                            {
                                HDAdditionalCameraData acd;
                                if (renderRequest.hdCamera.camera.TryGetComponent<HDAdditionalCameraData>(out acd) && acd.xrRendering)
                                {
                                    m_XRSystem.RenderMirrorView(cmd);
                                }
                            }

                            // Now that all cameras have been rendered, let's propagate the data required for screen space shadows
                            PropagateScreenSpaceShadowData();

                            renderContext.ExecuteCommandBuffer(cmd);
                            CommandBufferPool.Release(cmd);
                            renderContext.Submit();
                        }
                    }
                }
            }

            m_XRSystem.ReleaseFrame();
            UnityEngine.Rendering.RenderPipeline.EndFrameRendering(renderContext, cameras);
        }


        void PropagateScreenSpaceShadowData()
        {
            // For every unique light that has been registered, update the previous transform
            foreach (HDAdditionalLightData lightData in m_ScreenSpaceShadowsUnion)
            {
                lightData.previousTransform = lightData.transform.localToWorldMatrix;
            }
        }

        void ExecuteRenderRequest(
            RenderRequest renderRequest,
            ScriptableRenderContext renderContext,
            CommandBuffer cmd,
            AOVRequestData aovRequest
        )
        {
            InitializeGlobalResources(renderContext);

            var hdCamera = renderRequest.hdCamera;
            var camera = hdCamera.camera;
            var cullingResults = renderRequest.cullingResults.cullingResults;
            var customPassCullingResults = renderRequest.cullingResults.customPassCullingResults ?? cullingResults;
            var hdProbeCullingResults = renderRequest.cullingResults.hdProbeCullingResults;
            var decalCullingResults = renderRequest.cullingResults.decalCullResults;
            var target = renderRequest.target;

            // Updates RTHandle
            hdCamera.BeginRender(cmd);
            m_CurrentHDCamera = hdCamera;

            if (m_RayTracingSupported)
            {
                // This call need to happen once per camera
                // TODO: This can be wasteful for "compatible" cameras.
                // We need to determine the minimum set of feature used by all the camera and build the minimum number of acceleration structures.
                BuildRayTracingAccelerationStructure(hdCamera);
                CullForRayTracing(cmd, hdCamera);
            }

#if ENABLE_VIRTUALTEXTURES
            m_VtBufferManager.BeginRender(hdCamera.actualWidth, hdCamera.actualHeight);
#endif

            using (ListPool<RTHandle>.Get(out var aovBuffers))
            using (ListPool<RTHandle>.Get(out var aovCustomPassBuffers))
            {
                aovRequest.AllocateTargetTexturesIfRequired(ref aovBuffers, ref aovCustomPassBuffers);

            // If we render a reflection view or a preview we should not display any debug information
            // This need to be call before ApplyDebugDisplaySettings()
            if (camera.cameraType == CameraType.Reflection || camera.cameraType == CameraType.Preview)
            {
                // Neutral allow to disable all debug settings
                m_CurrentDebugDisplaySettings = s_NeutralDebugDisplaySettings;
            }
            else
            {
                // Make sure we are in sync with the debug menu for the msaa count
                m_MSAASamples = m_DebugDisplaySettings.data.msaaSamples;
                m_SharedRTManager.SetNumMSAASamples(m_MSAASamples);

                m_DebugDisplaySettings.UpdateCameraFreezeOptions();

                m_CurrentDebugDisplaySettings = m_DebugDisplaySettings;
            }

            aovRequest.SetupDebugData(ref m_CurrentDebugDisplaySettings);

            if (hdCamera.frameSettings.IsEnabled(FrameSettingsField.RayTracing))
            {
                // Must update after getting DebugDisplaySettings
                m_RayCountManager.ClearRayCount(cmd, hdCamera, m_CurrentDebugDisplaySettings.data.countRays);
            }


            if (hdCamera.frameSettings.IsEnabled(FrameSettingsField.Decals))
            {
                using (new ProfilingScope(cmd, ProfilingSampler.Get(HDProfileId.DBufferPrepareDrawData)))
                {
                    // TODO: update singleton with DecalCullResults
                    DecalSystem.instance.CurrentCamera = hdCamera.camera; // Singletons are extremely dangerous...
                    DecalSystem.instance.LoadCullResults(decalCullingResults);
                    DecalSystem.instance.UpdateCachedMaterialData();    // textures, alpha or fade distances could've changed
                    DecalSystem.instance.CreateDrawData();              // prepare data is separate from draw
                    DecalSystem.instance.UpdateTextureAtlas(cmd);       // as this is only used for transparent pass, would've been nice not to have to do this if no transparent renderers are visible, needs to happen after CreateDrawData
                }
            }

            using (new ProfilingScope(null, ProfilingSampler.Get(HDProfileId.CustomPassVolumeUpdate)))
            {
                if (hdCamera.frameSettings.IsEnabled(FrameSettingsField.CustomPass))
                    CustomPassVolume.Update(hdCamera);
            }

            // Do anything we need to do upon a new frame.
            // The NewFrame must be after the VolumeManager update and before Resize because it uses properties set in NewFrame
            LightLoopNewFrame(cmd, hdCamera);

            // Apparently scissor states can leak from editor code. As it is not used currently in HDRP (apart from VR). We disable scissor at the beginning of the frame.
            cmd.DisableScissorRect();

            Resize(hdCamera);
            m_PostProcessSystem.BeginFrame(cmd, hdCamera, this);

            ApplyDebugDisplaySettings(hdCamera, cmd);

            SetupCameraProperties(hdCamera, renderContext, cmd);

            // TODO: Find a correct place to bind these material textures
            // We have to bind the material specific global parameters in this mode
            foreach (var material in m_MaterialList)
                material.Bind(cmd);

            // Frustum cull density volumes on the CPU. Can be performed as soon as the camera is set up.
            DensityVolumeList densityVolumes = PrepareVisibleDensityVolumeList(hdCamera, cmd, hdCamera.time);

            // Frustum cull probe volumes on the CPU. Can be performed as soon as the camera is set up.
            ProbeVolumeList probeVolumes = PrepareVisibleProbeVolumeList(renderContext, hdCamera, cmd);
            // Cache probe volume list as a member variable so it can be accessed inside of async compute tasks.
            SetProbeVolumeList(probeVolumes);

            // Note: Legacy Unity behave like this for ShadowMask
            // When you select ShadowMask in Lighting panel it recompile shaders on the fly with the SHADOW_MASK keyword.
            // However there is no C# function that we can query to know what mode have been select in Lighting Panel and it will be wrong anyway. Lighting Panel setup what will be the next bake mode. But until light is bake, it is wrong.
            // Currently to know if you need shadow mask you need to go through all visible lights (of CullResult), check the LightBakingOutput struct and look at lightmapBakeType/mixedLightingMode. If one light have shadow mask bake mode, then you need shadow mask features (i.e extra Gbuffer).
            // It mean that when we build a standalone player, if we detect a light with bake shadow mask, we generate all shader variant (with and without shadow mask) and at runtime, when a bake shadow mask light is visible, we dynamically allocate an extra GBuffer and switch the shader.
            // So the first thing to do is to go through all the light: PrepareLightsForGPU
            bool enableBakeShadowMask = PrepareLightsForGPU(cmd, hdCamera, cullingResults, hdProbeCullingResults, densityVolumes, probeVolumes, m_CurrentDebugDisplaySettings, aovRequest);

            UpdateGlobalConstantBuffers(hdCamera, cmd);

            // Do the same for ray tracing if allowed
            if (m_RayTracingSupported)
            {
                BuildRayTracingLightData(cmd, hdCamera, m_CurrentDebugDisplaySettings);
            }

            // Configure all the keywords
            ConfigureKeywords(enableBakeShadowMask, hdCamera, cmd);

            // Caution: We require sun light here as some skies use the sun light to render, it means that UpdateSkyEnvironment must be called after PrepareLightsForGPU.
            // TODO: Try to arrange code so we can trigger this call earlier and use async compute here to run sky convolution during other passes (once we move convolution shader to compute).
            if (!m_CurrentDebugDisplaySettings.IsMatcapViewEnabled(hdCamera))
                UpdateSkyEnvironment(hdCamera, renderContext, m_FrameCount, cmd);
            else
                cmd.SetGlobalTexture(HDShaderIDs._SkyTexture, CoreUtils.magentaCubeTextureArray);

            VFXManager.ProcessCameraCommand(camera, cmd);

            if (GL.wireframe)
            {
                RenderWireFrame(cullingResults, hdCamera, target.id, renderContext, cmd);
                return;
            }

            if (m_EnableRenderGraph)
            {
                ExecuteWithRenderGraph(renderRequest, aovRequest, aovBuffers, renderContext, cmd);
                return;
            }

            hdCamera.xr.StartSinglePass(cmd);

            ClearBuffers(hdCamera, cmd);

            // Render XR occlusion mesh to depth buffer early in the frame to improve performance
            if (hdCamera.xr.enabled && m_Asset.currentPlatformRenderPipelineSettings.xrSettings.occlusionMesh)
            {
                hdCamera.xr.StopSinglePass(cmd);
                hdCamera.xr.RenderOcclusionMeshes(cmd, m_SharedRTManager.GetDepthStencilBuffer(hdCamera.frameSettings.IsEnabled(FrameSettingsField.MSAA)));
                hdCamera.xr.StartSinglePass(cmd);
            }

            // Bind the custom color/depth before the first custom pass
            if (hdCamera.frameSettings.IsEnabled(FrameSettingsField.CustomPass))
            {
                if (m_CustomPassColorBuffer.IsValueCreated)
                    cmd.SetGlobalTexture(HDShaderIDs._CustomColorTexture, m_CustomPassColorBuffer.Value);
                if (m_CustomPassDepthBuffer.IsValueCreated)
                    cmd.SetGlobalTexture(HDShaderIDs._CustomDepthTexture, m_CustomPassDepthBuffer.Value);
            }

            RenderCustomPass(renderContext, cmd, hdCamera, customPassCullingResults, CustomPassInjectionPoint.BeforeRendering, aovRequest, aovCustomPassBuffers);

            RenderRayTracingPrepass(cullingResults, hdCamera, renderContext, cmd, false);

            // When evaluating probe volumes in material pass, we build a custom probe volume light list.
            // When evaluating probe volumes in light loop, probe volumes are folded into the standard light loop data.
            // Build probe volumes light list async during depth prepass.
            // TODO: (Nick): Take a look carefully at data dependancies - could this be moved even earlier? Directly after PrepareVisibleProbeVolumeList?
            // The probe volume light lists do not depend on any of the framebuffer RTs being cleared - do they depend on anything in PushGlobalParams()?
            // Do they depend on hdCamera.xr.StartSinglePass()?
            var buildProbeVolumeLightListTask = new HDGPUAsyncTask("Build probe volume light list", ComputeQueueType.Background);

            // Avoid garbage by explicitely passing parameters to the lambdas
            var asyncParams = new HDGPUAsyncTaskParams
            {
                renderContext = renderContext,
                hdCamera = hdCamera,
                frameCount = m_FrameCount,
            };

            // Currently we only have a single task that could potentially happen asny with depthPrepass.
            // Keeping this variable here in case additional passes are added.
            var haveAsyncTaskWithDepthPrepass = false;

            if (hdCamera.frameSettings.IsEnabled(FrameSettingsField.ProbeVolume) && ShaderConfig.s_ProbeVolumesEvaluationMode == ProbeVolumesEvaluationModes.MaterialPass)
            {
                // TODO: (Nick): Should we only build probe volume light lists async of we build standard light lists async? Or should we always build probe volume light lists async?
                if (hdCamera.frameSettings.BuildLightListRunsAsync())
                {
                    buildProbeVolumeLightListTask.Start(cmd, asyncParams, Callback, !haveAsyncTaskWithDepthPrepass);

                    haveAsyncTaskWithDepthPrepass = true;

                    void Callback(CommandBuffer c, HDGPUAsyncTaskParams a)
                        => BuildGPULightListProbeVolumesCommon(a.hdCamera, c);
                }
            }

            // This is always false in forward and if it is true, is equivalent of saying we have a partial depth prepass.
            bool shouldRenderMotionVectorAfterGBuffer = RenderDepthPrepass(cullingResults, hdCamera, renderContext, cmd);
            if (!shouldRenderMotionVectorAfterGBuffer)
            {
                // If objects motion vectors if enabled, this will render the objects with motion vector into the target buffers (in addition to the depth)
                // Note: An object with motion vector must not be render in the prepass otherwise we can have motion vector write that should have been rejected
                RenderObjectsMotionVectors(cullingResults, hdCamera, renderContext, cmd);
            }
            // If we have MSAA, we need to complete the motion vector buffer before buffer resolves, hence we need to run camera mv first.
            // This is always fine since shouldRenderMotionVectorAfterGBuffer is always false for forward.
            bool needCameraMVBeforeResolve = hdCamera.frameSettings.IsEnabled(FrameSettingsField.MSAA);
            if (needCameraMVBeforeResolve)
            {
                RenderCameraMotionVectors(cullingResults, hdCamera, renderContext, cmd);
            }

            PreRenderSky(hdCamera, cmd);

            // Now that all depths have been rendered, resolve the depth buffer
            m_SharedRTManager.ResolveSharedRT(cmd, hdCamera);

            RenderDBuffer(hdCamera, cmd, renderContext, cullingResults);


            // When evaluating probe volumes in material pass, we build a custom probe volume light list.
            // When evaluating probe volumes in light loop, probe volumes are folded into the standard light loop data.
            if (hdCamera.frameSettings.IsEnabled(FrameSettingsField.ProbeVolume) && ShaderConfig.s_ProbeVolumesEvaluationMode == ProbeVolumesEvaluationModes.MaterialPass)
            {
                if (hdCamera.frameSettings.BuildLightListRunsAsync())
                {
                    buildProbeVolumeLightListTask.EndWithPostWork(cmd, hdCamera, Callback);

                    void Callback(CommandBuffer c, HDCamera cam)
                    {
                        var hdrp = (RenderPipelineManager.currentPipeline as HDRenderPipeline);
                        var globalParams = hdrp.PrepareLightLoopGlobalParameters(cam, m_ProbeVolumeClusterData);
                        PushProbeVolumeLightListGlobalParams(globalParams, c);
                    }
                }
                else
                {
                    BuildGPULightListProbeVolumesCommon(hdCamera, cmd);
                    var hdrp = (RenderPipelineManager.currentPipeline as HDRenderPipeline);
                    var globalParams = hdrp.PrepareLightLoopGlobalParameters(hdCamera, m_ProbeVolumeClusterData);
                    PushProbeVolumeLightListGlobalParams(globalParams, cmd);
                }
            }

            RenderGBuffer(cullingResults, hdCamera, renderContext, cmd);

            DecalNormalPatch(hdCamera, cmd);

            // We can now bind the normal buffer to be use by any effect
            m_SharedRTManager.BindNormalBuffer(cmd);

            // After Depth and Normals/roughness including decals
            bool depthBufferModified = RenderCustomPass(renderContext, cmd, hdCamera, customPassCullingResults, CustomPassInjectionPoint.AfterOpaqueDepthAndNormal, aovRequest, aovCustomPassBuffers);

            // If the depth was already copied in RenderDBuffer, we force the copy again because the custom pass modified the depth.
            if (depthBufferModified)
                m_IsDepthBufferCopyValid = false;

            // In both forward and deferred, everything opaque should have been rendered at this point so we can safely copy the depth buffer for later processing.
            GenerateDepthPyramid(hdCamera, cmd, FullScreenDebugMode.DepthPyramid);

            // Depth texture is now ready, bind it (Depth buffer could have been bind before if DBuffer is enable)
            cmd.SetGlobalTexture(HDShaderIDs._CameraDepthTexture, m_SharedRTManager.GetDepthTexture());

            if (shouldRenderMotionVectorAfterGBuffer)
            {
                // See the call RenderObjectsMotionVectors() above and comment
                RenderObjectsMotionVectors(cullingResults, hdCamera, renderContext, cmd);
            }

            // In case we don't have MSAA, we always run camera motion vectors when is safe to assume Object MV are rendered
            if(!needCameraMVBeforeResolve)
            {
                RenderCameraMotionVectors(cullingResults, hdCamera, renderContext, cmd);
            }


            if (hdCamera.frameSettings.IsEnabled(FrameSettingsField.MotionVectors))
                cmd.SetGlobalTexture(HDShaderIDs._CameraMotionVectorsTexture, m_SharedRTManager.GetMotionVectorsBuffer());
            else
                cmd.SetGlobalTexture(HDShaderIDs._CameraMotionVectorsTexture, TextureXR.GetBlackTexture());

#if UNITY_EDITOR
            var showGizmos = camera.cameraType == CameraType.SceneView || (camera.targetTexture == null && camera.cameraType == CameraType.Game);
#endif

            RenderTransparencyOverdraw(cullingResults, hdCamera, renderContext, cmd);

            if (m_CurrentDebugDisplaySettings.IsDebugMaterialDisplayEnabled() || m_CurrentDebugDisplaySettings.IsMaterialValidationEnabled() || CoreUtils.IsSceneLightingDisabled(hdCamera.camera))
            {
                RenderDebugViewMaterial(cullingResults, hdCamera, renderContext, cmd);
            }
            else if (hdCamera.frameSettings.IsEnabled(FrameSettingsField.RayTracing) &&
                     hdCamera.volumeStack.GetComponent<PathTracing>().enable.value &&
                     hdCamera.camera.cameraType != CameraType.Preview)
            {

                // We only request the light cluster if we are gonna use it for debug mode
                if (FullScreenDebugMode.LightCluster == m_CurrentDebugDisplaySettings.data.fullScreenDebugMode && GetRayTracingClusterState())
                {
                    HDRaytracingLightCluster lightCluster = RequestLightCluster();
                    lightCluster.EvaluateClusterDebugView(cmd, hdCamera);
                }

                RenderPathTracing(hdCamera, cmd, m_CameraColorBuffer);
            }
            else
            {

                // When debug is enabled we need to clear otherwise we may see non-shadows areas with stale values.
                if (hdCamera.frameSettings.IsEnabled(FrameSettingsField.ContactShadows) && m_CurrentDebugDisplaySettings.data.fullScreenDebugMode == FullScreenDebugMode.ContactShadows)
                {
                    CoreUtils.SetRenderTarget(cmd, m_ContactShadowBuffer, ClearFlag.Color, Color.clear);
                }

                BuildCoarseStencilAndResolveIfNeeded(hdCamera, cmd);

                hdCamera.xr.StopSinglePass(cmd);

                var buildLightListTask = new HDGPUAsyncTask("Build light list", ComputeQueueType.Background);
                // It is important that this task is in the same queue as the build light list due to dependency it has on it. If really need to move it, put an extra fence to make sure buildLightListTask has finished.
                var volumeVoxelizationTask = new HDGPUAsyncTask("Volumetric voxelization", ComputeQueueType.Background);
                var SSRTask = new HDGPUAsyncTask("Screen Space Reflection", ComputeQueueType.Background);
                var SSAOTask = new HDGPUAsyncTask("SSAO", ComputeQueueType.Background);

                var haveAsyncTaskWithShadows = false;
                if (hdCamera.frameSettings.BuildLightListRunsAsync())
                {
                    buildLightListTask.Start(cmd, asyncParams, Callback, !haveAsyncTaskWithShadows);

                    haveAsyncTaskWithShadows = true;

                    void Callback(CommandBuffer c, HDGPUAsyncTaskParams a)
                        => BuildGPULightListsCommon(a.hdCamera, c);
                }

                if (hdCamera.frameSettings.VolumeVoxelizationRunsAsync())
                {
                    volumeVoxelizationTask.Start(cmd, asyncParams, Callback, !haveAsyncTaskWithShadows);

                    haveAsyncTaskWithShadows = true;

                    void Callback(CommandBuffer c, HDGPUAsyncTaskParams a)
                        => VolumeVoxelizationPass(a.hdCamera, c, m_FrameCount);
                }

                if (hdCamera.frameSettings.SSRRunsAsync())
                {
                    SSRTask.Start(cmd, asyncParams, Callback, !haveAsyncTaskWithShadows);

                    haveAsyncTaskWithShadows = true;

                void Callback(CommandBuffer c, HDGPUAsyncTaskParams a)
                        => RenderSSR(a.hdCamera, c, a.renderContext);
                }

                if (hdCamera.frameSettings.SSAORunsAsync())
                {
                    SSAOTask.Start(cmd, asyncParams, AsyncSSAODispatch, !haveAsyncTaskWithShadows);
                    haveAsyncTaskWithShadows = true;

                    void AsyncSSAODispatch(CommandBuffer c, HDGPUAsyncTaskParams a)
                        => m_AmbientOcclusionSystem.Dispatch(c, a.hdCamera, a.frameCount);
                }

                using (new ProfilingScope(cmd, ProfilingSampler.Get(HDProfileId.RenderShadowMaps)))
                {
                    // This call overwrites camera properties passed to the shader system.
                    RenderShadowMaps(renderContext, cmd, m_ShaderVariablesGlobalCB, cullingResults, hdCamera);

                    hdCamera.UpdateShaderVariablesGlobalCB(ref m_ShaderVariablesGlobalCB, m_FrameCount);
                    ConstantBuffer.PushGlobal(cmd, m_ShaderVariablesGlobalCB, HDShaderIDs._ShaderVariablesGlobal);
                }

                hdCamera.xr.StartSinglePass(cmd);

                if (hdCamera.frameSettings.IsEnabled(FrameSettingsField.RayTracing))
                {
                    // We only request the light cluster if we are gonna use it for debug mode
                    if (FullScreenDebugMode.LightCluster == m_CurrentDebugDisplaySettings.data.fullScreenDebugMode && GetRayTracingClusterState())
                    {
                        HDRaytracingLightCluster lightCluster = RequestLightCluster();
                        lightCluster.EvaluateClusterDebugView(cmd, hdCamera);
                    }

                    bool validIndirectDiffuse = ValidIndirectDiffuseState(hdCamera);
                    if (validIndirectDiffuse)
                    {
                        if (RayTracedIndirectDiffuseState(hdCamera))
                        {
                            RenderRayTracedIndirectDiffuse(hdCamera, cmd, renderContext, m_FrameCount);
                        }
                        else
                        {
                            RenderSSGI(hdCamera, cmd, renderContext, m_FrameCount);
                            BindIndirectDiffuseTexture(cmd);
                        }
                    }
                    else
                    {
                        BindBlackIndirectDiffuseTexture(cmd);
                    }
                }
                else
                {
                    bool validIndirectDiffuse = ValidIndirectDiffuseState(hdCamera);
                    if (validIndirectDiffuse)
                    {
                        RenderSSGI(hdCamera, cmd, renderContext, m_FrameCount);
                        BindIndirectDiffuseTexture(cmd);
                    }
                    else
                    {
                        BindBlackIndirectDiffuseTexture(cmd);
                    }
                }

                if (!hdCamera.frameSettings.SSRRunsAsync())
                {
                    // Needs the depth pyramid and motion vectors, as well as the render of the previous frame.
                    RenderSSR(hdCamera, cmd, renderContext);
                }

                // Contact shadows needs the light loop so we do them after the build light list
                if (hdCamera.frameSettings.BuildLightListRunsAsync())
                {
                    buildLightListTask.EndWithPostWork(cmd, hdCamera, Callback);

                    void Callback(CommandBuffer c, HDCamera cam)
                    {
                        var hdrp = (RenderPipelineManager.currentPipeline as HDRenderPipeline);
                        var globalParams = hdrp.PrepareLightLoopGlobalParameters(cam, m_TileAndClusterData);
                        PushLightLoopGlobalParams(globalParams, c);
                    }
                }
                else
                {
                    BuildGPULightLists(hdCamera, cmd);
                }

                if (!hdCamera.frameSettings.SSAORunsAsync())
                    m_AmbientOcclusionSystem.Render(cmd, hdCamera, renderContext, m_ShaderVariablesRayTracingCB, m_FrameCount);

                // Run the contact shadows here as they need the light list
                HDUtils.CheckRTCreated(m_ContactShadowBuffer);
                RenderContactShadows(hdCamera, cmd);
                PushFullScreenDebugTexture(hdCamera, cmd, m_ContactShadowBuffer, FullScreenDebugMode.ContactShadows);

                RenderScreenSpaceShadows(hdCamera, cmd);

                if (hdCamera.frameSettings.VolumeVoxelizationRunsAsync())
                {
                    volumeVoxelizationTask.End(cmd, hdCamera);
                }
                else
                {
                    // Perform the voxelization step which fills the density 3D texture.
                    VolumeVoxelizationPass(hdCamera, cmd, m_FrameCount);
                }

                // Render the volumetric lighting.
                // The pass requires the volume properties, the light list and the shadows, and can run async.
                VolumetricLightingPass(hdCamera, cmd, m_FrameCount);

                if (hdCamera.frameSettings.SSAORunsAsync())
                {
                    SSAOTask.EndWithPostWork(cmd, hdCamera, Callback);
                    void Callback(CommandBuffer c, HDCamera cam)
                    {
                        var hdrp = (RenderPipelineManager.currentPipeline as HDRenderPipeline);
                        hdrp.m_AmbientOcclusionSystem.PostDispatchWork(c, cam);
                    }
                }

                SetContactShadowsTexture(hdCamera, m_ContactShadowBuffer, cmd);


                if (hdCamera.frameSettings.SSRRunsAsync())
                {
                    SSRTask.End(cmd, hdCamera);
                }

                RenderDeferredLighting(hdCamera, cmd);

                RenderForwardOpaque(cullingResults, hdCamera, renderContext, cmd);

                m_SharedRTManager.ResolveMSAAColor(cmd, hdCamera, m_CameraSssDiffuseLightingMSAABuffer, m_CameraSssDiffuseLightingBuffer);
                m_SharedRTManager.ResolveMSAAColor(cmd, hdCamera, GetSSSBufferMSAA(), GetSSSBuffer());

                // SSS pass here handle both SSS material from deferred and forward
                RenderSubsurfaceScattering(hdCamera, cmd, hdCamera.frameSettings.IsEnabled(FrameSettingsField.MSAA) ? m_CameraColorMSAABuffer : m_CameraColorBuffer,
                                           m_CameraSssDiffuseLightingBuffer, m_SharedRTManager.GetDepthStencilBuffer(hdCamera.frameSettings.IsEnabled(FrameSettingsField.MSAA)), m_SharedRTManager.GetDepthTexture());

                RenderForwardEmissive(cullingResults, hdCamera, renderContext, cmd);

                RenderSky(hdCamera, cmd);

                // Send all the geometry graphics buffer to client systems if required (must be done after the pyramid and before the transparent depth pre-pass)
                SendGeometryGraphicsBuffers(cmd, hdCamera);

                m_PostProcessSystem.DoUserAfterOpaqueAndSky(cmd, hdCamera, m_CameraColorBuffer);

                // No need for old stencil values here since from transparent on different features are tagged
                ClearStencilBuffer(hdCamera, cmd);

                RenderTransparentDepthPrepass(cullingResults, hdCamera, renderContext, cmd);

                RenderSSRTransparent(hdCamera, cmd, renderContext);

                RenderRayTracingPrepass(cullingResults, hdCamera, renderContext, cmd, true);
                RaytracingRecursiveRender(hdCamera, cmd, renderContext, cullingResults);

                // To allow users to fetch the current color buffer, we temporarily bind the camera color buffer
                cmd.SetGlobalTexture(HDShaderIDs._ColorPyramidTexture, m_CameraColorBuffer);
                RenderCustomPass(renderContext, cmd, hdCamera, customPassCullingResults, CustomPassInjectionPoint.BeforePreRefraction, aovRequest, aovCustomPassBuffers);

                // Render pre refraction objects
                RenderForwardTransparent(cullingResults, hdCamera, true, renderContext, cmd);

                if (hdCamera.frameSettings.IsEnabled(FrameSettingsField.Refraction))
                {
                    // First resolution of the color buffer for the color pyramid
                    m_SharedRTManager.ResolveMSAAColor(cmd, hdCamera, m_CameraColorMSAABuffer, m_CameraColorBuffer);

                    RenderColorPyramid(hdCamera, cmd, true);

                    // Bind current color pyramid for shader graph SceneColorNode on transparent objects
                    cmd.SetGlobalTexture(HDShaderIDs._ColorPyramidTexture, hdCamera.GetCurrentFrameRT((int)HDCameraFrameHistoryType.ColorBufferMipChain));
                }
                else
                {
                    cmd.SetGlobalTexture(HDShaderIDs._ColorPyramidTexture, TextureXR.GetBlackTexture());
                }

                // We don't have access to the color pyramid with transparent if rough refraction is disabled
                RenderCustomPass(renderContext, cmd, hdCamera, customPassCullingResults, CustomPassInjectionPoint.BeforeTransparent, aovRequest, aovCustomPassBuffers);

                // Render all type of transparent forward (unlit, lit, complex (hair...)) to keep the sorting between transparent objects.
                RenderForwardTransparent(cullingResults, hdCamera, false, renderContext, cmd);

                if (hdCamera.frameSettings.IsEnabled(FrameSettingsField.TransparentsWriteMotionVector))
                {
                    m_SharedRTManager.ResolveMotionVectorTexture(cmd, hdCamera);
                    cmd.SetGlobalTexture(HDShaderIDs._CameraMotionVectorsTexture, m_SharedRTManager.GetMotionVectorsBuffer());
                }

                // We push the motion vector debug texture here as transparent object can overwrite the motion vector texture content.
                if(m_Asset.currentPlatformRenderPipelineSettings.supportMotionVectors)
                    PushFullScreenDebugTexture(hdCamera, cmd, m_SharedRTManager.GetMotionVectorsBuffer(), FullScreenDebugMode.MotionVectors);

                // Second resolve the color buffer for finishing the frame
                m_SharedRTManager.ResolveMSAAColor(cmd, hdCamera, m_CameraColorMSAABuffer, m_CameraColorBuffer);

                // Render All forward error
                RenderForwardError(cullingResults, hdCamera, renderContext, cmd);

                DownsampleDepthForLowResTransparency(hdCamera, cmd);

                RenderLowResTransparent(cullingResults, hdCamera, renderContext, cmd);

                UpsampleTransparent(hdCamera, cmd);

                // Fill depth buffer to reduce artifact for transparent object during postprocess
                RenderTransparentDepthPostpass(cullingResults, hdCamera, renderContext, cmd);

                RenderColorPyramid(hdCamera, cmd, false);

                AccumulateDistortion(cullingResults, hdCamera, renderContext, cmd);
                RenderDistortion(hdCamera, cmd);

                PushFullScreenDebugTexture(hdCamera, cmd, m_CameraColorBuffer, FullScreenDebugMode.NanTracker);
                PushFullScreenLightingDebugTexture(hdCamera, cmd, m_CameraColorBuffer);

                if (m_SubFrameManager.isRecording && m_SubFrameManager.subFrameCount > 1)
                {
                    RenderAccumulation(hdCamera, cmd, m_CameraColorBuffer, m_CameraColorBuffer, false);
                }

#if UNITY_EDITOR
                // Render gizmos that should be affected by post processes
                if (showGizmos)
                {
                    if(m_CurrentDebugDisplaySettings.GetDebugLightingMode() == DebugLightingMode.MatcapView)
                    {
                        Gizmos.exposure = Texture2D.blackTexture;
                    }
                    else
                    {
                        Gizmos.exposure = m_PostProcessSystem.GetExposureTexture(hdCamera).rt;
                    }

                    RenderGizmos(cmd, camera, renderContext, GizmoSubset.PreImageEffects);
                }
#endif
            }

#if ENABLE_VIRTUALTEXTURES
            m_VtBufferManager.Resolve(cmd, m_GbufferManager.GetVTFeedbackBuffer(), hdCamera);
            VirtualTexturing.System.Update();
#endif

            // At this point, m_CameraColorBuffer has been filled by either debug views are regular rendering so we can push it here.
            PushColorPickerDebugTexture(cmd, hdCamera, m_CameraColorBuffer);

            RenderCustomPass(renderContext, cmd, hdCamera, customPassCullingResults, CustomPassInjectionPoint.BeforePostProcess, aovRequest, aovCustomPassBuffers);

            aovRequest.PushCameraTexture(cmd, AOVBuffers.Color, hdCamera, m_CameraColorBuffer, aovBuffers);

            RenderTargetIdentifier postProcessDest = HDUtils.PostProcessIsFinalPass(hdCamera) ? target.id : m_IntermediateAfterPostProcessBuffer;
            RenderPostProcess(cullingResults, hdCamera, postProcessDest, renderContext, cmd);

            RenderCustomPass(renderContext, cmd, hdCamera, customPassCullingResults, CustomPassInjectionPoint.AfterPostProcess, aovRequest, aovCustomPassBuffers);

            // Copy and rescale depth buffer for XR devices
            if (hdCamera.xr.enabled && hdCamera.xr.copyDepth)
            {
                using (new ProfilingScope(cmd, ProfilingSampler.Get(HDProfileId.XRDepthCopy)))
                {
                    var depthBuffer = m_SharedRTManager.GetDepthStencilBuffer();
                    var rtScale = depthBuffer.rtHandleProperties.rtHandleScale / DynamicResolutionHandler.instance.GetCurrentScale();

                    m_CopyDepthPropertyBlock.SetTexture(HDShaderIDs._InputDepth, depthBuffer);
                    m_CopyDepthPropertyBlock.SetVector(HDShaderIDs._BlitScaleBias, rtScale);
                    m_CopyDepthPropertyBlock.SetInt("_FlipY", 1);

                    cmd.SetRenderTarget(target.id, 0, CubemapFace.Unknown, -1);
                    cmd.SetViewport(hdCamera.finalViewport);
                    CoreUtils.DrawFullScreen(cmd, m_CopyDepth, m_CopyDepthPropertyBlock);
                }
            }

            // In developer build, we always render post process in m_AfterPostProcessBuffer at (0,0) in which we will then render debug.
            // Because of this, we need another blit here to the final render target at the right viewport.
            if (!HDUtils.PostProcessIsFinalPass(hdCamera) || aovRequest.isValid)
            {
                hdCamera.ExecuteCaptureActions(m_IntermediateAfterPostProcessBuffer, cmd);

                RenderDebug(hdCamera, cmd, cullingResults);

                hdCamera.xr.StopSinglePass(cmd);

                using (new ProfilingScope(cmd, ProfilingSampler.Get(HDProfileId.BlitToFinalRTDevBuildOnly)))
                {
                    for (int viewIndex = 0; viewIndex < hdCamera.viewCount; ++viewIndex)
                    {
                        var finalBlitParams = PrepareFinalBlitParameters(hdCamera, viewIndex);
                        BlitFinalCameraTexture(finalBlitParams, m_BlitPropertyBlock, m_IntermediateAfterPostProcessBuffer, target.id, cmd);
                    }
                }

                aovRequest.PushCameraTexture(cmd, AOVBuffers.Output, hdCamera, m_IntermediateAfterPostProcessBuffer, aovBuffers);
            }

            // XR mirror view and blit do device
            hdCamera.xr.EndCamera(cmd, hdCamera);

            // Send all the color graphics buffer to client systems if required.
            SendColorGraphicsBuffer(cmd, hdCamera);

            // Due to our RT handle system we don't write into the backbuffer depth buffer (as our depth buffer can be bigger than the one provided)
            // So we need to do a copy of the corresponding part of RT depth buffer in the target depth buffer in various situation:
            // - RenderTexture (camera.targetTexture != null) has a depth buffer (camera.targetTexture.depth != 0)
            // - We are rendering into the main game view (i.e not a RenderTexture camera.cameraType == CameraType.Game && hdCamera.camera.targetTexture == null) in the editor for allowing usage of Debug.DrawLine and Debug.Ray.
            // - We draw Gizmo/Icons in the editor (hdCamera.camera.targetTexture != null && camera.targetTexture.depth != 0 - The Scene view has a targetTexture and a depth texture)
            // TODO: If at some point we get proper render target aliasing, we will be able to use the provided depth texture directly with our RT handle system
            // Note: Debug.DrawLine and Debug.Ray only work in editor, not in player
            var copyDepth = hdCamera.camera.targetTexture != null && hdCamera.camera.targetTexture.depth != 0;
#if UNITY_EDITOR
            copyDepth = copyDepth || hdCamera.isMainGameView; // Specific case of Debug.DrawLine and Debug.Ray
#endif
            if (copyDepth && !hdCamera.xr.enabled)
            {
                using (new ProfilingScope(cmd, ProfilingSampler.Get(HDProfileId.CopyDepthInTargetTexture)))
                {
                    cmd.SetRenderTarget(target.id);
                    cmd.SetViewport(hdCamera.finalViewport);
                    m_CopyDepthPropertyBlock.SetTexture(HDShaderIDs._InputDepth, m_SharedRTManager.GetDepthStencilBuffer());
                    // When we are Main Game View we need to flip the depth buffer ourselves as we are after postprocess / blit that have already flipped the screen
                    m_CopyDepthPropertyBlock.SetInt("_FlipY", hdCamera.isMainGameView ? 1 : 0);
                    m_CopyDepthPropertyBlock.SetVector(HDShaderIDs._BlitScaleBias, new Vector4(1.0f, 1.0f, 0.0f, 0.0f));
                    CoreUtils.DrawFullScreen(cmd, m_CopyDepth, m_CopyDepthPropertyBlock);
                }
            }
                aovRequest.PushCameraTexture(cmd, AOVBuffers.DepthStencil, hdCamera, m_SharedRTManager.GetDepthStencilBuffer(), aovBuffers);
                aovRequest.PushCameraTexture(cmd, AOVBuffers.Normals, hdCamera, m_SharedRTManager.GetNormalBuffer(), aovBuffers);
                if (m_Asset.currentPlatformRenderPipelineSettings.supportMotionVectors)
                    aovRequest.PushCameraTexture(cmd, AOVBuffers.MotionVectors, hdCamera, m_SharedRTManager.GetMotionVectorsBuffer(), aovBuffers);

#if UNITY_EDITOR
            // We need to make sure the viewport is correctly set for the editor rendering. It might have been changed by debug overlay rendering just before.
            cmd.SetViewport(hdCamera.finalViewport);

            // Render overlay Gizmos
            if (showGizmos)
                RenderGizmos(cmd, camera, renderContext, GizmoSubset.PostImageEffects);
#endif

                aovRequest.Execute(cmd, aovBuffers, aovCustomPassBuffers, RenderOutputProperties.From(hdCamera));
            }

            // This is required so that all commands up to here are executed before EndCameraRendering is called for the user.
            // Otherwise command would not be rendered in order.
            renderContext.ExecuteCommandBuffer(cmd);
            cmd.Clear();

            m_CurrentHDCamera = null;
        }

        struct BlitFinalCameraTextureParameters
        {
            public bool                     flip;
            public int                      srcTexArraySlice;
            public int                      dstTexArraySlice;
            public Rect                     viewport;
            public Material                 blitMaterial;
        }

        internal RTHandle GetExposureTexture(HDCamera hdCamera) =>
            m_PostProcessSystem.GetExposureTexture(hdCamera);

        BlitFinalCameraTextureParameters PrepareFinalBlitParameters(HDCamera hdCamera, int viewIndex)
        {
            var parameters = new BlitFinalCameraTextureParameters();

            if (hdCamera.xr.enabled)
            {
                parameters.viewport = hdCamera.xr.GetViewport(viewIndex);
                parameters.srcTexArraySlice = viewIndex;
                parameters.dstTexArraySlice = hdCamera.xr.GetTextureArraySlice(viewIndex);
            }
            else
            {
                parameters.viewport = hdCamera.finalViewport;
                parameters.srcTexArraySlice = -1;
                parameters.dstTexArraySlice = -1;
            }

            parameters.flip = hdCamera.flipYMode == HDAdditionalCameraData.FlipYMode.ForceFlipY || hdCamera.isMainGameView;
            parameters.blitMaterial = HDUtils.GetBlitMaterial(TextureXR.useTexArray ? TextureDimension.Tex2DArray : TextureDimension.Tex2D, singleSlice: parameters.srcTexArraySlice >= 0);

            return parameters;
        }

        static void BlitFinalCameraTexture(BlitFinalCameraTextureParameters parameters, MaterialPropertyBlock propertyBlock, RTHandle source, RenderTargetIdentifier destination, CommandBuffer cmd)
        {
            // Here we can't use the viewport scale provided in hdCamera. The reason is that this scale is for internal rendering before post process with dynamic resolution factored in.
            // Here the input texture is already at the viewport size but may be smaller than the RT itself (because of the RTHandle system) so we compute the scale specifically here.
            var scaleBias = new Vector4((float)parameters.viewport.width / source.rt.width, (float)parameters.viewport.height / source.rt.height, 0.0f, 0.0f);

            if (parameters.flip)
            {
                scaleBias.w = scaleBias.y;
                scaleBias.y *= -1;
            }

            propertyBlock.SetTexture(HDShaderIDs._BlitTexture, source);
            propertyBlock.SetVector(HDShaderIDs._BlitScaleBias, scaleBias);
            propertyBlock.SetFloat(HDShaderIDs._BlitMipLevel, 0);
            propertyBlock.SetInt(HDShaderIDs._BlitTexArraySlice, parameters.srcTexArraySlice);
            HDUtils.DrawFullScreen(cmd, parameters.viewport, parameters.blitMaterial, destination, propertyBlock, 0, parameters.dstTexArraySlice);
        }

        void SetupCameraProperties(HDCamera hdCamera, ScriptableRenderContext renderContext, CommandBuffer cmd)
        {
            // The next 2 functions are required to flush the command buffer before calling functions directly on the render context.
            // This way, the commands will execute in the order specified by the C# code.
            renderContext.ExecuteCommandBuffer(cmd);
            cmd.Clear();

            renderContext.SetupCameraProperties(hdCamera.camera, hdCamera.xr.enabled);
        }

        void InitializeGlobalResources(ScriptableRenderContext renderContext)
        {
            // Global resources initialization
            var cmd = CommandBufferPool.Get("");
            // Init material if needed
            for (int bsdfIdx = 0; bsdfIdx < m_IBLFilterArray.Length; ++bsdfIdx)
            {
                if (!m_IBLFilterArray[bsdfIdx].IsInitialized())
                    m_IBLFilterArray[bsdfIdx].Initialize(cmd);
            }

            foreach (var material in m_MaterialList)
                material.RenderInit(cmd);

            TextureXR.Initialize(cmd, defaultResources.shaders.clearUIntTextureCS);

            renderContext.ExecuteCommandBuffer(cmd);
            CommandBufferPool.Release(cmd);
        }

        bool TryCalculateFrameParameters(
            Camera camera,
            XRPass xrPass,
            out HDAdditionalCameraData additionalCameraData,
            out HDCamera hdCamera,
            out ScriptableCullingParameters cullingParams
        )
        {
            // First, get aggregate of frame settings base on global settings, camera frame settings and debug settings
            // Note: the SceneView camera will never have additionalCameraData
            additionalCameraData = HDUtils.TryGetAdditionalCameraDataOrDefault(camera);
            hdCamera = default;
            cullingParams = default;

            FrameSettings currentFrameSettings = new FrameSettings();
            // Compute the FrameSettings actually used to draw the frame
            // FrameSettingsHistory do the same while keeping all step of FrameSettings aggregation in memory for DebugMenu
            if (m_FrameSettingsHistoryEnabled && camera.cameraType != CameraType.Preview && camera.cameraType != CameraType.Reflection)
                FrameSettingsHistory.AggregateFrameSettings(ref currentFrameSettings, camera, additionalCameraData, m_Asset, m_DefaultAsset);
            else
                FrameSettings.AggregateFrameSettings(ref currentFrameSettings, camera, additionalCameraData, m_Asset, m_DefaultAsset);

            // With the Frame Settings now properly set up, we can resolve the sample budget.
            currentFrameSettings.sssResolvedSampleBudget = currentFrameSettings.GetResolvedSssSampleBudget(m_Asset);

            // Specific pass to simply display the content of the camera buffer if users have fill it themselves (like video player)
            if (additionalCameraData.fullscreenPassthrough)
                return false;

            // Retrieve debug display settings to init FrameSettings, unless we are a reflection and in this case we don't have debug settings apply.
            DebugDisplaySettings debugDisplaySettings = (camera.cameraType == CameraType.Reflection || camera.cameraType == CameraType.Preview) ? s_NeutralDebugDisplaySettings : m_DebugDisplaySettings;

            // Disable post process if we enable debug mode or if the post process layer is disabled
            if (debugDisplaySettings.IsDebugDisplayEnabled())
            {
                if (debugDisplaySettings.IsDebugDisplayRemovePostprocess())
                {
                    currentFrameSettings.SetEnabled(FrameSettingsField.Postprocess, false);
                    currentFrameSettings.SetEnabled(FrameSettingsField.CustomPass, false);
                }

                // Disable exposure if required
                if (!debugDisplaySettings.DebugNeedsExposure())
                {
                    currentFrameSettings.SetEnabled(FrameSettingsField.ExposureControl, false);
                }

                // Disable SSS if luxmeter is enabled
                if (debugDisplaySettings.data.lightingDebugSettings.debugLightingMode == DebugLightingMode.LuxMeter)
                {
                    currentFrameSettings.SetEnabled(FrameSettingsField.SubsurfaceScattering, false);
                }
            }

            if(CoreUtils.IsSceneLightingDisabled(camera))
            {
                currentFrameSettings.SetEnabled(FrameSettingsField.ExposureControl, false);
            }

            // Disable object-motion vectors in everything but the game view
            if (camera.cameraType != CameraType.Game)
            {
                currentFrameSettings.SetEnabled(FrameSettingsField.ObjectMotionVectors, false);
            }

            hdCamera = HDCamera.GetOrCreate(camera, xrPass.multipassId);

            // From this point, we should only use frame settings from the camera
            hdCamera.Update(currentFrameSettings, this, m_MSAASamples, xrPass);
            ResizeVolumetricLightingBuffers(hdCamera, GetFrameCount()); // Safe to update the Volumetric Lighting System now

            // Custom Render requires a proper HDCamera, so we return after the HDCamera was setup
            if (additionalCameraData != null && additionalCameraData.hasCustomRender)
                return false;

            if (hdCamera.xr.enabled)
            {
                cullingParams = hdCamera.xr.cullingParams;
            }
            else
            {
                if (!camera.TryGetCullingParameters(camera.stereoEnabled, out cullingParams))
                    return false;
            }

            if (m_DebugDisplaySettings.IsCameraFreezeEnabled())
            {
                if (m_DebugDisplaySettings.IsCameraFrozen(camera))
                {
                    if (!frozenCullingParamAvailable)
                    {
                        frozenCullingParams = cullingParams;
                        frozenCullingParamAvailable = true;
                    }
                    cullingParams = frozenCullingParams;
                }
            }
            else
            {
                frozenCullingParamAvailable = false;
            }

            LightLoopUpdateCullingParameters(ref cullingParams, hdCamera);

            // If we don't use environment light (like when rendering reflection probes)
            //   we don't have to cull them.
            if (hdCamera.frameSettings.IsEnabled(FrameSettingsField.ReflectionProbe))
                cullingParams.cullingOptions |= CullingOptions.NeedsReflectionProbes;
            else
                cullingParams.cullingOptions &= ~CullingOptions.NeedsReflectionProbes;

            return true;
        }

        static bool TryCull(
            Camera camera,
            HDCamera hdCamera,
            ScriptableRenderContext renderContext,
            SkyManager skyManager,
            ScriptableCullingParameters cullingParams,
            HDRenderPipelineAsset hdrp,
            ref HDCullingResults cullingResults
        )
        {
#if UNITY_EDITOR
            // emit scene view UI
            if (camera.cameraType == CameraType.SceneView)
            {
                ScriptableRenderContext.EmitWorldGeometryForSceneView(camera);
            }
#endif

            // Set the LOD bias and store current value to be able to restore it.
            // Use a try/finalize pattern to be sure to restore properly the qualitySettings.lodBias
            var initialLODBias = QualitySettings.lodBias;
            var initialMaximumLODLevel = QualitySettings.maximumLODLevel;
            try
            {
                QualitySettings.lodBias = hdCamera.frameSettings.GetResolvedLODBias(hdrp);
                QualitySettings.maximumLODLevel = hdCamera.frameSettings.GetResolvedMaximumLODLevel(hdrp);

                // This needs to be called before culling, otherwise in the case where users generate intermediate renderers, it can provoke crashes.
                BeginCameraRendering(renderContext, camera);

                DecalSystem.CullRequest decalCullRequest = null;
                if (hdCamera.frameSettings.IsEnabled(FrameSettingsField.Decals))
                {
                    // decal system needs to be updated with current camera, it needs it to set up culling and light list generation parameters
                    decalCullRequest = GenericPool<DecalSystem.CullRequest>.Get();
                    DecalSystem.instance.CurrentCamera = camera;
                    DecalSystem.instance.BeginCull(decalCullRequest);
                }

                // TODO: use a parameter to select probe types to cull depending on what is enabled in framesettings
                var hdProbeCullState = new HDProbeCullState();
                if (hdCamera.frameSettings.IsEnabled(FrameSettingsField.PlanarProbe))
                    hdProbeCullState = HDProbeSystem.PrepareCull(camera);

                // We need to set the ambient probe here because it's passed down to objects during the culling process.
                skyManager.UpdateCurrentSkySettings(hdCamera);
                skyManager.SetupAmbientProbe(hdCamera);

                using (new ProfilingScope(null, ProfilingSampler.Get(HDProfileId.CullResultsCull)))
                {
                    cullingResults.cullingResults = renderContext.Cull(ref cullingParams);
                }

                if (hdCamera.frameSettings.IsEnabled(FrameSettingsField.CustomPass))
                {
                    using (new ProfilingScope(null, ProfilingSampler.Get(HDProfileId.CustomPassCullResultsCull)))
                    {
                        cullingResults.customPassCullingResults = CustomPassVolume.Cull(renderContext, hdCamera);
                    }
                }

                if (hdCamera.frameSettings.IsEnabled(FrameSettingsField.PlanarProbe) && hdProbeCullState.cullingGroup != null)
                    HDProbeSystem.QueryCullResults(hdProbeCullState, ref cullingResults.hdProbeCullingResults);
                else
                    cullingResults.hdProbeCullingResults = default;

                if (hdCamera.frameSettings.IsEnabled(FrameSettingsField.Decals))
                {
                    using (new ProfilingScope(null, ProfilingSampler.Get(HDProfileId.DBufferPrepareDrawData)))
                    {
                        DecalSystem.instance.EndCull(decalCullRequest, cullingResults.decalCullResults);
                    }
                }

                if (decalCullRequest != null)
                {
                    decalCullRequest.Clear();
                    GenericPool<DecalSystem.CullRequest>.Release(decalCullRequest);
                }

                return true;
            }
            finally
            {
                QualitySettings.lodBias = initialLODBias;
                QualitySettings.maximumLODLevel = initialMaximumLODLevel;
            }
        }

        void RenderGizmos(CommandBuffer cmd, Camera camera, ScriptableRenderContext renderContext, GizmoSubset gizmoSubset)
        {
#if UNITY_EDITOR
            if (UnityEditor.Handles.ShouldRenderGizmos())
            {
                bool renderPrePostprocessGizmos = (gizmoSubset == GizmoSubset.PreImageEffects);

                using (new ProfilingScope(cmd, renderPrePostprocessGizmos ? ProfilingSampler.Get(HDProfileId.GizmosPrePostprocess) : ProfilingSampler.Get(HDProfileId.Gizmos)))
                {
                    renderContext.ExecuteCommandBuffer(cmd);
                    cmd.Clear();
                    renderContext.DrawGizmos(camera, gizmoSubset);
                }
            }
#endif
        }

        static RendererListDesc CreateOpaqueRendererListDesc(
            CullingResults cull,
            Camera camera,
            ShaderTagId passName,
            PerObjectData rendererConfiguration = 0,
            RenderQueueRange? renderQueueRange = null,
            RenderStateBlock? stateBlock = null,
            Material overrideMaterial = null,
            bool excludeObjectMotionVectors = false
        )
        {
            var result = new RendererListDesc(passName, cull, camera)
            {
                rendererConfiguration = rendererConfiguration,
                renderQueueRange = renderQueueRange != null ? renderQueueRange.Value : HDRenderQueue.k_RenderQueue_AllOpaque,
                sortingCriteria = SortingCriteria.CommonOpaque,
                stateBlock = stateBlock,
                overrideMaterial = overrideMaterial,
                excludeObjectMotionVectors = excludeObjectMotionVectors
            };
            return result;
        }

        static RendererListDesc CreateOpaqueRendererListDesc(
            CullingResults cull,
            Camera camera,
            ShaderTagId[] passNames,
            PerObjectData rendererConfiguration = 0,
            RenderQueueRange? renderQueueRange = null,
            RenderStateBlock? stateBlock = null,
            Material overrideMaterial = null,
            bool excludeObjectMotionVectors = false
        )
        {
            var result = new RendererListDesc(passNames, cull, camera)
            {
                rendererConfiguration = rendererConfiguration,
                renderQueueRange = renderQueueRange != null ? renderQueueRange.Value : HDRenderQueue.k_RenderQueue_AllOpaque,
                sortingCriteria = SortingCriteria.CommonOpaque,
                stateBlock = stateBlock,
                overrideMaterial = overrideMaterial,
                excludeObjectMotionVectors = excludeObjectMotionVectors
            };
            return result;
        }

        static RendererListDesc CreateTransparentRendererListDesc(
            CullingResults cull,
            Camera camera,
            ShaderTagId passName,
            PerObjectData rendererConfiguration = 0,
            RenderQueueRange? renderQueueRange = null,
            RenderStateBlock? stateBlock = null,
            Material overrideMaterial = null,
            bool excludeObjectMotionVectors = false
        )
        {
            var result = new RendererListDesc(passName, cull, camera)
            {
                rendererConfiguration = rendererConfiguration,
                renderQueueRange = renderQueueRange != null ? renderQueueRange.Value : HDRenderQueue.k_RenderQueue_AllTransparent,
                sortingCriteria = SortingCriteria.CommonTransparent | SortingCriteria.RendererPriority,
                stateBlock = stateBlock,
                overrideMaterial = overrideMaterial,
                excludeObjectMotionVectors = excludeObjectMotionVectors
            };
            return result;
        }

        static RendererListDesc CreateTransparentRendererListDesc(
            CullingResults cull,
            Camera camera,
            ShaderTagId[] passNames,
            PerObjectData rendererConfiguration = 0,
            RenderQueueRange? renderQueueRange = null,
            RenderStateBlock? stateBlock = null,
            Material overrideMaterial = null,
            bool excludeObjectMotionVectors = false
        )
        {
            var result = new RendererListDesc(passNames, cull, camera)
            {
                rendererConfiguration = rendererConfiguration,
                renderQueueRange = renderQueueRange != null ? renderQueueRange.Value : HDRenderQueue.k_RenderQueue_AllTransparent,
                sortingCriteria = SortingCriteria.CommonTransparent | SortingCriteria.RendererPriority,
                stateBlock = stateBlock,
                overrideMaterial = overrideMaterial,
                excludeObjectMotionVectors = excludeObjectMotionVectors
            };
            return result;
        }

        static void DrawOpaqueRendererList(in ScriptableRenderContext renderContext, CommandBuffer cmd, in FrameSettings frameSettings, RendererList rendererList)
        {
            if (!frameSettings.IsEnabled(FrameSettingsField.OpaqueObjects))
                return;

            HDUtils.DrawRendererList(renderContext, cmd, rendererList);
        }

        static void DrawTransparentRendererList(in ScriptableRenderContext renderContext, CommandBuffer cmd, in FrameSettings frameSettings, RendererList rendererList)
        {
            if (!frameSettings.IsEnabled(FrameSettingsField.TransparentObjects))
                return;

            HDUtils.DrawRendererList(renderContext, cmd, rendererList);
        }

        void AccumulateDistortion(CullingResults cullResults, HDCamera hdCamera, ScriptableRenderContext renderContext, CommandBuffer cmd)
        {
            if (!hdCamera.frameSettings.IsEnabled(FrameSettingsField.Distortion))
                return;

            using (new ProfilingScope(cmd, ProfilingSampler.Get(HDProfileId.Distortion)))
            {
                CoreUtils.SetRenderTarget(cmd, m_DistortionBuffer, m_SharedRTManager.GetDepthStencilBuffer(), ClearFlag.Color, Color.clear);

                // Only transparent object can render distortion vectors
                var rendererList = RendererList.Create(CreateTransparentRendererListDesc(cullResults, hdCamera.camera, HDShaderPassNames.s_DistortionVectorsName));
                DrawTransparentRendererList(renderContext, cmd, hdCamera.frameSettings, rendererList);
            }
        }

        void RenderDistortion(HDCamera hdCamera, CommandBuffer cmd)
        {
            if (!hdCamera.frameSettings.IsEnabled(FrameSettingsField.Distortion))
                return;

            using (new ProfilingScope(cmd, ProfilingSampler.Get(HDProfileId.ApplyDistortion)))
            {
                var currentColorPyramid = hdCamera.GetCurrentFrameRT((int)HDCameraFrameHistoryType.ColorBufferMipChain);

                CoreUtils.SetRenderTarget(cmd, m_CameraColorBuffer);
                // TODO: Set stencil stuff via parameters rather than hardcoding it in shader.
                m_ApplyDistortionMaterial.SetTexture(HDShaderIDs._DistortionTexture, m_DistortionBuffer);
                m_ApplyDistortionMaterial.SetTexture(HDShaderIDs._ColorPyramidTexture, currentColorPyramid);

                var size = new Vector4(hdCamera.actualWidth, hdCamera.actualHeight, 1f / hdCamera.actualWidth, 1f / hdCamera.actualHeight);
                m_ApplyDistortionMaterial.SetVector(HDShaderIDs._Size, size);
                m_ApplyDistortionMaterial.SetInt(HDShaderIDs._StencilMask, (int)StencilUsage.DistortionVectors);
                m_ApplyDistortionMaterial.SetInt(HDShaderIDs._StencilRef, (int)StencilUsage.DistortionVectors);

                HDUtils.DrawFullScreen(cmd, m_ApplyDistortionMaterial, m_CameraColorBuffer, m_SharedRTManager.GetDepthStencilBuffer(), null, 0);
            }
        }

        struct DepthPrepassParameters
        {
            public string              passName;
            public HDProfileId         profilingId;
            public RendererListDesc    depthOnlyRendererListDesc;
            public RendererListDesc    mrtRendererListDesc;
            public bool                hasDepthOnlyPass;
            public bool                shouldRenderMotionVectorAfterGBuffer;
        }

        DepthPrepassParameters PrepareDepthPrepass(CullingResults cull, HDCamera hdCamera)
        {
            // Guidelines:
            // Lit shader can be in deferred or forward mode. In this case we use "DepthOnly" pass with "GBuffer" or "Forward" pass name
            // Other shader, including unlit are always forward and use "DepthForwardOnly" with "ForwardOnly" pass.
            // Those pass are exclusive so use only "DepthOnly" or "DepthForwardOnly" but not both at the same time, same for "Forward" and "DepthForwardOnly"
            // Any opaque material rendered in forward should have a depth prepass. If there is no depth prepass the lighting will be incorrect (deferred shadowing, contact shadow, SSAO), this may be acceptable depends on usage

            // Whatever the configuration we always render first opaque object then opaque alpha tested as they are more costly to render and could be reject by early-z
            // (but no Hi-z as it is disable with clip instruction). This is handled automatically with the RenderQueue value (OpaqueAlphaTested have a different value and thus are sorted after Opaque)

            // Forward material always output normal buffer.
            // Deferred material never output normal buffer.
            // Caution: Unlit material let normal buffer untouch. Caution as if people try to filter normal buffer, it can result in weird result.
            // TODO: Do we need a stencil bit to identify normal buffer not fill by unlit? So don't execute SSAO / SRR ?

            // Additional guidelines for motion vector:
            // We render object motion vector at the same time than depth prepass with MRT to save drawcall. Depth buffer is then fill with combination of depth prepass + motion vector.
            // For this we render first all objects that render depth only, then object that require object motion vector.
            // We use the excludeMotion filter option of DrawRenderer to gather object without object motion vector (only C++ can know if an object have object motion vector).
            // Caution: if there is no depth prepass we must render object motion vector after GBuffer pass otherwise some depth only objects can hide objects with motion vector and overwrite depth buffer but not update
            // the motion vector buffer resulting in artifacts

            var result = new DepthPrepassParameters();

            bool decalsEnabled = hdCamera.frameSettings.IsEnabled(FrameSettingsField.Decals);
            // To avoid rendering objects twice (once in the depth pre-pass and once in the motion vector pass when the motion vector pass is enabled) we exclude the objects that have motion vectors.
            bool fullDeferredPrepass = hdCamera.frameSettings.IsEnabled(FrameSettingsField.DepthPrepassWithDeferredRendering) || decalsEnabled;
            // To avoid rendering objects twice (once in the depth pre-pass and once in the motion vector pass when the motion vector pass is enabled) we exclude the objects that have motion vectors.
            bool objectMotionEnabled = hdCamera.frameSettings.IsEnabled(FrameSettingsField.ObjectMotionVectors);

            result.shouldRenderMotionVectorAfterGBuffer = (hdCamera.frameSettings.litShaderMode == LitShaderMode.Deferred) && !fullDeferredPrepass;
            result.hasDepthOnlyPass = false;

            switch (hdCamera.frameSettings.litShaderMode)
            {
                case LitShaderMode.Forward:
                    result.passName = "Depth Prepass (forward)";
                    result.profilingId = HDProfileId.DepthPrepassForward;

                    RenderStateBlock? stateBlock = null;
                    if (!hdCamera.frameSettings.IsEnabled(FrameSettingsField.AlphaToMask))
                        stateBlock = m_AlphaToMaskBlock;

                    result.mrtRendererListDesc = CreateOpaqueRendererListDesc( cull, hdCamera.camera, m_DepthOnlyAndDepthForwardOnlyPassNames, stateBlock: stateBlock, excludeObjectMotionVectors: objectMotionEnabled);
                    break;
                case LitShaderMode.Deferred:
                    result.passName = fullDeferredPrepass ? (decalsEnabled ? "Depth Prepass (deferred) forced by Decals" : "Depth Prepass (deferred)") : "Depth Prepass (deferred incomplete)";
                    result.profilingId = fullDeferredPrepass ? (decalsEnabled ? HDProfileId.DepthPrepassDeferredForDecals : HDProfileId.DepthPrepassDeferred) : HDProfileId.DepthPrepassDeferredIncomplete;
                    bool excludeMotion = fullDeferredPrepass ? objectMotionEnabled : false;

                    // First deferred alpha tested materials. Alpha tested object have always a prepass even if enableDepthPrepassWithDeferredRendering is disabled
                    var partialPrepassRenderQueueRange = new RenderQueueRange { lowerBound = (int)RenderQueue.AlphaTest, upperBound = (int)RenderQueue.GeometryLast - 1 };

                    result.hasDepthOnlyPass = true;

                    // First deferred material
                    result.depthOnlyRendererListDesc = CreateOpaqueRendererListDesc(
                        cull, hdCamera.camera, m_DepthOnlyPassNames,
                        renderQueueRange: fullDeferredPrepass ? HDRenderQueue.k_RenderQueue_AllOpaque : partialPrepassRenderQueueRange,
                        stateBlock: m_AlphaToMaskBlock,
                        excludeObjectMotionVectors: excludeMotion);

                    // Then forward only material that output normal buffer
                    result.mrtRendererListDesc = CreateOpaqueRendererListDesc(cull, hdCamera.camera, m_DepthForwardOnlyPassNames, stateBlock: m_AlphaToMaskBlock, excludeObjectMotionVectors: excludeMotion);
                    break;
                default:
                    throw new ArgumentOutOfRangeException("Unknown ShaderLitMode");
            }

            return result;
        }

        static void RenderDepthPrepass( ScriptableRenderContext     renderContext,
                                        CommandBuffer               cmd,
                                        FrameSettings               frameSettings,
                                        RenderTargetIdentifier[]    mrt,
                                        RTHandle                    depthBuffer,
                                        in RendererList             depthOnlyRendererList,
                                        in RendererList             mrtRendererList,
                                        bool                        hasDepthOnlyPass
                                        )
        {
            // Disable write to normal buffer for unlit shader (the normal buffer binding change when using MSAA)
            cmd.SetGlobalInt(HDShaderIDs._ColorMaskNormal, frameSettings.IsEnabled(FrameSettingsField.MSAA) ? (int)ColorWriteMask.All : 0);

            CoreUtils.SetRenderTarget(cmd, depthBuffer);

            if (hasDepthOnlyPass)
            {
                DrawOpaqueRendererList(renderContext, cmd, frameSettings, depthOnlyRendererList);
            }

            CoreUtils.SetRenderTarget(cmd, mrt, depthBuffer);
            DrawOpaqueRendererList(renderContext, cmd, frameSettings, mrtRendererList);
        }

        // RenderDepthPrepass render both opaque and opaque alpha tested based on engine configuration.
        // Lit Forward only: We always render all materials
        // Lit Deferred: We always render depth prepass for alpha tested (optimization), other deferred material are render based on engine configuration.
        // Forward opaque with deferred renderer (DepthForwardOnly pass): We always render all materials
        // True is return if motion vector must be render after GBuffer pass
        bool RenderDepthPrepass(CullingResults cull, HDCamera hdCamera, ScriptableRenderContext renderContext, CommandBuffer cmd)
        {
            var depthPrepassParameters = PrepareDepthPrepass(cull, hdCamera);
            var depthOnlyRendererList = RendererList.Create(depthPrepassParameters.depthOnlyRendererListDesc);
            var mrtDepthRendererList = RendererList.Create(depthPrepassParameters.mrtRendererListDesc);

            using (new ProfilingScope(cmd, ProfilingSampler.Get(depthPrepassParameters.profilingId)))
            {
                RenderDepthPrepass(renderContext, cmd, hdCamera.frameSettings,
                                    m_SharedRTManager.GetPrepassBuffersRTI(hdCamera.frameSettings),
                                    m_SharedRTManager.GetDepthStencilBuffer(hdCamera.frameSettings.IsEnabled(FrameSettingsField.MSAA)),
                                    depthOnlyRendererList,
                                    mrtDepthRendererList,
                                    depthPrepassParameters.hasDepthOnlyPass
                                    );
            }

            return depthPrepassParameters.shouldRenderMotionVectorAfterGBuffer;
        }

        // RenderGBuffer do the gbuffer pass. This is solely call with deferred. If we use a depth prepass, then the depth prepass will perform the alpha testing for opaque alpha tested and we don't need to do it anymore
        // during Gbuffer pass. This is handled in the shader and the depth test (equal and no depth write) is done here.
        void RenderGBuffer(CullingResults cull, HDCamera hdCamera, ScriptableRenderContext renderContext, CommandBuffer cmd)
        {
            if (hdCamera.frameSettings.litShaderMode != LitShaderMode.Deferred)
                return;

            using (new ProfilingScope(cmd, m_CurrentDebugDisplaySettings.IsDebugDisplayEnabled() ? ProfilingSampler.Get(HDProfileId.GBufferDebug) : ProfilingSampler.Get(HDProfileId.GBuffer)))
            {
                // setup GBuffer for rendering
                CoreUtils.SetRenderTarget(cmd, m_GbufferManager.GetBuffersRTI(hdCamera.frameSettings), m_SharedRTManager.GetDepthStencilBuffer());

                var rendererList = RendererList.Create(CreateOpaqueRendererListDesc(cull, hdCamera.camera, HDShaderPassNames.s_GBufferName, m_CurrentRendererConfigurationBakedLighting));
                DrawOpaqueRendererList(renderContext, cmd, hdCamera.frameSettings, rendererList);

                m_GbufferManager.BindBufferAsTextures(cmd);
#if ENABLE_VIRTUALTEXTURES
                cmd.ClearRandomWriteTargets();
#endif
            }
        }

        void RenderDBuffer(HDCamera hdCamera, CommandBuffer cmd, ScriptableRenderContext renderContext, CullingResults cullingResults)
        {
            if (!hdCamera.frameSettings.IsEnabled(FrameSettingsField.Decals))
            {
                // We still bind black textures to make sure that something is bound (can be a problem on some platforms)
                m_DbufferManager.BindBlackTextures(cmd);

                // Bind buffer to make sure that something is bound .
                cmd.SetGlobalBuffer(HDShaderIDs._DecalPropertyMaskBufferSRV, m_DbufferManager.propertyMaskBuffer);

                return;
            }

            // We need to copy depth buffer texture if we want to bind it at this stage
            CopyDepthBufferIfNeeded(hdCamera, cmd);

            using (new ProfilingScope(cmd, ProfilingSampler.Get(HDProfileId.DBufferRender)))
            {
                var parameters = PrepareRenderDBufferParameters();
                bool use4RTs = m_Asset.currentPlatformRenderPipelineSettings.decalSettings.perChannelMask;
                RenderDBuffer(  parameters,
                                m_DbufferManager.GetBuffersRTI(),
                                m_DbufferManager.GetRTHandles(),
                                m_SharedRTManager.GetDepthStencilBuffer(),
                                RendererList.Create(PrepareMeshDecalsRendererList(cullingResults, hdCamera, use4RTs)),
                                renderContext, cmd);

                cmd.SetGlobalBuffer(HDShaderIDs._DecalPropertyMaskBufferSRV, m_DbufferManager.propertyMaskBuffer);

                m_DbufferManager.BindBufferAsTextures(cmd);
            }
        }

        void DecalNormalPatch(  HDCamera        hdCamera,
                                CommandBuffer   cmd)
        {
            if (hdCamera.frameSettings.IsEnabled(FrameSettingsField.Decals) &&
                !hdCamera.frameSettings.IsEnabled(FrameSettingsField.MSAA)) // MSAA not supported
            {
                var parameters = PrepareDBufferNormalPatchParameters(hdCamera);
                DecalNormalPatch(parameters, m_SharedRTManager.GetDepthStencilBuffer(), m_SharedRTManager.GetNormalBuffer(), cmd);
            }
        }

        struct DBufferNormalPatchParameters
        {
            public Material decalNormalBufferMaterial;
            public int stencilRef;
            public int stencilMask;
        }

        DBufferNormalPatchParameters PrepareDBufferNormalPatchParameters(HDCamera hdCamera)
        {
            var parameters = new DBufferNormalPatchParameters();
            parameters.decalNormalBufferMaterial = m_DecalNormalBufferMaterial;
            switch (hdCamera.frameSettings.litShaderMode)
            {
                case LitShaderMode.Forward:  // in forward rendering all pixels that decals wrote into have to be composited
                    parameters.stencilMask = (int)StencilUsage.Decals;
                    parameters.stencilRef = (int)StencilUsage.Decals;
                    break;
                case LitShaderMode.Deferred: // in deferred rendering only pixels affected by both forward materials and decals need to be composited
                    parameters.stencilMask = (int)StencilUsage.Decals | (int)StencilUsage.RequiresDeferredLighting;
                    parameters.stencilRef = (int)StencilUsage.Decals;
                    break;
                default:
                    throw new ArgumentOutOfRangeException("Unknown ShaderLitMode");
            }

            return parameters;
        }

        static void DecalNormalPatch(   DBufferNormalPatchParameters    parameters,
                                        RTHandle                        depthStencilBuffer,
                                        RTHandle                        normalBuffer,
                                        CommandBuffer                   cmd)
        {
                using (new ProfilingScope(cmd, ProfilingSampler.Get(HDProfileId.DBufferNormal)))
                {
                    parameters.decalNormalBufferMaterial.SetInt(HDShaderIDs._DecalNormalBufferStencilReadMask, parameters.stencilMask);
                    parameters.decalNormalBufferMaterial.SetInt(HDShaderIDs._DecalNormalBufferStencilRef, parameters.stencilRef);

                CoreUtils.SetRenderTarget(cmd, depthStencilBuffer);
                cmd.SetRandomWriteTarget(1, normalBuffer);
                    cmd.DrawProcedural(Matrix4x4.identity, parameters.decalNormalBufferMaterial, 0, MeshTopology.Triangles, 3, 1);
                    cmd.ClearRandomWriteTargets();
                }
            }

        RendererListDesc PrepareMeshDecalsRendererList(CullingResults cullingResults, HDCamera hdCamera, bool use4RTs)
        {
            var desc = new RendererListDesc(use4RTs ? m_Decals4RTPassNames : m_Decals3RTPassNames, cullingResults, hdCamera.camera)
            {
                sortingCriteria = SortingCriteria.CommonOpaque,
                rendererConfiguration = PerObjectData.None,
                renderQueueRange = HDRenderQueue.k_RenderQueue_AllOpaque
            };

            return desc;
        }

        void UpdateShaderVariablesGlobalDecal(ref ShaderVariablesGlobal cb, HDCamera hdCamera)
        {
            if (hdCamera.frameSettings.IsEnabled(FrameSettingsField.Decals))
            {
                cb._EnableDecals  = 1;
                cb._DecalAtlasResolution = new Vector2(HDUtils.hdrpSettings.decalSettings.atlasWidth, HDUtils.hdrpSettings.decalSettings.atlasHeight);
            }
            else
            {
                cb._EnableDecals = 0;
            }
        }

        static RenderTargetIdentifier[] m_Dbuffer3RtIds = new RenderTargetIdentifier[3];

        struct RenderDBufferParameters
        {
            public bool use4RTs;
            public ComputeBuffer propertyMaskBuffer;
            public ComputeShader clearPropertyMaskBufferCS;
            public int clearPropertyMaskBufferKernel;
            public int propertyMaskBufferSize;
        }

        RenderDBufferParameters PrepareRenderDBufferParameters()
        {
            var parameters = new RenderDBufferParameters();
            parameters.use4RTs = m_Asset.currentPlatformRenderPipelineSettings.decalSettings.perChannelMask;
            parameters.propertyMaskBuffer = m_DbufferManager.propertyMaskBuffer;
            parameters.clearPropertyMaskBufferCS = m_DbufferManager.clearPropertyMaskBufferShader;
            parameters.clearPropertyMaskBufferKernel = m_DbufferManager.clearPropertyMaskBufferKernel;
            parameters.propertyMaskBufferSize = m_DbufferManager.propertyMaskBufferSize;
            return parameters;
        }

        static void RenderDBuffer(  in RenderDBufferParameters  parameters,
                                    RenderTargetIdentifier[]    mrt,
                                    RTHandle[]                  rtHandles,
                                    RTHandle                    depthStencilBuffer,
                                    RendererList                meshDecalsRendererList,
                                    ScriptableRenderContext     renderContext,
                                    CommandBuffer               cmd)
        {
            // for alpha compositing, color is cleared to 0, alpha to 1
            // https://developer.nvidia.com/gpugems/GPUGems3/gpugems3_ch23.html

            // this clears the targets
            // TODO: Once we move to render graph, move this to render targets initialization parameters and remove rtHandles parameters
            Color clearColor = new Color(0.0f, 0.0f, 0.0f, 1.0f);
            Color clearColorNormal = new Color(0.5f, 0.5f, 0.5f, 1.0f); // for normals 0.5 is neutral
            Color clearColorAOSBlend = new Color(1.0f, 1.0f, 1.0f, 1.0f);
            CoreUtils.SetRenderTarget(cmd, rtHandles[0], ClearFlag.Color, clearColor);
            CoreUtils.SetRenderTarget(cmd, rtHandles[1], ClearFlag.Color, clearColorNormal);
            CoreUtils.SetRenderTarget(cmd, rtHandles[2], ClearFlag.Color, clearColor);

            if (parameters.use4RTs)
            {
                CoreUtils.SetRenderTarget(cmd, rtHandles[3], ClearFlag.Color, clearColorAOSBlend);
                // this actually sets the MRTs and HTile RWTexture, this is done separately because we do not have an api to clear MRTs to different colors
                CoreUtils.SetRenderTarget(cmd, mrt, depthStencilBuffer); // do not clear anymore
            }
            else
            {
                for (int rtindex = 0; rtindex < 3; rtindex++)
                {
                     m_Dbuffer3RtIds[rtindex] = mrt[rtindex];
                }
                // this actually sets the MRTs and HTile RWTexture, this is done separately because we do not have an api to clear MRTs to different colors
                CoreUtils.SetRenderTarget(cmd, m_Dbuffer3RtIds, depthStencilBuffer); // do not clear anymore
            }

            // clear decal property mask buffer
            cmd.SetComputeBufferParam(parameters.clearPropertyMaskBufferCS, parameters.clearPropertyMaskBufferKernel, HDShaderIDs._DecalPropertyMaskBuffer, parameters.propertyMaskBuffer);
            cmd.DispatchCompute(parameters.clearPropertyMaskBufferCS, parameters.clearPropertyMaskBufferKernel, parameters.propertyMaskBufferSize / 64, 1, 1);
            cmd.SetRandomWriteTarget(parameters.use4RTs ? 4 : 3, parameters.propertyMaskBuffer);

            HDUtils.DrawRendererList(renderContext, cmd, meshDecalsRendererList);
            DecalSystem.instance.RenderIntoDBuffer(cmd);

            cmd.ClearRandomWriteTargets();
        }

        RendererListDesc PrepareForwardEmissiveRendererList(CullingResults cullResults, HDCamera hdCamera)
        {
            var result = new RendererListDesc(m_DecalsEmissivePassNames, cullResults, hdCamera.camera)
            {
                renderQueueRange = HDRenderQueue.k_RenderQueue_AllOpaque,
                sortingCriteria = SortingCriteria.CommonOpaque,
                rendererConfiguration = PerObjectData.None
            };

            return result;
        }

        void RenderForwardEmissive(CullingResults cullResults, HDCamera hdCamera, ScriptableRenderContext renderContext, CommandBuffer cmd)
        {
            using (new ProfilingScope(cmd, ProfilingSampler.Get(HDProfileId.ForwardEmissive)))
            {
                bool msaa = hdCamera.frameSettings.IsEnabled(FrameSettingsField.MSAA);
                CoreUtils.SetRenderTarget(cmd, msaa ? m_CameraColorMSAABuffer : m_CameraColorBuffer, m_SharedRTManager.GetDepthStencilBuffer(msaa));
                HDUtils.DrawRendererList(renderContext, cmd, RendererList.Create(PrepareForwardEmissiveRendererList(cullResults, hdCamera)));

                if (hdCamera.frameSettings.IsEnabled(FrameSettingsField.Decals))
                    DecalSystem.instance.RenderForwardEmissive(cmd);
            }
        }

        void RenderWireFrame(CullingResults cull, HDCamera hdCamera, RenderTargetIdentifier backbuffer, ScriptableRenderContext renderContext, CommandBuffer cmd)
        {
            using (new ProfilingScope(cmd, ProfilingSampler.Get(HDProfileId.RenderWireFrame)))
            {
                CoreUtils.SetRenderTarget(cmd, backbuffer, ClearFlag.Color, GetColorBufferClearColor(hdCamera));

                var rendererListOpaque = RendererList.Create(CreateOpaqueRendererListDesc(cull, hdCamera.camera, m_AllForwardOpaquePassNames));
                DrawOpaqueRendererList(renderContext, cmd, hdCamera.frameSettings, rendererListOpaque);

                // Render forward transparent
                var rendererListTransparent = RendererList.Create(CreateTransparentRendererListDesc(cull, hdCamera.camera, m_AllTransparentPassNames));
                DrawTransparentRendererList(renderContext, cmd, hdCamera.frameSettings, rendererListTransparent);
            }
        }

        void RenderDebugViewMaterial(CullingResults cull, HDCamera hdCamera, ScriptableRenderContext renderContext, CommandBuffer cmd)
        {
            using (new ProfilingScope(cmd, ProfilingSampler.Get(HDProfileId.DisplayDebugViewMaterial)))
            {
                if (m_CurrentDebugDisplaySettings.data.materialDebugSettings.IsDebugGBufferEnabled() && hdCamera.frameSettings.litShaderMode == LitShaderMode.Deferred)
                {
                    using (new ProfilingScope(cmd, ProfilingSampler.Get(HDProfileId.DebugViewMaterialGBuffer)))
                    {
                        HDUtils.DrawFullScreen(cmd, m_currentDebugViewMaterialGBuffer, m_CameraColorBuffer);
                    }
                }
                else
                {
                    // When rendering debug material we shouldn't rely on a depth prepass for optimizing the alpha clip test. As it is control on the material inspector side
                    // we must override the state here.

                    CoreUtils.SetRenderTarget(cmd, m_CameraColorBuffer, m_SharedRTManager.GetDepthStencilBuffer(), ClearFlag.All, Color.clear);
                    // Render Opaque forward
                    var rendererListOpaque = RendererList.Create(CreateOpaqueRendererListDesc(cull, hdCamera.camera, m_AllForwardOpaquePassNames, m_CurrentRendererConfigurationBakedLighting, stateBlock: m_DepthStateOpaque));
                    DrawOpaqueRendererList(renderContext, cmd, hdCamera.frameSettings, rendererListOpaque);

                    // Render forward transparent
                    var rendererListTransparent = RendererList.Create(CreateTransparentRendererListDesc(cull, hdCamera.camera, m_AllTransparentPassNames, m_CurrentRendererConfigurationBakedLighting));
                    DrawTransparentRendererList(renderContext, cmd, hdCamera.frameSettings, rendererListTransparent);
                }
            }
        }

        void RenderTransparencyOverdraw(CullingResults cull, HDCamera hdCamera, ScriptableRenderContext renderContext, CommandBuffer cmd)
        {
            if (m_CurrentDebugDisplaySettings.IsDebugDisplayEnabled() && m_CurrentDebugDisplaySettings.data.fullScreenDebugMode == FullScreenDebugMode.TransparencyOverdraw)
            {

                CoreUtils.SetRenderTarget(cmd, m_CameraColorBuffer, m_SharedRTManager.GetDepthStencilBuffer(), clearFlag: ClearFlag.Color, clearColor: Color.black);
                var stateBlock = new RenderStateBlock
                {
                    mask = RenderStateMask.Blend,
                    blendState = new BlendState
                    {
                        blendState0 = new RenderTargetBlendState
                        {

                            destinationColorBlendMode = BlendMode.One,
                            sourceColorBlendMode = BlendMode.One,
                            destinationAlphaBlendMode = BlendMode.One,
                            sourceAlphaBlendMode = BlendMode.One,
                            colorBlendOperation = BlendOp.Add,
                            alphaBlendOperation = BlendOp.Add,
                            writeMask = ColorWriteMask.All
                        }
                    }
                };

                // High res transparent objects, drawing in m_DebugFullScreenTempBuffer
                m_ShaderVariablesDebugDisplayCB._DebugTransparencyOverdrawWeight = 1.0f;
                ConstantBuffer.PushGlobal(cmd, m_ShaderVariablesDebugDisplayCB, HDShaderIDs._ShaderVariablesDebugDisplay);

                var passNames = m_Asset.currentPlatformRenderPipelineSettings.supportTransparentBackface ? m_AllTransparentPassNames : m_TransparentNoBackfaceNames;
                m_DebugFullScreenPropertyBlock.SetFloat(HDShaderIDs._TransparencyOverdrawMaxPixelCost, (float)m_DebugDisplaySettings.data.transparencyDebugSettings.maxPixelCost);
                var rendererList = RendererList.Create(CreateTransparentRendererListDesc(cull, hdCamera.camera, passNames, stateBlock: stateBlock));
                DrawTransparentRendererList(renderContext, cmd, hdCamera.frameSettings, rendererList);
                rendererList = RendererList.Create(CreateTransparentRendererListDesc(cull, hdCamera.camera, passNames, renderQueueRange: HDRenderQueue.k_RenderQueue_AfterPostProcessTransparent, stateBlock: stateBlock));
                DrawTransparentRendererList(renderContext, cmd, hdCamera.frameSettings, rendererList);

                // Low res transparent objects, copying result m_DebugTranparencyLowRes
                m_ShaderVariablesDebugDisplayCB._DebugTransparencyOverdrawWeight = 0.25f;
                ConstantBuffer.PushGlobal(cmd, m_ShaderVariablesDebugDisplayCB, HDShaderIDs._ShaderVariablesDebugDisplay);
                rendererList = RendererList.Create(CreateTransparentRendererListDesc(cull, hdCamera.camera, passNames, renderQueueRange: HDRenderQueue.k_RenderQueue_LowTransparent, stateBlock: stateBlock));
                DrawTransparentRendererList(renderContext, cmd, hdCamera.frameSettings, rendererList);
                PushFullScreenDebugTexture(hdCamera, cmd, m_CameraColorBuffer, FullScreenDebugMode.TransparencyOverdraw);

                // weighted sum of m_DebugFullScreenTempBuffer and m_DebugTranparencyLowRes done in DebugFullScreen.shader

            }
        }

        void UpdateSkyEnvironment(HDCamera hdCamera, ScriptableRenderContext renderContext, int frameIndex, CommandBuffer cmd)
        {
            m_SkyManager.UpdateEnvironment(hdCamera, renderContext, GetCurrentSunLight(), frameIndex, cmd);
        }

        /// <summary>
        /// Request an update of the environment lighting.
        /// </summary>
        public void RequestSkyEnvironmentUpdate()
        {
            m_SkyManager.RequestEnvironmentUpdate();
        }

        internal void RequestStaticSkyUpdate()
        {
            m_SkyManager.RequestStaticEnvironmentUpdate();
        }

        void PreRenderSky(HDCamera hdCamera, CommandBuffer cmd)
        {
            if (m_CurrentDebugDisplaySettings.DebugHideSky(hdCamera))
            {
                return;
            }

            bool msaaEnabled = hdCamera.frameSettings.IsEnabled(FrameSettingsField.MSAA);
            var colorBuffer = msaaEnabled ? m_CameraColorMSAABuffer : m_CameraColorBuffer;
            var depthBuffer = m_SharedRTManager.GetDepthStencilBuffer(msaaEnabled);
            var normalBuffer = m_SharedRTManager.GetNormalBuffer(msaaEnabled);

            var visualEnv = hdCamera.volumeStack.GetComponent<VisualEnvironment>();
            m_SkyManager.PreRenderSky(hdCamera, GetCurrentSunLight(), colorBuffer, normalBuffer, depthBuffer, m_CurrentDebugDisplaySettings, m_FrameCount, cmd);
        }

        void RenderSky(HDCamera hdCamera, CommandBuffer cmd)
        {
            if (m_CurrentDebugDisplaySettings.DebugHideSky(hdCamera))
            {
                return;
            }

            // Necessary to perform dual-source (polychromatic alpha) blending which is not supported by Unity.
            // We load from the color buffer, perform blending manually, and store to the atmospheric scattering buffer.
            // Then we perform a copy from the atmospheric scattering buffer back to the color buffer.
            bool msaaEnabled = hdCamera.frameSettings.IsEnabled(FrameSettingsField.MSAA);
            var colorBuffer = msaaEnabled ? m_CameraColorMSAABuffer : m_CameraColorBuffer;
            var intermediateBuffer = msaaEnabled ? m_OpaqueAtmosphericScatteringMSAABuffer : m_OpaqueAtmosphericScatteringBuffer;
            var depthBuffer = m_SharedRTManager.GetDepthStencilBuffer(msaaEnabled);

            var visualEnv = hdCamera.volumeStack.GetComponent<VisualEnvironment>();
            m_SkyManager.RenderSky(hdCamera, GetCurrentSunLight(), colorBuffer, depthBuffer, m_CurrentDebugDisplaySettings, m_FrameCount, cmd);

            if (Fog.IsFogEnabled(hdCamera) || Fog.IsPBRFogEnabled(hdCamera))
            {
                var pixelCoordToViewDirWS = hdCamera.mainViewConstants.pixelCoordToViewDirWS;
                m_SkyManager.RenderOpaqueAtmosphericScattering(cmd, hdCamera, colorBuffer, m_LightingBuffer, intermediateBuffer, depthBuffer, pixelCoordToViewDirWS, hdCamera.frameSettings.IsEnabled(FrameSettingsField.MSAA));
            }
        }

        /// <summary>
        /// Export the provided camera's sky to a flattened cubemap.
        /// </summary>
        /// <param name="camera">Requested camera.</param>
        /// <returns>Result texture.</returns>
        public Texture2D ExportSkyToTexture(Camera camera)
        {
            return m_SkyManager.ExportSkyToTexture(camera);
        }

        RendererListDesc PrepareForwardOpaqueRendererList(CullingResults cullResults, HDCamera hdCamera)
        {
            var passNames = hdCamera.frameSettings.litShaderMode == LitShaderMode.Forward
                ? m_ForwardAndForwardOnlyPassNames
                : m_ForwardOnlyPassNames;
            return  CreateOpaqueRendererListDesc(cullResults, hdCamera.camera, passNames, m_CurrentRendererConfigurationBakedLighting);
        }

        // Guidelines: In deferred by default there is no opaque in forward. However it is possible to force an opaque material to render in forward
        // by using the pass "ForwardOnly". In this case the .shader should not have "Forward" but only a "ForwardOnly" pass.
        // It must also have a "DepthForwardOnly" and no "DepthOnly" pass as forward material (either deferred or forward only rendering) have always a depth pass.
        // The RenderForward pass will render the appropriate pass depends on the engine settings. In case of forward only rendering, both "Forward" pass and "ForwardOnly" pass
        // material will be render for both transparent and opaque. In case of deferred, both path are used for transparent but only "ForwardOnly" is use for opaque.
        // (Thus why "Forward" and "ForwardOnly" are exclusive, else they will render two times"
        void RenderForwardOpaque(CullingResults cullResults, HDCamera hdCamera, ScriptableRenderContext renderContext, CommandBuffer cmd)
        {
            bool debugDisplay = m_CurrentDebugDisplaySettings.IsDebugDisplayEnabled();
            using (new ProfilingScope(cmd, debugDisplay ? ProfilingSampler.Get(HDProfileId.ForwardOpaqueDebug) : ProfilingSampler.Get(HDProfileId.ForwardOpaque)))
            {
                bool useFptl = hdCamera.frameSettings.IsEnabled(FrameSettingsField.FPTLForForwardOpaque);
                bool msaa = hdCamera.frameSettings.IsEnabled(FrameSettingsField.MSAA);

                RenderTargetIdentifier[] renderTarget = null;

                // In case of forward SSS we will bind all the required target. It is up to the shader to write into it or not.
                if (hdCamera.frameSettings.IsEnabled(FrameSettingsField.SubsurfaceScattering))
                {
                    renderTarget = m_MRTWithSSS;
                    renderTarget[0] = msaa ? m_CameraColorMSAABuffer : m_CameraColorBuffer; // Store the specular color

#if ENABLE_VIRTUALTEXTURES
                    renderTarget[1] = GetVTFeedbackBufferForForward(hdCamera);
                    const int offset = 2;
#else
                    const int offset = 1;
#endif
                    renderTarget[offset+0] = msaa ? m_CameraSssDiffuseLightingMSAABuffer : m_CameraSssDiffuseLightingBuffer;
                    renderTarget[offset+1] = msaa ? GetSSSBufferMSAA() : GetSSSBuffer();
                }
                else
                {
#if ENABLE_VIRTUALTEXTURES
                    renderTarget = m_MRTWithVTFeedback;
                    renderTarget[0] = msaa ? m_CameraColorMSAABuffer : m_CameraColorBuffer;
                    renderTarget[1] = GetVTFeedbackBufferForForward(hdCamera);
#else
                    renderTarget = mMRTSingle;
                    renderTarget[0] = msaa ? m_CameraColorMSAABuffer : m_CameraColorBuffer;
#endif
                }

                RenderForwardRendererList(hdCamera.frameSettings,
                                            RendererList.Create(PrepareForwardOpaqueRendererList(cullResults, hdCamera)),
                                            renderTarget,
                                            m_SharedRTManager.GetDepthStencilBuffer(msaa),
                                            useFptl ? m_TileAndClusterData.lightList : m_TileAndClusterData.perVoxelLightLists,
                                            true, renderContext, cmd);

#if ENABLE_VIRTUALTEXTURES
                cmd.ClearRandomWriteTargets();
#endif
            }
        }

        static bool NeedMotionVectorForTransparent(FrameSettings frameSettings)
        {
            return frameSettings.IsEnabled(FrameSettingsField.MotionVectors) && frameSettings.IsEnabled(FrameSettingsField.TransparentsWriteMotionVector);
        }

        RendererListDesc PrepareForwardTransparentRendererList(CullingResults cullResults, HDCamera hdCamera, bool preRefraction)
        {
            RenderQueueRange transparentRange;
            if (preRefraction)
            {
                transparentRange = HDRenderQueue.k_RenderQueue_PreRefraction;
            }
            else if (hdCamera.frameSettings.IsEnabled(FrameSettingsField.LowResTransparent))
            {
                transparentRange = HDRenderQueue.k_RenderQueue_Transparent;
            }
            else // Low res transparent disabled
            {
                transparentRange = HDRenderQueue.k_RenderQueue_TransparentWithLowRes;
            }

            if (!hdCamera.frameSettings.IsEnabled(FrameSettingsField.Refraction))
            {
                if (hdCamera.frameSettings.IsEnabled(FrameSettingsField.LowResTransparent))
                    transparentRange = HDRenderQueue.k_RenderQueue_AllTransparent;
                else
                    transparentRange = HDRenderQueue.k_RenderQueue_AllTransparentWithLowRes;
            }

            if (NeedMotionVectorForTransparent(hdCamera.frameSettings))
            {
                m_CurrentRendererConfigurationBakedLighting |= PerObjectData.MotionVectors; // This will enable the flag for low res transparent as well
            }

            var passNames = m_Asset.currentPlatformRenderPipelineSettings.supportTransparentBackface ? m_AllTransparentPassNames : m_TransparentNoBackfaceNames;
            return CreateTransparentRendererListDesc(cullResults, hdCamera.camera, passNames, m_CurrentRendererConfigurationBakedLighting, transparentRange);
        }


        void RenderForwardTransparent(CullingResults cullResults, HDCamera hdCamera, bool preRefraction, ScriptableRenderContext renderContext, CommandBuffer cmd)
        {
            // If rough refraction are turned off, we render all transparents in the Transparent pass and we skip the PreRefraction one.
            if (!hdCamera.frameSettings.IsEnabled(FrameSettingsField.Refraction) && preRefraction)
            {
                return;
            }

            HDProfileId passName;
            bool debugDisplay = m_CurrentDebugDisplaySettings.IsDebugDisplayEnabled();
            if (debugDisplay)
                passName = preRefraction ? HDProfileId.ForwardPreRefractionDebug : HDProfileId.ForwardTransparentDebug;
            else
                passName = preRefraction ? HDProfileId.ForwardPreRefraction : HDProfileId.ForwardTransparent;

            using (new ProfilingScope(cmd, ProfilingSampler.Get(passName)))
            {
                bool msaa = hdCamera.frameSettings.IsEnabled(FrameSettingsField.MSAA);
                bool renderMotionVecForTransparent = NeedMotionVectorForTransparent(hdCamera.frameSettings);
                cmd.SetGlobalInt(HDShaderIDs._ColorMaskTransparentVel, renderMotionVecForTransparent ? (int)ColorWriteMask.All : 0);

                m_MRTTransparentMotionVec[0] = msaa ? m_CameraColorMSAABuffer : m_CameraColorBuffer;

#if ENABLE_VIRTUALTEXTURES
                m_MRTTransparentMotionVec[1] = GetVTFeedbackBufferForForward(hdCamera);
                const int offset = 2;
#else
                const int offset = 1;
#endif
                m_MRTTransparentMotionVec[offset] = renderMotionVecForTransparent ? m_SharedRTManager.GetMotionVectorsBuffer(hdCamera.frameSettings.IsEnabled(FrameSettingsField.MSAA))
                    // It doesn't really matter what gets bound here since the color mask state set will prevent this from ever being written to. However, we still need to bind something
                    // to avoid warnings about unbound render targets. The following rendertarget could really be anything if renderVelocitiesForTransparent, here the normal buffer
                    // as it is guaranteed to exist and to have the same size.
                    // to avoid warnings about unbound render targets.
                    : m_SharedRTManager.GetNormalBuffer(msaa);

                if ((hdCamera.frameSettings.IsEnabled(FrameSettingsField.Decals)) && (DecalSystem.m_DecalDatasCount > 0)) // enable d-buffer flag value is being interpreted more like enable decals in general now that we have clustered
                                                                                                                          // decal datas count is 0 if no decals affect transparency
                {
                    DecalSystem.instance.SetAtlas(cmd); // for clustered decals
                }

                RenderForwardRendererList(hdCamera.frameSettings,
                                            RendererList.Create(PrepareForwardTransparentRendererList(cullResults, hdCamera, preRefraction)),
                                            m_MRTTransparentMotionVec,
                                            m_SharedRTManager.GetDepthStencilBuffer(hdCamera.frameSettings.IsEnabled(FrameSettingsField.MSAA)),
                                            m_TileAndClusterData.perVoxelLightLists,
                                            false, renderContext, cmd);
            }
        }

        static void RenderForwardRendererList(  FrameSettings               frameSettings,
                                                RendererList                rendererList,
                                                RenderTargetIdentifier[]    renderTarget,
                                                RTHandle                    depthBuffer,
                                                ComputeBuffer               lightListBuffer,
                                                bool                        opaque,
                                                ScriptableRenderContext     renderContext,
                                                CommandBuffer               cmd)
        {
            // Note: SHADOWS_SHADOWMASK keyword is enabled in HDRenderPipeline.cs ConfigureForShadowMask
            bool useFptl = opaque && frameSettings.IsEnabled(FrameSettingsField.FPTLForForwardOpaque);

            // say that we want to use tile/cluster light loop
            CoreUtils.SetKeyword(cmd, "USE_FPTL_LIGHTLIST", useFptl);
            CoreUtils.SetKeyword(cmd, "USE_CLUSTERED_LIGHTLIST", !useFptl);
            cmd.SetGlobalBuffer(HDShaderIDs.g_vLightListGlobal, lightListBuffer);

            CoreUtils.SetRenderTarget(cmd, renderTarget, depthBuffer);
            if (opaque)
                DrawOpaqueRendererList(renderContext, cmd, frameSettings, rendererList);
            else
                DrawTransparentRendererList(renderContext, cmd, frameSettings, rendererList);
        }

        // This is use to Display legacy shader with an error shader
        [Conditional("DEVELOPMENT_BUILD"), Conditional("UNITY_EDITOR")]
        void RenderForwardError(CullingResults cullResults, HDCamera hdCamera, ScriptableRenderContext renderContext, CommandBuffer cmd)
        {
            using (new ProfilingScope(cmd, ProfilingSampler.Get(HDProfileId.RenderForwardError)))
            {
                CoreUtils.SetRenderTarget(cmd, m_CameraColorBuffer, m_SharedRTManager.GetDepthStencilBuffer());
                var rendererList = RendererList.Create(CreateOpaqueRendererListDesc(cullResults, hdCamera.camera, m_ForwardErrorPassNames, renderQueueRange: RenderQueueRange.all, overrideMaterial: m_ErrorMaterial));
                HDUtils.DrawRendererList(renderContext, cmd, rendererList);
            }
        }

        bool RenderCustomPass(ScriptableRenderContext context, CommandBuffer cmd, HDCamera hdCamera, CullingResults cullingResults, CustomPassInjectionPoint injectionPoint, AOVRequestData aovRequest, List<RTHandle> aovCustomPassBuffers)
        {
            if (!hdCamera.frameSettings.IsEnabled(FrameSettingsField.CustomPass))
                return false;

            bool executed = false;
            CustomPassVolume.GetActivePassVolumes(injectionPoint, m_ActivePassVolumes);
            foreach (var customPass in m_ActivePassVolumes)
            {
                if (customPass == null)
                    return false;

                var customPassTargets = new CustomPass.RenderTargets
                {
                    cameraColorMSAABuffer = m_CameraColorMSAABuffer,
                    cameraColorBuffer = (injectionPoint == CustomPassInjectionPoint.AfterPostProcess) ? m_IntermediateAfterPostProcessBuffer : m_CameraColorBuffer,
                    customColorBuffer = m_CustomPassColorBuffer,
                    customDepthBuffer = m_CustomPassDepthBuffer,
                };
                executed |= customPass.Execute(context, cmd, hdCamera, cullingResults, m_SharedRTManager, customPassTargets);
            }

            // Push the custom pass buffer, in case it was requested in the AOVs
            aovRequest.PushCustomPassTexture(cmd, injectionPoint, m_CameraColorBuffer, m_CustomPassColorBuffer, aovCustomPassBuffers);

            return executed;
        }

        void RenderTransparentDepthPrepass(CullingResults cull, HDCamera hdCamera, ScriptableRenderContext renderContext, CommandBuffer cmd)
        {
            if (hdCamera.frameSettings.IsEnabled(FrameSettingsField.TransparentPrepass))
            {
                // Render transparent depth prepass after opaque one
                using (new ProfilingScope(cmd, ProfilingSampler.Get(HDProfileId.TransparentDepthPrepass)))
                {
                    if (hdCamera.IsTransparentSSREnabled())
                    {
                        // But we also need to bind the normal buffer for objects that will receive SSR
                        CoreUtils.SetRenderTarget(cmd, m_SharedRTManager.GetPrepassBuffersRTI(hdCamera.frameSettings), m_SharedRTManager.GetDepthStencilBuffer());
                    }
                    else
                        CoreUtils.SetRenderTarget(cmd, m_SharedRTManager.GetDepthStencilBuffer());

                    var rendererList = RendererList.Create(CreateTransparentRendererListDesc(cull, hdCamera.camera, m_TransparentDepthPrepassNames));
                    DrawTransparentRendererList(renderContext, cmd, hdCamera.frameSettings, rendererList);
                }
            }
        }

        void RenderRayTracingPrepass(CullingResults cull, HDCamera hdCamera, ScriptableRenderContext renderContext, CommandBuffer cmd, bool clear)
        {
            if (!hdCamera.frameSettings.IsEnabled(FrameSettingsField.RayTracing))
                return;

            RecursiveRendering recursiveSettings = hdCamera.volumeStack.GetComponent<RecursiveRendering>();
            if (recursiveSettings.enable.value)
            {
                using (new ProfilingScope(cmd, ProfilingSampler.Get(HDProfileId.RayTracingPrepass)))
                {
                    RendererList transparentRendererList;
                    RendererList opaqueRendererList;

                    // when clear is required, it mean we are before the recursive rendering call, otherwise it mean we are before the depth prepass
                    // As the pass before depth prepass write depth, we don't need to write it again during the second one, also the buffer is only clear at this time
                    // TODO: evaluate the usage of a stencil bit in the stencil buffer to save a rendertarget (But it require various headaches to work correctly).
                    if (clear)
                    {
                        CoreUtils.SetRenderTarget(cmd, GetRayTracingBuffer(InternalRayTracingBuffers.R0), m_SharedRTManager.GetDepthStencilBuffer(), clearFlag: ClearFlag.Color, Color.black);
                        transparentRendererList = RendererList.Create(CreateOpaqueRendererListDesc(cull, hdCamera.camera, m_RayTracingPrepassNames, stateBlock: m_DepthStateNoWrite));
                        opaqueRendererList = RendererList.Create(CreateTransparentRendererListDesc(cull, hdCamera.camera, m_RayTracingPrepassNames, renderQueueRange: HDRenderQueue.k_RenderQueue_AllTransparentWithLowRes, stateBlock: m_DepthStateNoWrite));
                    }
                    else
                    {
                        CoreUtils.SetRenderTarget(cmd, GetRayTracingBuffer(InternalRayTracingBuffers.R0), m_SharedRTManager.GetDepthStencilBuffer());
                        transparentRendererList = RendererList.Create(CreateOpaqueRendererListDesc(cull, hdCamera.camera, m_RayTracingPrepassNames));
                        opaqueRendererList = RendererList.Create(CreateTransparentRendererListDesc(cull, hdCamera.camera, m_RayTracingPrepassNames));
                    }
                    DrawOpaqueRendererList(renderContext, cmd, hdCamera.frameSettings, opaqueRendererList);
                    DrawTransparentRendererList(renderContext, cmd, hdCamera.frameSettings, transparentRendererList);
                }
            }
        }

        void RenderTransparentDepthPostpass(CullingResults cullResults, HDCamera hdCamera, ScriptableRenderContext renderContext, CommandBuffer cmd)
        {
            if (!hdCamera.frameSettings.IsEnabled(FrameSettingsField.TransparentPostpass))
                return;

            using (new ProfilingScope(cmd, ProfilingSampler.Get(HDProfileId.TransparentDepthPostpass)))
            {
                CoreUtils.SetRenderTarget(cmd, m_SharedRTManager.GetDepthStencilBuffer());
                var rendererList = RendererList.Create(CreateTransparentRendererListDesc(cullResults, hdCamera.camera, m_TransparentDepthPostpassNames));
                DrawTransparentRendererList(renderContext, cmd, hdCamera.frameSettings, rendererList);
            }
        }

        void RenderLowResTransparent(CullingResults cullResults, HDCamera hdCamera, ScriptableRenderContext renderContext, CommandBuffer cmd)
        {
            if (!hdCamera.frameSettings.IsEnabled(FrameSettingsField.LowResTransparent))
                return;

            using (new ProfilingScope(cmd, ProfilingSampler.Get(HDProfileId.LowResTransparent)))
            {
                UpdateOffscreenRenderingConstants(ref m_ShaderVariablesGlobalCB, true, 2u);
                ConstantBuffer.PushGlobal(cmd, m_ShaderVariablesGlobalCB, HDShaderIDs._ShaderVariablesGlobal);

                CoreUtils.SetRenderTarget(cmd, m_LowResTransparentBuffer, m_SharedRTManager.GetLowResDepthBuffer(), clearFlag: ClearFlag.Color, Color.black);
                RenderQueueRange transparentRange = HDRenderQueue.k_RenderQueue_LowTransparent;
                var passNames = m_Asset.currentPlatformRenderPipelineSettings.supportTransparentBackface ? m_AllTransparentPassNames : m_TransparentNoBackfaceNames;
                var rendererList = RendererList.Create(CreateTransparentRendererListDesc(cullResults, hdCamera.camera, passNames, m_CurrentRendererConfigurationBakedLighting, HDRenderQueue.k_RenderQueue_LowTransparent));
                DrawTransparentRendererList(renderContext, cmd, hdCamera.frameSettings, rendererList);

                UpdateOffscreenRenderingConstants(ref m_ShaderVariablesGlobalCB, false, 1u);
                ConstantBuffer.PushGlobal(cmd, m_ShaderVariablesGlobalCB, HDShaderIDs._ShaderVariablesGlobal);
            }
        }

        void RenderObjectsMotionVectors(CullingResults cullResults, HDCamera hdCamera, ScriptableRenderContext renderContext, CommandBuffer cmd)
        {
            if (!hdCamera.frameSettings.IsEnabled(FrameSettingsField.ObjectMotionVectors))
                return;

            using (new ProfilingScope(cmd, ProfilingSampler.Get(HDProfileId.ObjectsMotionVector)))
            {
                // These flags are still required in SRP or the engine won't compute previous model matrices...
                // If the flag hasn't been set yet on this camera, motion vectors will skip a frame.
                hdCamera.camera.depthTextureMode |= DepthTextureMode.MotionVectors | DepthTextureMode.Depth;
                // Disable write to normal buffer for unlit shader (the normal buffer binding change when using MSAA)
                cmd.SetGlobalInt(HDShaderIDs._ColorMaskNormal, hdCamera.frameSettings.IsEnabled(FrameSettingsField.MSAA) ? (int)ColorWriteMask.All : 0);

                RenderStateBlock? stateBlock = null;
                if (hdCamera.frameSettings.litShaderMode == LitShaderMode.Deferred || !hdCamera.frameSettings.IsEnabled(FrameSettingsField.AlphaToMask))
                    stateBlock = m_AlphaToMaskBlock;

                CoreUtils.SetRenderTarget(cmd, m_SharedRTManager.GetMotionVectorsPassBuffersRTI(hdCamera.frameSettings), m_SharedRTManager.GetDepthStencilBuffer(hdCamera.frameSettings.IsEnabled(FrameSettingsField.MSAA)));
                var rendererList = RendererList.Create(CreateOpaqueRendererListDesc(cullResults, hdCamera.camera, HDShaderPassNames.s_MotionVectorsName, PerObjectData.MotionVectors, stateBlock: stateBlock));
                DrawOpaqueRendererList(renderContext, cmd, hdCamera.frameSettings, rendererList);
            }
        }

        void RenderCameraMotionVectors(CullingResults cullResults, HDCamera hdCamera, ScriptableRenderContext renderContext, CommandBuffer cmd)
        {
            if (!hdCamera.frameSettings.IsEnabled(FrameSettingsField.MotionVectors))
                return;

            using (new ProfilingScope(cmd, ProfilingSampler.Get(HDProfileId.CameraMotionVectors)))
            {
            	bool msaa = hdCamera.frameSettings.IsEnabled(FrameSettingsField.MSAA);

                // These flags are still required in SRP or the engine won't compute previous model matrices...
                // If the flag hasn't been set yet on this camera, motion vectors will skip a frame.
                hdCamera.camera.depthTextureMode |= DepthTextureMode.MotionVectors | DepthTextureMode.Depth;
                m_CameraMotionVectorsMaterial.SetInt(HDShaderIDs._StencilMask, (int)StencilUsage.ObjectMotionVector);
                m_CameraMotionVectorsMaterial.SetInt(HDShaderIDs._StencilRef, (int)StencilUsage.ObjectMotionVector);

                HDUtils.DrawFullScreen(cmd, m_CameraMotionVectorsMaterial, m_SharedRTManager.GetMotionVectorsBuffer(msaa), m_SharedRTManager.GetDepthStencilBuffer(msaa), null, 0);

#if UNITY_EDITOR
                // In scene view there is no motion vector, so we clear the RT to black
                if (hdCamera.camera.cameraType == CameraType.SceneView && !hdCamera.animateMaterials)
                {
                    CoreUtils.SetRenderTarget(cmd, m_SharedRTManager.GetMotionVectorsBuffer(msaa), m_SharedRTManager.GetDepthStencilBuffer(msaa), ClearFlag.Color, Color.clear);
                }
#endif
            }
        }

        struct RenderSSRParameters
        {
            public ComputeShader    ssrCS;
            public int              tracingKernel;
            public int              reprojectionKernel;
            public bool             transparentSSR;

            public int              width, height, viewCount;

            public ComputeBuffer    offsetBufferData;
            public ComputeBuffer    coarseStencilBuffer;

            public ShaderVariablesScreenSpaceReflection cb;
        }

        RenderSSRParameters PrepareSSRParameters(HDCamera hdCamera, in HDUtils.PackedMipChainInfo depthPyramid, bool transparentSSR)
        {
            var volumeSettings = hdCamera.volumeStack.GetComponent<ScreenSpaceReflection>();
            var parameters = new RenderSSRParameters();

            parameters.ssrCS = m_ScreenSpaceReflectionsCS;
            parameters.tracingKernel = m_SsrTracingKernel;
            parameters.reprojectionKernel = m_SsrReprojectionKernel;
            parameters.transparentSSR = transparentSSR;

            parameters.width = hdCamera.actualWidth;
            parameters.height = hdCamera.actualHeight;
            parameters.viewCount = hdCamera.viewCount;

            float n = hdCamera.camera.nearClipPlane;
            float f = hdCamera.camera.farClipPlane;
            float thickness = volumeSettings.depthBufferThickness.value;

            ref var cb = ref parameters.cb;
            cb._SsrThicknessScale = 1.0f / (1.0f + thickness);
            cb._SsrThicknessBias = -n / (f - n) * (thickness * cb._SsrThicknessScale);
            cb._SsrIterLimit = volumeSettings.rayMaxIterations;
            cb._SsrReflectsSky = volumeSettings.reflectSky.value ? 1 : 0;
            cb._SsrStencilBit = (int)StencilUsage.TraceReflectionRay;
            float roughnessFadeStart = 1 - volumeSettings.smoothnessFadeStart.value;
            cb._SsrRoughnessFadeEnd = 1 - volumeSettings.minSmoothness.value;
            float roughnessFadeLength = cb._SsrRoughnessFadeEnd - roughnessFadeStart;
            cb._SsrRoughnessFadeEndTimesRcpLength = (roughnessFadeLength != 0) ? (cb._SsrRoughnessFadeEnd * (1.0f / roughnessFadeLength)) : 1;
            cb._SsrRoughnessFadeRcpLength = (roughnessFadeLength != 0) ? (1.0f / roughnessFadeLength) : 0;
            cb._SsrEdgeFadeRcpLength = Mathf.Min(1.0f / volumeSettings.screenFadeDistance.value, float.MaxValue);
            cb._ColorPyramidUvScaleAndLimitPrevFrame = HDUtils.ComputeViewportScaleAndLimit(hdCamera.historyRTHandleProperties.previousViewportSize, hdCamera.historyRTHandleProperties.previousRenderTargetSize);
            cb._SsrColorPyramidMaxMip = hdCamera.colorPyramidHistoryMipCount - 1;
            cb._SsrDepthPyramidMaxMip = depthPyramid.mipLevelCount - 1;

            parameters.offsetBufferData = depthPyramid.GetOffsetBufferData(m_DepthPyramidMipLevelOffsetsBuffer);
            parameters.coarseStencilBuffer = m_SharedRTManager.GetCoarseStencilBuffer();

            return parameters;
        }

        static void RenderSSR(  in RenderSSRParameters  parameters,
                                RTHandle                depthTexture,
                                RTHandle                depthPyramid,
                                RTHandle                SsrHitPointTexture,
                                RTHandle                stencilBuffer,
                                RTHandle                clearCoatMask,
                                RTHandle                previousColorPyramid,
                                RTHandle                ssrLightingTexture,
                                CommandBuffer           cmd,
                                ScriptableRenderContext renderContext)
        {
            var cs = parameters.ssrCS;

            using (new ProfilingScope(cmd, ProfilingSampler.Get(HDProfileId.SsrTracing)))
            {
                // cmd.SetComputeTextureParam(cs, kernel, "_SsrDebugTexture",    m_SsrDebugTexture);
                // Bind the non mip chain if we are rendering the transaprent version
                if (parameters.transparentSSR)
                {
                    CoreUtils.SetKeyword(cmd, "DEPTH_SOURCE_NOT_FROM_MIP_CHAIN", true);
                    cmd.SetComputeTextureParam(cs, parameters.tracingKernel, HDShaderIDs._DepthTexture, depthTexture);
                }
                cmd.SetComputeTextureParam(cs, parameters.tracingKernel, HDShaderIDs._CameraDepthTexture, depthPyramid);
                cmd.SetComputeTextureParam(cs, parameters.tracingKernel, HDShaderIDs._SsrClearCoatMaskTexture, clearCoatMask);
                cmd.SetComputeTextureParam(cs, parameters.tracingKernel, HDShaderIDs._SsrHitPointTexture, SsrHitPointTexture);

                if (stencilBuffer.rt.stencilFormat == GraphicsFormat.None)  // We are accessing MSAA resolved version and not the depth stencil buffer directly.
                {
                    cmd.SetComputeTextureParam(cs, parameters.tracingKernel, HDShaderIDs._StencilTexture, stencilBuffer);
                }
                else
                {
                    cmd.SetComputeTextureParam(cs, parameters.tracingKernel, HDShaderIDs._StencilTexture, stencilBuffer, 0, RenderTextureSubElement.Stencil);
                }

                cmd.SetComputeBufferParam(cs, parameters.tracingKernel, HDShaderIDs._CoarseStencilBuffer, parameters.coarseStencilBuffer);
                cmd.SetComputeBufferParam(cs, parameters.tracingKernel, HDShaderIDs._DepthPyramidMipLevelOffsets, parameters.offsetBufferData);

                ConstantBuffer.Push(cmd, parameters.cb, cs, HDShaderIDs._ShaderVariablesScreenSpaceReflection);

                cmd.DispatchCompute(cs, parameters.tracingKernel, HDUtils.DivRoundUp(parameters.width, 8), HDUtils.DivRoundUp(parameters.height, 8), parameters.viewCount);

                if (parameters.transparentSSR)
                    CoreUtils.SetKeyword(cmd, "DEPTH_SOURCE_NOT_FROM_MIP_CHAIN", false);
            }

            using (new ProfilingScope(cmd, ProfilingSampler.Get(HDProfileId.SsrReprojection)))
            {
                // cmd.SetComputeTextureParam(cs, kernel, "_SsrDebugTexture",    m_SsrDebugTexture);
                cmd.SetComputeTextureParam(cs, parameters.reprojectionKernel, HDShaderIDs._SsrHitPointTexture, SsrHitPointTexture);
                cmd.SetComputeTextureParam(cs, parameters.reprojectionKernel, HDShaderIDs._SsrLightingTextureRW, ssrLightingTexture);
                cmd.SetComputeTextureParam(cs, parameters.reprojectionKernel, HDShaderIDs._ColorPyramidTexture, previousColorPyramid);
                cmd.SetComputeTextureParam(cs, parameters.reprojectionKernel, HDShaderIDs._SsrClearCoatMaskTexture, clearCoatMask);

                ConstantBuffer.Push(cmd, parameters.cb, cs, HDShaderIDs._ShaderVariablesScreenSpaceReflection);

                cmd.DispatchCompute(cs, parameters.reprojectionKernel, HDUtils.DivRoundUp(parameters.width, 8), HDUtils.DivRoundUp(parameters.height, 8), parameters.viewCount);
            }
        }

        void RenderSSR(HDCamera hdCamera, CommandBuffer cmd, ScriptableRenderContext renderContext)
        {
            if (!hdCamera.IsSSREnabled())
            {
                cmd.SetGlobalTexture(HDShaderIDs._SsrLightingTexture, TextureXR.GetClearTexture());
                return;
            }

            var settings = hdCamera.volumeStack.GetComponent<ScreenSpaceReflection>();
            bool usesRaytracedReflections = hdCamera.frameSettings.IsEnabled(FrameSettingsField.RayTracing) && settings.rayTracing.value;
            if (usesRaytracedReflections)
            {
                RenderRayTracedReflections(hdCamera, cmd, m_SsrLightingTexture, renderContext, m_FrameCount);
            }
            else
            {
                var previousColorPyramid = hdCamera.GetPreviousFrameRT((int)HDCameraFrameHistoryType.ColorBufferMipChain);

                // Evaluate the clear coat mask texture based on the lit shader mode
                RTHandle clearCoatMask = hdCamera.frameSettings.litShaderMode == LitShaderMode.Deferred ? m_GbufferManager.GetBuffer(2) : TextureXR.GetBlackTexture();

                var parameters = PrepareSSRParameters(hdCamera, m_SharedRTManager.GetDepthBufferMipChainInfo(), false);
                RenderSSR(parameters, m_SharedRTManager.GetDepthStencilBuffer(), m_SharedRTManager.GetDepthTexture(), m_SsrHitPointTexture,
                          m_SharedRTManager.GetStencilBuffer(hdCamera.frameSettings.IsEnabled(FrameSettingsField.MSAA)), clearCoatMask, previousColorPyramid,
                          m_SsrLightingTexture, cmd, renderContext);

            	if (!hdCamera.colorPyramidHistoryIsValid)
            	{
                	cmd.SetGlobalTexture(HDShaderIDs._SsrLightingTexture, TextureXR.GetClearTexture());
                	hdCamera.colorPyramidHistoryIsValid = true; // For the next frame...
            	}
			}

            cmd.SetGlobalTexture(HDShaderIDs._SsrLightingTexture, m_SsrLightingTexture);
            PushFullScreenDebugTexture(hdCamera, cmd, m_SsrLightingTexture, FullScreenDebugMode.ScreenSpaceReflections);
        }

        void RenderSSRTransparent(HDCamera hdCamera, CommandBuffer cmd, ScriptableRenderContext renderContext)
        {
            if (!hdCamera.IsTransparentSSREnabled())
                return;

            var settings = hdCamera.volumeStack.GetComponent<ScreenSpaceReflection>();
            bool usesRaytracedReflections = hdCamera.frameSettings.IsEnabled(FrameSettingsField.RayTracing) && settings.rayTracing.value;
            if (usesRaytracedReflections)
            {
                hdCamera.xr.StartSinglePass(cmd);
                RenderRayTracedReflections(hdCamera, cmd, m_SsrLightingTexture, renderContext, m_FrameCount, true);
                hdCamera.xr.StopSinglePass(cmd);
            }
            else
            {
                BuildCoarseStencilAndResolveIfNeeded(hdCamera, cmd);

                // Before doing anything, we need to clear the target buffers and rebuild the depth pyramid for tracing
                // NOTE: This is probably something we can avoid if we read from the depth buffer and traced on the pyramid without the transparent objects
                using (new ProfilingScope(cmd, ProfilingSampler.Get(HDProfileId.PrepareForTransparentSsr)))
                {
                    // Clear the SSR lighting buffer (not sure it is required)
                    CoreUtils.SetRenderTarget(cmd, m_SsrLightingTexture, ClearFlag.Color, Color.clear);
                    CoreUtils.SetRenderTarget(cmd, m_SsrHitPointTexture, ClearFlag.Color, Color.clear);
                }

                // Evaluate the screen space reflection for the transparent pixels
                var previousColorPyramid = hdCamera.GetPreviousFrameRT((int)HDCameraFrameHistoryType.ColorBufferMipChain);
                var parameters = PrepareSSRParameters(hdCamera, m_SharedRTManager.GetDepthBufferMipChainInfo(), true);
                RenderSSR(parameters, m_SharedRTManager.GetDepthStencilBuffer(), m_SharedRTManager.GetDepthTexture(), m_SsrHitPointTexture, m_SharedRTManager.GetStencilBuffer(), TextureXR.GetBlackTexture(), previousColorPyramid, m_SsrLightingTexture, cmd, renderContext);

                // If color pyramid was not valid, we bind a black texture
                if (!hdCamera.colorPyramidHistoryIsValid)
                {
                    cmd.SetGlobalTexture(HDShaderIDs._SsrLightingTexture, TextureXR.GetClearTexture());
                    hdCamera.colorPyramidHistoryIsValid = true; // For the next frame...
                }
            }

            // Push our texture to the debug menu
            PushFullScreenDebugTexture(hdCamera, cmd, m_SsrLightingTexture, FullScreenDebugMode.TransparentScreenSpaceReflections);
        }

        void RenderColorPyramid(HDCamera hdCamera, CommandBuffer cmd, bool isPreRefraction)
        {
            if (isPreRefraction)
            {
                if (!hdCamera.frameSettings.IsEnabled(FrameSettingsField.Refraction))
                    return;
            }
            else
            {
                // This final Gaussian pyramid can be reused by SSR, so disable it only if there is no distortion
                if (!hdCamera.frameSettings.IsEnabled(FrameSettingsField.Distortion) && !hdCamera.IsSSREnabled())
                    return;
            }

            var currentColorPyramid = hdCamera.GetCurrentFrameRT((int)HDCameraFrameHistoryType.ColorBufferMipChain);

            int lodCount;

            using (new ProfilingScope(cmd, ProfilingSampler.Get(HDProfileId.ColorPyramid)))
            {
                Vector2Int pyramidSizeV2I = new Vector2Int(hdCamera.actualWidth, hdCamera.actualHeight);
                lodCount = m_MipGenerator.RenderColorGaussianPyramid(cmd, pyramidSizeV2I, m_CameraColorBuffer, currentColorPyramid);
                hdCamera.colorPyramidHistoryMipCount = lodCount;
            }

            // Warning! Danger!
            // The color pyramid scale is only correct for the most detailed MIP level.
            // For the other MIP levels, due to truncation after division by 2, a row or
            // column of texels may be lost. Since this can happen to BOTH the texture
            // size AND the viewport, (uv * _ColorPyramidScale.xy) can be off by a texel
            // unless the scale is 1 (and it will not be 1 if the texture was resized
            // and is of greater size compared to the viewport).
            cmd.SetGlobalTexture(HDShaderIDs._ColorPyramidTexture, currentColorPyramid);
            PushFullScreenDebugTextureMip(hdCamera, cmd, currentColorPyramid, lodCount, isPreRefraction ? FullScreenDebugMode.PreRefractionColorPyramid : FullScreenDebugMode.FinalColorPyramid);
        }

        void GenerateDepthPyramid(HDCamera hdCamera, CommandBuffer cmd, FullScreenDebugMode debugMode)
        {
            CopyDepthBufferIfNeeded(hdCamera, cmd);

            int mipCount = m_SharedRTManager.GetDepthBufferMipChainInfo().mipLevelCount;

            using (new ProfilingScope(cmd, ProfilingSampler.Get(HDProfileId.DepthPyramid)))
            {
                m_MipGenerator.RenderMinDepthPyramid(cmd, m_SharedRTManager.GetDepthTexture(), m_SharedRTManager.GetDepthBufferMipChainInfo());
            }

            cmd.SetGlobalTexture(HDShaderIDs._CameraDepthTexture, m_SharedRTManager.GetDepthTexture());
            PushFullScreenDebugTextureMip(hdCamera, cmd, m_SharedRTManager.GetDepthTexture(), mipCount, debugMode);
        }

        void DownsampleDepthForLowResTransparency(HDCamera hdCamera, CommandBuffer cmd)
        {
            var settings = m_Asset.currentPlatformRenderPipelineSettings.lowresTransparentSettings;
            if (!hdCamera.frameSettings.IsEnabled(FrameSettingsField.LowResTransparent))
                return;

            using (new ProfilingScope(cmd, ProfilingSampler.Get(HDProfileId.DownsampleDepth)))
            {
                CoreUtils.SetRenderTarget(cmd, m_SharedRTManager.GetLowResDepthBuffer());
                cmd.SetViewport(new Rect(0, 0, hdCamera.actualWidth * 0.5f, hdCamera.actualHeight * 0.5f));
                // TODO: Add option to switch modes at runtime
                if(settings.checkerboardDepthBuffer)
                {
                    m_DownsampleDepthMaterial.EnableKeyword("CHECKERBOARD_DOWNSAMPLE");
                }
                cmd.DrawProcedural(Matrix4x4.identity, m_DownsampleDepthMaterial, 0, MeshTopology.Triangles, 3, 1, null);
            }
        }

        void UpsampleTransparent(HDCamera hdCamera, CommandBuffer cmd)
        {
            var settings = m_Asset.currentPlatformRenderPipelineSettings.lowresTransparentSettings;
            if (!hdCamera.frameSettings.IsEnabled(FrameSettingsField.LowResTransparent))
                return;

            using (new ProfilingScope(cmd, ProfilingSampler.Get(HDProfileId.UpsampleLowResTransparent)))
            {
                CoreUtils.SetRenderTarget(cmd, m_CameraColorBuffer);
                if(settings.upsampleType == LowResTransparentUpsample.Bilinear)
                {
                    m_UpsampleTransparency.EnableKeyword("BILINEAR");
                }
                else if (settings.upsampleType == LowResTransparentUpsample.NearestDepth)
                {
                    m_UpsampleTransparency.EnableKeyword("NEAREST_DEPTH");
                }
                m_UpsampleTransparency.SetTexture(HDShaderIDs._LowResTransparent, m_LowResTransparentBuffer);
                m_UpsampleTransparency.SetTexture(HDShaderIDs._LowResDepthTexture, m_SharedRTManager.GetLowResDepthBuffer());
                cmd.DrawProcedural(Matrix4x4.identity, m_UpsampleTransparency, 0, MeshTopology.Triangles, 3, 1, null);
            }
        }

        unsafe void ApplyDebugDisplaySettings(HDCamera hdCamera, CommandBuffer cmd)
        {
            // See ShaderPassForward.hlsl: for forward shaders, if DEBUG_DISPLAY is enabled and no DebugLightingMode or DebugMipMapMod
            // modes have been set, lighting is automatically skipped (To avoid some crashed due to lighting RT not set on console).
            // However debug mode like colorPickerModes and false color don't need DEBUG_DISPLAY and must work with the lighting.
            // So we will enabled DEBUG_DISPLAY independently

            bool debugDisplayEnabledOrSceneLightingDisabled = m_CurrentDebugDisplaySettings.IsDebugDisplayEnabled() || CoreUtils.IsSceneLightingDisabled(hdCamera.camera);
            // Enable globally the keyword DEBUG_DISPLAY on shader that support it with multi-compile
            CoreUtils.SetKeyword(cmd, "DEBUG_DISPLAY", debugDisplayEnabledOrSceneLightingDisabled);

            // Setting this all the time due to a strange bug that either reports a (globally) bound texture as not bound or where SetGlobalTexture doesn't behave as expected.
            // As a workaround we bind it regardless of debug display. Eventually with
            cmd.SetGlobalTexture(HDShaderIDs._DebugMatCapTexture, defaultResources.textures.matcapTex);

            if (debugDisplayEnabledOrSceneLightingDisabled ||
                m_CurrentDebugDisplaySettings.data.colorPickerDebugSettings.colorPickerMode != ColorPickerDebugMode.None)
            {
                // This is for texture streaming
                m_CurrentDebugDisplaySettings.UpdateMaterials();

                var lightingDebugSettings = m_CurrentDebugDisplaySettings.data.lightingDebugSettings;
                var materialDebugSettings = m_CurrentDebugDisplaySettings.data.materialDebugSettings;
                var debugAlbedo = new Vector4(lightingDebugSettings.overrideAlbedo ? 1.0f : 0.0f, lightingDebugSettings.overrideAlbedoValue.r, lightingDebugSettings.overrideAlbedoValue.g, lightingDebugSettings.overrideAlbedoValue.b);
                var debugSmoothness = new Vector4(lightingDebugSettings.overrideSmoothness ? 1.0f : 0.0f, lightingDebugSettings.overrideSmoothnessValue, 0.0f, 0.0f);
                var debugNormal = new Vector4(lightingDebugSettings.overrideNormal ? 1.0f : 0.0f, 0.0f, 0.0f, 0.0f);
                var debugAmbientOcclusion = new Vector4(lightingDebugSettings.overrideAmbientOcclusion ? 1.0f : 0.0f, lightingDebugSettings.overrideAmbientOcclusionValue, 0.0f, 0.0f);
                var debugSpecularColor = new Vector4(lightingDebugSettings.overrideSpecularColor ? 1.0f : 0.0f, lightingDebugSettings.overrideSpecularColorValue.r, lightingDebugSettings.overrideSpecularColorValue.g, lightingDebugSettings.overrideSpecularColorValue.b);
                var debugEmissiveColor = new Vector4(lightingDebugSettings.overrideEmissiveColor ? 1.0f : 0.0f, lightingDebugSettings.overrideEmissiveColorValue.r, lightingDebugSettings.overrideEmissiveColorValue.g, lightingDebugSettings.overrideEmissiveColorValue.b);
                var debugTrueMetalColor = new Vector4(materialDebugSettings.materialValidateTrueMetal ? 1.0f : 0.0f, materialDebugSettings.materialValidateTrueMetalColor.r, materialDebugSettings.materialValidateTrueMetalColor.g, materialDebugSettings.materialValidateTrueMetalColor.b);

                DebugLightingMode debugLightingMode = m_CurrentDebugDisplaySettings.GetDebugLightingMode();
                if (CoreUtils.IsSceneLightingDisabled(hdCamera.camera))
                {
                    debugLightingMode = DebugLightingMode.MatcapView;
                }

                ref var cb = ref m_ShaderVariablesDebugDisplayCB;

                var debugMaterialIndices = m_CurrentDebugDisplaySettings.GetDebugMaterialIndexes();
                for (int i = 0; i < 11; ++i)
                {
                    cb._DebugViewMaterialArray[i * 4] = (uint)debugMaterialIndices[i]; // Only x component is used.
                }
                for (int i = 0; i < 32; ++i)
                {
                    for (int j = 0; j < 4; ++j)
                        cb._DebugRenderingLayersColors[i * 4 + j] = m_CurrentDebugDisplaySettings.data.lightingDebugSettings.debugRenderingLayersColors[i][j];
                }

                cb._DebugLightingMode = (int)debugLightingMode;
                cb._DebugLightLayersMask = (int)m_CurrentDebugDisplaySettings.GetDebugLightLayersMask();
                cb._DebugShadowMapMode = (int)m_CurrentDebugDisplaySettings.GetDebugShadowMapMode();
                cb._DebugMipMapMode = (int)m_CurrentDebugDisplaySettings.GetDebugMipMapMode();
                cb._DebugMipMapModeTerrainTexture = (int)m_CurrentDebugDisplaySettings.GetDebugMipMapModeTerrainTexture();
                cb._ColorPickerMode = (int)m_CurrentDebugDisplaySettings.GetDebugColorPickerMode();
                cb._DebugFullScreenMode = (int)m_CurrentDebugDisplaySettings.data.fullScreenDebugMode;
                cb._DebugProbeVolumeMode = (int)m_CurrentDebugDisplaySettings.GetProbeVolumeDebugMode();

#if UNITY_EDITOR
                cb._MatcapMixAlbedo = HDRenderPipelinePreferences.matcapViewMixAlbedo ? 1 : 0;
                cb._MatcapViewScale = HDRenderPipelinePreferences.matcapViewScale;
#else
                cb._MatcapMixAlbedo = 0;
                cb._MatcapViewScale = 1.0f;
#endif
                cb._DebugLightingAlbedo = debugAlbedo;
                cb._DebugLightingSmoothness = debugSmoothness;
                cb._DebugLightingNormal = debugNormal;
                cb._DebugLightingAmbientOcclusion = debugAmbientOcclusion;
                cb._DebugLightingSpecularColor = debugSpecularColor;
                cb._DebugLightingEmissiveColor = debugEmissiveColor;
                cb._DebugLightingMaterialValidateHighColor = materialDebugSettings.materialValidateHighColor;
                cb._DebugLightingMaterialValidateLowColor = materialDebugSettings.materialValidateLowColor;
                cb._DebugLightingMaterialValidatePureMetalColor = debugTrueMetalColor;

                cb._MousePixelCoord = HDUtils.GetMouseCoordinates(hdCamera);
                cb._MouseClickPixelCoord = HDUtils.GetMouseClickCoordinates(hdCamera);

                cb._DebugSingleShadowIndex = m_CurrentDebugDisplaySettings.data.lightingDebugSettings.shadowDebugUseSelection ? m_DebugSelectedLightShadowIndex : (int)m_CurrentDebugDisplaySettings.data.lightingDebugSettings.shadowMapIndex;

                ConstantBuffer.PushGlobal(cmd, m_ShaderVariablesDebugDisplayCB, HDShaderIDs._ShaderVariablesDebugDisplay);

                cmd.SetGlobalTexture(HDShaderIDs._DebugFont, defaultResources.textures.debugFontTex);
            }
        }

        static bool NeedColorPickerDebug(DebugDisplaySettings debugSettings)
        {
            return debugSettings.data.colorPickerDebugSettings.colorPickerMode != ColorPickerDebugMode.None
                || debugSettings.data.falseColorDebugSettings.falseColor
                || debugSettings.data.lightingDebugSettings.debugLightingMode == DebugLightingMode.LuminanceMeter;
        }

        void PushColorPickerDebugTexture(CommandBuffer cmd, HDCamera hdCamera, RTHandle textureID)
        {
            if (NeedColorPickerDebug(m_CurrentDebugDisplaySettings))
            {
                using (new ProfilingScope(cmd, ProfilingSampler.Get(HDProfileId.PushToColorPicker)))
                {
                    HDUtils.BlitCameraTexture(cmd, textureID, m_DebugColorPickerBuffer);
                }
            }
        }

        bool NeedsFullScreenDebugMode()
        {
            bool fullScreenDebugEnabled = m_CurrentDebugDisplaySettings.data.fullScreenDebugMode != FullScreenDebugMode.None;
            bool lightingDebugEnabled = m_CurrentDebugDisplaySettings.data.lightingDebugSettings.shadowDebugMode == ShadowMapDebugMode.SingleShadow;

            return fullScreenDebugEnabled || lightingDebugEnabled;
        }

        void PushFullScreenLightingDebugTexture(HDCamera hdCamera, CommandBuffer cmd, RTHandle textureID)
        {
            // In practice, this is only useful for the SingleShadow debug view.
            // TODO: See how we can make this nicer than a specific functions just for one case.
            if (NeedsFullScreenDebugMode() && m_FullScreenDebugPushed == false)
            {
                m_FullScreenDebugPushed = true;
                HDUtils.BlitCameraTexture(cmd, textureID, m_DebugFullScreenTempBuffer);
            }
        }

        internal void PushFullScreenDebugTexture(HDCamera hdCamera, CommandBuffer cmd, RTHandle textureID, FullScreenDebugMode debugMode)
        {
            if (debugMode == m_CurrentDebugDisplaySettings.data.fullScreenDebugMode)
            {
                m_FullScreenDebugPushed = true; // We need this flag because otherwise if no full screen debug is pushed (like for example if the corresponding pass is disabled), when we render the result in RenderDebug m_DebugFullScreenTempBuffer will contain potential garbage
                HDUtils.BlitCameraTexture(cmd, textureID, m_DebugFullScreenTempBuffer);
            }
        }

        void PushFullScreenDebugTextureMip(HDCamera hdCamera, CommandBuffer cmd, RTHandle texture, int lodCount, FullScreenDebugMode debugMode)
        {
            if (debugMode == m_CurrentDebugDisplaySettings.data.fullScreenDebugMode)
            {
                var mipIndex = Mathf.FloorToInt(m_CurrentDebugDisplaySettings.data.fullscreenDebugMip * lodCount);

                m_FullScreenDebugPushed = true; // We need this flag because otherwise if no full screen debug is pushed (like for example if the corresponding pass is disabled), when we render the result in RenderDebug m_DebugFullScreenTempBuffer will contain potential garbage
                HDUtils.BlitCameraTexture(cmd, texture, m_DebugFullScreenTempBuffer, mipIndex);
            }
        }

        struct DebugParameters
        {
            public DebugDisplaySettings debugDisplaySettings;
            public HDCamera hdCamera;

            // Full screen debug
            public bool             resolveFullScreenDebug;
            public Material         debugFullScreenMaterial;
            public int              depthPyramidMip;
            public ComputeBuffer    depthPyramidOffsets;

            // Sky
            public Texture skyReflectionTexture;
            public Material debugLatlongMaterial;

            public bool rayTracingSupported;
            public RayCountManager rayCountManager;

            // Lighting
            public LightLoopDebugOverlayParameters lightingOverlayParameters;

            // Color picker
            public bool     colorPickerEnabled;
            public Material colorPickerMaterial;
        }

        DebugParameters PrepareDebugParameters(HDCamera hdCamera, HDUtils.PackedMipChainInfo depthMipInfo)
        {
            var parameters = new DebugParameters();

            parameters.debugDisplaySettings = m_CurrentDebugDisplaySettings;
            parameters.hdCamera = hdCamera;

            parameters.resolveFullScreenDebug = NeedsFullScreenDebugMode() && m_FullScreenDebugPushed;
            parameters.debugFullScreenMaterial = m_DebugFullScreen;
            parameters.depthPyramidMip = (int)(parameters.debugDisplaySettings.data.fullscreenDebugMip * depthMipInfo.mipLevelCount);
            parameters.depthPyramidOffsets = depthMipInfo.GetOffsetBufferData(m_DepthPyramidMipLevelOffsetsBuffer);

            parameters.skyReflectionTexture = m_SkyManager.GetSkyReflection(hdCamera);
            parameters.debugLatlongMaterial = m_DebugDisplayLatlong;
            parameters.lightingOverlayParameters = PrepareLightLoopDebugOverlayParameters();

            parameters.rayTracingSupported = hdCamera.frameSettings.IsEnabled(FrameSettingsField.RayTracing);
            parameters.rayCountManager = m_RayCountManager;

            parameters.colorPickerEnabled = NeedColorPickerDebug(parameters.debugDisplaySettings);
            parameters.colorPickerMaterial = m_DebugColorPicker;

            return parameters;
        }

        static void ResolveFullScreenDebug( in DebugParameters      parameters,
                                            MaterialPropertyBlock   mpb,
                                            RTHandle                inputFullScreenDebug,
                                            RTHandle                inputDepthPyramid,
                                            RTHandle                output,
                                            CommandBuffer           cmd)
        {
            mpb.SetTexture(HDShaderIDs._DebugFullScreenTexture, inputFullScreenDebug);
            mpb.SetTexture(HDShaderIDs._CameraDepthTexture, inputDepthPyramid);
            mpb.SetFloat(HDShaderIDs._FullScreenDebugMode, (float)parameters.debugDisplaySettings.data.fullScreenDebugMode);
            mpb.SetInt(HDShaderIDs._DebugDepthPyramidMip, parameters.depthPyramidMip);
            mpb.SetBuffer(HDShaderIDs._DebugDepthPyramidOffsets, parameters.depthPyramidOffsets);
            mpb.SetInt(HDShaderIDs._DebugContactShadowLightIndex, parameters.debugDisplaySettings.data.fullScreenContactShadowLightIndex);

            HDUtils.DrawFullScreen(cmd, parameters.debugFullScreenMaterial, output, mpb, 0);
        }

        static void ResolveColorPickerDebug(in DebugParameters  parameters,
                                            RTHandle            debugColorPickerBuffer,
                                            RTHandle            output,
                                            CommandBuffer       cmd)
        {
            ColorPickerDebugSettings colorPickerDebugSettings = parameters.debugDisplaySettings.data.colorPickerDebugSettings;
            FalseColorDebugSettings falseColorDebugSettings = parameters.debugDisplaySettings.data.falseColorDebugSettings;
            var falseColorThresholds = new Vector4(falseColorDebugSettings.colorThreshold0, falseColorDebugSettings.colorThreshold1, falseColorDebugSettings.colorThreshold2, falseColorDebugSettings.colorThreshold3);

            // Here we have three cases:
            // - Material debug is enabled, this is the buffer we display
            // - Otherwise we display the HDR buffer before postprocess and distortion
            // - If fullscreen debug is enabled we always use it
            parameters.colorPickerMaterial.SetTexture(HDShaderIDs._DebugColorPickerTexture, debugColorPickerBuffer);
            parameters.colorPickerMaterial.SetColor(HDShaderIDs._ColorPickerFontColor, colorPickerDebugSettings.fontColor);
            parameters.colorPickerMaterial.SetInt(HDShaderIDs._FalseColorEnabled, falseColorDebugSettings.falseColor ? 1 : 0);
            parameters.colorPickerMaterial.SetVector(HDShaderIDs._FalseColorThresholds, falseColorThresholds);
            parameters.colorPickerMaterial.SetVector(HDShaderIDs._MousePixelCoord, HDUtils.GetMouseCoordinates(parameters.hdCamera));
            parameters.colorPickerMaterial.SetVector(HDShaderIDs._MouseClickPixelCoord, HDUtils.GetMouseClickCoordinates(parameters.hdCamera));

            // The material display debug perform sRGBToLinear conversion as the final blit currently hardcodes a linearToSrgb conversion. As when we read with color picker this is not done,
            // we perform it inside the color picker shader. But we shouldn't do it for HDR buffer.
            parameters.colorPickerMaterial.SetFloat(HDShaderIDs._ApplyLinearToSRGB, parameters.debugDisplaySettings.IsDebugMaterialDisplayEnabled() ? 1.0f : 0.0f);

            HDUtils.DrawFullScreen(cmd, parameters.colorPickerMaterial, output);
        }

        static void RenderSkyReflectionOverlay(in DebugParameters debugParameters, CommandBuffer cmd, MaterialPropertyBlock mpb, ref float x, ref float y, float overlaySize)
        {
            var lightingDebug = debugParameters.debugDisplaySettings.data.lightingDebugSettings;
            if (lightingDebug.displaySkyReflection)
            {
                mpb.SetTexture(HDShaderIDs._InputCubemap, debugParameters.skyReflectionTexture);
                mpb.SetFloat(HDShaderIDs._Mipmap, lightingDebug.skyReflectionMipmap);
                mpb.SetFloat(HDShaderIDs._ApplyExposure, 1.0f);
                mpb.SetFloat(HDShaderIDs._SliceIndex, lightingDebug.cookieCubeArraySliceIndex);
                cmd.SetViewport(new Rect(x, y, overlaySize, overlaySize));
                cmd.DrawProcedural(Matrix4x4.identity, debugParameters.debugLatlongMaterial, 0, MeshTopology.Triangles, 3, 1, mpb);
                HDUtils.NextOverlayCoord(ref x, ref y, overlaySize, overlaySize, debugParameters.hdCamera);
            }
        }

        static void RenderRayCountOverlay(in DebugParameters debugParameters, CommandBuffer cmd, ref float x, ref float y, float overlaySize)
        {
            if (debugParameters.rayTracingSupported)
                debugParameters.rayCountManager.EvaluateRayCount(cmd, debugParameters.hdCamera);
        }

        void RenderDebug(HDCamera hdCamera, CommandBuffer cmd, CullingResults cullResults)
        {
            // We don't want any overlay for these kind of rendering
            if (hdCamera.camera.cameraType == CameraType.Reflection || hdCamera.camera.cameraType == CameraType.Preview)
                return;

            // Render Debug are only available in dev builds and we always render them in the same RT
            CoreUtils.SetRenderTarget(cmd, m_IntermediateAfterPostProcessBuffer, m_SharedRTManager.GetDepthStencilBuffer());

            var debugParams = PrepareDebugParameters(hdCamera, m_SharedRTManager.GetDepthBufferMipChainInfo());

            using (new ProfilingScope(cmd, ProfilingSampler.Get(HDProfileId.RenderDebug)))
            {
                // First render full screen debug texture
                if (debugParams.resolveFullScreenDebug)
                {
                    m_FullScreenDebugPushed = false;
                    ResolveFullScreenDebug(debugParams, m_DebugFullScreenPropertyBlock, m_DebugFullScreenTempBuffer, m_SharedRTManager.GetDepthTexture(), m_IntermediateAfterPostProcessBuffer, cmd);
                    PushColorPickerDebugTexture(cmd, hdCamera, m_IntermediateAfterPostProcessBuffer);
                }

                // First resolve color picker
                if (debugParams.colorPickerEnabled)
                    ResolveColorPickerDebug(debugParams, m_DebugColorPickerBuffer, m_IntermediateAfterPostProcessBuffer, cmd);

                // Light volumes
                var lightingDebug = debugParams.debugDisplaySettings.data.lightingDebugSettings;
                bool isLightOverlapDebugEnabled = CoreUtils.IsLightOverlapDebugEnabled(hdCamera.camera);
                if (lightingDebug.displayLightVolumes || isLightOverlapDebugEnabled)
                {
                    s_lightVolumes.RenderLightVolumes(cmd, hdCamera, cullResults, lightingDebug, m_IntermediateAfterPostProcessBuffer);
                }

                // Then overlays
                HDUtils.ResetOverlay();
                float debugPanelWidth = HDUtils.GetRuntimeDebugPanelWidth(debugParams.hdCamera);
                float x = 0.0f;
                float overlayRatio = debugParams.debugDisplaySettings.data.debugOverlayRatio;
                float overlaySize = Math.Min(debugParams.hdCamera.actualHeight, debugParams.hdCamera.actualWidth - debugPanelWidth) * overlayRatio;
                float y = debugParams.hdCamera.actualHeight - overlaySize;

                // Add the width of the debug display if enabled on the camera
                x += debugPanelWidth;

                RenderSkyReflectionOverlay(debugParams, cmd, m_SharedPropertyBlock, ref x, ref y, overlaySize);
                RenderRayCountOverlay(debugParams, cmd, ref x, ref y, overlaySize);
                RenderLightLoopDebugOverlay(debugParams, cmd, ref x, ref y, overlaySize, m_SharedRTManager.GetDepthTexture());
                RenderProbeVolumeDebugOverlay(debugParams, cmd, ref x, ref y, overlaySize, m_DebugDisplayProbeVolumeMaterial); // TODO(Nicholas): renders as a black square in the upper right.

                HDShadowManager.ShadowDebugAtlasTextures atlases = debugParams.lightingOverlayParameters.shadowManager.GetDebugAtlasTextures();
                RenderShadowsDebugOverlay(debugParams, atlases, cmd, ref x, ref y, overlaySize, m_SharedPropertyBlock);

                DecalSystem.instance.RenderDebugOverlay(debugParams.hdCamera, cmd, debugParams.debugDisplaySettings, ref x, ref y, overlaySize, debugParams.hdCamera.actualWidth);
            }
        }

        void ClearStencilBuffer(HDCamera hdCamera, CommandBuffer cmd)
        {
            using (new ProfilingScope(cmd, ProfilingSampler.Get(HDProfileId.ClearStencil)))
            {
                m_ClearStencilBufferMaterial.SetInt(HDShaderIDs._StencilMask, (int)StencilUsage.HDRPReservedBits);
                HDUtils.DrawFullScreen(cmd, m_ClearStencilBufferMaterial, m_CameraColorBuffer, m_SharedRTManager.GetDepthStencilBuffer());
            }
        }

        void ClearBuffers(HDCamera hdCamera, CommandBuffer cmd)
        {
            bool msaa = hdCamera.frameSettings.IsEnabled(FrameSettingsField.MSAA);

            using (new ProfilingScope(cmd, ProfilingSampler.Get(HDProfileId.ClearBuffers)))
            {
                // We clear only the depth buffer, no need to clear the various color buffer as we overwrite them.
                // Clear depth/stencil and init buffers
                using (new ProfilingScope(cmd, ProfilingSampler.Get(HDProfileId.ClearDepthStencil)))
                {
                    if (hdCamera.clearDepth)
                    {
                        CoreUtils.SetRenderTarget(cmd, msaa ? m_CameraColorMSAABuffer : m_CameraColorBuffer, m_SharedRTManager.GetDepthStencilBuffer(msaa), ClearFlag.Depth);
                        if (hdCamera.frameSettings.IsEnabled(FrameSettingsField.MSAA))
                        {
                            CoreUtils.SetRenderTarget(cmd, m_SharedRTManager.GetDepthTexture(true), m_SharedRTManager.GetDepthStencilBuffer(true), ClearFlag.Color, Color.black);
                        }
                    }
                    m_IsDepthBufferCopyValid = false;
                }

                // Clear the HDR target
                using (new ProfilingScope(cmd, ProfilingSampler.Get(HDProfileId.ClearHDRTarget)))
                {
                    if (hdCamera.clearColorMode == HDAdditionalCameraData.ClearColorMode.Color ||
                        // If the luxmeter is enabled, the sky isn't rendered so we clear the background color
                        m_CurrentDebugDisplaySettings.data.lightingDebugSettings.debugLightingMode == DebugLightingMode.LuxMeter ||
                        // If the matcap view is enabled, the sky isn't updated so we clear the background color
                        m_CurrentDebugDisplaySettings.DebugHideSky(hdCamera) ||
                        // If we want the sky but the sky don't exist, still clear with background color
                        (hdCamera.clearColorMode == HDAdditionalCameraData.ClearColorMode.Sky && !m_SkyManager.IsVisualSkyValid(hdCamera)) ||
                        // Special handling for Preview we force to clear with background color (i.e black)
                        // Note that the sky use in this case is the last one setup. If there is no scene or game, there is no sky use as reflection in the preview
                        HDUtils.IsRegularPreviewCamera(hdCamera.camera)
                        )
                    {
                        CoreUtils.SetRenderTarget(cmd, msaa ? m_CameraColorMSAABuffer : m_CameraColorBuffer, m_SharedRTManager.GetDepthStencilBuffer(msaa), ClearFlag.Color, GetColorBufferClearColor(hdCamera));
                    }
                }

                if (hdCamera.frameSettings.IsEnabled(FrameSettingsField.SubsurfaceScattering))
                {
                    using (new ProfilingScope(cmd, ProfilingSampler.Get(HDProfileId.ClearSssLightingBuffer)))
                    {
                        CoreUtils.SetRenderTarget(cmd, msaa ? m_CameraSssDiffuseLightingMSAABuffer : m_CameraSssDiffuseLightingBuffer, ClearFlag.Color, Color.clear);
                    }
                }

                if (hdCamera.IsSSREnabled())
                {
                    using (new ProfilingScope(cmd, ProfilingSampler.Get(HDProfileId.ClearSsrBuffers)))
                    {
                        // In practice, these textures are sparse (mostly black). Therefore, clearing them is fast (due to CMASK),
                        // and much faster than fully overwriting them from within SSR shaders.
                        // CoreUtils.SetRenderTarget(cmd, hdCamera, m_SsrDebugTexture,    ClearFlag.Color, Color.clear);
                        CoreUtils.SetRenderTarget(cmd, m_SsrHitPointTexture, ClearFlag.Color, Color.clear);
                        CoreUtils.SetRenderTarget(cmd, m_SsrLightingTexture, ClearFlag.Color, Color.clear);
                    }
                }

#if ENABLE_VIRTUALTEXTURES
                using (new ProfilingScope(cmd, ProfilingSampler.Get(HDProfileId.VTFeedbackClear)))
                {
                    RTHandle alreadyCleared = null;
                    if (m_GbufferManager?.GetVTFeedbackBuffer() != null)
                    {
                        alreadyCleared = m_GbufferManager.GetVTFeedbackBuffer();
                        CoreUtils.SetRenderTarget(cmd, alreadyCleared, ClearFlag.Color, Color.white);
                    }

                    // If the forward buffer is different from the GBuffer clear it also
                    if (GetVTFeedbackBufferForForward(hdCamera) != alreadyCleared)
                    {
                        CoreUtils.SetRenderTarget(cmd, GetVTFeedbackBufferForForward(hdCamera), ClearFlag.Color, Color.white);
                    }
                }
#endif

                // We don't need to clear the GBuffers as scene is rewrite and we are suppose to only access valid data (invalid data are tagged with StencilUsage.Clear in the stencil),
                // This is to save some performance
                if (hdCamera.frameSettings.litShaderMode == LitShaderMode.Deferred)
                {
                    using (new ProfilingScope(cmd, ProfilingSampler.Get(HDProfileId.ClearGBuffer)))
                    {
                        // We still clear in case of debug mode or on demand
                        if (m_CurrentDebugDisplaySettings.IsDebugDisplayEnabled() || hdCamera.frameSettings.IsEnabled(FrameSettingsField.ClearGBuffers))
                        {
                            // On PS4 we don't have working MRT clear, so need to clear buffers one by one
                            // https://fogbugz.unity3d.com/f/cases/1182018/
                            if (Application.platform == RuntimePlatform.PS4)
                            {
                                var GBuffers = m_GbufferManager.GetBuffersRTI();
                                foreach (var gbuffer in GBuffers)
                                {
                                    CoreUtils.SetRenderTarget(cmd, gbuffer, m_SharedRTManager.GetDepthStencilBuffer(), ClearFlag.Color, Color.clear);
                                }
                            }
                            else
                            {
                                CoreUtils.SetRenderTarget(cmd, m_GbufferManager.GetBuffersRTI(), m_SharedRTManager.GetDepthStencilBuffer(), ClearFlag.Color, Color.clear);
                            }
                        }

                        // If we are in deferred mode and the ssr is enabled, we need to make sure that the second gbuffer is cleared given that we are using that information for
                        // clear coat selection
                        if (hdCamera.IsSSREnabled())
                        {
                            CoreUtils.SetRenderTarget(cmd, m_GbufferManager.GetBuffer(2), m_SharedRTManager.GetDepthStencilBuffer(), ClearFlag.Color, Color.clear);
                        }
                    }
                }
            }
        }

        struct PostProcessParameters
        {
            public ShaderVariablesGlobal globalCB;

            public HDCamera         hdCamera;
            public bool             postProcessIsFinalPass;
            public bool             flipYInPostProcess;
            public BlueNoise        blueNoise;

            // After Postprocess
            public bool             useDepthBuffer;
            public float            time;
            public float            lastTime;
            public int              frameCount;
            public RendererListDesc opaqueAfterPPDesc;
            public RendererListDesc transparentAfterPPDesc;
        }

        PostProcessParameters PreparePostProcess(CullingResults cullResults, HDCamera hdCamera)
        {
            PostProcessParameters result = new PostProcessParameters();
            result.globalCB = m_ShaderVariablesGlobalCB;
            result.hdCamera = hdCamera;
            result.postProcessIsFinalPass = HDUtils.PostProcessIsFinalPass(hdCamera);
            // Y-Flip needs to happen during the post process pass only if it's the final pass and is the regular game view
            // SceneView flip is handled by the editor internal code and GameView rendering into render textures should not be flipped in order to respect Unity texture coordinates convention
            result.flipYInPostProcess = result.postProcessIsFinalPass && (hdCamera.flipYMode == HDAdditionalCameraData.FlipYMode.ForceFlipY || hdCamera.isMainGameView);
            result.blueNoise = m_BlueNoise;

            result.useDepthBuffer = !hdCamera.IsTAAEnabled() && hdCamera.frameSettings.IsEnabled(FrameSettingsField.ZTestAfterPostProcessTAA);
            result.time = m_Time;
            result.lastTime = m_LastTime;
            result.frameCount = m_FrameCount;
            result.opaqueAfterPPDesc = CreateOpaqueRendererListDesc(cullResults, hdCamera.camera, HDShaderPassNames.s_ForwardOnlyName, renderQueueRange: HDRenderQueue.k_RenderQueue_AfterPostProcessOpaque);
            result.transparentAfterPPDesc = CreateTransparentRendererListDesc(cullResults, hdCamera.camera, HDShaderPassNames.s_ForwardOnlyName, renderQueueRange: HDRenderQueue.k_RenderQueue_AfterPostProcessTransparent);

            return result;
        }

        void RenderPostProcess(CullingResults cullResults, HDCamera hdCamera, RenderTargetIdentifier destination, ScriptableRenderContext renderContext, CommandBuffer cmd)
        {
            PostProcessParameters parameters = PreparePostProcess(cullResults, hdCamera);

            if (hdCamera.frameSettings.IsEnabled(FrameSettingsField.AfterPostprocess))
            {
                using (new ProfilingScope(cmd, ProfilingSampler.Get(HDProfileId.AfterPostProcessing)))
                {
                    // Note: We bind the depth only if the ZTest for After Post Process is enabled. It is disabled by
                    // default so we're consistent in the behavior: no ZTest for After Post Process materials).
                    if (!parameters.useDepthBuffer)
                        CoreUtils.SetRenderTarget(cmd, GetAfterPostProcessOffScreenBuffer(), clearFlag: ClearFlag.Color, clearColor: Color.black);
                    else
                        CoreUtils.SetRenderTarget(cmd, GetAfterPostProcessOffScreenBuffer(), m_SharedRTManager.GetDepthStencilBuffer(), clearFlag: ClearFlag.Color, clearColor: Color.black);

            // We render AfterPostProcess objects first into a separate buffer that will be composited in the final post process pass
                    RenderAfterPostProcess(parameters
                                        , RendererList.Create(parameters.opaqueAfterPPDesc)
                                        , RendererList.Create(parameters.transparentAfterPPDesc)
                                        , renderContext, cmd);

                }
            }

            // Set the depth buffer to the main one to avoid missing out on transparent depth for post process.
            cmd.SetGlobalTexture(HDShaderIDs._CameraDepthTexture, m_SharedRTManager.GetDepthStencilBuffer());

            // Post-processes output straight to the backbuffer
            m_PostProcessSystem.Render(
                cmd: cmd,
                camera: hdCamera,
                blueNoise: parameters.blueNoise,
                colorBuffer: m_CameraColorBuffer,
                afterPostProcessTexture: GetAfterPostProcessOffScreenBuffer(),
                finalRT: destination,
                depthBuffer: m_SharedRTManager.GetDepthStencilBuffer(),
                depthMipChain: m_SharedRTManager.GetDepthTexture(),
                flipY: parameters.flipYInPostProcess
            );
        }


        RTHandle GetAfterPostProcessOffScreenBuffer()
        {
            // Here we share GBuffer albedo buffer since it's not needed anymore else we
            if (currentPlatformRenderPipelineSettings.supportedLitShaderMode == RenderPipelineSettings.SupportedLitShaderMode.ForwardOnly)
                return GetSSSBuffer();
            else
                return m_GbufferManager.GetBuffer(0);
        }

        static void UpdateOffscreenRenderingConstants(ref ShaderVariablesGlobal cb, bool enabled, uint factor)
        {
            cb._OffScreenRendering = enabled ? 1u : 0u;
            cb._OffScreenDownsampleFactor = factor;
        }

        static void RenderAfterPostProcess( PostProcessParameters   parameters,
                                            in RendererList         opaqueAfterPostProcessRendererList,
                                            in RendererList         transparentAfterPostProcessRendererList,
                                            ScriptableRenderContext renderContext, CommandBuffer cmd)
        {

            using (new ProfilingScope(cmd, ProfilingSampler.Get(HDProfileId.AfterPostProcessing)))
            {
                // Note about AfterPostProcess and TAA:
                // When TAA is enabled rendering is jittered and then resolved during the post processing pass.
                // It means that any rendering done after post processing need to disable jittering. This is what we do with hdCamera.UpdateViewConstants(false);
                // The issue is that the only available depth buffer is jittered so pixels would wobble around depth tested edges.
                // In order to avoid that we decide that objects rendered after Post processes while TAA is active will not benefit from the depth buffer so we disable it.
                parameters.hdCamera.UpdateAllViewConstants(false);
                parameters.hdCamera.UpdateShaderVariablesGlobalCB(ref parameters.globalCB, parameters.frameCount);

                UpdateOffscreenRenderingConstants(ref parameters.globalCB, true, 1);
                ConstantBuffer.PushGlobal(cmd, parameters.globalCB, HDShaderIDs._ShaderVariablesGlobal);

                DrawOpaqueRendererList(renderContext, cmd, parameters.hdCamera.frameSettings, opaqueAfterPostProcessRendererList);
                // Setup off-screen transparency here
                DrawTransparentRendererList(renderContext, cmd, parameters.hdCamera.frameSettings, transparentAfterPostProcessRendererList);

                UpdateOffscreenRenderingConstants(ref parameters.globalCB, false, 1);
                ConstantBuffer.PushGlobal(cmd, parameters.globalCB, HDShaderIDs._ShaderVariablesGlobal);
            }
        }

        void SendGeometryGraphicsBuffers(CommandBuffer cmd, HDCamera hdCamera)
        {
            bool needNormalBuffer = false;
            Texture normalBuffer = null;
            bool needDepthBuffer = false;
            Texture depthBuffer = null;
            Texture depthBuffer1 = null;

            HDAdditionalCameraData acd = null;
            hdCamera.camera.TryGetComponent<HDAdditionalCameraData>(out acd);

            HDAdditionalCameraData.BufferAccessType externalAccess = new HDAdditionalCameraData.BufferAccessType();
            if (acd != null)
                externalAccess = acd.GetBufferAccess();

            // Figure out which client systems need which buffers
            // Only VFX systems for now
            VFXCameraBufferTypes neededVFXBuffers = VFXManager.IsCameraBufferNeeded(hdCamera.camera);
            needNormalBuffer |= ((neededVFXBuffers & VFXCameraBufferTypes.Normal) != 0 || (externalAccess & HDAdditionalCameraData.BufferAccessType.Normal) != 0);
            needDepthBuffer |= ((neededVFXBuffers & VFXCameraBufferTypes.Depth) != 0 || (externalAccess & HDAdditionalCameraData.BufferAccessType.Depth) != 0);
            if (hdCamera.frameSettings.IsEnabled(FrameSettingsField.RayTracing) && GetRayTracingState() || ValidIndirectDiffuseState(hdCamera))
            {
                needNormalBuffer = true;
                needDepthBuffer = true;
            }

            // Here if needed for this particular camera, we allocate history buffers.
            // Only one is needed here because the main buffer used for rendering is separate.
            // Ideally, we should double buffer the main rendering buffer but since we don't know in advance if history is going to be needed, it would be a big waste of memory.
            if (needNormalBuffer)
            {
                RTHandle mainNormalBuffer = m_SharedRTManager.GetNormalBuffer();
                RTHandle Allocator(string id, int frameIndex, RTHandleSystem rtHandleSystem)
                {
                    return rtHandleSystem.Alloc(Vector2.one, TextureXR.slices, colorFormat: mainNormalBuffer.rt.graphicsFormat, dimension: TextureXR.dimension, enableRandomWrite: mainNormalBuffer.rt.enableRandomWrite, name: $"{id}_Normal History Buffer"
                    );
                }

                normalBuffer = hdCamera.GetCurrentFrameRT((int)HDCameraFrameHistoryType.Normal) ?? hdCamera.AllocHistoryFrameRT((int)HDCameraFrameHistoryType.Normal, Allocator, 1);

                for (int i = 0; i < hdCamera.viewCount; i++)
                    cmd.CopyTexture(mainNormalBuffer, i, 0, 0, 0, hdCamera.actualWidth, hdCamera.actualHeight, normalBuffer, i, 0, 0, 0);
            }

            if (needDepthBuffer)
            {
                RTHandle mainDepthBuffer = m_SharedRTManager.GetDepthTexture();
                RTHandle Allocator(string id, int frameIndex, RTHandleSystem rtHandleSystem)
                {
                    return rtHandleSystem.Alloc(Vector2.one, TextureXR.slices, colorFormat: mainDepthBuffer.rt.graphicsFormat, dimension: TextureXR.dimension, enableRandomWrite: mainDepthBuffer.rt.enableRandomWrite, name: $"{id}_Depth History Buffer"
                    );
                }
                depthBuffer = hdCamera.GetCurrentFrameRT((int)HDCameraFrameHistoryType.Depth) ?? hdCamera.AllocHistoryFrameRT((int)HDCameraFrameHistoryType.Depth, Allocator, 1);

                for (int i = 0; i < hdCamera.viewCount; i++)
                    cmd.CopyTexture(mainDepthBuffer, i, 0, 0, 0, hdCamera.actualWidth, hdCamera.actualHeight, depthBuffer, i, 0, 0, 0);

                RTHandle Allocator1(string id, int frameIndex, RTHandleSystem rtHandleSystem)
                {
                    return rtHandleSystem.Alloc(Vector2.one * 0.5f, TextureXR.slices, colorFormat: mainDepthBuffer.rt.graphicsFormat, dimension: TextureXR.dimension, enableRandomWrite: mainDepthBuffer.rt.enableRandomWrite, name: $"Depth History Buffer Mip 1"
                    );
                }
                var mipchainInfo = m_SharedRTManager.GetDepthBufferMipChainInfo();
                depthBuffer1 = hdCamera.GetCurrentFrameRT((int)HDCameraFrameHistoryType.Depth1) ?? hdCamera.AllocHistoryFrameRT((int)HDCameraFrameHistoryType.Depth1, Allocator1, 1);
                for (int i = 0; i < hdCamera.viewCount; i++)
                    cmd.CopyTexture(mainDepthBuffer, i, 0, 0, 0, hdCamera.actualWidth / 2, hdCamera.actualHeight / 2, depthBuffer1, i, 0, 0, 0);
            }

            // Send buffers to client.
            // For now, only VFX systems
            if ((neededVFXBuffers & VFXCameraBufferTypes.Depth) != 0)
            {
                VFXManager.SetCameraBuffer(hdCamera.camera, VFXCameraBufferTypes.Depth, depthBuffer, 0, 0, hdCamera.actualWidth, hdCamera.actualHeight);
            }

            if ((neededVFXBuffers & VFXCameraBufferTypes.Normal) != 0)
            {
                VFXManager.SetCameraBuffer(hdCamera.camera, VFXCameraBufferTypes.Normal, normalBuffer, 0, 0, hdCamera.actualWidth, hdCamera.actualHeight);
            }
        }

        void SendColorGraphicsBuffer(CommandBuffer cmd, HDCamera hdCamera)
        {
            // Figure out which client systems need which buffers
            VFXCameraBufferTypes neededVFXBuffers = VFXManager.IsCameraBufferNeeded(hdCamera.camera);

            if ((neededVFXBuffers & VFXCameraBufferTypes.Color) != 0)
            {
                var colorBuffer = hdCamera.GetCurrentFrameRT((int)HDCameraFrameHistoryType.ColorBufferMipChain);
                VFXManager.SetCameraBuffer(hdCamera.camera, VFXCameraBufferTypes.Color, colorBuffer, 0, 0, hdCamera.actualWidth, hdCamera.actualHeight);
            }
        }

<<<<<<< HEAD
=======
        /// <summary>
        /// Overrides the current camera, changing all the matrices and view parameters for the new one.
        /// It allows you to render objects from another camera, which can be useful in custom passes for example.
        /// </summary>
        internal struct OverrideCameraRendering : IDisposable
        {
            CommandBuffer   cmd;
            Camera          overrideCamera;
            HDCamera        overrideHDCamera;
            float           originalAspect;

            /// <summary>
            /// Overrides the current camera, changing all the matrices and view parameters for the new one.
            /// </summary>
            /// <param name="cmd">The current command buffer in use</param>
            /// <param name="overrideCamera">The camera that will replace the current one</param>
            /// <example>
            /// <code>
            /// using (new HDRenderPipeline.OverrideCameraRendering(cmd, overrideCamera))
            /// {
            ///     ...
            /// }
            /// </code>
            /// </example>
            public OverrideCameraRendering(CommandBuffer cmd, Camera overrideCamera)
            {
                this.cmd = cmd;
                this.overrideCamera = overrideCamera;
                this.overrideHDCamera = null;
                this.originalAspect = 0;

                if (!IsContextValid(overrideCamera))
                    return;

                var hdrp = HDRenderPipeline.currentPipeline;
                overrideHDCamera = HDCamera.GetOrCreate(overrideCamera);

                // Mark the HDCamera as persistant so it's not deleted because it's camera is disabled.
                overrideHDCamera.isPersistent = true;

                // We need to patch the pixel rect of the camera because by default the camera size is synchronized
                // with the game view and so it breaks in the scene view. Note that we can't use Camera.pixelRect here
                // because when we assign it, the change is not instantaneous and is not reflected in pixelWidth/pixelHeight.
                overrideHDCamera.OverridePixelRect(hdrp.m_CurrentHDCamera.camera.pixelRect);
                // We also sync the aspect ratio of the camera, this time using the camera instead of HDCamera.
                // This will update the projection matrix to match the aspect of the current rendering camera.
                originalAspect = overrideCamera.aspect;
                overrideCamera.aspect = (float)hdrp.m_CurrentHDCamera.camera.pixelRect.width / (float)hdrp.m_CurrentHDCamera.camera.pixelRect.height;

                // Update HDCamera datas
                overrideHDCamera.Update(overrideHDCamera.frameSettings, hdrp, hdrp.m_MSAASamples, hdrp.m_XRSystem.emptyPass, allocateHistoryBuffers: false);
                // Reset the reference size as it could have been changed by the override camera
                hdrp.m_CurrentHDCamera.SetReferenceSize();
                overrideHDCamera.UpdateShaderVariablesGlobalCB(ref hdrp.m_ShaderVariablesGlobalCB, hdrp.m_FrameCount);

                ConstantBuffer.PushGlobal(cmd, hdrp.m_ShaderVariablesGlobalCB, HDShaderIDs._ShaderVariablesGlobal);
            }

            bool IsContextValid(Camera overrideCamera)
            {
                var hdrp = HDRenderPipeline.currentPipeline;

                if (hdrp.m_CurrentHDCamera == null)
                {
                    Debug.LogError("OverrideCameraRendering can only be called inside the render loop !");
                    return false;
                }

                if (overrideCamera == hdrp.m_CurrentHDCamera.camera)
                    return false;

                return true;
            }

            /// <summary>
            /// Reset the camera settings to the original camera
            /// </summary>
            void IDisposable.Dispose()
            {
                if (!IsContextValid(overrideCamera))
                    return;

                overrideHDCamera.ResetPixelRect();
                overrideCamera.aspect = originalAspect;

                var hdrp = HDRenderPipeline.currentPipeline;
                // Reset the reference size as it could have been changed by the override camera
                hdrp.m_CurrentHDCamera.SetReferenceSize();
                hdrp.m_CurrentHDCamera.UpdateShaderVariablesGlobalCB(ref hdrp.m_ShaderVariablesGlobalCB, hdrp.m_FrameCount);
                ConstantBuffer.PushGlobal(cmd, hdrp.m_ShaderVariablesGlobalCB, HDShaderIDs._ShaderVariablesGlobal);
            }
        }

>>>>>>> ff311341
#if ENABLE_VIRTUALTEXTURES
        RTHandle GetVTFeedbackBufferForForward(HDCamera hdCamera)
        {
            bool msaaEnabled = hdCamera.frameSettings.IsEnabled(FrameSettingsField.MSAA);
            if (msaaEnabled) return m_VtBufferManager.FeedbackBufferMsaa;

            var res =  m_GbufferManager.GetVTFeedbackBuffer();
            if (res != null) return res;

            return m_VtBufferManager.FeedbackBuffer;
        }
#endif
    }
}<|MERGE_RESOLUTION|>--- conflicted
+++ resolved
@@ -690,13 +690,9 @@
 #if ENABLE_VIRTUALTEXTURES
             m_VtBufferManager.DestroyBuffers();
 #endif
-<<<<<<< HEAD
-            m_MipGenerator.Release();
-=======
 
             DestroySSSBuffers();
             m_SharedRTManager.Cleanup();
->>>>>>> ff311341
 
             RTHandles.Release(m_CameraColorBuffer);
             RTHandles.Release(m_OpaqueAtmosphericScatteringBuffer);
@@ -5084,8 +5080,6 @@
             }
         }
 
-<<<<<<< HEAD
-=======
         /// <summary>
         /// Overrides the current camera, changing all the matrices and view parameters for the new one.
         /// It allows you to render objects from another camera, which can be useful in custom passes for example.
@@ -5179,7 +5173,6 @@
             }
         }
 
->>>>>>> ff311341
 #if ENABLE_VIRTUALTEXTURES
         RTHandle GetVTFeedbackBufferForForward(HDCamera hdCamera)
         {
