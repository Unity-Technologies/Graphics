--- conflicted
+++ resolved
@@ -875,14 +875,8 @@
             m_XRSystem.Cleanup();
             m_SkyManager.Cleanup();
             CleanupVolumetricLighting();
-<<<<<<< HEAD
             
-            for(int bsdfIdx = 0; bsdfIdx < m_IBLFilterArray.Length; ++bsdfIdx)
-=======
-            CleanupProbeVolumes();
-
             for (int bsdfIdx = 0; bsdfIdx < m_IBLFilterArray.Length; ++bsdfIdx)
->>>>>>> 57ee30b2
             {
                 m_IBLFilterArray[bsdfIdx].Cleanup();
             }
@@ -2081,20 +2075,8 @@
                 // Frustum cull density volumes on the CPU. Can be performed as soon as the camera is set up.
                 DensityVolumeList densityVolumes = PrepareVisibleDensityVolumeList(hdCamera, cmd, hdCamera.time);
 
-<<<<<<< HEAD
-            // do AdaptiveProbeVolume stuff
-            BindAPVRuntimeResources(cmd, hdCamera);
-
-            // Note: Legacy Unity behave like this for ShadowMask
-            // When you select ShadowMask in Lighting panel it recompile shaders on the fly with the SHADOW_MASK keyword.
-            // However there is no C# function that we can query to know what mode have been select in Lighting Panel and it will be wrong anyway. Lighting Panel setup what will be the next bake mode. But until light is bake, it is wrong.
-            // Currently to know if you need shadow mask you need to go through all visible lights (of CullResult), check the LightBakingOutput struct and look at lightmapBakeType/mixedLightingMode. If one light have shadow mask bake mode, then you need shadow mask features (i.e extra Gbuffer).
-            // It mean that when we build a standalone player, if we detect a light with bake shadow mask, we generate all shader variant (with and without shadow mask) and at runtime, when a bake shadow mask light is visible, we dynamically allocate an extra GBuffer and switch the shader.
-            // So the first thing to do is to go through all the light: PrepareLightsForGPU
-            bool enableBakeShadowMask = PrepareLightsForGPU(cmd, hdCamera, cullingResults, hdProbeCullingResults, densityVolumes, m_CurrentDebugDisplaySettings, aovRequest);
-=======
-                // Frustum cull probe volumes on the CPU. Can be performed as soon as the camera is set up.
-                ProbeVolumeList probeVolumes = PrepareVisibleProbeVolumeList(renderContext, hdCamera, cmd);
+                // do AdaptiveProbeVolume stuff
+                BindAPVRuntimeResources(cmd, hdCamera);
 
                 // Note: Legacy Unity behave like this for ShadowMask
                 // When you select ShadowMask in Lighting panel it recompile shaders on the fly with the SHADOW_MASK keyword.
@@ -2102,8 +2084,7 @@
                 // Currently to know if you need shadow mask you need to go through all visible lights (of CullResult), check the LightBakingOutput struct and look at lightmapBakeType/mixedLightingMode. If one light have shadow mask bake mode, then you need shadow mask features (i.e extra Gbuffer).
                 // It mean that when we build a standalone player, if we detect a light with bake shadow mask, we generate all shader variant (with and without shadow mask) and at runtime, when a bake shadow mask light is visible, we dynamically allocate an extra GBuffer and switch the shader.
                 // So the first thing to do is to go through all the light: PrepareLightsForGPU
-                bool enableBakeShadowMask = PrepareLightsForGPU(cmd, hdCamera, cullingResults, hdProbeCullingResults, densityVolumes, probeVolumes, m_CurrentDebugDisplaySettings, aovRequest);
->>>>>>> 57ee30b2
+                bool enableBakeShadowMask = PrepareLightsForGPU(cmd, hdCamera, cullingResults, hdProbeCullingResults, densityVolumes, m_CurrentDebugDisplaySettings, aovRequest);
 
                 UpdateGlobalConstantBuffers(hdCamera, cmd);
 
@@ -3660,229 +3641,6 @@
             debugParameters.debugOverlay.Next();
         }
 
-<<<<<<< HEAD
-        static void RenderRayCountOverlay(in DebugParameters debugParameters, CommandBuffer cmd)
-        {
-            debugParameters.rayCountManager.EvaluateRayCount(cmd, debugParameters.hdCamera);
-        }
-
-        void RenderDebug(HDCamera hdCamera, CommandBuffer cmd, CullingResults cullResults)
-        {
-            // We don't want any overlay for these kind of rendering
-            if (hdCamera.camera.cameraType == CameraType.Reflection || hdCamera.camera.cameraType == CameraType.Preview)
-                return;
-
-            // Render Debug are only available in dev builds and we always render them in the same RT
-            CoreUtils.SetRenderTarget(cmd, m_IntermediateAfterPostProcessBuffer, m_SharedRTManager.GetDepthStencilBuffer());
-
-            var debugParams = PrepareDebugParameters(hdCamera, m_SharedRTManager.GetDepthBufferMipChainInfo());
-
-            using (new ProfilingScope(cmd, ProfilingSampler.Get(HDProfileId.RenderDebug)))
-            {
-                // First render full screen debug texture
-                if (debugParams.resolveFullScreenDebug)
-                {
-                    m_FullScreenDebugPushed = false;
-                    ResolveFullScreenDebug(debugParams, m_DebugFullScreenPropertyBlock, m_DebugFullScreenTempBuffer, m_SharedRTManager.GetDepthTexture(), m_IntermediateAfterPostProcessBuffer, m_SharedRTManager.GetFullScreenDebugBuffer(), cmd);
-
-                    PushColorPickerDebugTexture(cmd, hdCamera, m_IntermediateAfterPostProcessBuffer);
-                }
-
-                if (debugParams.exposureDebugEnabled)
-                {
-                    m_PostProcessSystem.ComputeProceduralMeteringParams(hdCamera, out Vector4 proceduralParams1, out Vector4 proceduralParams2);
-
-                    RenderExposureDebug(debugParams, m_CameraColorBuffer, m_DebugFullScreenTempBuffer,
-                                        m_PostProcessSystem.GetPreviousExposureTexture(hdCamera),
-                                        m_PostProcessSystem.GetExposureTexture(hdCamera),
-                                        m_PostProcessSystem.GetExposureDebugData(),
-                                        m_IntermediateAfterPostProcessBuffer,
-                                        m_PostProcessSystem.GetCustomToneMapCurve(),
-                                        m_PostProcessSystem.GetLutSize(),
-                                        proceduralParams1,
-                                        proceduralParams2,
-                                        debugParams.debugDisplaySettings.data.lightingDebugSettings.exposureDebugMode == ExposureDebugMode.FinalImageHistogramView ? m_PostProcessSystem.GetDebugImageHistogramBuffer() : m_PostProcessSystem.GetHistogramBuffer(), cmd);
-                }
-
-                // First resolve color picker
-                if (debugParams.colorPickerEnabled)
-                    ResolveColorPickerDebug(debugParams, m_DebugColorPickerBuffer, m_IntermediateAfterPostProcessBuffer, cmd);
-
-                // Light volumes
-                var lightingDebug = debugParams.debugDisplaySettings.data.lightingDebugSettings;
-                bool isLightOverlapDebugEnabled = CoreUtils.IsLightOverlapDebugEnabled(hdCamera.camera);
-                if (lightingDebug.displayLightVolumes || isLightOverlapDebugEnabled)
-                {
-                    s_lightVolumes.RenderLightVolumes(cmd, hdCamera, cullResults, lightingDebug, m_IntermediateAfterPostProcessBuffer);
-                }
-
-                if (lightingDebug.displaySkyReflection)
-                    RenderSkyReflectionOverlay(debugParams, cmd, m_SharedPropertyBlock);
-                if (debugParams.rayTracingSupported)
-                    RenderRayCountOverlay(debugParams, cmd);
-                RenderLightLoopDebugOverlay(debugParams, cmd, m_TileAndClusterData.tileList, m_TileAndClusterData.lightList, m_TileAndClusterData.perVoxelLightLists, m_TileAndClusterData.dispatchIndirectBuffer, m_SharedRTManager.GetDepthTexture());
-                
-                HDShadowManager.ShadowDebugAtlasTextures atlases = debugParams.lightingOverlayParameters.shadowManager.GetDebugAtlasTextures();
-                RenderShadowsDebugOverlay(debugParams, atlases, cmd, m_SharedPropertyBlock);
-
-                DecalSystem.instance.RenderDebugOverlay(debugParams.hdCamera, cmd, debugParams.debugDisplaySettings, debugParams.debugOverlay);
-            }
-        }
-
-        void ClearStencilBuffer(CommandBuffer cmd)
-        {
-            using (new ProfilingScope(cmd, ProfilingSampler.Get(HDProfileId.ClearStencil)))
-            {
-                m_ClearStencilBufferMaterial.SetInt(HDShaderIDs._StencilMask, (int)StencilUsage.HDRPReservedBits);
-                HDUtils.DrawFullScreen(cmd, m_ClearStencilBufferMaterial, m_CameraColorBuffer, m_SharedRTManager.GetDepthStencilBuffer());
-            }
-        }
-
-        void ClearBuffers(HDCamera hdCamera, CommandBuffer cmd)
-        {
-            bool msaa = hdCamera.frameSettings.IsEnabled(FrameSettingsField.MSAA);
-
-            using (new ProfilingScope(cmd, ProfilingSampler.Get(HDProfileId.ClearBuffers)))
-            {
-                // We clear only the depth buffer, no need to clear the various color buffer as we overwrite them.
-                // Clear depth/stencil and init buffers
-                using (new ProfilingScope(cmd, ProfilingSampler.Get(HDProfileId.ClearDepthStencil)))
-                {
-                    if (hdCamera.clearDepth)
-                    {
-                        CoreUtils.SetRenderTarget(cmd, msaa ? m_CameraColorMSAABuffer : m_CameraColorBuffer, m_SharedRTManager.GetDepthStencilBuffer(msaa), ClearFlag.Depth);
-                        if (hdCamera.frameSettings.IsEnabled(FrameSettingsField.MSAA))
-                        {
-                            CoreUtils.SetRenderTarget(cmd, m_SharedRTManager.GetDepthTexture(true), m_SharedRTManager.GetDepthStencilBuffer(true), ClearFlag.Color, Color.black);
-                        }
-                    }
-                    m_IsDepthBufferCopyValid = false;
-                }
-
-                // Clear the decal buffer
-                if (hdCamera.frameSettings.IsEnabled(FrameSettingsField.DecalLayers))
-                {
-                    using (new ProfilingScope(cmd, ProfilingSampler.Get(HDProfileId.ClearDecalBuffer)))
-                        CoreUtils.SetRenderTarget(cmd, m_SharedRTManager.GetDecalPrepassBuffer(hdCamera.frameSettings.IsEnabled(FrameSettingsField.MSAA)), ClearFlag.Color, Color.clear);
-                }
-
-                // Clear the HDR target
-                using (new ProfilingScope(cmd, ProfilingSampler.Get(HDProfileId.ClearHDRTarget)))
-                {
-                    if (hdCamera.clearColorMode == HDAdditionalCameraData.ClearColorMode.Color ||
-                        // If the luxmeter is enabled, the sky isn't rendered so we clear the background color
-                        m_CurrentDebugDisplaySettings.data.lightingDebugSettings.debugLightingMode == DebugLightingMode.LuxMeter ||
-                        // If the matcap view is enabled, the sky isn't updated so we clear the background color
-                        m_CurrentDebugDisplaySettings.DebugHideSky(hdCamera) ||
-                        // If we want the sky but the sky don't exist, still clear with background color
-                        (hdCamera.clearColorMode == HDAdditionalCameraData.ClearColorMode.Sky && !m_SkyManager.IsVisualSkyValid(hdCamera)) ||
-                        // Special handling for Preview we force to clear with background color (i.e black)
-                        // Note that the sky use in this case is the last one setup. If there is no scene or game, there is no sky use as reflection in the preview
-                        HDUtils.IsRegularPreviewCamera(hdCamera.camera)
-                        )
-                    {
-                        CoreUtils.SetRenderTarget(cmd, msaa ? m_CameraColorMSAABuffer : m_CameraColorBuffer, m_SharedRTManager.GetDepthStencilBuffer(msaa), ClearFlag.Color, GetColorBufferClearColor(hdCamera));
-                    }
-                }
-
-                if (hdCamera.frameSettings.IsEnabled(FrameSettingsField.SubsurfaceScattering))
-                {
-                    using (new ProfilingScope(cmd, ProfilingSampler.Get(HDProfileId.ClearSssLightingBuffer)))
-                    {
-                        CoreUtils.SetRenderTarget(cmd, msaa ? m_CameraSssDiffuseLightingMSAABuffer : m_CameraSssDiffuseLightingBuffer, ClearFlag.Color, Color.clear);
-                    }
-                }
-
-                if (hdCamera.IsSSREnabled())
-                {
-                    using (new ProfilingScope(cmd, ProfilingSampler.Get(HDProfileId.ClearSsrBuffers)))
-                    {
-                        ScreenSpaceReflection ssrSettings = hdCamera.volumeStack.GetComponent<ScreenSpaceReflection>();
-
-                        if (ssrSettings.usedAlgorithm.value == ScreenSpaceReflectionAlgorithm.PBRAccumulation)
-                        {
-                            hdCamera.AllocateScreenSpaceAccumulationHistoryBuffer(1.0f);
-
-                            RTHandle ssrAccumulation = hdCamera.GetCurrentFrameRT((int)HDCameraFrameHistoryType.ScreenSpaceReflectionAccumulation);
-                            CoreUtils.SetRenderTarget(cmd, ssrAccumulation, ClearFlag.Color, Color.clear);
-                        }
-
-                        bool ssrNeedReset = false;
-                        if (ssrSettings.usedAlgorithm.value == ScreenSpaceReflectionAlgorithm.PBRAccumulation &&
-                            hdCamera.currentSSRAlgorithm == ScreenSpaceReflectionAlgorithm.Approximation)
-                            ssrNeedReset = true;
-
-                        hdCamera.currentSSRAlgorithm = ssrSettings.usedAlgorithm.value;
-
-                        // In practice, these textures are sparse (mostly black). Therefore, clearing them is fast (due to CMASK),
-                        // and much faster than fully overwriting them from within SSR shaders.
-                        // CoreUtils.SetRenderTarget(cmd, hdCamera, m_SsrDebugTexture,    ClearFlag.Color, Color.clear);
-                        CoreUtils.SetRenderTarget(cmd, m_SsrHitPointTexture, ClearFlag.Color, Color.clear);
-                        CoreUtils.SetRenderTarget(cmd, m_SsrLightingTexture, ClearFlag.Color, Color.clear);
-                        if (ssrSettings.usedAlgorithm.value == ScreenSpaceReflectionAlgorithm.PBRAccumulation && (ssrNeedReset || hdCamera.isFirstFrame))
-                        {
-                            RTHandle ssrAccumulationPrev = hdCamera.GetPreviousFrameRT((int)HDCameraFrameHistoryType.ScreenSpaceReflectionAccumulation);
-                            CoreUtils.SetRenderTarget(cmd, ssrAccumulationPrev, ClearFlag.Color, Color.clear);
-                        }
-                    }
-                }
-
-                // We don't need to clear the GBuffers as scene is rewrite and we are suppose to only access valid data (invalid data are tagged with StencilUsage.Clear in the stencil),
-                // This is to save some performance
-                if (hdCamera.frameSettings.litShaderMode == LitShaderMode.Deferred)
-                {
-                    using (new ProfilingScope(cmd, ProfilingSampler.Get(HDProfileId.ClearGBuffer)))
-                    {
-                        // We still clear in case of debug mode or on demand
-                        if (m_CurrentDebugDisplaySettings.IsDebugDisplayEnabled() || hdCamera.frameSettings.IsEnabled(FrameSettingsField.ClearGBuffers))
-                        {
-                            // On PS4 we don't have working MRT clear, so need to clear buffers one by one
-                            // https://fogbugz.unity3d.com/f/cases/1182018/
-                            if (Application.platform == RuntimePlatform.PS4)
-                            {
-                                var GBuffers = m_GbufferManager.GetBuffersRTI();
-                                foreach (var gbuffer in GBuffers)
-                                {
-                                    CoreUtils.SetRenderTarget(cmd, gbuffer, m_SharedRTManager.GetDepthStencilBuffer(), ClearFlag.Color, Color.clear);
-                                }
-                            }
-                            else
-                            {
-                                CoreUtils.SetRenderTarget(cmd, m_GbufferManager.GetBuffersRTI(), m_SharedRTManager.GetDepthStencilBuffer(), ClearFlag.Color, Color.clear);
-                            }
-                        }
-
-                        // If we are in deferred mode and the ssr is enabled, we need to make sure that the second gbuffer is cleared given that we are using that information for
-                        // clear coat selection
-                        if (hdCamera.IsSSREnabled())
-                        {
-                            CoreUtils.SetRenderTarget(cmd, m_GbufferManager.GetBuffer(2), m_SharedRTManager.GetDepthStencilBuffer(), ClearFlag.Color, Color.clear);
-                        }
-                    }
-                }
-
-#if ENABLE_VIRTUALTEXTURES
-                using (new ProfilingScope(cmd, ProfilingSampler.Get(HDProfileId.VTFeedbackClear)))
-                {
-                    RTHandle alreadyCleared = null;
-                    if (m_GbufferManager?.GetVTFeedbackBuffer() != null)
-                    {
-                        alreadyCleared = m_GbufferManager.GetVTFeedbackBuffer();
-                        CoreUtils.SetRenderTarget(cmd, alreadyCleared, ClearFlag.Color, Color.white);
-                    }
-
-                    // If the forward buffer is different from the GBuffer clear it also
-                    if (GetVTFeedbackBufferForForward(hdCamera) != alreadyCleared)
-                    {
-                        CoreUtils.SetRenderTarget(cmd, GetVTFeedbackBufferForForward(hdCamera), ClearFlag.Color, Color.white);
-                    }
-                }
-#endif
-            }
-        }
-
-=======
->>>>>>> 57ee30b2
         struct PostProcessParameters
         {
             public ShaderVariablesGlobal globalCB;
