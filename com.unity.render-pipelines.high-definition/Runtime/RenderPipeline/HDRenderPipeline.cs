using System.Collections.Generic;
using UnityEngine.VFX;
using System;
using System.Diagnostics;
using System.Linq;
using UnityEngine.Experimental.GlobalIllumination;
using UnityEngine.Experimental.Rendering;
using UnityEngine.Experimental.Rendering.RenderGraphModule;

namespace UnityEngine.Rendering.HighDefinition
{
    /// <summary>
    /// High Definition Render Pipeline class.
    /// </summary>
    public partial class HDRenderPipeline : RenderPipeline
    {
        #region Default Settings
        internal static HDRenderPipelineAsset defaultAsset
            => GraphicsSettings.renderPipelineAsset is HDRenderPipelineAsset hdrpAsset ? hdrpAsset : null;

        internal static HDRenderPipelineAsset currentAsset
            => GraphicsSettings.currentRenderPipeline is HDRenderPipelineAsset hdrpAsset ? hdrpAsset : null;

        internal static HDRenderPipeline currentPipeline
            => RenderPipelineManager.currentPipeline is HDRenderPipeline hdrp ? hdrp : null;

        internal static bool pipelineSupportsRayTracing => HDRenderPipeline.currentPipeline != null && HDRenderPipeline.currentPipeline.rayTracingSupported;


        private static Volume s_DefaultVolume = null;
        static VolumeProfile defaultVolumeProfile
            => defaultAsset?.defaultVolumeProfile;

        static HDRenderPipeline()
        {
#if UNITY_EDITOR
            UnityEditor.AssemblyReloadEvents.beforeAssemblyReload += () =>
            {
                if (s_DefaultVolume != null && !s_DefaultVolume.Equals(null))
                {
                    CoreUtils.Destroy(s_DefaultVolume.gameObject);
                    s_DefaultVolume = null;
                }
            };
#endif
        }

        internal static Volume GetOrCreateDefaultVolume()
        {
            if (s_DefaultVolume == null || s_DefaultVolume.Equals(null))
            {
                var go = new GameObject("Default Volume") { hideFlags = HideFlags.HideAndDontSave };
                s_DefaultVolume = go.AddComponent<Volume>();
                s_DefaultVolume.isGlobal = true;
                s_DefaultVolume.priority = float.MinValue;
                s_DefaultVolume.sharedProfile = defaultVolumeProfile;
            }

            if (
                // In case the asset was deleted or the reference removed
                s_DefaultVolume.sharedProfile == null || s_DefaultVolume.sharedProfile.Equals(null)
#if UNITY_EDITOR

                // In case the serialization recreated an empty volume sharedProfile

                || !UnityEditor.AssetDatabase.Contains(s_DefaultVolume.sharedProfile)
#endif
            )
            {
                s_DefaultVolume.sharedProfile = defaultVolumeProfile;
            }

            if (s_DefaultVolume.sharedProfile != defaultVolumeProfile)
            {
                s_DefaultVolume.sharedProfile = defaultVolumeProfile;
            }

            return s_DefaultVolume;
        }
        #endregion

        /// <summary>
        /// Shader Tag for the High Definition Render Pipeline.
        /// </summary>
        public const string k_ShaderTagName = "HDRenderPipeline";

        readonly HDRenderPipelineAsset m_Asset;
        internal HDRenderPipelineAsset asset { get { return m_Asset; } }
        readonly HDRenderPipelineAsset m_DefaultAsset;
        internal RenderPipelineResources defaultResources { get { return m_DefaultAsset.renderPipelineResources; } }

        internal RenderPipelineSettings currentPlatformRenderPipelineSettings { get { return m_Asset.currentPlatformRenderPipelineSettings; } }

        readonly RenderPipelineMaterial m_DeferredMaterial;
        readonly List<RenderPipelineMaterial> m_MaterialList = new List<RenderPipelineMaterial>();

        readonly GBufferManager m_GbufferManager;
        readonly DBufferManager m_DbufferManager;
        readonly SharedRTManager m_SharedRTManager = new SharedRTManager();
        internal SharedRTManager sharedRTManager { get { return m_SharedRTManager; } }

        readonly PostProcessSystem m_PostProcessSystem;
        readonly XRSystem m_XRSystem;

        bool m_FrameSettingsHistoryEnabled = false;

        /// <summary>
        /// This functions allows the user to have an approximation of the number of rays that were traced for a given frame.
        /// </summary>
        /// <param name="rayValues">Specifes which ray count value should be returned.</param>
        /// <returns>The approximated ray count for a frame</returns>
        public uint GetRaysPerFrame(RayCountValues rayValues) { return m_RayCountManager.GetRaysPerFrame(rayValues); }

        // Renderer Bake configuration can vary depends on if shadow mask is enabled or no
        PerObjectData m_CurrentRendererConfigurationBakedLighting = HDUtils.k_RendererConfigurationBakedLighting;
        MaterialPropertyBlock m_CopyDepthPropertyBlock = new MaterialPropertyBlock();
        Material m_CopyDepth;
        Material m_DownsampleDepthMaterial;
        Material m_UpsampleTransparency;
        GPUCopy m_GPUCopy;
        MipGenerator m_MipGenerator;
        BlueNoise m_BlueNoise;

        IBLFilterBSDF[] m_IBLFilterArray = null;

        ComputeShader m_ScreenSpaceReflectionsCS { get { return defaultResources.shaders.screenSpaceReflectionsCS; } }
        int m_SsrTracingKernel      = -1;
        int m_SsrReprojectionKernel = -1;

        Material m_ApplyDistortionMaterial;

        Material m_CameraMotionVectorsMaterial;
        Material m_DecalNormalBufferMaterial;

        Material m_ClearStencilBufferMaterial;

        // Debug material
        Material m_DebugViewMaterialGBuffer;
        Material m_DebugViewMaterialGBufferShadowMask;
        Material m_currentDebugViewMaterialGBuffer;
        Material m_DebugDisplayLatlong;
        Material m_DebugFullScreen;
        MaterialPropertyBlock m_DebugFullScreenPropertyBlock = new MaterialPropertyBlock();
        Material m_DebugColorPicker;
        Material m_ErrorMaterial;

        Material m_Blit;
        Material m_BlitTexArray;
        Material m_BlitTexArraySingleSlice;
        MaterialPropertyBlock m_BlitPropertyBlock = new MaterialPropertyBlock();

        RenderTargetIdentifier[] m_MRTCache2 = new RenderTargetIdentifier[2];

        // 'm_CameraColorBuffer' does not contain diffuse lighting of SSS materials until the SSS pass. It is stored within 'm_CameraSssDiffuseLightingBuffer'.
        RTHandle m_CameraColorBuffer;
        RTHandle m_OpaqueAtmosphericScatteringBuffer; // Necessary to perform dual-source (polychromatic alpha) blending which is not supported by Unity
        RTHandle m_CameraSssDiffuseLightingBuffer;

        RTHandle m_ContactShadowBuffer;
        RTHandle m_ScreenSpaceShadowsBuffer;
        RTHandle m_DistortionBuffer;

        RTHandle m_LowResTransparentBuffer;

        // TODO: remove me, I am just a temporary debug texture. :-)
        // RTHandle m_SsrDebugTexture;
        RTHandle m_SsrHitPointTexture;
        RTHandle m_SsrLightingTexture;
        // MSAA Versions of regular textures
        RTHandle m_CameraColorMSAABuffer;
        RTHandle m_OpaqueAtmosphericScatteringMSAABuffer;  // Necessary to perform dual-source (polychromatic alpha) blending which is not supported by Unity
        RTHandle m_CameraSssDiffuseLightingMSAABuffer;

        Lazy<RTHandle> m_CustomPassColorBuffer;
        Lazy<RTHandle> m_CustomPassDepthBuffer;

        // Constant Buffers
        ShaderVariablesGlobal m_ShaderVariablesGlobalCB = new ShaderVariablesGlobal();
        ShaderVariablesXR m_ShaderVariablesXRCB = new ShaderVariablesXR();
        ShaderVariablesDebugDisplay m_ShaderVariablesDebugDisplayCB = new ShaderVariablesDebugDisplay();

        // The current MSAA count
        MSAASamples m_MSAASamples;

        // The pass "SRPDefaultUnlit" is a fall back to legacy unlit rendering and is required to support unity 2d + unity UI that render in the scene.
        ShaderTagId[] m_ForwardAndForwardOnlyPassNames = { HDShaderPassNames.s_ForwardOnlyName, HDShaderPassNames.s_ForwardName, HDShaderPassNames.s_SRPDefaultUnlitName };
        ShaderTagId[] m_ForwardOnlyPassNames = { HDShaderPassNames.s_ForwardOnlyName, HDShaderPassNames.s_SRPDefaultUnlitName };

        ShaderTagId[] m_AllTransparentPassNames = {  HDShaderPassNames.s_TransparentBackfaceName,
                                                        HDShaderPassNames.s_ForwardOnlyName,
                                                        HDShaderPassNames.s_ForwardName,
                                                        HDShaderPassNames.s_SRPDefaultUnlitName };

        ShaderTagId[] m_TransparentNoBackfaceNames = {  HDShaderPassNames.s_ForwardOnlyName,
                                                        HDShaderPassNames.s_ForwardName,
                                                        HDShaderPassNames.s_SRPDefaultUnlitName };


        ShaderTagId[] m_AllForwardOpaquePassNames = {    HDShaderPassNames.s_ForwardOnlyName,
                                                            HDShaderPassNames.s_ForwardName,
                                                            HDShaderPassNames.s_SRPDefaultUnlitName };

        ShaderTagId[] m_DepthOnlyAndDepthForwardOnlyPassNames = { HDShaderPassNames.s_DepthForwardOnlyName, HDShaderPassNames.s_DepthOnlyName };
        ShaderTagId[] m_DepthForwardOnlyPassNames = { HDShaderPassNames.s_DepthForwardOnlyName };
        ShaderTagId[] m_DepthOnlyPassNames = { HDShaderPassNames.s_DepthOnlyName };
        ShaderTagId[] m_TransparentDepthPrepassNames = { HDShaderPassNames.s_TransparentDepthPrepassName };
        ShaderTagId[] m_TransparentDepthPostpassNames = { HDShaderPassNames.s_TransparentDepthPostpassName };
        ShaderTagId[] m_RayTracingPrepassNames = { HDShaderPassNames.s_RayTracingPrepassName };
        ShaderTagId[] m_ForwardErrorPassNames = { HDShaderPassNames.s_AlwaysName, HDShaderPassNames.s_ForwardBaseName, HDShaderPassNames.s_DeferredName, HDShaderPassNames.s_PrepassBaseName, HDShaderPassNames.s_VertexName, HDShaderPassNames.s_VertexLMRGBMName, HDShaderPassNames.s_VertexLMName };
        ShaderTagId[] m_DecalsEmissivePassNames = { HDShaderPassNames.s_MeshDecalsForwardEmissiveName, HDShaderPassNames.s_ShaderGraphMeshDecalsForwardEmissiveName };
        ShaderTagId[] m_SinglePassName = new ShaderTagId[1];
        ShaderTagId[] m_Decals4RTPassNames = { HDShaderPassNames.s_MeshDecalsMName , HDShaderPassNames.s_MeshDecalsAOName , HDShaderPassNames.s_MeshDecalsMAOName, HDShaderPassNames.s_MeshDecalsSName ,
                                                HDShaderPassNames.s_MeshDecalsMSName, HDShaderPassNames.s_MeshDecalsAOSName, HDShaderPassNames.s_MeshDecalsMAOSName, HDShaderPassNames.s_ShaderGraphMeshDecalsName4RT};
        ShaderTagId[] m_Decals3RTPassNames = { HDShaderPassNames.s_MeshDecals3RTName , HDShaderPassNames.s_ShaderGraphMeshDecalsName3RT };

        RenderStateBlock m_DepthStateOpaque;
        RenderStateBlock m_DepthStateNoWrite;
        RenderStateBlock m_AlphaToMaskBlock;

        readonly List<CustomPassVolume> m_ActivePassVolumes = new List<CustomPassVolume>(6);

        // Detect when windows size is changing
        int m_MaxCameraWidth;
        int m_MaxCameraHeight;

        // Use to detect frame changes
        int m_FrameCount;
        float m_LastTime, m_Time; // Do NOT take the 'animateMaterials' setting into account.

        internal int   GetFrameCount() { return m_FrameCount; }
        internal float GetLastTime()   { return m_LastTime;   }
        internal float GetTime()       { return m_Time;       }

        GraphicsFormat GetColorBufferFormat()
            => (GraphicsFormat)m_Asset.currentPlatformRenderPipelineSettings.colorBufferFormat;

        GraphicsFormat GetCustomBufferFormat()
            => (GraphicsFormat)m_Asset.currentPlatformRenderPipelineSettings.customBufferFormat;

        internal int GetDecalAtlasMipCount()
        {
            int highestDim = Math.Max(currentPlatformRenderPipelineSettings.decalSettings.atlasWidth, currentPlatformRenderPipelineSettings.decalSettings.atlasHeight);
            return (int)Math.Log(highestDim, 2);
        }

        internal int GetCookieAtlasMipCount() => (int)Mathf.Log((int)currentPlatformRenderPipelineSettings.lightLoopSettings.cookieAtlasSize, 2);
        internal int GetCookieCubeArraySize() => currentPlatformRenderPipelineSettings.lightLoopSettings.cubeCookieTexArraySize;

        internal int GetPlanarReflectionProbeMipCount()
        {
            int size = (int)currentPlatformRenderPipelineSettings.lightLoopSettings.planarReflectionAtlasSize;
            return (int)Mathf.Log(size, 2);
        }

        internal int GetMaxScreenSpaceShadows()
        {
            return currentPlatformRenderPipelineSettings.hdShadowInitParams.supportScreenSpaceShadows ? currentPlatformRenderPipelineSettings.hdShadowInitParams.maxScreenSpaceShadowSlots : 0;
        }

        readonly SkyManager m_SkyManager = new SkyManager();
        internal SkyManager skyManager { get { return m_SkyManager; } }
        readonly AmbientOcclusionSystem m_AmbientOcclusionSystem;

        // Debugging
        MaterialPropertyBlock m_SharedPropertyBlock = new MaterialPropertyBlock();
        DebugDisplaySettings m_DebugDisplaySettings = new DebugDisplaySettings();
        /// <summary>
        /// Debug display settings.
        /// </summary>
        public DebugDisplaySettings debugDisplaySettings { get { return m_DebugDisplaySettings; } }
        static DebugDisplaySettings s_NeutralDebugDisplaySettings = new DebugDisplaySettings();
        internal DebugDisplaySettings m_CurrentDebugDisplaySettings;
        RTHandle                        m_DebugColorPickerBuffer;
        RTHandle                        m_DebugFullScreenTempBuffer;
        // This target is only used in Dev builds as an intermediate destination for post process and where debug rendering will be done.
        RTHandle                        m_IntermediateAfterPostProcessBuffer;
        // We need this flag because otherwise if no full screen debug is pushed (like for example if the corresponding pass is disabled), when we render the result in RenderDebug m_DebugFullScreenTempBuffer will contain potential garbage
        bool                            m_FullScreenDebugPushed;
        bool                            m_ValidAPI; // False by default mean we render normally, true mean we don't render anything
        bool                            m_IsDepthBufferCopyValid;
        RenderTexture                   m_TemporaryTargetForCubemaps;

        private CameraCache<(Transform viewer, HDProbe probe, int face)> m_ProbeCameraCache = new
            CameraCache<(Transform viewer, HDProbe probe, int face)>();

        RenderTargetIdentifier[] m_MRTTransparentMotionVec;
        RenderTargetIdentifier[] m_MRTWithSSS = new RenderTargetIdentifier[3]; // Specular, diffuse, sss buffer;
        RenderTargetIdentifier[] mMRTSingle = new RenderTargetIdentifier[1];
        string m_ForwardPassProfileName;

        internal Material GetBlitMaterial(bool useTexArray, bool singleSlice) { return useTexArray ? (singleSlice ? m_BlitTexArraySingleSlice : m_BlitTexArray) : m_Blit; }

        ComputeBuffer m_DepthPyramidMipLevelOffsetsBuffer = null;

        ScriptableCullingParameters frozenCullingParams;
        bool frozenCullingParamAvailable = false;

        internal bool showCascade
        {
            get => m_CurrentDebugDisplaySettings.GetDebugLightingMode() == DebugLightingMode.VisualizeCascade;
            set
            {
                if (value)
                    m_CurrentDebugDisplaySettings.SetDebugLightingMode(DebugLightingMode.VisualizeCascade);
                else
                    m_CurrentDebugDisplaySettings.SetDebugLightingMode(DebugLightingMode.None);
            }
        }

        // RENDER GRAPH
        RenderGraph             m_RenderGraph;

        // MSAA resolve materials
        Material m_ColorResolveMaterial = null;

        // Flag that defines if ray tracing is supported by the current asset and platform
        bool m_RayTracingSupported = false;
        /// <summary>
        ///  Flag that defines if ray tracing is supported by the current HDRP asset and platform
        /// </summary>
        public bool rayTracingSupported { get { return m_RayTracingSupported; } }


#if UNITY_EDITOR
        bool m_ResourcesInitialized = false;
#endif

        /// <summary>
        /// HDRenderPipeline constructor.
        /// </summary>
        /// <param name="asset">Source HDRenderPipelineAsset.</param>
        /// <param name="defaultAsset">Defauklt HDRenderPipelineAsset.</param>
        public HDRenderPipeline(HDRenderPipelineAsset asset, HDRenderPipelineAsset defaultAsset)
        {
            m_Asset = asset;
            m_DefaultAsset = defaultAsset;
            HDProbeSystem.Parameters = asset.reflectionSystemParameters;

            DebugManager.instance.RefreshEditor();

            m_ValidAPI = true;

            SetRenderingFeatures();

            // The first thing we need to do is to set the defines that depend on the render pipeline settings
            m_RayTracingSupported = GatherRayTracingSupport(m_Asset.currentPlatformRenderPipelineSettings);

#if UNITY_EDITOR
            m_Asset.EvaluateSettings();

            UpgradeResourcesIfNeeded();

            //In case we are loading element in the asset pipeline (occurs when library is not fully constructed) the creation of the HDRenderPipeline is done at a time we cannot access resources.
            //So in this case, the reloader would fail and the resources cannot be validated. So skip validation here.
            //The HDRenderPipeline will be reconstructed in a few frame which will fix this issue.
            if (HDRenderPipeline.defaultAsset.renderPipelineResources == null
                || HDRenderPipeline.defaultAsset.renderPipelineEditorResources == null
                || (m_RayTracingSupported && HDRenderPipeline.defaultAsset.renderPipelineRayTracingResources == null))
                return;
            else
                m_ResourcesInitialized = true;

            ValidateResources();
#endif

            // We need to call this after the resource initialization as we attempt to use them in checking the supported API.
            if (!CheckAPIValidity())
            {
                m_ValidAPI = false;

                return;
            }

            // Initial state of the RTHandle system.
            // Tells the system that we will require MSAA or not so that we can avoid wasteful render texture allocation.
            // TODO: Might want to initialize to at least the window resolution to avoid un-necessary re-alloc in the player
            RTHandles.Initialize(1, 1, m_Asset.currentPlatformRenderPipelineSettings.supportMSAA, m_Asset.currentPlatformRenderPipelineSettings.msaaSampleCount);

            m_XRSystem = new XRSystem(asset.renderPipelineResources.shaders);
            m_GPUCopy = new GPUCopy(defaultResources.shaders.copyChannelCS);

            m_MipGenerator = new MipGenerator(defaultResources);
            m_BlueNoise = new BlueNoise(defaultResources);

            EncodeBC6H.DefaultInstance = EncodeBC6H.DefaultInstance ?? new EncodeBC6H(defaultResources.shaders.encodeBC6HCS);

            // Scan material list and assign it
            m_MaterialList = HDUtils.GetRenderPipelineMaterialList();
            // Find first material that have non 0 Gbuffer count and assign it as deferredMaterial
            m_DeferredMaterial = null;
            foreach (var material in m_MaterialList)
            {
                if (material.IsDefferedMaterial())
                    m_DeferredMaterial = material;
            }

            // TODO: Handle the case of no Gbuffer material
            // TODO: I comment the assert here because m_DeferredMaterial for whatever reasons contain the correct class but with a "null" in the name instead of the real name and then trigger the assert
            // whereas it work. Don't know what is happening, DebugDisplay use the same code and name is correct there.
            // Debug.Assert(m_DeferredMaterial != null);

            m_GbufferManager = new GBufferManager(asset, m_DeferredMaterial);
            m_DbufferManager = new DBufferManager();
            m_DbufferManager.InitializeHDRPResouces(asset);

            m_SharedRTManager.Build(asset);
            m_PostProcessSystem = new PostProcessSystem(asset, defaultResources);
            m_AmbientOcclusionSystem = new AmbientOcclusionSystem(asset, defaultResources);

            // Initialize various compute shader resources
            m_SsrTracingKernel      = m_ScreenSpaceReflectionsCS.FindKernel("ScreenSpaceReflectionsTracing");
            m_SsrReprojectionKernel = m_ScreenSpaceReflectionsCS.FindKernel("ScreenSpaceReflectionsReprojection");

            // General material
            m_CameraMotionVectorsMaterial = CoreUtils.CreateEngineMaterial(defaultResources.shaders.cameraMotionVectorsPS);
            m_DecalNormalBufferMaterial = CoreUtils.CreateEngineMaterial(defaultResources.shaders.decalNormalBufferPS);

            m_CopyDepth = CoreUtils.CreateEngineMaterial(defaultResources.shaders.copyDepthBufferPS);
            m_DownsampleDepthMaterial = CoreUtils.CreateEngineMaterial(defaultResources.shaders.downsampleDepthPS);
            m_UpsampleTransparency = CoreUtils.CreateEngineMaterial(defaultResources.shaders.upsampleTransparentPS);

            m_ApplyDistortionMaterial = CoreUtils.CreateEngineMaterial(defaultResources.shaders.applyDistortionPS);

            m_ClearStencilBufferMaterial = CoreUtils.CreateEngineMaterial(defaultResources.shaders.clearStencilBufferPS);

            InitializeDebugMaterials();

            m_MaterialList.ForEach(material => material.Build(asset, defaultResources));

            if (m_Asset.currentPlatformRenderPipelineSettings.lightLoopSettings.supportFabricConvolution)
            {
                m_IBLFilterArray = new IBLFilterBSDF[2];
                m_IBLFilterArray[0] = new IBLFilterGGX(defaultResources, m_MipGenerator);
                m_IBLFilterArray[1] = new IBLFilterCharlie(defaultResources, m_MipGenerator);
            }
            else
            {
                m_IBLFilterArray = new IBLFilterBSDF[1];
                m_IBLFilterArray[0] = new IBLFilterGGX(defaultResources, m_MipGenerator);
            }

            InitializeLightLoop(m_IBLFilterArray);

            m_SkyManager.Build(asset, defaultResources, m_IBLFilterArray);

            InitializeVolumetricLighting();
            InitializeSubsurfaceScattering();

            m_DebugDisplaySettings.RegisterDebug();
#if UNITY_EDITOR
            // We don't need the debug of Scene View at runtime (each camera have its own debug settings)
            // All scene view will share the same FrameSettings for now as sometimes Dispose is called after
            // another instance of HDRenderPipeline constructor is called.

            Camera firstSceneViewCamera = UnityEditor.SceneView.sceneViews.Count > 0 ? (UnityEditor.SceneView.sceneViews[0] as UnityEditor.SceneView).camera : null;
            if (firstSceneViewCamera != null)
            {
                var history = FrameSettingsHistory.RegisterDebug(null, true);
                DebugManager.instance.RegisterData(history);
            }
#endif

            m_DepthPyramidMipLevelOffsetsBuffer = new ComputeBuffer(15, sizeof(int) * 2);

            InitializeRenderTextures();

            // For debugging
            MousePositionDebug.instance.Build();

            InitializeRenderStateBlocks();

            // Keep track of the original msaa sample value
            // TODO : Bind this directly to the debug menu instead of having an intermediate value
            m_MSAASamples = m_Asset ? m_Asset.currentPlatformRenderPipelineSettings.msaaSampleCount : MSAASamples.None;

            // Propagate it to the debug menu
            m_DebugDisplaySettings.data.msaaSamples = m_MSAASamples;

            m_MRTTransparentMotionVec = new RenderTargetIdentifier[2];

            if (m_RayTracingSupported)
            {
                InitRayTracingManager();
                InitRayTracedReflections();
                InitRayTracedIndirectDiffuse();
                InitRaytracingDeferred();
                InitRecursiveRenderer();
                InitPathTracing();

                m_AmbientOcclusionSystem.InitRaytracing(this);
            }

            // Initialize screen space shadows
            InitializeScreenSpaceShadows();

            CameraCaptureBridge.enabled = true;

            // Render Graph
            m_RenderGraph = new RenderGraph(m_Asset.currentPlatformRenderPipelineSettings.supportMSAA, m_MSAASamples);
            m_RenderGraph.RegisterDebug();

            InitializePrepass(m_Asset);
            m_ColorResolveMaterial = CoreUtils.CreateEngineMaterial(asset.renderPipelineResources.shaders.colorResolvePS);

            InitializeProbeVolumes();
        }

#if UNITY_EDITOR
        void UpgradeResourcesIfNeeded()
        {
            // The first thing we need to do is to set the defines that depend on the render pipeline settings
            m_Asset.EvaluateSettings();

            // Check that the serialized Resources are not broken
            if (HDRenderPipeline.defaultAsset.renderPipelineResources == null)
                HDRenderPipeline.defaultAsset.renderPipelineResources
                    = UnityEditor.AssetDatabase.LoadAssetAtPath<RenderPipelineResources>(HDUtils.GetHDRenderPipelinePath() + "Runtime/RenderPipelineResources/HDRenderPipelineResources.asset");
			ResourceReloader.ReloadAllNullIn(HDRenderPipeline.defaultAsset.renderPipelineResources, HDUtils.GetHDRenderPipelinePath());

            if (m_RayTracingSupported)
            {
                if (HDRenderPipeline.defaultAsset.renderPipelineRayTracingResources == null)
                    HDRenderPipeline.defaultAsset.renderPipelineRayTracingResources
                        = UnityEditor.AssetDatabase.LoadAssetAtPath<HDRenderPipelineRayTracingResources>(HDUtils.GetHDRenderPipelinePath() + "Runtime/RenderPipelineResources/HDRenderPipelineRayTracingResources.asset");
                ResourceReloader.ReloadAllNullIn(HDRenderPipeline.defaultAsset.renderPipelineRayTracingResources, HDUtils.GetHDRenderPipelinePath());
            }
            else
            {
                // If ray tracing is not enabled we do not want to have ray tracing resources referenced
                HDRenderPipeline.defaultAsset.renderPipelineRayTracingResources = null;
            }

            if (HDRenderPipeline.defaultAsset.renderPipelineEditorResources == null)
                HDRenderPipeline.defaultAsset.renderPipelineEditorResources
                    = UnityEditor.AssetDatabase.LoadAssetAtPath<HDRenderPipelineEditorResources>(HDUtils.GetHDRenderPipelinePath() + "Editor/RenderPipelineResources/HDRenderPipelineEditorResources.asset");
            ResourceReloader.ReloadAllNullIn(HDRenderPipeline.defaultAsset.renderPipelineEditorResources, HDUtils.GetHDRenderPipelinePath());

            // Upgrade the resources (re-import every references in RenderPipelineResources) if the resource version mismatches
            // It's done here because we know every HDRP assets have been imported before
            HDRenderPipeline.defaultAsset.renderPipelineResources?.UpgradeIfNeeded();
        }

        void ValidateResources()
        {
            var resources = HDRenderPipeline.defaultAsset.renderPipelineResources;

            // We iterate over all compute shader to verify if they are all compiled, if it's not the case
            // then we throw an exception to avoid allocating resources and crashing later on by using a null
            // compute kernel.
            foreach (var computeShader in resources.shaders.GetAllComputeShaders())
            {
                foreach (var message in UnityEditor.ShaderUtil.GetComputeShaderMessages(computeShader))
                {
                    if (message.severity == UnityEditor.Rendering.ShaderCompilerMessageSeverity.Error)
                    {
                        // Will be catched by the try in HDRenderPipelineAsset.CreatePipeline()
                        throw new Exception(String.Format(
                            "Compute Shader compilation error on platform {0} in file {1}:{2}: {3}{4}\n" +
                            "HDRP will not run until the error is fixed.\n",
                            message.platform, message.file, message.line, message.message, message.messageDetails
                        ));
                    }
                }
            }
        }

#endif

        void InitializeRenderTextures()
        {
            RenderPipelineSettings settings = m_Asset.currentPlatformRenderPipelineSettings;

            if (settings.supportedLitShaderMode != RenderPipelineSettings.SupportedLitShaderMode.ForwardOnly)
                m_GbufferManager.CreateBuffers();

            if (settings.supportDecals)
                m_DbufferManager.CreateBuffers();

            InitSSSBuffers();
            m_SharedRTManager.InitSharedBuffers(m_GbufferManager, m_Asset.currentPlatformRenderPipelineSettings, defaultResources);

            m_CameraColorBuffer = RTHandles.Alloc(Vector2.one, TextureXR.slices, dimension: TextureXR.dimension, colorFormat: GetColorBufferFormat(), enableRandomWrite: true, useMipMap: false, useDynamicScale: true, name: "CameraColor");
            m_OpaqueAtmosphericScatteringBuffer = RTHandles.Alloc(Vector2.one, TextureXR.slices, dimension: TextureXR.dimension, colorFormat: GetColorBufferFormat(), enableRandomWrite: true, useMipMap: false, useDynamicScale: true, name: "OpaqueAtmosphericScattering");
            m_CameraSssDiffuseLightingBuffer = RTHandles.Alloc(Vector2.one, TextureXR.slices, dimension: TextureXR.dimension, colorFormat: GraphicsFormat.B10G11R11_UFloatPack32, enableRandomWrite: true, useDynamicScale: true, name: "CameraSSSDiffuseLighting");

            m_CustomPassColorBuffer = new Lazy<RTHandle>(() => RTHandles.Alloc(Vector2.one, TextureXR.slices, dimension: TextureXR.dimension, colorFormat: GetCustomBufferFormat(), enableRandomWrite: true, useDynamicScale: true, name: "CustomPassColorBuffer"));
            m_CustomPassDepthBuffer = new Lazy<RTHandle>(() => RTHandles.Alloc(Vector2.one, TextureXR.slices, dimension: TextureXR.dimension, colorFormat: GraphicsFormat.R32_UInt, enableRandomWrite: true, useDynamicScale: true, isShadowMap: true, name: "CustomPassDepthBuffer", depthBufferBits: DepthBits.Depth32));

            m_DistortionBuffer = RTHandles.Alloc(Vector2.one, TextureXR.slices, dimension: TextureXR.dimension, colorFormat: Builtin.GetDistortionBufferFormat(), useDynamicScale: true, name: "Distortion");

            m_ContactShadowBuffer = RTHandles.Alloc(Vector2.one, TextureXR.slices, dimension: TextureXR.dimension, colorFormat: GraphicsFormat.R32_UInt, enableRandomWrite: true, useDynamicScale: true, name: "ContactShadowsBuffer");

            if (m_Asset.currentPlatformRenderPipelineSettings.lowresTransparentSettings.enabled)
            {
                // We need R16G16B16A16_SFloat as we need a proper alpha channel for compositing.
                m_LowResTransparentBuffer = RTHandles.Alloc(Vector2.one * 0.5f, TextureXR.slices, dimension: TextureXR.dimension, colorFormat: GraphicsFormat.R16G16B16A16_SFloat, enableRandomWrite: true, useDynamicScale: true, name: "Low res transparent");
            }

            if (settings.supportSSR)
            {
                // m_SsrDebugTexture    = RTHandles.Alloc(Vector2.one, TextureXR.slices, dimension: TextureXR.dimension, colorFormat: RenderTextureFormat.ARGBFloat, sRGB: false, enableRandomWrite: true, useDynamicScale: true, name: "SSR_Debug_Texture");
                m_SsrHitPointTexture = RTHandles.Alloc(Vector2.one, TextureXR.slices, dimension: TextureXR.dimension, colorFormat: GraphicsFormat.R16G16_UNorm, enableRandomWrite: true, useDynamicScale: true, name: "SSR_Hit_Point_Texture");
                m_SsrLightingTexture = RTHandles.Alloc(Vector2.one, TextureXR.slices, dimension: TextureXR.dimension, colorFormat: GraphicsFormat.R16G16B16A16_SFloat, enableRandomWrite: true, useDynamicScale: true, name: "SSR_Lighting_Texture");
            }

            // Let's create the MSAA textures
            if (m_Asset.currentPlatformRenderPipelineSettings.supportMSAA && m_Asset.currentPlatformRenderPipelineSettings.supportedLitShaderMode != RenderPipelineSettings.SupportedLitShaderMode.DeferredOnly)
            {
                m_CameraColorMSAABuffer = RTHandles.Alloc(Vector2.one, TextureXR.slices, dimension: TextureXR.dimension, colorFormat: GetColorBufferFormat(), bindTextureMS: true, enableMSAA: true, useDynamicScale: true, name: "CameraColorMSAA");
                m_OpaqueAtmosphericScatteringMSAABuffer = RTHandles.Alloc(Vector2.one, TextureXR.slices, dimension: TextureXR.dimension, colorFormat: GetColorBufferFormat(), bindTextureMS: true, enableMSAA: true, useDynamicScale: true, name: "OpaqueAtmosphericScatteringMSAA");
                m_CameraSssDiffuseLightingMSAABuffer = RTHandles.Alloc(Vector2.one, TextureXR.slices, dimension: TextureXR.dimension, colorFormat: GetColorBufferFormat(), bindTextureMS: true, enableMSAA: true, useDynamicScale: true, name: "CameraSSSDiffuseLightingMSAA");
            }
        }

        void GetOrCreateDebugTextures()
        {
            //Debug.isDebugBuild can be changed during DoBuildPlayer, these allocation has to be check on every frames
            //TODO : Clean this with the RenderGraph system
            if (Debug.isDebugBuild && m_DebugColorPickerBuffer == null && m_DebugFullScreenTempBuffer == null)
            {
                m_DebugColorPickerBuffer = RTHandles.Alloc(Vector2.one, filterMode: FilterMode.Point, colorFormat: GraphicsFormat.R16G16B16A16_SFloat, useDynamicScale: true, name: "DebugColorPicker");
                m_DebugFullScreenTempBuffer = RTHandles.Alloc(Vector2.one, TextureXR.slices, dimension: TextureXR.dimension, colorFormat: GraphicsFormat.R16G16B16A16_SFloat, useDynamicScale: true, name: "DebugFullScreen");
            }

            if (m_IntermediateAfterPostProcessBuffer == null)
            {
                // We always need this target because there could be a custom pass in after post process mode.
                // In that case, we need to do the flip y after this pass.
                m_IntermediateAfterPostProcessBuffer = RTHandles.Alloc(Vector2.one, TextureXR.slices, dimension: TextureXR.dimension, colorFormat: GetColorBufferFormat(), useDynamicScale: true, name: "AfterPostProcess"); // Needs to be FP16 because output target might be HDR
            }
        }

        void DestroyRenderTextures()
        {
            m_GbufferManager.DestroyBuffers();
            m_DbufferManager.DestroyBuffers();
            m_MipGenerator.Release();

            RTHandles.Release(m_CameraColorBuffer);
            if (m_CustomPassColorBuffer.IsValueCreated)
                RTHandles.Release(m_CustomPassColorBuffer.Value);
            if (m_CustomPassDepthBuffer.IsValueCreated)
                RTHandles.Release(m_CustomPassDepthBuffer.Value);
            RTHandles.Release(m_OpaqueAtmosphericScatteringBuffer);
            RTHandles.Release(m_CameraSssDiffuseLightingBuffer);

            RTHandles.Release(m_DistortionBuffer);
            RTHandles.Release(m_ContactShadowBuffer);

            RTHandles.Release(m_LowResTransparentBuffer);

            // RTHandles.Release(m_SsrDebugTexture);
            RTHandles.Release(m_SsrHitPointTexture);
            RTHandles.Release(m_SsrLightingTexture);

            RTHandles.Release(m_DebugColorPickerBuffer);
            RTHandles.Release(m_DebugFullScreenTempBuffer);
            RTHandles.Release(m_IntermediateAfterPostProcessBuffer);

            RTHandles.Release(m_CameraColorMSAABuffer);
            RTHandles.Release(m_OpaqueAtmosphericScatteringMSAABuffer);
            RTHandles.Release(m_CameraSssDiffuseLightingMSAABuffer);
        }

        void SetRenderingFeatures()
        {
            // Set sub-shader pipeline tag
            Shader.globalRenderPipeline = "HDRenderPipeline";

            // HD use specific GraphicsSettings
            GraphicsSettings.lightsUseLinearIntensity = true;
            GraphicsSettings.lightsUseColorTemperature = true;

            GraphicsSettings.useScriptableRenderPipelineBatching = m_Asset.enableSRPBatcher;

            SupportedRenderingFeatures.active = new SupportedRenderingFeatures()
            {
                reflectionProbeModes = SupportedRenderingFeatures.ReflectionProbeModes.Rotation,
                defaultMixedLightingModes = SupportedRenderingFeatures.LightmapMixedBakeModes.IndirectOnly,
                mixedLightingModes = SupportedRenderingFeatures.LightmapMixedBakeModes.IndirectOnly | SupportedRenderingFeatures.LightmapMixedBakeModes.Shadowmask,
                lightmapBakeTypes = LightmapBakeType.Baked | LightmapBakeType.Mixed | LightmapBakeType.Realtime,
                lightmapsModes = LightmapsMode.NonDirectional | LightmapsMode.CombinedDirectional,
                lightProbeProxyVolumes = true,
                motionVectors = true,
                receiveShadows = false,
                reflectionProbes = false,
                rendererPriority = true,
                overridesFog = true,
                overridesOtherLightingSettings = true,
                editableMaterialRenderQueue = false
                // Enlighten is deprecated in 2019.3 and above
                , enlighten = false
                , overridesLODBias = true
                , overridesMaximumLODLevel = true
                , terrainDetailUnsupported = true
            };

            Lightmapping.SetDelegate(GlobalIlluminationUtils.hdLightsDelegate);

#if UNITY_EDITOR
            SceneViewDrawMode.SetupDrawMode();

            if (UnityEditor.PlayerSettings.colorSpace == ColorSpace.Gamma)
            {
                Debug.LogError("High Definition Render Pipeline doesn't support Gamma mode, change to Linear mode (HDRP isn't set up properly. Go to Windows > RenderPipeline > HDRP Wizard to fix your settings).");
            }
#endif
        }

        bool CheckAPIValidity()
        {
            GraphicsDeviceType unsupportedDeviceType;
            if (!IsSupportedPlatform(out unsupportedDeviceType))
            {
                HDUtils.DisplayUnsupportedAPIMessage(unsupportedDeviceType.ToString());

                // Display more information to the users when it should have use Metal instead of OpenGL
                if (SystemInfo.graphicsDeviceType.ToString().StartsWith("OpenGL"))
                {
                    if (SystemInfo.operatingSystem.StartsWith("Mac"))
                        HDUtils.DisplayUnsupportedMessage("Use Metal API instead.");
                    else if (SystemInfo.operatingSystem.StartsWith("Windows"))
                        HDUtils.DisplayUnsupportedMessage("Use Vulkan API instead.");
                }

                return false;
            }

            return true;
        }

        // Note: If you add new platform in this function, think about adding support when building the player to in HDRPCustomBuildProcessor.cs
        bool IsSupportedPlatform(out GraphicsDeviceType unsupportedGraphicDevice)
        {
            unsupportedGraphicDevice = SystemInfo.graphicsDeviceType;

            if (!SystemInfo.supportsComputeShaders)
                return false;

            if (!(defaultResources?.shaders.defaultPS?.isSupported ?? true))
                return false;

#if UNITY_EDITOR
            UnityEditor.BuildTarget activeBuildTarget = UnityEditor.EditorUserBuildSettings.activeBuildTarget;
            // If the build target matches the operating system of the editor
            if (SystemInfo.operatingSystemFamily == HDUtils.BuildTargetToOperatingSystemFamily(activeBuildTarget))
            {
                bool autoAPI = UnityEditor.PlayerSettings.GetUseDefaultGraphicsAPIs(activeBuildTarget);

                // then, there is two configuration possible:
                if (autoAPI)
                {
                    // if the graphic api is chosen automatically, then only the system's graphic device type matters
                    if (!HDUtils.IsSupportedGraphicDevice(SystemInfo.graphicsDeviceType))
                        return false;
                }
                else
                {
                    // otherwise, we need to iterate over every graphic api available in the list to track every non-supported APIs
                    return HDUtils.AreGraphicsAPIsSupported(activeBuildTarget, out unsupportedGraphicDevice);
                }
            }
            else // if the build target does not match the editor OS, then we have to check using the graphic api list
            {
                return HDUtils.AreGraphicsAPIsSupported(activeBuildTarget, out unsupportedGraphicDevice);
            }

            if (!HDUtils.IsSupportedBuildTarget(activeBuildTarget))
                return false;
#else
            if (!HDUtils.IsSupportedGraphicDevice(SystemInfo.graphicsDeviceType))
                return false;
#endif

            if (!HDUtils.IsOperatingSystemSupported(SystemInfo.operatingSystem))
                return false;

            return true;
        }

        void UnsetRenderingFeatures()
        {
            Shader.globalRenderPipeline = "";

            SupportedRenderingFeatures.active = new SupportedRenderingFeatures();

            // Reset srp batcher state just in case
            GraphicsSettings.useScriptableRenderPipelineBatching = false;

            Lightmapping.ResetDelegate();
        }

        void InitializeDebugMaterials()
        {
            m_DebugViewMaterialGBuffer = CoreUtils.CreateEngineMaterial(defaultResources.shaders.debugViewMaterialGBufferPS);
            m_DebugViewMaterialGBufferShadowMask = CoreUtils.CreateEngineMaterial(defaultResources.shaders.debugViewMaterialGBufferPS);
            m_DebugViewMaterialGBufferShadowMask.EnableKeyword("SHADOWS_SHADOWMASK");
            m_DebugDisplayLatlong = CoreUtils.CreateEngineMaterial(defaultResources.shaders.debugDisplayLatlongPS);
            m_DebugFullScreen = CoreUtils.CreateEngineMaterial(defaultResources.shaders.debugFullScreenPS);
            m_DebugColorPicker = CoreUtils.CreateEngineMaterial(defaultResources.shaders.debugColorPickerPS);
            m_Blit = CoreUtils.CreateEngineMaterial(defaultResources.shaders.blitPS);
            m_ErrorMaterial = CoreUtils.CreateEngineMaterial("Hidden/InternalErrorShader");

            // With texture array enabled, we still need the normal blit version for other systems like atlas
            if (TextureXR.useTexArray)
            {
                m_Blit.EnableKeyword("DISABLE_TEXTURE2D_X_ARRAY");
                m_BlitTexArray = CoreUtils.CreateEngineMaterial(defaultResources.shaders.blitPS);
                m_BlitTexArraySingleSlice = CoreUtils.CreateEngineMaterial(defaultResources.shaders.blitPS);
                m_BlitTexArraySingleSlice.EnableKeyword("BLIT_SINGLE_SLICE");
            }
        }

        void InitializeRenderStateBlocks()
        {
            m_DepthStateOpaque = new RenderStateBlock
            {
                depthState = new DepthState(true, CompareFunction.LessEqual),
                mask = RenderStateMask.Depth
            };

            m_DepthStateNoWrite = new RenderStateBlock
            {
                depthState = new DepthState(false, CompareFunction.LessEqual),
                mask = RenderStateMask.Depth
            };

            m_AlphaToMaskBlock = new RenderStateBlock
            {
                blendState = new BlendState(true, false),
                mask = RenderStateMask.Blend
            };
        }

        /// <summary>
        /// Disposable pattern implementation.
        /// </summary>
        /// <param name="disposing">Is disposing.</param>
        protected override void Dispose(bool disposing)
        {
            DisposeProbeCameraPool();

            UnsetRenderingFeatures();

            if (!m_ValidAPI)
                return;

#if UNITY_EDITOR
            if (!m_ResourcesInitialized)
                return;
#endif

            base.Dispose(disposing);

            ReleaseScreenSpaceShadows();

            if (m_RayTracingSupported)
            {
                ReleaseRecursiveRenderer();
                ReleaseRayTracingDeferred();
                ReleaseRayTracedIndirectDiffuse();
                ReleaseRayTracedReflections();
                ReleasePathTracing();
                ReleaseRayTracingManager();
            }
            m_DebugDisplaySettings.UnregisterDebug();

            CleanupLightLoop();

            // For debugging
            MousePositionDebug.instance.Cleanup();

            DecalSystem.instance.Cleanup();

            m_MaterialList.ForEach(material => material.Cleanup());

            CoreUtils.Destroy(m_CameraMotionVectorsMaterial);
            CoreUtils.Destroy(m_DecalNormalBufferMaterial);

            CoreUtils.Destroy(m_DebugViewMaterialGBuffer);
            CoreUtils.Destroy(m_DebugViewMaterialGBufferShadowMask);
            CoreUtils.Destroy(m_DebugDisplayLatlong);
            CoreUtils.Destroy(m_DebugFullScreen);
            CoreUtils.Destroy(m_DebugColorPicker);
            CoreUtils.Destroy(m_Blit);
            CoreUtils.Destroy(m_BlitTexArray);
            CoreUtils.Destroy(m_BlitTexArraySingleSlice);
            CoreUtils.Destroy(m_CopyDepth);
            CoreUtils.Destroy(m_ErrorMaterial);
            CoreUtils.Destroy(m_DownsampleDepthMaterial);
            CoreUtils.Destroy(m_UpsampleTransparency);
            CoreUtils.Destroy(m_ApplyDistortionMaterial);
            CoreUtils.Destroy(m_ClearStencilBufferMaterial);

            CleanupSubsurfaceScattering();
            m_SharedRTManager.Cleanup();
            m_XRSystem.Cleanup();
            m_SkyManager.Cleanup();
            CleanupVolumetricLighting();
            CleanupProbeVolumes();

            for(int bsdfIdx = 0; bsdfIdx < m_IBLFilterArray.Length; ++bsdfIdx)
            {
                m_IBLFilterArray[bsdfIdx].Cleanup();
            }

            m_PostProcessSystem.Cleanup();
            m_AmbientOcclusionSystem.Cleanup();
            m_BlueNoise.Cleanup();

            HDCamera.ClearAll();

            DestroyRenderTextures();
            CullingGroupManager.instance.Cleanup();

            CoreUtils.SafeRelease(m_DepthPyramidMipLevelOffsetsBuffer);

            CustomPassVolume.Cleanup();

            // RenderGraph
            m_RenderGraph.Cleanup();
            m_RenderGraph.UnRegisterDebug();
            CleanupPrepass();
            CoreUtils.Destroy(m_ColorResolveMaterial);

#if UNITY_EDITOR
            SceneViewDrawMode.ResetDrawMode();

            // Do not attempt to unregister SceneView FrameSettings. It is shared amongst every scene view and take only a little place.
            // For removing it, you should be sure that Dispose could never be called after the constructor of another instance of this SRP.
            // Also, at the moment, applying change to hdrpAsset cause the SRP to be Disposed and Constructed again.
            // Not always in that order.
#endif

            // Dispose m_ProbeCameraPool properly
            void DisposeProbeCameraPool()
            {
#if UNITY_EDITOR
                // Special case here: when the HDRP asset is modified in the Editor,
                //   it is disposed during an `OnValidate` call.
                //   But during `OnValidate` call, game object must not be destroyed.
                //   So, only when this method was called during an `OnValidate` call, the destruction of the
                //   pool is delayed, otherwise, it is destroyed as usual with `CoreUtils.Destroy`
                var isInOnValidate = false;
                isInOnValidate = new StackTrace().ToString().Contains("OnValidate");
                if (isInOnValidate)
                {
                    var pool = m_ProbeCameraCache;
                    UnityEditor.EditorApplication.delayCall += () => pool.Dispose();
                    m_ProbeCameraCache = null;
                }
                else
                {
#endif
                    m_ProbeCameraCache.Dispose();
                    m_ProbeCameraCache = null;
#if UNITY_EDITOR
                }
#endif
            }

            ConstantBuffer.ReleaseAll();

            CameraCaptureBridge.enabled = false;
        }


        void Resize(HDCamera hdCamera)
        {
            bool resolutionChanged = (hdCamera.actualWidth > m_MaxCameraWidth) || (hdCamera.actualHeight > m_MaxCameraHeight);

            if (resolutionChanged || LightLoopNeedResize(hdCamera, m_TileAndClusterData))
            {
                // update recorded window resolution
                m_MaxCameraWidth = Mathf.Max(m_MaxCameraWidth, hdCamera.actualWidth);
                m_MaxCameraHeight = Mathf.Max(m_MaxCameraHeight, hdCamera.actualHeight);

                if (m_MaxCameraWidth > 0 && m_MaxCameraHeight > 0)
                {
                    LightLoopReleaseResolutionDependentBuffers();
                    m_DbufferManager.ReleaseResolutionDependentBuffers();
                    m_SharedRTManager.DisposeCoarseStencilBuffer();
                }

                LightLoopAllocResolutionDependentBuffers(hdCamera, m_MaxCameraWidth, m_MaxCameraHeight);
                m_DbufferManager.AllocResolutionDependentBuffers(hdCamera, m_MaxCameraWidth, m_MaxCameraHeight);
                m_SharedRTManager.AllocateCoarseStencilBuffer(m_MaxCameraWidth, m_MaxCameraHeight, hdCamera.viewCount);
            }
        }

        void UpdateShaderVariablesGlobalCB(HDCamera hdCamera, CommandBuffer cmd)
        {
            hdCamera.UpdateShaderVariablesGlobalCB(ref m_ShaderVariablesGlobalCB, m_FrameCount);
            Fog.UpdateShaderVariablesGlobalCB(ref m_ShaderVariablesGlobalCB, hdCamera);
            UpdateShaderVariablesGlobalSubsurface(ref m_ShaderVariablesGlobalCB, hdCamera);
            UpdateShaderVariablesGlobalDecal(ref m_ShaderVariablesGlobalCB, hdCamera);
            UpdateShaderVariablesGlobalVolumetrics(ref m_ShaderVariablesGlobalCB, RTHandles.rtHandleProperties, hdCamera);
            m_ShadowManager.UpdateShaderVariablesGlobalCB(ref m_ShaderVariablesGlobalCB);
            UpdateShaderVariablesGlobalLightLoop(ref m_ShaderVariablesGlobalCB, hdCamera);
            UpdateShaderVariablesGlobalProbeVolumes(ref m_ShaderVariablesGlobalCB, hdCamera);
            m_AmbientOcclusionSystem.UpdateShaderVariableGlobalCB(ref m_ShaderVariablesGlobalCB, hdCamera);

            // Misc
            MicroShadowing microShadowingSettings = hdCamera.volumeStack.GetComponent<MicroShadowing>();
            m_ShaderVariablesGlobalCB._MicroShadowOpacity = microShadowingSettings.enable.value ? microShadowingSettings.opacity.value : 0.0f;

            HDShadowSettings shadowSettings = hdCamera.volumeStack.GetComponent<HDShadowSettings>();
            m_ShaderVariablesGlobalCB._DirectionalTransmissionMultiplier = shadowSettings.directionalTransmissionMultiplier.value;

            ScreenSpaceRefraction ssRefraction = hdCamera.volumeStack.GetComponent<ScreenSpaceRefraction>();
            m_ShaderVariablesGlobalCB._SSRefractionInvScreenWeightDistance = 1.0f / ssRefraction.screenFadeDistance.value;

            m_ShaderVariablesGlobalCB._IndirectLightingMultiplier = new Vector4(hdCamera.volumeStack.GetComponent<IndirectLightingController>().indirectDiffuseIntensity.value, 0, 0, 0);
            m_ShaderVariablesGlobalCB._OffScreenRendering = 0;
            m_ShaderVariablesGlobalCB._OffScreenDownsampleFactor = 1;
            m_ShaderVariablesGlobalCB._ReplaceDiffuseForIndirect = hdCamera.frameSettings.IsEnabled(FrameSettingsField.ReplaceDiffuseForIndirect) ? 1.0f : 0.0f;
            m_ShaderVariablesGlobalCB._EnableSkyReflection = hdCamera.frameSettings.IsEnabled(FrameSettingsField.SkyReflection) ? 1u : 0u;
            m_ShaderVariablesGlobalCB._ContactShadowOpacity = m_ContactShadows.opacity.value;

            int coarseStencilWidth = HDUtils.DivRoundUp(hdCamera.actualWidth, 8);
            int coarseStencilHeight = HDUtils.DivRoundUp(hdCamera.actualHeight, 8);
            m_ShaderVariablesGlobalCB._CoarseStencilBufferSize = new Vector4(coarseStencilWidth, coarseStencilHeight, 1.0f / coarseStencilWidth, 1.0f / coarseStencilHeight);

            m_ShaderVariablesGlobalCB._RaytracingFrameIndex = RayTracingFrameIndex(hdCamera);
            if (hdCamera.frameSettings.IsEnabled(FrameSettingsField.RayTracing))
            {
                // Check if recursive rendering is enabled or not. This will control the cull of primitive
                // during the gbuffer and forward pass
                RecursiveRendering recursiveSettings = hdCamera.volumeStack.GetComponent<RecursiveRendering>();
                ScreenSpaceReflection settings = hdCamera.volumeStack.GetComponent<ScreenSpaceReflection>();
                bool usesRaytracedReflections = hdCamera.frameSettings.IsEnabled(FrameSettingsField.RayTracing) && settings.rayTracing.value;
                m_ShaderVariablesGlobalCB._UseRayTracedReflections = usesRaytracedReflections ? 1 : 0;
                m_ShaderVariablesGlobalCB._RaytracedIndirectDiffuse = ValidIndirectDiffuseState(hdCamera) ? 1 : 0;
                m_ShaderVariablesGlobalCB._EnableRecursiveRayTracing = recursiveSettings.enable.value ? 1u : 0u;
            }
            else
            {
                m_ShaderVariablesGlobalCB._UseRayTracedReflections = 0;
                m_ShaderVariablesGlobalCB._RaytracedIndirectDiffuse = 0;
                m_ShaderVariablesGlobalCB._EnableRecursiveRayTracing = 0;
            }

            ConstantBuffer.PushGlobal(cmd, m_ShaderVariablesGlobalCB, HDShaderIDs._ShaderVariablesGlobal);

            hdCamera.UpdateShaderVariablesXRCB(ref m_ShaderVariablesXRCB);
            ConstantBuffer.PushGlobal(cmd, m_ShaderVariablesXRCB, HDShaderIDs._ShaderVariablesXR);

            // This one is not in a constant buffer because it's only used as a parameter for some shader's render states. It's not actually used inside shader code.
            cmd.SetGlobalInt(HDShaderIDs._ColorMaskTransparentVel, (int)ColorWriteMask.All);
        }

        void CopyDepthBufferIfNeeded(HDCamera hdCamera, CommandBuffer cmd)
        {
            if (!m_IsDepthBufferCopyValid)
            {
                using (new ProfilingScope(cmd, ProfilingSampler.Get(HDProfileId.CopyDepthBuffer)))
                {
                    // TODO: maybe we don't actually need the top MIP level?
                    // That way we could avoid making the copy, and build the MIP hierarchy directly.
                    // The downside is that our SSR tracing accuracy would decrease a little bit.
                    // But since we never render SSR at full resolution, this may be acceptable.

                    // TODO: reading the depth buffer with a compute shader will cause it to decompress in place.
                    // On console, to preserve the depth test performance, we must NOT decompress the 'm_CameraDepthStencilBuffer' in place.
                    // We should call decompressDepthSurfaceToCopy() and decompress it to 'm_CameraDepthBufferMipChain'.
                    m_GPUCopy.SampleCopyChannel_xyzw2x(cmd, m_SharedRTManager.GetDepthStencilBuffer(), m_SharedRTManager.GetDepthTexture(), new RectInt(0, 0, hdCamera.actualWidth, hdCamera.actualHeight));
                    // Depth texture is now ready, bind it.
                    cmd.SetGlobalTexture(HDShaderIDs._CameraDepthTexture, m_SharedRTManager.GetDepthTexture());
                }
                m_IsDepthBufferCopyValid = true;
            }
        }

        struct BuildCoarseStencilAndResolveParameters
        {
            public HDCamera hdCamera;
            public ComputeShader resolveStencilCS;
        }

        BuildCoarseStencilAndResolveParameters PrepareBuildCoarseStencilParameters(HDCamera hdCamera)
        {
            var parameters = new BuildCoarseStencilAndResolveParameters();
            parameters.hdCamera = hdCamera;
            parameters.resolveStencilCS = defaultResources.shaders.resolveStencilCS;
            return parameters;
        }

        void BuildCoarseStencilAndResolveIfNeeded(HDCamera hdCamera, CommandBuffer cmd)
        {
            var parameters = PrepareBuildCoarseStencilParameters(hdCamera);
            bool msaaEnabled = hdCamera.frameSettings.IsEnabled(FrameSettingsField.MSAA);
            BuildCoarseStencilAndResolveIfNeeded(parameters, m_SharedRTManager.GetDepthStencilBuffer(msaaEnabled),
                         msaaEnabled ? m_SharedRTManager.GetStencilBuffer(msaaEnabled) : null,
                         m_SharedRTManager.GetCoarseStencilBuffer(), cmd);

        }

        static void BuildCoarseStencilAndResolveIfNeeded(BuildCoarseStencilAndResolveParameters parameters, RTHandle depthStencilBuffer, RTHandle resolvedStencilBuffer, ComputeBuffer coarseStencilBuffer, CommandBuffer cmd)
        {
            using (new ProfilingScope(cmd, ProfilingSampler.Get(HDProfileId.CoarseStencilGeneration)))
            {
                var hdCamera = parameters.hdCamera;
                bool MSAAEnabled = hdCamera.frameSettings.IsEnabled(FrameSettingsField.MSAA);

                // The following features require a copy of the stencil, if none are active, no need to do the resolve.
                bool resolveIsNecessary = GetFeatureVariantsEnabled(hdCamera.frameSettings);
                resolveIsNecessary = resolveIsNecessary || hdCamera.IsSSREnabled()
                                                        || hdCamera.IsTransparentSSREnabled();

                // We need the resolve only with msaa
                resolveIsNecessary = resolveIsNecessary && MSAAEnabled;

                ComputeShader cs = parameters.resolveStencilCS;
                int kernel = SampleCountToPassIndex(MSAAEnabled ? hdCamera.msaaSamples : MSAASamples.None);
                kernel = resolveIsNecessary ? kernel + 3 : kernel; // We have a different variant if we need to resolve to non-MSAA stencil
                cmd.SetComputeBufferParam(cs, kernel, HDShaderIDs._CoarseStencilBuffer, coarseStencilBuffer);
                cmd.SetComputeTextureParam(cs, kernel, HDShaderIDs._StencilTexture, depthStencilBuffer, 0, RenderTextureSubElement.Stencil);

                if (resolveIsNecessary)
                {
                    cmd.SetComputeTextureParam(cs, kernel, HDShaderIDs._OutputStencilBuffer, resolvedStencilBuffer);
                }

                int coarseStencilWidth = HDUtils.DivRoundUp(hdCamera.actualWidth, 8);
                int coarseStencilHeight = HDUtils.DivRoundUp(hdCamera.actualHeight, 8);
                cmd.DispatchCompute(cs, kernel, coarseStencilWidth, coarseStencilHeight, hdCamera.viewCount);
            }
        }

        void ConfigureKeywords(bool enableBakeShadowMask, HDCamera hdCamera, CommandBuffer cmd)
        {
            // Globally enable (for GBuffer shader and forward lit (opaque and transparent) the keyword SHADOWS_SHADOWMASK
            CoreUtils.SetKeyword(cmd, "SHADOWS_SHADOWMASK", enableBakeShadowMask);
            // Configure material to use depends on shadow mask option
            m_CurrentRendererConfigurationBakedLighting = enableBakeShadowMask ? HDUtils.k_RendererConfigurationBakedLightingWithShadowMask : HDUtils.k_RendererConfigurationBakedLighting;
            m_currentDebugViewMaterialGBuffer = enableBakeShadowMask ? m_DebugViewMaterialGBufferShadowMask : m_DebugViewMaterialGBuffer;

            CoreUtils.SetKeyword(cmd, "LIGHT_LAYERS", hdCamera.frameSettings.IsEnabled(FrameSettingsField.LightLayers));

            // configure keyword for both decal.shader and material
            if (m_Asset.currentPlatformRenderPipelineSettings.supportDecals)
            {
                CoreUtils.SetKeyword(cmd, "DECALS_OFF", false);
                CoreUtils.SetKeyword(cmd, "DECALS_3RT", !m_Asset.currentPlatformRenderPipelineSettings.decalSettings.perChannelMask);
                CoreUtils.SetKeyword(cmd, "DECALS_4RT", m_Asset.currentPlatformRenderPipelineSettings.decalSettings.perChannelMask);
            }
            else
            {
                CoreUtils.SetKeyword(cmd, "DECALS_OFF", true);
                CoreUtils.SetKeyword(cmd, "DECALS_3RT", false);
                CoreUtils.SetKeyword(cmd, "DECALS_4RT", false);
            }

            // Raise the normal buffer flag only if we are in forward rendering
            CoreUtils.SetKeyword(cmd, "WRITE_NORMAL_BUFFER", hdCamera.frameSettings.litShaderMode == LitShaderMode.Forward);

            // Raise or remove the depth msaa flag based on the frame setting
            CoreUtils.SetKeyword(cmd, "WRITE_MSAA_DEPTH", hdCamera.frameSettings.IsEnabled(FrameSettingsField.MSAA));
        }

        struct RenderRequest
        {
            public struct Target
            {
                public RenderTargetIdentifier id;
                public CubemapFace face;
                public RenderTexture copyToTarget;
            }
            public HDCamera hdCamera;
            public bool clearCameraSettings;
            public Target target;
            public HDCullingResults cullingResults;
            public int index;
            // Indices of render request to render before this one
            public List<int> dependsOnRenderRequestIndices;
            public CameraSettings cameraSettings;
        }
        struct HDCullingResults
        {
            public CullingResults cullingResults;
            public CullingResults? customPassCullingResults;
            public HDProbeCullingResults hdProbeCullingResults;
            public DecalSystem.CullResult decalCullResults;
            // TODO: DecalCullResults

            internal void Reset()
            {
                hdProbeCullingResults.Reset();
                if (decalCullResults != null)
                    decalCullResults.Clear();
                else
                    decalCullResults = GenericPool<DecalSystem.CullResult>.Get();
            }
        }

        /// <summary>
        /// RenderPipeline Render implementation.
        /// </summary>
        /// <param name="renderContext">Current ScriptableRenderContext.</param>
        /// <param name="cameras">List of cameras to render.</param>
        protected override void Render(ScriptableRenderContext renderContext, Camera[] cameras)
        {
#if UNITY_EDITOR
            if (!m_ResourcesInitialized)
                return;
#endif

            if (!m_ValidAPI || cameras.Length == 0)
                return;

            GetOrCreateDefaultVolume();
            GetOrCreateDebugTextures();

            // This function should be called once every render (once for all camera)
            LightLoopNewRender();

            BeginFrameRendering(renderContext, cameras);

            // Check if we can speed up FrameSettings process by skiping history
            // or go in detail if debug is activated. Done once for all renderer.
            m_FrameSettingsHistoryEnabled = FrameSettingsHistory.enabled;

            int  newCount = Time.frameCount;
            bool newFrame = newCount != m_FrameCount;
            m_FrameCount  = newCount;

            if (newFrame)
            {
                m_LastTime = m_Time;                        // Only update time once per frame.
                m_Time     = Time.time;                     // Does NOT take the 'animateMaterials' setting into account.
                m_LastTime = Mathf.Min(m_Time, m_LastTime); // Guard against broken Unity behavior. Should not be necessary.

                m_ProbeCameraCache.ClearCamerasUnusedFor(2, m_FrameCount);
                HDCamera.CleanUnused();
            }

            var dynResHandler = DynamicResolutionHandler.instance;
            dynResHandler.Update(m_Asset.currentPlatformRenderPipelineSettings.dynamicResolutionSettings, () =>
            {
                var hdrp = (RenderPipelineManager.currentPipeline as HDRenderPipeline);
                var stencilBuffer = hdrp.m_SharedRTManager.GetDepthStencilBuffer().rt;
                var stencilBufferSize = new Vector2Int(stencilBuffer.width, stencilBuffer.height);
                hdrp.m_SharedRTManager.ComputeDepthBufferMipChainSize(DynamicResolutionHandler.instance.GetScaledSize(stencilBufferSize));
            }
            );

            // This syntax is awful and hostile to debugging, please don't use it...
            using (ListPool<RenderRequest>.Get(out List<RenderRequest> renderRequests))
            using (ListPool<int>.Get(out List<int> rootRenderRequestIndices))
            using (HashSetPool<int>.Get(out HashSet<int> skipClearCullingResults))
            using (DictionaryPool<HDProbe, List<(int index, float weight)>>.Get(out Dictionary<HDProbe, List<(int index, float weight)>> renderRequestIndicesWhereTheProbeIsVisible))
            using (ListPool<CameraSettings>.Get(out List<CameraSettings> cameraSettings))
            using (ListPool<CameraPositionSettings>.Get(out List<CameraPositionSettings> cameraPositionSettings))
            {
                // With XR multi-pass enabled, each camera can be rendered multiple times with different parameters
                var multipassCameras = m_XRSystem.SetupFrame(cameras, m_Asset.currentPlatformRenderPipelineSettings.xrSettings.singlePass, m_DebugDisplaySettings.data.xrSinglePassTestMode);

#if UNITY_EDITOR
                // See comment below about the preview camera workaround
                bool hasGameViewCamera = false;
                foreach (var c in cameras)
                {
                    if (c.cameraType == CameraType.Game)
                    {
                        hasGameViewCamera = true;
                        break;
                    }
                }
#endif

                // Culling loop
                foreach ((Camera camera, XRPass xrPass) in multipassCameras)
                {
                    if (camera == null)
                        continue;

#if UNITY_EDITOR
                    // We selecting a camera in the editor, we have a preview that is drawn.
                    // For legacy reasons, Unity will render all preview cameras when rendering the GameView
                    // Actually, we don't need this here because we call explicitly Camera.Render when we
                    // need a preview
                    //
                    // This is an issue, because at some point, you end up with 2 cameras to render:
                    // - Main Camera (game view)
                    // - Preview Camera (preview)
                    // If the preview camera is rendered last, it will alter the "GameView RT" RenderTexture
                    // that was previously rendered by the Main Camera.
                    // This is an issue.
                    //
                    // Meanwhile, skipping all preview camera when rendering the game views is sane,
                    // and will workaround the aformentionned issue.
                    if (hasGameViewCamera && camera.cameraType == CameraType.Preview)
                        continue;
#endif

                    bool cameraRequestedDynamicRes = false;
                    HDAdditionalCameraData hdCam;
                    if (camera.TryGetComponent<HDAdditionalCameraData>(out hdCam))
                    {
                        cameraRequestedDynamicRes = hdCam.allowDynamicResolution;

                        // We are in a case where the platform does not support hw dynamic resolution, so we force the software fallback.
                        // TODO: Expose the graphics caps info on whether the platform supports hw dynamic resolution or not.
                        // Temporarily disable HW Dynamic resolution on metal until the problems we have with it are fixed
                        bool isMetal = (SystemInfo.graphicsDeviceType == GraphicsDeviceType.Metal);
                        if (isMetal || (dynResHandler.RequestsHardwareDynamicResolution() && cameraRequestedDynamicRes && !camera.allowDynamicResolution))
                        {
                            dynResHandler.ForceSoftwareFallback();
                        }
                    }

                    dynResHandler.SetCurrentCameraRequest(cameraRequestedDynamicRes);
                    RTHandles.SetHardwareDynamicResolutionState(dynResHandler.HardwareDynamicResIsEnabled());

                    VFXManager.PrepareCamera(camera);

                    // Reset pooled variables
                    cameraSettings.Clear();
                    cameraPositionSettings.Clear();
                    skipClearCullingResults.Clear();

                    var cullingResults = UnsafeGenericPool<HDCullingResults>.Get();
                    cullingResults.Reset();

                    // Try to compute the parameters of the request or skip the request
                    var skipRequest = !TryCalculateFrameParameters(
                            camera,
                            xrPass,
                            out var additionalCameraData,
                            out var hdCamera,
                            out var cullingParameters);

                    // Note: In case of a custom render, we have false here and 'TryCull' is not executed
                    if (!skipRequest)
                    {
                        var needCulling = true;

                        // In XR multipass, culling results can be shared if the pass has the same culling id
                        if (xrPass.multipassId > 0)
                        {
                            foreach (var req in renderRequests)
                            {
                                if (camera == req.hdCamera.camera && req.hdCamera.xr.cullingPassId == xrPass.cullingPassId)
                                {
                                    UnsafeGenericPool<HDCullingResults>.Release(cullingResults);
                                    cullingResults = req.cullingResults;
                                    skipClearCullingResults.Add(req.index);
                                    needCulling = false;
                                }
                            }
                        }

                        if (needCulling)
                            skipRequest = !TryCull(camera, hdCamera, renderContext, m_SkyManager, cullingParameters, m_Asset, ref cullingResults);
                    }

                    if (additionalCameraData != null && additionalCameraData.hasCustomRender)
                    {
                        skipRequest = true;
                        // Execute custom render
                        additionalCameraData.ExecuteCustomRender(renderContext, hdCamera);
                    }

                    if (skipRequest)
                    {
                        // Submit render context and free pooled resources for this request
                        renderContext.Submit();
                        UnsafeGenericPool<HDCullingResults>.Release(cullingResults);
                        UnityEngine.Rendering.RenderPipeline.EndCameraRendering(renderContext, camera);
                        continue;
                    }

                    // Select render target
                    RenderTargetIdentifier targetId = camera.targetTexture ?? new RenderTargetIdentifier(BuiltinRenderTextureType.CameraTarget);
                    if (camera.targetTexture != null)
                    {
                        camera.targetTexture.IncrementUpdateCount(); // Necessary if the texture is used as a cookie.
                    }

                    // Render directly to XR render target if active
                    if (hdCamera.xr.enabled && hdCamera.xr.renderTargetValid)
                        targetId = hdCamera.xr.renderTarget;

                    // Add render request
                    var request = new RenderRequest
                    {
                        hdCamera = hdCamera,
                        cullingResults = cullingResults,
                        target = new RenderRequest.Target
                        {
                            id = targetId,
                            face = CubemapFace.Unknown
                        },
                        dependsOnRenderRequestIndices = ListPool<int>.Get(),
                        index = renderRequests.Count,
                        cameraSettings = CameraSettings.From(hdCamera)
                        // TODO: store DecalCullResult
                    };
                    renderRequests.Add(request);
                    // This is a root render request
                    rootRenderRequestIndices.Add(request.index);

                    // Add visible probes to list
                    for (var i = 0; i < cullingResults.cullingResults.visibleReflectionProbes.Length; ++i)
                    {
                        var visibleProbe = cullingResults.cullingResults.visibleReflectionProbes[i];

                        // TODO: The following fix is temporary.
                        // We should investigate why we got null cull result when we change scene
                        if (visibleProbe == null || visibleProbe.Equals(null) || visibleProbe.reflectionProbe == null || visibleProbe.reflectionProbe.Equals(null))
                            continue;

                        HDAdditionalReflectionData additionalReflectionData;
                        if (!visibleProbe.reflectionProbe.TryGetComponent<HDAdditionalReflectionData>(out additionalReflectionData))
                            additionalReflectionData = visibleProbe.reflectionProbe.gameObject.AddComponent<HDAdditionalReflectionData>();

                        AddVisibleProbeVisibleIndexIfUpdateIsRequired(additionalReflectionData, request.index);
                    }
                    for (var i = 0; i < cullingResults.hdProbeCullingResults.visibleProbes.Count; ++i)
                        AddVisibleProbeVisibleIndexIfUpdateIsRequired(cullingResults.hdProbeCullingResults.visibleProbes[i], request.index);

                    // local function to help insertion of visible probe
                    void AddVisibleProbeVisibleIndexIfUpdateIsRequired(HDProbe probe, int visibleInIndex)
                    {
                        // Don't add it if it has already been updated this frame or not a real time probe
                        // TODO: discard probes that are baked once per frame and already baked this frame
                        if (!probe.requiresRealtimeUpdate)
                            return;

                        // Notify that we render the probe at this frame
                        probe.SetIsRendered(m_FrameCount);

                        float visibility = ComputeVisibility(visibleInIndex, probe);

                        if (!renderRequestIndicesWhereTheProbeIsVisible.TryGetValue(probe, out var visibleInIndices))
                        {
                            visibleInIndices = ListPool<(int index, float weight)>.Get();
                            renderRequestIndicesWhereTheProbeIsVisible.Add(probe, visibleInIndices);
                        }
                        if (!visibleInIndices.Contains((visibleInIndex, visibility)))
                            visibleInIndices.Add((visibleInIndex, visibility));
                    }

                    float ComputeVisibility(int visibleInIndex, HDProbe visibleProbe)
                    {
                        var visibleInRenderRequest = renderRequests[visibleInIndex];
                        var viewerTransform = visibleInRenderRequest.hdCamera.camera.transform;
                        return HDUtils.ComputeWeightedLinearFadeDistance(visibleProbe.transform.position, viewerTransform.position, visibleProbe.weight, visibleProbe.fadeDistance);
                    }
                }

                foreach (var probeToRenderAndDependencies in renderRequestIndicesWhereTheProbeIsVisible)
                {
                    var visibleProbe = probeToRenderAndDependencies.Key;
                    var visibilities = probeToRenderAndDependencies.Value;

                    // Two cases:
                    //   - If the probe is view independent, we add only one render request per face that is
                    //      a dependency for all its 'visibleIn' render requests
                    //   - If the probe is view dependent, we add one render request per face per 'visibleIn'
                    //      render requests
                    var isViewDependent = visibleProbe.type == ProbeSettings.ProbeType.PlanarProbe;

                    Camera parentCamera;

                    if (isViewDependent)
                    {
                        for (int i = 0; i < visibilities.Count; ++i)
                        {
                            var visibility = visibilities[i];
                            if (visibility.weight <= 0f)
                                continue;

                            var visibleInIndex = visibility.index;
                            var visibleInRenderRequest = renderRequests[visibleInIndex];
                            var viewerTransform = visibleInRenderRequest.hdCamera.camera.transform;

                            parentCamera = visibleInRenderRequest.hdCamera.camera;

                            AddHDProbeRenderRequests(
                                visibleProbe,
                                viewerTransform,
                                new List<(int index, float weight)>{visibility},
                                HDUtils.GetSceneCullingMaskFromCamera(visibleInRenderRequest.hdCamera.camera),
                                parentCamera,
                                visibleInRenderRequest.hdCamera.camera.fieldOfView,
                                visibleInRenderRequest.hdCamera.camera.aspect
                            );
                        }
                    }
                    else
                    {
                        // No single parent camera for view dependent probes.
                        parentCamera = null;

                        bool visibleInOneViewer = false;
                        for (int i = 0; i < visibilities.Count && !visibleInOneViewer; ++i)
                        {
                            if (visibilities[i].weight > 0f)
                                visibleInOneViewer = true;
                        }
                        if (visibleInOneViewer)
                            AddHDProbeRenderRequests(visibleProbe, null, visibilities, 0, parentCamera);
                    }
                }
                foreach (var pair in renderRequestIndicesWhereTheProbeIsVisible)
                    ListPool<(int index, float weight)>.Release(pair.Value);
                renderRequestIndicesWhereTheProbeIsVisible.Clear();

                // Local function to share common code between view dependent and view independent requests
                void AddHDProbeRenderRequests(
                    HDProbe visibleProbe,
                    Transform viewerTransform,
                    List<(int index, float weight)> visibilities,
                    ulong overrideSceneCullingMask,
                    Camera parentCamera,
                    float referenceFieldOfView = 90,
                    float referenceAspect = 1
                )
                {
                    var position = ProbeCapturePositionSettings.ComputeFrom(
                        visibleProbe,
                        viewerTransform
                    );
                    cameraSettings.Clear();
                    cameraPositionSettings.Clear();
                    HDRenderUtilities.GenerateRenderingSettingsFor(
                        visibleProbe.settings, position,
                        cameraSettings, cameraPositionSettings, overrideSceneCullingMask,
                        referenceFieldOfView: referenceFieldOfView,
                        referenceAspect: referenceAspect
                    );

                    switch (visibleProbe.type)
                    {
                        case ProbeSettings.ProbeType.ReflectionProbe:
                            int desiredProbeSize = (int)((HDRenderPipeline)RenderPipelineManager.currentPipeline).currentPlatformRenderPipelineSettings.lightLoopSettings.reflectionCubemapSize;
                            if (visibleProbe.realtimeTexture == null || visibleProbe.realtimeTexture.width != desiredProbeSize)
                            {
                                visibleProbe.SetTexture(ProbeSettings.Mode.Realtime, HDRenderUtilities.CreateReflectionProbeRenderTarget(desiredProbeSize));
                            }
                            break;
                        case ProbeSettings.ProbeType.PlanarProbe:
                            int desiredPlanarProbeSize = (int)visibleProbe.resolution;
                            if (visibleProbe.realtimeTexture == null || visibleProbe.realtimeTexture.width != desiredPlanarProbeSize)
                            {
                                visibleProbe.SetTexture(ProbeSettings.Mode.Realtime, HDRenderUtilities.CreatePlanarProbeRenderTarget(desiredPlanarProbeSize));
                            }
                            // Set the viewer's camera as the default camera anchor
                            for (var i = 0; i < cameraSettings.Count; ++i)
                            {
                                var v = cameraSettings[i];
                                if (v.volumes.anchorOverride == null)
                                {
                                    v.volumes.anchorOverride = viewerTransform;
                                    cameraSettings[i] = v;
                                }
                            }
                            break;
                    }

                    for (int j = 0; j < cameraSettings.Count; ++j)
                    {
                        var camera = m_ProbeCameraCache.GetOrCreate((viewerTransform, visibleProbe, j), m_FrameCount, CameraType.Reflection);
                        var additionalCameraData = camera.GetComponent<HDAdditionalCameraData>();

                        if (additionalCameraData == null)
                            additionalCameraData = camera.gameObject.AddComponent<HDAdditionalCameraData>();
                        additionalCameraData.hasPersistentHistory = true;

                        // We need to set a targetTexture with the right otherwise when setting pixelRect, it will be rescaled internally to the size of the screen
                        camera.targetTexture = visibleProbe.realtimeTexture;
                        camera.gameObject.hideFlags = HideFlags.HideAndDontSave;
                        camera.gameObject.SetActive(false);

                        // Warning: accessing Object.name generate 48B of garbage at each frame here
                        // camera.name = HDUtils.ComputeProbeCameraName(visibleProbe.name, j, viewerTransform?.name);
                        // Non Alloc version of ComputeProbeCameraName but without the viewerTransform name part
                        camera.name = visibleProbe.probeName[j];

                        camera.ApplySettings(cameraSettings[j]);
                        camera.ApplySettings(cameraPositionSettings[j]);
                        camera.cameraType = CameraType.Reflection;
                        camera.pixelRect = new Rect(0, 0, visibleProbe.realtimeTexture.width, visibleProbe.realtimeTexture.height);

                        var _cullingResults = UnsafeGenericPool<HDCullingResults>.Get();
                        _cullingResults.Reset();

                        if (!(TryCalculateFrameParameters(
                                camera,
                                m_XRSystem.emptyPass,
                                out _,
                                out var hdCamera,
                                out var cullingParameters
                            )
                            && TryCull(
                                camera, hdCamera, renderContext, m_SkyManager, cullingParameters, m_Asset,
                                ref _cullingResults
                            )))
                        {
                            // Skip request and free resources
                            UnsafeGenericPool<HDCullingResults>.Release(_cullingResults);
                            continue;
                        }

                        hdCamera.parentCamera = parentCamera; // Used to inherit the properties of the view

                        HDAdditionalCameraData hdCam;
                        camera.TryGetComponent<HDAdditionalCameraData>(out hdCam);
                        hdCam.flipYMode = visibleProbe.type == ProbeSettings.ProbeType.ReflectionProbe
                                ? HDAdditionalCameraData.FlipYMode.ForceFlipY
                                : HDAdditionalCameraData.FlipYMode.Automatic;

                        if (!visibleProbe.realtimeTexture.IsCreated())
                            visibleProbe.realtimeTexture.Create();

                        visibleProbe.SetRenderData(
                            ProbeSettings.Mode.Realtime,
                            new HDProbe.RenderData(
                                camera.worldToCameraMatrix,
                                camera.projectionMatrix,
                                camera.transform.position,
                                camera.transform.rotation,
                                cameraSettings[j].frustum.fieldOfView,
                                cameraSettings[j].frustum.aspect
                            )
                        );

                        // TODO: Assign the actual final target to render to.
                        //   Currently, we use a target for each probe, and then copy it into the cache before using it
                        //   during the lighting pass.
                        //   But what we actually want here, is to render directly into the cache (either CubeArray,
                        //   or Texture2DArray)
                        //   To do so, we need to first allocate in the cache the location of the target and then assign
                        //   it here.
                        var request = new RenderRequest
                        {
                            hdCamera = hdCamera,
                            cullingResults = _cullingResults,
                            clearCameraSettings = true,
                            dependsOnRenderRequestIndices = ListPool<int>.Get(),
                            index = renderRequests.Count,
                            cameraSettings = cameraSettings[j]
                            // TODO: store DecalCullResult
                        };

                        // As we render realtime texture on GPU side, we must tag the texture so our texture array cache detect that something have change
                        visibleProbe.realtimeTexture.IncrementUpdateCount();

                        if (cameraSettings.Count > 1)
                        {
                            var face = (CubemapFace)j;
                            request.target = new RenderRequest.Target
                            {
                                copyToTarget = visibleProbe.realtimeTexture,
                                face = face
                            };
                        }
                        else
                        {
                            request.target = new RenderRequest.Target
                            {
                                id = visibleProbe.realtimeTexture,
                                face = CubemapFace.Unknown
                            };
                        }
                        renderRequests.Add(request);


                        foreach (var visibility in visibilities)
                            renderRequests[visibility.index].dependsOnRenderRequestIndices.Add(request.index);
                    }
                }

                // TODO: Refactor into a method. If possible remove the intermediate target
                // Find max size for Cubemap face targets and resize/allocate if required the intermediate render target
                {
                    var size = Vector2Int.zero;
                    for (int i = 0; i < renderRequests.Count; ++i)
                    {
                        var renderRequest = renderRequests[i];
                        var isCubemapFaceTarget = renderRequest.target.face != CubemapFace.Unknown;
                        if (!isCubemapFaceTarget)
                            continue;

                        var width = renderRequest.hdCamera.actualWidth;
                        var height = renderRequest.hdCamera.actualHeight;
                        size.x = Mathf.Max(width, size.x);
                        size.y = Mathf.Max(height, size.y);
                    }

                    if (size != Vector2.zero)
                    {
                        if (m_TemporaryTargetForCubemaps != null)
                        {
                            if (m_TemporaryTargetForCubemaps.width != size.x
                                || m_TemporaryTargetForCubemaps.height != size.y)
                            {
                                m_TemporaryTargetForCubemaps.Release();
                                m_TemporaryTargetForCubemaps = null;
                            }
                        }
                        if (m_TemporaryTargetForCubemaps == null)
                        {
                            m_TemporaryTargetForCubemaps = new RenderTexture(
                                size.x, size.y, 1, GraphicsFormat.R16G16B16A16_SFloat
                            )
                            {
                                autoGenerateMips = false,
                                useMipMap = false,
                                name = "Temporary Target For Cubemap Face",
                                volumeDepth = 1,
                                useDynamicScale = false
                            };
                        }
                    }
                }

                using (ListPool<int>.Get(out List<int> renderRequestIndicesToRender))
                {
                    // Flatten the render requests graph in an array that guarantee dependency constraints
                    {
                        using (GenericPool<Stack<int>>.Get(out Stack<int> stack))
                        {
                            stack.Clear();
                            for (int i = rootRenderRequestIndices.Count -1; i >= 0; --i)
                            {
                                stack.Push(rootRenderRequestIndices[i]);
                                while (stack.Count > 0)
                                {
                                    var index = stack.Pop();
                                    if (!renderRequestIndicesToRender.Contains(index))
                                        renderRequestIndicesToRender.Add(index);

                                    var request = renderRequests[index];
                                    for (int j = 0; j < request.dependsOnRenderRequestIndices.Count; ++j)
                                        stack.Push(request.dependsOnRenderRequestIndices[j]);
                                }
                            }
                        }
                    }

                    using (new ProfilingScope(null, ProfilingSampler.Get(HDProfileId.HDRenderPipelineAllRenderRequest)))
                    {
                        // Execute render request graph, in reverse order
                        for (int i = renderRequestIndicesToRender.Count - 1; i >= 0; --i)
                        {
                            var renderRequestIndex = renderRequestIndicesToRender[i];
                            var renderRequest = renderRequests[renderRequestIndex];

                            var cmd = CommandBufferPool.Get("");

                            // TODO: Avoid the intermediate target and render directly into final target
                            //  CommandBuffer.Blit does not work on Cubemap faces
                            //  So we use an intermediate RT to perform a CommandBuffer.CopyTexture in the target Cubemap face
                            if (renderRequest.target.face != CubemapFace.Unknown)
                            {
                                if (!m_TemporaryTargetForCubemaps.IsCreated())
                                    m_TemporaryTargetForCubemaps.Create();

                                var hdCamera = renderRequest.hdCamera;
                                ref var target = ref renderRequest.target;
                                target.id = m_TemporaryTargetForCubemaps;
                            }


                            // var aovRequestIndex = 0;
                            foreach (var aovRequest in renderRequest.hdCamera.aovRequests)
                            {
                                using (new ProfilingScope(cmd, ProfilingSampler.Get(HDProfileId.HDRenderPipelineRenderAOV)))
                                {
                                    cmd.SetInvertCulling(renderRequest.cameraSettings.invertFaceCulling);
                                    ExecuteRenderRequest(renderRequest, renderContext, cmd, aovRequest);
                                    cmd.SetInvertCulling(false);
                                }
                                renderContext.ExecuteCommandBuffer(cmd);
                                CommandBufferPool.Release(cmd);
                                renderContext.Submit();
                                cmd = CommandBufferPool.Get();
                            }

                            using (new ProfilingScope(cmd, renderRequest.hdCamera.profilingSampler))
                            {
                                cmd.SetInvertCulling(renderRequest.cameraSettings.invertFaceCulling);
                                ExecuteRenderRequest(renderRequest, renderContext, cmd, AOVRequestData.defaultAOVRequestDataNonAlloc);
                                cmd.SetInvertCulling(false);
                                UnityEngine.Rendering.RenderPipeline.EndCameraRendering(renderContext, renderRequest.hdCamera.camera);
                            }

                            {
                                var target = renderRequest.target;
                                // Handle the copy if requested
                                if (target.copyToTarget != null)
                                {
                                    cmd.CopyTexture(
                                        target.id, 0, 0, 0, 0, renderRequest.hdCamera.actualWidth, renderRequest.hdCamera.actualHeight,
                                        target.copyToTarget, (int)target.face, 0, 0, 0
                                    );
                                }
                                if (renderRequest.clearCameraSettings)
                                    // release reference because the RenderTexture might be destroyed before the camera
                                    renderRequest.hdCamera.camera.targetTexture = null;

                                ListPool<int>.Release(renderRequest.dependsOnRenderRequestIndices);

                                // Culling results can be shared between render requests: clear only when required
                                if (!skipClearCullingResults.Contains(renderRequest.index))
                                {
                                    renderRequest.cullingResults.decalCullResults?.Clear();
                                    UnsafeGenericPool<HDCullingResults>.Release(renderRequest.cullingResults);
                                }
                            }

                            // Render XR mirror view once all render requests have been completed
                            if (i == 0 && renderRequest.hdCamera.camera.cameraType == CameraType.Game && renderRequest.hdCamera.camera.targetTexture == null)
                            {
                                HDAdditionalCameraData acd;
                                if (renderRequest.hdCamera.camera.TryGetComponent<HDAdditionalCameraData>(out acd) && acd.xrRendering)
                                {
                                    m_XRSystem.RenderMirrorView(cmd);
                                }
                            }

                            // Now that all cameras have been rendered, let's propagate the data required for screen space shadows
                            PropagateScreenSpaceShadowData();

                            renderContext.ExecuteCommandBuffer(cmd);
                            CommandBufferPool.Release(cmd);
                            renderContext.Submit();
                        }
                    }
                }
            }

            m_XRSystem.ReleaseFrame();
            UnityEngine.Rendering.RenderPipeline.EndFrameRendering(renderContext, cameras);
        }


        void PropagateScreenSpaceShadowData()
        {
            // For every unique light that has been registered, update the previous transform
            foreach (HDAdditionalLightData lightData in m_ScreenSpaceShadowsUnion)
            {
                lightData.previousTransform = lightData.transform.localToWorldMatrix;
            }
        }

        void ExecuteRenderRequest(
            RenderRequest renderRequest,
            ScriptableRenderContext renderContext,
            CommandBuffer cmd,
            AOVRequestData aovRequest
        )
        {
            InitializeGlobalResources(renderContext);

            var hdCamera = renderRequest.hdCamera;
            var camera = hdCamera.camera;
            var cullingResults = renderRequest.cullingResults.cullingResults;
            var customPassCullingResults = renderRequest.cullingResults.customPassCullingResults ?? cullingResults;
            var hdProbeCullingResults = renderRequest.cullingResults.hdProbeCullingResults;
            var decalCullingResults = renderRequest.cullingResults.decalCullResults;
            var target = renderRequest.target;

            // Updates RTHandle
            hdCamera.BeginRender(cmd);

            if (m_RayTracingSupported)
            {
                // This call need to happen once per camera
                // TODO: This can be wasteful for "compatible" cameras.
                // We need to determine the minimum set of feature used by all the camera and build the minimum number of acceleration structures.
                BuildRayTracingAccelerationStructure(hdCamera);
                CullForRayTracing(cmd, hdCamera);
            }

            using (ListPool<RTHandle>.Get(out var aovBuffers))
            using (ListPool<RTHandle>.Get(out var aovCustomPassBuffers))
            {
                aovRequest.AllocateTargetTexturesIfRequired(ref aovBuffers, ref aovCustomPassBuffers);

            // If we render a reflection view or a preview we should not display any debug information
            // This need to be call before ApplyDebugDisplaySettings()
            if (camera.cameraType == CameraType.Reflection || camera.cameraType == CameraType.Preview)
            {
                // Neutral allow to disable all debug settings
                m_CurrentDebugDisplaySettings = s_NeutralDebugDisplaySettings;
            }
            else
            {
                // Make sure we are in sync with the debug menu for the msaa count
                m_MSAASamples = m_DebugDisplaySettings.data.msaaSamples;
                m_SharedRTManager.SetNumMSAASamples(m_MSAASamples);

                m_DebugDisplaySettings.UpdateCameraFreezeOptions();

                m_CurrentDebugDisplaySettings = m_DebugDisplaySettings;
            }

            aovRequest.SetupDebugData(ref m_CurrentDebugDisplaySettings);

            if (hdCamera.frameSettings.IsEnabled(FrameSettingsField.RayTracing))
            {
                // Must update after getting DebugDisplaySettings
                m_RayCountManager.ClearRayCount(cmd, hdCamera, m_CurrentDebugDisplaySettings.data.countRays);
            }


            if (hdCamera.frameSettings.IsEnabled(FrameSettingsField.Decals))
            {
                using (new ProfilingScope(cmd, ProfilingSampler.Get(HDProfileId.DBufferPrepareDrawData)))
                {
                    // TODO: update singleton with DecalCullResults
                    DecalSystem.instance.CurrentCamera = hdCamera.camera; // Singletons are extremely dangerous...
                    DecalSystem.instance.LoadCullResults(decalCullingResults);
                    DecalSystem.instance.UpdateCachedMaterialData();    // textures, alpha or fade distances could've changed
                    DecalSystem.instance.CreateDrawData();              // prepare data is separate from draw
                    DecalSystem.instance.UpdateTextureAtlas(cmd);       // as this is only used for transparent pass, would've been nice not to have to do this if no transparent renderers are visible, needs to happen after CreateDrawData
                }
            }

            using (new ProfilingScope(null, ProfilingSampler.Get(HDProfileId.CustomPassVolumeUpdate)))
            {
                if (hdCamera.frameSettings.IsEnabled(FrameSettingsField.CustomPass))
                    CustomPassVolume.Update(hdCamera);
            }

            // Do anything we need to do upon a new frame.
            // The NewFrame must be after the VolumeManager update and before Resize because it uses properties set in NewFrame
            LightLoopNewFrame(hdCamera);

            // Apparently scissor states can leak from editor code. As it is not used currently in HDRP (apart from VR). We disable scissor at the beginning of the frame.
            cmd.DisableScissorRect();

            Resize(hdCamera);
            m_PostProcessSystem.BeginFrame(cmd, hdCamera, this);

            ApplyDebugDisplaySettings(hdCamera, cmd);
            m_SkyManager.UpdateCurrentSkySettings(hdCamera);

            SetupCameraProperties(hdCamera, renderContext, cmd);

            // TODO: Find a correct place to bind these material textures
            // We have to bind the material specific global parameters in this mode
            foreach (var material in m_MaterialList)
                material.Bind(cmd);

            // Frustum cull density volumes on the CPU. Can be performed as soon as the camera is set up.
            DensityVolumeList densityVolumes = PrepareVisibleDensityVolumeList(hdCamera, cmd, hdCamera.time);

            // Frustum cull probe volumes on the CPU. Can be performed as soon as the camera is set up.
            ProbeVolumeList probeVolumes = PrepareVisibleProbeVolumeList(renderContext, hdCamera, cmd);
            // Cache probe volume list as a member variable so it can be accessed inside of async compute tasks.
            SetProbeVolumeList(probeVolumes);

            // Note: Legacy Unity behave like this for ShadowMask
            // When you select ShadowMask in Lighting panel it recompile shaders on the fly with the SHADOW_MASK keyword.
            // However there is no C# function that we can query to know what mode have been select in Lighting Panel and it will be wrong anyway. Lighting Panel setup what will be the next bake mode. But until light is bake, it is wrong.
            // Currently to know if you need shadow mask you need to go through all visible lights (of CullResult), check the LightBakingOutput struct and look at lightmapBakeType/mixedLightingMode. If one light have shadow mask bake mode, then you need shadow mask features (i.e extra Gbuffer).
            // It mean that when we build a standalone player, if we detect a light with bake shadow mask, we generate all shader variant (with and without shadow mask) and at runtime, when a bake shadow mask light is visible, we dynamically allocate an extra GBuffer and switch the shader.
            // So the first thing to do is to go through all the light: PrepareLightsForGPU
            bool enableBakeShadowMask = PrepareLightsForGPU(cmd, hdCamera, cullingResults, hdProbeCullingResults, densityVolumes, probeVolumes, m_CurrentDebugDisplaySettings, aovRequest);

            UpdateShaderVariablesGlobalCB(hdCamera, cmd);

            // Do the same for ray tracing if allowed
            if (m_RayTracingSupported)
            {
                BuildRayTracingLightData(cmd, hdCamera, m_CurrentDebugDisplaySettings);
            }

            // Configure all the keywords
            ConfigureKeywords(enableBakeShadowMask, hdCamera, cmd);

            // Caution: We require sun light here as some skies use the sun light to render, it means that UpdateSkyEnvironment must be called after PrepareLightsForGPU.
            // TODO: Try to arrange code so we can trigger this call earlier and use async compute here to run sky convolution during other passes (once we move convolution shader to compute).
            if (!m_CurrentDebugDisplaySettings.IsMatcapViewEnabled(hdCamera))
                UpdateSkyEnvironment(hdCamera, renderContext, m_FrameCount, cmd);
            else
                cmd.SetGlobalTexture(HDShaderIDs._SkyTexture, CoreUtils.magentaCubeTextureArray);

            VFXManager.ProcessCameraCommand(camera, cmd);

            if (GL.wireframe)
            {
                RenderWireFrame(cullingResults, hdCamera, target.id, renderContext, cmd);
                return;
            }

            if (m_RenderGraph.enabled)
            {
                ExecuteWithRenderGraph(renderRequest, aovRequest, aovBuffers, renderContext, cmd);
                return;
            }

            hdCamera.xr.StartSinglePass(cmd);

            ClearBuffers(hdCamera, cmd);

            // Render XR occlusion mesh to depth buffer early in the frame to improve performance
            if (hdCamera.xr.enabled && m_Asset.currentPlatformRenderPipelineSettings.xrSettings.occlusionMesh)
            {
                hdCamera.xr.StopSinglePass(cmd);
                hdCamera.xr.RenderOcclusionMeshes(cmd, m_SharedRTManager.GetDepthStencilBuffer(hdCamera.frameSettings.IsEnabled(FrameSettingsField.MSAA)));
                hdCamera.xr.StartSinglePass(cmd);
            }

            // Bind the custom color/depth before the first custom pass
            if (hdCamera.frameSettings.IsEnabled(FrameSettingsField.CustomPass))
            {
                if (m_CustomPassColorBuffer.IsValueCreated)
                    cmd.SetGlobalTexture(HDShaderIDs._CustomColorTexture, m_CustomPassColorBuffer.Value);
                if (m_CustomPassDepthBuffer.IsValueCreated)
                    cmd.SetGlobalTexture(HDShaderIDs._CustomDepthTexture, m_CustomPassDepthBuffer.Value);
            }

            RenderCustomPass(renderContext, cmd, hdCamera, customPassCullingResults, CustomPassInjectionPoint.BeforeRendering, aovRequest, aovCustomPassBuffers);

            RenderRayTracingPrepass(cullingResults, hdCamera, renderContext, cmd, false);

            // When evaluating probe volumes in material pass, we build a custom probe volume light list.
            // When evaluating probe volumes in light loop, probe volumes are folded into the standard light loop data.
            // Build probe volumes light list async during depth prepass.
            // TODO: (Nick): Take a look carefully at data dependancies - could this be moved even earlier? Directly after PrepareVisibleProbeVolumeList?
            // The probe volume light lists do not depend on any of the framebuffer RTs being cleared - do they depend on anything in PushGlobalParams()?
            // Do they depend on hdCamera.xr.StartSinglePass()?
            var buildProbeVolumeLightListTask = new HDGPUAsyncTask("Build probe volume light list", ComputeQueueType.Background);

            // Avoid garbage by explicitely passing parameters to the lambdas
            var asyncParams = new HDGPUAsyncTaskParams
            {
                renderContext = renderContext,
                hdCamera = hdCamera,
                frameCount = m_FrameCount,
            };

            // Currently we only have a single task that could potentially happen asny with depthPrepass.
            // Keeping this variable here in case additional passes are added.
            var haveAsyncTaskWithDepthPrepass = false;

            if (hdCamera.frameSettings.IsEnabled(FrameSettingsField.ProbeVolume) && ShaderConfig.s_ProbeVolumesEvaluationMode == ProbeVolumesEvaluationModes.MaterialPass)
            {
                // TODO: (Nick): Should we only build probe volume light lists async of we build standard light lists async? Or should we always build probe volume light lists async?
                if (hdCamera.frameSettings.BuildLightListRunsAsync())
                {
                    buildProbeVolumeLightListTask.Start(cmd, asyncParams, Callback, !haveAsyncTaskWithDepthPrepass);

                    haveAsyncTaskWithDepthPrepass = true;

                    void Callback(CommandBuffer c, HDGPUAsyncTaskParams a)
                        => BuildGPULightListProbeVolumesCommon(a.hdCamera, c);
                }
            }

            // This is always false in forward and if it is true, is equivalent of saying we have a partial depth prepass.
            bool shouldRenderMotionVectorAfterGBuffer = RenderDepthPrepass(cullingResults, hdCamera, renderContext, cmd);
            if (!shouldRenderMotionVectorAfterGBuffer)
            {
                // If objects motion vectors if enabled, this will render the objects with motion vector into the target buffers (in addition to the depth)
                // Note: An object with motion vector must not be render in the prepass otherwise we can have motion vector write that should have been rejected
                RenderObjectsMotionVectors(cullingResults, hdCamera, renderContext, cmd);
            }
            // If we have MSAA, we need to complete the motion vector buffer before buffer resolves, hence we need to run camera mv first.
            // This is always fine since shouldRenderMotionVectorAfterGBuffer is always false for forward.
            bool needCameraMVBeforeResolve = hdCamera.frameSettings.IsEnabled(FrameSettingsField.MSAA);
            if (needCameraMVBeforeResolve)
            {
                RenderCameraMotionVectors(cullingResults, hdCamera, renderContext, cmd);
            }

            PreRenderSky(hdCamera, cmd);

            // Now that all depths have been rendered, resolve the depth buffer
            m_SharedRTManager.ResolveSharedRT(cmd, hdCamera);

            RenderDBuffer(hdCamera, cmd, renderContext, cullingResults);


            // When evaluating probe volumes in material pass, we build a custom probe volume light list.
            // When evaluating probe volumes in light loop, probe volumes are folded into the standard light loop data.
            if (hdCamera.frameSettings.IsEnabled(FrameSettingsField.ProbeVolume) && ShaderConfig.s_ProbeVolumesEvaluationMode == ProbeVolumesEvaluationModes.MaterialPass)
            {
                if (hdCamera.frameSettings.BuildLightListRunsAsync())
                {
                    buildProbeVolumeLightListTask.EndWithPostWork(cmd, hdCamera, Callback);

                    void Callback(CommandBuffer c, HDCamera cam)
                    {
                        var hdrp = (RenderPipelineManager.currentPipeline as HDRenderPipeline);
                        var globalParams = hdrp.PrepareLightLoopGlobalParameters(cam);
                        PushProbeVolumeLightListGlobalParams(globalParams, c);
                    }
                }
                else
                {
                    BuildGPULightListProbeVolumesCommon(hdCamera, cmd);
                    var hdrp = (RenderPipelineManager.currentPipeline as HDRenderPipeline);
                    var globalParams = hdrp.PrepareLightLoopGlobalParameters(hdCamera);
                    PushProbeVolumeLightListGlobalParams(globalParams, cmd);
                }
            }

            RenderGBuffer(cullingResults, hdCamera, renderContext, cmd);

            DecalNormalPatch(hdCamera, cmd);

            // We can now bind the normal buffer to be use by any effect
            m_SharedRTManager.BindNormalBuffer(cmd);

            // After Depth and Normals/roughness including decals
            bool depthBufferModified = RenderCustomPass(renderContext, cmd, hdCamera, customPassCullingResults, CustomPassInjectionPoint.AfterOpaqueDepthAndNormal, aovRequest, aovCustomPassBuffers);

            // If the depth was already copied in RenderDBuffer, we force the copy again because the custom pass modified the depth.
            if (depthBufferModified)
                m_IsDepthBufferCopyValid = false;

            // In both forward and deferred, everything opaque should have been rendered at this point so we can safely copy the depth buffer for later processing.
            GenerateDepthPyramid(hdCamera, cmd, FullScreenDebugMode.DepthPyramid);

            // Depth texture is now ready, bind it (Depth buffer could have been bind before if DBuffer is enable)
            cmd.SetGlobalTexture(HDShaderIDs._CameraDepthTexture, m_SharedRTManager.GetDepthTexture());

            if (shouldRenderMotionVectorAfterGBuffer)
            {
                // See the call RenderObjectsMotionVectors() above and comment
                RenderObjectsMotionVectors(cullingResults, hdCamera, renderContext, cmd);
            }

            // In case we don't have MSAA, we always run camera motion vectors when is safe to assume Object MV are rendered
            if(!needCameraMVBeforeResolve)
            {
                RenderCameraMotionVectors(cullingResults, hdCamera, renderContext, cmd);
            }


            if (hdCamera.frameSettings.IsEnabled(FrameSettingsField.MotionVectors))
                cmd.SetGlobalTexture(HDShaderIDs._CameraMotionVectorsTexture, m_SharedRTManager.GetMotionVectorsBuffer());
            else
                cmd.SetGlobalTexture(HDShaderIDs._CameraMotionVectorsTexture, TextureXR.GetBlackTexture());

#if UNITY_EDITOR
            var showGizmos = camera.cameraType == CameraType.SceneView || (camera.targetTexture == null && camera.cameraType == CameraType.Game);
#endif

            RenderTransparencyOverdraw(cullingResults, hdCamera, renderContext, cmd);

            if (m_CurrentDebugDisplaySettings.IsDebugMaterialDisplayEnabled() || m_CurrentDebugDisplaySettings.IsMaterialValidationEnabled() || CoreUtils.IsSceneLightingDisabled(hdCamera.camera))
            {
                RenderDebugViewMaterial(cullingResults, hdCamera, renderContext, cmd);
            }
            else if (hdCamera.frameSettings.IsEnabled(FrameSettingsField.RayTracing) &&
                     hdCamera.volumeStack.GetComponent<PathTracing>().enable.value &&
                     hdCamera.camera.cameraType != CameraType.Preview)
            {

                // We only request the light cluster if we are gonna use it for debug mode
                if (FullScreenDebugMode.LightCluster == m_CurrentDebugDisplaySettings.data.fullScreenDebugMode && GetRayTracingClusterState())
                {
                    HDRaytracingLightCluster lightCluster = RequestLightCluster();
                    lightCluster.EvaluateClusterDebugView(cmd, hdCamera);
                }

                RenderPathTracing(hdCamera, cmd, m_CameraColorBuffer);
            }
            else
            {

                // When debug is enabled we need to clear otherwise we may see non-shadows areas with stale values.
                if (hdCamera.frameSettings.IsEnabled(FrameSettingsField.ContactShadows) && m_CurrentDebugDisplaySettings.data.fullScreenDebugMode == FullScreenDebugMode.ContactShadows)
                {
                    CoreUtils.SetRenderTarget(cmd, m_ContactShadowBuffer, ClearFlag.Color, Color.clear);
                }

                BuildCoarseStencilAndResolveIfNeeded(hdCamera, cmd);

                hdCamera.xr.StopSinglePass(cmd);

                var buildLightListTask = new HDGPUAsyncTask("Build light list", ComputeQueueType.Background);
                // It is important that this task is in the same queue as the build light list due to dependency it has on it. If really need to move it, put an extra fence to make sure buildLightListTask has finished.
                var volumeVoxelizationTask = new HDGPUAsyncTask("Volumetric voxelization", ComputeQueueType.Background);
                var SSRTask = new HDGPUAsyncTask("Screen Space Reflection", ComputeQueueType.Background);
                var SSAOTask = new HDGPUAsyncTask("SSAO", ComputeQueueType.Background);

                var haveAsyncTaskWithShadows = false;
                if (hdCamera.frameSettings.BuildLightListRunsAsync())
                {
                    buildLightListTask.Start(cmd, asyncParams, Callback, !haveAsyncTaskWithShadows);

                    haveAsyncTaskWithShadows = true;

                    void Callback(CommandBuffer c, HDGPUAsyncTaskParams a)
                        => BuildGPULightListsCommon(a.hdCamera, c);
                }

                if (hdCamera.frameSettings.VolumeVoxelizationRunsAsync())
                {
                    volumeVoxelizationTask.Start(cmd, asyncParams, Callback, !haveAsyncTaskWithShadows);

                    haveAsyncTaskWithShadows = true;

                    void Callback(CommandBuffer c, HDGPUAsyncTaskParams a)
                        => VolumeVoxelizationPass(a.hdCamera, c, m_FrameCount);
                }

                if (hdCamera.frameSettings.SSRRunsAsync())
                {
                    SSRTask.Start(cmd, asyncParams, Callback, !haveAsyncTaskWithShadows);

                    haveAsyncTaskWithShadows = true;

                void Callback(CommandBuffer c, HDGPUAsyncTaskParams a)
                        => RenderSSR(a.hdCamera, c, a.renderContext);
                }

                if (hdCamera.frameSettings.SSAORunsAsync())
                {
                    SSAOTask.Start(cmd, asyncParams, AsyncSSAODispatch, !haveAsyncTaskWithShadows);
                    haveAsyncTaskWithShadows = true;

                    void AsyncSSAODispatch(CommandBuffer c, HDGPUAsyncTaskParams a)
                        => m_AmbientOcclusionSystem.Dispatch(c, a.hdCamera, a.frameCount);
                }

                using (new ProfilingScope(cmd, ProfilingSampler.Get(HDProfileId.RenderShadowMaps)))
                {
                    // This call overwrites camera properties passed to the shader system.
                    RenderShadowMaps(renderContext, cmd, m_ShaderVariablesGlobalCB, cullingResults, hdCamera);

                    hdCamera.UpdateShaderVariablesGlobalCB(ref m_ShaderVariablesGlobalCB, m_FrameCount);
                    ConstantBuffer.PushGlobal(cmd, m_ShaderVariablesGlobalCB, HDShaderIDs._ShaderVariablesGlobal);
                }

                hdCamera.xr.StartSinglePass(cmd);

                if (hdCamera.frameSettings.IsEnabled(FrameSettingsField.RayTracing))
                {
                    // We only request the light cluster if we are gonna use it for debug mode
                    if (FullScreenDebugMode.LightCluster == m_CurrentDebugDisplaySettings.data.fullScreenDebugMode && GetRayTracingClusterState())
                    {
                        HDRaytracingLightCluster lightCluster = RequestLightCluster();
                        lightCluster.EvaluateClusterDebugView(cmd, hdCamera);
                    }

                    bool validIndirectDiffuse = ValidIndirectDiffuseState(hdCamera);
                    if (validIndirectDiffuse)
                    {
                        RenderIndirectDiffuse(hdCamera, cmd, renderContext, m_FrameCount);
                    }
                }

                if (!hdCamera.frameSettings.SSRRunsAsync())
                {
                    // Needs the depth pyramid and motion vectors, as well as the render of the previous frame.
                    RenderSSR(hdCamera, cmd, renderContext);
                }

                // Contact shadows needs the light loop so we do them after the build light list
                if (hdCamera.frameSettings.BuildLightListRunsAsync())
                {
                    buildLightListTask.EndWithPostWork(cmd, hdCamera, Callback);

                    void Callback(CommandBuffer c, HDCamera cam)
                    {
                        var hdrp = (RenderPipelineManager.currentPipeline as HDRenderPipeline);
                        var globalParams = hdrp.PrepareLightLoopGlobalParameters(cam);
                        PushLightLoopGlobalParams(globalParams, c);
                    }
                }
                else
                {
                    BuildGPULightLists(hdCamera, cmd);
                }

                if (!hdCamera.frameSettings.SSAORunsAsync())
                    m_AmbientOcclusionSystem.Render(cmd, hdCamera, renderContext, m_FrameCount);

                // Run the contact shadows here as they need the light list
                    HDUtils.CheckRTCreated(m_ContactShadowBuffer);
                    RenderContactShadows(hdCamera, cmd);
                    PushFullScreenDebugTexture(hdCamera, cmd, m_ContactShadowBuffer, FullScreenDebugMode.ContactShadows);

                    RenderScreenSpaceShadows(hdCamera, cmd);

                if (hdCamera.frameSettings.VolumeVoxelizationRunsAsync())
                {
                    volumeVoxelizationTask.End(cmd, hdCamera);
                }
                else
                {
                    // Perform the voxelization step which fills the density 3D texture.
                    VolumeVoxelizationPass(hdCamera, cmd, m_FrameCount);
                }

                // Render the volumetric lighting.
                // The pass requires the volume properties, the light list and the shadows, and can run async.
                VolumetricLightingPass(hdCamera, cmd, m_FrameCount);

                if (hdCamera.frameSettings.SSAORunsAsync())
                {
                    SSAOTask.EndWithPostWork(cmd, hdCamera, Callback);
                    void Callback(CommandBuffer c, HDCamera cam)
                    {
                        var hdrp = (RenderPipelineManager.currentPipeline as HDRenderPipeline);
                        hdrp.m_AmbientOcclusionSystem.PostDispatchWork(c, cam);
                    }
                }

                SetContactShadowsTexture(hdCamera, m_ContactShadowBuffer, cmd);


                if (hdCamera.frameSettings.SSRRunsAsync())
                {
                    SSRTask.End(cmd, hdCamera);
                }

                RenderDeferredLighting(hdCamera, cmd);

                RenderForwardOpaque(cullingResults, hdCamera, renderContext, cmd);

                m_SharedRTManager.ResolveMSAAColor(cmd, hdCamera, m_CameraSssDiffuseLightingMSAABuffer, m_CameraSssDiffuseLightingBuffer);
                m_SharedRTManager.ResolveMSAAColor(cmd, hdCamera, GetSSSBufferMSAA(), GetSSSBuffer());

                // SSS pass here handle both SSS material from deferred and forward
                RenderSubsurfaceScattering(hdCamera, cmd, hdCamera.frameSettings.IsEnabled(FrameSettingsField.MSAA) ? m_CameraColorMSAABuffer : m_CameraColorBuffer,
                                           m_CameraSssDiffuseLightingBuffer, m_SharedRTManager.GetDepthStencilBuffer(hdCamera.frameSettings.IsEnabled(FrameSettingsField.MSAA)), m_SharedRTManager.GetDepthTexture());

                RenderForwardEmissive(cullingResults, hdCamera, renderContext, cmd);

                RenderSky(hdCamera, cmd);

                // Send all the geometry graphics buffer to client systems if required (must be done after the pyramid and before the transparent depth pre-pass)
                SendGeometryGraphicsBuffers(cmd, hdCamera);

                m_PostProcessSystem.DoUserAfterOpaqueAndSky(cmd, hdCamera, m_CameraColorBuffer);

                // No need for old stencil values here since from transparent on different features are tagged
                ClearStencilBuffer(hdCamera, cmd);

                RenderTransparentDepthPrepass(cullingResults, hdCamera, renderContext, cmd);

                RenderSSRTransparent(hdCamera, cmd, renderContext);

                RenderRayTracingPrepass(cullingResults, hdCamera, renderContext, cmd, true);
                RaytracingRecursiveRender(hdCamera, cmd, renderContext, cullingResults);

                // To allow users to fetch the current color buffer, we temporarily bind the camera color buffer
                cmd.SetGlobalTexture(HDShaderIDs._ColorPyramidTexture, m_CameraColorBuffer);
                RenderCustomPass(renderContext, cmd, hdCamera, customPassCullingResults, CustomPassInjectionPoint.BeforePreRefraction, aovRequest, aovCustomPassBuffers);

                // Render pre refraction objects
                RenderForwardTransparent(cullingResults, hdCamera, true, renderContext, cmd);

                if (hdCamera.frameSettings.IsEnabled(FrameSettingsField.Refraction))
                {
                    // First resolution of the color buffer for the color pyramid
                    m_SharedRTManager.ResolveMSAAColor(cmd, hdCamera, m_CameraColorMSAABuffer, m_CameraColorBuffer);

                    RenderColorPyramid(hdCamera, cmd, true);

                    // Bind current color pyramid for shader graph SceneColorNode on transparent objects
                    cmd.SetGlobalTexture(HDShaderIDs._ColorPyramidTexture, hdCamera.GetCurrentFrameRT((int)HDCameraFrameHistoryType.ColorBufferMipChain));
                }
                else
                {
                    cmd.SetGlobalTexture(HDShaderIDs._ColorPyramidTexture, TextureXR.GetBlackTexture());
                }

                // We don't have access to the color pyramid with transparent if rough refraction is disabled
                RenderCustomPass(renderContext, cmd, hdCamera, customPassCullingResults, CustomPassInjectionPoint.BeforeTransparent, aovRequest, aovCustomPassBuffers);

                // Render all type of transparent forward (unlit, lit, complex (hair...)) to keep the sorting between transparent objects.
                RenderForwardTransparent(cullingResults, hdCamera, false, renderContext, cmd);

                // We push the motion vector debug texture here as transparent object can overwrite the motion vector texture content.
                if(m_Asset.currentPlatformRenderPipelineSettings.supportMotionVectors)
                    PushFullScreenDebugTexture(hdCamera, cmd, m_SharedRTManager.GetMotionVectorsBuffer(), FullScreenDebugMode.MotionVectors);

                // Second resolve the color buffer for finishing the frame
                m_SharedRTManager.ResolveMSAAColor(cmd, hdCamera, m_CameraColorMSAABuffer, m_CameraColorBuffer);

                // Render All forward error
                RenderForwardError(cullingResults, hdCamera, renderContext, cmd);

                DownsampleDepthForLowResTransparency(hdCamera, cmd);

                RenderLowResTransparent(cullingResults, hdCamera, renderContext, cmd);

                UpsampleTransparent(hdCamera, cmd);

                // Fill depth buffer to reduce artifact for transparent object during postprocess
                RenderTransparentDepthPostpass(cullingResults, hdCamera, renderContext, cmd);

                RenderColorPyramid(hdCamera, cmd, false);

                AccumulateDistortion(cullingResults, hdCamera, renderContext, cmd);
                RenderDistortion(hdCamera, cmd);

                PushFullScreenDebugTexture(hdCamera, cmd, m_CameraColorBuffer, FullScreenDebugMode.NanTracker);
                PushFullScreenLightingDebugTexture(hdCamera, cmd, m_CameraColorBuffer);

                if (m_SubFrameManager.isRecording && m_SubFrameManager.subFrameCount > 1)
                {
                    RenderAccumulation(hdCamera, cmd, m_CameraColorBuffer, m_CameraColorBuffer, false);
                }

#if UNITY_EDITOR
                // Render gizmos that should be affected by post processes
                if (showGizmos)
                {
                    if(m_CurrentDebugDisplaySettings.GetDebugLightingMode() == DebugLightingMode.MatcapView)
                    {
                        Gizmos.exposure = Texture2D.blackTexture;
                    }
                    else
                    {
                        Gizmos.exposure = m_PostProcessSystem.GetExposureTexture(hdCamera).rt;
                    }

                    RenderGizmos(cmd, camera, renderContext, GizmoSubset.PreImageEffects);
                }
#endif
            }


            // At this point, m_CameraColorBuffer has been filled by either debug views are regular rendering so we can push it here.
            PushColorPickerDebugTexture(cmd, hdCamera, m_CameraColorBuffer);

            RenderCustomPass(renderContext, cmd, hdCamera, customPassCullingResults, CustomPassInjectionPoint.BeforePostProcess, aovRequest, aovCustomPassBuffers);

            aovRequest.PushCameraTexture(cmd, AOVBuffers.Color, hdCamera, m_CameraColorBuffer, aovBuffers);

            RenderTargetIdentifier postProcessDest = HDUtils.PostProcessIsFinalPass(hdCamera) ? target.id : m_IntermediateAfterPostProcessBuffer;
            RenderPostProcess(cullingResults, hdCamera, postProcessDest, renderContext, cmd);

            RenderCustomPass(renderContext, cmd, hdCamera, customPassCullingResults, CustomPassInjectionPoint.AfterPostProcess, aovRequest, aovCustomPassBuffers);

            // Copy and rescale depth buffer for XR devices
            if (hdCamera.xr.enabled && hdCamera.xr.copyDepth)
            {
                using (new ProfilingScope(cmd, ProfilingSampler.Get(HDProfileId.XRDepthCopy)))
                {
                    var depthBuffer = m_SharedRTManager.GetDepthStencilBuffer();
                    var rtScale = depthBuffer.rtHandleProperties.rtHandleScale / DynamicResolutionHandler.instance.GetCurrentScale();

                    m_CopyDepthPropertyBlock.SetTexture(HDShaderIDs._InputDepth, depthBuffer);
                    m_CopyDepthPropertyBlock.SetVector(HDShaderIDs._BlitScaleBias, rtScale);
                    m_CopyDepthPropertyBlock.SetInt("_FlipY", 1);

                    cmd.SetRenderTarget(target.id, 0, CubemapFace.Unknown, -1);
                    cmd.SetViewport(hdCamera.finalViewport);
                    CoreUtils.DrawFullScreen(cmd, m_CopyDepth, m_CopyDepthPropertyBlock);
                }
            }

            // In developer build, we always render post process in m_AfterPostProcessBuffer at (0,0) in which we will then render debug.
            // Because of this, we need another blit here to the final render target at the right viewport.
            if (!HDUtils.PostProcessIsFinalPass(hdCamera) || aovRequest.isValid)
            {
                hdCamera.ExecuteCaptureActions(m_IntermediateAfterPostProcessBuffer, cmd);

                RenderDebug(hdCamera, cmd, cullingResults);

                hdCamera.xr.StopSinglePass(cmd);

                using (new ProfilingScope(cmd, ProfilingSampler.Get(HDProfileId.BlitToFinalRTDevBuildOnly)))
                {
                    for (int viewIndex = 0; viewIndex < hdCamera.viewCount; ++viewIndex)
                    {
                        var finalBlitParams = PrepareFinalBlitParameters(hdCamera, viewIndex);
                        BlitFinalCameraTexture(finalBlitParams, m_BlitPropertyBlock, m_IntermediateAfterPostProcessBuffer, target.id, cmd);
                    }
                }

                aovRequest.PushCameraTexture(cmd, AOVBuffers.Output, hdCamera, m_IntermediateAfterPostProcessBuffer, aovBuffers);
            }

            // XR mirror view and blit do device
            hdCamera.xr.EndCamera(cmd, hdCamera);

            // Send all the color graphics buffer to client systems if required.
            SendColorGraphicsBuffer(cmd, hdCamera);

            // Due to our RT handle system we don't write into the backbuffer depth buffer (as our depth buffer can be bigger than the one provided)
            // So we need to do a copy of the corresponding part of RT depth buffer in the target depth buffer in various situation:
            // - RenderTexture (camera.targetTexture != null) has a depth buffer (camera.targetTexture.depth != 0)
            // - We are rendering into the main game view (i.e not a RenderTexture camera.cameraType == CameraType.Game && hdCamera.camera.targetTexture == null) in the editor for allowing usage of Debug.DrawLine and Debug.Ray.
            // - We draw Gizmo/Icons in the editor (hdCamera.camera.targetTexture != null && camera.targetTexture.depth != 0 - The Scene view has a targetTexture and a depth texture)
            // TODO: If at some point we get proper render target aliasing, we will be able to use the provided depth texture directly with our RT handle system
            // Note: Debug.DrawLine and Debug.Ray only work in editor, not in player
            var copyDepth = hdCamera.camera.targetTexture != null && hdCamera.camera.targetTexture.depth != 0;
#if UNITY_EDITOR
            copyDepth = copyDepth || hdCamera.isMainGameView; // Specific case of Debug.DrawLine and Debug.Ray
#endif
            if (copyDepth && !hdCamera.xr.enabled)
            {
                using (new ProfilingScope(cmd, ProfilingSampler.Get(HDProfileId.CopyDepthInTargetTexture)))
                {
                    cmd.SetRenderTarget(target.id);
                    cmd.SetViewport(hdCamera.finalViewport);
                    m_CopyDepthPropertyBlock.SetTexture(HDShaderIDs._InputDepth, m_SharedRTManager.GetDepthStencilBuffer());
                    // When we are Main Game View we need to flip the depth buffer ourselves as we are after postprocess / blit that have already flipped the screen
                    m_CopyDepthPropertyBlock.SetInt("_FlipY", hdCamera.isMainGameView ? 1 : 0);
                    m_CopyDepthPropertyBlock.SetVector(HDShaderIDs._BlitScaleBias, new Vector4(1.0f, 1.0f, 0.0f, 0.0f));
                    CoreUtils.DrawFullScreen(cmd, m_CopyDepth, m_CopyDepthPropertyBlock);
                }
            }
                aovRequest.PushCameraTexture(cmd, AOVBuffers.DepthStencil, hdCamera, m_SharedRTManager.GetDepthStencilBuffer(), aovBuffers);
                aovRequest.PushCameraTexture(cmd, AOVBuffers.Normals, hdCamera, m_SharedRTManager.GetNormalBuffer(), aovBuffers);
                if (m_Asset.currentPlatformRenderPipelineSettings.supportMotionVectors)
                    aovRequest.PushCameraTexture(cmd, AOVBuffers.MotionVectors, hdCamera, m_SharedRTManager.GetMotionVectorsBuffer(), aovBuffers);

#if UNITY_EDITOR
            // We need to make sure the viewport is correctly set for the editor rendering. It might have been changed by debug overlay rendering just before.
            cmd.SetViewport(hdCamera.finalViewport);

            // Render overlay Gizmos
            if (showGizmos)
                RenderGizmos(cmd, camera, renderContext, GizmoSubset.PostImageEffects);
#endif

                aovRequest.Execute(cmd, aovBuffers, aovCustomPassBuffers, RenderOutputProperties.From(hdCamera));
            }

            // This is required so that all commands up to here are executed before EndCameraRendering is called for the user.
            // Otherwise command would not be rendered in order.
            renderContext.ExecuteCommandBuffer(cmd);
            cmd.Clear();
        }

        struct BlitFinalCameraTextureParameters
        {
            public bool                     flip;
            public int                      srcTexArraySlice;
            public int                      dstTexArraySlice;
            public Rect                     viewport;
            public Material                 blitMaterial;
        }

        internal RTHandle GetExposureTexture(HDCamera hdCamera) =>
            m_PostProcessSystem.GetExposureTexture(hdCamera);

        BlitFinalCameraTextureParameters PrepareFinalBlitParameters(HDCamera hdCamera, int viewIndex)
        {
            var parameters = new BlitFinalCameraTextureParameters();

            if (hdCamera.xr.enabled)
            {
                parameters.viewport = hdCamera.xr.GetViewport(viewIndex);
                parameters.srcTexArraySlice = viewIndex;
                parameters.dstTexArraySlice = hdCamera.xr.GetTextureArraySlice(viewIndex);
            }
            else
            {
                parameters.viewport = hdCamera.finalViewport;
                parameters.srcTexArraySlice = -1;
                parameters.dstTexArraySlice = -1;
            }

            parameters.flip = hdCamera.flipYMode == HDAdditionalCameraData.FlipYMode.ForceFlipY || hdCamera.isMainGameView;
            parameters.blitMaterial = HDUtils.GetBlitMaterial(TextureXR.useTexArray ? TextureDimension.Tex2DArray : TextureDimension.Tex2D, singleSlice: parameters.srcTexArraySlice >= 0);

            return parameters;
        }

        static void BlitFinalCameraTexture(BlitFinalCameraTextureParameters parameters, MaterialPropertyBlock propertyBlock, RTHandle source, RenderTargetIdentifier destination, CommandBuffer cmd)
        {
            // Here we can't use the viewport scale provided in hdCamera. The reason is that this scale is for internal rendering before post process with dynamic resolution factored in.
            // Here the input texture is already at the viewport size but may be smaller than the RT itself (because of the RTHandle system) so we compute the scale specifically here.
            var scaleBias = new Vector4((float)parameters.viewport.width / source.rt.width, (float)parameters.viewport.height / source.rt.height, 0.0f, 0.0f);

            if (parameters.flip)
            {
                scaleBias.w = scaleBias.y;
                scaleBias.y *= -1;
            }

            propertyBlock.SetTexture(HDShaderIDs._BlitTexture, source);
            propertyBlock.SetVector(HDShaderIDs._BlitScaleBias, scaleBias);
            propertyBlock.SetFloat(HDShaderIDs._BlitMipLevel, 0);
            propertyBlock.SetInt(HDShaderIDs._BlitTexArraySlice, parameters.srcTexArraySlice);
            HDUtils.DrawFullScreen(cmd, parameters.viewport, parameters.blitMaterial, destination, propertyBlock, 0, parameters.dstTexArraySlice);
        }

        void SetupCameraProperties(HDCamera hdCamera, ScriptableRenderContext renderContext, CommandBuffer cmd)
        {
            // The next 2 functions are required to flush the command buffer before calling functions directly on the render context.
            // This way, the commands will execute in the order specified by the C# code.
            renderContext.ExecuteCommandBuffer(cmd);
            cmd.Clear();

            renderContext.SetupCameraProperties(hdCamera.camera, hdCamera.xr.enabled);
        }

        void InitializeGlobalResources(ScriptableRenderContext renderContext)
        {
            // Global resources initialization
            var cmd = CommandBufferPool.Get("");
            // Init material if needed
            for (int bsdfIdx = 0; bsdfIdx < m_IBLFilterArray.Length; ++bsdfIdx)
            {
                if (!m_IBLFilterArray[bsdfIdx].IsInitialized())
                    m_IBLFilterArray[bsdfIdx].Initialize(cmd);
            }

            foreach (var material in m_MaterialList)
                material.RenderInit(cmd);

            TextureXR.Initialize(cmd, defaultResources.shaders.clearUIntTextureCS);

            renderContext.ExecuteCommandBuffer(cmd);
            CommandBufferPool.Release(cmd);
        }

        bool TryCalculateFrameParameters(
            Camera camera,
            XRPass xrPass,
            out HDAdditionalCameraData additionalCameraData,
            out HDCamera hdCamera,
            out ScriptableCullingParameters cullingParams
        )
        {
            // First, get aggregate of frame settings base on global settings, camera frame settings and debug settings
            // Note: the SceneView camera will never have additionalCameraData
            additionalCameraData = HDUtils.TryGetAdditionalCameraDataOrDefault(camera);
            hdCamera = default;
            cullingParams = default;

            FrameSettings currentFrameSettings = new FrameSettings();
            // Compute the FrameSettings actually used to draw the frame
            // FrameSettingsHistory do the same while keeping all step of FrameSettings aggregation in memory for DebugMenu
            if (m_FrameSettingsHistoryEnabled && camera.cameraType != CameraType.Preview && camera.cameraType != CameraType.Reflection)
                FrameSettingsHistory.AggregateFrameSettings(ref currentFrameSettings, camera, additionalCameraData, m_Asset, m_DefaultAsset);
            else
                FrameSettings.AggregateFrameSettings(ref currentFrameSettings, camera, additionalCameraData, m_Asset, m_DefaultAsset);

            // With the Frame Settings now properly set up, we can resolve the sample budget.
            currentFrameSettings.sssResolvedSampleBudget = currentFrameSettings.GetResolvedSssSampleBudget(m_Asset);

            // Specific pass to simply display the content of the camera buffer if users have fill it themselves (like video player)
            if (additionalCameraData.fullscreenPassthrough)
                return false;

            // Retrieve debug display settings to init FrameSettings, unless we are a reflection and in this case we don't have debug settings apply.
            DebugDisplaySettings debugDisplaySettings = (camera.cameraType == CameraType.Reflection || camera.cameraType == CameraType.Preview) ? s_NeutralDebugDisplaySettings : m_DebugDisplaySettings;

            // Disable post process if we enable debug mode or if the post process layer is disabled
            if (debugDisplaySettings.IsDebugDisplayEnabled())
            {
                if (debugDisplaySettings.IsDebugDisplayRemovePostprocess())
                {
                    currentFrameSettings.SetEnabled(FrameSettingsField.Postprocess, false);
                    currentFrameSettings.SetEnabled(FrameSettingsField.CustomPass, false);
                }

                // Disable exposure if required
                if (!debugDisplaySettings.DebugNeedsExposure())
                {
                    currentFrameSettings.SetEnabled(FrameSettingsField.ExposureControl, false);
                }

                // Disable SSS if luxmeter is enabled
                if (debugDisplaySettings.data.lightingDebugSettings.debugLightingMode == DebugLightingMode.LuxMeter)
                {
                    currentFrameSettings.SetEnabled(FrameSettingsField.SubsurfaceScattering, false);
                }
            }

            if(CoreUtils.IsSceneLightingDisabled(camera))
            {
                currentFrameSettings.SetEnabled(FrameSettingsField.ExposureControl, false);
            }

            // Disable object-motion vectors in everything but the game view
            if (camera.cameraType != CameraType.Game)
            {
                currentFrameSettings.SetEnabled(FrameSettingsField.ObjectMotionVectors, false);
            }

            hdCamera = HDCamera.GetOrCreate(camera, xrPass.multipassId);

            // From this point, we should only use frame settings from the camera
            hdCamera.Update(currentFrameSettings, this, m_MSAASamples, xrPass);
            ResizeVolumetricLightingBuffers(hdCamera, GetFrameCount()); // Safe to update the Volumetric Lighting System now

            // Custom Render requires a proper HDCamera, so we return after the HDCamera was setup
            if (additionalCameraData != null && additionalCameraData.hasCustomRender)
                return false;

            if (hdCamera.xr.enabled)
            {
                cullingParams = hdCamera.xr.cullingParams;
            }
            else
            {
                if (!camera.TryGetCullingParameters(camera.stereoEnabled, out cullingParams))
                    return false;
            }

            if (m_DebugDisplaySettings.IsCameraFreezeEnabled())
            {
                if (m_DebugDisplaySettings.IsCameraFrozen(camera))
                {
                    if (!frozenCullingParamAvailable)
                    {
                        frozenCullingParams = cullingParams;
                        frozenCullingParamAvailable = true;
                    }
                    cullingParams = frozenCullingParams;
                }
            }
            else
            {
                frozenCullingParamAvailable = false;
            }

            LightLoopUpdateCullingParameters(ref cullingParams, hdCamera);

            // If we don't use environment light (like when rendering reflection probes)
            //   we don't have to cull them.
            if (hdCamera.frameSettings.IsEnabled(FrameSettingsField.ReflectionProbe))
                cullingParams.cullingOptions |= CullingOptions.NeedsReflectionProbes;
            else
                cullingParams.cullingOptions &= ~CullingOptions.NeedsReflectionProbes;

            return true;
        }

        static bool TryCull(
            Camera camera,
            HDCamera hdCamera,
            ScriptableRenderContext renderContext,
            SkyManager skyManager,
            ScriptableCullingParameters cullingParams,
            HDRenderPipelineAsset hdrp,
            ref HDCullingResults cullingResults
        )
        {
#if UNITY_EDITOR
            // emit scene view UI
            if (camera.cameraType == CameraType.SceneView)
            {
                ScriptableRenderContext.EmitWorldGeometryForSceneView(camera);
            }
#endif

            // Set the LOD bias and store current value to be able to restore it.
            // Use a try/finalize pattern to be sure to restore properly the qualitySettings.lodBias
            var initialLODBias = QualitySettings.lodBias;
            var initialMaximumLODLevel = QualitySettings.maximumLODLevel;
            try
            {
                QualitySettings.lodBias = hdCamera.frameSettings.GetResolvedLODBias(hdrp);
                QualitySettings.maximumLODLevel = hdCamera.frameSettings.GetResolvedMaximumLODLevel(hdrp);

                // This needs to be called before culling, otherwise in the case where users generate intermediate renderers, it can provoke crashes.
                BeginCameraRendering(renderContext, camera);

                DecalSystem.CullRequest decalCullRequest = null;
                if (hdCamera.frameSettings.IsEnabled(FrameSettingsField.Decals))
                {
                    // decal system needs to be updated with current camera, it needs it to set up culling and light list generation parameters
                    decalCullRequest = GenericPool<DecalSystem.CullRequest>.Get();
                    DecalSystem.instance.CurrentCamera = camera;
                    DecalSystem.instance.BeginCull(decalCullRequest);
                }

                // TODO: use a parameter to select probe types to cull depending on what is enabled in framesettings
                var hdProbeCullState = new HDProbeCullState();
                if (hdCamera.frameSettings.IsEnabled(FrameSettingsField.PlanarProbe))
                    hdProbeCullState = HDProbeSystem.PrepareCull(camera);

                // We need to set the ambient probe here because it's passed down to objects during the culling process.
                skyManager.SetupAmbientProbe(hdCamera);

                using (new ProfilingScope(null, ProfilingSampler.Get(HDProfileId.CullResultsCull)))
                {
                    cullingResults.cullingResults = renderContext.Cull(ref cullingParams);
                }

                if (hdCamera.frameSettings.IsEnabled(FrameSettingsField.CustomPass))
                {
                    using (new ProfilingScope(null, ProfilingSampler.Get(HDProfileId.CustomPassCullResultsCull)))
                    {
                        cullingResults.customPassCullingResults = CustomPassVolume.Cull(renderContext, hdCamera);
                    }
                }

                if (hdCamera.frameSettings.IsEnabled(FrameSettingsField.PlanarProbe))
                    HDProbeSystem.QueryCullResults(hdProbeCullState, ref cullingResults.hdProbeCullingResults);
                else
                    cullingResults.hdProbeCullingResults = default;

                if (hdCamera.frameSettings.IsEnabled(FrameSettingsField.Decals))
                {
                    using (new ProfilingScope(null, ProfilingSampler.Get(HDProfileId.DBufferPrepareDrawData)))
                    {
                        DecalSystem.instance.EndCull(decalCullRequest, cullingResults.decalCullResults);
                    }
                }

                if (decalCullRequest != null)
                {
                    decalCullRequest.Clear();
                    GenericPool<DecalSystem.CullRequest>.Release(decalCullRequest);
                }

                return true;
            }
            finally
            {
                QualitySettings.lodBias = initialLODBias;
                QualitySettings.maximumLODLevel = initialMaximumLODLevel;
            }
        }

        void RenderGizmos(CommandBuffer cmd, Camera camera, ScriptableRenderContext renderContext, GizmoSubset gizmoSubset)
        {
#if UNITY_EDITOR
            if (UnityEditor.Handles.ShouldRenderGizmos())
            {
                bool renderPrePostprocessGizmos = (gizmoSubset == GizmoSubset.PreImageEffects);

                using (new ProfilingScope(cmd, renderPrePostprocessGizmos ? ProfilingSampler.Get(HDProfileId.GizmosPrePostprocess) : ProfilingSampler.Get(HDProfileId.Gizmos)))
                {
                    renderContext.ExecuteCommandBuffer(cmd);
                    cmd.Clear();
                    renderContext.DrawGizmos(camera, gizmoSubset);
                }
            }
#endif
        }

        static RendererListDesc CreateOpaqueRendererListDesc(
            CullingResults cull,
            Camera camera,
            ShaderTagId passName,
            PerObjectData rendererConfiguration = 0,
            RenderQueueRange? renderQueueRange = null,
            RenderStateBlock? stateBlock = null,
            Material overrideMaterial = null,
            bool excludeObjectMotionVectors = false
        )
        {
            var result = new RendererListDesc(passName, cull, camera)
            {
                rendererConfiguration = rendererConfiguration,
                renderQueueRange = renderQueueRange != null ? renderQueueRange.Value : HDRenderQueue.k_RenderQueue_AllOpaque,
                sortingCriteria = SortingCriteria.CommonOpaque,
                stateBlock = stateBlock,
                overrideMaterial = overrideMaterial,
                excludeObjectMotionVectors = excludeObjectMotionVectors
            };
            return result;
        }

        static RendererListDesc CreateOpaqueRendererListDesc(
            CullingResults cull,
            Camera camera,
            ShaderTagId[] passNames,
            PerObjectData rendererConfiguration = 0,
            RenderQueueRange? renderQueueRange = null,
            RenderStateBlock? stateBlock = null,
            Material overrideMaterial = null,
            bool excludeObjectMotionVectors = false
        )
        {
            var result = new RendererListDesc(passNames, cull, camera)
            {
                rendererConfiguration = rendererConfiguration,
                renderQueueRange = renderQueueRange != null ? renderQueueRange.Value : HDRenderQueue.k_RenderQueue_AllOpaque,
                sortingCriteria = SortingCriteria.CommonOpaque,
                stateBlock = stateBlock,
                overrideMaterial = overrideMaterial,
                excludeObjectMotionVectors = excludeObjectMotionVectors
            };
            return result;
        }

        static RendererListDesc CreateTransparentRendererListDesc(
            CullingResults cull,
            Camera camera,
            ShaderTagId passName,
            PerObjectData rendererConfiguration = 0,
            RenderQueueRange? renderQueueRange = null,
            RenderStateBlock? stateBlock = null,
            Material overrideMaterial = null,
            bool excludeObjectMotionVectors = false
        )
        {
            var result = new RendererListDesc(passName, cull, camera)
            {
                rendererConfiguration = rendererConfiguration,
                renderQueueRange = renderQueueRange != null ? renderQueueRange.Value : HDRenderQueue.k_RenderQueue_AllTransparent,
                sortingCriteria = SortingCriteria.CommonTransparent | SortingCriteria.RendererPriority,
                stateBlock = stateBlock,
                overrideMaterial = overrideMaterial,
                excludeObjectMotionVectors = excludeObjectMotionVectors
            };
            return result;
        }

        static RendererListDesc CreateTransparentRendererListDesc(
            CullingResults cull,
            Camera camera,
            ShaderTagId[] passNames,
            PerObjectData rendererConfiguration = 0,
            RenderQueueRange? renderQueueRange = null,
            RenderStateBlock? stateBlock = null,
            Material overrideMaterial = null,
            bool excludeObjectMotionVectors = false
        )
        {
            var result = new RendererListDesc(passNames, cull, camera)
            {
                rendererConfiguration = rendererConfiguration,
                renderQueueRange = renderQueueRange != null ? renderQueueRange.Value : HDRenderQueue.k_RenderQueue_AllTransparent,
                sortingCriteria = SortingCriteria.CommonTransparent | SortingCriteria.RendererPriority,
                stateBlock = stateBlock,
                overrideMaterial = overrideMaterial,
                excludeObjectMotionVectors = excludeObjectMotionVectors
            };
            return result;
        }

        static void DrawOpaqueRendererList(in ScriptableRenderContext renderContext, CommandBuffer cmd, in FrameSettings frameSettings, RendererList rendererList)
        {
            if (!frameSettings.IsEnabled(FrameSettingsField.OpaqueObjects))
                return;

            HDUtils.DrawRendererList(renderContext, cmd, rendererList);
        }

        static void DrawTransparentRendererList(in ScriptableRenderContext renderContext, CommandBuffer cmd, in FrameSettings frameSettings, RendererList rendererList)
        {
            if (!frameSettings.IsEnabled(FrameSettingsField.TransparentObjects))
                return;

            HDUtils.DrawRendererList(renderContext, cmd, rendererList);
        }

        void AccumulateDistortion(CullingResults cullResults, HDCamera hdCamera, ScriptableRenderContext renderContext, CommandBuffer cmd)
        {
            if (!hdCamera.frameSettings.IsEnabled(FrameSettingsField.Distortion))
                return;

            using (new ProfilingScope(cmd, ProfilingSampler.Get(HDProfileId.Distortion)))
            {
                CoreUtils.SetRenderTarget(cmd, m_DistortionBuffer, m_SharedRTManager.GetDepthStencilBuffer(), ClearFlag.Color, Color.clear);

                // Only transparent object can render distortion vectors
                var rendererList = RendererList.Create(CreateTransparentRendererListDesc(cullResults, hdCamera.camera, HDShaderPassNames.s_DistortionVectorsName));
                DrawTransparentRendererList(renderContext, cmd, hdCamera.frameSettings, rendererList);
            }
        }

        void RenderDistortion(HDCamera hdCamera, CommandBuffer cmd)
        {
            if (!hdCamera.frameSettings.IsEnabled(FrameSettingsField.Distortion))
                return;

            using (new ProfilingScope(cmd, ProfilingSampler.Get(HDProfileId.ApplyDistortion)))
            {
                var currentColorPyramid = hdCamera.GetCurrentFrameRT((int)HDCameraFrameHistoryType.ColorBufferMipChain);

                CoreUtils.SetRenderTarget(cmd, m_CameraColorBuffer);
                // TODO: Set stencil stuff via parameters rather than hardcoding it in shader.
                m_ApplyDistortionMaterial.SetTexture(HDShaderIDs._DistortionTexture, m_DistortionBuffer);
                m_ApplyDistortionMaterial.SetTexture(HDShaderIDs._ColorPyramidTexture, currentColorPyramid);

                var size = new Vector4(hdCamera.actualWidth, hdCamera.actualHeight, 1f / hdCamera.actualWidth, 1f / hdCamera.actualHeight);
                m_ApplyDistortionMaterial.SetVector(HDShaderIDs._Size, size);
                m_ApplyDistortionMaterial.SetInt(HDShaderIDs._StencilMask, (int)StencilUsage.DistortionVectors);
                m_ApplyDistortionMaterial.SetInt(HDShaderIDs._StencilRef, (int)StencilUsage.DistortionVectors);

                HDUtils.DrawFullScreen(cmd, m_ApplyDistortionMaterial, m_CameraColorBuffer, m_SharedRTManager.GetDepthStencilBuffer(), null, 0);
            }
        }

        struct DepthPrepassParameters
        {
            public string              passName;
            public HDProfileId         profilingId;
            public RendererListDesc    depthOnlyRendererListDesc;
            public RendererListDesc    mrtRendererListDesc;
            public bool                hasDepthOnlyPass;
            public bool                shouldRenderMotionVectorAfterGBuffer;
        }

        DepthPrepassParameters PrepareDepthPrepass(CullingResults cull, HDCamera hdCamera)
        {
            // Guidelines:
            // Lit shader can be in deferred or forward mode. In this case we use "DepthOnly" pass with "GBuffer" or "Forward" pass name
            // Other shader, including unlit are always forward and use "DepthForwardOnly" with "ForwardOnly" pass.
            // Those pass are exclusive so use only "DepthOnly" or "DepthForwardOnly" but not both at the same time, same for "Forward" and "DepthForwardOnly"
            // Any opaque material rendered in forward should have a depth prepass. If there is no depth prepass the lighting will be incorrect (deferred shadowing, contact shadow, SSAO), this may be acceptable depends on usage

            // Whatever the configuration we always render first opaque object then opaque alpha tested as they are more costly to render and could be reject by early-z
            // (but no Hi-z as it is disable with clip instruction). This is handled automatically with the RenderQueue value (OpaqueAlphaTested have a different value and thus are sorted after Opaque)

            // Forward material always output normal buffer.
            // Deferred material never output normal buffer.
            // Caution: Unlit material let normal buffer untouch. Caution as if people try to filter normal buffer, it can result in weird result.
            // TODO: Do we need a stencil bit to identify normal buffer not fill by unlit? So don't execute SSAO / SRR ?

            // Additional guidelines for motion vector:
            // We render object motion vector at the same time than depth prepass with MRT to save drawcall. Depth buffer is then fill with combination of depth prepass + motion vector.
            // For this we render first all objects that render depth only, then object that require object motion vector.
            // We use the excludeMotion filter option of DrawRenderer to gather object without object motion vector (only C++ can know if an object have object motion vector).
            // Caution: if there is no depth prepass we must render object motion vector after GBuffer pass otherwise some depth only objects can hide objects with motion vector and overwrite depth buffer but not update
            // the motion vector buffer resulting in artifacts

            var result = new DepthPrepassParameters();

            bool decalsEnabled = hdCamera.frameSettings.IsEnabled(FrameSettingsField.Decals);
            // To avoid rendering objects twice (once in the depth pre-pass and once in the motion vector pass when the motion vector pass is enabled) we exclude the objects that have motion vectors.
            bool fullDeferredPrepass = hdCamera.frameSettings.IsEnabled(FrameSettingsField.DepthPrepassWithDeferredRendering) || decalsEnabled;
            // To avoid rendering objects twice (once in the depth pre-pass and once in the motion vector pass when the motion vector pass is enabled) we exclude the objects that have motion vectors.
            bool objectMotionEnabled = hdCamera.frameSettings.IsEnabled(FrameSettingsField.ObjectMotionVectors);

            result.shouldRenderMotionVectorAfterGBuffer = (hdCamera.frameSettings.litShaderMode == LitShaderMode.Deferred) && !fullDeferredPrepass;
            result.hasDepthOnlyPass = false;

            switch (hdCamera.frameSettings.litShaderMode)
            {
                case LitShaderMode.Forward:
                    result.passName = "Depth Prepass (forward)";
                    result.profilingId = HDProfileId.DepthPrepassForward;

                    RenderStateBlock? stateBlock = null;
                    if (!hdCamera.frameSettings.IsEnabled(FrameSettingsField.AlphaToMask))
                        stateBlock = m_AlphaToMaskBlock;

                    result.mrtRendererListDesc = CreateOpaqueRendererListDesc( cull, hdCamera.camera, m_DepthOnlyAndDepthForwardOnlyPassNames, stateBlock: stateBlock, excludeObjectMotionVectors: objectMotionEnabled);
                    break;
                case LitShaderMode.Deferred:
                    result.passName = fullDeferredPrepass ? (decalsEnabled ? "Depth Prepass (deferred) forced by Decals" : "Depth Prepass (deferred)") : "Depth Prepass (deferred incomplete)";
                    result.profilingId = fullDeferredPrepass ? (decalsEnabled ? HDProfileId.DepthPrepassDeferredForDecals : HDProfileId.DepthPrepassDeferred) : HDProfileId.DepthPrepassDeferredIncomplete;
                    bool excludeMotion = fullDeferredPrepass ? objectMotionEnabled : false;

                    // First deferred alpha tested materials. Alpha tested object have always a prepass even if enableDepthPrepassWithDeferredRendering is disabled
                    var partialPrepassRenderQueueRange = new RenderQueueRange { lowerBound = (int)RenderQueue.AlphaTest, upperBound = (int)RenderQueue.GeometryLast - 1 };

                    result.hasDepthOnlyPass = true;

                    // First deferred material
                    result.depthOnlyRendererListDesc = CreateOpaqueRendererListDesc(
                        cull, hdCamera.camera, m_DepthOnlyPassNames,
                        renderQueueRange: fullDeferredPrepass ? HDRenderQueue.k_RenderQueue_AllOpaque : partialPrepassRenderQueueRange,
                        stateBlock: m_AlphaToMaskBlock,
                        excludeObjectMotionVectors: excludeMotion);

                    // Then forward only material that output normal buffer
                    result.mrtRendererListDesc = CreateOpaqueRendererListDesc(cull, hdCamera.camera, m_DepthForwardOnlyPassNames, stateBlock: m_AlphaToMaskBlock, excludeObjectMotionVectors: excludeMotion);
                    break;
                default:
                    throw new ArgumentOutOfRangeException("Unknown ShaderLitMode");
            }

            return result;
        }

        static void RenderDepthPrepass( ScriptableRenderContext     renderContext,
                                        CommandBuffer               cmd,
                                        FrameSettings               frameSettings,
                                        RenderTargetIdentifier[]    mrt,
                                        RTHandle                    depthBuffer,
                                        in RendererList             depthOnlyRendererList,
                                        in RendererList             mrtRendererList,
                                        bool                        hasDepthOnlyPass
                                        )
        {
            // Disable write to normal buffer for unlit shader (the normal buffer binding change when using MSAA)
            cmd.SetGlobalInt(HDShaderIDs._ColorMaskNormal, frameSettings.IsEnabled(FrameSettingsField.MSAA) ? (int)ColorWriteMask.All : 0);

            CoreUtils.SetRenderTarget(cmd, depthBuffer);

            if (hasDepthOnlyPass)
            {
                DrawOpaqueRendererList(renderContext, cmd, frameSettings, depthOnlyRendererList);
            }

            CoreUtils.SetRenderTarget(cmd, mrt, depthBuffer);
            DrawOpaqueRendererList(renderContext, cmd, frameSettings, mrtRendererList);
        }

        // RenderDepthPrepass render both opaque and opaque alpha tested based on engine configuration.
        // Lit Forward only: We always render all materials
        // Lit Deferred: We always render depth prepass for alpha tested (optimization), other deferred material are render based on engine configuration.
        // Forward opaque with deferred renderer (DepthForwardOnly pass): We always render all materials
        // True is return if motion vector must be render after GBuffer pass
        bool RenderDepthPrepass(CullingResults cull, HDCamera hdCamera, ScriptableRenderContext renderContext, CommandBuffer cmd)
        {
            var depthPrepassParameters = PrepareDepthPrepass(cull, hdCamera);
            var depthOnlyRendererList = RendererList.Create(depthPrepassParameters.depthOnlyRendererListDesc);
            var mrtDepthRendererList = RendererList.Create(depthPrepassParameters.mrtRendererListDesc);

            using (new ProfilingScope(cmd, ProfilingSampler.Get(depthPrepassParameters.profilingId)))
            {
                RenderDepthPrepass(renderContext, cmd, hdCamera.frameSettings,
                                    m_SharedRTManager.GetPrepassBuffersRTI(hdCamera.frameSettings),
                                    m_SharedRTManager.GetDepthStencilBuffer(hdCamera.frameSettings.IsEnabled(FrameSettingsField.MSAA)),
                                    depthOnlyRendererList,
                                    mrtDepthRendererList,
                                    depthPrepassParameters.hasDepthOnlyPass
                                    );
            }

            return depthPrepassParameters.shouldRenderMotionVectorAfterGBuffer;
        }

        // RenderGBuffer do the gbuffer pass. This is solely call with deferred. If we use a depth prepass, then the depth prepass will perform the alpha testing for opaque alpha tested and we don't need to do it anymore
        // during Gbuffer pass. This is handled in the shader and the depth test (equal and no depth write) is done here.
        void RenderGBuffer(CullingResults cull, HDCamera hdCamera, ScriptableRenderContext renderContext, CommandBuffer cmd)
        {
            if (hdCamera.frameSettings.litShaderMode != LitShaderMode.Deferred)
                return;

            using (new ProfilingScope(cmd, m_CurrentDebugDisplaySettings.IsDebugDisplayEnabled() ? ProfilingSampler.Get(HDProfileId.GBufferDebug) : ProfilingSampler.Get(HDProfileId.GBuffer)))
            {
                // setup GBuffer for rendering
                CoreUtils.SetRenderTarget(cmd, m_GbufferManager.GetBuffersRTI(hdCamera.frameSettings), m_SharedRTManager.GetDepthStencilBuffer());

                var rendererList = RendererList.Create(CreateOpaqueRendererListDesc(cull, hdCamera.camera, HDShaderPassNames.s_GBufferName, m_CurrentRendererConfigurationBakedLighting));
                DrawOpaqueRendererList(renderContext, cmd, hdCamera.frameSettings, rendererList);

                m_GbufferManager.BindBufferAsTextures(cmd);
            }
        }

        void RenderDBuffer(HDCamera hdCamera, CommandBuffer cmd, ScriptableRenderContext renderContext, CullingResults cullingResults)
        {
            if (!hdCamera.frameSettings.IsEnabled(FrameSettingsField.Decals))
            {
                // We still bind black textures to make sure that something is bound (can be a problem on some platforms)
                m_DbufferManager.BindBlackTextures(cmd);
                return;
            }

            // We need to copy depth buffer texture if we want to bind it at this stage
            CopyDepthBufferIfNeeded(hdCamera, cmd);

            using (new ProfilingScope(cmd, ProfilingSampler.Get(HDProfileId.DBufferRender)))
            {
                var parameters = PrepareRenderDBufferParameters();
                bool use4RTs = m_Asset.currentPlatformRenderPipelineSettings.decalSettings.perChannelMask;
                RenderDBuffer(  parameters,
                                m_DbufferManager.GetBuffersRTI(),
                                m_DbufferManager.GetRTHandles(),
                                m_SharedRTManager.GetDepthStencilBuffer(),
                                RendererList.Create(PrepareMeshDecalsRendererList(cullingResults, hdCamera, use4RTs)),
                                renderContext, cmd);

                cmd.SetGlobalBuffer(HDShaderIDs._DecalPropertyMaskBufferSRV, m_DbufferManager.propertyMaskBuffer);

                m_DbufferManager.BindBufferAsTextures(cmd);
            }
        }

        void DecalNormalPatch(  HDCamera        hdCamera,
                                CommandBuffer   cmd)
        {
            if (hdCamera.frameSettings.IsEnabled(FrameSettingsField.Decals) &&
                !hdCamera.frameSettings.IsEnabled(FrameSettingsField.MSAA)) // MSAA not supported
            {
                var parameters = PrepareDBufferNormalPatchParameters(hdCamera);
                DecalNormalPatch(parameters, m_SharedRTManager.GetDepthStencilBuffer(), m_SharedRTManager.GetNormalBuffer(), cmd);
            }
        }

        struct DBufferNormalPatchParameters
        {
            public Material decalNormalBufferMaterial;
            public int stencilRef;
            public int stencilMask;
        }

        DBufferNormalPatchParameters PrepareDBufferNormalPatchParameters(HDCamera hdCamera)
        {
            var parameters = new DBufferNormalPatchParameters();
            parameters.decalNormalBufferMaterial = m_DecalNormalBufferMaterial;
            switch (hdCamera.frameSettings.litShaderMode)
            {
                case LitShaderMode.Forward:  // in forward rendering all pixels that decals wrote into have to be composited
                    parameters.stencilMask = (int)StencilUsage.Decals;
                    parameters.stencilRef = (int)StencilUsage.Decals;
                    break;
                case LitShaderMode.Deferred: // in deferred rendering only pixels affected by both forward materials and decals need to be composited
                    parameters.stencilMask = (int)StencilUsage.Decals | (int)StencilUsage.RequiresDeferredLighting;
                    parameters.stencilRef = (int)StencilUsage.Decals;
                    break;
                default:
                    throw new ArgumentOutOfRangeException("Unknown ShaderLitMode");
            }

            return parameters;
        }

        static void DecalNormalPatch(   DBufferNormalPatchParameters    parameters,
                                        RTHandle                        depthStencilBuffer,
                                        RTHandle                        normalBuffer,
                                        CommandBuffer                   cmd)
        {
                using (new ProfilingScope(cmd, ProfilingSampler.Get(HDProfileId.DBufferNormal)))
                {
                    parameters.decalNormalBufferMaterial.SetInt(HDShaderIDs._DecalNormalBufferStencilReadMask, parameters.stencilMask);
                    parameters.decalNormalBufferMaterial.SetInt(HDShaderIDs._DecalNormalBufferStencilRef, parameters.stencilRef);

                CoreUtils.SetRenderTarget(cmd, depthStencilBuffer);
                cmd.SetRandomWriteTarget(1, normalBuffer);
                    cmd.DrawProcedural(Matrix4x4.identity, parameters.decalNormalBufferMaterial, 0, MeshTopology.Triangles, 3, 1);
                    cmd.ClearRandomWriteTargets();
                }
            }

        RendererListDesc PrepareMeshDecalsRendererList(CullingResults cullingResults, HDCamera hdCamera, bool use4RTs)
        {
            var desc = new RendererListDesc(use4RTs ? m_Decals4RTPassNames : m_Decals3RTPassNames, cullingResults, hdCamera.camera)
            {
                sortingCriteria = SortingCriteria.CommonOpaque,
                rendererConfiguration = PerObjectData.None,
                renderQueueRange = HDRenderQueue.k_RenderQueue_AllOpaque
            };

            return desc;
        }

        void UpdateShaderVariablesGlobalDecal(ref ShaderVariablesGlobal cb, HDCamera hdCamera)
        {
            if (hdCamera.frameSettings.IsEnabled(FrameSettingsField.Decals))
            {
                cb._EnableDecals  = 1;
                cb._DecalAtlasResolution = new Vector2(HDUtils.hdrpSettings.decalSettings.atlasWidth, HDUtils.hdrpSettings.decalSettings.atlasHeight);
            }
            else
            {
                cb._EnableDecals = 0;
            }
        }

        static RenderTargetIdentifier[] m_Dbuffer3RtIds = new RenderTargetIdentifier[3];

        struct RenderDBufferParameters
        {
            public bool use4RTs;
            public ComputeBuffer propertyMaskBuffer;
            public ComputeShader clearPropertyMaskBufferCS;
            public int clearPropertyMaskBufferKernel;
            public int propertyMaskBufferSize;
        }

        RenderDBufferParameters PrepareRenderDBufferParameters()
        {
            var parameters = new RenderDBufferParameters();
            parameters.use4RTs = m_Asset.currentPlatformRenderPipelineSettings.decalSettings.perChannelMask;
            parameters.propertyMaskBuffer = m_DbufferManager.propertyMaskBuffer;
            parameters.clearPropertyMaskBufferCS = m_DbufferManager.clearPropertyMaskBufferShader;
            parameters.clearPropertyMaskBufferKernel = m_DbufferManager.clearPropertyMaskBufferKernel;
            parameters.propertyMaskBufferSize = m_DbufferManager.propertyMaskBufferSize;
            return parameters;
        }

        static void RenderDBuffer(  in RenderDBufferParameters  parameters,
                                    RenderTargetIdentifier[]    mrt,
                                    RTHandle[]                  rtHandles,
                                    RTHandle                    depthStencilBuffer,
                                    RendererList                meshDecalsRendererList,
                                    ScriptableRenderContext     renderContext,
                                    CommandBuffer               cmd)
        {
            // for alpha compositing, color is cleared to 0, alpha to 1
            // https://developer.nvidia.com/gpugems/GPUGems3/gpugems3_ch23.html

            // this clears the targets
            // TODO: Once we move to render graph, move this to render targets initialization parameters and remove rtHandles parameters
            Color clearColor = new Color(0.0f, 0.0f, 0.0f, 1.0f);
            Color clearColorNormal = new Color(0.5f, 0.5f, 0.5f, 1.0f); // for normals 0.5 is neutral
            Color clearColorAOSBlend = new Color(1.0f, 1.0f, 1.0f, 1.0f);
            CoreUtils.SetRenderTarget(cmd, rtHandles[0], ClearFlag.Color, clearColor);
            CoreUtils.SetRenderTarget(cmd, rtHandles[1], ClearFlag.Color, clearColorNormal);
            CoreUtils.SetRenderTarget(cmd, rtHandles[2], ClearFlag.Color, clearColor);

            if (parameters.use4RTs)
            {
                CoreUtils.SetRenderTarget(cmd, rtHandles[3], ClearFlag.Color, clearColorAOSBlend);
                // this actually sets the MRTs and HTile RWTexture, this is done separately because we do not have an api to clear MRTs to different colors
                CoreUtils.SetRenderTarget(cmd, mrt, depthStencilBuffer); // do not clear anymore
            }
            else
            {
                for (int rtindex = 0; rtindex < 3; rtindex++)
                {
                     m_Dbuffer3RtIds[rtindex] = mrt[rtindex];
                }
                // this actually sets the MRTs and HTile RWTexture, this is done separately because we do not have an api to clear MRTs to different colors
                CoreUtils.SetRenderTarget(cmd, m_Dbuffer3RtIds, depthStencilBuffer); // do not clear anymore
            }

            // clear decal property mask buffer
            cmd.SetComputeBufferParam(parameters.clearPropertyMaskBufferCS, parameters.clearPropertyMaskBufferKernel, HDShaderIDs._DecalPropertyMaskBuffer, parameters.propertyMaskBuffer);
            cmd.DispatchCompute(parameters.clearPropertyMaskBufferCS, parameters.clearPropertyMaskBufferKernel, parameters.propertyMaskBufferSize / 64, 1, 1);
            cmd.SetRandomWriteTarget(parameters.use4RTs ? 4 : 3, parameters.propertyMaskBuffer);

            HDUtils.DrawRendererList(renderContext, cmd, meshDecalsRendererList);
            DecalSystem.instance.RenderIntoDBuffer(cmd);

            cmd.ClearRandomWriteTargets();
        }

        RendererListDesc PrepareForwardEmissiveRendererList(CullingResults cullResults, HDCamera hdCamera)
        {
            var result = new RendererListDesc(m_DecalsEmissivePassNames, cullResults, hdCamera.camera)
            {
                renderQueueRange = HDRenderQueue.k_RenderQueue_AllOpaque,
                sortingCriteria = SortingCriteria.CommonOpaque,
                rendererConfiguration = PerObjectData.None
            };

            return result;
        }

        void RenderForwardEmissive(CullingResults cullResults, HDCamera hdCamera, ScriptableRenderContext renderContext, CommandBuffer cmd)
        {
            using (new ProfilingScope(cmd, ProfilingSampler.Get(HDProfileId.ForwardEmissive)))
            {
                bool msaa = hdCamera.frameSettings.IsEnabled(FrameSettingsField.MSAA);
                CoreUtils.SetRenderTarget(cmd, msaa ? m_CameraColorMSAABuffer : m_CameraColorBuffer, m_SharedRTManager.GetDepthStencilBuffer(msaa));
                HDUtils.DrawRendererList(renderContext, cmd, RendererList.Create(PrepareForwardEmissiveRendererList(cullResults, hdCamera)));

                if (hdCamera.frameSettings.IsEnabled(FrameSettingsField.Decals))
                    DecalSystem.instance.RenderForwardEmissive(cmd);
            }
        }

        void RenderWireFrame(CullingResults cull, HDCamera hdCamera, RenderTargetIdentifier backbuffer, ScriptableRenderContext renderContext, CommandBuffer cmd)
        {
            using (new ProfilingScope(cmd, ProfilingSampler.Get(HDProfileId.RenderWireFrame)))
            {
                CoreUtils.SetRenderTarget(cmd, backbuffer, ClearFlag.Color, GetColorBufferClearColor(hdCamera));

                var rendererListOpaque = RendererList.Create(CreateOpaqueRendererListDesc(cull, hdCamera.camera, m_AllForwardOpaquePassNames));
                DrawOpaqueRendererList(renderContext, cmd, hdCamera.frameSettings, rendererListOpaque);

                // Render forward transparent
                var rendererListTransparent = RendererList.Create(CreateTransparentRendererListDesc(cull, hdCamera.camera, m_AllTransparentPassNames));
                DrawTransparentRendererList(renderContext, cmd, hdCamera.frameSettings, rendererListTransparent);
            }
        }

        void RenderDebugViewMaterial(CullingResults cull, HDCamera hdCamera, ScriptableRenderContext renderContext, CommandBuffer cmd)
        {
            using (new ProfilingScope(cmd, ProfilingSampler.Get(HDProfileId.DisplayDebugViewMaterial)))
            {
                if (m_CurrentDebugDisplaySettings.data.materialDebugSettings.IsDebugGBufferEnabled() && hdCamera.frameSettings.litShaderMode == LitShaderMode.Deferred)
                {
                    using (new ProfilingScope(cmd, ProfilingSampler.Get(HDProfileId.DebugViewMaterialGBuffer)))
                    {
                        HDUtils.DrawFullScreen(cmd, m_currentDebugViewMaterialGBuffer, m_CameraColorBuffer);
                    }
                }
                else
                {
                    // When rendering debug material we shouldn't rely on a depth prepass for optimizing the alpha clip test. As it is control on the material inspector side
                    // we must override the state here.

                    CoreUtils.SetRenderTarget(cmd, m_CameraColorBuffer, m_SharedRTManager.GetDepthStencilBuffer(), ClearFlag.All, Color.clear);
                    // Render Opaque forward
                    var rendererListOpaque = RendererList.Create(CreateOpaqueRendererListDesc(cull, hdCamera.camera, m_AllForwardOpaquePassNames, m_CurrentRendererConfigurationBakedLighting, stateBlock: m_DepthStateOpaque));
                    DrawOpaqueRendererList(renderContext, cmd, hdCamera.frameSettings, rendererListOpaque);

                    // Render forward transparent
                    var rendererListTransparent = RendererList.Create(CreateTransparentRendererListDesc(cull, hdCamera.camera, m_AllTransparentPassNames, m_CurrentRendererConfigurationBakedLighting));
                    DrawTransparentRendererList(renderContext, cmd, hdCamera.frameSettings, rendererListTransparent);
                }
            }
        }

        void RenderTransparencyOverdraw(CullingResults cull, HDCamera hdCamera, ScriptableRenderContext renderContext, CommandBuffer cmd)
        {
            if (m_CurrentDebugDisplaySettings.IsDebugDisplayEnabled() && m_CurrentDebugDisplaySettings.data.fullScreenDebugMode == FullScreenDebugMode.TransparencyOverdraw)
            {

                CoreUtils.SetRenderTarget(cmd, m_CameraColorBuffer, m_SharedRTManager.GetDepthStencilBuffer(), clearFlag: ClearFlag.Color, clearColor: Color.black);
                var stateBlock = new RenderStateBlock
                {
                    mask = RenderStateMask.Blend,
                    blendState = new BlendState
                    {
                        blendState0 = new RenderTargetBlendState
                        {

                            destinationColorBlendMode = BlendMode.One,
                            sourceColorBlendMode = BlendMode.One,
                            destinationAlphaBlendMode = BlendMode.One,
                            sourceAlphaBlendMode = BlendMode.One,
                            colorBlendOperation = BlendOp.Add,
                            alphaBlendOperation = BlendOp.Add,
                            writeMask = ColorWriteMask.All
                        }
                    }
                };

                // High res transparent objects, drawing in m_DebugFullScreenTempBuffer
                m_ShaderVariablesDebugDisplayCB._DebugTransparencyOverdrawWeight = 1.0f;
                ConstantBuffer.PushGlobal(cmd, m_ShaderVariablesDebugDisplayCB, HDShaderIDs._ShaderVariablesDebugDisplay);

                var passNames = m_Asset.currentPlatformRenderPipelineSettings.supportTransparentBackface ? m_AllTransparentPassNames : m_TransparentNoBackfaceNames;
                m_DebugFullScreenPropertyBlock.SetFloat(HDShaderIDs._TransparencyOverdrawMaxPixelCost, (float)m_DebugDisplaySettings.data.transparencyDebugSettings.maxPixelCost);
                var rendererList = RendererList.Create(CreateTransparentRendererListDesc(cull, hdCamera.camera, passNames, stateBlock: stateBlock));
                DrawTransparentRendererList(renderContext, cmd, hdCamera.frameSettings, rendererList);
                rendererList = RendererList.Create(CreateTransparentRendererListDesc(cull, hdCamera.camera, passNames, renderQueueRange: HDRenderQueue.k_RenderQueue_AfterPostProcessTransparent, stateBlock: stateBlock));
                DrawTransparentRendererList(renderContext, cmd, hdCamera.frameSettings, rendererList);

                // Low res transparent objects, copying result m_DebugTranparencyLowRes
                m_ShaderVariablesDebugDisplayCB._DebugTransparencyOverdrawWeight = 0.25f;
                ConstantBuffer.PushGlobal(cmd, m_ShaderVariablesDebugDisplayCB, HDShaderIDs._ShaderVariablesDebugDisplay);
                rendererList = RendererList.Create(CreateTransparentRendererListDesc(cull, hdCamera.camera, passNames, renderQueueRange: HDRenderQueue.k_RenderQueue_LowTransparent, stateBlock: stateBlock));
                DrawTransparentRendererList(renderContext, cmd, hdCamera.frameSettings, rendererList);
                PushFullScreenDebugTexture(hdCamera, cmd, m_CameraColorBuffer, FullScreenDebugMode.TransparencyOverdraw);

                // weighted sum of m_DebugFullScreenTempBuffer and m_DebugTranparencyLowRes done in DebugFullScreen.shader

            }
        }

        void UpdateSkyEnvironment(HDCamera hdCamera, ScriptableRenderContext renderContext, int frameIndex, CommandBuffer cmd)
        {
            m_SkyManager.UpdateEnvironment(hdCamera, renderContext, GetCurrentSunLight(), frameIndex, cmd);
        }

        /// <summary>
        /// Request an update of the environment lighting.
        /// </summary>
        public void RequestSkyEnvironmentUpdate()
        {
            m_SkyManager.RequestEnvironmentUpdate();
        }

        internal void RequestStaticSkyUpdate()
        {
            m_SkyManager.RequestStaticEnvironmentUpdate();
        }

        void PreRenderSky(HDCamera hdCamera, CommandBuffer cmd)
        {
            if (m_CurrentDebugDisplaySettings.DebugHideSky(hdCamera))
            {
                return;
            }

            bool msaaEnabled = hdCamera.frameSettings.IsEnabled(FrameSettingsField.MSAA);
            var colorBuffer = msaaEnabled ? m_CameraColorMSAABuffer : m_CameraColorBuffer;
            var depthBuffer = m_SharedRTManager.GetDepthStencilBuffer(msaaEnabled);
            var normalBuffer = m_SharedRTManager.GetNormalBuffer(msaaEnabled);

            var visualEnv = hdCamera.volumeStack.GetComponent<VisualEnvironment>();
            m_SkyManager.PreRenderSky(hdCamera, GetCurrentSunLight(), colorBuffer, normalBuffer, depthBuffer, m_CurrentDebugDisplaySettings, m_FrameCount, cmd);
        }

        void RenderSky(HDCamera hdCamera, CommandBuffer cmd)
        {
            if (m_CurrentDebugDisplaySettings.DebugHideSky(hdCamera))
            {
                return;
            }

            // Necessary to perform dual-source (polychromatic alpha) blending which is not supported by Unity.
            // We load from the color buffer, perform blending manually, and store to the atmospheric scattering buffer.
            // Then we perform a copy from the atmospheric scattering buffer back to the color buffer.
            bool msaaEnabled = hdCamera.frameSettings.IsEnabled(FrameSettingsField.MSAA);
            var colorBuffer = msaaEnabled ? m_CameraColorMSAABuffer : m_CameraColorBuffer;
            var intermediateBuffer = msaaEnabled ? m_OpaqueAtmosphericScatteringMSAABuffer : m_OpaqueAtmosphericScatteringBuffer;
            var depthBuffer = m_SharedRTManager.GetDepthStencilBuffer(msaaEnabled);

            var visualEnv = hdCamera.volumeStack.GetComponent<VisualEnvironment>();
            m_SkyManager.RenderSky(hdCamera, GetCurrentSunLight(), colorBuffer, depthBuffer, m_CurrentDebugDisplaySettings, m_FrameCount, cmd);

            if (Fog.IsFogEnabled(hdCamera) || Fog.IsPBRFogEnabled(hdCamera))
            {
                var pixelCoordToViewDirWS = hdCamera.mainViewConstants.pixelCoordToViewDirWS;
                m_SkyManager.RenderOpaqueAtmosphericScattering(cmd, hdCamera, colorBuffer, m_LightingBuffer, intermediateBuffer, depthBuffer, pixelCoordToViewDirWS, hdCamera.frameSettings.IsEnabled(FrameSettingsField.MSAA));
            }
        }

        /// <summary>
        /// Export the provided camera's sky to a flattened cubemap.
        /// </summary>
        /// <param name="camera">Requested camera.</param>
        /// <returns>Result texture.</returns>
        public Texture2D ExportSkyToTexture(Camera camera)
        {
            return m_SkyManager.ExportSkyToTexture(camera);
        }

        RendererListDesc PrepareForwardOpaqueRendererList(CullingResults cullResults, HDCamera hdCamera)
        {
            var passNames = hdCamera.frameSettings.litShaderMode == LitShaderMode.Forward
                ? m_ForwardAndForwardOnlyPassNames
                : m_ForwardOnlyPassNames;
            return  CreateOpaqueRendererListDesc(cullResults, hdCamera.camera, passNames, m_CurrentRendererConfigurationBakedLighting);
        }

        // Guidelines: In deferred by default there is no opaque in forward. However it is possible to force an opaque material to render in forward
        // by using the pass "ForwardOnly". In this case the .shader should not have "Forward" but only a "ForwardOnly" pass.
        // It must also have a "DepthForwardOnly" and no "DepthOnly" pass as forward material (either deferred or forward only rendering) have always a depth pass.
        // The RenderForward pass will render the appropriate pass depends on the engine settings. In case of forward only rendering, both "Forward" pass and "ForwardOnly" pass
        // material will be render for both transparent and opaque. In case of deferred, both path are used for transparent but only "ForwardOnly" is use for opaque.
        // (Thus why "Forward" and "ForwardOnly" are exclusive, else they will render two times"
        void RenderForwardOpaque(CullingResults cullResults, HDCamera hdCamera, ScriptableRenderContext renderContext, CommandBuffer cmd)
        {
            bool debugDisplay = m_CurrentDebugDisplaySettings.IsDebugDisplayEnabled();
            using (new ProfilingScope(cmd, debugDisplay ? ProfilingSampler.Get(HDProfileId.ForwardOpaqueDebug) : ProfilingSampler.Get(HDProfileId.ForwardOpaque)))
            {
                bool useFptl = hdCamera.frameSettings.IsEnabled(FrameSettingsField.FPTLForForwardOpaque);
                bool msaa = hdCamera.frameSettings.IsEnabled(FrameSettingsField.MSAA);

                RenderTargetIdentifier[] renderTarget = null;

                // In case of forward SSS we will bind all the required target. It is up to the shader to write into it or not.
                if (hdCamera.frameSettings.IsEnabled(FrameSettingsField.SubsurfaceScattering))
                {
                    renderTarget = m_MRTWithSSS;
                    renderTarget[0] = msaa ? m_CameraColorMSAABuffer : m_CameraColorBuffer; // Store the specular color
                    renderTarget[1] = msaa ? m_CameraSssDiffuseLightingMSAABuffer : m_CameraSssDiffuseLightingBuffer;
                    renderTarget[2] = msaa ? GetSSSBufferMSAA() : GetSSSBuffer();
                }
                else
                {
                    renderTarget = mMRTSingle;
                    renderTarget[0] = msaa ? m_CameraColorMSAABuffer : m_CameraColorBuffer;
                }

                RenderForwardRendererList(hdCamera.frameSettings,
                                            RendererList.Create(PrepareForwardOpaqueRendererList(cullResults, hdCamera)),
                                            renderTarget,
                                            m_SharedRTManager.GetDepthStencilBuffer(msaa),
                                            useFptl ? m_TileAndClusterData.lightList : m_TileAndClusterData.perVoxelLightLists,
                                            true, renderContext, cmd);
            }
        }

        static bool NeedMotionVectorForTransparent(FrameSettings frameSettings)
        {
            return frameSettings.IsEnabled(FrameSettingsField.MotionVectors) && frameSettings.IsEnabled(FrameSettingsField.TransparentsWriteMotionVector);
        }

        RendererListDesc PrepareForwardTransparentRendererList(CullingResults cullResults, HDCamera hdCamera, bool preRefraction)
        {
            RenderQueueRange transparentRange;
            if (preRefraction)
            {
                transparentRange = HDRenderQueue.k_RenderQueue_PreRefraction;
            }
            else if (hdCamera.frameSettings.IsEnabled(FrameSettingsField.LowResTransparent))
            {
                transparentRange = HDRenderQueue.k_RenderQueue_Transparent;
            }
            else // Low res transparent disabled
            {
                transparentRange = HDRenderQueue.k_RenderQueue_TransparentWithLowRes;
            }

            if (!hdCamera.frameSettings.IsEnabled(FrameSettingsField.Refraction))
            {
                if (hdCamera.frameSettings.IsEnabled(FrameSettingsField.LowResTransparent))
                    transparentRange = HDRenderQueue.k_RenderQueue_AllTransparent;
                else
                    transparentRange = HDRenderQueue.k_RenderQueue_AllTransparentWithLowRes;
            }

            if (NeedMotionVectorForTransparent(hdCamera.frameSettings))
            {
                m_CurrentRendererConfigurationBakedLighting |= PerObjectData.MotionVectors; // This will enable the flag for low res transparent as well
            }

            var passNames = m_Asset.currentPlatformRenderPipelineSettings.supportTransparentBackface ? m_AllTransparentPassNames : m_TransparentNoBackfaceNames;
            return CreateTransparentRendererListDesc(cullResults, hdCamera.camera, passNames, m_CurrentRendererConfigurationBakedLighting, transparentRange);
        }


        void RenderForwardTransparent(CullingResults cullResults, HDCamera hdCamera, bool preRefraction, ScriptableRenderContext renderContext, CommandBuffer cmd)
        {
            // If rough refraction are turned off, we render all transparents in the Transparent pass and we skip the PreRefraction one.
            if (!hdCamera.frameSettings.IsEnabled(FrameSettingsField.Refraction) && preRefraction)
            {
                return;
            }

            HDProfileId passName;
            bool debugDisplay = m_CurrentDebugDisplaySettings.IsDebugDisplayEnabled();
            if (debugDisplay)
                passName = preRefraction ? HDProfileId.ForwardPreRefractionDebug : HDProfileId.ForwardTransparentDebug;
            else
                passName = preRefraction ? HDProfileId.ForwardPreRefraction : HDProfileId.ForwardTransparent;

            using (new ProfilingScope(cmd, ProfilingSampler.Get(passName)))
            {
                bool msaa = hdCamera.frameSettings.IsEnabled(FrameSettingsField.MSAA);
                bool renderMotionVecForTransparent = NeedMotionVectorForTransparent(hdCamera.frameSettings);
                cmd.SetGlobalInt(HDShaderIDs._ColorMaskTransparentVel, renderMotionVecForTransparent ? (int)ColorWriteMask.All : 0);

                m_MRTTransparentMotionVec[0] = msaa ? m_CameraColorMSAABuffer : m_CameraColorBuffer;
                m_MRTTransparentMotionVec[1] = renderMotionVecForTransparent ? m_SharedRTManager.GetMotionVectorsBuffer(hdCamera.frameSettings.IsEnabled(FrameSettingsField.MSAA))
                    // It doesn't really matter what gets bound here since the color mask state set will prevent this from ever being written to. However, we still need to bind something
                    // to avoid warnings about unbound render targets. The following rendertarget could really be anything if renderVelocitiesForTransparent, here the normal buffer
                    // as it is guaranteed to exist and to have the same size.
                    // to avoid warnings about unbound render targets.
                    : m_SharedRTManager.GetNormalBuffer(msaa);

                if ((hdCamera.frameSettings.IsEnabled(FrameSettingsField.Decals)) && (DecalSystem.m_DecalDatasCount > 0)) // enable d-buffer flag value is being interpreted more like enable decals in general now that we have clustered
                                                                                                                          // decal datas count is 0 if no decals affect transparency
                {
                    DecalSystem.instance.SetAtlas(cmd); // for clustered decals
                }

                RenderForwardRendererList(hdCamera.frameSettings,
                                            RendererList.Create(PrepareForwardTransparentRendererList(cullResults, hdCamera, preRefraction)),
                                            m_MRTTransparentMotionVec,
                                            m_SharedRTManager.GetDepthStencilBuffer(hdCamera.frameSettings.IsEnabled(FrameSettingsField.MSAA)),
                                            m_TileAndClusterData.perVoxelLightLists,
                                            false, renderContext, cmd);
            }
        }

        static void RenderForwardRendererList(  FrameSettings               frameSettings,
                                                RendererList                rendererList,
                                                RenderTargetIdentifier[]    renderTarget,
                                                RTHandle                    depthBuffer,
                                                ComputeBuffer               lightListBuffer,
                                                bool                        opaque,
                                                ScriptableRenderContext     renderContext,
                                                CommandBuffer               cmd)
        {
            // Note: SHADOWS_SHADOWMASK keyword is enabled in HDRenderPipeline.cs ConfigureForShadowMask
            bool useFptl = opaque && frameSettings.IsEnabled(FrameSettingsField.FPTLForForwardOpaque);

            // say that we want to use tile/cluster light loop
            CoreUtils.SetKeyword(cmd, "USE_FPTL_LIGHTLIST", useFptl);
            CoreUtils.SetKeyword(cmd, "USE_CLUSTERED_LIGHTLIST", !useFptl);
            cmd.SetGlobalBuffer(HDShaderIDs.g_vLightListGlobal, lightListBuffer);

            CoreUtils.SetRenderTarget(cmd, renderTarget, depthBuffer);
            if (opaque)
                DrawOpaqueRendererList(renderContext, cmd, frameSettings, rendererList);
            else
                DrawTransparentRendererList(renderContext, cmd, frameSettings, rendererList);
        }

        // This is use to Display legacy shader with an error shader
        [Conditional("DEVELOPMENT_BUILD"), Conditional("UNITY_EDITOR")]
        void RenderForwardError(CullingResults cullResults, HDCamera hdCamera, ScriptableRenderContext renderContext, CommandBuffer cmd)
        {
            using (new ProfilingScope(cmd, ProfilingSampler.Get(HDProfileId.RenderForwardError)))
            {
                CoreUtils.SetRenderTarget(cmd, m_CameraColorBuffer, m_SharedRTManager.GetDepthStencilBuffer());
                var rendererList = RendererList.Create(CreateOpaqueRendererListDesc(cullResults, hdCamera.camera, m_ForwardErrorPassNames, renderQueueRange: RenderQueueRange.all, overrideMaterial: m_ErrorMaterial));
                HDUtils.DrawRendererList(renderContext, cmd, rendererList);
            }
        }

        bool RenderCustomPass(ScriptableRenderContext context, CommandBuffer cmd, HDCamera hdCamera, CullingResults cullingResults, CustomPassInjectionPoint injectionPoint, AOVRequestData aovRequest, List<RTHandle> aovCustomPassBuffers)
        {
            if (!hdCamera.frameSettings.IsEnabled(FrameSettingsField.CustomPass))
                return false;

            bool executed = false;
            CustomPassVolume.GetActivePassVolumes(injectionPoint, m_ActivePassVolumes);
            foreach (var customPass in m_ActivePassVolumes)
            {
                if (customPass == null)
                    return false;

                var customPassTargets = new CustomPass.RenderTargets
                {
                    cameraColorMSAABuffer = m_CameraColorMSAABuffer,
                    cameraColorBuffer = (injectionPoint == CustomPassInjectionPoint.AfterPostProcess) ? m_IntermediateAfterPostProcessBuffer : m_CameraColorBuffer,
                    customColorBuffer = m_CustomPassColorBuffer,
                    customDepthBuffer = m_CustomPassDepthBuffer,
                };
                executed |= customPass.Execute(context, cmd, hdCamera, cullingResults, m_SharedRTManager, customPassTargets);
            }

            // Push the custom pass buffer, in case it was requested in the AOVs
            aovRequest.PushCustomPassTexture(cmd, injectionPoint, m_CameraColorBuffer, m_CustomPassColorBuffer, aovCustomPassBuffers);

            return executed;
        }

        void RenderTransparentDepthPrepass(CullingResults cull, HDCamera hdCamera, ScriptableRenderContext renderContext, CommandBuffer cmd)
        {
            if (hdCamera.frameSettings.IsEnabled(FrameSettingsField.TransparentPrepass))
            {
                // Render transparent depth prepass after opaque one
                using (new ProfilingScope(cmd, ProfilingSampler.Get(HDProfileId.TransparentDepthPrepass)))
                {
                    if (hdCamera.IsTransparentSSREnabled())
                    {
                        // But we also need to bind the normal buffer for objects that will recieve SSR
                        CoreUtils.SetRenderTarget(cmd, m_SharedRTManager.GetPrepassBuffersRTI(hdCamera.frameSettings), m_SharedRTManager.GetDepthStencilBuffer());
                    }
                    else
                        CoreUtils.SetRenderTarget(cmd, m_SharedRTManager.GetDepthStencilBuffer());

                    var rendererList = RendererList.Create(CreateTransparentRendererListDesc(cull, hdCamera.camera, m_TransparentDepthPrepassNames));
                    DrawTransparentRendererList(renderContext, cmd, hdCamera.frameSettings, rendererList);
                }
            }
        }

        void RenderRayTracingPrepass(CullingResults cull, HDCamera hdCamera, ScriptableRenderContext renderContext, CommandBuffer cmd, bool clear)
        {
            if (!hdCamera.frameSettings.IsEnabled(FrameSettingsField.RayTracing))
                return;

            RecursiveRendering recursiveSettings = hdCamera.volumeStack.GetComponent<RecursiveRendering>();
            if (recursiveSettings.enable.value)
            {
                using (new ProfilingScope(cmd, ProfilingSampler.Get(HDProfileId.RayTracingPrepass)))
                {
                    RendererList transparentRendererList;
                    RendererList opaqueRendererList;

                    // when clear is required, it mean we are before the recursive rendering call, otherwise it mean we are before the depth prepass
                    // As the pass before depth prepass write depth, we don't need to write it again during the second one, also the buffer is only clear at this time
                    // TODO: evaluate the usage of a stencil bit in the stencil buffer to save a rendertarget (But it require various headaches to work correctly).
                    if (clear)
                    {
                        CoreUtils.SetRenderTarget(cmd, GetRayTracingBuffer(InternalRayTracingBuffers.R0), m_SharedRTManager.GetDepthStencilBuffer(), clearFlag: ClearFlag.Color, Color.black);
                        transparentRendererList = RendererList.Create(CreateOpaqueRendererListDesc(cull, hdCamera.camera, m_RayTracingPrepassNames, stateBlock: m_DepthStateNoWrite));
                        opaqueRendererList = RendererList.Create(CreateTransparentRendererListDesc(cull, hdCamera.camera, m_RayTracingPrepassNames, renderQueueRange: HDRenderQueue.k_RenderQueue_AllTransparentWithLowRes, stateBlock: m_DepthStateNoWrite));
                    }
                    else
                    {
                        CoreUtils.SetRenderTarget(cmd, GetRayTracingBuffer(InternalRayTracingBuffers.R0), m_SharedRTManager.GetDepthStencilBuffer());
                        transparentRendererList = RendererList.Create(CreateOpaqueRendererListDesc(cull, hdCamera.camera, m_RayTracingPrepassNames));
                        opaqueRendererList = RendererList.Create(CreateTransparentRendererListDesc(cull, hdCamera.camera, m_RayTracingPrepassNames));
                    }
                    DrawOpaqueRendererList(renderContext, cmd, hdCamera.frameSettings, opaqueRendererList);
                    DrawTransparentRendererList(renderContext, cmd, hdCamera.frameSettings, transparentRendererList);
                }
            }
        }

        void RenderTransparentDepthPostpass(CullingResults cullResults, HDCamera hdCamera, ScriptableRenderContext renderContext, CommandBuffer cmd)
        {
            if (!hdCamera.frameSettings.IsEnabled(FrameSettingsField.TransparentPostpass))
                return;

            using (new ProfilingScope(cmd, ProfilingSampler.Get(HDProfileId.TransparentDepthPostpass)))
            {
                CoreUtils.SetRenderTarget(cmd, m_SharedRTManager.GetDepthStencilBuffer());
                var rendererList = RendererList.Create(CreateTransparentRendererListDesc(cullResults, hdCamera.camera, m_TransparentDepthPostpassNames));
                DrawTransparentRendererList(renderContext, cmd, hdCamera.frameSettings, rendererList);
            }
        }

        void RenderLowResTransparent(CullingResults cullResults, HDCamera hdCamera, ScriptableRenderContext renderContext, CommandBuffer cmd)
        {
            if (!hdCamera.frameSettings.IsEnabled(FrameSettingsField.LowResTransparent))
                return;

            using (new ProfilingScope(cmd, ProfilingSampler.Get(HDProfileId.LowResTransparent)))
            {
                UpdateOffscreenRenderingConstants(ref m_ShaderVariablesGlobalCB, true, 2u);
                ConstantBuffer.PushGlobal(cmd, m_ShaderVariablesGlobalCB, HDShaderIDs._ShaderVariablesGlobal);

                CoreUtils.SetRenderTarget(cmd, m_LowResTransparentBuffer, m_SharedRTManager.GetLowResDepthBuffer(), clearFlag: ClearFlag.Color, Color.black);
                RenderQueueRange transparentRange = HDRenderQueue.k_RenderQueue_LowTransparent;
                var passNames = m_Asset.currentPlatformRenderPipelineSettings.supportTransparentBackface ? m_AllTransparentPassNames : m_TransparentNoBackfaceNames;
                var rendererList = RendererList.Create(CreateTransparentRendererListDesc(cullResults, hdCamera.camera, passNames, m_CurrentRendererConfigurationBakedLighting, HDRenderQueue.k_RenderQueue_LowTransparent));
                DrawTransparentRendererList(renderContext, cmd, hdCamera.frameSettings, rendererList);

                UpdateOffscreenRenderingConstants(ref m_ShaderVariablesGlobalCB, false, 1u);
                ConstantBuffer.PushGlobal(cmd, m_ShaderVariablesGlobalCB, HDShaderIDs._ShaderVariablesGlobal);
            }
        }

        void RenderObjectsMotionVectors(CullingResults cullResults, HDCamera hdCamera, ScriptableRenderContext renderContext, CommandBuffer cmd)
        {
            if (!hdCamera.frameSettings.IsEnabled(FrameSettingsField.ObjectMotionVectors))
                return;

            using (new ProfilingScope(cmd, ProfilingSampler.Get(HDProfileId.ObjectsMotionVector)))
            {
                // These flags are still required in SRP or the engine won't compute previous model matrices...
                // If the flag hasn't been set yet on this camera, motion vectors will skip a frame.
                hdCamera.camera.depthTextureMode |= DepthTextureMode.MotionVectors | DepthTextureMode.Depth;
                // Disable write to normal buffer for unlit shader (the normal buffer binding change when using MSAA)
                cmd.SetGlobalInt(HDShaderIDs._ColorMaskNormal, hdCamera.frameSettings.IsEnabled(FrameSettingsField.MSAA) ? (int)ColorWriteMask.All : 0);

                RenderStateBlock? stateBlock = null;
                if (hdCamera.frameSettings.litShaderMode == LitShaderMode.Deferred || !hdCamera.frameSettings.IsEnabled(FrameSettingsField.AlphaToMask))
                    stateBlock = m_AlphaToMaskBlock;

                CoreUtils.SetRenderTarget(cmd, m_SharedRTManager.GetMotionVectorsPassBuffersRTI(hdCamera.frameSettings), m_SharedRTManager.GetDepthStencilBuffer(hdCamera.frameSettings.IsEnabled(FrameSettingsField.MSAA)));
                var rendererList = RendererList.Create(CreateOpaqueRendererListDesc(cullResults, hdCamera.camera, HDShaderPassNames.s_MotionVectorsName, PerObjectData.MotionVectors, stateBlock: stateBlock));
                DrawOpaqueRendererList(renderContext, cmd, hdCamera.frameSettings, rendererList);
            }
        }

        void RenderCameraMotionVectors(CullingResults cullResults, HDCamera hdCamera, ScriptableRenderContext renderContext, CommandBuffer cmd)
        {
            if (!hdCamera.frameSettings.IsEnabled(FrameSettingsField.MotionVectors))
                return;

            using (new ProfilingScope(cmd, ProfilingSampler.Get(HDProfileId.CameraMotionVectors)))
            {
            	bool msaa = hdCamera.frameSettings.IsEnabled(FrameSettingsField.MSAA);

                // These flags are still required in SRP or the engine won't compute previous model matrices...
                // If the flag hasn't been set yet on this camera, motion vectors will skip a frame.
                hdCamera.camera.depthTextureMode |= DepthTextureMode.MotionVectors | DepthTextureMode.Depth;
                m_CameraMotionVectorsMaterial.SetInt(HDShaderIDs._StencilMask, (int)StencilUsage.ObjectMotionVector);
                m_CameraMotionVectorsMaterial.SetInt(HDShaderIDs._StencilRef, (int)StencilUsage.ObjectMotionVector);

                HDUtils.DrawFullScreen(cmd, m_CameraMotionVectorsMaterial, m_SharedRTManager.GetMotionVectorsBuffer(msaa), m_SharedRTManager.GetDepthStencilBuffer(msaa), null, 0);

#if UNITY_EDITOR
                // In scene view there is no motion vector, so we clear the RT to black
                if (hdCamera.camera.cameraType == CameraType.SceneView && !hdCamera.animateMaterials)
                {
                    CoreUtils.SetRenderTarget(cmd, m_SharedRTManager.GetMotionVectorsBuffer(msaa), m_SharedRTManager.GetDepthStencilBuffer(msaa), ClearFlag.Color, Color.clear);
                }
#endif
            }
        }

        struct RenderSSRParameters
        {
            public ComputeShader    ssrCS;
            public int              tracingKernel;
            public int              reprojectionKernel;

            public int              width, height, viewCount;

            public ComputeBuffer    offsetBufferData;
            public ComputeBuffer    coarseStencilBuffer;

            public ShaderVariablesScreenSpaceReflection cb;
        }

        RenderSSRParameters PrepareSSRParameters(HDCamera hdCamera, in HDUtils.PackedMipChainInfo depthPyramid)
        {
            var volumeSettings = hdCamera.volumeStack.GetComponent<ScreenSpaceReflection>();
            var parameters = new RenderSSRParameters();

            parameters.ssrCS = m_ScreenSpaceReflectionsCS;
            parameters.tracingKernel = m_SsrTracingKernel;
            parameters.reprojectionKernel = m_SsrReprojectionKernel;

            parameters.width = hdCamera.actualWidth;
            parameters.height = hdCamera.actualHeight;
            parameters.viewCount = hdCamera.viewCount;

            float n = hdCamera.camera.nearClipPlane;
            float f = hdCamera.camera.farClipPlane;
            float thickness = volumeSettings.depthBufferThickness.value;

            ref var cb = ref parameters.cb;
            cb._SsrThicknessScale = 1.0f / (1.0f + thickness);
            cb._SsrThicknessBias = -n / (f - n) * (thickness * cb._SsrThicknessScale);
            cb._SsrIterLimit = volumeSettings.rayMaxIterations;
            cb._SsrReflectsSky = volumeSettings.reflectSky.value ? 1 : 0;
            cb._SsrStencilBit = (int)StencilUsage.TraceReflectionRay;
            float roughnessFadeStart = 1 - volumeSettings.smoothnessFadeStart.value;
<<<<<<< HEAD
            parameters.roughnessFadeEnd = 1 - volumeSettings.minSmoothness.value;
            float roughnessFadeLength = parameters.roughnessFadeEnd - roughnessFadeStart;
            parameters.roughnessFadeEndTimesRcpLength = (roughnessFadeLength != 0) ? (parameters.roughnessFadeEnd * (1.0f / roughnessFadeLength)) : 1;
            parameters.roughnessFadeRcpLength = (roughnessFadeLength != 0) ? (1.0f / roughnessFadeLength) : 0;
            parameters.edgeFadeRcpLength = Mathf.Min(1.0f / volumeSettings.screenFadeDistance.value, float.MaxValue);

            parameters.colorPyramidUVScaleAndLimit = HDUtils.ComputeViewportScaleAndLimit(hdCamera.historyRTHandleProperties.previousViewportSize, hdCamera.historyRTHandleProperties.previousRenderTargetSize);
            parameters.colorPyramidMipCount = hdCamera.colorPyramidHistoryMipCount;
=======
            cb._SsrRoughnessFadeEnd = 1 - volumeSettings.minSmoothness.value;
            float roughnessFadeLength = cb._SsrRoughnessFadeEnd - roughnessFadeStart;
            cb._SsrRoughnessFadeEndTimesRcpLength = (roughnessFadeLength != 0) ? (cb._SsrRoughnessFadeEnd * (1.0f / roughnessFadeLength)) : 1;
            cb._SsrRoughnessFadeRcpLength = (roughnessFadeLength != 0) ? (1.0f / roughnessFadeLength) : 0;
            cb._SsrEdgeFadeRcpLength = Mathf.Min(1.0f / volumeSettings.screenFadeDistance.value, float.MaxValue);
            cb._ColorPyramidUvScaleAndLimitPrevFrame = HDUtils.ComputeUvScaleAndLimit(hdCamera.historyRTHandleProperties.previousViewportSize, hdCamera.historyRTHandleProperties.previousRenderTargetSize);
            cb._SsrColorPyramidMaxMip = hdCamera.colorPyramidHistoryMipCount - 1;
            cb._SsrDepthPyramidMaxMip = depthPyramid.mipLevelCount - 1;

            parameters.offsetBufferData = depthPyramid.GetOffsetBufferData(m_DepthPyramidMipLevelOffsetsBuffer);
            parameters.coarseStencilBuffer = m_SharedRTManager.GetCoarseStencilBuffer();
>>>>>>> 51bb2e18

            return parameters;
        }

        static void RenderSSR(  in RenderSSRParameters  parameters,
                                RTHandle                depthPyramid,
                                RTHandle                SsrHitPointTexture,
                                RTHandle                stencilBuffer,
                                RTHandle                clearCoatMask,
                                RTHandle                previousColorPyramid,
                                RTHandle                ssrLightingTexture,
                                CommandBuffer           cmd,
                                ScriptableRenderContext renderContext)
        {
            var cs = parameters.ssrCS;

            using (new ProfilingScope(cmd, ProfilingSampler.Get(HDProfileId.SsrTracing)))
            {
                // cmd.SetComputeTextureParam(cs, kernel, "_SsrDebugTexture",    m_SsrDebugTexture);
                cmd.SetComputeTextureParam(cs, parameters.tracingKernel, HDShaderIDs._CameraDepthTexture, depthPyramid);
                cmd.SetComputeTextureParam(cs, parameters.tracingKernel, HDShaderIDs._SsrClearCoatMaskTexture, clearCoatMask);
                cmd.SetComputeTextureParam(cs, parameters.tracingKernel, HDShaderIDs._SsrHitPointTexture, SsrHitPointTexture);

                if (stencilBuffer.rt.stencilFormat == GraphicsFormat.None)  // We are accessing MSAA resolved version and not the depth stencil buffer directly.
                {
                    cmd.SetComputeTextureParam(cs, parameters.tracingKernel, HDShaderIDs._StencilTexture, stencilBuffer);
                }
                else
                {
                    cmd.SetComputeTextureParam(cs, parameters.tracingKernel, HDShaderIDs._StencilTexture, stencilBuffer, 0, RenderTextureSubElement.Stencil);
                }

                cmd.SetComputeBufferParam(cs, parameters.tracingKernel, HDShaderIDs._CoarseStencilBuffer, parameters.coarseStencilBuffer);
                cmd.SetComputeBufferParam(cs, parameters.tracingKernel, HDShaderIDs._DepthPyramidMipLevelOffsets, parameters.offsetBufferData);

                ConstantBuffer.Push(cmd, parameters.cb, cs, HDShaderIDs._ShaderVariablesScreenSpaceReflection);

                cmd.DispatchCompute(cs, parameters.tracingKernel, HDUtils.DivRoundUp(parameters.width, 8), HDUtils.DivRoundUp(parameters.height, 8), parameters.viewCount);
            }

            using (new ProfilingScope(cmd, ProfilingSampler.Get(HDProfileId.SsrReprojection)))
            {
                // cmd.SetComputeTextureParam(cs, kernel, "_SsrDebugTexture",    m_SsrDebugTexture);
                cmd.SetComputeTextureParam(cs, parameters.reprojectionKernel, HDShaderIDs._SsrHitPointTexture, SsrHitPointTexture);
                cmd.SetComputeTextureParam(cs, parameters.reprojectionKernel, HDShaderIDs._SsrLightingTextureRW, ssrLightingTexture);
                cmd.SetComputeTextureParam(cs, parameters.reprojectionKernel, HDShaderIDs._ColorPyramidTexture, previousColorPyramid);
                cmd.SetComputeTextureParam(cs, parameters.reprojectionKernel, HDShaderIDs._SsrClearCoatMaskTexture, clearCoatMask);

                ConstantBuffer.Push(cmd, parameters.cb, cs, HDShaderIDs._ShaderVariablesScreenSpaceReflection);

                cmd.DispatchCompute(cs, parameters.reprojectionKernel, HDUtils.DivRoundUp(parameters.width, 8), HDUtils.DivRoundUp(parameters.height, 8), parameters.viewCount);
            }
        }

        void RenderSSR(HDCamera hdCamera, CommandBuffer cmd, ScriptableRenderContext renderContext)
        {
            if (!hdCamera.IsSSREnabled())
            {
                cmd.SetGlobalTexture(HDShaderIDs._SsrLightingTexture, TextureXR.GetClearTexture());
                return;
            }

            var settings = hdCamera.volumeStack.GetComponent<ScreenSpaceReflection>();
            bool usesRaytracedReflections = hdCamera.frameSettings.IsEnabled(FrameSettingsField.RayTracing) && settings.rayTracing.value;
            if (usesRaytracedReflections)
            {
                RenderRayTracedReflections(hdCamera, cmd, m_SsrLightingTexture, renderContext, m_FrameCount);
            }
            else
            {
                var previousColorPyramid = hdCamera.GetPreviousFrameRT((int)HDCameraFrameHistoryType.ColorBufferMipChain);

                // Evaluate the clear coat mask texture based on the lit shader mode
                RTHandle clearCoatMask = hdCamera.frameSettings.litShaderMode == LitShaderMode.Deferred ? m_GbufferManager.GetBuffer(2) : TextureXR.GetBlackTexture();

                var parameters = PrepareSSRParameters(hdCamera, m_SharedRTManager.GetDepthBufferMipChainInfo());
                RenderSSR(parameters, m_SharedRTManager.GetDepthTexture(), m_SsrHitPointTexture,
                          m_SharedRTManager.GetStencilBuffer(hdCamera.frameSettings.IsEnabled(FrameSettingsField.MSAA)), clearCoatMask, previousColorPyramid,
                          m_SsrLightingTexture, cmd, renderContext);

            	if (!hdCamera.colorPyramidHistoryIsValid)
            	{
                	cmd.SetGlobalTexture(HDShaderIDs._SsrLightingTexture, TextureXR.GetClearTexture());
                	hdCamera.colorPyramidHistoryIsValid = true; // For the next frame...
            	}
			}

            cmd.SetGlobalTexture(HDShaderIDs._SsrLightingTexture, m_SsrLightingTexture);
            PushFullScreenDebugTexture(hdCamera, cmd, m_SsrLightingTexture, FullScreenDebugMode.ScreenSpaceReflections);
        }

        void RenderSSRTransparent(HDCamera hdCamera, CommandBuffer cmd, ScriptableRenderContext renderContext)
        {
            if (!hdCamera.IsTransparentSSREnabled())
                return;

            BuildCoarseStencilAndResolveIfNeeded(hdCamera, cmd);

            // Before doing anything, we need to clear the target buffers and rebuild the depth pyramid for tracing
            // NOTE: This is probably something we can avoid if we read from the depth buffer and traced on the pyramid without the transparent objects
            using (new ProfilingScope(cmd, ProfilingSampler.Get(HDProfileId.PrepareForTransparentSsr)))
            {
                // Clear the SSR lighting buffer (not sure it is required)
                CoreUtils.SetRenderTarget(cmd, m_SsrLightingTexture, ClearFlag.Color, Color.clear);
                CoreUtils.SetRenderTarget(cmd, m_SsrHitPointTexture, ClearFlag.Color, Color.clear);

                // Invalid the depth pyramid and regenerate the depth pyramid
                m_IsDepthBufferCopyValid = false;
                GenerateDepthPyramid(hdCamera, cmd, FullScreenDebugMode.DepthPyramid);
            }

            // Evaluate the screen space reflection for the transparent pixels
            var previousColorPyramid = hdCamera.GetPreviousFrameRT((int)HDCameraFrameHistoryType.ColorBufferMipChain);
            var parameters = PrepareSSRParameters(hdCamera, m_SharedRTManager.GetDepthBufferMipChainInfo());
            RenderSSR(parameters, m_SharedRTManager.GetDepthTexture(), m_SsrHitPointTexture, m_SharedRTManager.GetStencilBuffer(), TextureXR.GetBlackTexture(), previousColorPyramid, m_SsrLightingTexture, cmd, renderContext);

            // If color pyramid was not valid, we bind a black texture
            if (!hdCamera.colorPyramidHistoryIsValid)
            {
                cmd.SetGlobalTexture(HDShaderIDs._SsrLightingTexture, TextureXR.GetClearTexture());
                hdCamera.colorPyramidHistoryIsValid = true; // For the next frame...
            }

            // Push our texture to the debug menu
            PushFullScreenDebugTexture(hdCamera, cmd, m_SsrLightingTexture, FullScreenDebugMode.TransparentScreenSpaceReflections);
        }

        void RenderColorPyramid(HDCamera hdCamera, CommandBuffer cmd, bool isPreRefraction)
        {
            if (isPreRefraction)
            {
                if (!hdCamera.frameSettings.IsEnabled(FrameSettingsField.Refraction))
                    return;
            }
            else
            {
                // This final Gaussian pyramid can be reused by SSR, so disable it only if there is no distortion
                if (!hdCamera.frameSettings.IsEnabled(FrameSettingsField.Distortion) && !hdCamera.IsSSREnabled())
                    return;
            }

            var currentColorPyramid = hdCamera.GetCurrentFrameRT((int)HDCameraFrameHistoryType.ColorBufferMipChain);

            int lodCount;

            using (new ProfilingScope(cmd, ProfilingSampler.Get(HDProfileId.ColorPyramid)))
            {
                Vector2Int pyramidSizeV2I = new Vector2Int(hdCamera.actualWidth, hdCamera.actualHeight);
                lodCount = m_MipGenerator.RenderColorGaussianPyramid(cmd, pyramidSizeV2I, m_CameraColorBuffer, currentColorPyramid);
                hdCamera.colorPyramidHistoryMipCount = lodCount;
            }

            // Warning! Danger!
            // The color pyramid scale is only correct for the most detailed MIP level.
            // For the other MIP levels, due to truncation after division by 2, a row or
            // column of texels may be lost. Since this can happen to BOTH the texture
            // size AND the viewport, (uv * _ColorPyramidScale.xy) can be off by a texel
            // unless the scale is 1 (and it will not be 1 if the texture was resized
            // and is of greater size compared to the viewport).
            cmd.SetGlobalTexture(HDShaderIDs._ColorPyramidTexture, currentColorPyramid);
            PushFullScreenDebugTextureMip(hdCamera, cmd, currentColorPyramid, lodCount, isPreRefraction ? FullScreenDebugMode.PreRefractionColorPyramid : FullScreenDebugMode.FinalColorPyramid);
        }

        void GenerateDepthPyramid(HDCamera hdCamera, CommandBuffer cmd, FullScreenDebugMode debugMode)
        {
            CopyDepthBufferIfNeeded(hdCamera, cmd);

            int mipCount = m_SharedRTManager.GetDepthBufferMipChainInfo().mipLevelCount;

            using (new ProfilingScope(cmd, ProfilingSampler.Get(HDProfileId.DepthPyramid)))
            {
                m_MipGenerator.RenderMinDepthPyramid(cmd, m_SharedRTManager.GetDepthTexture(), m_SharedRTManager.GetDepthBufferMipChainInfo());
            }

            cmd.SetGlobalTexture(HDShaderIDs._CameraDepthTexture, m_SharedRTManager.GetDepthTexture());
            PushFullScreenDebugTextureMip(hdCamera, cmd, m_SharedRTManager.GetDepthTexture(), mipCount, debugMode);
        }

        void DownsampleDepthForLowResTransparency(HDCamera hdCamera, CommandBuffer cmd)
        {
            var settings = m_Asset.currentPlatformRenderPipelineSettings.lowresTransparentSettings;
            if (!hdCamera.frameSettings.IsEnabled(FrameSettingsField.LowResTransparent))
                return;

            using (new ProfilingScope(cmd, ProfilingSampler.Get(HDProfileId.DownsampleDepth)))
            {
                CoreUtils.SetRenderTarget(cmd, m_SharedRTManager.GetLowResDepthBuffer());
                cmd.SetViewport(new Rect(0, 0, hdCamera.actualWidth * 0.5f, hdCamera.actualHeight * 0.5f));
                // TODO: Add option to switch modes at runtime
                if(settings.checkerboardDepthBuffer)
                {
                    m_DownsampleDepthMaterial.EnableKeyword("CHECKERBOARD_DOWNSAMPLE");
                }
                cmd.DrawProcedural(Matrix4x4.identity, m_DownsampleDepthMaterial, 0, MeshTopology.Triangles, 3, 1, null);
            }
        }

        void UpsampleTransparent(HDCamera hdCamera, CommandBuffer cmd)
        {
            var settings = m_Asset.currentPlatformRenderPipelineSettings.lowresTransparentSettings;
            if (!hdCamera.frameSettings.IsEnabled(FrameSettingsField.LowResTransparent))
                return;

            using (new ProfilingScope(cmd, ProfilingSampler.Get(HDProfileId.UpsampleLowResTransparent)))
            {
                CoreUtils.SetRenderTarget(cmd, m_CameraColorBuffer);
                if(settings.upsampleType == LowResTransparentUpsample.Bilinear)
                {
                    m_UpsampleTransparency.EnableKeyword("BILINEAR");
                }
                else if (settings.upsampleType == LowResTransparentUpsample.NearestDepth)
                {
                    m_UpsampleTransparency.EnableKeyword("NEAREST_DEPTH");
                }
                m_UpsampleTransparency.SetTexture(HDShaderIDs._LowResTransparent, m_LowResTransparentBuffer);
                m_UpsampleTransparency.SetTexture(HDShaderIDs._LowResDepthTexture, m_SharedRTManager.GetLowResDepthBuffer());
                cmd.DrawProcedural(Matrix4x4.identity, m_UpsampleTransparency, 0, MeshTopology.Triangles, 3, 1, null);
            }
        }

        unsafe void ApplyDebugDisplaySettings(HDCamera hdCamera, CommandBuffer cmd)
        {
            // See ShaderPassForward.hlsl: for forward shaders, if DEBUG_DISPLAY is enabled and no DebugLightingMode or DebugMipMapMod
            // modes have been set, lighting is automatically skipped (To avoid some crashed due to lighting RT not set on console).
            // However debug mode like colorPickerModes and false color don't need DEBUG_DISPLAY and must work with the lighting.
            // So we will enabled DEBUG_DISPLAY independently

            bool debugDisplayEnabledOrSceneLightingDisabled = m_CurrentDebugDisplaySettings.IsDebugDisplayEnabled() || CoreUtils.IsSceneLightingDisabled(hdCamera.camera);
            // Enable globally the keyword DEBUG_DISPLAY on shader that support it with multi-compile
            CoreUtils.SetKeyword(cmd, "DEBUG_DISPLAY", debugDisplayEnabledOrSceneLightingDisabled);

            // Setting this all the time due to a strange bug that either reports a (globally) bound texture as not bound or where SetGlobalTexture doesn't behave as expected.
            // As a workaround we bind it regardless of debug display. Eventually with
            cmd.SetGlobalTexture(HDShaderIDs._DebugMatCapTexture, defaultResources.textures.matcapTex);

            if (debugDisplayEnabledOrSceneLightingDisabled ||
                m_CurrentDebugDisplaySettings.data.colorPickerDebugSettings.colorPickerMode != ColorPickerDebugMode.None)
            {
                // This is for texture streaming
                m_CurrentDebugDisplaySettings.UpdateMaterials();

                var lightingDebugSettings = m_CurrentDebugDisplaySettings.data.lightingDebugSettings;
                var materialDebugSettings = m_CurrentDebugDisplaySettings.data.materialDebugSettings;
                var debugAlbedo = new Vector4(lightingDebugSettings.overrideAlbedo ? 1.0f : 0.0f, lightingDebugSettings.overrideAlbedoValue.r, lightingDebugSettings.overrideAlbedoValue.g, lightingDebugSettings.overrideAlbedoValue.b);
                var debugSmoothness = new Vector4(lightingDebugSettings.overrideSmoothness ? 1.0f : 0.0f, lightingDebugSettings.overrideSmoothnessValue, 0.0f, 0.0f);
                var debugNormal = new Vector4(lightingDebugSettings.overrideNormal ? 1.0f : 0.0f, 0.0f, 0.0f, 0.0f);
                var debugAmbientOcclusion = new Vector4(lightingDebugSettings.overrideAmbientOcclusion ? 1.0f : 0.0f, lightingDebugSettings.overrideAmbientOcclusionValue, 0.0f, 0.0f);
                var debugSpecularColor = new Vector4(lightingDebugSettings.overrideSpecularColor ? 1.0f : 0.0f, lightingDebugSettings.overrideSpecularColorValue.r, lightingDebugSettings.overrideSpecularColorValue.g, lightingDebugSettings.overrideSpecularColorValue.b);
                var debugEmissiveColor = new Vector4(lightingDebugSettings.overrideEmissiveColor ? 1.0f : 0.0f, lightingDebugSettings.overrideEmissiveColorValue.r, lightingDebugSettings.overrideEmissiveColorValue.g, lightingDebugSettings.overrideEmissiveColorValue.b);
                var debugTrueMetalColor = new Vector4(materialDebugSettings.materialValidateTrueMetal ? 1.0f : 0.0f, materialDebugSettings.materialValidateTrueMetalColor.r, materialDebugSettings.materialValidateTrueMetalColor.g, materialDebugSettings.materialValidateTrueMetalColor.b);

                DebugLightingMode debugLightingMode = m_CurrentDebugDisplaySettings.GetDebugLightingMode();
                if (CoreUtils.IsSceneLightingDisabled(hdCamera.camera))
                {
                    debugLightingMode = DebugLightingMode.MatcapView;
                }

                ref var cb = ref m_ShaderVariablesDebugDisplayCB;

                var debugMaterialIndices = m_CurrentDebugDisplaySettings.GetDebugMaterialIndexes();
                for (int i = 0; i < 11; ++i)
                {
                    cb._DebugViewMaterialArray[i * 4] = (uint)debugMaterialIndices[i]; // Only x component is used.
                }
                for (int i = 0; i < 32; ++i)
                {
                    for (int j = 0; j < 4; ++j)
                        cb._DebugRenderingLayersColors[i * 4 + j] = m_CurrentDebugDisplaySettings.data.lightingDebugSettings.debugRenderingLayersColors[i][j];
                }

                cb._DebugLightingMode = (int)debugLightingMode;
                cb._DebugLightLayersMask = (int)m_CurrentDebugDisplaySettings.GetDebugLightLayersMask();
                cb._DebugShadowMapMode = (int)m_CurrentDebugDisplaySettings.GetDebugShadowMapMode();
                cb._DebugMipMapMode = (int)m_CurrentDebugDisplaySettings.GetDebugMipMapMode();
                cb._DebugMipMapModeTerrainTexture = (int)m_CurrentDebugDisplaySettings.GetDebugMipMapModeTerrainTexture();
                cb._ColorPickerMode = (int)m_CurrentDebugDisplaySettings.GetDebugColorPickerMode();
                cb._DebugFullScreenMode = (int)m_CurrentDebugDisplaySettings.data.fullScreenDebugMode;
                cb._DebugProbeVolumeMode = (int)m_CurrentDebugDisplaySettings.GetProbeVolumeDebugMode();

#if UNITY_EDITOR
                cb._MatcapMixAlbedo = HDRenderPipelinePreferences.matcapViewMixAlbedo ? 1 : 0;
                cb._MatcapViewScale = HDRenderPipelinePreferences.matcapViewScale;
#else
                cb._MatcapMixAlbedo = 0;
                cb._MatcapViewScale = 1.0f;
#endif
                cb._DebugLightingAlbedo = debugAlbedo;
                cb._DebugLightingSmoothness = debugSmoothness;
                cb._DebugLightingNormal = debugNormal;
                cb._DebugLightingAmbientOcclusion = debugAmbientOcclusion;
                cb._DebugLightingSpecularColor = debugSpecularColor;
                cb._DebugLightingEmissiveColor = debugEmissiveColor;
                cb._DebugLightingMaterialValidateHighColor = materialDebugSettings.materialValidateHighColor;
                cb._DebugLightingMaterialValidateLowColor = materialDebugSettings.materialValidateLowColor;
                cb._DebugLightingMaterialValidatePureMetalColor = debugTrueMetalColor;

                cb._MousePixelCoord = HDUtils.GetMouseCoordinates(hdCamera);
                cb._MouseClickPixelCoord = HDUtils.GetMouseClickCoordinates(hdCamera);

                cb._DebugSingleShadowIndex = m_CurrentDebugDisplaySettings.data.lightingDebugSettings.shadowDebugUseSelection ? m_DebugSelectedLightShadowIndex : (int)m_CurrentDebugDisplaySettings.data.lightingDebugSettings.shadowMapIndex;

                ConstantBuffer.PushGlobal(cmd, m_ShaderVariablesDebugDisplayCB, HDShaderIDs._ShaderVariablesDebugDisplay);

                cmd.SetGlobalTexture(HDShaderIDs._DebugFont, defaultResources.textures.debugFontTex);
            }
        }

        static bool NeedColorPickerDebug(DebugDisplaySettings debugSettings)
        {
            return debugSettings.data.colorPickerDebugSettings.colorPickerMode != ColorPickerDebugMode.None
                || debugSettings.data.falseColorDebugSettings.falseColor
                || debugSettings.data.lightingDebugSettings.debugLightingMode == DebugLightingMode.LuminanceMeter;
        }

        void PushColorPickerDebugTexture(CommandBuffer cmd, HDCamera hdCamera, RTHandle textureID)
        {
            if (NeedColorPickerDebug(m_CurrentDebugDisplaySettings))
            {
                using (new ProfilingScope(cmd, ProfilingSampler.Get(HDProfileId.PushToColorPicker)))
                {
                    HDUtils.BlitCameraTexture(cmd, textureID, m_DebugColorPickerBuffer);
                }
            }
        }

        bool NeedsFullScreenDebugMode()
        {
            bool fullScreenDebugEnabled = m_CurrentDebugDisplaySettings.data.fullScreenDebugMode != FullScreenDebugMode.None;
            bool lightingDebugEnabled = m_CurrentDebugDisplaySettings.data.lightingDebugSettings.shadowDebugMode == ShadowMapDebugMode.SingleShadow;

            return fullScreenDebugEnabled || lightingDebugEnabled;
        }

        void PushFullScreenLightingDebugTexture(HDCamera hdCamera, CommandBuffer cmd, RTHandle textureID)
        {
            // In practice, this is only useful for the SingleShadow debug view.
            // TODO: See how we can make this nicer than a specific functions just for one case.
            if (NeedsFullScreenDebugMode() && m_FullScreenDebugPushed == false)
            {
                m_FullScreenDebugPushed = true;
                HDUtils.BlitCameraTexture(cmd, textureID, m_DebugFullScreenTempBuffer);
            }
        }

        internal void PushFullScreenDebugTexture(HDCamera hdCamera, CommandBuffer cmd, RTHandle textureID, FullScreenDebugMode debugMode)
        {
            if (debugMode == m_CurrentDebugDisplaySettings.data.fullScreenDebugMode)
            {
                m_FullScreenDebugPushed = true; // We need this flag because otherwise if no full screen debug is pushed (like for example if the corresponding pass is disabled), when we render the result in RenderDebug m_DebugFullScreenTempBuffer will contain potential garbage
                HDUtils.BlitCameraTexture(cmd, textureID, m_DebugFullScreenTempBuffer);
            }
        }

        void PushFullScreenDebugTextureMip(HDCamera hdCamera, CommandBuffer cmd, RTHandle texture, int lodCount, FullScreenDebugMode debugMode)
        {
            if (debugMode == m_CurrentDebugDisplaySettings.data.fullScreenDebugMode)
            {
                var mipIndex = Mathf.FloorToInt(m_CurrentDebugDisplaySettings.data.fullscreenDebugMip * lodCount);

                m_FullScreenDebugPushed = true; // We need this flag because otherwise if no full screen debug is pushed (like for example if the corresponding pass is disabled), when we render the result in RenderDebug m_DebugFullScreenTempBuffer will contain potential garbage
                HDUtils.BlitCameraTexture(cmd, texture, m_DebugFullScreenTempBuffer, mipIndex);
            }
        }

        struct DebugParameters
        {
            public DebugDisplaySettings debugDisplaySettings;
            public HDCamera hdCamera;

            // Full screen debug
            public bool             resolveFullScreenDebug;
            public Material         debugFullScreenMaterial;
            public int              depthPyramidMip;
            public ComputeBuffer    depthPyramidOffsets;

            // Sky
            public Texture skyReflectionTexture;
            public Material debugLatlongMaterial;

            public bool rayTracingSupported;
            public RayCountManager rayCountManager;

            // Lighting
            public LightLoopDebugOverlayParameters lightingOverlayParameters;

            // Color picker
            public bool     colorPickerEnabled;
            public Material colorPickerMaterial;
        }

        DebugParameters PrepareDebugParameters(HDCamera hdCamera, HDUtils.PackedMipChainInfo depthMipInfo)
        {
            var parameters = new DebugParameters();

            parameters.debugDisplaySettings = m_CurrentDebugDisplaySettings;
            parameters.hdCamera = hdCamera;

            parameters.resolveFullScreenDebug = NeedsFullScreenDebugMode() && m_FullScreenDebugPushed;
            parameters.debugFullScreenMaterial = m_DebugFullScreen;
            parameters.depthPyramidMip = (int)(parameters.debugDisplaySettings.data.fullscreenDebugMip * depthMipInfo.mipLevelCount);
            parameters.depthPyramidOffsets = depthMipInfo.GetOffsetBufferData(m_DepthPyramidMipLevelOffsetsBuffer);

            parameters.skyReflectionTexture = m_SkyManager.GetSkyReflection(hdCamera);
            parameters.debugLatlongMaterial = m_DebugDisplayLatlong;
            parameters.lightingOverlayParameters = PrepareLightLoopDebugOverlayParameters();

            parameters.rayTracingSupported = hdCamera.frameSettings.IsEnabled(FrameSettingsField.RayTracing);
            parameters.rayCountManager = m_RayCountManager;

            parameters.colorPickerEnabled = NeedColorPickerDebug(parameters.debugDisplaySettings);
            parameters.colorPickerMaterial = m_DebugColorPicker;

            return parameters;
        }

        static void ResolveFullScreenDebug( in DebugParameters      parameters,
                                            MaterialPropertyBlock   mpb,
                                            RTHandle                inputFullScreenDebug,
                                            RTHandle                inputDepthPyramid,
                                            RTHandle                output,
                                            CommandBuffer           cmd)
        {
            mpb.SetTexture(HDShaderIDs._DebugFullScreenTexture, inputFullScreenDebug);
            mpb.SetTexture(HDShaderIDs._CameraDepthTexture, inputDepthPyramid);
            mpb.SetFloat(HDShaderIDs._FullScreenDebugMode, (float)parameters.debugDisplaySettings.data.fullScreenDebugMode);
            mpb.SetInt(HDShaderIDs._DebugDepthPyramidMip, parameters.depthPyramidMip);
            mpb.SetBuffer(HDShaderIDs._DebugDepthPyramidOffsets, parameters.depthPyramidOffsets);
            mpb.SetInt(HDShaderIDs._DebugContactShadowLightIndex, parameters.debugDisplaySettings.data.fullScreenContactShadowLightIndex);

            HDUtils.DrawFullScreen(cmd, parameters.debugFullScreenMaterial, output, mpb, 0);
        }

        static void ResolveColorPickerDebug(in DebugParameters  parameters,
                                            RTHandle            debugColorPickerBuffer,
                                            RTHandle            output,
                                            CommandBuffer       cmd)
        {
            ColorPickerDebugSettings colorPickerDebugSettings = parameters.debugDisplaySettings.data.colorPickerDebugSettings;
            FalseColorDebugSettings falseColorDebugSettings = parameters.debugDisplaySettings.data.falseColorDebugSettings;
            var falseColorThresholds = new Vector4(falseColorDebugSettings.colorThreshold0, falseColorDebugSettings.colorThreshold1, falseColorDebugSettings.colorThreshold2, falseColorDebugSettings.colorThreshold3);

            // Here we have three cases:
            // - Material debug is enabled, this is the buffer we display
            // - Otherwise we display the HDR buffer before postprocess and distortion
            // - If fullscreen debug is enabled we always use it
            parameters.colorPickerMaterial.SetTexture(HDShaderIDs._DebugColorPickerTexture, debugColorPickerBuffer);
            parameters.colorPickerMaterial.SetColor(HDShaderIDs._ColorPickerFontColor, colorPickerDebugSettings.fontColor);
            parameters.colorPickerMaterial.SetInt(HDShaderIDs._FalseColorEnabled, falseColorDebugSettings.falseColor ? 1 : 0);
            parameters.colorPickerMaterial.SetVector(HDShaderIDs._FalseColorThresholds, falseColorThresholds);
            parameters.colorPickerMaterial.SetVector(HDShaderIDs._MousePixelCoord, HDUtils.GetMouseCoordinates(parameters.hdCamera));
            parameters.colorPickerMaterial.SetVector(HDShaderIDs._MouseClickPixelCoord, HDUtils.GetMouseClickCoordinates(parameters.hdCamera));

            // The material display debug perform sRGBToLinear conversion as the final blit currently hardcodes a linearToSrgb conversion. As when we read with color picker this is not done,
            // we perform it inside the color picker shader. But we shouldn't do it for HDR buffer.
            parameters.colorPickerMaterial.SetFloat(HDShaderIDs._ApplyLinearToSRGB, parameters.debugDisplaySettings.IsDebugMaterialDisplayEnabled() ? 1.0f : 0.0f);

            HDUtils.DrawFullScreen(cmd, parameters.colorPickerMaterial, output);
        }

        static void RenderSkyReflectionOverlay(in DebugParameters debugParameters, CommandBuffer cmd, MaterialPropertyBlock mpb, ref float x, ref float y, float overlaySize)
        {
            var lightingDebug = debugParameters.debugDisplaySettings.data.lightingDebugSettings;
            if (lightingDebug.displaySkyReflection)
            {
                mpb.SetTexture(HDShaderIDs._InputCubemap, debugParameters.skyReflectionTexture);
                mpb.SetFloat(HDShaderIDs._Mipmap, lightingDebug.skyReflectionMipmap);
                mpb.SetFloat(HDShaderIDs._ApplyExposure, 1.0f);
                mpb.SetFloat(HDShaderIDs._SliceIndex, lightingDebug.cookieCubeArraySliceIndex);
                cmd.SetViewport(new Rect(x, y, overlaySize, overlaySize));
                cmd.DrawProcedural(Matrix4x4.identity, debugParameters.debugLatlongMaterial, 0, MeshTopology.Triangles, 3, 1, mpb);
                HDUtils.NextOverlayCoord(ref x, ref y, overlaySize, overlaySize, debugParameters.hdCamera);
            }
        }

        static void RenderRayCountOverlay(in DebugParameters debugParameters, CommandBuffer cmd, ref float x, ref float y, float overlaySize)
        {
            if (debugParameters.rayTracingSupported)
                debugParameters.rayCountManager.EvaluateRayCount(cmd, debugParameters.hdCamera);
        }

        void RenderDebug(HDCamera hdCamera, CommandBuffer cmd, CullingResults cullResults)
        {
            // We don't want any overlay for these kind of rendering
            if (hdCamera.camera.cameraType == CameraType.Reflection || hdCamera.camera.cameraType == CameraType.Preview)
                return;

            // Render Debug are only available in dev builds and we always render them in the same RT
            CoreUtils.SetRenderTarget(cmd, m_IntermediateAfterPostProcessBuffer, m_SharedRTManager.GetDepthStencilBuffer());

            var debugParams = PrepareDebugParameters(hdCamera, m_SharedRTManager.GetDepthBufferMipChainInfo());

            using (new ProfilingScope(cmd, ProfilingSampler.Get(HDProfileId.RenderDebug)))
            {
                // First render full screen debug texture
                if (debugParams.resolveFullScreenDebug)
                {
                    m_FullScreenDebugPushed = false;
                    ResolveFullScreenDebug(debugParams, m_DebugFullScreenPropertyBlock, m_DebugFullScreenTempBuffer, m_SharedRTManager.GetDepthTexture(), m_IntermediateAfterPostProcessBuffer, cmd);
                    PushColorPickerDebugTexture(cmd, hdCamera, m_IntermediateAfterPostProcessBuffer);
                }

                // First resolve color picker
                if (debugParams.colorPickerEnabled)
                    ResolveColorPickerDebug(debugParams, m_DebugColorPickerBuffer, m_IntermediateAfterPostProcessBuffer, cmd);

                // Light volumes
                var lightingDebug = debugParams.debugDisplaySettings.data.lightingDebugSettings;
                if (lightingDebug.displayLightVolumes)
                {
                    s_lightVolumes.RenderLightVolumes(cmd, hdCamera, cullResults, lightingDebug, m_IntermediateAfterPostProcessBuffer);
                }

                // Then overlays
                HDUtils.ResetOverlay();
                float debugPanelWidth = HDUtils.GetRuntimeDebugPanelWidth(debugParams.hdCamera);
                float x = 0.0f;
                float overlayRatio = debugParams.debugDisplaySettings.data.debugOverlayRatio;
                float overlaySize = Math.Min(debugParams.hdCamera.actualHeight, debugParams.hdCamera.actualWidth - debugPanelWidth) * overlayRatio;
                float y = debugParams.hdCamera.actualHeight - overlaySize;

                // Add the width of the debug display if enabled on the camera
                x += debugPanelWidth;

                RenderSkyReflectionOverlay(debugParams, cmd, m_SharedPropertyBlock, ref x, ref y, overlaySize);
                RenderRayCountOverlay(debugParams, cmd, ref x, ref y, overlaySize);
                RenderLightLoopDebugOverlay(debugParams, cmd, ref x, ref y, overlaySize, m_SharedRTManager.GetDepthTexture());
                RenderProbeVolumeDebugOverlay(debugParams, cmd, ref x, ref y, overlaySize, m_DebugDisplayProbeVolumeMaterial); // TODO(Nicholas): renders as a black square in the upper right.

                HDShadowManager.ShadowDebugAtlasTextures atlases = debugParams.lightingOverlayParameters.shadowManager.GetDebugAtlasTextures();
                RenderShadowsDebugOverlay(debugParams, atlases, cmd, ref x, ref y, overlaySize, m_SharedPropertyBlock);

                DecalSystem.instance.RenderDebugOverlay(debugParams.hdCamera, cmd, debugParams.debugDisplaySettings, ref x, ref y, overlaySize, debugParams.hdCamera.actualWidth);
            }
        }

        void ClearStencilBuffer(HDCamera hdCamera, CommandBuffer cmd)
        {
            using (new ProfilingScope(cmd, ProfilingSampler.Get(HDProfileId.ClearStencil)))
            {
                m_ClearStencilBufferMaterial.SetInt(HDShaderIDs._StencilMask, (int)StencilUsage.HDRPReservedBits);
                HDUtils.DrawFullScreen(cmd, m_ClearStencilBufferMaterial, m_CameraColorBuffer, m_SharedRTManager.GetDepthStencilBuffer());
            }
        }

        void ClearBuffers(HDCamera hdCamera, CommandBuffer cmd)
        {
            bool msaa = hdCamera.frameSettings.IsEnabled(FrameSettingsField.MSAA);

            using (new ProfilingScope(cmd, ProfilingSampler.Get(HDProfileId.ClearBuffers)))
            {
                // We clear only the depth buffer, no need to clear the various color buffer as we overwrite them.
                // Clear depth/stencil and init buffers
                using (new ProfilingScope(cmd, ProfilingSampler.Get(HDProfileId.ClearDepthStencil)))
                {
                    if (hdCamera.clearDepth)
                    {
                        CoreUtils.SetRenderTarget(cmd, msaa ? m_CameraColorMSAABuffer : m_CameraColorBuffer, m_SharedRTManager.GetDepthStencilBuffer(msaa), ClearFlag.Depth);
                        if (hdCamera.frameSettings.IsEnabled(FrameSettingsField.MSAA))
                        {
                            CoreUtils.SetRenderTarget(cmd, m_SharedRTManager.GetDepthTexture(true), m_SharedRTManager.GetDepthStencilBuffer(true), ClearFlag.Color, Color.black);
                        }
                    }
                    m_IsDepthBufferCopyValid = false;
                }

                // Clear the HDR target
                using (new ProfilingScope(cmd, ProfilingSampler.Get(HDProfileId.ClearHDRTarget)))
                {
                    if (hdCamera.clearColorMode == HDAdditionalCameraData.ClearColorMode.Color ||
                        // If the luxmeter is enabled, the sky isn't rendered so we clear the background color
                        m_CurrentDebugDisplaySettings.data.lightingDebugSettings.debugLightingMode == DebugLightingMode.LuxMeter ||
                        // If the matcap view is enabled, the sky isn't updated so we clear the background color
                        m_CurrentDebugDisplaySettings.DebugHideSky(hdCamera) ||
                        // If we want the sky but the sky don't exist, still clear with background color
                        (hdCamera.clearColorMode == HDAdditionalCameraData.ClearColorMode.Sky && !m_SkyManager.IsVisualSkyValid(hdCamera)) ||
                        // Special handling for Preview we force to clear with background color (i.e black)
                        // Note that the sky use in this case is the last one setup. If there is no scene or game, there is no sky use as reflection in the preview
                        HDUtils.IsRegularPreviewCamera(hdCamera.camera)
                        )
                    {
                        CoreUtils.SetRenderTarget(cmd, msaa ? m_CameraColorMSAABuffer : m_CameraColorBuffer, m_SharedRTManager.GetDepthStencilBuffer(msaa), ClearFlag.Color, GetColorBufferClearColor(hdCamera));
                    }
                }

                if (hdCamera.frameSettings.IsEnabled(FrameSettingsField.SubsurfaceScattering))
                {
                    using (new ProfilingScope(cmd, ProfilingSampler.Get(HDProfileId.ClearSssLightingBuffer)))
                    {
                        CoreUtils.SetRenderTarget(cmd, msaa ? m_CameraSssDiffuseLightingMSAABuffer : m_CameraSssDiffuseLightingBuffer, ClearFlag.Color, Color.clear);
                    }
                }

                if (hdCamera.IsSSREnabled())
                {
                    using (new ProfilingScope(cmd, ProfilingSampler.Get(HDProfileId.ClearSsrBuffers)))
                    {
                        // In practice, these textures are sparse (mostly black). Therefore, clearing them is fast (due to CMASK),
                        // and much faster than fully overwriting them from within SSR shaders.
                        // CoreUtils.SetRenderTarget(cmd, hdCamera, m_SsrDebugTexture,    ClearFlag.Color, Color.clear);
                        CoreUtils.SetRenderTarget(cmd, m_SsrHitPointTexture, ClearFlag.Color, Color.clear);
                        CoreUtils.SetRenderTarget(cmd, m_SsrLightingTexture, ClearFlag.Color, Color.clear);
                    }
                }

                // We don't need to clear the GBuffers as scene is rewrite and we are suppose to only access valid data (invalid data are tagged with StencilUsage.Clear in the stencil),
                // This is to save some performance
                if (hdCamera.frameSettings.litShaderMode == LitShaderMode.Deferred)
                {
                    using (new ProfilingScope(cmd, ProfilingSampler.Get(HDProfileId.ClearGBuffer)))
                    {
                        // We still clear in case of debug mode or on demand
                        if (m_CurrentDebugDisplaySettings.IsDebugDisplayEnabled() || hdCamera.frameSettings.IsEnabled(FrameSettingsField.ClearGBuffers))
                        {
                            // On PS4 we don't have working MRT clear, so need to clear buffers one by one
                            // https://fogbugz.unity3d.com/f/cases/1182018/
                            if (Application.platform == RuntimePlatform.PS4)
                            {
                                var GBuffers = m_GbufferManager.GetBuffersRTI();
                                foreach (var gbuffer in GBuffers)
                                {
                                    CoreUtils.SetRenderTarget(cmd, gbuffer, m_SharedRTManager.GetDepthStencilBuffer(), ClearFlag.Color, Color.clear);
                                }
                            }
                            else
                            {
                                CoreUtils.SetRenderTarget(cmd, m_GbufferManager.GetBuffersRTI(), m_SharedRTManager.GetDepthStencilBuffer(), ClearFlag.Color, Color.clear);
                            }
                        }

                        // If we are in deferred mode and the ssr is enabled, we need to make sure that the second gbuffer is cleared given that we are using that information for
                        // clear coat selection
                        if (hdCamera.IsSSREnabled())
                        {
                            CoreUtils.SetRenderTarget(cmd, m_GbufferManager.GetBuffer(2), m_SharedRTManager.GetDepthStencilBuffer(), ClearFlag.Color, Color.clear);
                        }
                    }
                }
            }
        }

        struct PostProcessParameters
        {
            public ShaderVariablesGlobal globalCB;

            public HDCamera         hdCamera;
            public bool             postProcessIsFinalPass;
            public bool             flipYInPostProcess;
            public BlueNoise        blueNoise;

            // After Postprocess
            public bool             useDepthBuffer;
            public float            time;
            public float            lastTime;
            public int              frameCount;
            public RendererListDesc opaqueAfterPPDesc;
            public RendererListDesc transparentAfterPPDesc;
        }

        PostProcessParameters PreparePostProcess(CullingResults cullResults, HDCamera hdCamera)
        {
            PostProcessParameters result = new PostProcessParameters();
            result.globalCB = m_ShaderVariablesGlobalCB;
            result.hdCamera = hdCamera;
            result.postProcessIsFinalPass = HDUtils.PostProcessIsFinalPass(hdCamera);
            // Y-Flip needs to happen during the post process pass only if it's the final pass and is the regular game view
            // SceneView flip is handled by the editor internal code and GameView rendering into render textures should not be flipped in order to respect Unity texture coordinates convention
            result.flipYInPostProcess = result.postProcessIsFinalPass && (hdCamera.flipYMode == HDAdditionalCameraData.FlipYMode.ForceFlipY || hdCamera.isMainGameView);
            result.blueNoise = m_BlueNoise;

            result.useDepthBuffer = !hdCamera.IsTAAEnabled() && hdCamera.frameSettings.IsEnabled(FrameSettingsField.ZTestAfterPostProcessTAA);
            result.time = m_Time;
            result.lastTime = m_LastTime;
            result.frameCount = m_FrameCount;
            result.opaqueAfterPPDesc = CreateOpaqueRendererListDesc(cullResults, hdCamera.camera, HDShaderPassNames.s_ForwardOnlyName, renderQueueRange: HDRenderQueue.k_RenderQueue_AfterPostProcessOpaque);
            result.transparentAfterPPDesc = CreateTransparentRendererListDesc(cullResults, hdCamera.camera, HDShaderPassNames.s_ForwardOnlyName, renderQueueRange: HDRenderQueue.k_RenderQueue_AfterPostProcessTransparent);

            return result;
        }

        void RenderPostProcess(CullingResults cullResults, HDCamera hdCamera, RenderTargetIdentifier destination, ScriptableRenderContext renderContext, CommandBuffer cmd)
        {
            PostProcessParameters parameters = PreparePostProcess(cullResults, hdCamera);

            if (hdCamera.frameSettings.IsEnabled(FrameSettingsField.AfterPostprocess))
            {
                using (new ProfilingScope(cmd, ProfilingSampler.Get(HDProfileId.AfterPostProcessing)))
                {
                    // Note: We bind the depth only if the ZTest for After Post Process is enabled. It is disabled by
                    // default so we're consistent in the behavior: no ZTest for After Post Process materials).
                    if (!parameters.useDepthBuffer)
                        CoreUtils.SetRenderTarget(cmd, GetAfterPostProcessOffScreenBuffer(), clearFlag: ClearFlag.Color, clearColor: Color.black);
                    else
                        CoreUtils.SetRenderTarget(cmd, GetAfterPostProcessOffScreenBuffer(), m_SharedRTManager.GetDepthStencilBuffer(), clearFlag: ClearFlag.Color, clearColor: Color.black);

            // We render AfterPostProcess objects first into a separate buffer that will be composited in the final post process pass
                    RenderAfterPostProcess(parameters
                                        , RendererList.Create(parameters.opaqueAfterPPDesc)
                                        , RendererList.Create(parameters.transparentAfterPPDesc)
                                        , renderContext, cmd);

                }
            }

            // Set the depth buffer to the main one to avoid missing out on transparent depth for post process.
            cmd.SetGlobalTexture(HDShaderIDs._CameraDepthTexture, m_SharedRTManager.GetDepthStencilBuffer());

            // Post-processes output straight to the backbuffer
            m_PostProcessSystem.Render(
                cmd: cmd,
                camera: hdCamera,
                blueNoise: parameters.blueNoise,
                colorBuffer: m_CameraColorBuffer,
                afterPostProcessTexture: GetAfterPostProcessOffScreenBuffer(),
                finalRT: destination,
                depthBuffer: m_SharedRTManager.GetDepthStencilBuffer(),
                depthMipChain: m_SharedRTManager.GetDepthTexture(),
                flipY: parameters.flipYInPostProcess
            );
        }


        RTHandle GetAfterPostProcessOffScreenBuffer()
        {
            // Here we share GBuffer albedo buffer since it's not needed anymore else we
            if (currentPlatformRenderPipelineSettings.supportedLitShaderMode == RenderPipelineSettings.SupportedLitShaderMode.ForwardOnly)
                return GetSSSBuffer();
            else
                return m_GbufferManager.GetBuffer(0);
        }

        static void UpdateOffscreenRenderingConstants(ref ShaderVariablesGlobal cb, bool enabled, uint factor)
        {
            cb._OffScreenRendering = enabled ? 1u : 0u;
            cb._OffScreenDownsampleFactor = factor;
        }

        static void RenderAfterPostProcess( PostProcessParameters   parameters,
                                            in RendererList         opaqueAfterPostProcessRendererList,
                                            in RendererList         transparentAfterPostProcessRendererList,
                                            ScriptableRenderContext renderContext, CommandBuffer cmd)
        {

            using (new ProfilingScope(cmd, ProfilingSampler.Get(HDProfileId.AfterPostProcessing)))
            {
                // Note about AfterPostProcess and TAA:
                // When TAA is enabled rendering is jittered and then resolved during the post processing pass.
                // It means that any rendering done after post processing need to disable jittering. This is what we do with hdCamera.UpdateViewConstants(false);
                // The issue is that the only available depth buffer is jittered so pixels would wobble around depth tested edges.
                // In order to avoid that we decide that objects rendered after Post processes while TAA is active will not benefit from the depth buffer so we disable it.
                parameters.hdCamera.UpdateAllViewConstants(false);
                parameters.hdCamera.UpdateShaderVariablesGlobalCB(ref parameters.globalCB, parameters.frameCount);

                UpdateOffscreenRenderingConstants(ref parameters.globalCB, true, 1);
                ConstantBuffer.PushGlobal(cmd, parameters.globalCB, HDShaderIDs._ShaderVariablesGlobal);

                DrawOpaqueRendererList(renderContext, cmd, parameters.hdCamera.frameSettings, opaqueAfterPostProcessRendererList);
                // Setup off-screen transparency here
                DrawTransparentRendererList(renderContext, cmd, parameters.hdCamera.frameSettings, transparentAfterPostProcessRendererList);

                UpdateOffscreenRenderingConstants(ref parameters.globalCB, false, 1);
                ConstantBuffer.PushGlobal(cmd, parameters.globalCB, HDShaderIDs._ShaderVariablesGlobal);
            }
        }

        void SendGeometryGraphicsBuffers(CommandBuffer cmd, HDCamera hdCamera)
        {
            bool needNormalBuffer = false;
            Texture normalBuffer = null;
            bool needDepthBuffer = false;
            Texture depthBuffer = null;

            HDAdditionalCameraData acd = null;
            hdCamera.camera.TryGetComponent<HDAdditionalCameraData>(out acd);

            HDAdditionalCameraData.BufferAccessType externalAccess = new HDAdditionalCameraData.BufferAccessType();
            if (acd != null)
                externalAccess = acd.GetBufferAccess();

            // Figure out which client systems need which buffers
            // Only VFX systems for now
            VFXCameraBufferTypes neededVFXBuffers = VFXManager.IsCameraBufferNeeded(hdCamera.camera);
            needNormalBuffer |= ((neededVFXBuffers & VFXCameraBufferTypes.Normal) != 0 || (externalAccess & HDAdditionalCameraData.BufferAccessType.Normal) != 0);
            needDepthBuffer |= ((neededVFXBuffers & VFXCameraBufferTypes.Depth) != 0 || (externalAccess & HDAdditionalCameraData.BufferAccessType.Depth) != 0);
            if (hdCamera.frameSettings.IsEnabled(FrameSettingsField.RayTracing) && GetRayTracingState())
            {
                needNormalBuffer = true;
                needDepthBuffer = true;
            }

            // Here if needed for this particular camera, we allocate history buffers.
            // Only one is needed here because the main buffer used for rendering is separate.
            // Ideally, we should double buffer the main rendering buffer but since we don't know in advance if history is going to be needed, it would be a big waste of memory.
            if (needNormalBuffer)
            {
                RTHandle mainNormalBuffer = m_SharedRTManager.GetNormalBuffer();
                RTHandle Allocator(string id, int frameIndex, RTHandleSystem rtHandleSystem)
                {
                    return rtHandleSystem.Alloc(Vector2.one, TextureXR.slices, colorFormat: mainNormalBuffer.rt.graphicsFormat, dimension: TextureXR.dimension, enableRandomWrite: mainNormalBuffer.rt.enableRandomWrite, name: $"Normal History Buffer"
                    );
                }

                normalBuffer = hdCamera.GetCurrentFrameRT((int)HDCameraFrameHistoryType.Normal) ?? hdCamera.AllocHistoryFrameRT((int)HDCameraFrameHistoryType.Normal, Allocator, 1);

                for (int i = 0; i < hdCamera.viewCount; i++)
                    cmd.CopyTexture(mainNormalBuffer, i, 0, 0, 0, hdCamera.actualWidth, hdCamera.actualHeight, normalBuffer, i, 0, 0, 0);
            }

            if (needDepthBuffer)
            {
                RTHandle mainDepthBuffer = m_SharedRTManager.GetDepthTexture();
                RTHandle Allocator(string id, int frameIndex, RTHandleSystem rtHandleSystem)
                {
                    return rtHandleSystem.Alloc(Vector2.one, TextureXR.slices, colorFormat: mainDepthBuffer.rt.graphicsFormat, dimension: TextureXR.dimension, enableRandomWrite: mainDepthBuffer.rt.enableRandomWrite, name: $"Depth History Buffer"
                    );
                }

                depthBuffer = hdCamera.GetCurrentFrameRT((int)HDCameraFrameHistoryType.Depth) ?? hdCamera.AllocHistoryFrameRT((int)HDCameraFrameHistoryType.Depth, Allocator, 1);

                for (int i = 0; i < hdCamera.viewCount; i++)
                    cmd.CopyTexture(mainDepthBuffer, i, 0, 0, 0, hdCamera.actualWidth, hdCamera.actualHeight, depthBuffer, i, 0, 0, 0);
            }

            // Send buffers to client.
            // For now, only VFX systems
            if ((neededVFXBuffers & VFXCameraBufferTypes.Depth) != 0)
            {
                VFXManager.SetCameraBuffer(hdCamera.camera, VFXCameraBufferTypes.Depth, depthBuffer, 0, 0, hdCamera.actualWidth, hdCamera.actualHeight);
            }

            if ((neededVFXBuffers & VFXCameraBufferTypes.Normal) != 0)
            {
                VFXManager.SetCameraBuffer(hdCamera.camera, VFXCameraBufferTypes.Normal, normalBuffer, 0, 0, hdCamera.actualWidth, hdCamera.actualHeight);
            }
        }

        void SendColorGraphicsBuffer(CommandBuffer cmd, HDCamera hdCamera)
        {
            // Figure out which client systems need which buffers
            VFXCameraBufferTypes neededVFXBuffers = VFXManager.IsCameraBufferNeeded(hdCamera.camera);

            if ((neededVFXBuffers & VFXCameraBufferTypes.Color) != 0)
            {
                var colorBuffer = hdCamera.GetCurrentFrameRT((int)HDCameraFrameHistoryType.ColorBufferMipChain);
                VFXManager.SetCameraBuffer(hdCamera.camera, VFXCameraBufferTypes.Color, colorBuffer, 0, 0, hdCamera.actualWidth, hdCamera.actualHeight);
            }
        }
    }
}<|MERGE_RESOLUTION|>--- conflicted
+++ resolved
@@ -3863,28 +3863,17 @@
             cb._SsrReflectsSky = volumeSettings.reflectSky.value ? 1 : 0;
             cb._SsrStencilBit = (int)StencilUsage.TraceReflectionRay;
             float roughnessFadeStart = 1 - volumeSettings.smoothnessFadeStart.value;
-<<<<<<< HEAD
-            parameters.roughnessFadeEnd = 1 - volumeSettings.minSmoothness.value;
-            float roughnessFadeLength = parameters.roughnessFadeEnd - roughnessFadeStart;
-            parameters.roughnessFadeEndTimesRcpLength = (roughnessFadeLength != 0) ? (parameters.roughnessFadeEnd * (1.0f / roughnessFadeLength)) : 1;
-            parameters.roughnessFadeRcpLength = (roughnessFadeLength != 0) ? (1.0f / roughnessFadeLength) : 0;
-            parameters.edgeFadeRcpLength = Mathf.Min(1.0f / volumeSettings.screenFadeDistance.value, float.MaxValue);
-
-            parameters.colorPyramidUVScaleAndLimit = HDUtils.ComputeViewportScaleAndLimit(hdCamera.historyRTHandleProperties.previousViewportSize, hdCamera.historyRTHandleProperties.previousRenderTargetSize);
-            parameters.colorPyramidMipCount = hdCamera.colorPyramidHistoryMipCount;
-=======
             cb._SsrRoughnessFadeEnd = 1 - volumeSettings.minSmoothness.value;
             float roughnessFadeLength = cb._SsrRoughnessFadeEnd - roughnessFadeStart;
             cb._SsrRoughnessFadeEndTimesRcpLength = (roughnessFadeLength != 0) ? (cb._SsrRoughnessFadeEnd * (1.0f / roughnessFadeLength)) : 1;
             cb._SsrRoughnessFadeRcpLength = (roughnessFadeLength != 0) ? (1.0f / roughnessFadeLength) : 0;
             cb._SsrEdgeFadeRcpLength = Mathf.Min(1.0f / volumeSettings.screenFadeDistance.value, float.MaxValue);
-            cb._ColorPyramidUvScaleAndLimitPrevFrame = HDUtils.ComputeUvScaleAndLimit(hdCamera.historyRTHandleProperties.previousViewportSize, hdCamera.historyRTHandleProperties.previousRenderTargetSize);
+            cb._ColorPyramidUvScaleAndLimitPrevFrame = HDUtils.ComputeViewportScaleAndLimit(hdCamera.historyRTHandleProperties.previousViewportSize, hdCamera.historyRTHandleProperties.previousRenderTargetSize);
             cb._SsrColorPyramidMaxMip = hdCamera.colorPyramidHistoryMipCount - 1;
             cb._SsrDepthPyramidMaxMip = depthPyramid.mipLevelCount - 1;
 
             parameters.offsetBufferData = depthPyramid.GetOffsetBufferData(m_DepthPyramidMipLevelOffsetsBuffer);
             parameters.coarseStencilBuffer = m_SharedRTManager.GetCoarseStencilBuffer();
->>>>>>> 51bb2e18
 
             return parameters;
         }
