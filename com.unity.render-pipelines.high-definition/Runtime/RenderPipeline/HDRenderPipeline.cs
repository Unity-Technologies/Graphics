using System.Collections.Generic;
using UnityEngine.VFX;
using System;
using System.Diagnostics;
using System.Linq;
using UnityEngine.Experimental.GlobalIllumination;
using UnityEngine.Experimental.Rendering;
using UnityEngine.Experimental.Rendering.RenderGraphModule;
#if UNITY_EDITOR
using UnityEditorInternal;
using UnityEditor.Rendering;
#endif

#if ENABLE_VIRTUALTEXTURES
using UnityEngine.Rendering.VirtualTexturing;
#endif


namespace UnityEngine.Rendering.HighDefinition
{
    /// <summary>
    /// High Definition Render Pipeline class.
    /// </summary>
    public partial class HDRenderPipeline : RenderPipeline
    {
        #region Default Settings
        internal static HDRenderPipelineAsset defaultAsset
            => GraphicsSettings.renderPipelineAsset is HDRenderPipelineAsset hdrpAsset ? hdrpAsset : null;

        internal static HDRenderPipelineAsset currentAsset
            => GraphicsSettings.currentRenderPipeline is HDRenderPipelineAsset hdrpAsset ? hdrpAsset : null;

        internal static HDRenderPipeline currentPipeline
            => RenderPipelineManager.currentPipeline is HDRenderPipeline hdrp ? hdrp : null;

        internal static bool pipelineSupportsRayTracing => HDRenderPipeline.currentPipeline != null && HDRenderPipeline.currentPipeline.rayTracingSupported;

        internal static bool pipelineSupportsScreenSpaceShadows => GraphicsSettings.currentRenderPipeline is HDRenderPipelineAsset hdrpAsset ? hdrpAsset.currentPlatformRenderPipelineSettings.hdShadowInitParams.supportScreenSpaceShadows : false;


        private static Volume s_DefaultVolume = null;
        static VolumeProfile defaultVolumeProfile
            => defaultAsset?.defaultVolumeProfile;

        static HDRenderPipeline()
        {
#if UNITY_EDITOR
            UnityEditor.AssemblyReloadEvents.beforeAssemblyReload += () =>
            {
                if (s_DefaultVolume != null && !s_DefaultVolume.Equals(null))
                {
                    CoreUtils.Destroy(s_DefaultVolume.gameObject);
                    s_DefaultVolume = null;
                }
            };
#endif
        }

        internal static Volume GetOrCreateDefaultVolume()
        {
            if (s_DefaultVolume == null || s_DefaultVolume.Equals(null))
            {
                var go = new GameObject("Default Volume") { hideFlags = HideFlags.HideAndDontSave };
                s_DefaultVolume = go.AddComponent<Volume>();
                s_DefaultVolume.isGlobal = true;
                s_DefaultVolume.priority = float.MinValue;
                s_DefaultVolume.sharedProfile = defaultVolumeProfile;
            }

            if (
                // In case the asset was deleted or the reference removed
                s_DefaultVolume.sharedProfile == null || s_DefaultVolume.sharedProfile.Equals(null)
#if UNITY_EDITOR

                // In case the serialization recreated an empty volume sharedProfile

                || !UnityEditor.AssetDatabase.Contains(s_DefaultVolume.sharedProfile)
#endif
            )
            {
                s_DefaultVolume.sharedProfile = defaultVolumeProfile;
            }

            if (s_DefaultVolume.sharedProfile != defaultVolumeProfile)
            {
                s_DefaultVolume.sharedProfile = defaultVolumeProfile;
            }

            return s_DefaultVolume;
        }

        #endregion

        /// <summary>
        /// Shader Tag for the High Definition Render Pipeline.
        /// </summary>
        public const string k_ShaderTagName = "HDRenderPipeline";

        readonly HDRenderPipelineAsset m_Asset;
        internal HDRenderPipelineAsset asset { get { return m_Asset; } }
        readonly HDRenderPipelineAsset m_DefaultAsset;
        internal RenderPipelineResources defaultResources { get { return m_DefaultAsset.renderPipelineResources; } }

        internal RenderPipelineSettings currentPlatformRenderPipelineSettings { get { return m_Asset.currentPlatformRenderPipelineSettings; } }

        readonly List<RenderPipelineMaterial> m_MaterialList = new List<RenderPipelineMaterial>();

#if ENABLE_VIRTUALTEXTURES
        readonly VTBufferManager m_VtBufferManager;
#endif
        readonly PostProcessSystem m_PostProcessSystem;
        readonly XRSystem m_XRSystem;

        // Keep track of previous Graphic and QualitySettings value to reset when switching to another pipeline
        bool m_PreviousLightsUseLinearIntensity;
        bool m_PreviousLightsUseColorTemperature;
        bool m_PreviousSRPBatcher;

#if UNITY_2020_2_OR_NEWER
        uint m_PreviousDefaultRenderingLayerMask;
#endif
        ShadowmaskMode m_PreviousShadowMaskMode;

        bool m_FrameSettingsHistoryEnabled = false;
#if UNITY_EDITOR
        bool m_PreviousEnableCookiesInLightmapper = true;
#endif

        /// <summary>
        /// This functions allows the user to have an approximation of the number of rays that were traced for a given frame.
        /// </summary>
        /// <param name="rayValues">Specifes which ray count value should be returned.</param>
        /// <returns>The approximated ray count for a frame</returns>
        public uint GetRaysPerFrame(RayCountValues rayValues) { return m_RayCountManager.GetRaysPerFrame(rayValues); }

        // Renderer Bake configuration can vary depends on if shadow mask is enabled or no
        PerObjectData m_CurrentRendererConfigurationBakedLighting = HDUtils.k_RendererConfigurationBakedLighting;
        MaterialPropertyBlock m_CopyDepthPropertyBlock = new MaterialPropertyBlock();
        Material m_CopyDepth;
        Material m_DownsampleDepthMaterial;
        Material m_UpsampleTransparency;
        GPUCopy m_GPUCopy;
        MipGenerator m_MipGenerator;
        BlueNoise m_BlueNoise;

        IBLFilterBSDF[] m_IBLFilterArray = null;

        ComputeShader m_ScreenSpaceReflectionsCS { get { return defaultResources.shaders.screenSpaceReflectionsCS; } }
        int m_SsrTracingKernel = -1;
        int m_SsrReprojectionKernel = -1;
        int m_SsrAccumulateKernel = -1;

        Material m_ApplyDistortionMaterial;

        Material m_CameraMotionVectorsMaterial;
        Material m_DecalNormalBufferMaterial;

        Material m_ClearStencilBufferMaterial;

        // Debug material
        Material m_DebugViewMaterialGBuffer;
        Material m_DebugViewMaterialGBufferShadowMask;
        Material m_currentDebugViewMaterialGBuffer;
        Material m_DebugDisplayLatlong;
        Material m_DebugFullScreen;
        Material m_DebugColorPicker;
        Material m_DebugExposure;
        Material m_ErrorMaterial;

        Material m_Blit;
        Material m_BlitTexArray;
        Material m_BlitTexArraySingleSlice;
        Material m_BlitColorAndDepth;

        Lazy<RTHandle> m_CustomPassColorBuffer;
        Lazy<RTHandle> m_CustomPassDepthBuffer;

        // Constant Buffers
        ShaderVariablesGlobal m_ShaderVariablesGlobalCB = new ShaderVariablesGlobal();
        ShaderVariablesXR m_ShaderVariablesXRCB = new ShaderVariablesXR();
        ShaderVariablesDebugDisplay m_ShaderVariablesDebugDisplayCB = new ShaderVariablesDebugDisplay();
        ShaderVariablesRaytracing m_ShaderVariablesRayTracingCB = new ShaderVariablesRaytracing();

        // The current MSAA count
        MSAASamples m_MSAASamples;

        // The pass "SRPDefaultUnlit" is a fall back to legacy unlit rendering and is required to support unity 2d + unity UI that render in the scene.
        ShaderTagId[] m_ForwardAndForwardOnlyPassNames = { HDShaderPassNames.s_ForwardOnlyName, HDShaderPassNames.s_ForwardName, HDShaderPassNames.s_SRPDefaultUnlitName };
        ShaderTagId[] m_ForwardOnlyPassNames = { HDShaderPassNames.s_ForwardOnlyName, HDShaderPassNames.s_SRPDefaultUnlitName };

        ShaderTagId[] m_AllTransparentPassNames = {  HDShaderPassNames.s_TransparentBackfaceName,
                                                     HDShaderPassNames.s_ForwardOnlyName,
                                                     HDShaderPassNames.s_ForwardName,
                                                     HDShaderPassNames.s_SRPDefaultUnlitName };

        ShaderTagId[] m_TransparentNoBackfaceNames = {  HDShaderPassNames.s_ForwardOnlyName,
                                                        HDShaderPassNames.s_ForwardName,
                                                        HDShaderPassNames.s_SRPDefaultUnlitName };


        ShaderTagId[] m_AllForwardOpaquePassNames = {    HDShaderPassNames.s_ForwardOnlyName,
                                                         HDShaderPassNames.s_ForwardName,
                                                         HDShaderPassNames.s_SRPDefaultUnlitName };

        ShaderTagId[] m_DepthOnlyAndDepthForwardOnlyPassNames = { HDShaderPassNames.s_DepthForwardOnlyName, HDShaderPassNames.s_DepthOnlyName };
        ShaderTagId[] m_DepthForwardOnlyPassNames = { HDShaderPassNames.s_DepthForwardOnlyName };
        ShaderTagId[] m_DepthOnlyPassNames = { HDShaderPassNames.s_DepthOnlyName };
        ShaderTagId[] m_TransparentDepthPrepassNames = { HDShaderPassNames.s_TransparentDepthPrepassName };
        ShaderTagId[] m_TransparentDepthPostpassNames = { HDShaderPassNames.s_TransparentDepthPostpassName };
        ShaderTagId[] m_RayTracingPrepassNames = { HDShaderPassNames.s_RayTracingPrepassName };
        ShaderTagId[] m_FullScreenDebugPassNames = { HDShaderPassNames.s_FullScreenDebugName };
        ShaderTagId[] m_ForwardErrorPassNames = { HDShaderPassNames.s_AlwaysName, HDShaderPassNames.s_ForwardBaseName, HDShaderPassNames.s_DeferredName, HDShaderPassNames.s_PrepassBaseName, HDShaderPassNames.s_VertexName, HDShaderPassNames.s_VertexLMRGBMName, HDShaderPassNames.s_VertexLMName };
        ShaderTagId[] m_DecalsEmissivePassNames = { HDShaderPassNames.s_DecalMeshForwardEmissiveName };
        ShaderTagId[] m_SinglePassName = new ShaderTagId[1];
        ShaderTagId[] m_MeshDecalsPassNames = { HDShaderPassNames.s_DBufferMeshName };

        RenderStateBlock m_DepthStateOpaque;
        RenderStateBlock m_DepthStateNoWrite;
        RenderStateBlock m_AlphaToMaskBlock;

        readonly List<CustomPassVolume> m_ActivePassVolumes = new List<CustomPassVolume>(6);

        // Detect when windows size is changing
        int m_MaxCameraWidth;
        int m_MaxCameraHeight;
        // Keep track of the maximum number of XR instanced views
        int m_MaxViewCount = 1;

        // Use to detect frame changes
        int m_FrameCount;
        float m_LastTime, m_Time; // Do NOT take the 'animateMaterials' setting into account.

        internal int   GetFrameCount() { return m_FrameCount; }
        internal float GetLastTime()   { return m_LastTime;   }
        internal float GetTime()       { return m_Time;       }

        GraphicsFormat GetColorBufferFormat()
            => m_ShouldOverrideColorBufferFormat ? m_AOVGraphicsFormat : (GraphicsFormat)m_Asset.currentPlatformRenderPipelineSettings.colorBufferFormat;

        GraphicsFormat GetCustomBufferFormat()
            => (GraphicsFormat)m_Asset.currentPlatformRenderPipelineSettings.customBufferFormat;

        internal int GetDecalAtlasMipCount()
        {
            int highestDim = Math.Max(currentPlatformRenderPipelineSettings.decalSettings.atlasWidth, currentPlatformRenderPipelineSettings.decalSettings.atlasHeight);
            return (int)Math.Log(highestDim, 2);
        }

        internal int GetCookieAtlasMipCount() => (int)Mathf.Log((int)currentPlatformRenderPipelineSettings.lightLoopSettings.cookieAtlasSize, 2);

        internal int GetPlanarReflectionProbeMipCount()
        {
            int size = (int)currentPlatformRenderPipelineSettings.lightLoopSettings.planarReflectionAtlasSize;
            return (int)Mathf.Log(size, 2);
        }

        internal int GetMaxScreenSpaceShadows()
        {
            return currentPlatformRenderPipelineSettings.hdShadowInitParams.supportScreenSpaceShadows ? currentPlatformRenderPipelineSettings.hdShadowInitParams.maxScreenSpaceShadowSlots : 0;
        }

        readonly SkyManager m_SkyManager = new SkyManager();
        internal SkyManager skyManager { get { return m_SkyManager; } }
        readonly AmbientOcclusionSystem m_AmbientOcclusionSystem;

        // Debugging
        DebugDisplaySettings m_DebugDisplaySettings = new DebugDisplaySettings();
#if ENABLE_VIRTUALTEXTURES
        Material m_VTDebugBlit;
#endif
        /// <summary>
        /// Debug display settings.
        /// </summary>
        public DebugDisplaySettings debugDisplaySettings { get { return m_DebugDisplaySettings; } }
        static DebugDisplaySettings s_NeutralDebugDisplaySettings = new DebugDisplaySettings();
        internal DebugDisplaySettings m_CurrentDebugDisplaySettings;
        // We need this flag because otherwise if no full screen debug is pushed (like for example if the corresponding pass is disabled), when we render the result in RenderDebug m_DebugFullScreenTempBuffer will contain potential garbage
        bool                            m_FullScreenDebugPushed;
        bool                            m_ValidAPI; // False by default mean we render normally, true mean we don't render anything
        bool                            m_IsDepthBufferCopyValid;
        RenderTexture                   m_TemporaryTargetForCubemaps;
        HDCamera                        m_CurrentHDCamera;

        private CameraCache<(Transform viewer, HDProbe probe, int face)> m_ProbeCameraCache = new
            CameraCache<(Transform viewer, HDProbe probe, int face)>();

        internal Material GetBlitMaterial(bool useTexArray, bool singleSlice) { return useTexArray ? (singleSlice ? m_BlitTexArraySingleSlice : m_BlitTexArray) : m_Blit; }
        internal Material GetBlitColorAndDepthMaterial() { return m_BlitColorAndDepth; }

        ComputeBuffer m_DepthPyramidMipLevelOffsetsBuffer = null;

        ScriptableCullingParameters frozenCullingParams;
        bool frozenCullingParamAvailable = false;

        internal bool showCascade
        {
            get => m_DebugDisplaySettings.GetDebugLightingMode() == DebugLightingMode.VisualizeCascade;
            set
            {
                if (value)
                    m_DebugDisplaySettings.SetDebugLightingMode(DebugLightingMode.VisualizeCascade);
                else
                    m_DebugDisplaySettings.SetDebugLightingMode(DebugLightingMode.None);
            }
        }

        // RENDER GRAPH
        RenderGraph m_RenderGraph = new RenderGraph("HDRPGraph");

        // MSAA resolve materials
        Material m_ColorResolveMaterial = null;
        Material m_MotionVectorResolve = null;

        internal Material GetMSAAColorResolveMaterial()
        {
            return m_ColorResolveMaterial;
        }

        // Flag that defines if ray tracing is supported by the current asset and platform
        bool m_RayTracingSupported = false;
        /// <summary>
        ///  Flag that defines if ray tracing is supported by the current HDRP asset and platform
        /// </summary>
        public bool rayTracingSupported { get { return m_RayTracingSupported; } }


#if UNITY_EDITOR
        bool m_ResourcesInitialized = false;
#endif

        internal bool reflectionProbeBaking { get; set; }

        /// <summary>
        /// HDRenderPipeline constructor.
        /// </summary>
        /// <param name="asset">Source HDRenderPipelineAsset.</param>
        /// <param name="defaultAsset">Defauklt HDRenderPipelineAsset.</param>
        public HDRenderPipeline(HDRenderPipelineAsset asset, HDRenderPipelineAsset defaultAsset)
        {
            m_Asset = asset;
            m_DefaultAsset = defaultAsset;
            HDProbeSystem.Parameters = asset.reflectionSystemParameters;

            DebugManager.instance.RefreshEditor();

            m_ValidAPI = true;

            SetRenderingFeatures();

            // Initialize lod settings with the default frame settings. This will pull LoD values from the current quality level HDRP asset if necessary.
            // This will make the LoD Group UI consistent with the scene view camera like it is for builtin pipeline.
            QualitySettings.lodBias = m_Asset.GetDefaultFrameSettings(FrameSettingsRenderType.Camera).GetResolvedLODBias(m_Asset);
            QualitySettings.maximumLODLevel = m_Asset.GetDefaultFrameSettings(FrameSettingsRenderType.Camera).GetResolvedMaximumLODLevel(m_Asset);

            // The first thing we need to do is to set the defines that depend on the render pipeline settings
            m_RayTracingSupported = GatherRayTracingSupport(m_Asset.currentPlatformRenderPipelineSettings);

#if UNITY_EDITOR
            // If defaultAsset is not ready (can happen due to loading order issue), then we should return
            // There is a similar check in Render()
            if (HDRenderPipeline.defaultAsset == null)
                return;

            UpgradeResourcesIfNeeded();

            //In case we are loading element in the asset pipeline (occurs when library is not fully constructed) the creation of the HDRenderPipeline is done at a time we cannot access resources.
            //So in this case, the reloader would fail and the resources cannot be validated. So skip validation here.
            //The HDRenderPipeline will be reconstructed in a few frame which will fix this issue.
            if (HDRenderPipeline.defaultAsset.renderPipelineResources == null
                || HDRenderPipeline.defaultAsset.renderPipelineEditorResources == null
                || (m_RayTracingSupported && HDRenderPipeline.defaultAsset.renderPipelineRayTracingResources == null))
                return;
            else
                m_ResourcesInitialized = true;

            ValidateResources();
#endif

            // We need to call this after the resource initialization as we attempt to use them in checking the supported API.
            if (!CheckAPIValidity())
            {
                m_ValidAPI = false;

                return;
            }

            var defaultLensAttenuation = m_DefaultAsset.lensAttenuationMode;
            if (defaultLensAttenuation == LensAttenuationMode.ImperfectLens)
            {
                ColorUtils.s_LensAttenuation = 0.65f;
            }
            else if (defaultLensAttenuation == LensAttenuationMode.PerfectLens)
            {
                ColorUtils.s_LensAttenuation = 0.78f;
            }

#if ENABLE_VIRTUALTEXTURES
            VirtualTexturingSettingsSRP settings = asset.virtualTexturingSettings;

            if (settings == null)
                settings = new VirtualTexturingSettingsSRP();

            VirtualTexturing.Streaming.SetCPUCacheSize(settings.streamingCpuCacheSizeInMegaBytes);

            GPUCacheSetting[] gpuCacheSettings = new GPUCacheSetting[settings.streamingGpuCacheSettings.Count];
            for (int i = 0; i < settings.streamingGpuCacheSettings.Count; ++i)
            {
                GPUCacheSettingSRP srpSetting = settings.streamingGpuCacheSettings[i];
                gpuCacheSettings[i] = new GPUCacheSetting() { format = srpSetting.format, sizeInMegaBytes = srpSetting.sizeInMegaBytes };
            }

            VirtualTexturing.Streaming.SetGPUCacheSettings(gpuCacheSettings);
#endif

            // Initial state of the RTHandle system.
            // Tells the system that we will require MSAA or not so that we can avoid wasteful render texture allocation.
            // We initialize to screen width/height to avoid multiple realloc that can lead to inflated memory usage (as releasing of memory is delayed).
            RTHandles.Initialize(Screen.width, Screen.height, m_Asset.currentPlatformRenderPipelineSettings.supportMSAA, m_Asset.currentPlatformRenderPipelineSettings.msaaSampleCount);

            m_XRSystem = new XRSystem(asset.renderPipelineResources.shaders);
            m_GPUCopy = new GPUCopy(defaultResources.shaders.copyChannelCS);

            m_MipGenerator = new MipGenerator(defaultResources);
            m_BlueNoise = new BlueNoise(defaultResources);

            EncodeBC6H.DefaultInstance = EncodeBC6H.DefaultInstance ?? new EncodeBC6H(defaultResources.shaders.encodeBC6HCS);

            // Scan material list and assign it
            m_MaterialList = HDUtils.GetRenderPipelineMaterialList();

#if ENABLE_VIRTUALTEXTURES
            m_VtBufferManager = new VTBufferManager(asset);
            m_VTDebugBlit = CoreUtils.CreateEngineMaterial(defaultResources.shaders.debugViewVirtualTexturingBlit);
#endif

            m_PostProcessSystem = new PostProcessSystem(asset, defaultResources);
            m_AmbientOcclusionSystem = new AmbientOcclusionSystem(asset, defaultResources);

            // Initialize various compute shader resources
            m_SsrTracingKernel = m_ScreenSpaceReflectionsCS.FindKernel("ScreenSpaceReflectionsTracing");
            m_SsrReprojectionKernel = m_ScreenSpaceReflectionsCS.FindKernel("ScreenSpaceReflectionsReprojection");
            m_SsrAccumulateKernel = m_ScreenSpaceReflectionsCS.FindKernel("ScreenSpaceReflectionsAccumulate");

            // General material
            m_CameraMotionVectorsMaterial = CoreUtils.CreateEngineMaterial(defaultResources.shaders.cameraMotionVectorsPS);
            m_DecalNormalBufferMaterial = CoreUtils.CreateEngineMaterial(defaultResources.shaders.decalNormalBufferPS);

            m_CopyDepth = CoreUtils.CreateEngineMaterial(defaultResources.shaders.copyDepthBufferPS);
            m_DownsampleDepthMaterial = CoreUtils.CreateEngineMaterial(defaultResources.shaders.downsampleDepthPS);
            m_UpsampleTransparency = CoreUtils.CreateEngineMaterial(defaultResources.shaders.upsampleTransparentPS);

            m_ApplyDistortionMaterial = CoreUtils.CreateEngineMaterial(defaultResources.shaders.applyDistortionPS);

            m_ClearStencilBufferMaterial = CoreUtils.CreateEngineMaterial(defaultResources.shaders.clearStencilBufferPS);

            InitializeDebugMaterials();

            m_MaterialList.ForEach(material => material.Build(asset, defaultResources));

            if (m_Asset.currentPlatformRenderPipelineSettings.lightLoopSettings.supportFabricConvolution)
            {
                m_IBLFilterArray = new IBLFilterBSDF[2];
                m_IBLFilterArray[0] = new IBLFilterGGX(defaultResources, m_MipGenerator);
                m_IBLFilterArray[1] = new IBLFilterCharlie(defaultResources, m_MipGenerator);
            }
            else
            {
                m_IBLFilterArray = new IBLFilterBSDF[1];
                m_IBLFilterArray[0] = new IBLFilterGGX(defaultResources, m_MipGenerator);
            }

            InitializeLightLoop(m_IBLFilterArray);

            m_SkyManager.Build(asset, defaultResources, m_IBLFilterArray);

            InitializeVolumetricLighting();
            InitializeSubsurfaceScattering();

            m_DebugDisplaySettings.RegisterDebug();
#if UNITY_EDITOR
            // We don't need the debug of Scene View at runtime (each camera have its own debug settings)
            // All scene view will share the same FrameSettings for now as sometimes Dispose is called after
            // another instance of HDRenderPipeline constructor is called.

            Camera firstSceneViewCamera = UnityEditor.SceneView.sceneViews.Count > 0 ? (UnityEditor.SceneView.sceneViews[0] as UnityEditor.SceneView).camera : null;
            if (firstSceneViewCamera != null)
            {
                var history = FrameSettingsHistory.RegisterDebug(null, true);
                DebugManager.instance.RegisterData(history);
            }
#endif

            m_DepthPyramidMipLevelOffsetsBuffer = new ComputeBuffer(15, sizeof(int) * 2);

            // TODO RENDERGRAPH: Moved those out of InitializeRenderTexture as they are still needed in render graph and would be deallocated otherwise when switching it on.
            m_CustomPassColorBuffer = new Lazy<RTHandle>(() => RTHandles.Alloc(Vector2.one, TextureXR.slices, dimension: TextureXR.dimension, colorFormat: GetCustomBufferFormat(), enableRandomWrite: true, useDynamicScale: true, name: "CustomPassColorBuffer"));
            m_CustomPassDepthBuffer = new Lazy<RTHandle>(() => RTHandles.Alloc(Vector2.one, TextureXR.slices, dimension: TextureXR.dimension, colorFormat: GraphicsFormat.R32_UInt, useDynamicScale: true, name: "CustomPassDepthBuffer", depthBufferBits: DepthBits.Depth32));

            // For debugging
            MousePositionDebug.instance.Build();

            InitializeRenderStateBlocks();

            // Keep track of the original msaa sample value
            // TODO : Bind this directly to the debug menu instead of having an intermediate value
            m_MSAASamples = m_Asset ? m_Asset.currentPlatformRenderPipelineSettings.msaaSampleCount : MSAASamples.None;

            if (m_RayTracingSupported)
            {
                InitRayTracingManager();
                InitRayTracedReflections();
                InitRayTracedIndirectDiffuse();
                InitRaytracingDeferred();
                InitRecursiveRenderer();
                InitPathTracing();

                m_AmbientOcclusionSystem.InitRaytracing(this);
            }

            // Initialize the SSGI structures
            InitScreenSpaceGlobalIllumination();

            // Initialize screen space shadows
            InitializeScreenSpaceShadows();

            CameraCaptureBridge.enabled = true;

            InitializePrepass(m_Asset);
            m_ColorResolveMaterial = CoreUtils.CreateEngineMaterial(asset.renderPipelineResources.shaders.colorResolvePS);
            m_MotionVectorResolve = CoreUtils.CreateEngineMaterial(asset.renderPipelineResources.shaders.resolveMotionVecPS);

            CustomPassUtils.Initialize();
        }

#if UNITY_EDITOR
        void UpgradeResourcesInAssetIfNeeded(HDRenderPipelineAsset asset)
        {
            // Check that the serialized Resources are not broken
            if (asset.renderPipelineResources == null)
                asset.renderPipelineResources
                    = UnityEditor.AssetDatabase.LoadAssetAtPath<RenderPipelineResources>(HDUtils.GetHDRenderPipelinePath() + "Runtime/RenderPipelineResources/HDRenderPipelineResources.asset");
#if UNITY_EDITOR_LINUX // Temp hack to be able to make linux test run. To clarify
            ResourceReloader.TryReloadAllNullIn(asset.renderPipelineResources, HDUtils.GetHDRenderPipelinePath());
#else
            ResourceReloader.ReloadAllNullIn(asset.renderPipelineResources, HDUtils.GetHDRenderPipelinePath());
#endif

            if (m_RayTracingSupported)
            {
                if (asset.renderPipelineRayTracingResources == null)
                    asset.renderPipelineRayTracingResources
                        = UnityEditor.AssetDatabase.LoadAssetAtPath<HDRenderPipelineRayTracingResources>(HDUtils.GetHDRenderPipelinePath() + "Runtime/RenderPipelineResources/HDRenderPipelineRayTracingResources.asset");
#if UNITY_EDITOR_LINUX // Temp hack to be able to make linux test run. To clarify
                ResourceReloader.TryReloadAllNullIn(asset.renderPipelineRayTracingResources, HDUtils.GetHDRenderPipelinePath());
#else
                ResourceReloader.ReloadAllNullIn(asset.renderPipelineRayTracingResources, HDUtils.GetHDRenderPipelinePath());
#endif
            }
            else
            {
                // If ray tracing is not enabled we do not want to have ray tracing resources referenced
                asset.renderPipelineRayTracingResources = null;
            }

            var editorResourcesPath = HDUtils.GetHDRenderPipelinePath() + "Editor/RenderPipelineResources/HDRenderPipelineEditorResources.asset";
            if (asset.renderPipelineEditorResources == null)
            {
                var objs = InternalEditorUtility.LoadSerializedFileAndForget(editorResourcesPath);
                asset.renderPipelineEditorResources = objs != null && objs.Length > 0 ? objs.First() as HDRenderPipelineEditorResources : null;
            }

            if (ResourceReloader.ReloadAllNullIn(asset.renderPipelineEditorResources,
                HDUtils.GetHDRenderPipelinePath()))
            {
                InternalEditorUtility.SaveToSerializedFileAndForget(
                    new Object[] {asset.renderPipelineEditorResources },
                    editorResourcesPath,
                    true);
            }

            // Upgrade the resources (re-import every references in RenderPipelineResources) if the resource version mismatches
            // It's done here because we know every HDRP assets have been imported before
            asset.renderPipelineResources?.UpgradeIfNeeded();
        }

        void UpgradeResourcesIfNeeded()
        {
            // The first thing we need to do is to set the defines that depend on the render pipeline settings
            m_Asset.EvaluateSettings();

            // Check and fix both the default and current HDRP asset
            UpgradeResourcesInAssetIfNeeded(HDRenderPipeline.defaultAsset);
            UpgradeResourcesInAssetIfNeeded(HDRenderPipeline.currentAsset);
        }

        void ValidateResources()
        {
            var resources = HDRenderPipeline.defaultAsset.renderPipelineResources;

            // We iterate over all compute shader to verify if they are all compiled, if it's not the case
            // then we throw an exception to avoid allocating resources and crashing later on by using a null
            // compute kernel.
            foreach (var computeShader in resources.shaders.GetAllComputeShaders())
            {
                foreach (var message in UnityEditor.ShaderUtil.GetComputeShaderMessages(computeShader))
                {
                    if (message.severity == UnityEditor.Rendering.ShaderCompilerMessageSeverity.Error)
                    {
                        // Will be catched by the try in HDRenderPipelineAsset.CreatePipeline()
                        throw new Exception(String.Format(
                            "Compute Shader compilation error on platform {0} in file {1}:{2}: {3}{4}\n" +
                            "HDRP will not run until the error is fixed.\n",
                            message.platform, message.file, message.line, message.message, message.messageDetails
                        ));
                    }
                }
            }
        }

#endif

        /// <summary>
        /// Resets the reference size of the internal RTHandle System.
        /// This allows users to reduce the memory footprint of render textures after doing a super sampled rendering pass for example.
        /// </summary>
        /// <param name="width">New width of the internal RTHandle System.</param>
        /// <param name="height">New height of the internal RTHandle System.</param>
        public void ResetRTHandleReferenceSize(int width, int height)
        {
            RTHandles.ResetReferenceSize(width, height);
            HDCamera.ResetAllHistoryRTHandleSystems(width, height);
        }

        void SetRenderingFeatures()
        {
            // Set sub-shader pipeline tag
            Shader.globalRenderPipeline = "HDRenderPipeline";

            // HD use specific GraphicsSettings
            m_PreviousLightsUseLinearIntensity = GraphicsSettings.lightsUseLinearIntensity;
            GraphicsSettings.lightsUseLinearIntensity = true;
            m_PreviousLightsUseColorTemperature = GraphicsSettings.lightsUseColorTemperature;
            GraphicsSettings.lightsUseColorTemperature = true;
            m_PreviousSRPBatcher = GraphicsSettings.useScriptableRenderPipelineBatching;
            GraphicsSettings.useScriptableRenderPipelineBatching = m_Asset.enableSRPBatcher;
#if  UNITY_2020_2_OR_NEWER
            m_PreviousDefaultRenderingLayerMask = GraphicsSettings.defaultRenderingLayerMask;
            GraphicsSettings.defaultRenderingLayerMask = ShaderVariablesGlobal.DefaultRenderingLayerMask;
#endif

            // In case shadowmask mode isn't setup correctly, force it to correct usage (as there is no UI to fix it)
            m_PreviousShadowMaskMode = QualitySettings.shadowmaskMode;
            QualitySettings.shadowmaskMode = ShadowmaskMode.DistanceShadowmask;

            SupportedRenderingFeatures.active = new SupportedRenderingFeatures()
            {
                reflectionProbeModes = SupportedRenderingFeatures.ReflectionProbeModes.Rotation,
                defaultMixedLightingModes = SupportedRenderingFeatures.LightmapMixedBakeModes.IndirectOnly,
                mixedLightingModes = SupportedRenderingFeatures.LightmapMixedBakeModes.IndirectOnly | (m_Asset.currentPlatformRenderPipelineSettings.supportShadowMask ? SupportedRenderingFeatures.LightmapMixedBakeModes.Shadowmask : 0),
                lightmapBakeTypes = LightmapBakeType.Baked | LightmapBakeType.Mixed | LightmapBakeType.Realtime,
                lightmapsModes = LightmapsMode.NonDirectional | LightmapsMode.CombinedDirectional,
                lightProbeProxyVolumes = true,
                motionVectors = true,
                receiveShadows = false,
                reflectionProbes = false,
                rendererPriority = true,
                overridesFog = true,
                overridesOtherLightingSettings = true,
                editableMaterialRenderQueue = false
                    // Enlighten is deprecated in 2019.3 and above
                , enlighten = false
                , overridesLODBias = true
                , overridesMaximumLODLevel = true
                , overridesShadowmask = true // Don't display the shadow mask UI in Quality Settings
                , overrideShadowmaskMessage = "\nThe Shadowmask Mode used at run time can be found in the Shadows section of Light component."
                , overridesRealtimeReflectionProbes = true // Don't display the real time reflection probes checkbox UI in Quality Settings
            };

            Lightmapping.SetDelegate(GlobalIlluminationUtils.hdLightsDelegate);

#if UNITY_EDITOR
            // HDRP always enable baking of cookie by default
            m_PreviousEnableCookiesInLightmapper = UnityEditor.EditorSettings.enableCookiesInLightmapper;
            UnityEditor.EditorSettings.enableCookiesInLightmapper = true;

            SceneViewDrawMode.SetupDrawMode();

            if (UnityEditor.PlayerSettings.colorSpace == ColorSpace.Gamma)
            {
                Debug.LogError("High Definition Render Pipeline doesn't support Gamma mode, change to Linear mode (HDRP isn't set up properly. Go to Windows > RenderPipeline > HDRP Wizard to fix your settings).");
            }
#endif
        }

        bool CheckAPIValidity()
        {
            if (!IsSupportedPlatformAndDevice(out GraphicsDeviceType deviceType))
            {
                string msg = HDUtils.GetUnsupportedAPIMessage(deviceType.ToString());
                HDUtils.DisplayMessageNotification(msg);

                return false;
            }

            return true;
        }

        // Note: If you add new platform in this function, think about adding support when building the player too in HDRPCustomBuildProcessor.cs
        bool IsSupportedPlatformAndDevice(out GraphicsDeviceType unsupportedGraphicDevice)
        {
            unsupportedGraphicDevice = SystemInfo.graphicsDeviceType;

            if (!SystemInfo.supportsComputeShaders)
            {
                HDUtils.DisplayMessageNotification("Current platform / API don't support ComputeShaders which is a requirement.");
                return false;
            }

            if (!(defaultResources?.shaders.defaultPS?.isSupported ?? true))
            {
                HDUtils.DisplayMessageNotification("Unable to compile Default Material based on Lit.shader. Either there is a compile error in Lit.shader or the current platform / API isn't compatible.");
                return false;
            }

#if UNITY_EDITOR
            UnityEditor.BuildTarget activeBuildTarget = UnityEditor.EditorUserBuildSettings.activeBuildTarget;
            return HDUtils.IsSupportedBuildTargetAndDevice(activeBuildTarget, out unsupportedGraphicDevice);
#else
            return HDUtils.IsSupportedGraphicDevice(SystemInfo.graphicsDeviceType) && HDUtils.IsOperatingSystemSupported(SystemInfo.operatingSystem);
#endif
        }

        void UnsetRenderingFeatures()
        {
            Shader.globalRenderPipeline = "";

            GraphicsSettings.lightsUseLinearIntensity = m_PreviousLightsUseLinearIntensity;
            GraphicsSettings.lightsUseColorTemperature = m_PreviousLightsUseColorTemperature;
            GraphicsSettings.useScriptableRenderPipelineBatching = m_PreviousSRPBatcher;
#if UNITY_2020_2_OR_NEWER
            GraphicsSettings.defaultRenderingLayerMask = m_PreviousDefaultRenderingLayerMask;
#endif
            QualitySettings.shadowmaskMode = m_PreviousShadowMaskMode;

            SupportedRenderingFeatures.active = new SupportedRenderingFeatures();

            Lightmapping.ResetDelegate();

#if UNITY_EDITOR
            UnityEditor.EditorSettings.enableCookiesInLightmapper = m_PreviousEnableCookiesInLightmapper;
#endif
        }

        void InitializeRenderGraph()
        {
            m_RenderGraph = new RenderGraph("HDRPGraph");
        }

        void CleanupRenderGraph()
        {
            m_RenderGraph.Cleanup();
            m_RenderGraph = null;
        }

        void InitializeDebugMaterials()
        {
            m_DebugViewMaterialGBuffer = CoreUtils.CreateEngineMaterial(defaultResources.shaders.debugViewMaterialGBufferPS);
            m_DebugViewMaterialGBufferShadowMask = CoreUtils.CreateEngineMaterial(defaultResources.shaders.debugViewMaterialGBufferPS);
            m_DebugViewMaterialGBufferShadowMask.EnableKeyword("SHADOWS_SHADOWMASK");
            m_DebugDisplayLatlong = CoreUtils.CreateEngineMaterial(defaultResources.shaders.debugDisplayLatlongPS);
            m_DebugFullScreen = CoreUtils.CreateEngineMaterial(defaultResources.shaders.debugFullScreenPS);
            m_DebugColorPicker = CoreUtils.CreateEngineMaterial(defaultResources.shaders.debugColorPickerPS);
            m_DebugExposure = CoreUtils.CreateEngineMaterial(defaultResources.shaders.debugExposurePS);
            m_Blit = CoreUtils.CreateEngineMaterial(defaultResources.shaders.blitPS);
            m_BlitColorAndDepth = CoreUtils.CreateEngineMaterial(defaultResources.shaders.blitColorAndDepthPS);
            m_ErrorMaterial = CoreUtils.CreateEngineMaterial("Hidden/InternalErrorShader");

            // With texture array enabled, we still need the normal blit version for other systems like atlas
            if (TextureXR.useTexArray)
            {
                m_Blit.EnableKeyword("DISABLE_TEXTURE2D_X_ARRAY");
                m_BlitTexArray = CoreUtils.CreateEngineMaterial(defaultResources.shaders.blitPS);
                m_BlitTexArraySingleSlice = CoreUtils.CreateEngineMaterial(defaultResources.shaders.blitPS);
                m_BlitTexArraySingleSlice.EnableKeyword("BLIT_SINGLE_SLICE");
            }
        }

        void InitializeRenderStateBlocks()
        {
            m_DepthStateOpaque = new RenderStateBlock
            {
                depthState = new DepthState(true, CompareFunction.LessEqual),
                mask = RenderStateMask.Depth
            };

            m_DepthStateNoWrite = new RenderStateBlock
            {
                depthState = new DepthState(false, CompareFunction.LessEqual),
                mask = RenderStateMask.Depth
            };

            m_AlphaToMaskBlock = new RenderStateBlock
            {
                blendState = new BlendState(true, false),
                mask = RenderStateMask.Blend
            };
        }

        /// <summary>
        /// Disposable pattern implementation.
        /// </summary>
        /// <param name="disposing">Is disposing.</param>
        protected override void Dispose(bool disposing)
        {
            DisposeProbeCameraPool();

            UnsetRenderingFeatures();

            if (!m_ValidAPI)
                return;

#if UNITY_EDITOR
            if (!m_ResourcesInitialized)
                return;
#endif

            base.Dispose(disposing);

            ReleaseScreenSpaceShadows();

            if (m_RayTracingSupported)
            {
                ReleaseRayTracingDeferred();
                ReleaseRayTracedIndirectDiffuse();
                ReleasePathTracing();
            }

            ReleaseRayTracingManager();
            m_DebugDisplaySettings.UnregisterDebug();

            CleanupLightLoop();

            // For debugging
            MousePositionDebug.instance.Cleanup();

            DecalSystem.instance.Cleanup();

            ProbeReferenceVolume.instance.Cleanup();
            CoreUtils.SafeRelease(m_EmptyIndexBuffer);
            m_EmptyIndexBuffer = null;

            m_MaterialList.ForEach(material => material.Cleanup());

            CoreUtils.Destroy(m_CameraMotionVectorsMaterial);
            CoreUtils.Destroy(m_DecalNormalBufferMaterial);

#if ENABLE_VIRTUALTEXTURES
            m_VtBufferManager.Cleanup();
            CoreUtils.Destroy(m_VTDebugBlit);
#endif
            CoreUtils.Destroy(m_DebugViewMaterialGBuffer);
            CoreUtils.Destroy(m_DebugViewMaterialGBufferShadowMask);
            CoreUtils.Destroy(m_DebugDisplayLatlong);
            CoreUtils.Destroy(m_DebugFullScreen);
            CoreUtils.Destroy(m_DebugColorPicker);
            CoreUtils.Destroy(m_DebugExposure);
            CoreUtils.Destroy(m_Blit);
            CoreUtils.Destroy(m_BlitTexArray);
            CoreUtils.Destroy(m_BlitTexArraySingleSlice);
            CoreUtils.Destroy(m_CopyDepth);
            CoreUtils.Destroy(m_ErrorMaterial);
            CoreUtils.Destroy(m_DownsampleDepthMaterial);
            CoreUtils.Destroy(m_UpsampleTransparency);
            CoreUtils.Destroy(m_ApplyDistortionMaterial);
            CoreUtils.Destroy(m_ClearStencilBufferMaterial);

            m_XRSystem.Cleanup();
            m_SkyManager.Cleanup();
            CleanupVolumetricLighting();

            for (int bsdfIdx = 0; bsdfIdx < m_IBLFilterArray.Length; ++bsdfIdx)
            {
                m_IBLFilterArray[bsdfIdx].Cleanup();
            }

            m_PostProcessSystem.Cleanup();
            m_BlueNoise.Cleanup();

            HDCamera.ClearAll();

            m_MipGenerator.Release();

            if (m_CustomPassColorBuffer.IsValueCreated)
                RTHandles.Release(m_CustomPassColorBuffer.Value);
            if (m_CustomPassDepthBuffer.IsValueCreated)
                RTHandles.Release(m_CustomPassDepthBuffer.Value);

            CullingGroupManager.instance.Cleanup();

            CoreUtils.SafeRelease(m_DepthPyramidMipLevelOffsetsBuffer);

            CustomPassVolume.Cleanup();

            DensityVolumeManager.manager.ReleaseAtlas();

            CleanupPrepass();
            CoreUtils.Destroy(m_ColorResolveMaterial);
            CoreUtils.Destroy(m_MotionVectorResolve);

            CustomPassUtils.Cleanup();
#if UNITY_EDITOR
            SceneViewDrawMode.ResetDrawMode();

            // Do not attempt to unregister SceneView FrameSettings. It is shared amongst every scene view and take only a little place.
            // For removing it, you should be sure that Dispose could never be called after the constructor of another instance of this SRP.
            // Also, at the moment, applying change to hdrpAsset cause the SRP to be Disposed and Constructed again.
            // Not always in that order.
#endif

            // Dispose m_ProbeCameraPool properly
            void DisposeProbeCameraPool()
            {
#if UNITY_EDITOR
                // Special case here: when the HDRP asset is modified in the Editor,
                //   it is disposed during an `OnValidate` call.
                //   But during `OnValidate` call, game object must not be destroyed.
                //   So, only when this method was called during an `OnValidate` call, the destruction of the
                //   pool is delayed, otherwise, it is destroyed as usual with `CoreUtils.Destroy`
                var isInOnValidate = false;
                isInOnValidate = new StackTrace().ToString().Contains("OnValidate");
                if (isInOnValidate)
                {
                    var pool = m_ProbeCameraCache;
                    UnityEditor.EditorApplication.delayCall += () => pool.Dispose();
                    m_ProbeCameraCache = null;
                }
                else
                {
#endif
                m_ProbeCameraCache.Dispose();
                m_ProbeCameraCache = null;
#if UNITY_EDITOR
            }

#endif

                CleanupRenderGraph();
            }

            ConstantBuffer.ReleaseAll();

            CameraCaptureBridge.enabled = false;

            // Dispose of Render Pipeline can be call either by OnValidate() or by OnDisable().
            // Inside an OnValidate() call we can't call a DestroyImmediate().
            // Here we are releasing our singleton to not leak while doing a domain reload.
            // However this is doing a call to DestroyImmediate().
            // To workaround this, and was we only leak with Singleton while doing domain reload (and not in OnValidate)
            // we are detecting if we are in an OnValidate call and releasing the Singleton only if it is not the case.
            if (!m_Asset.isInOnValidateCall)
                HDUtils.ReleaseComponentSingletons();
        }

        void Resize(HDCamera hdCamera)
        {
            // m_MaxCameraWidth and m_MaxCameraHeight start at 0 so we will at least go through this once at first frame to allocate the buffers for the first time.
            bool resolutionChanged = (hdCamera.actualWidth > m_MaxCameraWidth) || (hdCamera.actualHeight > m_MaxCameraHeight) || (hdCamera.viewCount > m_MaxViewCount);

            if (resolutionChanged)
            {
                // update recorded window resolution
                m_MaxCameraWidth = Mathf.Max(m_MaxCameraWidth, hdCamera.actualWidth);
                m_MaxCameraHeight = Mathf.Max(m_MaxCameraHeight, hdCamera.actualHeight);
                m_MaxViewCount = Math.Max(m_MaxViewCount, hdCamera.viewCount);

                if (m_MaxCameraWidth > 0 && m_MaxCameraHeight > 0)
                {
                    LightLoopReleaseResolutionDependentBuffers();
                }

                LightLoopAllocResolutionDependentBuffers(hdCamera, m_MaxCameraWidth, m_MaxCameraHeight);
            }
        }

        void UpdateGlobalConstantBuffers(HDCamera hdCamera, CommandBuffer cmd)
        {
            UpdateShaderVariablesGlobalCB(hdCamera, cmd);
            UpdateShaderVariablesXRCB(hdCamera, cmd);
            UpdateShaderVariablesRaytracingCB(hdCamera, cmd);

            // This one is not in a constant buffer because it's only used as a parameter for some shader's render states. It's not actually used inside shader code.
            cmd.SetGlobalInt(HDShaderIDs._ColorMaskTransparentVel, (int)ColorWriteMask.All);
        }

        void UpdateShaderVariablesGlobalCB(HDCamera hdCamera, CommandBuffer cmd)
        {
            hdCamera.UpdateShaderVariablesGlobalCB(ref m_ShaderVariablesGlobalCB, m_FrameCount);
            Fog.UpdateShaderVariablesGlobalCB(ref m_ShaderVariablesGlobalCB, hdCamera);
            UpdateShaderVariablesGlobalSubsurface(ref m_ShaderVariablesGlobalCB, hdCamera);
            UpdateShaderVariablesGlobalDecal(ref m_ShaderVariablesGlobalCB, hdCamera);
            UpdateShaderVariablesGlobalVolumetrics(ref m_ShaderVariablesGlobalCB, hdCamera);
            m_ShadowManager.UpdateShaderVariablesGlobalCB(ref m_ShaderVariablesGlobalCB);
            UpdateShaderVariablesGlobalLightLoop(ref m_ShaderVariablesGlobalCB, hdCamera);
            UpdateShaderVariablesProbeVolumes(ref m_ShaderVariablesGlobalCB, hdCamera);
            m_AmbientOcclusionSystem.UpdateShaderVariableGlobalCB(ref m_ShaderVariablesGlobalCB, hdCamera);

            // Misc
            MicroShadowing microShadowingSettings = hdCamera.volumeStack.GetComponent<MicroShadowing>();
            m_ShaderVariablesGlobalCB._MicroShadowOpacity = microShadowingSettings.enable.value ? microShadowingSettings.opacity.value : 0.0f;

            HDShadowSettings shadowSettings = hdCamera.volumeStack.GetComponent<HDShadowSettings>();
            m_ShaderVariablesGlobalCB._DirectionalTransmissionMultiplier = shadowSettings.directionalTransmissionMultiplier.value;

            ScreenSpaceRefraction ssRefraction = hdCamera.volumeStack.GetComponent<ScreenSpaceRefraction>();
            m_ShaderVariablesGlobalCB._SSRefractionInvScreenWeightDistance = 1.0f / ssRefraction.screenFadeDistance.value;

            IndirectLightingController indirectLightingController = hdCamera.volumeStack.GetComponent<IndirectLightingController>();
            m_ShaderVariablesGlobalCB._IndirectDiffuseLightingMultiplier = indirectLightingController.indirectDiffuseLightingMultiplier.value;
            m_ShaderVariablesGlobalCB._IndirectDiffuseLightingLayers = hdCamera.frameSettings.IsEnabled(FrameSettingsField.LightLayers) ? indirectLightingController.GetIndirectDiffuseLightingLayers() : uint.MaxValue;
            m_ShaderVariablesGlobalCB._ReflectionLightingMultiplier = indirectLightingController.reflectionLightingMultiplier.value;
            m_ShaderVariablesGlobalCB._ReflectionLightingLayers = hdCamera.frameSettings.IsEnabled(FrameSettingsField.LightLayers) ? indirectLightingController.GetReflectionLightingLayers() : uint.MaxValue;

            m_ShaderVariablesGlobalCB._OffScreenRendering = 0;
            m_ShaderVariablesGlobalCB._OffScreenDownsampleFactor = 1;
            m_ShaderVariablesGlobalCB._ReplaceDiffuseForIndirect = hdCamera.frameSettings.IsEnabled(FrameSettingsField.ReplaceDiffuseForIndirect) ? 1.0f : 0.0f;
            m_ShaderVariablesGlobalCB._EnableSkyReflection = hdCamera.frameSettings.IsEnabled(FrameSettingsField.SkyReflection) ? 1u : 0u;
            m_ShaderVariablesGlobalCB._ContactShadowOpacity = m_ContactShadows.opacity.value;

            int coarseStencilWidth = HDUtils.DivRoundUp(hdCamera.actualWidth, 8);
            int coarseStencilHeight = HDUtils.DivRoundUp(hdCamera.actualHeight, 8);
            m_ShaderVariablesGlobalCB._CoarseStencilBufferSize = new Vector4(coarseStencilWidth, coarseStencilHeight, 1.0f / coarseStencilWidth, 1.0f / coarseStencilHeight);

            m_ShaderVariablesGlobalCB._RaytracingFrameIndex = RayTracingFrameIndex(hdCamera);
            m_ShaderVariablesGlobalCB._IndirectDiffuseMode = (int)GetIndirectDiffuseMode(hdCamera);

            if (hdCamera.frameSettings.IsEnabled(FrameSettingsField.RayTracing))
            {
                // Check if recursive rendering is enabled or not. This will control the cull of primitive
                // during the gbuffer and forward pass
                ScreenSpaceReflection settings = hdCamera.volumeStack.GetComponent<ScreenSpaceReflection>();
                bool enableRaytracedReflections = hdCamera.frameSettings.IsEnabled(FrameSettingsField.RayTracing) && settings.rayTracing.value;
                m_ShaderVariablesGlobalCB._EnableRayTracedReflections = enableRaytracedReflections ? 1 : 0;
                RecursiveRendering recursiveSettings = hdCamera.volumeStack.GetComponent<RecursiveRendering>();
                m_ShaderVariablesGlobalCB._EnableRecursiveRayTracing = recursiveSettings.enable.value ? 1u : 0u;

                m_ShaderVariablesGlobalCB._SpecularOcclusionBlend = m_AmbientOcclusionSystem.EvaluateSpecularOcclusionFlag(hdCamera);
            }
            else
            {
                m_ShaderVariablesGlobalCB._EnableRayTracedReflections = 0;
                m_ShaderVariablesGlobalCB._EnableRecursiveRayTracing = 0;
                m_ShaderVariablesGlobalCB._SpecularOcclusionBlend = 1.0f;
            }

            ConstantBuffer.PushGlobal(cmd, m_ShaderVariablesGlobalCB, HDShaderIDs._ShaderVariablesGlobal);
        }

        void UpdateShaderVariablesXRCB(HDCamera hdCamera, CommandBuffer cmd)
        {
            hdCamera.xr.UpdateBuiltinStereoMatrices(cmd, hdCamera);
            hdCamera.UpdateShaderVariablesXRCB(ref m_ShaderVariablesXRCB);
            ConstantBuffer.PushGlobal(cmd, m_ShaderVariablesXRCB, HDShaderIDs._ShaderVariablesXR);
        }

        void UpdateShaderVariablesRaytracingCB(HDCamera hdCamera, CommandBuffer cmd)
        {
            if (!hdCamera.frameSettings.IsEnabled(FrameSettingsField.RayTracing))
                return;

            RayTracingSettings rayTracingSettings = hdCamera.volumeStack.GetComponent<RayTracingSettings>();
            ScreenSpaceReflection screenSpaceReflection = hdCamera.volumeStack.GetComponent<ScreenSpaceReflection>();

            // Those are globally set parameters. The others are set per effect and will update the constant buffer as we render.
            m_ShaderVariablesRayTracingCB._RaytracingRayBias = rayTracingSettings.rayBias.value;
            m_ShaderVariablesRayTracingCB._RayCountEnabled = m_RayCountManager.RayCountIsEnabled();
            m_ShaderVariablesRayTracingCB._RaytracingCameraNearPlane = hdCamera.camera.nearClipPlane;
            m_ShaderVariablesRayTracingCB._RaytracingPixelSpreadAngle = GetPixelSpreadAngle(hdCamera.camera.fieldOfView, hdCamera.actualWidth, hdCamera.actualHeight);
            m_ShaderVariablesRayTracingCB._RaytracingReflectionMinSmoothness = screenSpaceReflection.minSmoothness;
            m_ShaderVariablesRayTracingCB._RaytracingReflectionSmoothnessFadeStart = screenSpaceReflection.smoothnessFadeStart;
            m_ShaderVariablesRayTracingCB._DirectionalShadowFallbackIntensity = rayTracingSettings.directionalShadowFallbackIntensity.value;

            ConstantBuffer.PushGlobal(cmd, m_ShaderVariablesRayTracingCB, HDShaderIDs._ShaderVariablesRaytracing);
        }

        struct BuildCoarseStencilAndResolveParameters
        {
            public HDCamera         hdCamera;
            public ComputeShader    resolveStencilCS;
            public int              resolveKernel;
            public bool             resolveIsNecessary;
            public bool             resolveOnly;
        }

        BuildCoarseStencilAndResolveParameters PrepareBuildCoarseStencilParameters(HDCamera hdCamera, bool resolveOnly)
        {
            var parameters = new BuildCoarseStencilAndResolveParameters();
            parameters.hdCamera = hdCamera;
            parameters.resolveStencilCS = defaultResources.shaders.resolveStencilCS;

            bool MSAAEnabled = hdCamera.frameSettings.IsEnabled(FrameSettingsField.MSAA);

            // The following features require a copy of the stencil, if none are active, no need to do the resolve.
            bool resolveIsNecessary = GetFeatureVariantsEnabled(hdCamera.frameSettings);
            resolveIsNecessary = resolveIsNecessary || hdCamera.IsSSREnabled()
                || hdCamera.IsSSREnabled(transparent: true);
            // We need the resolve only with msaa
            parameters.resolveIsNecessary = resolveIsNecessary && MSAAEnabled;

            int kernel = SampleCountToPassIndex(MSAAEnabled ? hdCamera.msaaSamples : MSAASamples.None);
            parameters.resolveKernel = parameters.resolveIsNecessary ? kernel + 3 : kernel; // We have a different variant if we need to resolve to non-MSAA stencil
            parameters.resolveOnly = resolveOnly;

            if (parameters.resolveIsNecessary && resolveOnly)
            {
                parameters.resolveKernel = (kernel - 1) + 7;
            }

            return parameters;
        }

        static void BuildCoarseStencilAndResolveIfNeeded(BuildCoarseStencilAndResolveParameters parameters, RTHandle depthStencilBuffer, RTHandle resolvedStencilBuffer, ComputeBuffer coarseStencilBuffer, CommandBuffer cmd)
        {
            if (parameters.resolveOnly && !parameters.resolveIsNecessary)
                return;

            using (new ProfilingScope(cmd, ProfilingSampler.Get(HDProfileId.CoarseStencilGeneration)))
            {
                ComputeShader cs = parameters.resolveStencilCS;
                cmd.SetComputeBufferParam(cs, parameters.resolveKernel, HDShaderIDs._CoarseStencilBuffer, coarseStencilBuffer);
                cmd.SetComputeTextureParam(cs, parameters.resolveKernel, HDShaderIDs._StencilTexture, depthStencilBuffer, 0, RenderTextureSubElement.Stencil);

                if (parameters.resolveIsNecessary)
                {
                    cmd.SetComputeTextureParam(cs, parameters.resolveKernel, HDShaderIDs._OutputStencilBuffer, resolvedStencilBuffer);
                }

                int coarseStencilWidth = HDUtils.DivRoundUp(parameters.hdCamera.actualWidth, 8);
                int coarseStencilHeight = HDUtils.DivRoundUp(parameters.hdCamera.actualHeight, 8);
                cmd.DispatchCompute(cs, parameters.resolveKernel, coarseStencilWidth, coarseStencilHeight, parameters.hdCamera.viewCount);
            }
        }

        void ConfigureKeywords(bool enableBakeShadowMask, HDCamera hdCamera, CommandBuffer cmd)
        {
            // Globally enable (for GBuffer shader and forward lit (opaque and transparent) the keyword SHADOWS_SHADOWMASK
            CoreUtils.SetKeyword(cmd, "SHADOWS_SHADOWMASK", enableBakeShadowMask);
            // Configure material to use depends on shadow mask option
            m_CurrentRendererConfigurationBakedLighting = enableBakeShadowMask ? HDUtils.k_RendererConfigurationBakedLightingWithShadowMask : HDUtils.k_RendererConfigurationBakedLighting;
            m_currentDebugViewMaterialGBuffer = enableBakeShadowMask ? m_DebugViewMaterialGBufferShadowMask : m_DebugViewMaterialGBuffer;

            CoreUtils.SetKeyword(cmd, "LIGHT_LAYERS", hdCamera.frameSettings.IsEnabled(FrameSettingsField.LightLayers));

            // configure keyword for both decal.shader and material
            if (m_Asset.currentPlatformRenderPipelineSettings.supportDecals)
            {
                CoreUtils.SetKeyword(cmd, "DECALS_OFF", false);
                CoreUtils.SetKeyword(cmd, "DECALS_3RT", !m_Asset.currentPlatformRenderPipelineSettings.decalSettings.perChannelMask);
                CoreUtils.SetKeyword(cmd, "DECALS_4RT", m_Asset.currentPlatformRenderPipelineSettings.decalSettings.perChannelMask);
            }
            else
            {
                CoreUtils.SetKeyword(cmd, "DECALS_OFF", true);
                CoreUtils.SetKeyword(cmd, "DECALS_3RT", false);
                CoreUtils.SetKeyword(cmd, "DECALS_4RT", false);
            }

            CoreUtils.SetKeyword(cmd, "PROBE_VOLUMES_OFF", !m_Asset.currentPlatformRenderPipelineSettings.supportProbeVolume);
            CoreUtils.SetKeyword(cmd, "PROBE_VOLUMES_L1", m_Asset.currentPlatformRenderPipelineSettings.supportProbeVolume && m_Asset.currentPlatformRenderPipelineSettings.probeVolumeSHBands == ProbeVolumeSHBands.SphericalHarmonicsL1);
            CoreUtils.SetKeyword(cmd, "PROBE_VOLUMES_L2", m_Asset.currentPlatformRenderPipelineSettings.supportProbeVolume && m_Asset.currentPlatformRenderPipelineSettings.probeVolumeSHBands == ProbeVolumeSHBands.SphericalHarmonicsL2);

            // Raise the normal buffer flag only if we are in forward rendering
            CoreUtils.SetKeyword(cmd, "WRITE_NORMAL_BUFFER", hdCamera.frameSettings.litShaderMode == LitShaderMode.Forward);

            // Raise the decal buffer flag only if we have decal enabled
            CoreUtils.SetKeyword(cmd, "WRITE_DECAL_BUFFER", hdCamera.frameSettings.IsEnabled(FrameSettingsField.DecalLayers));

            // Raise or remove the depth msaa flag based on the frame setting
            CoreUtils.SetKeyword(cmd, "WRITE_MSAA_DEPTH", hdCamera.frameSettings.IsEnabled(FrameSettingsField.MSAA));
        }

        struct RenderRequest
        {
            public struct Target
            {
                public RenderTargetIdentifier id;
                public CubemapFace face;
                public RTHandle copyToTarget;
                public RTHandle targetDepth;
            }
            public HDCamera hdCamera;
            public bool clearCameraSettings;
            public Target target;
            public HDCullingResults cullingResults;
            public int index;
            // Indices of render request to render before this one
            public List<int> dependsOnRenderRequestIndices;
            public CameraSettings cameraSettings;
            public List<(HDProbe.RenderData, HDProbe)> viewDependentProbesData;
        }

        struct HDCullingResults
        {
            public CullingResults cullingResults;
            public CullingResults? customPassCullingResults;
            public HDProbeCullingResults hdProbeCullingResults;
            public DecalSystem.CullResult decalCullResults;
            // TODO: DecalCullResults

            internal void Reset()
            {
                hdProbeCullingResults.Reset();
                if (decalCullResults != null)
                    decalCullResults.Clear();
                else
                    decalCullResults = GenericPool<DecalSystem.CullResult>.Get();
            }
        }

#if UNITY_2021_1_OR_NEWER
        protected override void Render(ScriptableRenderContext renderContext, Camera[] cameras)
        {
            Render(renderContext, new List<Camera>(cameras));
        }

#endif

        /// <summary>
        /// RenderPipeline Render implementation.
        /// </summary>
        /// <param name="renderContext">Current ScriptableRenderContext.</param>
        /// <param name="cameras">List of cameras to render.</param>
#if UNITY_2021_1_OR_NEWER
        protected override void Render(ScriptableRenderContext renderContext, List<Camera> cameras)
#else
        protected override void Render(ScriptableRenderContext renderContext, Camera[] cameras)
#endif
        {
#if UNITY_EDITOR
            if (!m_ResourcesInitialized)
                return;
#endif

#if UNITY_2021_1_OR_NEWER
            if (!m_ValidAPI || cameras.Count == 0)
#else
            if (!m_ValidAPI || cameras.Length == 0)
#endif
                return;

            GetOrCreateDefaultVolume();

            // This function should be called once every render (once for all camera)
            LightLoopNewRender();

#if UNITY_2021_1_OR_NEWER
            BeginContextRendering(renderContext, cameras);
#else
            BeginFrameRendering(renderContext, cameras);

#endif

            // Check if we can speed up FrameSettings process by skiping history
            // or go in detail if debug is activated. Done once for all renderer.
            m_FrameSettingsHistoryEnabled = FrameSettingsHistory.enabled;

            int  newCount = Time.frameCount;
            bool newFrame = newCount != m_FrameCount;
            m_FrameCount  = newCount;

            if (newFrame)
            {
                m_LastTime = m_Time;                        // Only update time once per frame.
                m_Time     = Time.time;                     // Does NOT take the 'animateMaterials' setting into account.
                m_LastTime = Mathf.Min(m_Time, m_LastTime); // Guard against broken Unity behavior. Should not be necessary.

                m_ProbeCameraCache.ClearCamerasUnusedFor(2, m_FrameCount);
                HDCamera.CleanUnused();
            }

            var dynResHandler = DynamicResolutionHandler.instance;
            dynResHandler.Update(m_Asset.currentPlatformRenderPipelineSettings.dynamicResolutionSettings);


            // This syntax is awful and hostile to debugging, please don't use it...
            using (ListPool<RenderRequest>.Get(out List<RenderRequest> renderRequests))
            using (ListPool<int>.Get(out List<int> rootRenderRequestIndices))
            using (HashSetPool<int>.Get(out HashSet<int> skipClearCullingResults))
            using (DictionaryPool<HDProbe, List<(int index, float weight)>>.Get(out Dictionary<HDProbe, List<(int index, float weight)>> renderRequestIndicesWhereTheProbeIsVisible))
            using (ListPool<CameraSettings>.Get(out List<CameraSettings> cameraSettings))
            using (ListPool<CameraPositionSettings>.Get(out List<CameraPositionSettings> cameraPositionSettings))
            {
                // With XR multi-pass enabled, each camera can be rendered multiple times with different parameters
                var multipassCameras = m_XRSystem.SetupFrame(cameras, m_Asset.currentPlatformRenderPipelineSettings.xrSettings.singlePass, m_DebugDisplaySettings.data.xrSinglePassTestMode);

#if UNITY_EDITOR
                // See comment below about the preview camera workaround
                bool hasGameViewCamera = false;
                foreach (var c in cameras)
                {
                    if (c.cameraType == CameraType.Game)
                    {
                        hasGameViewCamera = true;
                        break;
                    }
                }
#endif

                // Culling loop
                foreach ((Camera camera, XRPass xrPass) in multipassCameras)
                {
                    if (camera == null)
                        continue;

#if UNITY_EDITOR
                    // We selecting a camera in the editor, we have a preview that is drawn.
                    // For legacy reasons, Unity will render all preview cameras when rendering the GameView
                    // Actually, we don't need this here because we call explicitly Camera.Render when we
                    // need a preview
                    //
                    // This is an issue, because at some point, you end up with 2 cameras to render:
                    // - Main Camera (game view)
                    // - Preview Camera (preview)
                    // If the preview camera is rendered last, it will alter the "GameView RT" RenderTexture
                    // that was previously rendered by the Main Camera.
                    // This is an issue.
                    //
                    // Meanwhile, skipping all preview camera when rendering the game views is sane,
                    // and will workaround the aformentionned issue.
                    if (hasGameViewCamera && camera.cameraType == CameraType.Preview)
                        continue;
#endif

                    bool cameraRequestedDynamicRes = false;
                    HDAdditionalCameraData hdCam;
                    if (camera.TryGetComponent<HDAdditionalCameraData>(out hdCam))
                    {
                        cameraRequestedDynamicRes = hdCam.allowDynamicResolution && camera.cameraType == CameraType.Game;

                        // We are in a case where the platform does not support hw dynamic resolution, so we force the software fallback.
                        // TODO: Expose the graphics caps info on whether the platform supports hw dynamic resolution or not.
                        // Temporarily disable HW Dynamic resolution on metal until the problems we have with it are fixed
                        if (dynResHandler.RequestsHardwareDynamicResolution() && cameraRequestedDynamicRes && !camera.allowDynamicResolution)
                        {
                            dynResHandler.ForceSoftwareFallback();
                        }
                    }

                    dynResHandler.SetCurrentCameraRequest(cameraRequestedDynamicRes);
                    RTHandles.SetHardwareDynamicResolutionState(dynResHandler.HardwareDynamicResIsEnabled());

                    VFXManager.PrepareCamera(camera);

                    // Reset pooled variables
                    cameraSettings.Clear();
                    cameraPositionSettings.Clear();
                    skipClearCullingResults.Clear();

                    var cullingResults = UnsafeGenericPool<HDCullingResults>.Get();
                    cullingResults.Reset();

                    // Try to compute the parameters of the request or skip the request
                    var skipRequest = !TryCalculateFrameParameters(
                        camera,
                        xrPass,
                        out var additionalCameraData,
                        out var hdCamera,
                        out var cullingParameters);

                    // Note: In case of a custom render, we have false here and 'TryCull' is not executed
                    if (!skipRequest)
                    {
                        var needCulling = true;

                        // In XR multipass, culling results can be shared if the pass has the same culling id
                        if (xrPass.multipassId > 0)
                        {
                            foreach (var req in renderRequests)
                            {
                                if (camera == req.hdCamera.camera && req.hdCamera.xr.cullingPassId == xrPass.cullingPassId)
                                {
                                    UnsafeGenericPool<HDCullingResults>.Release(cullingResults);
                                    cullingResults = req.cullingResults;
                                    skipClearCullingResults.Add(req.index);
                                    needCulling = false;
                                    m_SkyManager.UpdateCurrentSkySettings(hdCamera);
                                }
                            }
                        }

                        if (needCulling)
                            skipRequest = !TryCull(camera, hdCamera, renderContext, m_SkyManager, cullingParameters, m_Asset, ref cullingResults);
                    }

                    if (additionalCameraData != null && additionalCameraData.hasCustomRender)
                    {
                        skipRequest = true;
                        // Execute custom render
                        UnityEngine.Rendering.RenderPipeline.BeginCameraRendering(renderContext, camera);
                        additionalCameraData.ExecuteCustomRender(renderContext, hdCamera);
                    }

                    if (skipRequest)
                    {
                        // Submit render context and free pooled resources for this request
                        renderContext.Submit();
                        UnsafeGenericPool<HDCullingResults>.Release(cullingResults);
                        UnityEngine.Rendering.RenderPipeline.EndCameraRendering(renderContext, camera);
                        continue;
                    }

                    // Select render target
                    RenderTargetIdentifier targetId = camera.targetTexture ?? new RenderTargetIdentifier(BuiltinRenderTextureType.CameraTarget);
                    if (camera.targetTexture != null)
                    {
                        camera.targetTexture.IncrementUpdateCount(); // Necessary if the texture is used as a cookie.
                    }

                    // Render directly to XR render target if active
                    if (hdCamera.xr.enabled && hdCamera.xr.renderTargetValid)
                        targetId = hdCamera.xr.renderTarget;

                    // Add render request
                    var request = new RenderRequest
                    {
                        hdCamera = hdCamera,
                        cullingResults = cullingResults,
                        target = new RenderRequest.Target
                        {
                            id = targetId,
                            face = CubemapFace.Unknown
                        },
                        dependsOnRenderRequestIndices = ListPool<int>.Get(),
                        index = renderRequests.Count,
                        cameraSettings = CameraSettings.From(hdCamera),
                        viewDependentProbesData = ListPool<(HDProbe.RenderData, HDProbe)>.Get()
                            // TODO: store DecalCullResult
                    };
                    renderRequests.Add(request);
                    // This is a root render request
                    rootRenderRequestIndices.Add(request.index);

                    // Add visible probes to list
                    for (var i = 0; i < cullingResults.cullingResults.visibleReflectionProbes.Length; ++i)
                    {
                        var visibleProbe = cullingResults.cullingResults.visibleReflectionProbes[i];

                        // TODO: The following fix is temporary.
                        // We should investigate why we got null cull result when we change scene
                        if (visibleProbe == null || visibleProbe.Equals(null) || visibleProbe.reflectionProbe == null || visibleProbe.reflectionProbe.Equals(null))
                            continue;

                        HDAdditionalReflectionData additionalReflectionData;
                        if (!visibleProbe.reflectionProbe.TryGetComponent<HDAdditionalReflectionData>(out additionalReflectionData))
                            additionalReflectionData = visibleProbe.reflectionProbe.gameObject.AddComponent<HDAdditionalReflectionData>();

                        AddVisibleProbeVisibleIndexIfUpdateIsRequired(additionalReflectionData, request.index);
                    }
                    for (var i = 0; i < cullingResults.hdProbeCullingResults.visibleProbes.Count; ++i)
                        AddVisibleProbeVisibleIndexIfUpdateIsRequired(cullingResults.hdProbeCullingResults.visibleProbes[i], request.index);

                    // local function to help insertion of visible probe
                    void AddVisibleProbeVisibleIndexIfUpdateIsRequired(HDProbe probe, int visibleInIndex)
                    {
                        // Don't add it if it has already been updated this frame or not a real time probe
                        // TODO: discard probes that are baked once per frame and already baked this frame
                        if (!probe.requiresRealtimeUpdate)
                            return;

                        float visibility = ComputeVisibility(visibleInIndex, probe);

                        // Notify that we render the probe at this frame
                        // NOTE: If the probe was rendered on the very first frame, we could have some data that was used and it wasn't in a fully initialized state, which is fine on PC, but on console
                        // might lead to NaNs due to lack of complete initialization. To circumvent this, we force the probe to render again only if it was rendered on the first frame. Note that the problem
                        // doesn't apply if probe is enable any frame other than the very first. Also note that we are likely to be re-rendering the probe anyway due to the issue on sky ambient probe
                        // (see m_SkyManager.HasSetValidAmbientProbe in this function).
                        // Also, we need to set the probe as rendered only if we'll actually render it and this won't happen if visibility is not > 0.
                        if (m_FrameCount > 1 && visibility > 0.0f)
                            probe.SetIsRendered(m_FrameCount);

                        if (!renderRequestIndicesWhereTheProbeIsVisible.TryGetValue(probe, out var visibleInIndices))
                        {
                            visibleInIndices = ListPool<(int index, float weight)>.Get();
                            renderRequestIndicesWhereTheProbeIsVisible.Add(probe, visibleInIndices);
                        }
                        if (!visibleInIndices.Contains((visibleInIndex, visibility)))
                            visibleInIndices.Add((visibleInIndex, visibility));
                    }

                    float ComputeVisibility(int visibleInIndex, HDProbe visibleProbe)
                    {
                        var visibleInRenderRequest = renderRequests[visibleInIndex];
                        var viewerTransform = visibleInRenderRequest.hdCamera.camera.transform;
                        return HDUtils.ComputeWeightedLinearFadeDistance(visibleProbe.transform.position, viewerTransform.position, visibleProbe.weight, visibleProbe.fadeDistance);
                    }
                }

                foreach (var probeToRenderAndDependencies in renderRequestIndicesWhereTheProbeIsVisible)
                {
                    var visibleProbe = probeToRenderAndDependencies.Key;
                    var visibilities = probeToRenderAndDependencies.Value;

                    // Two cases:
                    //   - If the probe is view independent, we add only one render request per face that is
                    //      a dependency for all its 'visibleIn' render requests
                    //   - If the probe is view dependent, we add one render request per face per 'visibleIn'
                    //      render requests
                    var isViewDependent = visibleProbe.type == ProbeSettings.ProbeType.PlanarProbe;

                    Camera parentCamera;

                    if (isViewDependent)
                    {
                        for (int i = 0; i < visibilities.Count; ++i)
                        {
                            var visibility = visibilities[i];
                            if (visibility.weight <= 0f)
                                continue;

                            var visibleInIndex = visibility.index;
                            var visibleInRenderRequest = renderRequests[visibleInIndex];
                            var viewerTransform = visibleInRenderRequest.hdCamera.camera.transform;

                            parentCamera = visibleInRenderRequest.hdCamera.camera;

                            var renderDatas = ListPool<HDProbe.RenderData>.Get();

                            AddHDProbeRenderRequests(
                                visibleProbe,
                                viewerTransform,
                                new List<(int index, float weight)> {visibility},
                                HDUtils.GetSceneCullingMaskFromCamera(visibleInRenderRequest.hdCamera.camera),
                                parentCamera,
                                visibleInRenderRequest.hdCamera.camera.fieldOfView,
                                visibleInRenderRequest.hdCamera.camera.aspect,
                                ref renderDatas
                            );

                            foreach (var renderData in renderDatas)
                            {
                                visibleInRenderRequest.viewDependentProbesData.Add((renderData, visibleProbe));
                            }

                            ListPool<HDProbe.RenderData>.Release(renderDatas);
                        }
                    }
                    else
                    {
                        // No single parent camera for view dependent probes.
                        parentCamera = null;

                        bool visibleInOneViewer = false;
                        for (int i = 0; i < visibilities.Count && !visibleInOneViewer; ++i)
                        {
                            if (visibilities[i].weight > 0f)
                                visibleInOneViewer = true;
                        }
                        if (visibleInOneViewer)
                        {
                            var renderDatas = ListPool<HDProbe.RenderData>.Get();
                            AddHDProbeRenderRequests(visibleProbe, null, visibilities, 0, parentCamera, referenceFieldOfView: 90, referenceAspect: 1, ref renderDatas);
                            ListPool<HDProbe.RenderData>.Release(renderDatas);
                        }
                    }
                }
                foreach (var pair in renderRequestIndicesWhereTheProbeIsVisible)
                    ListPool<(int index, float weight)>.Release(pair.Value);
                renderRequestIndicesWhereTheProbeIsVisible.Clear();

                // Local function to share common code between view dependent and view independent requests
                void AddHDProbeRenderRequests(
                    HDProbe visibleProbe,
                    Transform viewerTransform,
                    List<(int index, float weight)> visibilities,
                    ulong overrideSceneCullingMask,
                    Camera parentCamera,
                    float referenceFieldOfView,
                    float referenceAspect,
                    ref List<HDProbe.RenderData> renderDatas
                )
                {
                    var position = ProbeCapturePositionSettings.ComputeFrom(
                        visibleProbe,
                        viewerTransform
                    );
                    cameraSettings.Clear();
                    cameraPositionSettings.Clear();
                    HDRenderUtilities.GenerateRenderingSettingsFor(
                        visibleProbe.settings, position,
                        cameraSettings, cameraPositionSettings, overrideSceneCullingMask,
                        referenceFieldOfView: referenceFieldOfView,
                        referenceAspect: referenceAspect
                    );

                    var probeFormat = (GraphicsFormat)m_Asset.currentPlatformRenderPipelineSettings.lightLoopSettings.reflectionProbeFormat;

                    switch (visibleProbe.type)
                    {
                        case ProbeSettings.ProbeType.ReflectionProbe:
                            int desiredProbeSize = (int)((HDRenderPipeline)RenderPipelineManager.currentPipeline).currentPlatformRenderPipelineSettings.lightLoopSettings.reflectionCubemapSize;
                            var desiredProbeFormat = ((HDRenderPipeline)RenderPipelineManager.currentPipeline).currentPlatformRenderPipelineSettings.lightLoopSettings.reflectionProbeFormat;

                            if (visibleProbe.realtimeTextureRTH == null || visibleProbe.realtimeTextureRTH.rt.width != desiredProbeSize ||
                                visibleProbe.realtimeTextureRTH.rt.graphicsFormat != probeFormat)
                            {
                                visibleProbe.SetTexture(ProbeSettings.Mode.Realtime, HDRenderUtilities.CreateReflectionProbeRenderTarget(desiredProbeSize, probeFormat));
                            }
                            break;
                        case ProbeSettings.ProbeType.PlanarProbe:
                            int desiredPlanarProbeSize = (int)visibleProbe.resolution;
                            if (visibleProbe.realtimeTextureRTH == null || visibleProbe.realtimeTextureRTH.rt.width != desiredPlanarProbeSize || visibleProbe.realtimeTextureRTH.rt.graphicsFormat != probeFormat)
                            {
                                visibleProbe.SetTexture(ProbeSettings.Mode.Realtime, HDRenderUtilities.CreatePlanarProbeRenderTarget(desiredPlanarProbeSize, probeFormat));
                            }
                            if (visibleProbe.realtimeDepthTextureRTH == null || visibleProbe.realtimeDepthTextureRTH.rt.width != desiredPlanarProbeSize)
                            {
                                visibleProbe.SetDepthTexture(ProbeSettings.Mode.Realtime, HDRenderUtilities.CreatePlanarProbeDepthRenderTarget(desiredPlanarProbeSize));
                            }
                            // Set the viewer's camera as the default camera anchor
                            for (var i = 0; i < cameraSettings.Count; ++i)
                            {
                                var v = cameraSettings[i];
                                if (v.volumes.anchorOverride == null)
                                {
                                    v.volumes.anchorOverride = viewerTransform;
                                    cameraSettings[i] = v;
                                }
                            }
                            break;
                    }

                    for (int j = 0; j < cameraSettings.Count; ++j)
                    {
                        var camera = m_ProbeCameraCache.GetOrCreate((viewerTransform, visibleProbe, j), m_FrameCount, CameraType.Reflection);
                        var additionalCameraData = camera.GetComponent<HDAdditionalCameraData>();

                        if (additionalCameraData == null)
                            additionalCameraData = camera.gameObject.AddComponent<HDAdditionalCameraData>();
                        additionalCameraData.hasPersistentHistory = true;

                        // We need to set a targetTexture with the right otherwise when setting pixelRect, it will be rescaled internally to the size of the screen
                        camera.targetTexture = visibleProbe.realtimeTexture;
                        camera.gameObject.hideFlags = HideFlags.HideAndDontSave;
                        camera.gameObject.SetActive(false);

                        // Warning: accessing Object.name generate 48B of garbage at each frame here
                        // camera.name = HDUtils.ComputeProbeCameraName(visibleProbe.name, j, viewerTransform?.name);
                        // Non Alloc version of ComputeProbeCameraName but without the viewerTransform name part
                        camera.name = visibleProbe.probeName[j];

                        camera.ApplySettings(cameraSettings[j]);
                        camera.ApplySettings(cameraPositionSettings[j]);
                        camera.cameraType = CameraType.Reflection;
                        camera.pixelRect = new Rect(0, 0, visibleProbe.realtimeTexture.width, visibleProbe.realtimeTexture.height);

                        var _cullingResults = UnsafeGenericPool<HDCullingResults>.Get();
                        _cullingResults.Reset();

                        if (!(TryCalculateFrameParameters(
                            camera,
                            m_XRSystem.emptyPass,
                            out _,
                            out var hdCamera,
                            out var cullingParameters
                        )
                              && TryCull(
                                  camera, hdCamera, renderContext, m_SkyManager, cullingParameters, m_Asset,
                                  ref _cullingResults
                              )
                        ))
                        {
                            // Skip request and free resources
                            UnsafeGenericPool<HDCullingResults>.Release(_cullingResults);
                            continue;
                        }

                        // HACK! We render the probe until we know the ambient probe for the associated sky context is ready.
                        // For one-off rendering the dynamic ambient probe will be set to black until they are not processed, leading to faulty rendering.
                        // So we enqueue another rendering and then we will not set the probe texture until we have rendered with valid ambient probe.
                        if (!m_SkyManager.HasSetValidAmbientProbe(hdCamera))
                        {
                            visibleProbe.ForceRenderingNextUpdate();
                        }

                        hdCamera.parentCamera = parentCamera; // Used to inherit the properties of the view

                        if (visibleProbe.type == ProbeSettings.ProbeType.PlanarProbe && hdCamera.frameSettings.IsEnabled(FrameSettingsField.ExposureControl))
                        {
                            RTHandle exposureTexture = GetExposureTexture(hdCamera);
                            visibleProbe.RequestProbeExposureValue(exposureTexture);
                            // If the planar is under exposure control, all the pixels will be de-exposed, for the other skies it is handeled in a shader.
                            // For the clear color, we need to do it manually here.
                            additionalCameraData.backgroundColorHDR = additionalCameraData.backgroundColorHDR * visibleProbe.ProbeExposureValue();
                        }

                        HDAdditionalCameraData hdCam;
                        camera.TryGetComponent<HDAdditionalCameraData>(out hdCam);
                        hdCam.flipYMode = visibleProbe.type == ProbeSettings.ProbeType.ReflectionProbe
                            ? HDAdditionalCameraData.FlipYMode.ForceFlipY
                            : HDAdditionalCameraData.FlipYMode.Automatic;

                        if (!visibleProbe.realtimeTexture.IsCreated())
                            visibleProbe.realtimeTexture.Create();

                        var renderData = new HDProbe.RenderData(
                            camera.worldToCameraMatrix,
                            camera.projectionMatrix,
                            camera.transform.position,
                            camera.transform.rotation,
                            cameraSettings[j].frustum.fieldOfView,
                            cameraSettings[j].frustum.aspect
                        );

                        renderDatas.Add(renderData);

                        visibleProbe.SetRenderData(
                            ProbeSettings.Mode.Realtime,
                            renderData
                        );

                        // TODO: Assign the actual final target to render to.
                        //   Currently, we use a target for each probe, and then copy it into the cache before using it
                        //   during the lighting pass.
                        //   But what we actually want here, is to render directly into the cache (either CubeArray,
                        //   or Texture2DArray)
                        //   To do so, we need to first allocate in the cache the location of the target and then assign
                        //   it here.
                        var request = new RenderRequest
                        {
                            hdCamera = hdCamera,
                            cullingResults = _cullingResults,
                            clearCameraSettings = true,
                            dependsOnRenderRequestIndices = ListPool<int>.Get(),
                            index = renderRequests.Count,
                            cameraSettings = cameraSettings[j],
                            viewDependentProbesData = ListPool<(HDProbe.RenderData, HDProbe)>.Get()
                                // TODO: store DecalCullResult
                        };

                        if (m_SkyManager.HasSetValidAmbientProbe(hdCamera))
                        {
                            // As we render realtime texture on GPU side, we must tag the texture so our texture array cache detect that something have change
                            visibleProbe.realtimeTexture.IncrementUpdateCount();

                            if (cameraSettings.Count > 1)
                            {
                                var face = (CubemapFace)j;
                                request.target = new RenderRequest.Target
                                {
                                    copyToTarget = visibleProbe.realtimeTextureRTH,
                                    face = face
                                };
                            }
                            else
                            {
                                request.target = new RenderRequest.Target
                                {
                                    id = visibleProbe.realtimeTextureRTH,
                                    targetDepth = visibleProbe.realtimeDepthTextureRTH,
                                    face = CubemapFace.Unknown
                                };
                            }
                        }

                        renderRequests.Add(request);


                        foreach (var visibility in visibilities)
                            renderRequests[visibility.index].dependsOnRenderRequestIndices.Add(request.index);
                    }
                }

                // TODO: Refactor into a method. If possible remove the intermediate target
                // Find max size for Cubemap face targets and resize/allocate if required the intermediate render target
                {
                    var size = Vector2Int.zero;
                    for (int i = 0; i < renderRequests.Count; ++i)
                    {
                        var renderRequest = renderRequests[i];
                        var isCubemapFaceTarget = renderRequest.target.face != CubemapFace.Unknown;
                        if (!isCubemapFaceTarget)
                            continue;

                        var width = renderRequest.hdCamera.actualWidth;
                        var height = renderRequest.hdCamera.actualHeight;
                        size.x = Mathf.Max(width, size.x);
                        size.y = Mathf.Max(height, size.y);
                    }

                    if (size != Vector2.zero)
                    {
                        var probeFormat = (GraphicsFormat)m_Asset.currentPlatformRenderPipelineSettings.lightLoopSettings.reflectionProbeFormat;
                        if (m_TemporaryTargetForCubemaps != null)
                        {
                            if (m_TemporaryTargetForCubemaps.width != size.x
                                || m_TemporaryTargetForCubemaps.height != size.y
                                || m_TemporaryTargetForCubemaps.graphicsFormat != probeFormat)
                            {
                                m_TemporaryTargetForCubemaps.Release();
                                m_TemporaryTargetForCubemaps = null;
                            }
                        }
                        if (m_TemporaryTargetForCubemaps == null)
                        {
                            m_TemporaryTargetForCubemaps = new RenderTexture(
                                size.x, size.y, 1, probeFormat
                            )
                            {
                                autoGenerateMips = false,
                                useMipMap = false,
                                name = "Temporary Target For Cubemap Face",
                                volumeDepth = 1,
                                useDynamicScale = false
                            };
                        }
                    }
                }

                using (ListPool<int>.Get(out List<int> renderRequestIndicesToRender))
                {
                    // Flatten the render requests graph in an array that guarantee dependency constraints
                    {
                        using (GenericPool<Stack<int>>.Get(out Stack<int> stack))
                        {
                            stack.Clear();
                            for (int i = rootRenderRequestIndices.Count - 1; i >= 0; --i)
                            {
                                stack.Push(rootRenderRequestIndices[i]);
                                while (stack.Count > 0)
                                {
                                    var index = stack.Pop();
                                    if (!renderRequestIndicesToRender.Contains(index))
                                        renderRequestIndicesToRender.Add(index);

                                    var request = renderRequests[index];
                                    for (int j = 0; j < request.dependsOnRenderRequestIndices.Count; ++j)
                                        stack.Push(request.dependsOnRenderRequestIndices[j]);
                                }
                            }
                        }
                    }

                    using (new ProfilingScope(null, ProfilingSampler.Get(HDProfileId.HDRenderPipelineAllRenderRequest)))
                    {
                        // Warm up the RTHandle system so that it gets init to the maximum resolution available (avoiding to call multiple resizes
                        // that can lead to high memory spike as the memory release is delayed while the creation is immediate).
                        {
                            Vector2Int maxSize = new Vector2Int(1, 1);

                            for (int i = renderRequestIndicesToRender.Count - 1; i >= 0; --i)
                            {
                                var renderRequestIndex = renderRequestIndicesToRender[i];
                                var renderRequest = renderRequests[renderRequestIndex];
                                var hdCamera = renderRequest.hdCamera;

                                maxSize.x = Math.Max((int)hdCamera.finalViewport.size.x, maxSize.x);
                                maxSize.y = Math.Max((int)hdCamera.finalViewport.size.y, maxSize.y);
                            }

                            // Here we use the non scaled resolution for the RTHandleSystem ref size because we assume that at some point we will need full resolution anyway.
                            // This is necessary because we assume that after post processes, we have the full size render target for debug rendering
                            // The only point of calling this here is to grow the render targets. The call in BeginRender will setup the current RTHandle viewport size.
                            RTHandles.SetReferenceSize(maxSize.x, maxSize.y, m_MSAASamples);
                        }


                        // Execute render request graph, in reverse order
                        for (int i = renderRequestIndicesToRender.Count - 1; i >= 0; --i)
                        {
                            var renderRequestIndex = renderRequestIndicesToRender[i];
                            var renderRequest = renderRequests[renderRequestIndex];

                            var cmd = CommandBufferPool.Get("");

                            // TODO: Avoid the intermediate target and render directly into final target
                            //  CommandBuffer.Blit does not work on Cubemap faces
                            //  So we use an intermediate RT to perform a CommandBuffer.CopyTexture in the target Cubemap face
                            if (renderRequest.target.face != CubemapFace.Unknown)
                            {
                                if (!m_TemporaryTargetForCubemaps.IsCreated())
                                    m_TemporaryTargetForCubemaps.Create();

                                var hdCamera = renderRequest.hdCamera;
                                ref var target = ref renderRequest.target;
                                target.id = m_TemporaryTargetForCubemaps;
                            }

                            // The HDProbe store only one RenderData per probe, however RenderData can be view dependent (e.g. planar probes).
                            // To avoid that the render data for the wrong view is used, we previously store a copy of the render data
                            // for each viewer and we are going to set it on the probe right before said viewer is rendered.
                            foreach (var probeDataPair in renderRequest.viewDependentProbesData)
                            {
                                var probe = probeDataPair.Item2;
                                var probeRenderData = probeDataPair.Item1;
                                probe.SetRenderData(ProbeSettings.Mode.Realtime, probeRenderData);
                            }

                            // var aovRequestIndex = 0;
                            foreach (var aovRequest in renderRequest.hdCamera.aovRequests)
                            {
                                using (new ProfilingScope(cmd, ProfilingSampler.Get(HDProfileId.HDRenderPipelineRenderAOV)))
                                {
                                    cmd.SetInvertCulling(renderRequest.cameraSettings.invertFaceCulling);
                                    ExecuteRenderRequest(renderRequest, renderContext, cmd, aovRequest);
                                    cmd.SetInvertCulling(false);
                                }
                                renderContext.ExecuteCommandBuffer(cmd);
                                renderContext.Submit();
                                cmd.Clear();
                            }

                            using (new ProfilingScope(cmd, renderRequest.hdCamera.profilingSampler))
                            {
                                cmd.SetInvertCulling(renderRequest.cameraSettings.invertFaceCulling);
                                ExecuteRenderRequest(renderRequest, renderContext, cmd, AOVRequestData.defaultAOVRequestDataNonAlloc);
                                cmd.SetInvertCulling(false);
                            }

                            //  EndCameraRendering callback should be executed outside of any profiling scope in case user code submits the renderContext
                            EndCameraRendering(renderContext, renderRequest.hdCamera.camera);

                            {
                                var target = renderRequest.target;
                                // Handle the copy if requested
                                if (target.copyToTarget != null)
                                {
                                    cmd.CopyTexture(
                                        target.id, 0, 0, 0, 0, renderRequest.hdCamera.actualWidth, renderRequest.hdCamera.actualHeight,
                                        target.copyToTarget, (int)target.face, 0, 0, 0
                                    );
                                }
                                if (renderRequest.clearCameraSettings)
                                    // release reference because the RenderTexture might be destroyed before the camera
                                    renderRequest.hdCamera.camera.targetTexture = null;

                                ListPool<int>.Release(renderRequest.dependsOnRenderRequestIndices);
                                ListPool<(HDProbe.RenderData, HDProbe)>.Release(renderRequest.viewDependentProbesData);

                                // Culling results can be shared between render requests: clear only when required
                                if (!skipClearCullingResults.Contains(renderRequest.index))
                                {
                                    renderRequest.cullingResults.decalCullResults?.Clear();
                                    UnsafeGenericPool<HDCullingResults>.Release(renderRequest.cullingResults);
                                }
                            }

                            // Render XR mirror view once all render requests have been completed
                            if (i == 0 && renderRequest.hdCamera.camera.cameraType == CameraType.Game && renderRequest.hdCamera.camera.targetTexture == null)
                            {
                                if (HDUtils.TryGetAdditionalCameraDataOrDefault(renderRequest.hdCamera.camera).xrRendering)
                                {
                                    m_XRSystem.RenderMirrorView(cmd);
                                }
                            }

                            // Now that all cameras have been rendered, let's propagate the data required for screen space shadows
                            PropagateScreenSpaceShadowData();

                            renderContext.ExecuteCommandBuffer(cmd);
                            CommandBufferPool.Release(cmd);
                            renderContext.Submit();
                        }
                    }
                }
            }

            m_RenderGraph.EndFrame();
            m_XRSystem.ReleaseFrame();

#if UNITY_2021_1_OR_NEWER
            EndContextRendering(renderContext, cameras);
#else
            EndFrameRendering(renderContext, cameras);
#endif
        }

        void PropagateScreenSpaceShadowData()
        {
            // For every unique light that has been registered, update the previous transform
            foreach (HDAdditionalLightData lightData in m_ScreenSpaceShadowsUnion)
            {
                lightData.previousTransform = lightData.transform.localToWorldMatrix;
            }
        }

        void ExecuteRenderRequest(
            RenderRequest renderRequest,
            ScriptableRenderContext renderContext,
            CommandBuffer cmd,
            AOVRequestData aovRequest
        )
        {
            InitializeGlobalResources(renderContext);

            var hdCamera = renderRequest.hdCamera;
            var camera = hdCamera.camera;
            var cullingResults = renderRequest.cullingResults.cullingResults;
            var customPassCullingResults = renderRequest.cullingResults.customPassCullingResults ?? cullingResults;
            var hdProbeCullingResults = renderRequest.cullingResults.hdProbeCullingResults;
            var decalCullingResults = renderRequest.cullingResults.decalCullResults;
            var target = renderRequest.target;

            // Updates RTHandle
            hdCamera.BeginRender(cmd);
            m_CurrentHDCamera = hdCamera;

            if (m_RayTracingSupported)
            {
                // This call need to happen once per camera
                // TODO: This can be wasteful for "compatible" cameras.
                // We need to determine the minimum set of feature used by all the camera and build the minimum number of acceleration structures.
                BuildRayTracingAccelerationStructure(hdCamera);
                CullForRayTracing(cmd, hdCamera);
            }

#if ENABLE_VIRTUALTEXTURES
            m_VtBufferManager.BeginRender(hdCamera);
#endif

            using (ListPool<RTHandle>.Get(out var aovBuffers))
            using (ListPool<RTHandle>.Get(out var aovCustomPassBuffers))
            {
                aovRequest.AllocateTargetTexturesIfRequired(ref aovBuffers, ref aovCustomPassBuffers);

                // If we render a reflection view or a preview we should not display any debug information
                // This need to be call before ApplyDebugDisplaySettings()
                if (camera.cameraType == CameraType.Reflection || camera.cameraType == CameraType.Preview)
                {
                    // Neutral allow to disable all debug settings
                    m_CurrentDebugDisplaySettings = s_NeutralDebugDisplaySettings;
                }
                else
                {
                    // Make sure we are in sync with the debug menu for the msaa count
                    m_MSAASamples = (m_DebugDisplaySettings.data.msaaSamples != MSAASamples.None) ?
                        m_DebugDisplaySettings.data.msaaSamples :
                        m_Asset.currentPlatformRenderPipelineSettings.msaaSampleCount;

                    m_DebugDisplaySettings.UpdateCameraFreezeOptions();

                    m_CurrentDebugDisplaySettings = m_DebugDisplaySettings;
                }

                aovRequest.SetupDebugData(ref m_CurrentDebugDisplaySettings);

                if (hdCamera.frameSettings.IsEnabled(FrameSettingsField.Decals))
                {
                    using (new ProfilingScope(cmd, ProfilingSampler.Get(HDProfileId.DBufferPrepareDrawData)))
                    {
                        // TODO: update singleton with DecalCullResults
                        DecalSystem.instance.CurrentCamera = hdCamera.camera; // Singletons are extremely dangerous...
                        DecalSystem.instance.LoadCullResults(decalCullingResults);
                        DecalSystem.instance.UpdateCachedMaterialData(); // textures, alpha or fade distances could've changed
                        DecalSystem.instance.CreateDrawData();          // prepare data is separate from draw
                        DecalSystem.instance.UpdateTextureAtlas(cmd);   // as this is only used for transparent pass, would've been nice not to have to do this if no transparent renderers are visible, needs to happen after CreateDrawData
                    }
                }

                using (new ProfilingScope(null, ProfilingSampler.Get(HDProfileId.CustomPassVolumeUpdate)))
                {
                    if (hdCamera.frameSettings.IsEnabled(FrameSettingsField.CustomPass))
                        CustomPassVolume.Update(hdCamera);
                }

                // Do anything we need to do upon a new frame.
                // The NewFrame must be after the VolumeManager update and before Resize because it uses properties set in NewFrame
                LightLoopNewFrame(cmd, hdCamera);

                // Apparently scissor states can leak from editor code. As it is not used currently in HDRP (apart from VR). We disable scissor at the beginning of the frame.
                cmd.DisableScissorRect();

                Resize(hdCamera);
                m_PostProcessSystem.BeginFrame(cmd, hdCamera, this);

                ApplyDebugDisplaySettings(hdCamera, cmd);

                if (DebugManager.instance.displayRuntimeUI
#if UNITY_EDITOR
                    || DebugManager.instance.displayEditorUI
#endif
                )
                    m_CurrentDebugDisplaySettings.UpdateAveragedProfilerTimings();

                SetupCameraProperties(hdCamera, renderContext, cmd);

                // TODO: Find a correct place to bind these material textures
                // We have to bind the material specific global parameters in this mode
                foreach (var material in m_MaterialList)
                    material.Bind(cmd);

                // Frustum cull density volumes on the CPU. Can be performed as soon as the camera is set up.
                DensityVolumeList densityVolumes = PrepareVisibleDensityVolumeList(hdCamera, cmd, hdCamera.time);

                // do AdaptiveProbeVolume stuff
                BindAPVRuntimeResources(cmd, hdCamera);

                // Note: Legacy Unity behave like this for ShadowMask
                // When you select ShadowMask in Lighting panel it recompile shaders on the fly with the SHADOW_MASK keyword.
                // However there is no C# function that we can query to know what mode have been select in Lighting Panel and it will be wrong anyway. Lighting Panel setup what will be the next bake mode. But until light is bake, it is wrong.
                // Currently to know if you need shadow mask you need to go through all visible lights (of CullResult), check the LightBakingOutput struct and look at lightmapBakeType/mixedLightingMode. If one light have shadow mask bake mode, then you need shadow mask features (i.e extra Gbuffer).
                // It mean that when we build a standalone player, if we detect a light with bake shadow mask, we generate all shader variant (with and without shadow mask) and at runtime, when a bake shadow mask light is visible, we dynamically allocate an extra GBuffer and switch the shader.
                // So the first thing to do is to go through all the light: PrepareLightsForGPU
                bool enableBakeShadowMask = PrepareLightsForGPU(cmd, hdCamera, cullingResults, hdProbeCullingResults, densityVolumes, m_CurrentDebugDisplaySettings, aovRequest);

                UpdateGlobalConstantBuffers(hdCamera, cmd);

                // Do the same for ray tracing if allowed
                if (m_RayTracingSupported)
                {
                    BuildRayTracingLightData(cmd, hdCamera, m_CurrentDebugDisplaySettings);
                }

                // Configure all the keywords
                ConfigureKeywords(enableBakeShadowMask, hdCamera, cmd);

                // Caution: We require sun light here as some skies use the sun light to render, it means that UpdateSkyEnvironment must be called after PrepareLightsForGPU.
                // TODO: Try to arrange code so we can trigger this call earlier and use async compute here to run sky convolution during other passes (once we move convolution shader to compute).
                if (!m_CurrentDebugDisplaySettings.IsMatcapViewEnabled(hdCamera))
                    UpdateSkyEnvironment(hdCamera, renderContext, m_FrameCount, cmd);
                else
                    cmd.SetGlobalTexture(HDShaderIDs._SkyTexture, CoreUtils.magentaCubeTextureArray);

                VFXManager.ProcessCameraCommand(camera, cmd);

                if (GL.wireframe)
                {
                    RenderWireFrame(cullingResults, hdCamera, target.id, renderContext, cmd);
                    return;
                }

<<<<<<< HEAD
                if (m_EnableRenderGraph)
                {
                    try
                    {
                        ExecuteWithRenderGraph(renderRequest, aovRequest, aovBuffers, aovCustomPassBuffers, renderContext, cmd);
                    }
                    catch (Exception e)
                    {
                        Debug.LogError("Error while building Render Graph.");
                        Debug.LogException(e);
                    }
                    return;
                }

                hdCamera.xr.StartSinglePass(cmd);

                ClearBuffers(hdCamera, cmd);

                // Render XR occlusion mesh to depth buffer early in the frame to improve performance
                if (hdCamera.xr.enabled && m_Asset.currentPlatformRenderPipelineSettings.xrSettings.occlusionMesh)
                {
                    bool msaa = hdCamera.frameSettings.IsEnabled(FrameSettingsField.MSAA);
                    Color clearColor = GetColorBufferClearColor(hdCamera);

                    hdCamera.xr.StopSinglePass(cmd);
                    hdCamera.xr.RenderOcclusionMeshes(cmd, clearColor, msaa ? m_CameraColorMSAABuffer : m_CameraColorBuffer, m_SharedRTManager.GetDepthStencilBuffer(msaa));
                    hdCamera.xr.StartSinglePass(cmd);
                }

                // Bind the custom color/depth before the first custom pass
                if (hdCamera.frameSettings.IsEnabled(FrameSettingsField.CustomPass))
                {
                    if (m_CustomPassColorBuffer.IsValueCreated)
                        cmd.SetGlobalTexture(HDShaderIDs._CustomColorTexture, m_CustomPassColorBuffer.Value);
                    if (m_CustomPassDepthBuffer.IsValueCreated)
                        cmd.SetGlobalTexture(HDShaderIDs._CustomDepthTexture, m_CustomPassDepthBuffer.Value);
                }

                RenderCustomPass(renderContext, cmd, hdCamera, customPassCullingResults, CustomPassInjectionPoint.BeforeRendering, aovRequest, aovCustomPassBuffers);

                RenderRayTracingPrepass(cullingResults, hdCamera, renderContext, cmd, false);

                // This is always false in forward and if it is true, is equivalent of saying we have a partial depth prepass.
                bool shouldRenderMotionVectorAfterGBuffer = RenderDepthPrepass(cullingResults, hdCamera, renderContext, cmd);
                if (!shouldRenderMotionVectorAfterGBuffer)
=======
                try
>>>>>>> f2147be7
                {
                    ExecuteWithRenderGraph(renderRequest, aovRequest, aovBuffers, aovCustomPassBuffers, renderContext, cmd);
                }
                catch (Exception e)
                {
                    Debug.LogError("Error while building Render Graph.");
                    Debug.LogException(e);
                }
            } // using (ListPool<RTHandle>.Get(out var aovCustomPassBuffers))

            // This is required so that all commands up to here are executed before EndCameraRendering is called for the user.
            // Otherwise command would not be rendered in order.
            renderContext.ExecuteCommandBuffer(cmd);
            cmd.Clear();

            m_CurrentHDCamera = null;
        }

        struct BlitFinalCameraTextureParameters
        {
            public bool                     flip;
            public int                      srcTexArraySlice;
            public int                      dstTexArraySlice;
            public Rect                     viewport;
            public Material                 blitMaterial;
        }

        internal RTHandle GetExposureTexture(HDCamera hdCamera) =>
            m_PostProcessSystem.GetExposureTexture(hdCamera);

        BlitFinalCameraTextureParameters PrepareFinalBlitParameters(HDCamera hdCamera, int viewIndex)
        {
            var parameters = new BlitFinalCameraTextureParameters();

            if (hdCamera.xr.enabled)
            {
                parameters.viewport = hdCamera.xr.GetViewport(viewIndex);
                parameters.srcTexArraySlice = viewIndex;
                parameters.dstTexArraySlice = hdCamera.xr.GetTextureArraySlice(viewIndex);
            }
            else
            {
                parameters.viewport = hdCamera.finalViewport;
                parameters.srcTexArraySlice = -1;
                parameters.dstTexArraySlice = -1;
            }

            parameters.flip = hdCamera.flipYMode == HDAdditionalCameraData.FlipYMode.ForceFlipY || hdCamera.isMainGameView;
            parameters.blitMaterial = HDUtils.GetBlitMaterial(TextureXR.useTexArray ? TextureDimension.Tex2DArray : TextureDimension.Tex2D, singleSlice: parameters.srcTexArraySlice >= 0);

            return parameters;
        }

        static void BlitFinalCameraTexture(BlitFinalCameraTextureParameters parameters, MaterialPropertyBlock propertyBlock, RTHandle source, RenderTargetIdentifier destination, CommandBuffer cmd)
        {
            // Here we can't use the viewport scale provided in hdCamera. The reason is that this scale is for internal rendering before post process with dynamic resolution factored in.
            // Here the input texture is already at the viewport size but may be smaller than the RT itself (because of the RTHandle system) so we compute the scale specifically here.
            var scaleBias = new Vector4((float)parameters.viewport.width / source.rt.width, (float)parameters.viewport.height / source.rt.height, 0.0f, 0.0f);

            if (parameters.flip)
            {
                scaleBias.w = scaleBias.y;
                scaleBias.y *= -1;
            }

            propertyBlock.SetTexture(HDShaderIDs._BlitTexture, source);
            propertyBlock.SetVector(HDShaderIDs._BlitScaleBias, scaleBias);
            propertyBlock.SetFloat(HDShaderIDs._BlitMipLevel, 0);
            propertyBlock.SetInt(HDShaderIDs._BlitTexArraySlice, parameters.srcTexArraySlice);
            HDUtils.DrawFullScreen(cmd, parameters.viewport, parameters.blitMaterial, destination, propertyBlock, 0, parameters.dstTexArraySlice);
        }

        void SetupCameraProperties(HDCamera hdCamera, ScriptableRenderContext renderContext, CommandBuffer cmd)
        {
            // The next 2 functions are required to flush the command buffer before calling functions directly on the render context.
            // This way, the commands will execute in the order specified by the C# code.
            renderContext.ExecuteCommandBuffer(cmd);
            cmd.Clear();

            renderContext.SetupCameraProperties(hdCamera.camera, hdCamera.xr.enabled);
        }

        void InitializeGlobalResources(ScriptableRenderContext renderContext)
        {
            // Global resources initialization
            var cmd = CommandBufferPool.Get("");
            // Init material if needed
            for (int bsdfIdx = 0; bsdfIdx < m_IBLFilterArray.Length; ++bsdfIdx)
            {
                if (!m_IBLFilterArray[bsdfIdx].IsInitialized())
                    m_IBLFilterArray[bsdfIdx].Initialize(cmd);
            }

            foreach (var material in m_MaterialList)
                material.RenderInit(cmd);

            TextureXR.Initialize(cmd, defaultResources.shaders.clearUIntTextureCS);

            renderContext.ExecuteCommandBuffer(cmd);
            CommandBufferPool.Release(cmd);
        }

        bool TryCalculateFrameParameters(
            Camera camera,
            XRPass xrPass,
            out HDAdditionalCameraData additionalCameraData,
            out HDCamera hdCamera,
            out ScriptableCullingParameters cullingParams
        )
        {
            // First, get aggregate of frame settings base on global settings, camera frame settings and debug settings
            // Note: the SceneView camera will never have additionalCameraData
            additionalCameraData = HDUtils.TryGetAdditionalCameraDataOrDefault(camera);
            hdCamera = default;
            cullingParams = default;

            FrameSettings currentFrameSettings = new FrameSettings();
            // Compute the FrameSettings actually used to draw the frame
            // FrameSettingsHistory do the same while keeping all step of FrameSettings aggregation in memory for DebugMenu
            if (m_FrameSettingsHistoryEnabled && camera.cameraType != CameraType.Preview && camera.cameraType != CameraType.Reflection)
                FrameSettingsHistory.AggregateFrameSettings(ref currentFrameSettings, camera, additionalCameraData, m_Asset, m_DefaultAsset);
            else
                FrameSettings.AggregateFrameSettings(ref currentFrameSettings, camera, additionalCameraData, m_Asset, m_DefaultAsset);

            // With the Frame Settings now properly set up, we can resolve the sample budget.
            currentFrameSettings.sssResolvedSampleBudget = currentFrameSettings.GetResolvedSssSampleBudget(m_Asset);

            // Specific pass to simply display the content of the camera buffer if users have fill it themselves (like video player)
            if (additionalCameraData.fullscreenPassthrough)
                return false;

            // Retrieve debug display settings to init FrameSettings, unless we are a reflection and in this case we don't have debug settings apply.
            DebugDisplaySettings debugDisplaySettings = (camera.cameraType == CameraType.Reflection || camera.cameraType == CameraType.Preview) ? s_NeutralDebugDisplaySettings : m_DebugDisplaySettings;

            // Getting the background color from preferences to add to the preview camera
#if UNITY_EDITOR
            if (camera.cameraType == CameraType.Preview)
            {
                camera.backgroundColor = CoreRenderPipelinePreferences.previewBackgroundColor;
            }
#endif

            // Disable post process if we enable debug mode or if the post process layer is disabled
            if (debugDisplaySettings.IsDebugDisplayEnabled())
            {
                if (debugDisplaySettings.IsDebugDisplayRemovePostprocess())
                {
                    currentFrameSettings.SetEnabled(FrameSettingsField.Postprocess, false);
                    currentFrameSettings.SetEnabled(FrameSettingsField.CustomPass, false);
                }

                // Disable exposure if required
                if (!debugDisplaySettings.DebugNeedsExposure())
                {
                    currentFrameSettings.SetEnabled(FrameSettingsField.ExposureControl, false);
                }

                // Disable SSS if luxmeter is enabled
                if (debugDisplaySettings.data.lightingDebugSettings.debugLightingMode == DebugLightingMode.LuxMeter)
                {
                    currentFrameSettings.SetEnabled(FrameSettingsField.SubsurfaceScattering, false);
                }
            }

            if (CoreUtils.IsSceneLightingDisabled(camera))
            {
                currentFrameSettings.SetEnabled(FrameSettingsField.ExposureControl, false);
            }

            // Disable object-motion vectors in everything but the game view
            if (camera.cameraType != CameraType.Game)
            {
                currentFrameSettings.SetEnabled(FrameSettingsField.ObjectMotionVectors, false);
                currentFrameSettings.SetEnabled(FrameSettingsField.TransparentsWriteMotionVector, false);
            }

            hdCamera = HDCamera.GetOrCreate(camera, xrPass.multipassId);

            // From this point, we should only use frame settings from the camera
            hdCamera.Update(currentFrameSettings, this, m_MSAASamples, xrPass);
            ResizeVolumetricLightingBuffers(hdCamera); // Safe to update the Volumetric Lighting System now

            // Custom Render requires a proper HDCamera, so we return after the HDCamera was setup
            if (additionalCameraData != null && additionalCameraData.hasCustomRender)
                return false;

            if (hdCamera.xr.enabled)
            {
                cullingParams = hdCamera.xr.cullingParams;

                // Sync the FOV on the camera to match the projection from the XR device in order to cull shadows accurately
                if (!camera.usePhysicalProperties && !XRGraphicsAutomatedTests.enabled)
                    camera.fieldOfView = Mathf.Rad2Deg * Mathf.Atan(1.0f / cullingParams.stereoProjectionMatrix.m11) * 2.0f;
            }
            else
            {
                if (!camera.TryGetCullingParameters(camera.stereoEnabled, out cullingParams))
                    return false;
            }

            if (m_DebugDisplaySettings.IsCameraFreezeEnabled())
            {
                if (m_DebugDisplaySettings.IsCameraFrozen(camera))
                {
                    if (!frozenCullingParamAvailable)
                    {
                        frozenCullingParams = cullingParams;
                        frozenCullingParamAvailable = true;
                    }
                    cullingParams = frozenCullingParams;
                }
            }
            else
            {
                frozenCullingParamAvailable = false;
            }

            LightLoopUpdateCullingParameters(ref cullingParams, hdCamera);

            // If we don't use environment light (like when rendering reflection probes)
            //   we don't have to cull them.
            if (hdCamera.frameSettings.IsEnabled(FrameSettingsField.ReflectionProbe))
                cullingParams.cullingOptions |= CullingOptions.NeedsReflectionProbes;
            else
                cullingParams.cullingOptions &= ~CullingOptions.NeedsReflectionProbes;

            if (!hdCamera.frameSettings.IsEnabled(FrameSettingsField.ShadowMaps) || currentAsset.currentPlatformRenderPipelineSettings.hdShadowInitParams.maxShadowRequests == 0)
                cullingParams.cullingOptions &= ~CullingOptions.ShadowCasters;

            return true;
        }

        static void OverrideCullingForRayTracing(HDCamera hdCamera, Camera camera, ref ScriptableCullingParameters cullingParams)
        {
            var rayTracingSetting = hdCamera.volumeStack.GetComponent<RayTracingSettings>();

            if (rayTracingSetting.extendShadowCulling.value || rayTracingSetting.extendCameraCulling.value)
            {
                // We are in a static function, so we can't really save this allocation easily.
                Plane plane = new Plane();

                // Camera properties is a copy, need to grab it first
                CameraProperties cameraProperties = cullingParams.cameraProperties;

                // Override all the planes
                plane.SetNormalAndPosition(camera.transform.right, camera.transform.position - camera.transform.right * camera.farClipPlane);
                if (rayTracingSetting.extendShadowCulling.value)
                    cameraProperties.SetShadowCullingPlane(0, plane);
                if (rayTracingSetting.extendCameraCulling.value)
                    cullingParams.SetCullingPlane(0, plane);
                plane.SetNormalAndPosition(-camera.transform.right, camera.transform.position + camera.transform.right * camera.farClipPlane);
                if (rayTracingSetting.extendShadowCulling.value)
                    cameraProperties.SetShadowCullingPlane(1, plane);
                if (rayTracingSetting.extendCameraCulling.value)
                    cullingParams.SetCullingPlane(1, plane);
                plane.SetNormalAndPosition(camera.transform.up, camera.transform.position - camera.transform.up * camera.farClipPlane);
                if (rayTracingSetting.extendShadowCulling.value)
                    cameraProperties.SetShadowCullingPlane(2, plane);
                if (rayTracingSetting.extendCameraCulling.value)
                    cullingParams.SetCullingPlane(2, plane);
                plane.SetNormalAndPosition(-camera.transform.up, camera.transform.position + camera.transform.up * camera.farClipPlane);
                if (rayTracingSetting.extendShadowCulling.value)
                    cameraProperties.SetShadowCullingPlane(3, plane);
                if (rayTracingSetting.extendCameraCulling.value)
                    cullingParams.SetCullingPlane(3, plane);
                plane.SetNormalAndPosition(camera.transform.forward, camera.transform.position - camera.transform.forward * camera.farClipPlane);
                if (rayTracingSetting.extendShadowCulling.value)
                    cameraProperties.SetShadowCullingPlane(4, plane);
                if (rayTracingSetting.extendCameraCulling.value)
                    cullingParams.SetCullingPlane(4, plane);
                // The 5th planes doesn't need to be overriden, but just in case.
                plane.SetNormalAndPosition(-camera.transform.forward, camera.transform.position + camera.transform.forward * camera.farClipPlane);
                if (rayTracingSetting.extendShadowCulling.value)
                    cameraProperties.SetShadowCullingPlane(5, plane);
                if (rayTracingSetting.extendCameraCulling.value)
                    cullingParams.SetCullingPlane(5, plane);

                // Propagate the new planes
                cullingParams.cameraProperties = cameraProperties;
            }
        }

        static bool TryCull(
            Camera camera,
            HDCamera hdCamera,
            ScriptableRenderContext renderContext,
            SkyManager skyManager,
            ScriptableCullingParameters cullingParams,
            HDRenderPipelineAsset hdrp,
            ref HDCullingResults cullingResults
        )
        {
            if (camera.cameraType == CameraType.Reflection)
            {
#if UNITY_2020_2_OR_NEWER
                ScriptableRenderContext.EmitGeometryForCamera(camera);
#endif
            }
#if UNITY_EDITOR
            // emit scene view UI
            else if (camera.cameraType == CameraType.SceneView)
            {
                ScriptableRenderContext.EmitWorldGeometryForSceneView(camera);
            }
#endif

            // Set the LOD bias and store current value to be able to restore it.
            // Use a try/finalize pattern to be sure to restore properly the qualitySettings.lodBias
            var initialLODBias = QualitySettings.lodBias;
            var initialMaximumLODLevel = QualitySettings.maximumLODLevel;
            try
            {
#if UNITY_2021_1_OR_NEWER
                // Modifying the variables this way does not set the dirty flag, which avoids repainting all views
                QualitySettings.SetLODSettings(hdCamera.frameSettings.GetResolvedLODBias(hdrp), hdCamera.frameSettings.GetResolvedMaximumLODLevel(hdrp), false);
#else
                QualitySettings.lodBias = hdCamera.frameSettings.GetResolvedLODBias(hdrp);
                QualitySettings.maximumLODLevel = hdCamera.frameSettings.GetResolvedMaximumLODLevel(hdrp);
#endif

                // This needs to be called before culling, otherwise in the case where users generate intermediate renderers, it can provoke crashes.
                BeginCameraRendering(renderContext, camera);

                DecalSystem.CullRequest decalCullRequest = null;
                if (hdCamera.frameSettings.IsEnabled(FrameSettingsField.Decals))
                {
                    // decal system needs to be updated with current camera, it needs it to set up culling and light list generation parameters
                    decalCullRequest = GenericPool<DecalSystem.CullRequest>.Get();
                    DecalSystem.instance.CurrentCamera = camera;
                    DecalSystem.instance.BeginCull(decalCullRequest);
                }

                // TODO: use a parameter to select probe types to cull depending on what is enabled in framesettings
                var hdProbeCullState = new HDProbeCullState();
                if (hdCamera.frameSettings.IsEnabled(FrameSettingsField.PlanarProbe))
                    hdProbeCullState = HDProbeSystem.PrepareCull(camera);

                // We need to set the ambient probe here because it's passed down to objects during the culling process.
                skyManager.UpdateCurrentSkySettings(hdCamera);
                skyManager.SetupAmbientProbe(hdCamera);

                if (hdCamera.frameSettings.IsEnabled(FrameSettingsField.RayTracing))
                {
                    OverrideCullingForRayTracing(hdCamera, camera, ref cullingParams);
                }

                using (new ProfilingScope(null, ProfilingSampler.Get(HDProfileId.CullResultsCull)))
                {
                    cullingResults.cullingResults = renderContext.Cull(ref cullingParams);
                }

                if (hdCamera.frameSettings.IsEnabled(FrameSettingsField.CustomPass))
                {
                    using (new ProfilingScope(null, ProfilingSampler.Get(HDProfileId.CustomPassCullResultsCull)))
                    {
                        cullingResults.customPassCullingResults = CustomPassVolume.Cull(renderContext, hdCamera);
                    }
                }

                if (hdCamera.frameSettings.IsEnabled(FrameSettingsField.PlanarProbe) && hdProbeCullState.cullingGroup != null)
                    HDProbeSystem.QueryCullResults(hdProbeCullState, ref cullingResults.hdProbeCullingResults);
                else
                    cullingResults.hdProbeCullingResults = default;

                if (hdCamera.frameSettings.IsEnabled(FrameSettingsField.Decals))
                {
                    using (new ProfilingScope(null, ProfilingSampler.Get(HDProfileId.DBufferPrepareDrawData)))
                    {
                        DecalSystem.instance.EndCull(decalCullRequest, cullingResults.decalCullResults);
                    }
                }

                if (decalCullRequest != null)
                {
                    decalCullRequest.Clear();
                    GenericPool<DecalSystem.CullRequest>.Release(decalCullRequest);
                }

                return true;
            }
            finally
            {
#if UNITY_2021_1_OR_NEWER
                QualitySettings.SetLODSettings(initialLODBias, initialMaximumLODLevel, false);
#else
                QualitySettings.lodBias = initialLODBias;
                QualitySettings.maximumLODLevel = initialMaximumLODLevel;
#endif
            }
        }

        static RendererListDesc CreateOpaqueRendererListDesc(
            CullingResults cull,
            Camera camera,
            ShaderTagId passName,
            PerObjectData rendererConfiguration = 0,
            RenderQueueRange? renderQueueRange = null,
            RenderStateBlock? stateBlock = null,
            Material overrideMaterial = null,
            bool excludeObjectMotionVectors = false
        )
        {
            var result = new RendererListDesc(passName, cull, camera)
            {
                rendererConfiguration = rendererConfiguration,
                renderQueueRange = renderQueueRange != null ? renderQueueRange.Value : HDRenderQueue.k_RenderQueue_AllOpaque,
                sortingCriteria = SortingCriteria.CommonOpaque,
                stateBlock = stateBlock,
                overrideMaterial = overrideMaterial,
                excludeObjectMotionVectors = excludeObjectMotionVectors
            };
            return result;
        }

        static RendererListDesc CreateOpaqueRendererListDesc(
            CullingResults cull,
            Camera camera,
            ShaderTagId[] passNames,
            PerObjectData rendererConfiguration = 0,
            RenderQueueRange? renderQueueRange = null,
            RenderStateBlock? stateBlock = null,
            Material overrideMaterial = null,
            bool excludeObjectMotionVectors = false
        )
        {
            var result = new RendererListDesc(passNames, cull, camera)
            {
                rendererConfiguration = rendererConfiguration,
                renderQueueRange = renderQueueRange != null ? renderQueueRange.Value : HDRenderQueue.k_RenderQueue_AllOpaque,
                sortingCriteria = SortingCriteria.CommonOpaque,
                stateBlock = stateBlock,
                overrideMaterial = overrideMaterial,
                excludeObjectMotionVectors = excludeObjectMotionVectors
            };
            return result;
        }

        static RendererListDesc CreateTransparentRendererListDesc(
            CullingResults cull,
            Camera camera,
            ShaderTagId passName,
            PerObjectData rendererConfiguration = 0,
            RenderQueueRange? renderQueueRange = null,
            RenderStateBlock? stateBlock = null,
            Material overrideMaterial = null,
            bool excludeObjectMotionVectors = false
        )
        {
            var result = new RendererListDesc(passName, cull, camera)
            {
                rendererConfiguration = rendererConfiguration,
                renderQueueRange = renderQueueRange != null ? renderQueueRange.Value : HDRenderQueue.k_RenderQueue_AllTransparent,
                sortingCriteria = SortingCriteria.CommonTransparent | SortingCriteria.RendererPriority,
                stateBlock = stateBlock,
                overrideMaterial = overrideMaterial,
                excludeObjectMotionVectors = excludeObjectMotionVectors
            };
            return result;
        }

        static RendererListDesc CreateTransparentRendererListDesc(
            CullingResults cull,
            Camera camera,
            ShaderTagId[] passNames,
            PerObjectData rendererConfiguration = 0,
            RenderQueueRange? renderQueueRange = null,
            RenderStateBlock? stateBlock = null,
            Material overrideMaterial = null,
            bool excludeObjectMotionVectors = false
        )
        {
            var result = new RendererListDesc(passNames, cull, camera)
            {
                rendererConfiguration = rendererConfiguration,
                renderQueueRange = renderQueueRange != null ? renderQueueRange.Value : HDRenderQueue.k_RenderQueue_AllTransparent,
                sortingCriteria = SortingCriteria.CommonTransparent | SortingCriteria.RendererPriority,
                stateBlock = stateBlock,
                overrideMaterial = overrideMaterial,
                excludeObjectMotionVectors = excludeObjectMotionVectors
            };
            return result;
        }

        static void DrawOpaqueRendererList(in ScriptableRenderContext renderContext, CommandBuffer cmd, in FrameSettings frameSettings, RendererList rendererList)
        {
            if (!frameSettings.IsEnabled(FrameSettingsField.OpaqueObjects))
                return;

            CoreUtils.DrawRendererList(renderContext, cmd, rendererList);
        }

        static void DrawTransparentRendererList(in ScriptableRenderContext renderContext, CommandBuffer cmd, in FrameSettings frameSettings, RendererList rendererList)
        {
            if (!frameSettings.IsEnabled(FrameSettingsField.TransparentObjects))
                return;

            CoreUtils.DrawRendererList(renderContext, cmd, rendererList);
        }

        struct DepthPrepassParameters
        {
            public string           passName;
            public HDProfileId      profilingId;
            public RendererListDesc depthDeferredRendererListDesc;
            public RendererListDesc depthForwardRendererListDesc;
            public bool             hasDepthDeferredPass;
            public bool             shouldRenderMotionVectorAfterGBuffer;
        }

        DepthPrepassParameters PrepareDepthPrepass(CullingResults cull, HDCamera hdCamera)
        {
            // Guidelines:
            // Lit shader can be in deferred or forward mode. In this case we use "DepthOnly" pass with "GBuffer" or "Forward" pass name
            // Other shader, including unlit are always forward and use "DepthForwardOnly" with "ForwardOnly" pass.
            // Those pass are exclusive so use only "DepthOnly" or "DepthForwardOnly" but not both at the same time, same for "Forward" and "DepthForwardOnly"
            // Any opaque material rendered in forward should have a depth prepass. If there is no depth prepass the lighting will be incorrect (deferred shadowing, contact shadow, SSAO), this may be acceptable depends on usage

            // Whatever the configuration we always render first opaque object then opaque alpha tested as they are more costly to render and could be reject by early-z
            // (but no Hi-z as it is disable with clip instruction). This is handled automatically with the RenderQueue value (OpaqueAlphaTested have a different value and thus are sorted after Opaque)

            // Forward material always output normal buffer.
            // Deferred material never output normal buffer.
            // Caution: Unlit material let normal buffer untouch. Caution as if people try to filter normal buffer, it can result in weird result.
            // TODO: Do we need a stencil bit to identify normal buffer not fill by unlit? So don't execute SSAO / SRR ?

            // Additional guidelines for motion vector:
            // We render object motion vector at the same time than depth prepass with MRT to save drawcall. Depth buffer is then fill with combination of depth prepass + motion vector.
            // For this we render first all objects that render depth only, then object that require object motion vector.
            // We use the excludeMotion filter option of DrawRenderer to gather object without object motion vector (only C++ can know if an object have object motion vector).
            // Caution: if there is no depth prepass we must render object motion vector after GBuffer pass otherwise some depth only objects can hide objects with motion vector and overwrite depth buffer but not update
            // the motion vector buffer resulting in artifacts

            // Additional guideline for decal
            // Decal are in their own render queue to allow to force them to render in depth buffer.
            // Thus it is not required to do a full depth prepass when decal are enabled
            // Mean when decal are enabled and we haven't request a full prepass in deferred, we can't guarantee that the prepass will be complete

            // With all this variant we have the following scenario of render target binding
            // decalsEnabled
            //     LitShaderMode.Forward
            //         Range Opaque both deferred and forward - depth + optional msaa + normal
            //         Range opaqueDecal for both deferred and forward - depth + optional msaa + normal + decal
            //         Range opaqueAlphaTest for both deferred and forward - depth + optional msaa + normal
            //         Range opaqueDecalAlphaTes for both deferred and forward - depth + optional msaa + normal + decal
            //    LitShaderMode.Deferred
            //         fullDeferredPrepass
            //             Range Opaque for deferred - depth
            //             Range opaqueDecal for deferred - depth + decal
            //             Range opaqueAlphaTest for deferred - depth
            //             Range opaqueDecalAlphaTes for deferred - depth + decal

            //             Range Opaque for forward - depth + normal
            //             Range opaqueDecal for forward - depth + normal + decal
            //             Range opaqueAlphaTest for forward - depth + normal
            //             Range opaqueDecalAlphaTes for forward - depth + normal + decal
            //         !fullDeferredPrepass
            //             Range opaqueDecal for deferred - depth + decal
            //             Range opaqueAlphaTest for deferred - depth
            //             Range opaqueDecalAlphaTes for deferred - depth + decal

            //             Range Opaque for forward - depth + normal
            //             Range opaqueDecal for forward - depth + normal + decal
            //             Range opaqueAlphaTest for forward - depth + normal
            //             Range opaqueDecalAlphaTesT for forward - depth + normal + decal
            // !decalsEnabled
            //     LitShaderMode.Forward
            //         Range Opaque..OpaqueDecalAlphaTest for deferred and forward - depth + optional msaa + normal
            //     LitShaderMode.Deferred
            //         fullDeferredPrepass
            //             Range Opaque..OpaqueDecalAlphaTest for deferred - depth

            //             Range Opaque..OpaqueDecalAlphaTest for forward - depth + normal
            //         !fullDeferredPrepass
            //             Range OpaqueAlphaTest..OpaqueDecalAlphaTest for deferred - depth

            //             Range Opaque..OpaqueDecalAlphaTest for forward - depth + normal

            var result = new DepthPrepassParameters();

            bool decalsEnabled = hdCamera.frameSettings.IsEnabled(FrameSettingsField.Decals);
            bool fullDeferredPrepass = hdCamera.frameSettings.IsEnabled(FrameSettingsField.DepthPrepassWithDeferredRendering);
            // To avoid rendering objects twice (once in the depth pre-pass and once in the motion vector pass when the motion vector pass is enabled) we exclude the objects that have motion vectors.
            bool objectMotionEnabled = hdCamera.frameSettings.IsEnabled(FrameSettingsField.ObjectMotionVectors);

            result.shouldRenderMotionVectorAfterGBuffer = (hdCamera.frameSettings.litShaderMode == LitShaderMode.Deferred) && !fullDeferredPrepass;
            result.hasDepthDeferredPass = false;
            result.profilingId = HDProfileId.DepthPrepass;

            switch (hdCamera.frameSettings.litShaderMode)
            {
                case LitShaderMode.Forward:
                    result.passName = "Full Depth Prepass (Forward)";

                    RenderStateBlock? stateBlock = null;
                    if (!hdCamera.frameSettings.IsEnabled(FrameSettingsField.AlphaToMask))
                        stateBlock = m_AlphaToMaskBlock;

                    result.depthForwardRendererListDesc = CreateOpaqueRendererListDesc(cull, hdCamera.camera, m_DepthOnlyAndDepthForwardOnlyPassNames, stateBlock: stateBlock, excludeObjectMotionVectors: objectMotionEnabled);
                    break;

                case LitShaderMode.Deferred:
                    result.hasDepthDeferredPass = true;
                    result.passName = fullDeferredPrepass ? "Full Depth Prepass (Deferred)" :
                        (decalsEnabled ? "Partial Depth Prepass (Deferred - Decal + AlphaTest)" : "Partial Depth Prepass (Deferred - AlphaTest)");

                    bool excludeMotion = fullDeferredPrepass ? objectMotionEnabled : false;

                    // First deferred materials. Alpha tested object have always a prepass even if enableDepthPrepassWithDeferredRendering is disabled
                    result.depthDeferredRendererListDesc = CreateOpaqueRendererListDesc(
                        cull, hdCamera.camera, m_DepthOnlyPassNames,
                        renderQueueRange: fullDeferredPrepass ? HDRenderQueue.k_RenderQueue_AllOpaque :
                        (decalsEnabled ? HDRenderQueue.k_RenderQueue_OpaqueDecalAndAlphaTest : HDRenderQueue.k_RenderQueue_OpaqueAlphaTest),
                        stateBlock: m_AlphaToMaskBlock,
                        excludeObjectMotionVectors: excludeMotion);

                    // Then forward only material that output normal buffer
                    result.depthForwardRendererListDesc = CreateOpaqueRendererListDesc(cull, hdCamera.camera, m_DepthForwardOnlyPassNames, stateBlock: m_AlphaToMaskBlock, excludeObjectMotionVectors: excludeMotion);
                    break;
                default:
                    throw new ArgumentOutOfRangeException("Unknown ShaderLitMode");
            }

            return result;
        }

        static void RenderDepthPrepass(ScriptableRenderContext     renderContext,
            CommandBuffer               cmd,
            FrameSettings               frameSettings,
            RenderTargetIdentifier[]    deferredMrt,
            RenderTargetIdentifier[]    forwardMrt,
            RTHandle                    depthBuffer,
            in RendererList             depthDeferredRendererListDesc,
            in RendererList             depthForwardRendererListDesc,
            bool                        hasDepthDeferredPass
        )
        {
            // Disable write to normal buffer for unlit shader (the normal buffer binding change when using MSAA)
            cmd.SetGlobalInt(HDShaderIDs._ColorMaskNormal, frameSettings.IsEnabled(FrameSettingsField.MSAA) ? (int)ColorWriteMask.All : 0);

            if (hasDepthDeferredPass)
            {
                if (deferredMrt == null)
                    CoreUtils.SetRenderTarget(cmd, depthBuffer);
                else
                    CoreUtils.SetRenderTarget(cmd, deferredMrt, depthBuffer);

                DrawOpaqueRendererList(renderContext, cmd, frameSettings, depthDeferredRendererListDesc);
            }

            CoreUtils.SetRenderTarget(cmd, forwardMrt, depthBuffer);
            DrawOpaqueRendererList(renderContext, cmd, frameSettings, depthForwardRendererListDesc);
        }

        struct DBufferNormalPatchParameters
        {
            public Material decalNormalBufferMaterial;
            public int dBufferCount;
            public int stencilRef;
            public int stencilMask;
        }

        DBufferNormalPatchParameters PrepareDBufferNormalPatchParameters(HDCamera hdCamera)
        {
            var parameters = new DBufferNormalPatchParameters();
            parameters.dBufferCount = m_Asset.currentPlatformRenderPipelineSettings.decalSettings.perChannelMask ? 4 : 3;
            parameters.decalNormalBufferMaterial = m_DecalNormalBufferMaterial;
            switch (hdCamera.frameSettings.litShaderMode)
            {
                case LitShaderMode.Forward:  // in forward rendering all pixels that decals wrote into have to be composited
                    parameters.stencilMask = (int)StencilUsage.Decals;
                    parameters.stencilRef = (int)StencilUsage.Decals;
                    break;
                case LitShaderMode.Deferred: // in deferred rendering only pixels affected by both forward materials and decals need to be composited
                    parameters.stencilMask = (int)StencilUsage.Decals | (int)StencilUsage.RequiresDeferredLighting;
                    parameters.stencilRef = (int)StencilUsage.Decals;
                    break;
                default:
                    throw new ArgumentOutOfRangeException("Unknown ShaderLitMode");
            }

            return parameters;
        }

        static void DecalNormalPatch(DBufferNormalPatchParameters    parameters,
            RTHandle[]                      dBuffer,
            RTHandle                        depthStencilBuffer,
            RTHandle                        normalBuffer,
            CommandBuffer                   cmd)
        {
            using (new ProfilingScope(cmd, ProfilingSampler.Get(HDProfileId.DBufferNormal)))
            {
                parameters.decalNormalBufferMaterial.SetInt(HDShaderIDs._DecalNormalBufferStencilReadMask, parameters.stencilMask);
                parameters.decalNormalBufferMaterial.SetInt(HDShaderIDs._DecalNormalBufferStencilRef, parameters.stencilRef);
                for (int i = 0; i < parameters.dBufferCount; ++i)
                    parameters.decalNormalBufferMaterial.SetTexture(HDShaderIDs._DBufferTexture[i], dBuffer[i]);

                CoreUtils.SetRenderTarget(cmd, depthStencilBuffer);
                cmd.SetRandomWriteTarget(1, normalBuffer);
                cmd.DrawProcedural(Matrix4x4.identity, parameters.decalNormalBufferMaterial, 0, MeshTopology.Triangles, 3, 1);
                cmd.ClearRandomWriteTargets();
            }
        }

        RendererListDesc PrepareMeshDecalsRendererList(CullingResults cullingResults, HDCamera hdCamera, bool use4RTs)
        {
            var desc = new RendererListDesc(m_MeshDecalsPassNames, cullingResults, hdCamera.camera)
            {
                sortingCriteria = SortingCriteria.CommonOpaque,
                rendererConfiguration = PerObjectData.None,
                renderQueueRange = HDRenderQueue.k_RenderQueue_AllOpaque
            };

            return desc;
        }

        void UpdateShaderVariablesGlobalDecal(ref ShaderVariablesGlobal cb, HDCamera hdCamera)
        {
            if (hdCamera.frameSettings.IsEnabled(FrameSettingsField.Decals))
            {
                cb._EnableDecals  = 1;
                cb._DecalAtlasResolution = new Vector2(HDUtils.hdrpSettings.decalSettings.atlasWidth, HDUtils.hdrpSettings.decalSettings.atlasHeight);
            }
            else
            {
                cb._EnableDecals = 0;
            }
        }

        static RenderTargetIdentifier[] m_Dbuffer3RtIds = new RenderTargetIdentifier[3];

        struct RenderDBufferParameters
        {
            public bool use4RTs;
            public bool useDecalLayers;
        }

        RenderDBufferParameters PrepareRenderDBufferParameters(HDCamera hdCamera)
        {
            var parameters = new RenderDBufferParameters();
            parameters.use4RTs = m_Asset.currentPlatformRenderPipelineSettings.decalSettings.perChannelMask;
            parameters.useDecalLayers = hdCamera.frameSettings.IsEnabled(FrameSettingsField.DecalLayers);
            return parameters;
        }

        static void RenderDBuffer(in RenderDBufferParameters  parameters,
            RenderTargetIdentifier[]    mrt,
            RTHandle[]                  rtHandles,
            RTHandle                    depthStencilBuffer,
            RTHandle                    depthTexture,
            RendererList                meshDecalsRendererList,
            RTHandle                    decalPrepassBuffer,
            ScriptableRenderContext     renderContext,
            CommandBuffer               cmd)
        {
            // for alpha compositing, color is cleared to 0, alpha to 1
            // https://developer.nvidia.com/gpugems/GPUGems3/gpugems3_ch23.html

            // this clears the targets
            // TODO: Once we move to render graph, move this to render targets initialization parameters and remove rtHandles parameters
            Color clearColor = new Color(0.0f, 0.0f, 0.0f, 1.0f);
            Color clearColorNormal = new Color(0.5f, 0.5f, 0.5f, 1.0f); // for normals 0.5 is neutral
            Color clearColorAOSBlend = new Color(1.0f, 1.0f, 1.0f, 1.0f);
            CoreUtils.SetRenderTarget(cmd, rtHandles[0], ClearFlag.Color, clearColor);
            CoreUtils.SetRenderTarget(cmd, rtHandles[1], ClearFlag.Color, clearColorNormal);
            CoreUtils.SetRenderTarget(cmd, rtHandles[2], ClearFlag.Color, clearColor);

            if (parameters.use4RTs)
            {
                CoreUtils.SetRenderTarget(cmd, rtHandles[3], ClearFlag.Color, clearColorAOSBlend);
                // this actually sets the MRTs and HTile RWTexture, this is done separately because we do not have an api to clear MRTs to different colors
                CoreUtils.SetRenderTarget(cmd, mrt, depthStencilBuffer); // do not clear anymore
            }
            else
            {
                for (int rtindex = 0; rtindex < 3; rtindex++)
                {
                    m_Dbuffer3RtIds[rtindex] = mrt[rtindex];
                }
                // this actually sets the MRTs and HTile RWTexture, this is done separately because we do not have an api to clear MRTs to different colors
                CoreUtils.SetRenderTarget(cmd, m_Dbuffer3RtIds, depthStencilBuffer); // do not clear anymore
            }

            if (parameters.useDecalLayers)
                cmd.SetGlobalTexture(HDShaderIDs._DecalPrepassTexture, decalPrepassBuffer);
            else
                cmd.SetGlobalTexture(HDShaderIDs._DecalPrepassTexture, TextureXR.GetBlackTexture());

            cmd.SetGlobalTexture(HDShaderIDs._CameraDepthTexture, depthTexture);

            CoreUtils.DrawRendererList(renderContext, cmd, meshDecalsRendererList);
            DecalSystem.instance.RenderIntoDBuffer(cmd);

            cmd.ClearRandomWriteTargets();
        }

        RendererListDesc PrepareForwardEmissiveRendererList(CullingResults cullResults, HDCamera hdCamera)
        {
            var result = new RendererListDesc(m_DecalsEmissivePassNames, cullResults, hdCamera.camera)
            {
                renderQueueRange = HDRenderQueue.k_RenderQueue_AllOpaque,
                sortingCriteria = SortingCriteria.CommonOpaque,
                rendererConfiguration = PerObjectData.None
            };

            return result;
        }

        void RenderWireFrame(CullingResults cull, HDCamera hdCamera, RenderTargetIdentifier backbuffer, ScriptableRenderContext renderContext, CommandBuffer cmd)
        {
            using (new ProfilingScope(cmd, ProfilingSampler.Get(HDProfileId.RenderWireFrame)))
            {
                CoreUtils.SetRenderTarget(cmd, backbuffer, ClearFlag.Color, GetColorBufferClearColor(hdCamera));

                var rendererListOpaque = RendererList.Create(CreateOpaqueRendererListDesc(cull, hdCamera.camera, m_AllForwardOpaquePassNames));
                DrawOpaqueRendererList(renderContext, cmd, hdCamera.frameSettings, rendererListOpaque);

                // Render forward transparent
                var rendererListTransparent = RendererList.Create(CreateTransparentRendererListDesc(cull, hdCamera.camera, m_AllTransparentPassNames));
                DrawTransparentRendererList(renderContext, cmd, hdCamera.frameSettings, rendererListTransparent);
            }
        }

        struct TransparencyOverdrawParameters
        {
            public ShaderVariablesDebugDisplay constantBuffer;
            public RendererListDesc transparencyRL;
            public RendererListDesc transparencyAfterPostRL;
            public RendererListDesc transparencyLowResRL;
            public FrameSettings frameSettings;
        }

        TransparencyOverdrawParameters PrepareTransparencyOverdrawParameters(HDCamera hdCamera, CullingResults cull)
        {
            var parameters = new TransparencyOverdrawParameters();

            var passNames = m_Asset.currentPlatformRenderPipelineSettings.supportTransparentBackface ? m_AllTransparentPassNames : m_TransparentNoBackfaceNames;
            var stateBlock = new RenderStateBlock
            {
                mask = RenderStateMask.Blend,
                blendState = new BlendState
                {
                    blendState0 = new RenderTargetBlendState
                    {
                        destinationColorBlendMode = BlendMode.One,
                        sourceColorBlendMode = BlendMode.One,
                        destinationAlphaBlendMode = BlendMode.One,
                        sourceAlphaBlendMode = BlendMode.One,
                        colorBlendOperation = BlendOp.Add,
                        alphaBlendOperation = BlendOp.Add,
                        writeMask = ColorWriteMask.All
                    }
                }
            };

            parameters.constantBuffer = m_ShaderVariablesDebugDisplayCB;
            parameters.transparencyRL = CreateTransparentRendererListDesc(cull, hdCamera.camera, passNames, stateBlock: stateBlock);
            parameters.transparencyAfterPostRL = CreateTransparentRendererListDesc(cull, hdCamera.camera, passNames, renderQueueRange: HDRenderQueue.k_RenderQueue_AfterPostProcessTransparent, stateBlock: stateBlock);
            parameters.transparencyLowResRL = CreateTransparentRendererListDesc(cull, hdCamera.camera, passNames, renderQueueRange: HDRenderQueue.k_RenderQueue_LowTransparent, stateBlock: stateBlock);
            parameters.frameSettings = hdCamera.frameSettings;

            return parameters;
        }

        static void RenderTransparencyOverdraw(TransparencyOverdrawParameters  parameters,
            RTHandle                        colorBuffer,
            RTHandle                        depthBuffer,
            in RendererList                 transparencyRL,
            in RendererList                 transparencyAfterPostRL,
            in RendererList                 transparencyLowResRL,
            ScriptableRenderContext         renderContext,
            CommandBuffer                   cmd)
        {
            CoreUtils.SetRenderTarget(cmd, colorBuffer, depthBuffer, clearFlag: ClearFlag.Color, clearColor: Color.black);

            // High res transparent objects, drawing in m_DebugFullScreenTempBuffer
            parameters.constantBuffer._DebugTransparencyOverdrawWeight = 1.0f;
            ConstantBuffer.PushGlobal(cmd, parameters.constantBuffer, HDShaderIDs._ShaderVariablesDebugDisplay);

            DrawTransparentRendererList(renderContext, cmd, parameters.frameSettings, transparencyRL);
            DrawTransparentRendererList(renderContext, cmd, parameters.frameSettings, transparencyAfterPostRL);

            // Low res transparent objects, copying result m_DebugTranparencyLowRes
            parameters.constantBuffer._DebugTransparencyOverdrawWeight = 0.25f;
            ConstantBuffer.PushGlobal(cmd, parameters.constantBuffer, HDShaderIDs._ShaderVariablesDebugDisplay);
            DrawTransparentRendererList(renderContext, cmd, parameters.frameSettings, transparencyLowResRL);

            // weighted sum of m_DebugFullScreenTempBuffer and m_DebugTranparencyLowRes done in DebugFullScreen.shader
        }

        struct FullScreenDebugParameters
        {
            public RendererListDesc rendererList;
            public FrameSettings frameSettings;
        }

        FullScreenDebugParameters PrepareFullScreenDebugParameters(HDCamera hdCamera, CullingResults cull)
        {
            var parameters = new FullScreenDebugParameters();

            parameters.rendererList = CreateOpaqueRendererListDesc(cull, hdCamera.camera, m_FullScreenDebugPassNames, renderQueueRange: RenderQueueRange.all);
            parameters.frameSettings = hdCamera.frameSettings;

            return parameters;
        }

        static void RenderFullScreenDebug(FullScreenDebugParameters   parameters,
            RTHandle                    colorBuffer,
            RTHandle                    depthBuffer,
            ComputeBuffer               debugBuffer,
            in RendererList             rendererList,
            ScriptableRenderContext     renderContext,
            CommandBuffer               cmd)
        {
            using (new ProfilingScope(cmd, ProfilingSampler.Get(HDProfileId.RenderFullScreenDebug)))
            {
                CoreUtils.SetRenderTarget(cmd, colorBuffer, depthBuffer);
                cmd.SetRandomWriteTarget(1, debugBuffer);

                CoreUtils.DrawRendererList(renderContext, cmd, rendererList);

                cmd.ClearRandomWriteTargets();
            }
        }

        void UpdateSkyEnvironment(HDCamera hdCamera, ScriptableRenderContext renderContext, int frameIndex, CommandBuffer cmd)
        {
            m_SkyManager.UpdateEnvironment(hdCamera, renderContext, GetCurrentSunLight(), frameIndex, cmd);
        }

        /// <summary>
        /// Request an update of the environment lighting.
        /// </summary>
        public void RequestSkyEnvironmentUpdate()
        {
            m_SkyManager.RequestEnvironmentUpdate();
        }

        internal void RequestStaticSkyUpdate()
        {
            m_SkyManager.RequestStaticEnvironmentUpdate();
        }

        /// <summary>
        /// Export the provided camera's sky to a flattened cubemap.
        /// </summary>
        /// <param name="camera">Requested camera.</param>
        /// <returns>Result texture.</returns>
        public Texture2D ExportSkyToTexture(Camera camera)
        {
            return m_SkyManager.ExportSkyToTexture(camera);
        }

        RendererListDesc PrepareForwardOpaqueRendererList(CullingResults cullResults, HDCamera hdCamera)
        {
            var passNames = hdCamera.frameSettings.litShaderMode == LitShaderMode.Forward
                ? m_ForwardAndForwardOnlyPassNames
                : m_ForwardOnlyPassNames;
            return CreateOpaqueRendererListDesc(cullResults, hdCamera.camera, passNames, m_CurrentRendererConfigurationBakedLighting);
        }

        static bool NeedMotionVectorForTransparent(FrameSettings frameSettings)
        {
            return frameSettings.IsEnabled(FrameSettingsField.MotionVectors);
        }

        RendererListDesc PrepareForwardTransparentRendererList(CullingResults cullResults, HDCamera hdCamera, bool preRefraction)
        {
            RenderQueueRange transparentRange;
            if (preRefraction)
            {
                transparentRange = HDRenderQueue.k_RenderQueue_PreRefraction;
            }
            else if (hdCamera.frameSettings.IsEnabled(FrameSettingsField.LowResTransparent))
            {
                transparentRange = HDRenderQueue.k_RenderQueue_Transparent;
            }
            else // Low res transparent disabled
            {
                transparentRange = HDRenderQueue.k_RenderQueue_TransparentWithLowRes;
            }

            if (!hdCamera.frameSettings.IsEnabled(FrameSettingsField.Refraction))
            {
                if (hdCamera.frameSettings.IsEnabled(FrameSettingsField.LowResTransparent))
                    transparentRange = HDRenderQueue.k_RenderQueue_AllTransparent;
                else
                    transparentRange = HDRenderQueue.k_RenderQueue_AllTransparentWithLowRes;
            }

            if (NeedMotionVectorForTransparent(hdCamera.frameSettings))
            {
                m_CurrentRendererConfigurationBakedLighting |= PerObjectData.MotionVectors; // This will enable the flag for low res transparent as well
            }

            var passNames = m_Asset.currentPlatformRenderPipelineSettings.supportTransparentBackface ? m_AllTransparentPassNames : m_TransparentNoBackfaceNames;
            return CreateTransparentRendererListDesc(cullResults, hdCamera.camera, passNames, m_CurrentRendererConfigurationBakedLighting, transparentRange);
        }

        static void RenderForwardRendererList(FrameSettings               frameSettings,
            RendererList                rendererList,
            RenderTargetIdentifier[]    renderTarget,
            RTHandle                    depthBuffer,
            ComputeBuffer               lightListBuffer,
            bool                        opaque,
            ScriptableRenderContext     renderContext,
            CommandBuffer               cmd)
        {
            // Note: SHADOWS_SHADOWMASK keyword is enabled in HDRenderPipeline.cs ConfigureForShadowMask
            bool useFptl = opaque && frameSettings.IsEnabled(FrameSettingsField.FPTLForForwardOpaque);

            // say that we want to use tile/cluster light loop
            CoreUtils.SetKeyword(cmd, "USE_FPTL_LIGHTLIST", useFptl);
            CoreUtils.SetKeyword(cmd, "USE_CLUSTERED_LIGHTLIST", !useFptl);
            cmd.SetGlobalBuffer(HDShaderIDs.g_vLightListGlobal, lightListBuffer);

            CoreUtils.SetRenderTarget(cmd, renderTarget, depthBuffer);
            if (opaque)
                DrawOpaqueRendererList(renderContext, cmd, frameSettings, rendererList);
            else
                DrawTransparentRendererList(renderContext, cmd, frameSettings, rendererList);
        }

        struct RenderSSRParameters
        {
            public ComputeShader    ssrCS;
            public int              tracingKernel;
            public int              reprojectionKernel;
            public int              accumulateKernel;
            public bool             transparentSSR;
            public bool             usePBRAlgo;

            public int              width, height, viewCount;

            public ComputeBuffer    offsetBufferData;

            public ShaderVariablesScreenSpaceReflection cb;
        }

        RenderSSRParameters PrepareSSRParameters(HDCamera hdCamera, in HDUtils.PackedMipChainInfo depthPyramid, bool transparentSSR)
        {
            var volumeSettings = hdCamera.volumeStack.GetComponent<ScreenSpaceReflection>();
            var parameters = new RenderSSRParameters();

            parameters.ssrCS = m_ScreenSpaceReflectionsCS;
            parameters.tracingKernel = m_SsrTracingKernel;
            parameters.reprojectionKernel = m_SsrReprojectionKernel;
            parameters.accumulateKernel = m_SsrAccumulateKernel;
            parameters.transparentSSR = transparentSSR;
            parameters.usePBRAlgo = !transparentSSR && volumeSettings.usedAlgorithm.value == ScreenSpaceReflectionAlgorithm.PBRAccumulation;

            parameters.width = hdCamera.actualWidth;
            parameters.height = hdCamera.actualHeight;
            parameters.viewCount = hdCamera.viewCount;

            float n = hdCamera.camera.nearClipPlane;
            float f = hdCamera.camera.farClipPlane;
            float thickness = volumeSettings.depthBufferThickness.value;

            ref var cb = ref parameters.cb;
            cb._SsrThicknessScale = 1.0f / (1.0f + thickness);
            cb._SsrThicknessBias = -n / (f - n) * (thickness * cb._SsrThicknessScale);
            cb._SsrIterLimit = volumeSettings.rayMaxIterations;
            cb._SsrReflectsSky = volumeSettings.reflectSky.value ? 1 : 0;
            cb._SsrStencilBit = (int)StencilUsage.TraceReflectionRay;
            float roughnessFadeStart = 1 - volumeSettings.smoothnessFadeStart;
            cb._SsrRoughnessFadeEnd = 1 - volumeSettings.minSmoothness;
            float roughnessFadeLength = cb._SsrRoughnessFadeEnd - roughnessFadeStart;
            cb._SsrRoughnessFadeEndTimesRcpLength = (roughnessFadeLength != 0) ? (cb._SsrRoughnessFadeEnd * (1.0f / roughnessFadeLength)) : 1;
            cb._SsrRoughnessFadeRcpLength = (roughnessFadeLength != 0) ? (1.0f / roughnessFadeLength) : 0;
            cb._SsrEdgeFadeRcpLength = Mathf.Min(1.0f / volumeSettings.screenFadeDistance.value, float.MaxValue);
            cb._ColorPyramidUvScaleAndLimitPrevFrame = HDUtils.ComputeViewportScaleAndLimit(hdCamera.historyRTHandleProperties.previousViewportSize, hdCamera.historyRTHandleProperties.previousRenderTargetSize);
            cb._SsrColorPyramidMaxMip = hdCamera.colorPyramidHistoryMipCount - 1;
            cb._SsrDepthPyramidMaxMip = depthPyramid.mipLevelCount - 1;
            if (hdCamera.isFirstFrame || hdCamera.cameraFrameCount <= 2)
                cb._SsrAccumulationAmount = 1.0f;
            else
                cb._SsrAccumulationAmount = Mathf.Pow(2, Mathf.Lerp(0.0f, -7.0f, volumeSettings.accumulationFactor.value));

            parameters.offsetBufferData = depthPyramid.GetOffsetBufferData(m_DepthPyramidMipLevelOffsetsBuffer);

            return parameters;
        }

        static void RenderSSR(in RenderSSRParameters  parameters,
            HDCamera                hdCamera,
            BlueNoise               blueNoise,
            RTHandle                depthTexture,
            RTHandle                depthPyramid,
            RTHandle                normalBuffer,
            RTHandle                motionVectorsBuffer,
            RTHandle                SsrHitPointTexture,
            RTHandle                stencilBuffer,
            RTHandle                clearCoatMask,
            RTHandle                previousColorPyramid,
            RTHandle                ssrAccum,
            RTHandle                ssrLightingTexture,
            RTHandle                ssrAccumPrev,
            ComputeBuffer           coarseStencilBuffer,
            CommandBuffer           cmd,
            ScriptableRenderContext renderContext)
        {
            var cs = parameters.ssrCS;

            ScreenSpaceReflection ssrSettings = hdCamera.volumeStack.GetComponent<ScreenSpaceReflection>();

            if (!parameters.transparentSSR)
            {
                bool ssrNeedReset = false;
                if (ssrSettings.usedAlgorithm.value == ScreenSpaceReflectionAlgorithm.PBRAccumulation &&
                    hdCamera.currentSSRAlgorithm == ScreenSpaceReflectionAlgorithm.Approximation)
                    ssrNeedReset = true;

                hdCamera.currentSSRAlgorithm = ssrSettings.usedAlgorithm.value;

                if (ssrSettings.usedAlgorithm.value == ScreenSpaceReflectionAlgorithm.PBRAccumulation)
                {
                    CoreUtils.SetRenderTarget(cmd, ssrAccum, ClearFlag.Color, Color.clear);
                    if (ssrNeedReset || hdCamera.isFirstFrame)
                    {
                        CoreUtils.SetRenderTarget(cmd, ssrAccumPrev, ClearFlag.Color, Color.clear);
                    }
                }
            }

            CoreUtils.SetKeyword(cs, "SSR_APPROX", !parameters.usePBRAlgo);
            CoreUtils.SetKeyword(cs, "DEPTH_SOURCE_NOT_FROM_MIP_CHAIN", parameters.transparentSSR);

            using (new ProfilingScope(cmd, ProfilingSampler.Get(HDProfileId.SsrTracing)))
            {
                // cmd.SetComputeTextureParam(cs, kernel, "_SsrDebugTexture",    m_SsrDebugTexture);
                // Bind the non mip chain if we are rendering the transparent version
                cmd.SetComputeTextureParam(cs, parameters.tracingKernel, HDShaderIDs._DepthTexture, depthTexture);
                cmd.SetComputeTextureParam(cs, parameters.tracingKernel, HDShaderIDs._CameraDepthTexture, depthPyramid);
                cmd.SetComputeTextureParam(cs, parameters.tracingKernel, HDShaderIDs._NormalBufferTexture, normalBuffer);
                cmd.SetComputeTextureParam(cs, parameters.tracingKernel, HDShaderIDs._SsrClearCoatMaskTexture, clearCoatMask);
                cmd.SetComputeTextureParam(cs, parameters.tracingKernel, HDShaderIDs._SsrHitPointTexture, SsrHitPointTexture);

                if (stencilBuffer.rt.stencilFormat == GraphicsFormat.None)  // We are accessing MSAA resolved version and not the depth stencil buffer directly.
                {
                    cmd.SetComputeTextureParam(cs, parameters.tracingKernel, HDShaderIDs._StencilTexture, stencilBuffer);
                }
                else
                {
                    cmd.SetComputeTextureParam(cs, parameters.tracingKernel, HDShaderIDs._StencilTexture, stencilBuffer, 0, RenderTextureSubElement.Stencil);
                }

                cmd.SetComputeBufferParam(cs, parameters.tracingKernel, HDShaderIDs._CoarseStencilBuffer, coarseStencilBuffer);
                cmd.SetComputeBufferParam(cs, parameters.tracingKernel, HDShaderIDs._DepthPyramidMipLevelOffsets, parameters.offsetBufferData);

                blueNoise.BindDitheredRNGData1SPP(cmd);

                ConstantBuffer.Push(cmd, parameters.cb, cs, HDShaderIDs._ShaderVariablesScreenSpaceReflection);

                cmd.DispatchCompute(cs, parameters.tracingKernel, HDUtils.DivRoundUp(parameters.width, 8), HDUtils.DivRoundUp(parameters.height, 8), parameters.viewCount);
            }

            using (new ProfilingScope(cmd, ProfilingSampler.Get(HDProfileId.SsrReprojection)))
            {
                cmd.SetComputeTextureParam(cs, parameters.reprojectionKernel, HDShaderIDs._DepthTexture, depthTexture);
                cmd.SetComputeTextureParam(cs, parameters.reprojectionKernel, HDShaderIDs._CameraDepthTexture, depthPyramid);
                cmd.SetComputeTextureParam(cs, parameters.reprojectionKernel, HDShaderIDs._ColorPyramidTexture, previousColorPyramid);
                cmd.SetComputeTextureParam(cs, parameters.reprojectionKernel, HDShaderIDs._NormalBufferTexture, normalBuffer);
                cmd.SetComputeTextureParam(cs, parameters.reprojectionKernel, HDShaderIDs._SsrHitPointTexture, SsrHitPointTexture);
                cmd.SetComputeTextureParam(cs, parameters.reprojectionKernel, HDShaderIDs._SSRAccumTexture, parameters.usePBRAlgo ? ssrAccum : ssrLightingTexture);
                cmd.SetComputeTextureParam(cs, parameters.reprojectionKernel, HDShaderIDs._SsrClearCoatMaskTexture, clearCoatMask);
                cmd.SetComputeTextureParam(cs, parameters.reprojectionKernel, HDShaderIDs._CameraMotionVectorsTexture, motionVectorsBuffer);

                ConstantBuffer.Push(cmd, parameters.cb, cs, HDShaderIDs._ShaderVariablesScreenSpaceReflection);

                cmd.DispatchCompute(cs, parameters.reprojectionKernel, HDUtils.DivRoundUp(parameters.width, 8), HDUtils.DivRoundUp(parameters.height, 8), parameters.viewCount);
            }

            if (parameters.usePBRAlgo)
            {
                using (new ProfilingScope(cmd, ProfilingSampler.Get(HDProfileId.SsrAccumulate)))
                {
                    cmd.SetComputeTextureParam(cs, parameters.accumulateKernel, HDShaderIDs._DepthTexture, depthTexture);
                    cmd.SetComputeTextureParam(cs, parameters.accumulateKernel, HDShaderIDs._CameraDepthTexture, depthPyramid);
                    cmd.SetComputeTextureParam(cs, parameters.accumulateKernel, HDShaderIDs._NormalBufferTexture, normalBuffer);
                    cmd.SetComputeTextureParam(cs, parameters.accumulateKernel, HDShaderIDs._ColorPyramidTexture, previousColorPyramid);
                    cmd.SetComputeTextureParam(cs, parameters.accumulateKernel, HDShaderIDs._SsrHitPointTexture, SsrHitPointTexture);
                    cmd.SetComputeTextureParam(cs, parameters.accumulateKernel, HDShaderIDs._SSRAccumTexture, ssrAccum);
                    cmd.SetComputeTextureParam(cs, parameters.accumulateKernel, HDShaderIDs._SsrLightingTextureRW, ssrLightingTexture);
                    cmd.SetComputeTextureParam(cs, parameters.accumulateKernel, HDShaderIDs._SsrAccumPrev, ssrAccumPrev);
                    cmd.SetComputeTextureParam(cs, parameters.accumulateKernel, HDShaderIDs._SsrClearCoatMaskTexture, clearCoatMask);
                    cmd.SetComputeTextureParam(cs, parameters.accumulateKernel, HDShaderIDs._CameraMotionVectorsTexture, motionVectorsBuffer);

                    ConstantBuffer.Push(cmd, parameters.cb, cs, HDShaderIDs._ShaderVariablesScreenSpaceReflection);

                    cmd.DispatchCompute(cs, parameters.accumulateKernel, HDUtils.DivRoundUp(parameters.width, 8), HDUtils.DivRoundUp(parameters.height, 8), parameters.viewCount);
                }
            }
        }

        unsafe void ApplyDebugDisplaySettings(HDCamera hdCamera, CommandBuffer cmd)
        {
            // See ShaderPassForward.hlsl: for forward shaders, if DEBUG_DISPLAY is enabled and no DebugLightingMode or DebugMipMapMod
            // modes have been set, lighting is automatically skipped (To avoid some crashed due to lighting RT not set on console).
            // However debug mode like colorPickerModes and false color don't need DEBUG_DISPLAY and must work with the lighting.
            // So we will enabled DEBUG_DISPLAY independently

            bool debugDisplayEnabledOrSceneLightingDisabled = m_CurrentDebugDisplaySettings.IsDebugDisplayEnabled() || CoreUtils.IsSceneLightingDisabled(hdCamera.camera);
            // Enable globally the keyword DEBUG_DISPLAY on shader that support it with multi-compile
            CoreUtils.SetKeyword(cmd, "DEBUG_DISPLAY", debugDisplayEnabledOrSceneLightingDisabled);

            // Setting this all the time due to a strange bug that either reports a (globally) bound texture as not bound or where SetGlobalTexture doesn't behave as expected.
            // As a workaround we bind it regardless of debug display. Eventually with
            cmd.SetGlobalTexture(HDShaderIDs._DebugMatCapTexture, defaultResources.textures.matcapTex);

            m_ShaderVariablesGlobalCB._GlobalTessellationFactorMultiplier = (m_CurrentDebugDisplaySettings.data.fullScreenDebugMode == FullScreenDebugMode.QuadOverdraw) ? 0.0f : 1.0f;

            if (debugDisplayEnabledOrSceneLightingDisabled ||
                m_CurrentDebugDisplaySettings.data.colorPickerDebugSettings.colorPickerMode != ColorPickerDebugMode.None ||
                m_CurrentDebugDisplaySettings.IsDebugExposureModeEnabled())
            {
                // This is for texture streaming
                m_CurrentDebugDisplaySettings.UpdateMaterials();

                var lightingDebugSettings = m_CurrentDebugDisplaySettings.data.lightingDebugSettings;
                var materialDebugSettings = m_CurrentDebugDisplaySettings.data.materialDebugSettings;
                var debugAlbedo = new Vector4(lightingDebugSettings.overrideAlbedo ? 1.0f : 0.0f, lightingDebugSettings.overrideAlbedoValue.r, lightingDebugSettings.overrideAlbedoValue.g, lightingDebugSettings.overrideAlbedoValue.b);
                var debugSmoothness = new Vector4(lightingDebugSettings.overrideSmoothness ? 1.0f : 0.0f, lightingDebugSettings.overrideSmoothnessValue, 0.0f, 0.0f);
                var debugNormal = new Vector4(lightingDebugSettings.overrideNormal ? 1.0f : 0.0f, 0.0f, 0.0f, 0.0f);
                var debugAmbientOcclusion = new Vector4(lightingDebugSettings.overrideAmbientOcclusion ? 1.0f : 0.0f, lightingDebugSettings.overrideAmbientOcclusionValue, 0.0f, 0.0f);
                var debugSpecularColor = new Vector4(lightingDebugSettings.overrideSpecularColor ? 1.0f : 0.0f, lightingDebugSettings.overrideSpecularColorValue.r, lightingDebugSettings.overrideSpecularColorValue.g, lightingDebugSettings.overrideSpecularColorValue.b);
                var debugEmissiveColor = new Vector4(lightingDebugSettings.overrideEmissiveColor ? 1.0f : 0.0f, lightingDebugSettings.overrideEmissiveColorValue.r, lightingDebugSettings.overrideEmissiveColorValue.g, lightingDebugSettings.overrideEmissiveColorValue.b);
                var debugTrueMetalColor = new Vector4(materialDebugSettings.materialValidateTrueMetal ? 1.0f : 0.0f, materialDebugSettings.materialValidateTrueMetalColor.r, materialDebugSettings.materialValidateTrueMetalColor.g, materialDebugSettings.materialValidateTrueMetalColor.b);

                DebugLightingMode debugLightingMode = m_CurrentDebugDisplaySettings.GetDebugLightingMode();
                if (CoreUtils.IsSceneLightingDisabled(hdCamera.camera))
                {
                    debugLightingMode = DebugLightingMode.MatcapView;
                }

                ref var cb = ref m_ShaderVariablesDebugDisplayCB;

                var debugMaterialIndices = m_CurrentDebugDisplaySettings.GetDebugMaterialIndexes();
                for (int i = 0; i < 11; ++i)
                {
                    cb._DebugViewMaterialArray[i * 4] = (uint)debugMaterialIndices[i]; // Only x component is used.
                }
                for (int i = 0; i < 32; ++i)
                {
                    for (int j = 0; j < 4; ++j)
                        cb._DebugRenderingLayersColors[i * 4 + j] = m_CurrentDebugDisplaySettings.data.lightingDebugSettings.debugRenderingLayersColors[i][j];
                }

                cb._DebugLightingMode = (int)debugLightingMode;
                cb._DebugLightLayersMask = (int)m_CurrentDebugDisplaySettings.GetDebugLightLayersMask();
                cb._DebugShadowMapMode = (int)m_CurrentDebugDisplaySettings.GetDebugShadowMapMode();
                cb._DebugMipMapMode = (int)m_CurrentDebugDisplaySettings.GetDebugMipMapMode();
                cb._DebugMipMapModeTerrainTexture = (int)m_CurrentDebugDisplaySettings.GetDebugMipMapModeTerrainTexture();
                cb._ColorPickerMode = (int)m_CurrentDebugDisplaySettings.GetDebugColorPickerMode();
                cb._DebugFullScreenMode = (int)m_CurrentDebugDisplaySettings.data.fullScreenDebugMode;

#if UNITY_EDITOR
                cb._MatcapMixAlbedo = HDRenderPipelinePreferences.matcapViewMixAlbedo ? 1 : 0;
                cb._MatcapViewScale = HDRenderPipelinePreferences.matcapViewScale;
#else
                cb._MatcapMixAlbedo = 0;
                cb._MatcapViewScale = 1.0f;
#endif
                cb._DebugLightingAlbedo = debugAlbedo;
                cb._DebugLightingSmoothness = debugSmoothness;
                cb._DebugLightingNormal = debugNormal;
                cb._DebugLightingAmbientOcclusion = debugAmbientOcclusion;
                cb._DebugLightingSpecularColor = debugSpecularColor;
                cb._DebugLightingEmissiveColor = debugEmissiveColor;
                cb._DebugLightingMaterialValidateHighColor = materialDebugSettings.materialValidateHighColor;
                cb._DebugLightingMaterialValidateLowColor = materialDebugSettings.materialValidateLowColor;
                cb._DebugLightingMaterialValidatePureMetalColor = debugTrueMetalColor;

                cb._MousePixelCoord = HDUtils.GetMouseCoordinates(hdCamera);
                cb._MouseClickPixelCoord = HDUtils.GetMouseClickCoordinates(hdCamera);

                cb._DebugSingleShadowIndex = m_CurrentDebugDisplaySettings.data.lightingDebugSettings.shadowDebugUseSelection ? m_DebugSelectedLightShadowIndex : (int)m_CurrentDebugDisplaySettings.data.lightingDebugSettings.shadowMapIndex;

                ConstantBuffer.PushGlobal(cmd, m_ShaderVariablesDebugDisplayCB, HDShaderIDs._ShaderVariablesDebugDisplay);

                cmd.SetGlobalTexture(HDShaderIDs._DebugFont, defaultResources.textures.debugFontTex);
            }
        }

        static bool NeedColorPickerDebug(DebugDisplaySettings debugSettings)
        {
            return debugSettings.data.colorPickerDebugSettings.colorPickerMode != ColorPickerDebugMode.None
                || debugSettings.data.falseColorDebugSettings.falseColor
                || debugSettings.data.lightingDebugSettings.debugLightingMode == DebugLightingMode.LuminanceMeter;
        }

        bool NeedExposureDebugMode(DebugDisplaySettings debugSettings)
        {
            return debugSettings.data.lightingDebugSettings.exposureDebugMode != ExposureDebugMode.None;
        }

        bool NeedsFullScreenDebugMode()
        {
            bool fullScreenDebugEnabled = m_CurrentDebugDisplaySettings.data.fullScreenDebugMode != FullScreenDebugMode.None;
            bool lightingDebugEnabled = m_CurrentDebugDisplaySettings.data.lightingDebugSettings.shadowDebugMode == ShadowMapDebugMode.SingleShadow;

            return fullScreenDebugEnabled || lightingDebugEnabled;
        }

        struct DebugParameters
        {
            public DebugDisplaySettings debugDisplaySettings;
            public HDCamera hdCamera;

            // Overlay
            public DebugOverlay debugOverlay;

            // Full screen debug
            public bool             resolveFullScreenDebug;
            public Material         debugFullScreenMaterial;
            public int              depthPyramidMip;
            public ComputeBuffer    depthPyramidOffsets;

            // Sky
            public Texture skyReflectionTexture;
            public Material debugLatlongMaterial;

            public bool rayTracingSupported;
            public RayCountManager rayCountManager;

            // Lighting
            public LightLoopDebugOverlayParameters lightingOverlayParameters;

            // Color picker
            public bool     colorPickerEnabled;
            public Material colorPickerMaterial;

            // Exposure
            public bool     exposureDebugEnabled;
            public Material debugExposureMaterial;
        }

        DebugParameters PrepareDebugParameters(HDCamera hdCamera, HDUtils.PackedMipChainInfo depthMipInfo)
        {
            var parameters = new DebugParameters();

            parameters.debugDisplaySettings = m_CurrentDebugDisplaySettings;
            parameters.hdCamera = hdCamera;

            parameters.resolveFullScreenDebug = NeedsFullScreenDebugMode() && m_FullScreenDebugPushed;
            parameters.debugFullScreenMaterial = m_DebugFullScreen;
            parameters.depthPyramidMip = (int)(parameters.debugDisplaySettings.data.fullscreenDebugMip * depthMipInfo.mipLevelCount);
            parameters.depthPyramidOffsets = depthMipInfo.GetOffsetBufferData(m_DepthPyramidMipLevelOffsetsBuffer);

            parameters.skyReflectionTexture = m_SkyManager.GetSkyReflection(hdCamera);
            parameters.debugLatlongMaterial = m_DebugDisplayLatlong;
            parameters.lightingOverlayParameters = PrepareLightLoopDebugOverlayParameters();

            parameters.rayTracingSupported = hdCamera.frameSettings.IsEnabled(FrameSettingsField.RayTracing);
            parameters.rayCountManager = m_RayCountManager;

            parameters.colorPickerEnabled = NeedColorPickerDebug(parameters.debugDisplaySettings);
            parameters.colorPickerMaterial = m_DebugColorPicker;

            parameters.exposureDebugEnabled = NeedExposureDebugMode(parameters.debugDisplaySettings);
            parameters.debugExposureMaterial = m_DebugExposure;

            float overlayRatio = m_CurrentDebugDisplaySettings.data.debugOverlayRatio;
            int overlaySize = (int)(Math.Min(hdCamera.actualHeight, hdCamera.actualWidth) * overlayRatio);
            m_DebugOverlay.StartOverlay(HDUtils.GetRuntimeDebugPanelWidth(hdCamera), hdCamera.actualHeight - overlaySize, overlaySize, hdCamera.actualWidth);
            parameters.debugOverlay = m_DebugOverlay;

            return parameters;
        }

        static void ResolveFullScreenDebug(in DebugParameters      parameters,
            MaterialPropertyBlock   mpb,
            RTHandle                inputFullScreenDebug,
            RTHandle                inputDepthPyramid,
            RTHandle                output,
            ComputeBuffer           fullscreenBuffer,
            CommandBuffer           cmd)
        {
            mpb.SetTexture(HDShaderIDs._DebugFullScreenTexture, inputFullScreenDebug);
            mpb.SetTexture(HDShaderIDs._CameraDepthTexture, inputDepthPyramid);
            mpb.SetFloat(HDShaderIDs._FullScreenDebugMode, (float)parameters.debugDisplaySettings.data.fullScreenDebugMode);
            if (parameters.debugDisplaySettings.data.enableDebugDepthRemap)
                mpb.SetVector(HDShaderIDs._FullScreenDebugDepthRemap, new Vector4(parameters.debugDisplaySettings.data.fullScreenDebugDepthRemap.x, parameters.debugDisplaySettings.data.fullScreenDebugDepthRemap.y, parameters.hdCamera.camera.nearClipPlane, parameters.hdCamera.camera.farClipPlane));
            else // Setup neutral value
                mpb.SetVector(HDShaderIDs._FullScreenDebugDepthRemap, new Vector4(0.0f, 1.0f, 0.0f, 1.0f));
            mpb.SetInt(HDShaderIDs._DebugDepthPyramidMip, parameters.depthPyramidMip);
            mpb.SetBuffer(HDShaderIDs._DebugDepthPyramidOffsets, parameters.depthPyramidOffsets);
            mpb.SetInt(HDShaderIDs._DebugContactShadowLightIndex, parameters.debugDisplaySettings.data.fullScreenContactShadowLightIndex);
            mpb.SetFloat(HDShaderIDs._TransparencyOverdrawMaxPixelCost, (float)parameters.debugDisplaySettings.data.transparencyDebugSettings.maxPixelCost);
            mpb.SetFloat(HDShaderIDs._QuadOverdrawMaxQuadCost, (float)parameters.debugDisplaySettings.data.maxQuadCost);
            mpb.SetFloat(HDShaderIDs._VertexDensityMaxPixelCost, (float)parameters.debugDisplaySettings.data.maxVertexDensity);

            if (fullscreenBuffer != null)
                cmd.SetRandomWriteTarget(1, fullscreenBuffer);

            HDUtils.DrawFullScreen(cmd, parameters.debugFullScreenMaterial, output, mpb, 0);

            if (fullscreenBuffer != null)
                cmd.ClearRandomWriteTargets();
        }

        static void ResolveColorPickerDebug(in DebugParameters  parameters,
            RTHandle            debugColorPickerBuffer,
            RTHandle            output,
            CommandBuffer       cmd)
        {
            ColorPickerDebugSettings colorPickerDebugSettings = parameters.debugDisplaySettings.data.colorPickerDebugSettings;
            FalseColorDebugSettings falseColorDebugSettings = parameters.debugDisplaySettings.data.falseColorDebugSettings;
            var falseColorThresholds = new Vector4(falseColorDebugSettings.colorThreshold0, falseColorDebugSettings.colorThreshold1, falseColorDebugSettings.colorThreshold2, falseColorDebugSettings.colorThreshold3);

            // Here we have three cases:
            // - Material debug is enabled, this is the buffer we display
            // - Otherwise we display the HDR buffer before postprocess and distortion
            // - If fullscreen debug is enabled we always use it
            parameters.colorPickerMaterial.SetTexture(HDShaderIDs._DebugColorPickerTexture, debugColorPickerBuffer);
            parameters.colorPickerMaterial.SetColor(HDShaderIDs._ColorPickerFontColor, colorPickerDebugSettings.fontColor);
            parameters.colorPickerMaterial.SetInt(HDShaderIDs._FalseColorEnabled, falseColorDebugSettings.falseColor ? 1 : 0);
            parameters.colorPickerMaterial.SetVector(HDShaderIDs._FalseColorThresholds, falseColorThresholds);
            parameters.colorPickerMaterial.SetVector(HDShaderIDs._MousePixelCoord, HDUtils.GetMouseCoordinates(parameters.hdCamera));
            parameters.colorPickerMaterial.SetVector(HDShaderIDs._MouseClickPixelCoord, HDUtils.GetMouseClickCoordinates(parameters.hdCamera));

            // The material display debug perform sRGBToLinear conversion as the final blit currently hardcodes a linearToSrgb conversion. As when we read with color picker this is not done,
            // we perform it inside the color picker shader. But we shouldn't do it for HDR buffer.
            parameters.colorPickerMaterial.SetFloat(HDShaderIDs._ApplyLinearToSRGB, parameters.debugDisplaySettings.IsDebugMaterialDisplayEnabled() ? 1.0f : 0.0f);

            HDUtils.DrawFullScreen(cmd, parameters.colorPickerMaterial, output);
        }

        static void RenderExposureDebug(in DebugParameters parameters,
            RTHandle inputColorBuffer,
            RTHandle postprocessedColorBuffer,
            RTHandle currentExposure,
            RTHandle prevExposure,
            RTHandle debugExposureData,
            RTHandle output,
            HableCurve hableCurve,
            int lutSize,
            Vector4 proceduralParams1,
            Vector4 proceduralParams2,
            ComputeBuffer histogramBuffer,
            CommandBuffer cmd)
        {
            // Grab exposure parameters
            var exposureSettings = parameters.hdCamera.volumeStack.GetComponent<Exposure>();

            Vector4 exposureParams = new Vector4(exposureSettings.compensation.value + parameters.debugDisplaySettings.data.lightingDebugSettings.debugExposure, exposureSettings.limitMin.value,
                exposureSettings.limitMax.value, 0f);

            Vector4 exposureVariants = new Vector4(1.0f, (int)exposureSettings.meteringMode.value, (int)exposureSettings.adaptationMode.value, 0.0f);
            Vector2 histogramFraction = exposureSettings.histogramPercentages.value / 100.0f;
            float evRange = exposureSettings.limitMax.value - exposureSettings.limitMin.value;
            float histScale = 1.0f / Mathf.Max(1e-5f, evRange);
            float histBias = -exposureSettings.limitMin.value * histScale;
            Vector4 histogramParams = new Vector4(histScale, histBias, histogramFraction.x, histogramFraction.y);

            parameters.debugExposureMaterial.SetVector(HDShaderIDs._ProceduralMaskParams, proceduralParams1);
            parameters.debugExposureMaterial.SetVector(HDShaderIDs._ProceduralMaskParams2, proceduralParams2);

            parameters.debugExposureMaterial.SetVector(HDShaderIDs._HistogramExposureParams, histogramParams);
            parameters.debugExposureMaterial.SetVector(HDShaderIDs._Variants, exposureVariants);
            parameters.debugExposureMaterial.SetVector(HDShaderIDs._ExposureParams, exposureParams);
            parameters.debugExposureMaterial.SetVector(HDShaderIDs._ExposureParams2, new Vector4(0.0f, 0.0f, ColorUtils.lensImperfectionExposureScale, ColorUtils.s_LightMeterCalibrationConstant));
            parameters.debugExposureMaterial.SetVector(HDShaderIDs._MousePixelCoord, HDUtils.GetMouseCoordinates(parameters.hdCamera));
            parameters.debugExposureMaterial.SetTexture(HDShaderIDs._SourceTexture, inputColorBuffer);
            parameters.debugExposureMaterial.SetTexture(HDShaderIDs._DebugFullScreenTexture, postprocessedColorBuffer);
            parameters.debugExposureMaterial.SetTexture(HDShaderIDs._PreviousExposureTexture, prevExposure);
            parameters.debugExposureMaterial.SetTexture(HDShaderIDs._ExposureTexture, currentExposure);
            parameters.debugExposureMaterial.SetTexture(HDShaderIDs._ExposureWeightMask, exposureSettings.weightTextureMask.value);
            parameters.debugExposureMaterial.SetBuffer(HDShaderIDs._HistogramBuffer, histogramBuffer);


            int passIndex = 0;
            if (parameters.debugDisplaySettings.data.lightingDebugSettings.exposureDebugMode == ExposureDebugMode.MeteringWeighted)
            {
                passIndex = 1;
                parameters.debugExposureMaterial.SetVector(HDShaderIDs._ExposureDebugParams, new Vector4(parameters.debugDisplaySettings.data.lightingDebugSettings.displayMaskOnly ? 1 : 0, 0, 0, 0));
            }
            if (parameters.debugDisplaySettings.data.lightingDebugSettings.exposureDebugMode == ExposureDebugMode.HistogramView)
            {
                parameters.debugExposureMaterial.SetTexture(HDShaderIDs._ExposureDebugTexture, debugExposureData);
                var tonemappingSettings = parameters.hdCamera.volumeStack.GetComponent<Tonemapping>();

                bool toneMapIsEnabled = parameters.hdCamera.frameSettings.IsEnabled(FrameSettingsField.Tonemapping);
                var tonemappingMode = toneMapIsEnabled ? tonemappingSettings.mode.value : TonemappingMode.None;

                bool drawTonemapCurve = tonemappingMode != TonemappingMode.None &&
                    parameters.debugDisplaySettings.data.lightingDebugSettings.showTonemapCurveAlongHistogramView;

                bool centerAroundMiddleGrey = parameters.debugDisplaySettings.data.lightingDebugSettings.centerHistogramAroundMiddleGrey;
                parameters.debugExposureMaterial.SetVector(HDShaderIDs._ExposureDebugParams, new Vector4(drawTonemapCurve ? 1.0f : 0.0f, (int)tonemappingMode, centerAroundMiddleGrey ? 1 : 0, 0));
                if (drawTonemapCurve)
                {
                    if (tonemappingMode == TonemappingMode.Custom)
                    {
                        parameters.debugExposureMaterial.SetVector(HDShaderIDs._CustomToneCurve, hableCurve.uniforms.curve);
                        parameters.debugExposureMaterial.SetVector(HDShaderIDs._ToeSegmentA, hableCurve.uniforms.toeSegmentA);
                        parameters.debugExposureMaterial.SetVector(HDShaderIDs._ToeSegmentB, hableCurve.uniforms.toeSegmentB);
                        parameters.debugExposureMaterial.SetVector(HDShaderIDs._MidSegmentA, hableCurve.uniforms.midSegmentA);
                        parameters.debugExposureMaterial.SetVector(HDShaderIDs._MidSegmentB, hableCurve.uniforms.midSegmentB);
                        parameters.debugExposureMaterial.SetVector(HDShaderIDs._ShoSegmentA, hableCurve.uniforms.shoSegmentA);
                        parameters.debugExposureMaterial.SetVector(HDShaderIDs._ShoSegmentB, hableCurve.uniforms.shoSegmentB);
                    }
                }
                else if (tonemappingMode == TonemappingMode.External)
                {
                    parameters.debugExposureMaterial.SetTexture(HDShaderIDs._LogLut3D, tonemappingSettings.lutTexture.value);
                    parameters.debugExposureMaterial.SetVector(HDShaderIDs._LogLut3D_Params, new Vector4(1f / lutSize, lutSize - 1f, tonemappingSettings.lutContribution.value, 0f));
                }
                passIndex = 2;
            }
            if (parameters.debugDisplaySettings.data.lightingDebugSettings.exposureDebugMode == ExposureDebugMode.FinalImageHistogramView)
            {
                bool finalImageRGBHisto = parameters.debugDisplaySettings.data.lightingDebugSettings.displayFinalImageHistogramAsRGB;

                parameters.debugExposureMaterial.SetVector(HDShaderIDs._ExposureDebugParams, new Vector4(0, 0, 0, finalImageRGBHisto ? 1 : 0));

                parameters.debugExposureMaterial.SetBuffer(HDShaderIDs._FullImageHistogram, histogramBuffer);
                passIndex = 3;
            }


            HDUtils.DrawFullScreen(cmd, parameters.debugExposureMaterial, output, null, passIndex);
        }

        static void RenderSkyReflectionOverlay(in DebugParameters debugParameters, CommandBuffer cmd, MaterialPropertyBlock mpb)
        {
            var lightingDebug = debugParameters.debugDisplaySettings.data.lightingDebugSettings;

            debugParameters.debugOverlay.SetViewport(cmd);
            mpb.SetTexture(HDShaderIDs._InputCubemap, debugParameters.skyReflectionTexture);
            mpb.SetFloat(HDShaderIDs._Mipmap, lightingDebug.skyReflectionMipmap);
            mpb.SetFloat(HDShaderIDs._ApplyExposure, 1.0f);
            mpb.SetFloat(HDShaderIDs._SliceIndex, lightingDebug.cubeArraySliceIndex);
            cmd.DrawProcedural(Matrix4x4.identity, debugParameters.debugLatlongMaterial, 0, MeshTopology.Triangles, 3, 1, mpb);
            debugParameters.debugOverlay.Next();
        }

        struct PostProcessParameters
        {
            public ShaderVariablesGlobal globalCB;

            public HDCamera         hdCamera;
            public bool             postProcessIsFinalPass;
            public bool             flipYInPostProcess;
            public BlueNoise        blueNoise;

            // After Postprocess
            public bool             useDepthBuffer;
            public float            time;
            public float            lastTime;
            public int              frameCount;
            public RendererListDesc opaqueAfterPPDesc;
            public RendererListDesc transparentAfterPPDesc;
        }

        PostProcessParameters PreparePostProcess(CullingResults cullResults, HDCamera hdCamera)
        {
            PostProcessParameters result = new PostProcessParameters();
            result.globalCB = m_ShaderVariablesGlobalCB;
            result.hdCamera = hdCamera;
            result.postProcessIsFinalPass = HDUtils.PostProcessIsFinalPass(hdCamera);
            // Y-Flip needs to happen during the post process pass only if it's the final pass and is the regular game view
            // SceneView flip is handled by the editor internal code and GameView rendering into render textures should not be flipped in order to respect Unity texture coordinates convention
            result.flipYInPostProcess = result.postProcessIsFinalPass && (hdCamera.flipYMode == HDAdditionalCameraData.FlipYMode.ForceFlipY || hdCamera.isMainGameView);
            result.blueNoise = m_BlueNoise;

            result.useDepthBuffer = !hdCamera.IsTAAEnabled() && hdCamera.frameSettings.IsEnabled(FrameSettingsField.ZTestAfterPostProcessTAA);
            result.time = m_Time;
            result.lastTime = m_LastTime;
            result.frameCount = m_FrameCount;
            result.opaqueAfterPPDesc = CreateOpaqueRendererListDesc(cullResults, hdCamera.camera, HDShaderPassNames.s_ForwardOnlyName, renderQueueRange: HDRenderQueue.k_RenderQueue_AfterPostProcessOpaque);
            result.transparentAfterPPDesc = CreateTransparentRendererListDesc(cullResults, hdCamera.camera, HDShaderPassNames.s_ForwardOnlyName, renderQueueRange: HDRenderQueue.k_RenderQueue_AfterPostProcessTransparent);

            return result;
        }

        static void UpdateOffscreenRenderingConstants(ref ShaderVariablesGlobal cb, bool enabled, uint factor)
        {
            cb._OffScreenRendering = enabled ? 1u : 0u;
            cb._OffScreenDownsampleFactor = factor;
        }

        static void RenderAfterPostProcess(PostProcessParameters   parameters,
            in RendererList         opaqueAfterPostProcessRendererList,
            in RendererList         transparentAfterPostProcessRendererList,
            ScriptableRenderContext renderContext, CommandBuffer cmd)
        {
            using (new ProfilingScope(cmd, ProfilingSampler.Get(HDProfileId.AfterPostProcessing)))
            {
                // Note about AfterPostProcess and TAA:
                // When TAA is enabled rendering is jittered and then resolved during the post processing pass.
                // It means that any rendering done after post processing need to disable jittering. This is what we do with hdCamera.UpdateViewConstants(false);
                // The issue is that the only available depth buffer is jittered so pixels would wobble around depth tested edges.
                // In order to avoid that we decide that objects rendered after Post processes while TAA is active will not benefit from the depth buffer so we disable it.
                parameters.hdCamera.UpdateAllViewConstants(false);
                parameters.hdCamera.UpdateShaderVariablesGlobalCB(ref parameters.globalCB, parameters.frameCount);

                UpdateOffscreenRenderingConstants(ref parameters.globalCB, true, 1);
                ConstantBuffer.PushGlobal(cmd, parameters.globalCB, HDShaderIDs._ShaderVariablesGlobal);

                DrawOpaqueRendererList(renderContext, cmd, parameters.hdCamera.frameSettings, opaqueAfterPostProcessRendererList);
                // Setup off-screen transparency here
                DrawTransparentRendererList(renderContext, cmd, parameters.hdCamera.frameSettings, transparentAfterPostProcessRendererList);

                UpdateOffscreenRenderingConstants(ref parameters.globalCB, false, 1);
                ConstantBuffer.PushGlobal(cmd, parameters.globalCB, HDShaderIDs._ShaderVariablesGlobal);
            }
        }

        struct SendGeometryGraphcisBuffersParameters
        {
            public HDCamera hdCamera;
            public bool needNormalBuffer;
            public bool needDepthBuffer;
            public VFXCameraBufferTypes neededVFXBuffers;
            public HDUtils.PackedMipChainInfo packedMipChainInfo;

            public bool NeedSendBuffers()
            {
                return needNormalBuffer || needDepthBuffer || neededVFXBuffers != VFXCameraBufferTypes.None;
            }
        }

        SendGeometryGraphcisBuffersParameters PrepareSendGeometryBuffersParameters(HDCamera hdCamera, in HDUtils.PackedMipChainInfo packedMipInfo)
        {
            SendGeometryGraphcisBuffersParameters parameters = new SendGeometryGraphcisBuffersParameters();

            parameters.hdCamera = hdCamera;
            parameters.needNormalBuffer = false;
            parameters.needDepthBuffer = false;
            parameters.packedMipChainInfo = packedMipInfo;

            HDAdditionalCameraData acd = null;
            hdCamera.camera.TryGetComponent(out acd);

            HDAdditionalCameraData.BufferAccessType externalAccess = new HDAdditionalCameraData.BufferAccessType();
            if (acd != null)
                externalAccess = acd.GetBufferAccess();

            // Figure out which client systems need which buffers
            // Only VFX systems for now
            parameters.neededVFXBuffers = VFXManager.IsCameraBufferNeeded(hdCamera.camera);
            parameters.needNormalBuffer |= ((parameters.neededVFXBuffers & VFXCameraBufferTypes.Normal) != 0 || (externalAccess & HDAdditionalCameraData.BufferAccessType.Normal) != 0);
            parameters.needDepthBuffer |= ((parameters.neededVFXBuffers & VFXCameraBufferTypes.Depth) != 0 || (externalAccess & HDAdditionalCameraData.BufferAccessType.Depth) != 0 || GetIndirectDiffuseMode(hdCamera) == IndirectDiffuseMode.ScreenSpace);

            // Raytracing require both normal and depth from previous frame.
            if (hdCamera.frameSettings.IsEnabled(FrameSettingsField.RayTracing) && GetRayTracingState())
            {
                parameters.needNormalBuffer = true;
                parameters.needDepthBuffer = true;
            }

            return parameters;
        }

        static void SendGeometryGraphicsBuffers(in SendGeometryGraphcisBuffersParameters parameters,
            RTHandle mainNormalBuffer,
            RTHandle mainDepthBuffer,
            CommandBuffer cmd)
        {
            var hdCamera = parameters.hdCamera;

            Texture normalBuffer = null;
            Texture depthBuffer = null;
            Texture depthBuffer1 = null;

            // Here if needed for this particular camera, we allocate history buffers.
            // Only one is needed here because the main buffer used for rendering is separate.
            // Ideally, we should double buffer the main rendering buffer but since we don't know in advance if history is going to be needed, it would be a big waste of memory.
            if (parameters.needNormalBuffer && mainNormalBuffer.rt != null)
            {
                // local variable to avoid gcalloc caused by capture.
                var localNormalBuffer = mainNormalBuffer;
                RTHandle Allocator(string id, int frameIndex, RTHandleSystem rtHandleSystem)
                {
                    return rtHandleSystem.Alloc(Vector2.one, TextureXR.slices, colorFormat: localNormalBuffer.rt.graphicsFormat, dimension: TextureXR.dimension, enableRandomWrite: localNormalBuffer.rt.enableRandomWrite, name: $"{id}_Normal History Buffer"
                    );
                }

                normalBuffer = hdCamera.GetCurrentFrameRT((int)HDCameraFrameHistoryType.Normal) ?? hdCamera.AllocHistoryFrameRT((int)HDCameraFrameHistoryType.Normal, Allocator, 1);

                for (int i = 0; i < hdCamera.viewCount; i++)
                    cmd.CopyTexture(localNormalBuffer, i, 0, 0, 0, hdCamera.actualWidth, hdCamera.actualHeight, normalBuffer, i, 0, 0, 0);
            }

            if (parameters.needDepthBuffer && mainDepthBuffer.rt != null)
            {
                // local variable to avoid gcalloc caused by capture.
                var localDepthBuffer = mainDepthBuffer;
                RTHandle Allocator(string id, int frameIndex, RTHandleSystem rtHandleSystem)
                {
                    return rtHandleSystem.Alloc(Vector2.one, TextureXR.slices, colorFormat: localDepthBuffer.rt.graphicsFormat, dimension: TextureXR.dimension, enableRandomWrite: localDepthBuffer.rt.enableRandomWrite, name: $"{id}_Depth History Buffer");
                }

                depthBuffer = hdCamera.GetCurrentFrameRT((int)HDCameraFrameHistoryType.Depth) ?? hdCamera.AllocHistoryFrameRT((int)HDCameraFrameHistoryType.Depth, Allocator, 1);

                for (int i = 0; i < hdCamera.viewCount; i++)
                    cmd.CopyTexture(localDepthBuffer, i, 0, 0, 0, hdCamera.actualWidth, hdCamera.actualHeight, depthBuffer, i, 0, 0, 0);

                RTHandle Allocator1(string id, int frameIndex, RTHandleSystem rtHandleSystem)
                {
                    return rtHandleSystem.Alloc(Vector2.one * 0.5f, TextureXR.slices, colorFormat: localDepthBuffer.rt.graphicsFormat, dimension: TextureXR.dimension, enableRandomWrite: localDepthBuffer.rt.enableRandomWrite, name: $"Depth History Buffer Mip 1");
                }

                depthBuffer1 = hdCamera.GetCurrentFrameRT((int)HDCameraFrameHistoryType.Depth1) ?? hdCamera.AllocHistoryFrameRT((int)HDCameraFrameHistoryType.Depth1, Allocator1, 1);
                for (int i = 0; i < hdCamera.viewCount; i++)
                    cmd.CopyTexture(localDepthBuffer, i, 0, parameters.packedMipChainInfo.mipLevelOffsets[1].x, parameters.packedMipChainInfo.mipLevelOffsets[1].y, hdCamera.actualWidth / 2, hdCamera.actualHeight / 2, depthBuffer1, i, 0, 0, 0);
            }

            // Send buffers to client.
            // For now, only VFX systems
            if ((parameters.neededVFXBuffers & VFXCameraBufferTypes.Depth) != 0)
            {
                VFXManager.SetCameraBuffer(hdCamera.camera, VFXCameraBufferTypes.Depth, depthBuffer, 0, 0, hdCamera.actualWidth, hdCamera.actualHeight);
            }

            if ((parameters.neededVFXBuffers & VFXCameraBufferTypes.Normal) != 0)
            {
                VFXManager.SetCameraBuffer(hdCamera.camera, VFXCameraBufferTypes.Normal, normalBuffer, 0, 0, hdCamera.actualWidth, hdCamera.actualHeight);
            }
        }

        static void SendColorGraphicsBuffer(CommandBuffer cmd, HDCamera hdCamera)
        {
            // Figure out which client systems need which buffers
            VFXCameraBufferTypes neededVFXBuffers = VFXManager.IsCameraBufferNeeded(hdCamera.camera);

            if ((neededVFXBuffers & VFXCameraBufferTypes.Color) != 0)
            {
                var colorBuffer = hdCamera.GetCurrentFrameRT((int)HDCameraFrameHistoryType.ColorBufferMipChain);
                VFXManager.SetCameraBuffer(hdCamera.camera, VFXCameraBufferTypes.Color, colorBuffer, 0, 0, hdCamera.actualWidth, hdCamera.actualHeight);
            }
        }

        /// <summary>
        /// Overrides the current camera, changing all the matrices and view parameters for the new one.
        /// It allows you to render objects from another camera, which can be useful in custom passes for example.
        /// </summary>
        internal struct OverrideCameraRendering : IDisposable
        {
            CommandBuffer   cmd;
            Camera          overrideCamera;
            HDCamera        overrideHDCamera;
            float           originalAspect;

            /// <summary>
            /// Overrides the current camera, changing all the matrices and view parameters for the new one.
            /// </summary>
            /// <param name="cmd">The current command buffer in use</param>
            /// <param name="overrideCamera">The camera that will replace the current one</param>
            /// <example>
            /// <code>
            /// using (new HDRenderPipeline.OverrideCameraRendering(cmd, overrideCamera))
            /// {
            ///     ...
            /// }
            /// </code>
            /// </example>
            public OverrideCameraRendering(CommandBuffer cmd, Camera overrideCamera)
            {
                this.cmd = cmd;
                this.overrideCamera = overrideCamera;
                this.overrideHDCamera = null;
                this.originalAspect = 0;

                if (!IsContextValid(overrideCamera))
                    return;

                var hdrp = HDRenderPipeline.currentPipeline;
                overrideHDCamera = HDCamera.GetOrCreate(overrideCamera);

                // Mark the HDCamera as persistant so it's not deleted because it's camera is disabled.
                overrideHDCamera.isPersistent = true;

                // We need to patch the pixel rect of the camera because by default the camera size is synchronized
                // with the game view and so it breaks in the scene view. Note that we can't use Camera.pixelRect here
                // because when we assign it, the change is not instantaneous and is not reflected in pixelWidth/pixelHeight.
                overrideHDCamera.OverridePixelRect(hdrp.m_CurrentHDCamera.camera.pixelRect);
                // We also sync the aspect ratio of the camera, this time using the camera instead of HDCamera.
                // This will update the projection matrix to match the aspect of the current rendering camera.
                originalAspect = overrideCamera.aspect;
                overrideCamera.aspect = (float)hdrp.m_CurrentHDCamera.camera.pixelRect.width / (float)hdrp.m_CurrentHDCamera.camera.pixelRect.height;

                // Update HDCamera datas
                overrideHDCamera.Update(overrideHDCamera.frameSettings, hdrp, hdrp.m_MSAASamples, hdrp.m_XRSystem.emptyPass, allocateHistoryBuffers: false);
                // Reset the reference size as it could have been changed by the override camera
                hdrp.m_CurrentHDCamera.SetReferenceSize();
                overrideHDCamera.UpdateShaderVariablesGlobalCB(ref hdrp.m_ShaderVariablesGlobalCB, hdrp.m_FrameCount);

                ConstantBuffer.PushGlobal(cmd, hdrp.m_ShaderVariablesGlobalCB, HDShaderIDs._ShaderVariablesGlobal);
            }

            bool IsContextValid(Camera overrideCamera)
            {
                var hdrp = HDRenderPipeline.currentPipeline;

                if (hdrp.m_CurrentHDCamera == null)
                {
                    Debug.LogError("OverrideCameraRendering can only be called inside the render loop !");
                    return false;
                }

                if (overrideCamera == hdrp.m_CurrentHDCamera.camera)
                    return false;

                return true;
            }

            /// <summary>
            /// Reset the camera settings to the original camera
            /// </summary>
            void IDisposable.Dispose()
            {
                if (!IsContextValid(overrideCamera))
                    return;

                overrideHDCamera.ResetPixelRect();
                overrideCamera.aspect = originalAspect;

                var hdrp = HDRenderPipeline.currentPipeline;
                // Reset the reference size as it could have been changed by the override camera
                hdrp.m_CurrentHDCamera.SetReferenceSize();
                hdrp.m_CurrentHDCamera.UpdateShaderVariablesGlobalCB(ref hdrp.m_ShaderVariablesGlobalCB, hdrp.m_FrameCount);
                ConstantBuffer.PushGlobal(cmd, hdrp.m_ShaderVariablesGlobalCB, HDShaderIDs._ShaderVariablesGlobal);
            }
        }

        /// <summary>
        /// Release all persistent shadow atlas.
        /// In HDRP, shadow persistent atlases are allocated per light type (area, punctual or directional) when needed but never deallocated.
        /// Calling this will force deallocation of those atlases. This can be useful between levels for example when you know that some types of lights aren't used anymore.
        /// </summary>
        public void ReleasePersistentShadowAtlases()
        {
            // TODO RENDERGRAPH remove test when we have only one code path.
            if (m_RenderGraph != null)
                m_ShadowManager.ReleaseSharedShadowAtlases(m_RenderGraph);
        }
    }
}<|MERGE_RESOLUTION|>--- conflicted
+++ resolved
@@ -235,7 +235,7 @@
         internal float GetTime()       { return m_Time;       }
 
         GraphicsFormat GetColorBufferFormat()
-            => m_ShouldOverrideColorBufferFormat ? m_AOVGraphicsFormat : (GraphicsFormat)m_Asset.currentPlatformRenderPipelineSettings.colorBufferFormat;
+            => (GraphicsFormat)m_Asset.currentPlatformRenderPipelineSettings.colorBufferFormat;
 
         GraphicsFormat GetCustomBufferFormat()
             => (GraphicsFormat)m_Asset.currentPlatformRenderPipelineSettings.customBufferFormat;
@@ -2127,55 +2127,7 @@
                     return;
                 }
 
-<<<<<<< HEAD
-                if (m_EnableRenderGraph)
-                {
-                    try
-                    {
-                        ExecuteWithRenderGraph(renderRequest, aovRequest, aovBuffers, aovCustomPassBuffers, renderContext, cmd);
-                    }
-                    catch (Exception e)
-                    {
-                        Debug.LogError("Error while building Render Graph.");
-                        Debug.LogException(e);
-                    }
-                    return;
-                }
-
-                hdCamera.xr.StartSinglePass(cmd);
-
-                ClearBuffers(hdCamera, cmd);
-
-                // Render XR occlusion mesh to depth buffer early in the frame to improve performance
-                if (hdCamera.xr.enabled && m_Asset.currentPlatformRenderPipelineSettings.xrSettings.occlusionMesh)
-                {
-                    bool msaa = hdCamera.frameSettings.IsEnabled(FrameSettingsField.MSAA);
-                    Color clearColor = GetColorBufferClearColor(hdCamera);
-
-                    hdCamera.xr.StopSinglePass(cmd);
-                    hdCamera.xr.RenderOcclusionMeshes(cmd, clearColor, msaa ? m_CameraColorMSAABuffer : m_CameraColorBuffer, m_SharedRTManager.GetDepthStencilBuffer(msaa));
-                    hdCamera.xr.StartSinglePass(cmd);
-                }
-
-                // Bind the custom color/depth before the first custom pass
-                if (hdCamera.frameSettings.IsEnabled(FrameSettingsField.CustomPass))
-                {
-                    if (m_CustomPassColorBuffer.IsValueCreated)
-                        cmd.SetGlobalTexture(HDShaderIDs._CustomColorTexture, m_CustomPassColorBuffer.Value);
-                    if (m_CustomPassDepthBuffer.IsValueCreated)
-                        cmd.SetGlobalTexture(HDShaderIDs._CustomDepthTexture, m_CustomPassDepthBuffer.Value);
-                }
-
-                RenderCustomPass(renderContext, cmd, hdCamera, customPassCullingResults, CustomPassInjectionPoint.BeforeRendering, aovRequest, aovCustomPassBuffers);
-
-                RenderRayTracingPrepass(cullingResults, hdCamera, renderContext, cmd, false);
-
-                // This is always false in forward and if it is true, is equivalent of saying we have a partial depth prepass.
-                bool shouldRenderMotionVectorAfterGBuffer = RenderDepthPrepass(cullingResults, hdCamera, renderContext, cmd);
-                if (!shouldRenderMotionVectorAfterGBuffer)
-=======
                 try
->>>>>>> f2147be7
                 {
                     ExecuteWithRenderGraph(renderRequest, aovRequest, aovBuffers, aovCustomPassBuffers, renderContext, cmd);
                 }
