--- conflicted
+++ resolved
@@ -1056,14 +1056,8 @@
                 HDCamera.CleanUnused();
             }
 
-<<<<<<< HEAD
-            var dynResHandler = DynamicResolutionHandler.instance;
-            dynResHandler.Update(m_Asset.currentPlatformRenderPipelineSettings.dynamicResolutionSettings);
-
             Terrain.FillActiveTerrainList(m_ActiveTerrains);
 
-=======
->>>>>>> 00bba240
             // This syntax is awful and hostile to debugging, please don't use it...
             using (ListPool<RenderRequest>.Get(out List<RenderRequest> renderRequests))
             using (ListPool<int>.Get(out List<int> rootRenderRequestIndices))
@@ -1420,20 +1414,16 @@
                     {
                         var camera = m_ProbeCameraCache.GetOrCreate((viewerTransform, visibleProbe, j), Time.frameCount, CameraType.Reflection);
 
-<<<<<<< HEAD
-                        foreach (var terrain in m_ActiveTerrains)
-                            terrain.SetKeepUnusedCameraRenderingResources(camera.GetInstanceID(), true);
-
-                        if (!camera.TryGetComponent<HDAdditionalCameraData>(out var additionalCameraData))
-                        {
-=======
                         var settingsCopy = m_Asset.currentPlatformRenderPipelineSettings.dynamicResolutionSettings;
                         settingsCopy.forcedPercentage = 100.0f;
                         settingsCopy.forceResolution = true;
                         DynamicResolutionHandler.UpdateAndUseCamera(camera, settingsCopy);
 
-                        if (additionalCameraData == null)
->>>>>>> 00bba240
+                        foreach (var terrain in m_ActiveTerrains)
+                            terrain.SetKeepUnusedCameraRenderingResources(camera.GetInstanceID(), true);
+
+                        if (!camera.TryGetComponent<HDAdditionalCameraData>(out var additionalCameraData))
+                        {
                             additionalCameraData = camera.gameObject.AddComponent<HDAdditionalCameraData>();
                         }
                         additionalCameraData.hasPersistentHistory = true;
