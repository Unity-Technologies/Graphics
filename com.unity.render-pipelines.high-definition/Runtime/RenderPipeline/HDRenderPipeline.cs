--- conflicted
+++ resolved
@@ -4746,17 +4746,11 @@
                 var tonemappingMode = toneMapIsEnabled ? tonemappingSettings.mode.value : TonemappingMode.None;
 
                 bool drawTonemapCurve = tonemappingMode != TonemappingMode.None &&
-<<<<<<< HEAD
-                                        parameters.debugDisplaySettings.data.lightingDebugSettings.showTonemapCurve;
+	            parameters.debugDisplaySettings.data.lightingDebugSettings.showTonemapCurveAlongHistogramView;
 
                 bool centerAroundMiddleGrey = parameters.debugDisplaySettings.data.lightingDebugSettings.centerHistogramAroundMiddleGrey;
 
                 parameters.debugExposureMaterial.SetVector(HDShaderIDs._ExposureDebugParams, new Vector4(drawTonemapCurve ? 1.0f : 0.0f, (int)tonemappingMode, centerAroundMiddleGrey ? 1 : 0, 0));
-=======
-                                        parameters.debugDisplaySettings.data.lightingDebugSettings.showTonemapCurveAlongHistogramView;
-
-                parameters.debugExposureMaterial.SetVector(HDShaderIDs._ExposureDebugParams, new Vector4(drawTonemapCurve ? 1.0f : 0.0f, (int)tonemappingMode, 0, 0));
->>>>>>> 66b5a7ea
                 if (drawTonemapCurve)
                 {
                     if (tonemappingMode == TonemappingMode.Custom)
