using System.Collections.Generic;
using UnityEngine.VFX;
using System;
using System.Diagnostics;
using System.Linq;
using UnityEngine.Experimental.GlobalIllumination;
using UnityEngine.Experimental.Rendering;
using UnityEngine.Experimental.Rendering.RenderGraphModule;

namespace UnityEngine.Rendering.HighDefinition
{
    /// <summary>
    /// High Definition Render Pipeline class.
    /// </summary>
    public partial class HDRenderPipeline : RenderPipeline
    {
        #region Default Settings
        internal static HDRenderPipelineAsset defaultAsset
            => GraphicsSettings.renderPipelineAsset is HDRenderPipelineAsset hdrpAsset ? hdrpAsset : null;

        internal static HDRenderPipelineAsset currentAsset
            => GraphicsSettings.currentRenderPipeline is HDRenderPipelineAsset hdrpAsset ? hdrpAsset : null;

        internal static HDRenderPipeline currentPipeline
            => RenderPipelineManager.currentPipeline is HDRenderPipeline hdrp ? hdrp : null;

        internal static bool pipelineSupportsRayTracing => HDRenderPipeline.currentPipeline != null && HDRenderPipeline.currentPipeline.rayTracingSupported;


        private static Volume s_DefaultVolume = null;
        static VolumeProfile defaultVolumeProfile
            => defaultAsset?.defaultVolumeProfile;

        static HDRenderPipeline()
        {
#if UNITY_EDITOR
            UnityEditor.AssemblyReloadEvents.beforeAssemblyReload += () =>
            {
                if (s_DefaultVolume != null && !s_DefaultVolume.Equals(null))
                {
                    CoreUtils.Destroy(s_DefaultVolume.gameObject);
                    s_DefaultVolume = null;
                }
            };
#endif
        }

        internal static Volume GetOrCreateDefaultVolume()
        {
            if (s_DefaultVolume == null || s_DefaultVolume.Equals(null))
            {
                var go = new GameObject("Default Volume") { hideFlags = HideFlags.HideAndDontSave };
                s_DefaultVolume = go.AddComponent<Volume>();
                s_DefaultVolume.isGlobal = true;
                s_DefaultVolume.priority = float.MinValue;
                s_DefaultVolume.sharedProfile = defaultVolumeProfile;
            }

            if (
                // In case the asset was deleted or the reference removed
                s_DefaultVolume.sharedProfile == null || s_DefaultVolume.sharedProfile.Equals(null)
#if UNITY_EDITOR

                // In case the serialization recreated an empty volume sharedProfile

                || !UnityEditor.AssetDatabase.Contains(s_DefaultVolume.sharedProfile)
#endif
            )
            {
                s_DefaultVolume.sharedProfile = defaultVolumeProfile;
            }

            if (s_DefaultVolume.sharedProfile != defaultVolumeProfile)
            {
                s_DefaultVolume.sharedProfile = defaultVolumeProfile;
            }

            return s_DefaultVolume;
        }
        #endregion

        /// <summary>
        /// Shader Tag for the High Definition Render Pipeline.
        /// </summary>
        public const string k_ShaderTagName = "HDRenderPipeline";

        readonly HDRenderPipelineAsset m_Asset;
        internal HDRenderPipelineAsset asset { get { return m_Asset; } }
        readonly HDRenderPipelineAsset m_DefaultAsset;
        internal RenderPipelineResources defaultResources { get { return m_DefaultAsset.renderPipelineResources; } }

        internal RenderPipelineSettings currentPlatformRenderPipelineSettings { get { return m_Asset.currentPlatformRenderPipelineSettings; } }

        readonly RenderPipelineMaterial m_DeferredMaterial;
        readonly List<RenderPipelineMaterial> m_MaterialList = new List<RenderPipelineMaterial>();

        readonly GBufferManager m_GbufferManager;
        readonly DBufferManager m_DbufferManager;
        readonly SharedRTManager m_SharedRTManager = new SharedRTManager();
        internal SharedRTManager sharedRTManager { get { return m_SharedRTManager; } }

        readonly PostProcessSystem m_PostProcessSystem;
        readonly XRSystem m_XRSystem;

        bool m_FrameSettingsHistoryEnabled = false;

        /// <summary>
        /// This functions allows the user to have an approximation of the number of rays that were traced for a given frame.
        /// </summary>
        /// <param name="rayValues">Specifes which ray count value should be returned.</param>
        /// <returns>The approximated ray count for a frame</returns>
        public uint GetRaysPerFrame(RayCountValues rayValues) { return m_RayCountManager.GetRaysPerFrame(rayValues); }

        // Renderer Bake configuration can vary depends on if shadow mask is enabled or no
        PerObjectData m_CurrentRendererConfigurationBakedLighting = HDUtils.k_RendererConfigurationBakedLighting;
        MaterialPropertyBlock m_CopyDepthPropertyBlock = new MaterialPropertyBlock();
        Material m_CopyDepth;
        Material m_DownsampleDepthMaterial;
        Material m_UpsampleTransparency;
        GPUCopy m_GPUCopy;
        MipGenerator m_MipGenerator;
        BlueNoise m_BlueNoise;

        IBLFilterBSDF[] m_IBLFilterArray = null;

        ComputeShader m_ScreenSpaceReflectionsCS { get { return defaultResources.shaders.screenSpaceReflectionsCS; } }
        int m_SsrTracingKernel      = -1;
        int m_SsrReprojectionKernel = -1;

        Material m_ApplyDistortionMaterial;

        Material m_CameraMotionVectorsMaterial;
        Material m_DecalNormalBufferMaterial;

        Material m_ClearStencilBufferMaterial;

        // Debug material
        Material m_DebugViewMaterialGBuffer;
        Material m_DebugViewMaterialGBufferShadowMask;
        Material m_currentDebugViewMaterialGBuffer;
        Material m_DebugDisplayLatlong;
        Material m_DebugFullScreen;
        MaterialPropertyBlock m_DebugFullScreenPropertyBlock = new MaterialPropertyBlock();
        Material m_DebugColorPicker;
        Material m_ErrorMaterial;

        Material m_Blit;
        Material m_BlitTexArray;
        Material m_BlitTexArraySingleSlice;
        MaterialPropertyBlock m_BlitPropertyBlock = new MaterialPropertyBlock();

        RenderTargetIdentifier[] m_MRTCache2 = new RenderTargetIdentifier[2];

        // 'm_CameraColorBuffer' does not contain diffuse lighting of SSS materials until the SSS pass. It is stored within 'm_CameraSssDiffuseLightingBuffer'.
        RTHandle m_CameraColorBuffer;
        RTHandle m_OpaqueAtmosphericScatteringBuffer; // Necessary to perform dual-source (polychromatic alpha) blending which is not supported by Unity
        RTHandle m_CameraSssDiffuseLightingBuffer;

        RTHandle m_ContactShadowBuffer;
        RTHandle m_ScreenSpaceShadowsBuffer;
        RTHandle m_DistortionBuffer;

        RTHandle m_LowResTransparentBuffer;

        // TODO: remove me, I am just a temporary debug texture. :-)
        // RTHandle m_SsrDebugTexture;
        RTHandle m_SsrHitPointTexture;
        RTHandle m_SsrLightingTexture;
        // MSAA Versions of regular textures
        RTHandle m_CameraColorMSAABuffer;
        RTHandle m_OpaqueAtmosphericScatteringMSAABuffer;  // Necessary to perform dual-source (polychromatic alpha) blending which is not supported by Unity
        RTHandle m_CameraSssDiffuseLightingMSAABuffer;

        Lazy<RTHandle> m_CustomPassColorBuffer;
        Lazy<RTHandle> m_CustomPassDepthBuffer;

        // Constant Buffers
        ShaderVariablesGlobal m_ShaderVariablesGlobalCB = new ShaderVariablesGlobal();

        // The current MSAA count
        MSAASamples m_MSAASamples;

        // The pass "SRPDefaultUnlit" is a fall back to legacy unlit rendering and is required to support unity 2d + unity UI that render in the scene.
        ShaderTagId[] m_ForwardAndForwardOnlyPassNames = { HDShaderPassNames.s_ForwardOnlyName, HDShaderPassNames.s_ForwardName, HDShaderPassNames.s_SRPDefaultUnlitName };
        ShaderTagId[] m_ForwardOnlyPassNames = { HDShaderPassNames.s_ForwardOnlyName, HDShaderPassNames.s_SRPDefaultUnlitName };

        ShaderTagId[] m_AllTransparentPassNames = {  HDShaderPassNames.s_TransparentBackfaceName,
                                                        HDShaderPassNames.s_ForwardOnlyName,
                                                        HDShaderPassNames.s_ForwardName,
                                                        HDShaderPassNames.s_SRPDefaultUnlitName };

        ShaderTagId[] m_TransparentNoBackfaceNames = {  HDShaderPassNames.s_ForwardOnlyName,
                                                        HDShaderPassNames.s_ForwardName,
                                                        HDShaderPassNames.s_SRPDefaultUnlitName };


        ShaderTagId[] m_AllForwardOpaquePassNames = {    HDShaderPassNames.s_ForwardOnlyName,
                                                            HDShaderPassNames.s_ForwardName,
                                                            HDShaderPassNames.s_SRPDefaultUnlitName };

        ShaderTagId[] m_DepthOnlyAndDepthForwardOnlyPassNames = { HDShaderPassNames.s_DepthForwardOnlyName, HDShaderPassNames.s_DepthOnlyName };
        ShaderTagId[] m_DepthForwardOnlyPassNames = { HDShaderPassNames.s_DepthForwardOnlyName };
        ShaderTagId[] m_DepthOnlyPassNames = { HDShaderPassNames.s_DepthOnlyName };
        ShaderTagId[] m_TransparentDepthPrepassNames = { HDShaderPassNames.s_TransparentDepthPrepassName };
        ShaderTagId[] m_TransparentDepthPostpassNames = { HDShaderPassNames.s_TransparentDepthPostpassName };
        ShaderTagId[] m_RayTracingPrepassNames = { HDShaderPassNames.s_RayTracingPrepassName };
        ShaderTagId[] m_ForwardErrorPassNames = { HDShaderPassNames.s_AlwaysName, HDShaderPassNames.s_ForwardBaseName, HDShaderPassNames.s_DeferredName, HDShaderPassNames.s_PrepassBaseName, HDShaderPassNames.s_VertexName, HDShaderPassNames.s_VertexLMRGBMName, HDShaderPassNames.s_VertexLMName };
        ShaderTagId[] m_DecalsEmissivePassNames = { HDShaderPassNames.s_MeshDecalsForwardEmissiveName, HDShaderPassNames.s_ShaderGraphMeshDecalsForwardEmissiveName };
        ShaderTagId[] m_SinglePassName = new ShaderTagId[1];
        ShaderTagId[] m_Decals4RTPassNames = { HDShaderPassNames.s_MeshDecalsMName , HDShaderPassNames.s_MeshDecalsAOName , HDShaderPassNames.s_MeshDecalsMAOName, HDShaderPassNames.s_MeshDecalsSName ,
                                                HDShaderPassNames.s_MeshDecalsMSName, HDShaderPassNames.s_MeshDecalsAOSName, HDShaderPassNames.s_MeshDecalsMAOSName, HDShaderPassNames.s_ShaderGraphMeshDecalsName4RT};
        ShaderTagId[] m_Decals3RTPassNames = { HDShaderPassNames.s_MeshDecals3RTName , HDShaderPassNames.s_ShaderGraphMeshDecalsName3RT };

        RenderStateBlock m_DepthStateOpaque;
        RenderStateBlock m_DepthStateNoWrite;
        RenderStateBlock m_AlphaToMaskBlock;

        readonly List<CustomPassVolume> m_ActivePassVolumes = new List<CustomPassVolume>(6);

        // Detect when windows size is changing
        int m_MaxCameraWidth;
        int m_MaxCameraHeight;

        // Use to detect frame changes
        int m_FrameCount;
        float m_LastTime, m_Time; // Do NOT take the 'animateMaterials' setting into account.

        internal int   GetFrameCount() { return m_FrameCount; }
        internal float GetLastTime()   { return m_LastTime;   }
        internal float GetTime()       { return m_Time;       }

        GraphicsFormat GetColorBufferFormat()
            => (GraphicsFormat)m_Asset.currentPlatformRenderPipelineSettings.colorBufferFormat;

        GraphicsFormat GetCustomBufferFormat()
            => (GraphicsFormat)m_Asset.currentPlatformRenderPipelineSettings.customBufferFormat;

        internal int GetDecalAtlasMipCount()
        {
            int highestDim = Math.Max(currentPlatformRenderPipelineSettings.decalSettings.atlasWidth, currentPlatformRenderPipelineSettings.decalSettings.atlasHeight);
            return (int)Math.Log(highestDim, 2);
        }

        internal int GetCookieAtlasMipCount() => (int)Mathf.Log((int)currentPlatformRenderPipelineSettings.lightLoopSettings.cookieAtlasSize, 2);
        internal int GetCookieCubeArraySize() => currentPlatformRenderPipelineSettings.lightLoopSettings.cubeCookieTexArraySize;

        internal int GetPlanarReflectionProbeMipCount()
        {
            int size = (int)currentPlatformRenderPipelineSettings.lightLoopSettings.planarReflectionAtlasSize;
            return (int)Mathf.Log(size, 2);
        }

        internal int GetMaxScreenSpaceShadows()
        {
            return currentPlatformRenderPipelineSettings.hdShadowInitParams.supportScreenSpaceShadows ? currentPlatformRenderPipelineSettings.hdShadowInitParams.maxScreenSpaceShadowSlots : 0;
        }

        readonly SkyManager m_SkyManager = new SkyManager();
        internal SkyManager skyManager { get { return m_SkyManager; } }
        readonly AmbientOcclusionSystem m_AmbientOcclusionSystem;

        // Debugging
        MaterialPropertyBlock m_SharedPropertyBlock = new MaterialPropertyBlock();
        DebugDisplaySettings m_DebugDisplaySettings = new DebugDisplaySettings();
        /// <summary>
        /// Debug display settings.
        /// </summary>
        public DebugDisplaySettings debugDisplaySettings { get { return m_DebugDisplaySettings; } }
        static DebugDisplaySettings s_NeutralDebugDisplaySettings = new DebugDisplaySettings();
        internal DebugDisplaySettings m_CurrentDebugDisplaySettings;
        RTHandle                        m_DebugColorPickerBuffer;
        RTHandle                        m_DebugFullScreenTempBuffer;
        // This target is only used in Dev builds as an intermediate destination for post process and where debug rendering will be done.
        RTHandle                        m_IntermediateAfterPostProcessBuffer;
        // We need this flag because otherwise if no full screen debug is pushed (like for example if the corresponding pass is disabled), when we render the result in RenderDebug m_DebugFullScreenTempBuffer will contain potential garbage
        bool                            m_FullScreenDebugPushed;
        bool                            m_ValidAPI; // False by default mean we render normally, true mean we don't render anything
        bool                            m_IsDepthBufferCopyValid;
        RenderTexture                   m_TemporaryTargetForCubemaps;

        private CameraCache<(Transform viewer, HDProbe probe, int face)> m_ProbeCameraCache = new
            CameraCache<(Transform viewer, HDProbe probe, int face)>();

        RenderTargetIdentifier[] m_MRTTransparentMotionVec;
        RenderTargetIdentifier[] m_MRTWithSSS = new RenderTargetIdentifier[3]; // Specular, diffuse, sss buffer;
        RenderTargetIdentifier[] mMRTSingle = new RenderTargetIdentifier[1];
        string m_ForwardPassProfileName;

        internal Material GetBlitMaterial(bool useTexArray, bool singleSlice) { return useTexArray ? (singleSlice ? m_BlitTexArraySingleSlice : m_BlitTexArray) : m_Blit; }

        ComputeBuffer m_DepthPyramidMipLevelOffsetsBuffer = null;

        ScriptableCullingParameters frozenCullingParams;
        bool frozenCullingParamAvailable = false;

        internal bool showCascade
        {
            get => m_CurrentDebugDisplaySettings.GetDebugLightingMode() == DebugLightingMode.VisualizeCascade;
            set
            {
                if (value)
                    m_CurrentDebugDisplaySettings.SetDebugLightingMode(DebugLightingMode.VisualizeCascade);
                else
                    m_CurrentDebugDisplaySettings.SetDebugLightingMode(DebugLightingMode.None);
            }
        }

        // RENDER GRAPH
        RenderGraph             m_RenderGraph;

        // MSAA resolve materials
        Material m_ColorResolveMaterial = null;

        // Flag that defines if ray tracing is supported by the current asset and platform
        bool m_RayTracingSupported = false;
        /// <summary>
        ///  Flag that defines if ray tracing is supported by the current HDRP asset and platform
        /// </summary>
        public bool rayTracingSupported { get { return m_RayTracingSupported; } }


#if UNITY_EDITOR
        bool m_ResourcesInitialized = false;
#endif

        /// <summary>
        /// HDRenderPipeline constructor.
        /// </summary>
        /// <param name="asset">Source HDRenderPipelineAsset.</param>
        /// <param name="defaultAsset">Defauklt HDRenderPipelineAsset.</param>
        public HDRenderPipeline(HDRenderPipelineAsset asset, HDRenderPipelineAsset defaultAsset)
        {
            m_Asset = asset;
            m_DefaultAsset = defaultAsset;
            HDProbeSystem.Parameters = asset.reflectionSystemParameters;

            DebugManager.instance.RefreshEditor();

            m_ValidAPI = true;

            SetRenderingFeatures();

            // The first thing we need to do is to set the defines that depend on the render pipeline settings
            m_RayTracingSupported = GatherRayTracingSupport(m_Asset.currentPlatformRenderPipelineSettings);

#if UNITY_EDITOR
            m_Asset.EvaluateSettings();

            UpgradeResourcesIfNeeded();

            //In case we are loading element in the asset pipeline (occurs when library is not fully constructed) the creation of the HDRenderPipeline is done at a time we cannot access resources.
            //So in this case, the reloader would fail and the resources cannot be validated. So skip validation here.
            //The HDRenderPipeline will be reconstructed in a few frame which will fix this issue.
            if (HDRenderPipeline.defaultAsset.renderPipelineResources == null
                || HDRenderPipeline.defaultAsset.renderPipelineEditorResources == null
                || (m_RayTracingSupported && HDRenderPipeline.defaultAsset.renderPipelineRayTracingResources == null))
                return;
            else
                m_ResourcesInitialized = true;

            ValidateResources();
#endif

            // We need to call this after the resource initialization as we attempt to use them in checking the supported API.
            if (!CheckAPIValidity())
            {
                m_ValidAPI = false;

                return;
            }

            // Initial state of the RTHandle system.
            // Tells the system that we will require MSAA or not so that we can avoid wasteful render texture allocation.
            // TODO: Might want to initialize to at least the window resolution to avoid un-necessary re-alloc in the player
            RTHandles.Initialize(1, 1, m_Asset.currentPlatformRenderPipelineSettings.supportMSAA, m_Asset.currentPlatformRenderPipelineSettings.msaaSampleCount);

            m_XRSystem = new XRSystem(asset.renderPipelineResources.shaders);
            m_GPUCopy = new GPUCopy(defaultResources.shaders.copyChannelCS);

            m_MipGenerator = new MipGenerator(defaultResources);
            m_BlueNoise = new BlueNoise(defaultResources);

            EncodeBC6H.DefaultInstance = EncodeBC6H.DefaultInstance ?? new EncodeBC6H(defaultResources.shaders.encodeBC6HCS);

            // Scan material list and assign it
            m_MaterialList = HDUtils.GetRenderPipelineMaterialList();
            // Find first material that have non 0 Gbuffer count and assign it as deferredMaterial
            m_DeferredMaterial = null;
            foreach (var material in m_MaterialList)
            {
                if (material.IsDefferedMaterial())
                    m_DeferredMaterial = material;
            }

            // TODO: Handle the case of no Gbuffer material
            // TODO: I comment the assert here because m_DeferredMaterial for whatever reasons contain the correct class but with a "null" in the name instead of the real name and then trigger the assert
            // whereas it work. Don't know what is happening, DebugDisplay use the same code and name is correct there.
            // Debug.Assert(m_DeferredMaterial != null);

            m_GbufferManager = new GBufferManager(asset, m_DeferredMaterial);
            m_DbufferManager = new DBufferManager();
            m_DbufferManager.InitializeHDRPResouces(asset);

            m_SharedRTManager.Build(asset);
            m_PostProcessSystem = new PostProcessSystem(asset, defaultResources);
            m_AmbientOcclusionSystem = new AmbientOcclusionSystem(asset, defaultResources);

            // Initialize various compute shader resources
            m_SsrTracingKernel      = m_ScreenSpaceReflectionsCS.FindKernel("ScreenSpaceReflectionsTracing");
            m_SsrReprojectionKernel = m_ScreenSpaceReflectionsCS.FindKernel("ScreenSpaceReflectionsReprojection");

            // General material
            m_CameraMotionVectorsMaterial = CoreUtils.CreateEngineMaterial(defaultResources.shaders.cameraMotionVectorsPS);
            m_DecalNormalBufferMaterial = CoreUtils.CreateEngineMaterial(defaultResources.shaders.decalNormalBufferPS);

            m_CopyDepth = CoreUtils.CreateEngineMaterial(defaultResources.shaders.copyDepthBufferPS);
            m_DownsampleDepthMaterial = CoreUtils.CreateEngineMaterial(defaultResources.shaders.downsampleDepthPS);
            m_UpsampleTransparency = CoreUtils.CreateEngineMaterial(defaultResources.shaders.upsampleTransparentPS);

            m_ApplyDistortionMaterial = CoreUtils.CreateEngineMaterial(defaultResources.shaders.applyDistortionPS);

            m_ClearStencilBufferMaterial = CoreUtils.CreateEngineMaterial(defaultResources.shaders.clearStencilBufferPS);

            InitializeDebugMaterials();

            m_MaterialList.ForEach(material => material.Build(asset, defaultResources));

            if (m_Asset.currentPlatformRenderPipelineSettings.lightLoopSettings.supportFabricConvolution)
            {
                m_IBLFilterArray = new IBLFilterBSDF[2];
                m_IBLFilterArray[0] = new IBLFilterGGX(defaultResources, m_MipGenerator);
                m_IBLFilterArray[1] = new IBLFilterCharlie(defaultResources, m_MipGenerator);
            }
            else
            {
                m_IBLFilterArray = new IBLFilterBSDF[1];
                m_IBLFilterArray[0] = new IBLFilterGGX(defaultResources, m_MipGenerator);
            }

            InitializeLightLoop(m_IBLFilterArray);

            m_SkyManager.Build(asset, defaultResources, m_IBLFilterArray);

            InitializeVolumetricLighting();
            InitializeSubsurfaceScattering();

            m_DebugDisplaySettings.RegisterDebug();
#if UNITY_EDITOR
            // We don't need the debug of Scene View at runtime (each camera have its own debug settings)
            // All scene view will share the same FrameSettings for now as sometimes Dispose is called after
            // another instance of HDRenderPipeline constructor is called.

            Camera firstSceneViewCamera = UnityEditor.SceneView.sceneViews.Count > 0 ? (UnityEditor.SceneView.sceneViews[0] as UnityEditor.SceneView).camera : null;
            if (firstSceneViewCamera != null)
            {
                var history = FrameSettingsHistory.RegisterDebug(null, true);
                DebugManager.instance.RegisterData(history);
            }
#endif

            m_DepthPyramidMipLevelOffsetsBuffer = new ComputeBuffer(15, sizeof(int) * 2);

            InitializeRenderTextures();

            // For debugging
            MousePositionDebug.instance.Build();

            InitializeRenderStateBlocks();

            // Keep track of the original msaa sample value
            // TODO : Bind this directly to the debug menu instead of having an intermediate value
            m_MSAASamples = m_Asset ? m_Asset.currentPlatformRenderPipelineSettings.msaaSampleCount : MSAASamples.None;

            // Propagate it to the debug menu
            m_DebugDisplaySettings.data.msaaSamples = m_MSAASamples;

            m_MRTTransparentMotionVec = new RenderTargetIdentifier[2];

            if (m_RayTracingSupported)
            {
                InitRayTracingManager();
                InitRayTracedReflections();
                InitRayTracedIndirectDiffuse();
                InitRaytracingDeferred();
                InitRecursiveRenderer();
                InitPathTracing();

                m_AmbientOcclusionSystem.InitRaytracing(this);
            }

            // Initialize screen space shadows
            InitializeScreenSpaceShadows();

            CameraCaptureBridge.enabled = true;

            // Render Graph
            m_RenderGraph = new RenderGraph(m_Asset.currentPlatformRenderPipelineSettings.supportMSAA, m_MSAASamples);
            m_RenderGraph.RegisterDebug();

            InitializePrepass(m_Asset);
            m_ColorResolveMaterial = CoreUtils.CreateEngineMaterial(asset.renderPipelineResources.shaders.colorResolvePS);

            InitializeProbeVolumes();
        }

#if UNITY_EDITOR
        void UpgradeResourcesIfNeeded()
        {
            // The first thing we need to do is to set the defines that depend on the render pipeline settings
            m_Asset.EvaluateSettings();

            // Check that the serialized Resources are not broken
            if (HDRenderPipeline.defaultAsset.renderPipelineResources == null)
                HDRenderPipeline.defaultAsset.renderPipelineResources
                    = UnityEditor.AssetDatabase.LoadAssetAtPath<RenderPipelineResources>(HDUtils.GetHDRenderPipelinePath() + "Runtime/RenderPipelineResources/HDRenderPipelineResources.asset");
			ResourceReloader.ReloadAllNullIn(HDRenderPipeline.defaultAsset.renderPipelineResources, HDUtils.GetHDRenderPipelinePath());

            if (m_RayTracingSupported)
            {
                if (HDRenderPipeline.defaultAsset.renderPipelineRayTracingResources == null)
                    HDRenderPipeline.defaultAsset.renderPipelineRayTracingResources
                        = UnityEditor.AssetDatabase.LoadAssetAtPath<HDRenderPipelineRayTracingResources>(HDUtils.GetHDRenderPipelinePath() + "Runtime/RenderPipelineResources/HDRenderPipelineRayTracingResources.asset");
                ResourceReloader.ReloadAllNullIn(HDRenderPipeline.defaultAsset.renderPipelineRayTracingResources, HDUtils.GetHDRenderPipelinePath());
            }
            else
            {
                // If ray tracing is not enabled we do not want to have ray tracing resources referenced
                HDRenderPipeline.defaultAsset.renderPipelineRayTracingResources = null;
            }

            if (HDRenderPipeline.defaultAsset.renderPipelineEditorResources == null)
                HDRenderPipeline.defaultAsset.renderPipelineEditorResources
                    = UnityEditor.AssetDatabase.LoadAssetAtPath<HDRenderPipelineEditorResources>(HDUtils.GetHDRenderPipelinePath() + "Editor/RenderPipelineResources/HDRenderPipelineEditorResources.asset");
            ResourceReloader.ReloadAllNullIn(HDRenderPipeline.defaultAsset.renderPipelineEditorResources, HDUtils.GetHDRenderPipelinePath());

            // Upgrade the resources (re-import every references in RenderPipelineResources) if the resource version mismatches
            // It's done here because we know every HDRP assets have been imported before
            HDRenderPipeline.defaultAsset.renderPipelineResources?.UpgradeIfNeeded();
        }

        void ValidateResources()
        {
            var resources = HDRenderPipeline.defaultAsset.renderPipelineResources;

            // We iterate over all compute shader to verify if they are all compiled, if it's not the case
            // then we throw an exception to avoid allocating resources and crashing later on by using a null
            // compute kernel.
            foreach (var computeShader in resources.shaders.GetAllComputeShaders())
            {
                foreach (var message in UnityEditor.ShaderUtil.GetComputeShaderMessages(computeShader))
                {
                    if (message.severity == UnityEditor.Rendering.ShaderCompilerMessageSeverity.Error)
                    {
                        // Will be catched by the try in HDRenderPipelineAsset.CreatePipeline()
                        throw new Exception(String.Format(
                            "Compute Shader compilation error on platform {0} in file {1}:{2}: {3}{4}\n" +
                            "HDRP will not run until the error is fixed.\n",
                            message.platform, message.file, message.line, message.message, message.messageDetails
                        ));
                    }
                }
            }
        }

#endif

        void InitializeRenderTextures()
        {
            RenderPipelineSettings settings = m_Asset.currentPlatformRenderPipelineSettings;

            if (settings.supportedLitShaderMode != RenderPipelineSettings.SupportedLitShaderMode.ForwardOnly)
                m_GbufferManager.CreateBuffers();

            if (settings.supportDecals)
                m_DbufferManager.CreateBuffers();

            InitSSSBuffers();
            m_SharedRTManager.InitSharedBuffers(m_GbufferManager, m_Asset.currentPlatformRenderPipelineSettings, defaultResources);

            m_CameraColorBuffer = RTHandles.Alloc(Vector2.one, TextureXR.slices, dimension: TextureXR.dimension, colorFormat: GetColorBufferFormat(), enableRandomWrite: true, useMipMap: false, useDynamicScale: true, name: "CameraColor");
            m_OpaqueAtmosphericScatteringBuffer = RTHandles.Alloc(Vector2.one, TextureXR.slices, dimension: TextureXR.dimension, colorFormat: GetColorBufferFormat(), enableRandomWrite: true, useMipMap: false, useDynamicScale: true, name: "OpaqueAtmosphericScattering");
            m_CameraSssDiffuseLightingBuffer = RTHandles.Alloc(Vector2.one, TextureXR.slices, dimension: TextureXR.dimension, colorFormat: GraphicsFormat.B10G11R11_UFloatPack32, enableRandomWrite: true, useDynamicScale: true, name: "CameraSSSDiffuseLighting");

            m_CustomPassColorBuffer = new Lazy<RTHandle>(() => RTHandles.Alloc(Vector2.one, TextureXR.slices, dimension: TextureXR.dimension, colorFormat: GetCustomBufferFormat(), enableRandomWrite: true, useDynamicScale: true, name: "CustomPassColorBuffer"));
            m_CustomPassDepthBuffer = new Lazy<RTHandle>(() => RTHandles.Alloc(Vector2.one, TextureXR.slices, dimension: TextureXR.dimension, colorFormat: GraphicsFormat.R32_UInt, enableRandomWrite: true, useDynamicScale: true, isShadowMap: true, name: "CustomPassDepthBuffer", depthBufferBits: DepthBits.Depth32));

            m_DistortionBuffer = RTHandles.Alloc(Vector2.one, TextureXR.slices, dimension: TextureXR.dimension, colorFormat: Builtin.GetDistortionBufferFormat(), useDynamicScale: true, name: "Distortion");

            m_ContactShadowBuffer = RTHandles.Alloc(Vector2.one, TextureXR.slices, dimension: TextureXR.dimension, colorFormat: GraphicsFormat.R32_UInt, enableRandomWrite: true, useDynamicScale: true, name: "ContactShadowsBuffer");

            if (m_Asset.currentPlatformRenderPipelineSettings.lowresTransparentSettings.enabled)
            {
                // We need R16G16B16A16_SFloat as we need a proper alpha channel for compositing.
                m_LowResTransparentBuffer = RTHandles.Alloc(Vector2.one * 0.5f, TextureXR.slices, dimension: TextureXR.dimension, colorFormat: GraphicsFormat.R16G16B16A16_SFloat, enableRandomWrite: true, useDynamicScale: true, name: "Low res transparent");
            }

            if (settings.supportSSR)
            {
                // m_SsrDebugTexture    = RTHandles.Alloc(Vector2.one, TextureXR.slices, dimension: TextureXR.dimension, colorFormat: RenderTextureFormat.ARGBFloat, sRGB: false, enableRandomWrite: true, useDynamicScale: true, name: "SSR_Debug_Texture");
                m_SsrHitPointTexture = RTHandles.Alloc(Vector2.one, TextureXR.slices, dimension: TextureXR.dimension, colorFormat: GraphicsFormat.R16G16_UNorm, enableRandomWrite: true, useDynamicScale: true, name: "SSR_Hit_Point_Texture");
                m_SsrLightingTexture = RTHandles.Alloc(Vector2.one, TextureXR.slices, dimension: TextureXR.dimension, colorFormat: GraphicsFormat.R16G16B16A16_SFloat, enableRandomWrite: true, useDynamicScale: true, name: "SSR_Lighting_Texture");
            }

            // Let's create the MSAA textures
            if (m_Asset.currentPlatformRenderPipelineSettings.supportMSAA && m_Asset.currentPlatformRenderPipelineSettings.supportedLitShaderMode != RenderPipelineSettings.SupportedLitShaderMode.DeferredOnly)
            {
                m_CameraColorMSAABuffer = RTHandles.Alloc(Vector2.one, TextureXR.slices, dimension: TextureXR.dimension, colorFormat: GetColorBufferFormat(), bindTextureMS: true, enableMSAA: true, useDynamicScale: true, name: "CameraColorMSAA");
                m_OpaqueAtmosphericScatteringMSAABuffer = RTHandles.Alloc(Vector2.one, TextureXR.slices, dimension: TextureXR.dimension, colorFormat: GetColorBufferFormat(), bindTextureMS: true, enableMSAA: true, useDynamicScale: true, name: "OpaqueAtmosphericScatteringMSAA");
                m_CameraSssDiffuseLightingMSAABuffer = RTHandles.Alloc(Vector2.one, TextureXR.slices, dimension: TextureXR.dimension, colorFormat: GetColorBufferFormat(), bindTextureMS: true, enableMSAA: true, useDynamicScale: true, name: "CameraSSSDiffuseLightingMSAA");
            }
        }

        void GetOrCreateDebugTextures()
        {
            //Debug.isDebugBuild can be changed during DoBuildPlayer, these allocation has to be check on every frames
            //TODO : Clean this with the RenderGraph system
            if (Debug.isDebugBuild && m_DebugColorPickerBuffer == null && m_DebugFullScreenTempBuffer == null)
            {
                m_DebugColorPickerBuffer = RTHandles.Alloc(Vector2.one, filterMode: FilterMode.Point, colorFormat: GraphicsFormat.R16G16B16A16_SFloat, useDynamicScale: true, name: "DebugColorPicker");
                m_DebugFullScreenTempBuffer = RTHandles.Alloc(Vector2.one, TextureXR.slices, dimension: TextureXR.dimension, colorFormat: GraphicsFormat.R16G16B16A16_SFloat, useDynamicScale: true, name: "DebugFullScreen");
            }

            if (m_IntermediateAfterPostProcessBuffer == null)
            {
                // We always need this target because there could be a custom pass in after post process mode.
                // In that case, we need to do the flip y after this pass.
                m_IntermediateAfterPostProcessBuffer = RTHandles.Alloc(Vector2.one, TextureXR.slices, dimension: TextureXR.dimension, colorFormat: GetColorBufferFormat(), useDynamicScale: true, name: "AfterPostProcess"); // Needs to be FP16 because output target might be HDR
            }
        }

        void DestroyRenderTextures()
        {
            m_GbufferManager.DestroyBuffers();
            m_DbufferManager.DestroyBuffers();
            m_MipGenerator.Release();

            RTHandles.Release(m_CameraColorBuffer);
            if (m_CustomPassColorBuffer.IsValueCreated)
                RTHandles.Release(m_CustomPassColorBuffer.Value);
            if (m_CustomPassDepthBuffer.IsValueCreated)
                RTHandles.Release(m_CustomPassDepthBuffer.Value);
            RTHandles.Release(m_OpaqueAtmosphericScatteringBuffer);
            RTHandles.Release(m_CameraSssDiffuseLightingBuffer);

            RTHandles.Release(m_DistortionBuffer);
            RTHandles.Release(m_ContactShadowBuffer);

            RTHandles.Release(m_LowResTransparentBuffer);

            // RTHandles.Release(m_SsrDebugTexture);
            RTHandles.Release(m_SsrHitPointTexture);
            RTHandles.Release(m_SsrLightingTexture);

            RTHandles.Release(m_DebugColorPickerBuffer);
            RTHandles.Release(m_DebugFullScreenTempBuffer);
            RTHandles.Release(m_IntermediateAfterPostProcessBuffer);

            RTHandles.Release(m_CameraColorMSAABuffer);
            RTHandles.Release(m_OpaqueAtmosphericScatteringMSAABuffer);
            RTHandles.Release(m_CameraSssDiffuseLightingMSAABuffer);
        }

        void SetRenderingFeatures()
        {
            // Set sub-shader pipeline tag
            Shader.globalRenderPipeline = "HDRenderPipeline";

            // HD use specific GraphicsSettings
            GraphicsSettings.lightsUseLinearIntensity = true;
            GraphicsSettings.lightsUseColorTemperature = true;

            GraphicsSettings.useScriptableRenderPipelineBatching = m_Asset.enableSRPBatcher;

            SupportedRenderingFeatures.active = new SupportedRenderingFeatures()
            {
                reflectionProbeModes = SupportedRenderingFeatures.ReflectionProbeModes.Rotation,
                defaultMixedLightingModes = SupportedRenderingFeatures.LightmapMixedBakeModes.IndirectOnly,
                mixedLightingModes = SupportedRenderingFeatures.LightmapMixedBakeModes.IndirectOnly | SupportedRenderingFeatures.LightmapMixedBakeModes.Shadowmask,
                lightmapBakeTypes = LightmapBakeType.Baked | LightmapBakeType.Mixed | LightmapBakeType.Realtime,
                lightmapsModes = LightmapsMode.NonDirectional | LightmapsMode.CombinedDirectional,
                lightProbeProxyVolumes = true,
                motionVectors = true,
                receiveShadows = false,
                reflectionProbes = false,
                rendererPriority = true,
                overridesFog = true,
                overridesOtherLightingSettings = true,
                editableMaterialRenderQueue = false
                // Enlighten is deprecated in 2019.3 and above
                , enlighten = false
                , overridesLODBias = true
                , overridesMaximumLODLevel = true
                , terrainDetailUnsupported = true
            };

            Lightmapping.SetDelegate(GlobalIlluminationUtils.hdLightsDelegate);

#if UNITY_EDITOR
            SceneViewDrawMode.SetupDrawMode();

            if (UnityEditor.PlayerSettings.colorSpace == ColorSpace.Gamma)
            {
                Debug.LogError("High Definition Render Pipeline doesn't support Gamma mode, change to Linear mode (HDRP isn't set up properly. Go to Windows > RenderPipeline > HDRP Wizard to fix your settings).");
            }
#endif
        }

        bool CheckAPIValidity()
        {
            GraphicsDeviceType unsupportedDeviceType;
            if (!IsSupportedPlatform(out unsupportedDeviceType))
            {
                HDUtils.DisplayUnsupportedAPIMessage(unsupportedDeviceType.ToString());

                // Display more information to the users when it should have use Metal instead of OpenGL
                if (SystemInfo.graphicsDeviceType.ToString().StartsWith("OpenGL"))
                {
                    if (SystemInfo.operatingSystem.StartsWith("Mac"))
                        HDUtils.DisplayUnsupportedMessage("Use Metal API instead.");
                    else if (SystemInfo.operatingSystem.StartsWith("Windows"))
                        HDUtils.DisplayUnsupportedMessage("Use Vulkan API instead.");
                }

                return false;
            }

            return true;
        }

        // Note: If you add new platform in this function, think about adding support when building the player to in HDRPCustomBuildProcessor.cs
        bool IsSupportedPlatform(out GraphicsDeviceType unsupportedGraphicDevice)
        {
            unsupportedGraphicDevice = SystemInfo.graphicsDeviceType;

            if (!SystemInfo.supportsComputeShaders)
                return false;

            if (!(defaultResources?.shaders.defaultPS?.isSupported ?? true))
                return false;

#if UNITY_EDITOR
            UnityEditor.BuildTarget activeBuildTarget = UnityEditor.EditorUserBuildSettings.activeBuildTarget;
            // If the build target matches the operating system of the editor
            if (SystemInfo.operatingSystemFamily == HDUtils.BuildTargetToOperatingSystemFamily(activeBuildTarget))
            {
                bool autoAPI = UnityEditor.PlayerSettings.GetUseDefaultGraphicsAPIs(activeBuildTarget);

                // then, there is two configuration possible:
                if (autoAPI)
                {
                    // if the graphic api is chosen automatically, then only the system's graphic device type matters
                    if (!HDUtils.IsSupportedGraphicDevice(SystemInfo.graphicsDeviceType))
                        return false;
                }
                else
                {
                    // otherwise, we need to iterate over every graphic api available in the list to track every non-supported APIs
                    return HDUtils.AreGraphicsAPIsSupported(activeBuildTarget, out unsupportedGraphicDevice);
                }
            }
            else // if the build target does not match the editor OS, then we have to check using the graphic api list
            {
                return HDUtils.AreGraphicsAPIsSupported(activeBuildTarget, out unsupportedGraphicDevice);
            }

            if (!HDUtils.IsSupportedBuildTarget(activeBuildTarget))
                return false;
#else
            if (!HDUtils.IsSupportedGraphicDevice(SystemInfo.graphicsDeviceType))
                return false;
#endif

            if (!HDUtils.IsOperatingSystemSupported(SystemInfo.operatingSystem))
                return false;

            return true;
        }

        void UnsetRenderingFeatures()
        {
            Shader.globalRenderPipeline = "";

            SupportedRenderingFeatures.active = new SupportedRenderingFeatures();

            // Reset srp batcher state just in case
            GraphicsSettings.useScriptableRenderPipelineBatching = false;

            Lightmapping.ResetDelegate();
        }

        void InitializeDebugMaterials()
        {
            m_DebugViewMaterialGBuffer = CoreUtils.CreateEngineMaterial(defaultResources.shaders.debugViewMaterialGBufferPS);
            m_DebugViewMaterialGBufferShadowMask = CoreUtils.CreateEngineMaterial(defaultResources.shaders.debugViewMaterialGBufferPS);
            m_DebugViewMaterialGBufferShadowMask.EnableKeyword("SHADOWS_SHADOWMASK");
            m_DebugDisplayLatlong = CoreUtils.CreateEngineMaterial(defaultResources.shaders.debugDisplayLatlongPS);
            m_DebugFullScreen = CoreUtils.CreateEngineMaterial(defaultResources.shaders.debugFullScreenPS);
            m_DebugColorPicker = CoreUtils.CreateEngineMaterial(defaultResources.shaders.debugColorPickerPS);
            m_Blit = CoreUtils.CreateEngineMaterial(defaultResources.shaders.blitPS);
            m_ErrorMaterial = CoreUtils.CreateEngineMaterial("Hidden/InternalErrorShader");

            // With texture array enabled, we still need the normal blit version for other systems like atlas
            if (TextureXR.useTexArray)
            {
                m_Blit.EnableKeyword("DISABLE_TEXTURE2D_X_ARRAY");
                m_BlitTexArray = CoreUtils.CreateEngineMaterial(defaultResources.shaders.blitPS);
                m_BlitTexArraySingleSlice = CoreUtils.CreateEngineMaterial(defaultResources.shaders.blitPS);
                m_BlitTexArraySingleSlice.EnableKeyword("BLIT_SINGLE_SLICE");
            }
        }

        void InitializeRenderStateBlocks()
        {
            m_DepthStateOpaque = new RenderStateBlock
            {
                depthState = new DepthState(true, CompareFunction.LessEqual),
                mask = RenderStateMask.Depth
            };

            m_DepthStateNoWrite = new RenderStateBlock
            {
                depthState = new DepthState(false, CompareFunction.LessEqual),
                mask = RenderStateMask.Depth
            };

            m_AlphaToMaskBlock = new RenderStateBlock
            {
                blendState = new BlendState(true, false),
                mask = RenderStateMask.Blend
            };
        }

        /// <summary>
        /// Disposable pattern implementation.
        /// </summary>
        /// <param name="disposing">Is disposing.</param>
        protected override void Dispose(bool disposing)
        {
            DisposeProbeCameraPool();

            UnsetRenderingFeatures();

            if (!m_ValidAPI)
                return;

#if UNITY_EDITOR
            if (!m_ResourcesInitialized)
                return;
#endif

            base.Dispose(disposing);

            ReleaseScreenSpaceShadows();

            if (m_RayTracingSupported)
            {
                ReleaseRecursiveRenderer();
                ReleaseRayTracingDeferred();
                ReleaseRayTracedIndirectDiffuse();
                ReleaseRayTracedReflections();
                ReleasePathTracing();
                ReleaseRayTracingManager();
            }
            m_DebugDisplaySettings.UnregisterDebug();

            CleanupLightLoop();

            // For debugging
            MousePositionDebug.instance.Cleanup();

            DecalSystem.instance.Cleanup();

            m_MaterialList.ForEach(material => material.Cleanup());

            CoreUtils.Destroy(m_CameraMotionVectorsMaterial);
            CoreUtils.Destroy(m_DecalNormalBufferMaterial);

            CoreUtils.Destroy(m_DebugViewMaterialGBuffer);
            CoreUtils.Destroy(m_DebugViewMaterialGBufferShadowMask);
            CoreUtils.Destroy(m_DebugDisplayLatlong);
            CoreUtils.Destroy(m_DebugFullScreen);
            CoreUtils.Destroy(m_DebugColorPicker);
            CoreUtils.Destroy(m_Blit);
            CoreUtils.Destroy(m_BlitTexArray);
            CoreUtils.Destroy(m_BlitTexArraySingleSlice);
            CoreUtils.Destroy(m_CopyDepth);
            CoreUtils.Destroy(m_ErrorMaterial);
            CoreUtils.Destroy(m_DownsampleDepthMaterial);
            CoreUtils.Destroy(m_UpsampleTransparency);
            CoreUtils.Destroy(m_ApplyDistortionMaterial);
            CoreUtils.Destroy(m_ClearStencilBufferMaterial);

            CleanupSubsurfaceScattering();
            m_SharedRTManager.Cleanup();
            m_XRSystem.Cleanup();
            m_SkyManager.Cleanup();
            CleanupVolumetricLighting();
            CleanupProbeVolumes();

            for(int bsdfIdx = 0; bsdfIdx < m_IBLFilterArray.Length; ++bsdfIdx)
            {
                m_IBLFilterArray[bsdfIdx].Cleanup();
            }

            m_PostProcessSystem.Cleanup();
            m_AmbientOcclusionSystem.Cleanup();
            m_BlueNoise.Cleanup();

            HDCamera.ClearAll();

            DestroyRenderTextures();
            CullingGroupManager.instance.Cleanup();

            CoreUtils.SafeRelease(m_DepthPyramidMipLevelOffsetsBuffer);

            CustomPassVolume.Cleanup();

            // RenderGraph
            m_RenderGraph.Cleanup();
            m_RenderGraph.UnRegisterDebug();
            CleanupPrepass();
            CoreUtils.Destroy(m_ColorResolveMaterial);

#if UNITY_EDITOR
            SceneViewDrawMode.ResetDrawMode();

            // Do not attempt to unregister SceneView FrameSettings. It is shared amongst every scene view and take only a little place.
            // For removing it, you should be sure that Dispose could never be called after the constructor of another instance of this SRP.
            // Also, at the moment, applying change to hdrpAsset cause the SRP to be Disposed and Constructed again.
            // Not always in that order.
#endif

            // Dispose m_ProbeCameraPool properly
            void DisposeProbeCameraPool()
            {
#if UNITY_EDITOR
                // Special case here: when the HDRP asset is modified in the Editor,
                //   it is disposed during an `OnValidate` call.
                //   But during `OnValidate` call, game object must not be destroyed.
                //   So, only when this method was called during an `OnValidate` call, the destruction of the
                //   pool is delayed, otherwise, it is destroyed as usual with `CoreUtils.Destroy`
                var isInOnValidate = false;
                isInOnValidate = new StackTrace().ToString().Contains("OnValidate");
                if (isInOnValidate)
                {
                    var pool = m_ProbeCameraCache;
                    UnityEditor.EditorApplication.delayCall += () => pool.Dispose();
                    m_ProbeCameraCache = null;
                }
                else
                {
#endif
                    m_ProbeCameraCache.Dispose();
                    m_ProbeCameraCache = null;
#if UNITY_EDITOR
                }
#endif
            }

            CameraCaptureBridge.enabled = false;
        }


        void Resize(HDCamera hdCamera)
        {
            bool resolutionChanged = (hdCamera.actualWidth > m_MaxCameraWidth) || (hdCamera.actualHeight > m_MaxCameraHeight);

            if (resolutionChanged || LightLoopNeedResize(hdCamera, m_TileAndClusterData))
            {
                // update recorded window resolution
                m_MaxCameraWidth = Mathf.Max(m_MaxCameraWidth, hdCamera.actualWidth);
                m_MaxCameraHeight = Mathf.Max(m_MaxCameraHeight, hdCamera.actualHeight);

                if (m_MaxCameraWidth > 0 && m_MaxCameraHeight > 0)
                {
                    LightLoopReleaseResolutionDependentBuffers();
                    m_DbufferManager.ReleaseResolutionDependentBuffers();
                    m_SharedRTManager.DisposeCoarseStencilBuffer();
                }

                LightLoopAllocResolutionDependentBuffers(hdCamera, m_MaxCameraWidth, m_MaxCameraHeight);
                m_DbufferManager.AllocResolutionDependentBuffers(hdCamera, m_MaxCameraWidth, m_MaxCameraHeight);
                m_SharedRTManager.AllocateCoarseStencilBuffer(m_MaxCameraWidth, m_MaxCameraHeight, hdCamera.viewCount);
            }
        }

        void UpdateShaderVariablesGlobalCB(HDCamera hdCamera, CommandBuffer cmd)
        {
            hdCamera.UpdateShaderVariableGlobalCB(ref m_ShaderVariablesGlobalCB, m_FrameCount);
            Fog.UpdateShaderVariablesGlobalCB(ref m_ShaderVariablesGlobalCB, hdCamera);
            UpdateShaderVariablesGlobalSubsurface(ref m_ShaderVariablesGlobalCB, hdCamera);
            UpdateShaderVariablesGlobalDecal(ref m_ShaderVariablesGlobalCB, hdCamera);
            UpdateShaderVariablesGlobalVolumetrics(ref m_ShaderVariablesGlobalCB, RTHandles.rtHandleProperties, hdCamera);
            m_ShadowManager.UpdateShaderVariablesGlobalCB(ref m_ShaderVariablesGlobalCB);
            UpdateShaderVariablesGlobalLightLoop(ref m_ShaderVariablesGlobalCB, hdCamera);
            m_AmbientOcclusionSystem.UpdateShaderVariableGlobalCB(ref m_ShaderVariablesGlobalCB, hdCamera);

            // Misc
            MicroShadowing microShadowingSettings = hdCamera.volumeStack.GetComponent<MicroShadowing>();
            m_ShaderVariablesGlobalCB._MicroShadowOpacity = microShadowingSettings.enable.value ? microShadowingSettings.opacity.value : 0.0f;

            HDShadowSettings shadowSettings = hdCamera.volumeStack.GetComponent<HDShadowSettings>();
            m_ShaderVariablesGlobalCB._DirectionalTransmissionMultiplier = shadowSettings.directionalTransmissionMultiplier.value;

            ScreenSpaceRefraction ssRefraction = hdCamera.volumeStack.GetComponent<ScreenSpaceRefraction>();
            m_ShaderVariablesGlobalCB._SSRefractionInvScreenWeightDistance = 1.0f / ssRefraction.screenFadeDistance.value;

<<<<<<< HEAD
            m_ShaderVariablesGlobalCB._IndirectLightingMultiplier = new Vector4(hdCamera.volumeStack.GetComponent<IndirectLightingController>().indirectDiffuseIntensity.value, 0, 0, 0);
            m_ShaderVariablesGlobalCB._OffScreenRendering = 0;
            m_ShaderVariablesGlobalCB._OffScreenDownsampleFactor = 1;
            m_ShaderVariablesGlobalCB._ReplaceDiffuseForIndirect = hdCamera.frameSettings.IsEnabled(FrameSettingsField.ReplaceDiffuseForIndirect) ? 1.0f : 0.0f;
            m_ShaderVariablesGlobalCB._EnableSkyReflection = hdCamera.frameSettings.IsEnabled(FrameSettingsField.SkyReflection) ? 1u : 0u;
            m_ShaderVariablesGlobalCB._ContactShadowOpacity = m_ContactShadows.opacity.value;
=======
                PushVolumetricLightingGlobalParams(hdCamera, cmd, m_FrameCount);
                PushProbeVolumesGlobalParams(hdCamera, cmd, m_FrameCount);
>>>>>>> 62876173

            int coarseStencilWidth = HDUtils.DivRoundUp(hdCamera.actualWidth, 8);
            int coarseStencilHeight = HDUtils.DivRoundUp(hdCamera.actualHeight, 8);
            m_ShaderVariablesGlobalCB._CoarseStencilBufferSize = new Vector4(coarseStencilWidth, coarseStencilHeight, 1.0f / coarseStencilWidth, 1.0f / coarseStencilHeight);

            m_ShaderVariablesGlobalCB._RaytracingFrameIndex = RayTracingFrameIndex(hdCamera);
            if (hdCamera.frameSettings.IsEnabled(FrameSettingsField.RayTracing))
            {
                // Check if recursive rendering is enabled or not. This will control the cull of primitive
                // during the gbuffer and forward pass
                RecursiveRendering recursiveSettings = hdCamera.volumeStack.GetComponent<RecursiveRendering>();
                ScreenSpaceReflection settings = hdCamera.volumeStack.GetComponent<ScreenSpaceReflection>();
                bool usesRaytracedReflections = hdCamera.frameSettings.IsEnabled(FrameSettingsField.RayTracing) && settings.rayTracing.value;
                m_ShaderVariablesGlobalCB._UseRayTracedReflections = usesRaytracedReflections ? 1 : 0;
                m_ShaderVariablesGlobalCB._RaytracedIndirectDiffuse = ValidIndirectDiffuseState(hdCamera) ? 1 : 0;
                m_ShaderVariablesGlobalCB._EnableRecursiveRayTracing = recursiveSettings.enable.value ? 1u : 0u;
            }
            else
            {
                m_ShaderVariablesGlobalCB._UseRayTracedReflections = 0;
                m_ShaderVariablesGlobalCB._RaytracedIndirectDiffuse = 0;
                m_ShaderVariablesGlobalCB._EnableRecursiveRayTracing = 0;
            }

            ConstantBuffer<ShaderVariablesGlobal>.PushGlobal(cmd, m_ShaderVariablesGlobalCB, HDShaderIDs._ShaderVariablesGlobal);
        }

        void PushGlobalParams(HDCamera hdCamera, CommandBuffer cmd)
        {
            using (new ProfilingScope(cmd, ProfilingSampler.Get(HDProfileId.PushGlobalParameters)))
            {
                PushVolumetricLightingGlobalParams(hdCamera, cmd, m_FrameCount);

                // Set up UnityPerView CBuffer.
                hdCamera.SetupGlobalParams(cmd, m_FrameCount);

                // It will be overridden for transparent pass.
                cmd.SetGlobalInt(HDShaderIDs._ColorMaskTransparentVel, (int)UnityEngine.Rendering.ColorWriteMask.All);

                if (hdCamera.frameSettings.IsEnabled(FrameSettingsField.MotionVectors))
                {
                    cmd.SetGlobalTexture(HDShaderIDs._CameraMotionVectorsTexture, m_SharedRTManager.GetMotionVectorsBuffer());
                }
                else
                {
                    cmd.SetGlobalTexture(HDShaderIDs._CameraMotionVectorsTexture, TextureXR.GetBlackTexture());
                }

                // Light loop stuff...
                if (hdCamera.IsSSREnabled())
                    cmd.SetGlobalTexture(HDShaderIDs._SsrLightingTexture, m_SsrLightingTexture);
                else
                    cmd.SetGlobalTexture(HDShaderIDs._SsrLightingTexture, TextureXR.GetClearTexture());


                m_SkyManager.SetGlobalSkyData(cmd, hdCamera);

            }
        }

        void CopyDepthBufferIfNeeded(HDCamera hdCamera, CommandBuffer cmd)
        {
            if (!m_IsDepthBufferCopyValid)
            {
                using (new ProfilingScope(cmd, ProfilingSampler.Get(HDProfileId.CopyDepthBuffer)))
                {
                    // TODO: maybe we don't actually need the top MIP level?
                    // That way we could avoid making the copy, and build the MIP hierarchy directly.
                    // The downside is that our SSR tracing accuracy would decrease a little bit.
                    // But since we never render SSR at full resolution, this may be acceptable.

                    // TODO: reading the depth buffer with a compute shader will cause it to decompress in place.
                    // On console, to preserve the depth test performance, we must NOT decompress the 'm_CameraDepthStencilBuffer' in place.
                    // We should call decompressDepthSurfaceToCopy() and decompress it to 'm_CameraDepthBufferMipChain'.
                    m_GPUCopy.SampleCopyChannel_xyzw2x(cmd, m_SharedRTManager.GetDepthStencilBuffer(), m_SharedRTManager.GetDepthTexture(), new RectInt(0, 0, hdCamera.actualWidth, hdCamera.actualHeight));
                    // Depth texture is now ready, bind it.
                    cmd.SetGlobalTexture(HDShaderIDs._CameraDepthTexture, m_SharedRTManager.GetDepthTexture());
                }
                m_IsDepthBufferCopyValid = true;
            }
        }

        struct BuildCoarseStencilAndResolveParameters
        {
            public HDCamera hdCamera;
            public ComputeShader resolveStencilCS;
        }

        BuildCoarseStencilAndResolveParameters PrepareBuildCoarseStencilParameters(HDCamera hdCamera)
        {
            var parameters = new BuildCoarseStencilAndResolveParameters();
            parameters.hdCamera = hdCamera;
            parameters.resolveStencilCS = defaultResources.shaders.resolveStencilCS;
            return parameters;
        }

        void BuildCoarseStencilAndResolveIfNeeded(HDCamera hdCamera, CommandBuffer cmd)
        {
            var parameters = PrepareBuildCoarseStencilParameters(hdCamera);
            bool msaaEnabled = hdCamera.frameSettings.IsEnabled(FrameSettingsField.MSAA);
            BuildCoarseStencilAndResolveIfNeeded(parameters, m_SharedRTManager.GetDepthStencilBuffer(msaaEnabled),
                         msaaEnabled ? m_SharedRTManager.GetStencilBuffer(msaaEnabled) : null,
                         m_SharedRTManager.GetCoarseStencilBuffer(), cmd);

        }

        static void BuildCoarseStencilAndResolveIfNeeded(BuildCoarseStencilAndResolveParameters parameters, RTHandle depthStencilBuffer, RTHandle resolvedStencilBuffer, ComputeBuffer coarseStencilBuffer, CommandBuffer cmd)
        {
            using (new ProfilingScope(cmd, ProfilingSampler.Get(HDProfileId.CoarseStencilGeneration)))
            {
                var hdCamera = parameters.hdCamera;
                bool MSAAEnabled = hdCamera.frameSettings.IsEnabled(FrameSettingsField.MSAA);

                // The following features require a copy of the stencil, if none are active, no need to do the resolve.
                bool resolveIsNecessary = GetFeatureVariantsEnabled(hdCamera.frameSettings);
                resolveIsNecessary = resolveIsNecessary || hdCamera.IsSSREnabled()
                                                        || hdCamera.IsTransparentSSREnabled();

                // We need the resolve only with msaa
                resolveIsNecessary = resolveIsNecessary && MSAAEnabled;

                ComputeShader cs = parameters.resolveStencilCS;
                int kernel = SampleCountToPassIndex(MSAAEnabled ? hdCamera.msaaSamples : MSAASamples.None);
                kernel = resolveIsNecessary ? kernel + 3 : kernel; // We have a different variant if we need to resolve to non-MSAA stencil
                cmd.SetComputeBufferParam(cs, kernel, HDShaderIDs._CoarseStencilBuffer, coarseStencilBuffer);
                cmd.SetComputeTextureParam(cs, kernel, HDShaderIDs._StencilTexture, depthStencilBuffer, 0, RenderTextureSubElement.Stencil);

                if (resolveIsNecessary)
                {
                    cmd.SetComputeTextureParam(cs, kernel, HDShaderIDs._OutputStencilBuffer, resolvedStencilBuffer);
                }

                int coarseStencilWidth = HDUtils.DivRoundUp(hdCamera.actualWidth, 8);
                int coarseStencilHeight = HDUtils.DivRoundUp(hdCamera.actualHeight, 8);
                cmd.DispatchCompute(cs, kernel, coarseStencilWidth, coarseStencilHeight, hdCamera.viewCount);
            }
        }

        void ConfigureKeywords(bool enableBakeShadowMask, HDCamera hdCamera, CommandBuffer cmd)
        {
            // Globally enable (for GBuffer shader and forward lit (opaque and transparent) the keyword SHADOWS_SHADOWMASK
            CoreUtils.SetKeyword(cmd, "SHADOWS_SHADOWMASK", enableBakeShadowMask);
            // Configure material to use depends on shadow mask option
            m_CurrentRendererConfigurationBakedLighting = enableBakeShadowMask ? HDUtils.k_RendererConfigurationBakedLightingWithShadowMask : HDUtils.k_RendererConfigurationBakedLighting;
            m_currentDebugViewMaterialGBuffer = enableBakeShadowMask ? m_DebugViewMaterialGBufferShadowMask : m_DebugViewMaterialGBuffer;

            CoreUtils.SetKeyword(cmd, "LIGHT_LAYERS", hdCamera.frameSettings.IsEnabled(FrameSettingsField.LightLayers));

            // configure keyword for both decal.shader and material
            if (m_Asset.currentPlatformRenderPipelineSettings.supportDecals)
            {
                CoreUtils.SetKeyword(cmd, "DECALS_OFF", false);
                CoreUtils.SetKeyword(cmd, "DECALS_3RT", !m_Asset.currentPlatformRenderPipelineSettings.decalSettings.perChannelMask);
                CoreUtils.SetKeyword(cmd, "DECALS_4RT", m_Asset.currentPlatformRenderPipelineSettings.decalSettings.perChannelMask);
            }
            else
            {
                CoreUtils.SetKeyword(cmd, "DECALS_OFF", true);
                CoreUtils.SetKeyword(cmd, "DECALS_3RT", false);
                CoreUtils.SetKeyword(cmd, "DECALS_4RT", false);
            }

            // Raise the normal buffer flag only if we are in forward rendering
            CoreUtils.SetKeyword(cmd, "WRITE_NORMAL_BUFFER", hdCamera.frameSettings.litShaderMode == LitShaderMode.Forward);

            // Raise or remove the depth msaa flag based on the frame setting
            CoreUtils.SetKeyword(cmd, "WRITE_MSAA_DEPTH", hdCamera.frameSettings.IsEnabled(FrameSettingsField.MSAA));
        }

        struct RenderRequest
        {
            public struct Target
            {
                public RenderTargetIdentifier id;
                public CubemapFace face;
                public RenderTexture copyToTarget;
            }
            public HDCamera hdCamera;
            public bool clearCameraSettings;
            public Target target;
            public HDCullingResults cullingResults;
            public int index;
            // Indices of render request to render before this one
            public List<int> dependsOnRenderRequestIndices;
            public CameraSettings cameraSettings;
        }
        struct HDCullingResults
        {
            public CullingResults cullingResults;
            public CullingResults? customPassCullingResults;
            public HDProbeCullingResults hdProbeCullingResults;
            public DecalSystem.CullResult decalCullResults;
            // TODO: DecalCullResults

            internal void Reset()
            {
                hdProbeCullingResults.Reset();
                if (decalCullResults != null)
                    decalCullResults.Clear();
                else
                    decalCullResults = GenericPool<DecalSystem.CullResult>.Get();
            }
        }

        /// <summary>
        /// RenderPipeline Render implementation.
        /// </summary>
        /// <param name="renderContext">Current ScriptableRenderContext.</param>
        /// <param name="cameras">List of cameras to render.</param>
        protected override void Render(ScriptableRenderContext renderContext, Camera[] cameras)
        {
#if UNITY_EDITOR
            if (!m_ResourcesInitialized)
                return;
#endif

            if (!m_ValidAPI || cameras.Length == 0)
                return;

            GetOrCreateDefaultVolume();
            GetOrCreateDebugTextures();

            // This function should be called once every render (once for all camera)
            LightLoopNewRender();

            BeginFrameRendering(renderContext, cameras);

            // Check if we can speed up FrameSettings process by skiping history
            // or go in detail if debug is activated. Done once for all renderer.
            m_FrameSettingsHistoryEnabled = FrameSettingsHistory.enabled;

            int  newCount = Time.frameCount;
            bool newFrame = newCount != m_FrameCount;
            m_FrameCount  = newCount;

            if (newFrame)
            {
                m_LastTime = m_Time;                        // Only update time once per frame.
                m_Time     = Time.time;                     // Does NOT take the 'animateMaterials' setting into account.
                m_LastTime = Mathf.Min(m_Time, m_LastTime); // Guard against broken Unity behavior. Should not be necessary.

                m_ProbeCameraCache.ClearCamerasUnusedFor(2, m_FrameCount);
                HDCamera.CleanUnused();
            }

            var dynResHandler = DynamicResolutionHandler.instance;
            dynResHandler.Update(m_Asset.currentPlatformRenderPipelineSettings.dynamicResolutionSettings, () =>
            {
                var hdrp = (RenderPipelineManager.currentPipeline as HDRenderPipeline);
                var stencilBuffer = hdrp.m_SharedRTManager.GetDepthStencilBuffer().rt;
                var stencilBufferSize = new Vector2Int(stencilBuffer.width, stencilBuffer.height);
                hdrp.m_SharedRTManager.ComputeDepthBufferMipChainSize(DynamicResolutionHandler.instance.GetScaledSize(stencilBufferSize));
            }
            );

            // This syntax is awful and hostile to debugging, please don't use it...
            using (ListPool<RenderRequest>.Get(out List<RenderRequest> renderRequests))
            using (ListPool<int>.Get(out List<int> rootRenderRequestIndices))
            using (HashSetPool<int>.Get(out HashSet<int> skipClearCullingResults))
            using (DictionaryPool<HDProbe, List<(int index, float weight)>>.Get(out Dictionary<HDProbe, List<(int index, float weight)>> renderRequestIndicesWhereTheProbeIsVisible))
            using (ListPool<CameraSettings>.Get(out List<CameraSettings> cameraSettings))
            using (ListPool<CameraPositionSettings>.Get(out List<CameraPositionSettings> cameraPositionSettings))
            {
                // With XR multi-pass enabled, each camera can be rendered multiple times with different parameters
                var multipassCameras = m_XRSystem.SetupFrame(cameras, m_Asset.currentPlatformRenderPipelineSettings.xrSettings.singlePass, m_DebugDisplaySettings.data.xrSinglePassTestMode);

#if UNITY_EDITOR
                // See comment below about the preview camera workaround
                bool hasGameViewCamera = false;
                foreach (var c in cameras)
                {
                    if (c.cameraType == CameraType.Game)
                    {
                        hasGameViewCamera = true;
                        break;
                    }
                }
#endif

                // Culling loop
                foreach ((Camera camera, XRPass xrPass) in multipassCameras)
                {
                    if (camera == null)
                        continue;

#if UNITY_EDITOR
                    // We selecting a camera in the editor, we have a preview that is drawn.
                    // For legacy reasons, Unity will render all preview cameras when rendering the GameView
                    // Actually, we don't need this here because we call explicitly Camera.Render when we
                    // need a preview
                    //
                    // This is an issue, because at some point, you end up with 2 cameras to render:
                    // - Main Camera (game view)
                    // - Preview Camera (preview)
                    // If the preview camera is rendered last, it will alter the "GameView RT" RenderTexture
                    // that was previously rendered by the Main Camera.
                    // This is an issue.
                    //
                    // Meanwhile, skipping all preview camera when rendering the game views is sane,
                    // and will workaround the aformentionned issue.
                    if (hasGameViewCamera && camera.cameraType == CameraType.Preview)
                        continue;
#endif

                    bool cameraRequestedDynamicRes = false;
                    HDAdditionalCameraData hdCam;
                    if (camera.TryGetComponent<HDAdditionalCameraData>(out hdCam))
                    {
                        cameraRequestedDynamicRes = hdCam.allowDynamicResolution;

                        // We are in a case where the platform does not support hw dynamic resolution, so we force the software fallback.
                        // TODO: Expose the graphics caps info on whether the platform supports hw dynamic resolution or not.
                        // Temporarily disable HW Dynamic resolution on metal until the problems we have with it are fixed
                        bool isMetal = (SystemInfo.graphicsDeviceType == GraphicsDeviceType.Metal);
                        if (isMetal || (dynResHandler.RequestsHardwareDynamicResolution() && cameraRequestedDynamicRes && !camera.allowDynamicResolution))
                        {
                            dynResHandler.ForceSoftwareFallback();
                        }
                    }

                    dynResHandler.SetCurrentCameraRequest(cameraRequestedDynamicRes);
                    RTHandles.SetHardwareDynamicResolutionState(dynResHandler.HardwareDynamicResIsEnabled());

                    VFXManager.PrepareCamera(camera);

                    // Reset pooled variables
                    cameraSettings.Clear();
                    cameraPositionSettings.Clear();
                    skipClearCullingResults.Clear();

                    var cullingResults = UnsafeGenericPool<HDCullingResults>.Get();
                    cullingResults.Reset();

                    // Try to compute the parameters of the request or skip the request
                    var skipRequest = !TryCalculateFrameParameters(
                            camera,
                            xrPass,
                            out var additionalCameraData,
                            out var hdCamera,
                            out var cullingParameters);

                    // Note: In case of a custom render, we have false here and 'TryCull' is not executed
                    if (!skipRequest)
                    {
                        var needCulling = true;

                        // In XR multipass, culling results can be shared if the pass has the same culling id
                        if (xrPass.multipassId > 0)
                        {
                            foreach (var req in renderRequests)
                            {
                                if (camera == req.hdCamera.camera && req.hdCamera.xr.cullingPassId == xrPass.cullingPassId)
                                {
                                    UnsafeGenericPool<HDCullingResults>.Release(cullingResults);
                                    cullingResults = req.cullingResults;
                                    skipClearCullingResults.Add(req.index);
                                    needCulling = false;
                                }
                            }
                        }

                        if (needCulling)
                            skipRequest = !TryCull(camera, hdCamera, renderContext, m_SkyManager, cullingParameters, m_Asset, ref cullingResults);
                    }

                    if (additionalCameraData != null && additionalCameraData.hasCustomRender)
                    {
                        skipRequest = true;
                        // Execute custom render
                        additionalCameraData.ExecuteCustomRender(renderContext, hdCamera);
                    }

                    if (skipRequest)
                    {
                        // Submit render context and free pooled resources for this request
                        renderContext.Submit();
                        UnsafeGenericPool<HDCullingResults>.Release(cullingResults);
                        UnityEngine.Rendering.RenderPipeline.EndCameraRendering(renderContext, camera);
                        continue;
                    }

                    // Select render target
                    RenderTargetIdentifier targetId = camera.targetTexture ?? new RenderTargetIdentifier(BuiltinRenderTextureType.CameraTarget);
                    if (camera.targetTexture != null)
                    {
                        camera.targetTexture.IncrementUpdateCount(); // Necessary if the texture is used as a cookie.
                    }

                    // Render directly to XR render target if active
                    if (hdCamera.xr.enabled && hdCamera.xr.renderTargetValid)
                        targetId = hdCamera.xr.renderTarget;

                    // Add render request
                    var request = new RenderRequest
                    {
                        hdCamera = hdCamera,
                        cullingResults = cullingResults,
                        target = new RenderRequest.Target
                        {
                            id = targetId,
                            face = CubemapFace.Unknown
                        },
                        dependsOnRenderRequestIndices = ListPool<int>.Get(),
                        index = renderRequests.Count,
                        cameraSettings = CameraSettings.From(hdCamera)
                        // TODO: store DecalCullResult
                    };
                    renderRequests.Add(request);
                    // This is a root render request
                    rootRenderRequestIndices.Add(request.index);

                    // Add visible probes to list
                    for (var i = 0; i < cullingResults.cullingResults.visibleReflectionProbes.Length; ++i)
                    {
                        var visibleProbe = cullingResults.cullingResults.visibleReflectionProbes[i];

                        // TODO: The following fix is temporary.
                        // We should investigate why we got null cull result when we change scene
                        if (visibleProbe == null || visibleProbe.Equals(null) || visibleProbe.reflectionProbe == null || visibleProbe.reflectionProbe.Equals(null))
                            continue;

                        HDAdditionalReflectionData additionalReflectionData;
                        if (!visibleProbe.reflectionProbe.TryGetComponent<HDAdditionalReflectionData>(out additionalReflectionData))
                            additionalReflectionData = visibleProbe.reflectionProbe.gameObject.AddComponent<HDAdditionalReflectionData>();

                        AddVisibleProbeVisibleIndexIfUpdateIsRequired(additionalReflectionData, request.index);
                    }
                    for (var i = 0; i < cullingResults.hdProbeCullingResults.visibleProbes.Count; ++i)
                        AddVisibleProbeVisibleIndexIfUpdateIsRequired(cullingResults.hdProbeCullingResults.visibleProbes[i], request.index);

                    // local function to help insertion of visible probe
                    void AddVisibleProbeVisibleIndexIfUpdateIsRequired(HDProbe probe, int visibleInIndex)
                    {
                        // Don't add it if it has already been updated this frame or not a real time probe
                        // TODO: discard probes that are baked once per frame and already baked this frame
                        if (!probe.requiresRealtimeUpdate)
                            return;

                        // Notify that we render the probe at this frame
                        probe.SetIsRendered(m_FrameCount);

                        float visibility = ComputeVisibility(visibleInIndex, probe);

                        if (!renderRequestIndicesWhereTheProbeIsVisible.TryGetValue(probe, out var visibleInIndices))
                        {
                            visibleInIndices = ListPool<(int index, float weight)>.Get();
                            renderRequestIndicesWhereTheProbeIsVisible.Add(probe, visibleInIndices);
                        }
                        if (!visibleInIndices.Contains((visibleInIndex, visibility)))
                            visibleInIndices.Add((visibleInIndex, visibility));
                    }

                    float ComputeVisibility(int visibleInIndex, HDProbe visibleProbe)
                    {
                        var visibleInRenderRequest = renderRequests[visibleInIndex];
                        var viewerTransform = visibleInRenderRequest.hdCamera.camera.transform;
                        return HDUtils.ComputeWeightedLinearFadeDistance(visibleProbe.transform.position, viewerTransform.position, visibleProbe.weight, visibleProbe.fadeDistance);
                    }
                }

                foreach (var probeToRenderAndDependencies in renderRequestIndicesWhereTheProbeIsVisible)
                {
                    var visibleProbe = probeToRenderAndDependencies.Key;
                    var visibilities = probeToRenderAndDependencies.Value;

                    // Two cases:
                    //   - If the probe is view independent, we add only one render request per face that is
                    //      a dependency for all its 'visibleIn' render requests
                    //   - If the probe is view dependent, we add one render request per face per 'visibleIn'
                    //      render requests
                    var isViewDependent = visibleProbe.type == ProbeSettings.ProbeType.PlanarProbe;

                    Camera parentCamera;

                    if (isViewDependent)
                    {
                        for (int i = 0; i < visibilities.Count; ++i)
                        {
                            var visibility = visibilities[i];
                            if (visibility.weight <= 0f)
                                continue;

                            var visibleInIndex = visibility.index;
                            var visibleInRenderRequest = renderRequests[visibleInIndex];
                            var viewerTransform = visibleInRenderRequest.hdCamera.camera.transform;

                            parentCamera = visibleInRenderRequest.hdCamera.camera;

                            AddHDProbeRenderRequests(
                                visibleProbe,
                                viewerTransform,
                                new List<(int index, float weight)>{visibility},
                                HDUtils.GetSceneCullingMaskFromCamera(visibleInRenderRequest.hdCamera.camera),
                                parentCamera,
                                visibleInRenderRequest.hdCamera.camera.fieldOfView,
                                visibleInRenderRequest.hdCamera.camera.aspect
                            );
                        }
                    }
                    else
                    {
                        // No single parent camera for view dependent probes.
                        parentCamera = null;

                        bool visibleInOneViewer = false;
                        for (int i = 0; i < visibilities.Count && !visibleInOneViewer; ++i)
                        {
                            if (visibilities[i].weight > 0f)
                                visibleInOneViewer = true;
                        }
                        if (visibleInOneViewer)
                            AddHDProbeRenderRequests(visibleProbe, null, visibilities, 0, parentCamera);
                    }
                }
                foreach (var pair in renderRequestIndicesWhereTheProbeIsVisible)
                    ListPool<(int index, float weight)>.Release(pair.Value);
                renderRequestIndicesWhereTheProbeIsVisible.Clear();

                // Local function to share common code between view dependent and view independent requests
                void AddHDProbeRenderRequests(
                    HDProbe visibleProbe,
                    Transform viewerTransform,
                    List<(int index, float weight)> visibilities,
                    ulong overrideSceneCullingMask,
                    Camera parentCamera,
                    float referenceFieldOfView = 90,
                    float referenceAspect = 1
                )
                {
                    var position = ProbeCapturePositionSettings.ComputeFrom(
                        visibleProbe,
                        viewerTransform
                    );
                    cameraSettings.Clear();
                    cameraPositionSettings.Clear();
                    HDRenderUtilities.GenerateRenderingSettingsFor(
                        visibleProbe.settings, position,
                        cameraSettings, cameraPositionSettings, overrideSceneCullingMask,
                        referenceFieldOfView: referenceFieldOfView,
                        referenceAspect: referenceAspect
                    );

                    switch (visibleProbe.type)
                    {
                        case ProbeSettings.ProbeType.ReflectionProbe:
                            int desiredProbeSize = (int)((HDRenderPipeline)RenderPipelineManager.currentPipeline).currentPlatformRenderPipelineSettings.lightLoopSettings.reflectionCubemapSize;
                            if (visibleProbe.realtimeTexture == null || visibleProbe.realtimeTexture.width != desiredProbeSize)
                            {
                                visibleProbe.SetTexture(ProbeSettings.Mode.Realtime, HDRenderUtilities.CreateReflectionProbeRenderTarget(desiredProbeSize));
                            }
                            break;
                        case ProbeSettings.ProbeType.PlanarProbe:
                            int desiredPlanarProbeSize = (int)visibleProbe.resolution;
                            if (visibleProbe.realtimeTexture == null || visibleProbe.realtimeTexture.width != desiredPlanarProbeSize)
                            {
                                visibleProbe.SetTexture(ProbeSettings.Mode.Realtime, HDRenderUtilities.CreatePlanarProbeRenderTarget(desiredPlanarProbeSize));
                            }
                            // Set the viewer's camera as the default camera anchor
                            for (var i = 0; i < cameraSettings.Count; ++i)
                            {
                                var v = cameraSettings[i];
                                if (v.volumes.anchorOverride == null)
                                {
                                    v.volumes.anchorOverride = viewerTransform;
                                    cameraSettings[i] = v;
                                }
                            }
                            break;
                    }

                    for (int j = 0; j < cameraSettings.Count; ++j)
                    {
                        var camera = m_ProbeCameraCache.GetOrCreate((viewerTransform, visibleProbe, j), m_FrameCount, CameraType.Reflection);
                        var additionalCameraData = camera.GetComponent<HDAdditionalCameraData>();

                        if (additionalCameraData == null)
                            additionalCameraData = camera.gameObject.AddComponent<HDAdditionalCameraData>();
                        additionalCameraData.hasPersistentHistory = true;

                        // We need to set a targetTexture with the right otherwise when setting pixelRect, it will be rescaled internally to the size of the screen
                        camera.targetTexture = visibleProbe.realtimeTexture;
                        camera.gameObject.hideFlags = HideFlags.HideAndDontSave;
                        camera.gameObject.SetActive(false);

                        // Warning: accessing Object.name generate 48B of garbage at each frame here
                        // camera.name = HDUtils.ComputeProbeCameraName(visibleProbe.name, j, viewerTransform?.name);
                        // Non Alloc version of ComputeProbeCameraName but without the viewerTransform name part
                        camera.name = visibleProbe.probeName[j];

                        camera.ApplySettings(cameraSettings[j]);
                        camera.ApplySettings(cameraPositionSettings[j]);
                        camera.cameraType = CameraType.Reflection;
                        camera.pixelRect = new Rect(0, 0, visibleProbe.realtimeTexture.width, visibleProbe.realtimeTexture.height);

                        var _cullingResults = UnsafeGenericPool<HDCullingResults>.Get();
                        _cullingResults.Reset();

                        if (!(TryCalculateFrameParameters(
                                camera,
                                m_XRSystem.emptyPass,
                                out _,
                                out var hdCamera,
                                out var cullingParameters
                            )
                            && TryCull(
                                camera, hdCamera, renderContext, m_SkyManager, cullingParameters, m_Asset,
                                ref _cullingResults
                            )))
                        {
                            // Skip request and free resources
                            UnsafeGenericPool<HDCullingResults>.Release(_cullingResults);
                            continue;
                        }

                        hdCamera.parentCamera = parentCamera; // Used to inherit the properties of the view

                        HDAdditionalCameraData hdCam;
                        camera.TryGetComponent<HDAdditionalCameraData>(out hdCam);
                        hdCam.flipYMode = visibleProbe.type == ProbeSettings.ProbeType.ReflectionProbe
                                ? HDAdditionalCameraData.FlipYMode.ForceFlipY
                                : HDAdditionalCameraData.FlipYMode.Automatic;

                        if (!visibleProbe.realtimeTexture.IsCreated())
                            visibleProbe.realtimeTexture.Create();

                        visibleProbe.SetRenderData(
                            ProbeSettings.Mode.Realtime,
                            new HDProbe.RenderData(
                                camera.worldToCameraMatrix,
                                camera.projectionMatrix,
                                camera.transform.position,
                                camera.transform.rotation,
                                cameraSettings[j].frustum.fieldOfView,
                                cameraSettings[j].frustum.aspect
                            )
                        );

                        // TODO: Assign the actual final target to render to.
                        //   Currently, we use a target for each probe, and then copy it into the cache before using it
                        //   during the lighting pass.
                        //   But what we actually want here, is to render directly into the cache (either CubeArray,
                        //   or Texture2DArray)
                        //   To do so, we need to first allocate in the cache the location of the target and then assign
                        //   it here.
                        var request = new RenderRequest
                        {
                            hdCamera = hdCamera,
                            cullingResults = _cullingResults,
                            clearCameraSettings = true,
                            dependsOnRenderRequestIndices = ListPool<int>.Get(),
                            index = renderRequests.Count,
                            cameraSettings = cameraSettings[j]
                            // TODO: store DecalCullResult
                        };

                        // As we render realtime texture on GPU side, we must tag the texture so our texture array cache detect that something have change
                        visibleProbe.realtimeTexture.IncrementUpdateCount();

                        if (cameraSettings.Count > 1)
                        {
                            var face = (CubemapFace)j;
                            request.target = new RenderRequest.Target
                            {
                                copyToTarget = visibleProbe.realtimeTexture,
                                face = face
                            };
                        }
                        else
                        {
                            request.target = new RenderRequest.Target
                            {
                                id = visibleProbe.realtimeTexture,
                                face = CubemapFace.Unknown
                            };
                        }
                        renderRequests.Add(request);


                        foreach (var visibility in visibilities)
                            renderRequests[visibility.index].dependsOnRenderRequestIndices.Add(request.index);
                    }
                }

                // TODO: Refactor into a method. If possible remove the intermediate target
                // Find max size for Cubemap face targets and resize/allocate if required the intermediate render target
                {
                    var size = Vector2Int.zero;
                    for (int i = 0; i < renderRequests.Count; ++i)
                    {
                        var renderRequest = renderRequests[i];
                        var isCubemapFaceTarget = renderRequest.target.face != CubemapFace.Unknown;
                        if (!isCubemapFaceTarget)
                            continue;

                        var width = renderRequest.hdCamera.actualWidth;
                        var height = renderRequest.hdCamera.actualHeight;
                        size.x = Mathf.Max(width, size.x);
                        size.y = Mathf.Max(height, size.y);
                    }

                    if (size != Vector2.zero)
                    {
                        if (m_TemporaryTargetForCubemaps != null)
                        {
                            if (m_TemporaryTargetForCubemaps.width != size.x
                                || m_TemporaryTargetForCubemaps.height != size.y)
                            {
                                m_TemporaryTargetForCubemaps.Release();
                                m_TemporaryTargetForCubemaps = null;
                            }
                        }
                        if (m_TemporaryTargetForCubemaps == null)
                        {
                            m_TemporaryTargetForCubemaps = new RenderTexture(
                                size.x, size.y, 1, GraphicsFormat.R16G16B16A16_SFloat
                            )
                            {
                                autoGenerateMips = false,
                                useMipMap = false,
                                name = "Temporary Target For Cubemap Face",
                                volumeDepth = 1,
                                useDynamicScale = false
                            };
                        }
                    }
                }

                using (ListPool<int>.Get(out List<int> renderRequestIndicesToRender))
                {
                    // Flatten the render requests graph in an array that guarantee dependency constraints
                    {
                        using (GenericPool<Stack<int>>.Get(out Stack<int> stack))
                        {
                            stack.Clear();
                            for (int i = rootRenderRequestIndices.Count -1; i >= 0; --i)
                            {
                                stack.Push(rootRenderRequestIndices[i]);
                                while (stack.Count > 0)
                                {
                                    var index = stack.Pop();
                                    if (!renderRequestIndicesToRender.Contains(index))
                                        renderRequestIndicesToRender.Add(index);

                                    var request = renderRequests[index];
                                    for (int j = 0; j < request.dependsOnRenderRequestIndices.Count; ++j)
                                        stack.Push(request.dependsOnRenderRequestIndices[j]);
                                }
                            }
                        }
                    }

                    using (new ProfilingScope(null, ProfilingSampler.Get(HDProfileId.HDRenderPipelineAllRenderRequest)))
                    {
                        // Execute render request graph, in reverse order
                        for (int i = renderRequestIndicesToRender.Count - 1; i >= 0; --i)
                        {
                            var renderRequestIndex = renderRequestIndicesToRender[i];
                            var renderRequest = renderRequests[renderRequestIndex];

                            var cmd = CommandBufferPool.Get("");

                            // TODO: Avoid the intermediate target and render directly into final target
                            //  CommandBuffer.Blit does not work on Cubemap faces
                            //  So we use an intermediate RT to perform a CommandBuffer.CopyTexture in the target Cubemap face
                            if (renderRequest.target.face != CubemapFace.Unknown)
                            {
                                if (!m_TemporaryTargetForCubemaps.IsCreated())
                                    m_TemporaryTargetForCubemaps.Create();

                                var hdCamera = renderRequest.hdCamera;
                                ref var target = ref renderRequest.target;
                                target.id = m_TemporaryTargetForCubemaps;
                            }


                            // var aovRequestIndex = 0;
                            foreach (var aovRequest in renderRequest.hdCamera.aovRequests)
                            {
                                using (new ProfilingScope(cmd, ProfilingSampler.Get(HDProfileId.HDRenderPipelineRenderAOV)))
                                {
                                    cmd.SetInvertCulling(renderRequest.cameraSettings.invertFaceCulling);
                                    ExecuteRenderRequest(renderRequest, renderContext, cmd, aovRequest);
                                    cmd.SetInvertCulling(false);
                                }
                                renderContext.ExecuteCommandBuffer(cmd);
                                CommandBufferPool.Release(cmd);
                                renderContext.Submit();
                                cmd = CommandBufferPool.Get();
                            }

                            using (new ProfilingScope(cmd, renderRequest.hdCamera.profilingSampler))
                            {
                                cmd.SetInvertCulling(renderRequest.cameraSettings.invertFaceCulling);
                                ExecuteRenderRequest(renderRequest, renderContext, cmd, AOVRequestData.defaultAOVRequestDataNonAlloc);
                                cmd.SetInvertCulling(false);
                                UnityEngine.Rendering.RenderPipeline.EndCameraRendering(renderContext, renderRequest.hdCamera.camera);
                            }

                            {
                                var target = renderRequest.target;
                                // Handle the copy if requested
                                if (target.copyToTarget != null)
                                {
                                    cmd.CopyTexture(
                                        target.id, 0, 0, 0, 0, renderRequest.hdCamera.actualWidth, renderRequest.hdCamera.actualHeight,
                                        target.copyToTarget, (int)target.face, 0, 0, 0
                                    );
                                }
                                if (renderRequest.clearCameraSettings)
                                    // release reference because the RenderTexture might be destroyed before the camera
                                    renderRequest.hdCamera.camera.targetTexture = null;

                                ListPool<int>.Release(renderRequest.dependsOnRenderRequestIndices);

                                // Culling results can be shared between render requests: clear only when required
                                if (!skipClearCullingResults.Contains(renderRequest.index))
                                {
                                    renderRequest.cullingResults.decalCullResults?.Clear();
                                    UnsafeGenericPool<HDCullingResults>.Release(renderRequest.cullingResults);
                                }
                            }

                            // Render XR mirror view once all render requests have been completed
                            if (i == 0 && renderRequest.hdCamera.camera.cameraType == CameraType.Game && renderRequest.hdCamera.camera.targetTexture == null)
                            {
                                HDAdditionalCameraData acd;
                                if (renderRequest.hdCamera.camera.TryGetComponent<HDAdditionalCameraData>(out acd) && acd.xrRendering)
                                {
                                    m_XRSystem.RenderMirrorView(cmd);
                                }
                            }

                            // Now that all cameras have been rendered, let's propagate the data required for screen space shadows
                            PropagateScreenSpaceShadowData();

                            renderContext.ExecuteCommandBuffer(cmd);
                            CommandBufferPool.Release(cmd);
                            renderContext.Submit();
                        }
                    }
                }
            }

            m_XRSystem.ReleaseFrame();
            UnityEngine.Rendering.RenderPipeline.EndFrameRendering(renderContext, cameras);
        }


        void PropagateScreenSpaceShadowData()
        {
            // For every unique light that has been registered, update the previous transform
            foreach (HDAdditionalLightData lightData in m_ScreenSpaceShadowsUnion)
            {
                lightData.previousTransform = lightData.transform.localToWorldMatrix;
            }
        }

        void ExecuteRenderRequest(
            RenderRequest renderRequest,
            ScriptableRenderContext renderContext,
            CommandBuffer cmd,
            AOVRequestData aovRequest
        )
        {
            InitializeGlobalResources(renderContext);

            var hdCamera = renderRequest.hdCamera;
            var camera = hdCamera.camera;
            var cullingResults = renderRequest.cullingResults.cullingResults;
            var customPassCullingResults = renderRequest.cullingResults.customPassCullingResults ?? cullingResults;
            var hdProbeCullingResults = renderRequest.cullingResults.hdProbeCullingResults;
            var decalCullingResults = renderRequest.cullingResults.decalCullResults;
            var target = renderRequest.target;

            // Updates RTHandle
            hdCamera.BeginRender(cmd);

            if (m_RayTracingSupported)
            {
                // This call need to happen once per camera
                // TODO: This can be wasteful for "compatible" cameras.
                // We need to determine the minimum set of feature used by all the camera and build the minimum number of acceleration structures.
                BuildRayTracingAccelerationStructure(hdCamera);
                CullForRayTracing(cmd, hdCamera);
            }

            using (ListPool<RTHandle>.Get(out var aovBuffers))
            {
                aovRequest.AllocateTargetTexturesIfRequired(ref aovBuffers);

            // If we render a reflection view or a preview we should not display any debug information
            // This need to be call before ApplyDebugDisplaySettings()
            if (camera.cameraType == CameraType.Reflection || camera.cameraType == CameraType.Preview)
            {
                // Neutral allow to disable all debug settings
                m_CurrentDebugDisplaySettings = s_NeutralDebugDisplaySettings;
            }
            else
            {
                // Make sure we are in sync with the debug menu for the msaa count
                m_MSAASamples = m_DebugDisplaySettings.data.msaaSamples;
                m_SharedRTManager.SetNumMSAASamples(m_MSAASamples);

                m_DebugDisplaySettings.UpdateCameraFreezeOptions();

                m_CurrentDebugDisplaySettings = m_DebugDisplaySettings;
            }

            aovRequest.SetupDebugData(ref m_CurrentDebugDisplaySettings);

            if (hdCamera.frameSettings.IsEnabled(FrameSettingsField.RayTracing))
            {
                // Must update after getting DebugDisplaySettings
                m_RayCountManager.ClearRayCount(cmd, hdCamera, m_CurrentDebugDisplaySettings.data.countRays);
            }


            if (hdCamera.frameSettings.IsEnabled(FrameSettingsField.Decals))
            {
                using (new ProfilingScope(cmd, ProfilingSampler.Get(HDProfileId.DBufferPrepareDrawData)))
                {
                    // TODO: update singleton with DecalCullResults
                    DecalSystem.instance.CurrentCamera = hdCamera.camera; // Singletons are extremely dangerous...
                    DecalSystem.instance.LoadCullResults(decalCullingResults);
                    DecalSystem.instance.UpdateCachedMaterialData();    // textures, alpha or fade distances could've changed
                    DecalSystem.instance.CreateDrawData();              // prepare data is separate from draw
                    DecalSystem.instance.UpdateTextureAtlas(cmd);       // as this is only used for transparent pass, would've been nice not to have to do this if no transparent renderers are visible, needs to happen after CreateDrawData
                }
            }

            using (new ProfilingScope(null, ProfilingSampler.Get(HDProfileId.CustomPassVolumeUpdate)))
            {
                if (hdCamera.frameSettings.IsEnabled(FrameSettingsField.CustomPass))
                    CustomPassVolume.Update(hdCamera);
            }

            // Do anything we need to do upon a new frame.
            // The NewFrame must be after the VolumeManager update and before Resize because it uses properties set in NewFrame
            LightLoopNewFrame(hdCamera);

            // Apparently scissor states can leak from editor code. As it is not used currently in HDRP (apart from VR). We disable scissor at the beginning of the frame.
            cmd.DisableScissorRect();

            Resize(hdCamera);
            m_PostProcessSystem.BeginFrame(cmd, hdCamera, this);

            ApplyDebugDisplaySettings(hdCamera, cmd);
            m_SkyManager.UpdateCurrentSkySettings(hdCamera);

            SetupCameraProperties(hdCamera, renderContext, cmd);

            // TODO: Find a correct place to bind these material textures
            // We have to bind the material specific global parameters in this mode
            foreach (var material in m_MaterialList)
                material.Bind(cmd);

            // Frustum cull density volumes on the CPU. Can be performed as soon as the camera is set up.
            DensityVolumeList densityVolumes = PrepareVisibleDensityVolumeList(hdCamera, cmd, hdCamera.time);

            // Frustum cull probe volumes on the CPU. Can be performed as soon as the camera is set up.
            ProbeVolumeList probeVolumes = PrepareVisibleProbeVolumeList(renderContext, hdCamera, cmd);
            // Cache probe volume list as a member variable so it can be accessed inside of async compute tasks.
            SetProbeVolumeList(probeVolumes);

            // Note: Legacy Unity behave like this for ShadowMask
            // When you select ShadowMask in Lighting panel it recompile shaders on the fly with the SHADOW_MASK keyword.
            // However there is no C# function that we can query to know what mode have been select in Lighting Panel and it will be wrong anyway. Lighting Panel setup what will be the next bake mode. But until light is bake, it is wrong.
            // Currently to know if you need shadow mask you need to go through all visible lights (of CullResult), check the LightBakingOutput struct and look at lightmapBakeType/mixedLightingMode. If one light have shadow mask bake mode, then you need shadow mask features (i.e extra Gbuffer).
            // It mean that when we build a standalone player, if we detect a light with bake shadow mask, we generate all shader variant (with and without shadow mask) and at runtime, when a bake shadow mask light is visible, we dynamically allocate an extra GBuffer and switch the shader.
            // So the first thing to do is to go through all the light: PrepareLightsForGPU
            bool enableBakeShadowMask = PrepareLightsForGPU(cmd, hdCamera, cullingResults, hdProbeCullingResults, densityVolumes, probeVolumes, m_CurrentDebugDisplaySettings, aovRequest);

            UpdateShaderVariablesGlobalCB(hdCamera, cmd);
            // Let's bind as soon as possible the light data
            BindLightDataParameters(hdCamera, cmd);

            // Do the same for ray tracing if allowed
            if (m_RayTracingSupported)
            {
                BuildRayTracingLightData(cmd, hdCamera, m_CurrentDebugDisplaySettings);
            }

            // Configure all the keywords
            ConfigureKeywords(enableBakeShadowMask, hdCamera, cmd);

            // Caution: We require sun light here as some skies use the sun light to render, it means that UpdateSkyEnvironment must be called after PrepareLightsForGPU.
            // TODO: Try to arrange code so we can trigger this call earlier and use async compute here to run sky convolution during other passes (once we move convolution shader to compute).
            if (!m_CurrentDebugDisplaySettings.IsMatcapViewEnabled(hdCamera))
                UpdateSkyEnvironment(hdCamera, renderContext, m_FrameCount, cmd);
            else
                cmd.SetGlobalTexture(HDShaderIDs._SkyTexture, CoreUtils.magentaCubeTextureArray);

            PushGlobalParams(hdCamera, cmd);
            VFXManager.ProcessCameraCommand(camera, cmd);

            if (GL.wireframe)
            {
                RenderWireFrame(cullingResults, hdCamera, target.id, renderContext, cmd);
                return;
            }

            if (m_RenderGraph.enabled)
            {
                ExecuteWithRenderGraph(renderRequest, aovRequest, aovBuffers, renderContext, cmd);
                return;
            }

            hdCamera.xr.StartSinglePass(cmd);

            ClearBuffers(hdCamera, cmd);

            // Render XR occlusion mesh to depth buffer early in the frame to improve performance
            if (hdCamera.xr.enabled && m_Asset.currentPlatformRenderPipelineSettings.xrSettings.occlusionMesh)
            {
                hdCamera.xr.StopSinglePass(cmd);
                hdCamera.xr.RenderOcclusionMeshes(cmd, m_SharedRTManager.GetDepthStencilBuffer(hdCamera.frameSettings.IsEnabled(FrameSettingsField.MSAA)));
                hdCamera.xr.StartSinglePass(cmd);
            }

            // Bind the custom color/depth before the first custom pass
            if (hdCamera.frameSettings.IsEnabled(FrameSettingsField.CustomPass))
            {
                if (m_CustomPassColorBuffer.IsValueCreated)
                    cmd.SetGlobalTexture(HDShaderIDs._CustomColorTexture, m_CustomPassColorBuffer.Value);
                if (m_CustomPassDepthBuffer.IsValueCreated)
                    cmd.SetGlobalTexture(HDShaderIDs._CustomDepthTexture, m_CustomPassDepthBuffer.Value);
            }

            RenderCustomPass(renderContext, cmd, hdCamera, customPassCullingResults, CustomPassInjectionPoint.BeforeRendering);

            RenderRayTracingPrepass(cullingResults, hdCamera, renderContext, cmd, false);

            // When evaluating probe volumes in material pass, we build a custom probe volume light list.
            // When evaluating probe volumes in light loop, probe volumes are folded into the standard light loop data.
            // Build probe volumes light list async during depth prepass.
            // TODO: (Nick): Take a look carefully at data dependancies - could this be moved even earlier? Directly after PrepareVisibleProbeVolumeList?
            // The probe volume light lists do not depend on any of the framebuffer RTs being cleared - do they depend on anything in PushGlobalParams()?
            // Do they depend on hdCamera.xr.StartSinglePass()?
            var buildProbeVolumeLightListTask = new HDGPUAsyncTask("Build probe volume light list", ComputeQueueType.Background);

            // Avoid garbage by explicitely passing parameters to the lambdas
            var asyncParams = new HDGPUAsyncTaskParams
            {
                renderContext = renderContext,
                hdCamera = hdCamera,
                frameCount = m_FrameCount,
            };

            // Currently we only have a single task that could potentially happen asny with depthPrepass.
            // Keeping this variable here in case additional passes are added.
            var haveAsyncTaskWithDepthPrepass = false;

            if (hdCamera.frameSettings.IsEnabled(FrameSettingsField.ProbeVolume) && ShaderConfig.s_ProbeVolumesEvaluationMode == ProbeVolumesEvaluationModes.MaterialPass)
            {
                // TODO: (Nick): Should we only build probe volume light lists async of we build standard light lists async? Or should we always build probe volume light lists async?
                if (hdCamera.frameSettings.BuildLightListRunsAsync())
                {
                    buildProbeVolumeLightListTask.Start(cmd, asyncParams, Callback, !haveAsyncTaskWithDepthPrepass);

                    haveAsyncTaskWithDepthPrepass = true;

                    void Callback(CommandBuffer c, HDGPUAsyncTaskParams a)
                        => BuildGPULightListProbeVolumesCommon(a.hdCamera, c);
                }
            }

            // This is always false in forward and if it is true, is equivalent of saying we have a partial depth prepass.
            bool shouldRenderMotionVectorAfterGBuffer = RenderDepthPrepass(cullingResults, hdCamera, renderContext, cmd);
            if (!shouldRenderMotionVectorAfterGBuffer)
            {
                // If objects motion vectors if enabled, this will render the objects with motion vector into the target buffers (in addition to the depth)
                // Note: An object with motion vector must not be render in the prepass otherwise we can have motion vector write that should have been rejected
                RenderObjectsMotionVectors(cullingResults, hdCamera, renderContext, cmd);
            }
            // If we have MSAA, we need to complete the motion vector buffer before buffer resolves, hence we need to run camera mv first.
            // This is always fine since shouldRenderMotionVectorAfterGBuffer is always false for forward.
            bool needCameraMVBeforeResolve = hdCamera.frameSettings.IsEnabled(FrameSettingsField.MSAA);
            if (needCameraMVBeforeResolve)
            {
                RenderCameraMotionVectors(cullingResults, hdCamera, renderContext, cmd);
            }

            PreRenderSky(hdCamera, cmd);

            // Now that all depths have been rendered, resolve the depth buffer
            m_SharedRTManager.ResolveSharedRT(cmd, hdCamera);

            RenderDBuffer(hdCamera, cmd, renderContext, cullingResults);


            // When evaluating probe volumes in material pass, we build a custom probe volume light list.
            // When evaluating probe volumes in light loop, probe volumes are folded into the standard light loop data.
            if (hdCamera.frameSettings.IsEnabled(FrameSettingsField.ProbeVolume) && ShaderConfig.s_ProbeVolumesEvaluationMode == ProbeVolumesEvaluationModes.MaterialPass)
            {
                if (hdCamera.frameSettings.BuildLightListRunsAsync())
                {
                    buildProbeVolumeLightListTask.EndWithPostWork(cmd, hdCamera, Callback);

                    void Callback(CommandBuffer c, HDCamera cam)
                    {
                        var hdrp = (RenderPipelineManager.currentPipeline as HDRenderPipeline);
                        var globalParams = hdrp.PrepareLightLoopGlobalParameters(cam);
                        PushProbeVolumeLightListGlobalParams(globalParams, c);
                    }
                }
                else
                {
                    BuildGPULightListProbeVolumesCommon(hdCamera, cmd);
                    var hdrp = (RenderPipelineManager.currentPipeline as HDRenderPipeline);
                    var globalParams = hdrp.PrepareLightLoopGlobalParameters(hdCamera);
                    PushProbeVolumeLightListGlobalParams(globalParams, cmd);
                }
            }

            RenderGBuffer(cullingResults, hdCamera, renderContext, cmd);

            DecalNormalPatch(hdCamera, cmd);

            // We can now bind the normal buffer to be use by any effect
            m_SharedRTManager.BindNormalBuffer(cmd);

            // After Depth and Normals/roughness including decals
            bool depthBufferModified = RenderCustomPass(renderContext, cmd, hdCamera, customPassCullingResults, CustomPassInjectionPoint.AfterOpaqueDepthAndNormal);

            // If the depth was already copied in RenderDBuffer, we force the copy again because the custom pass modified the depth. 
            if (depthBufferModified)
                m_IsDepthBufferCopyValid = false;

            // In both forward and deferred, everything opaque should have been rendered at this point so we can safely copy the depth buffer for later processing.
            GenerateDepthPyramid(hdCamera, cmd, FullScreenDebugMode.DepthPyramid);

            // Depth texture is now ready, bind it (Depth buffer could have been bind before if DBuffer is enable)
            cmd.SetGlobalTexture(HDShaderIDs._CameraDepthTexture, m_SharedRTManager.GetDepthTexture());

            if (shouldRenderMotionVectorAfterGBuffer)
            {
                // See the call RenderObjectsMotionVectors() above and comment
                RenderObjectsMotionVectors(cullingResults, hdCamera, renderContext, cmd);
            }

            // In case we don't have MSAA, we always run camera motion vectors when is safe to assume Object MV are rendered
            if(!needCameraMVBeforeResolve)
            {
                RenderCameraMotionVectors(cullingResults, hdCamera, renderContext, cmd);
            }

#if UNITY_EDITOR
            var showGizmos = camera.cameraType == CameraType.SceneView ||
                            (camera.targetTexture == null && camera.cameraType == CameraType.Game);
#endif

            RenderTransparencyOverdraw(cullingResults, hdCamera, renderContext, cmd);

            if (m_CurrentDebugDisplaySettings.IsDebugMaterialDisplayEnabled() || m_CurrentDebugDisplaySettings.IsMaterialValidationEnabled() || CoreUtils.IsSceneLightingDisabled(hdCamera.camera))
            {
                RenderDebugViewMaterial(cullingResults, hdCamera, renderContext, cmd);
            }
            else if (hdCamera.frameSettings.IsEnabled(FrameSettingsField.RayTracing) &&
                     hdCamera.volumeStack.GetComponent<PathTracing>().enable.value &&
                     hdCamera.camera.cameraType != CameraType.Preview)
            {

                // We only request the light cluster if we are gonna use it for debug mode
                if (FullScreenDebugMode.LightCluster == m_CurrentDebugDisplaySettings.data.fullScreenDebugMode && GetRayTracingClusterState())
                {
                    HDRaytracingLightCluster lightCluster = RequestLightCluster();
                    lightCluster.EvaluateClusterDebugView(cmd, hdCamera);
                }

                RenderPathTracing(hdCamera, cmd, m_CameraColorBuffer);
            }
            else
            {

                // When debug is enabled we need to clear otherwise we may see non-shadows areas with stale values.
                if (hdCamera.frameSettings.IsEnabled(FrameSettingsField.ContactShadows) && m_CurrentDebugDisplaySettings.data.fullScreenDebugMode == FullScreenDebugMode.ContactShadows)
                {
                    CoreUtils.SetRenderTarget(cmd, m_ContactShadowBuffer, ClearFlag.Color, Color.clear);
                }

                BuildCoarseStencilAndResolveIfNeeded(hdCamera, cmd);

                hdCamera.xr.StopSinglePass(cmd);

                var buildLightListTask = new HDGPUAsyncTask("Build light list", ComputeQueueType.Background);
                // It is important that this task is in the same queue as the build light list due to dependency it has on it. If really need to move it, put an extra fence to make sure buildLightListTask has finished.
                var volumeVoxelizationTask = new HDGPUAsyncTask("Volumetric voxelization", ComputeQueueType.Background);
                var SSRTask = new HDGPUAsyncTask("Screen Space Reflection", ComputeQueueType.Background);
                var SSAOTask = new HDGPUAsyncTask("SSAO", ComputeQueueType.Background);

                var haveAsyncTaskWithShadows = false;
                if (hdCamera.frameSettings.BuildLightListRunsAsync())
                {
                    buildLightListTask.Start(cmd, asyncParams, Callback, !haveAsyncTaskWithShadows);

                    haveAsyncTaskWithShadows = true;

                    void Callback(CommandBuffer c, HDGPUAsyncTaskParams a)
                        => BuildGPULightListsCommon(a.hdCamera, c);
                }

                if (hdCamera.frameSettings.VolumeVoxelizationRunsAsync())
                {
                    volumeVoxelizationTask.Start(cmd, asyncParams, Callback, !haveAsyncTaskWithShadows);

                    haveAsyncTaskWithShadows = true;

                    void Callback(CommandBuffer c, HDGPUAsyncTaskParams a)
                        => VolumeVoxelizationPass(a.hdCamera, c, m_FrameCount);
                }

                if (hdCamera.frameSettings.SSRRunsAsync())
                {
                    SSRTask.Start(cmd, asyncParams, Callback, !haveAsyncTaskWithShadows);

                    haveAsyncTaskWithShadows = true;

                void Callback(CommandBuffer c, HDGPUAsyncTaskParams a)
                        => RenderSSR(a.hdCamera, c, a.renderContext);
                }

                if (hdCamera.frameSettings.SSAORunsAsync())
                {
                    SSAOTask.Start(cmd, asyncParams, AsyncSSAODispatch, !haveAsyncTaskWithShadows);
                    haveAsyncTaskWithShadows = true;

                    void AsyncSSAODispatch(CommandBuffer c, HDGPUAsyncTaskParams a)
                        => m_AmbientOcclusionSystem.Dispatch(c, a.hdCamera, a.frameCount);
                }

                using (new ProfilingScope(cmd, ProfilingSampler.Get(HDProfileId.RenderShadowMaps)))
                {
                    // This call overwrites camera properties passed to the shader system.
                    RenderShadowMaps(renderContext, cmd, m_ShaderVariablesGlobalCB, cullingResults, hdCamera);

                    hdCamera.UpdateShaderVariableGlobalCB(ref m_ShaderVariablesGlobalCB, m_FrameCount);
                    ConstantBuffer<ShaderVariablesGlobal>.PushGlobal(cmd, m_ShaderVariablesGlobalCB, HDShaderIDs._ShaderVariablesGlobal);
                }

                hdCamera.xr.StartSinglePass(cmd);

                if (hdCamera.frameSettings.IsEnabled(FrameSettingsField.RayTracing))
                {
                    // We only request the light cluster if we are gonna use it for debug mode
                    if (FullScreenDebugMode.LightCluster == m_CurrentDebugDisplaySettings.data.fullScreenDebugMode && GetRayTracingClusterState())
                    {
                        HDRaytracingLightCluster lightCluster = RequestLightCluster();
                        lightCluster.EvaluateClusterDebugView(cmd, hdCamera);
                    }

                    bool validIndirectDiffuse = ValidIndirectDiffuseState(hdCamera);
                    if (validIndirectDiffuse)
                    {
                        RenderIndirectDiffuse(hdCamera, cmd, renderContext, m_FrameCount);
                    }
                }

                if (!hdCamera.frameSettings.SSRRunsAsync())
                {
                    // Needs the depth pyramid and motion vectors, as well as the render of the previous frame.
                    RenderSSR(hdCamera, cmd, renderContext);
                }

                // Contact shadows needs the light loop so we do them after the build light list
                if (hdCamera.frameSettings.BuildLightListRunsAsync())
                {
                    buildLightListTask.EndWithPostWork(cmd, hdCamera, Callback);

                    void Callback(CommandBuffer c, HDCamera cam)
                    {
                        var hdrp = (RenderPipelineManager.currentPipeline as HDRenderPipeline);
                        var globalParams = hdrp.PrepareLightLoopGlobalParameters(cam);
                        PushLightLoopGlobalParams(globalParams, c);
                    }
                }
                else
                {
                    BuildGPULightLists(hdCamera, cmd);
                }

                if (!hdCamera.frameSettings.SSAORunsAsync())
                    m_AmbientOcclusionSystem.Render(cmd, hdCamera, renderContext, m_FrameCount);

                // Run the contact shadows here as they need the light list
                    HDUtils.CheckRTCreated(m_ContactShadowBuffer);
                    RenderContactShadows(hdCamera, cmd);
                    PushFullScreenDebugTexture(hdCamera, cmd, m_ContactShadowBuffer, FullScreenDebugMode.ContactShadows);

                    RenderScreenSpaceShadows(hdCamera, cmd);

                if (hdCamera.frameSettings.VolumeVoxelizationRunsAsync())
                {
                    volumeVoxelizationTask.End(cmd, hdCamera);
                }
                else
                {
                    // Perform the voxelization step which fills the density 3D texture.
                    VolumeVoxelizationPass(hdCamera, cmd, m_FrameCount);
                }

                // Render the volumetric lighting.
                // The pass requires the volume properties, the light list and the shadows, and can run async.
                VolumetricLightingPass(hdCamera, cmd, m_FrameCount);

                if (hdCamera.frameSettings.SSAORunsAsync())
                {
                    SSAOTask.EndWithPostWork(cmd, hdCamera, Callback);
                    void Callback(CommandBuffer c, HDCamera cam)
                    {
                        var hdrp = (RenderPipelineManager.currentPipeline as HDRenderPipeline);
                        hdrp.m_AmbientOcclusionSystem.PostDispatchWork(c, cam);
                    }
                }

                SetContactShadowsTexture(hdCamera, m_ContactShadowBuffer, cmd);


                if (hdCamera.frameSettings.SSRRunsAsync())
                {
                    SSRTask.End(cmd, hdCamera);
                }

                RenderDeferredLighting(hdCamera, cmd);

                RenderForwardOpaque(cullingResults, hdCamera, renderContext, cmd);

                m_SharedRTManager.ResolveMSAAColor(cmd, hdCamera, m_CameraSssDiffuseLightingMSAABuffer, m_CameraSssDiffuseLightingBuffer);
                m_SharedRTManager.ResolveMSAAColor(cmd, hdCamera, GetSSSBufferMSAA(), GetSSSBuffer());

                // SSS pass here handle both SSS material from deferred and forward
                RenderSubsurfaceScattering(hdCamera, cmd, hdCamera.frameSettings.IsEnabled(FrameSettingsField.MSAA) ? m_CameraColorMSAABuffer : m_CameraColorBuffer,
                                           m_CameraSssDiffuseLightingBuffer, m_SharedRTManager.GetDepthStencilBuffer(hdCamera.frameSettings.IsEnabled(FrameSettingsField.MSAA)), m_SharedRTManager.GetDepthTexture());

                RenderForwardEmissive(cullingResults, hdCamera, renderContext, cmd);

                RenderSky(hdCamera, cmd);

                // Send all the geometry graphics buffer to client systems if required (must be done after the pyramid and before the transparent depth pre-pass)
                SendGeometryGraphicsBuffers(cmd, hdCamera);

                m_PostProcessSystem.DoUserAfterOpaqueAndSky(cmd, hdCamera, m_CameraColorBuffer);

                // No need for old stencil values here since from transparent on different features are tagged
                ClearStencilBuffer(hdCamera, cmd);

                RenderTransparentDepthPrepass(cullingResults, hdCamera, renderContext, cmd);

                RenderSSRTransparent(hdCamera, cmd, renderContext);

                RenderRayTracingPrepass(cullingResults, hdCamera, renderContext, cmd, true);
                RaytracingRecursiveRender(hdCamera, cmd, renderContext, cullingResults);

                // To allow users to fetch the current color buffer, we temporarily bind the camera color buffer
                cmd.SetGlobalTexture(HDShaderIDs._ColorPyramidTexture, m_CameraColorBuffer);
                RenderCustomPass(renderContext, cmd, hdCamera, customPassCullingResults, CustomPassInjectionPoint.BeforePreRefraction);

                // Render pre refraction objects
                RenderForwardTransparent(cullingResults, hdCamera, true, renderContext, cmd);

                if (hdCamera.frameSettings.IsEnabled(FrameSettingsField.Refraction))
                {
                    // First resolution of the color buffer for the color pyramid
                    m_SharedRTManager.ResolveMSAAColor(cmd, hdCamera, m_CameraColorMSAABuffer, m_CameraColorBuffer);

                    RenderColorPyramid(hdCamera, cmd, true);

                    // Bind current color pyramid for shader graph SceneColorNode on transparent objects
                    cmd.SetGlobalTexture(HDShaderIDs._ColorPyramidTexture, hdCamera.GetCurrentFrameRT((int)HDCameraFrameHistoryType.ColorBufferMipChain));
                }
                else
                {
                    cmd.SetGlobalTexture(HDShaderIDs._ColorPyramidTexture, TextureXR.GetBlackTexture());
                }

                // We don't have access to the color pyramid with transparent if rough refraction is disabled
                RenderCustomPass(renderContext, cmd, hdCamera, customPassCullingResults, CustomPassInjectionPoint.BeforeTransparent);

                // Render all type of transparent forward (unlit, lit, complex (hair...)) to keep the sorting between transparent objects.
                RenderForwardTransparent(cullingResults, hdCamera, false, renderContext, cmd);

                // We push the motion vector debug texture here as transparent object can overwrite the motion vector texture content.
                if(m_Asset.currentPlatformRenderPipelineSettings.supportMotionVectors)
                    PushFullScreenDebugTexture(hdCamera, cmd, m_SharedRTManager.GetMotionVectorsBuffer(), FullScreenDebugMode.MotionVectors);

                // Second resolve the color buffer for finishing the frame
                m_SharedRTManager.ResolveMSAAColor(cmd, hdCamera, m_CameraColorMSAABuffer, m_CameraColorBuffer);

                // Render All forward error
                RenderForwardError(cullingResults, hdCamera, renderContext, cmd);

                DownsampleDepthForLowResTransparency(hdCamera, cmd);

                RenderLowResTransparent(cullingResults, hdCamera, renderContext, cmd);

                UpsampleTransparent(hdCamera, cmd);

                // Fill depth buffer to reduce artifact for transparent object during postprocess
                RenderTransparentDepthPostpass(cullingResults, hdCamera, renderContext, cmd);

                RenderColorPyramid(hdCamera, cmd, false);

                AccumulateDistortion(cullingResults, hdCamera, renderContext, cmd);
                RenderDistortion(hdCamera, cmd);

                PushFullScreenDebugTexture(hdCamera, cmd, m_CameraColorBuffer, FullScreenDebugMode.NanTracker);
                PushFullScreenLightingDebugTexture(hdCamera, cmd, m_CameraColorBuffer);

                if (m_SubFrameManager.isRecording && m_SubFrameManager.subFrameCount > 1)
                {
                    RenderAccumulation(hdCamera, cmd, m_CameraColorBuffer, m_CameraColorBuffer, false);
                }

#if UNITY_EDITOR
                // Render gizmos that should be affected by post processes
                if (showGizmos)
                {
                    if(m_CurrentDebugDisplaySettings.GetDebugLightingMode() == DebugLightingMode.MatcapView)
                    {
                        Gizmos.exposure = Texture2D.blackTexture;
                    }
                    else
                    {
                        Gizmos.exposure = m_PostProcessSystem.GetExposureTexture(hdCamera).rt;
                    }

                    RenderGizmos(cmd, camera, renderContext, GizmoSubset.PreImageEffects);
                }
#endif
            }


            // At this point, m_CameraColorBuffer has been filled by either debug views are regular rendering so we can push it here.
            PushColorPickerDebugTexture(cmd, hdCamera, m_CameraColorBuffer);

            RenderCustomPass(renderContext, cmd, hdCamera, customPassCullingResults, CustomPassInjectionPoint.BeforePostProcess);

            aovRequest.PushCameraTexture(cmd, AOVBuffers.Color, hdCamera, m_CameraColorBuffer, aovBuffers);

            RenderTargetIdentifier postProcessDest = HDUtils.PostProcessIsFinalPass(hdCamera) ? target.id : m_IntermediateAfterPostProcessBuffer;
            RenderPostProcess(cullingResults, hdCamera, postProcessDest, renderContext, cmd);

            RenderCustomPass(renderContext, cmd, hdCamera, customPassCullingResults, CustomPassInjectionPoint.AfterPostProcess);

            // Copy and rescale depth buffer for XR devices
            if (hdCamera.xr.enabled && hdCamera.xr.copyDepth)
            {
                using (new ProfilingScope(cmd, ProfilingSampler.Get(HDProfileId.XRDepthCopy)))
                {
                    var depthBuffer = m_SharedRTManager.GetDepthStencilBuffer();
                    var rtScale = depthBuffer.rtHandleProperties.rtHandleScale / DynamicResolutionHandler.instance.GetCurrentScale();

                    m_CopyDepthPropertyBlock.SetTexture(HDShaderIDs._InputDepth, depthBuffer);
                    m_CopyDepthPropertyBlock.SetVector(HDShaderIDs._BlitScaleBias, rtScale);
                    m_CopyDepthPropertyBlock.SetInt("_FlipY", 1);

                    cmd.SetRenderTarget(target.id, 0, CubemapFace.Unknown, -1);
                    cmd.SetViewport(hdCamera.finalViewport);
                    CoreUtils.DrawFullScreen(cmd, m_CopyDepth, m_CopyDepthPropertyBlock);
                }
            }

            // In developer build, we always render post process in m_AfterPostProcessBuffer at (0,0) in which we will then render debug.
            // Because of this, we need another blit here to the final render target at the right viewport.
            if (!HDUtils.PostProcessIsFinalPass(hdCamera) || aovRequest.isValid)
            {
                hdCamera.ExecuteCaptureActions(m_IntermediateAfterPostProcessBuffer, cmd);

                RenderDebug(hdCamera, cmd, cullingResults);

                hdCamera.xr.StopSinglePass(cmd);

                using (new ProfilingScope(cmd, ProfilingSampler.Get(HDProfileId.BlitToFinalRTDevBuildOnly)))
                {
                    for (int viewIndex = 0; viewIndex < hdCamera.viewCount; ++viewIndex)
                    {
                        var finalBlitParams = PrepareFinalBlitParameters(hdCamera, viewIndex);
                        BlitFinalCameraTexture(finalBlitParams, m_BlitPropertyBlock, m_IntermediateAfterPostProcessBuffer, target.id, cmd);
                    }
                }

                aovRequest.PushCameraTexture(cmd, AOVBuffers.Output, hdCamera, m_IntermediateAfterPostProcessBuffer, aovBuffers);
            }

            // XR mirror view and blit do device
            hdCamera.xr.EndCamera(cmd, hdCamera);

            // Send all the color graphics buffer to client systems if required.
            SendColorGraphicsBuffer(cmd, hdCamera);

            // Due to our RT handle system we don't write into the backbuffer depth buffer (as our depth buffer can be bigger than the one provided)
            // So we need to do a copy of the corresponding part of RT depth buffer in the target depth buffer in various situation:
            // - RenderTexture (camera.targetTexture != null) has a depth buffer (camera.targetTexture.depth != 0)
            // - We are rendering into the main game view (i.e not a RenderTexture camera.cameraType == CameraType.Game && hdCamera.camera.targetTexture == null) in the editor for allowing usage of Debug.DrawLine and Debug.Ray.
            // - We draw Gizmo/Icons in the editor (hdCamera.camera.targetTexture != null && camera.targetTexture.depth != 0 - The Scene view has a targetTexture and a depth texture)
            // TODO: If at some point we get proper render target aliasing, we will be able to use the provided depth texture directly with our RT handle system
            // Note: Debug.DrawLine and Debug.Ray only work in editor, not in player
            var copyDepth = hdCamera.camera.targetTexture != null && hdCamera.camera.targetTexture.depth != 0;
#if UNITY_EDITOR
            copyDepth = copyDepth || hdCamera.isMainGameView; // Specific case of Debug.DrawLine and Debug.Ray
#endif
            if (copyDepth && !hdCamera.xr.enabled)
            {
                using (new ProfilingScope(cmd, ProfilingSampler.Get(HDProfileId.CopyDepthInTargetTexture)))
                {
                    cmd.SetRenderTarget(target.id);
                    cmd.SetViewport(hdCamera.finalViewport);
                    m_CopyDepthPropertyBlock.SetTexture(HDShaderIDs._InputDepth, m_SharedRTManager.GetDepthStencilBuffer());
                    // When we are Main Game View we need to flip the depth buffer ourselves as we are after postprocess / blit that have already flipped the screen
                    m_CopyDepthPropertyBlock.SetInt("_FlipY", hdCamera.isMainGameView ? 1 : 0);
                    m_CopyDepthPropertyBlock.SetVector(HDShaderIDs._BlitScaleBias, new Vector4(1.0f, 1.0f, 0.0f, 0.0f));
                    CoreUtils.DrawFullScreen(cmd, m_CopyDepth, m_CopyDepthPropertyBlock);
                }
            }
                aovRequest.PushCameraTexture(cmd, AOVBuffers.DepthStencil, hdCamera, m_SharedRTManager.GetDepthStencilBuffer(), aovBuffers);
                aovRequest.PushCameraTexture(cmd, AOVBuffers.Normals, hdCamera, m_SharedRTManager.GetNormalBuffer(), aovBuffers);
                if (m_Asset.currentPlatformRenderPipelineSettings.supportMotionVectors)
                    aovRequest.PushCameraTexture(cmd, AOVBuffers.MotionVectors, hdCamera, m_SharedRTManager.GetMotionVectorsBuffer(), aovBuffers);

#if UNITY_EDITOR
            // We need to make sure the viewport is correctly set for the editor rendering. It might have been changed by debug overlay rendering just before.
            cmd.SetViewport(hdCamera.finalViewport);

            // Render overlay Gizmos
            if (showGizmos)
                RenderGizmos(cmd, camera, renderContext, GizmoSubset.PostImageEffects);
#endif

                aovRequest.Execute(cmd, aovBuffers, RenderOutputProperties.From(hdCamera));
            }

            // This is required so that all commands up to here are executed before EndCameraRendering is called for the user.
            // Otherwise command would not be rendered in order.
            renderContext.ExecuteCommandBuffer(cmd);
            cmd.Clear();
        }

        struct BlitFinalCameraTextureParameters
        {
            public bool                     flip;
            public int                      srcTexArraySlice;
            public int                      dstTexArraySlice;
            public Rect                     viewport;
            public Material                 blitMaterial;
        }

        internal RTHandle GetExposureTexture(HDCamera hdCamera) =>
            m_PostProcessSystem.GetExposureTexture(hdCamera);

        BlitFinalCameraTextureParameters PrepareFinalBlitParameters(HDCamera hdCamera, int viewIndex)
        {
            var parameters = new BlitFinalCameraTextureParameters();

            if (hdCamera.xr.enabled)
            {
                parameters.viewport = hdCamera.xr.GetViewport(viewIndex);
                parameters.srcTexArraySlice = viewIndex;
                parameters.dstTexArraySlice = hdCamera.xr.GetTextureArraySlice(viewIndex);
            }
            else
            {
                parameters.viewport = hdCamera.finalViewport;
                parameters.srcTexArraySlice = -1;
                parameters.dstTexArraySlice = -1;
            }

            parameters.flip = hdCamera.flipYMode == HDAdditionalCameraData.FlipYMode.ForceFlipY || hdCamera.isMainGameView;
            parameters.blitMaterial = HDUtils.GetBlitMaterial(TextureXR.useTexArray ? TextureDimension.Tex2DArray : TextureDimension.Tex2D, singleSlice: parameters.srcTexArraySlice >= 0);

            return parameters;
        }

        static void BlitFinalCameraTexture(BlitFinalCameraTextureParameters parameters, MaterialPropertyBlock propertyBlock, RTHandle source, RenderTargetIdentifier destination, CommandBuffer cmd)
        {
            // Here we can't use the viewport scale provided in hdCamera. The reason is that this scale is for internal rendering before post process with dynamic resolution factored in.
            // Here the input texture is already at the viewport size but may be smaller than the RT itself (because of the RTHandle system) so we compute the scale specifically here.
            var scaleBias = new Vector4((float)parameters.viewport.width / source.rt.width, (float)parameters.viewport.height / source.rt.height, 0.0f, 0.0f);

            if (parameters.flip)
            {
                scaleBias.w = scaleBias.y;
                scaleBias.y *= -1;
            }

            propertyBlock.SetTexture(HDShaderIDs._BlitTexture, source);
            propertyBlock.SetVector(HDShaderIDs._BlitScaleBias, scaleBias);
            propertyBlock.SetFloat(HDShaderIDs._BlitMipLevel, 0);
            propertyBlock.SetInt(HDShaderIDs._BlitTexArraySlice, parameters.srcTexArraySlice);
            HDUtils.DrawFullScreen(cmd, parameters.viewport, parameters.blitMaterial, destination, propertyBlock, 0, parameters.dstTexArraySlice);
        }

        void SetupCameraProperties(HDCamera hdCamera, ScriptableRenderContext renderContext, CommandBuffer cmd)
        {
            // The next 2 functions are required to flush the command buffer before calling functions directly on the render context.
            // This way, the commands will execute in the order specified by the C# code.
            renderContext.ExecuteCommandBuffer(cmd);
            cmd.Clear();

            renderContext.SetupCameraProperties(hdCamera.camera, hdCamera.xr.enabled);
        }

        void InitializeGlobalResources(ScriptableRenderContext renderContext)
        {
            // Global resources initialization
            var cmd = CommandBufferPool.Get("");
            // Init material if needed
            for (int bsdfIdx = 0; bsdfIdx < m_IBLFilterArray.Length; ++bsdfIdx)
            {
                if (!m_IBLFilterArray[bsdfIdx].IsInitialized())
                    m_IBLFilterArray[bsdfIdx].Initialize(cmd);
            }

            foreach (var material in m_MaterialList)
                material.RenderInit(cmd);

            TextureXR.Initialize(cmd, defaultResources.shaders.clearUIntTextureCS);

            renderContext.ExecuteCommandBuffer(cmd);
            CommandBufferPool.Release(cmd);
        }

        bool TryCalculateFrameParameters(
            Camera camera,
            XRPass xrPass,
            out HDAdditionalCameraData additionalCameraData,
            out HDCamera hdCamera,
            out ScriptableCullingParameters cullingParams
        )
        {
            // First, get aggregate of frame settings base on global settings, camera frame settings and debug settings
            // Note: the SceneView camera will never have additionalCameraData
            additionalCameraData = HDUtils.TryGetAdditionalCameraDataOrDefault(camera);
            hdCamera = default;
            cullingParams = default;

            FrameSettings currentFrameSettings = new FrameSettings();
            // Compute the FrameSettings actually used to draw the frame
            // FrameSettingsHistory do the same while keeping all step of FrameSettings aggregation in memory for DebugMenu
            if (m_FrameSettingsHistoryEnabled && camera.cameraType != CameraType.Preview && camera.cameraType != CameraType.Reflection)
                FrameSettingsHistory.AggregateFrameSettings(ref currentFrameSettings, camera, additionalCameraData, m_Asset, m_DefaultAsset);
            else
                FrameSettings.AggregateFrameSettings(ref currentFrameSettings, camera, additionalCameraData, m_Asset, m_DefaultAsset);

            // With the Frame Settings now properly set up, we can resolve the sample budget.
            currentFrameSettings.sssResolvedSampleBudget = currentFrameSettings.GetResolvedSssSampleBudget(m_Asset);

            // Specific pass to simply display the content of the camera buffer if users have fill it themselves (like video player)
            if (additionalCameraData.fullscreenPassthrough)
                return false;

            // Retrieve debug display settings to init FrameSettings, unless we are a reflection and in this case we don't have debug settings apply.
            DebugDisplaySettings debugDisplaySettings = (camera.cameraType == CameraType.Reflection || camera.cameraType == CameraType.Preview) ? s_NeutralDebugDisplaySettings : m_DebugDisplaySettings;

            // Disable post process if we enable debug mode or if the post process layer is disabled
            if (debugDisplaySettings.IsDebugDisplayEnabled())
            {
                if (debugDisplaySettings.IsDebugDisplayRemovePostprocess())
                {
                    currentFrameSettings.SetEnabled(FrameSettingsField.Postprocess, false);
                    currentFrameSettings.SetEnabled(FrameSettingsField.CustomPass, false);
                }

                // Disable exposure if required
                if (!debugDisplaySettings.DebugNeedsExposure())
                {
                    currentFrameSettings.SetEnabled(FrameSettingsField.ExposureControl, false);
                }

                // Disable SSS if luxmeter is enabled
                if (debugDisplaySettings.data.lightingDebugSettings.debugLightingMode == DebugLightingMode.LuxMeter)
                {
                    currentFrameSettings.SetEnabled(FrameSettingsField.SubsurfaceScattering, false);
                }
            }

            if(CoreUtils.IsSceneLightingDisabled(camera))
            {
                currentFrameSettings.SetEnabled(FrameSettingsField.ExposureControl, false);
            }

            // Disable object-motion vectors in everything but the game view
            if (camera.cameraType != CameraType.Game)
            {
                currentFrameSettings.SetEnabled(FrameSettingsField.ObjectMotionVectors, false);
            }

            hdCamera = HDCamera.GetOrCreate(camera, xrPass.multipassId);

            // From this point, we should only use frame settings from the camera
            hdCamera.Update(currentFrameSettings, this, m_MSAASamples, xrPass);

            // Custom Render requires a proper HDCamera, so we return after the HDCamera was setup
            if (additionalCameraData != null && additionalCameraData.hasCustomRender)
                return false;

            if (hdCamera.xr.enabled)
            {
                cullingParams = hdCamera.xr.cullingParams;
            }
            else
            {
                if (!camera.TryGetCullingParameters(camera.stereoEnabled, out cullingParams))
                    return false;
            }

            if (m_DebugDisplaySettings.IsCameraFreezeEnabled())
            {
                if (m_DebugDisplaySettings.IsCameraFrozen(camera))
                {
                    if (!frozenCullingParamAvailable)
                    {
                        frozenCullingParams = cullingParams;
                        frozenCullingParamAvailable = true;
                    }
                    cullingParams = frozenCullingParams;
                }
            }
            else
            {
                frozenCullingParamAvailable = false;
            }

            LightLoopUpdateCullingParameters(ref cullingParams, hdCamera);

            // If we don't use environment light (like when rendering reflection probes)
            //   we don't have to cull them.
            if (hdCamera.frameSettings.IsEnabled(FrameSettingsField.ReflectionProbe))
                cullingParams.cullingOptions |= CullingOptions.NeedsReflectionProbes;
            else
                cullingParams.cullingOptions &= ~CullingOptions.NeedsReflectionProbes;

            return true;
        }

        static bool TryCull(
            Camera camera,
            HDCamera hdCamera,
            ScriptableRenderContext renderContext,
            SkyManager skyManager,
            ScriptableCullingParameters cullingParams,
            HDRenderPipelineAsset hdrp,
            ref HDCullingResults cullingResults
        )
        {
#if UNITY_EDITOR
            // emit scene view UI
            if (camera.cameraType == CameraType.SceneView)
            {
                ScriptableRenderContext.EmitWorldGeometryForSceneView(camera);
            }
#endif

            // Set the LOD bias and store current value to be able to restore it.
            // Use a try/finalize pattern to be sure to restore properly the qualitySettings.lodBias
            var initialLODBias = QualitySettings.lodBias;
            var initialMaximumLODLevel = QualitySettings.maximumLODLevel;
            try
            {
                QualitySettings.lodBias = hdCamera.frameSettings.GetResolvedLODBias(hdrp);
                QualitySettings.maximumLODLevel = hdCamera.frameSettings.GetResolvedMaximumLODLevel(hdrp);

                // This needs to be called before culling, otherwise in the case where users generate intermediate renderers, it can provoke crashes.
                BeginCameraRendering(renderContext, camera);

                DecalSystem.CullRequest decalCullRequest = null;
                if (hdCamera.frameSettings.IsEnabled(FrameSettingsField.Decals))
                {
                    // decal system needs to be updated with current camera, it needs it to set up culling and light list generation parameters
                    decalCullRequest = GenericPool<DecalSystem.CullRequest>.Get();
                    DecalSystem.instance.CurrentCamera = camera;
                    DecalSystem.instance.BeginCull(decalCullRequest);
                }

                // TODO: use a parameter to select probe types to cull depending on what is enabled in framesettings
                var hdProbeCullState = new HDProbeCullState();
                if (hdCamera.frameSettings.IsEnabled(FrameSettingsField.PlanarProbe))
                    hdProbeCullState = HDProbeSystem.PrepareCull(camera);

                // We need to set the ambient probe here because it's passed down to objects during the culling process.
                skyManager.SetupAmbientProbe(hdCamera);

                using (new ProfilingScope(null, ProfilingSampler.Get(HDProfileId.CullResultsCull)))
                {
                    cullingResults.cullingResults = renderContext.Cull(ref cullingParams);
                }

                if (hdCamera.frameSettings.IsEnabled(FrameSettingsField.CustomPass))
                {
                    using (new ProfilingScope(null, ProfilingSampler.Get(HDProfileId.CustomPassCullResultsCull)))
                    {
                        cullingResults.customPassCullingResults = CustomPassVolume.Cull(renderContext, hdCamera);
                    }
                }

                if (hdCamera.frameSettings.IsEnabled(FrameSettingsField.PlanarProbe))
                    HDProbeSystem.QueryCullResults(hdProbeCullState, ref cullingResults.hdProbeCullingResults);
                else
                    cullingResults.hdProbeCullingResults = default;

                if (hdCamera.frameSettings.IsEnabled(FrameSettingsField.Decals))
                {
                    using (new ProfilingScope(null, ProfilingSampler.Get(HDProfileId.DBufferPrepareDrawData)))
                    {
                        DecalSystem.instance.EndCull(decalCullRequest, cullingResults.decalCullResults);
                    }
                }

                if (decalCullRequest != null)
                {
                    decalCullRequest.Clear();
                    GenericPool<DecalSystem.CullRequest>.Release(decalCullRequest);
                }

                return true;
            }
            finally
            {
                QualitySettings.lodBias = initialLODBias;
                QualitySettings.maximumLODLevel = initialMaximumLODLevel;
            }
        }

        void RenderGizmos(CommandBuffer cmd, Camera camera, ScriptableRenderContext renderContext, GizmoSubset gizmoSubset)
        {
#if UNITY_EDITOR
            if (UnityEditor.Handles.ShouldRenderGizmos())
            {
                bool renderPrePostprocessGizmos = (gizmoSubset == GizmoSubset.PreImageEffects);

                using (new ProfilingScope(cmd, renderPrePostprocessGizmos ? ProfilingSampler.Get(HDProfileId.GizmosPrePostprocess) : ProfilingSampler.Get(HDProfileId.Gizmos)))
                {
                    renderContext.ExecuteCommandBuffer(cmd);
                    cmd.Clear();
                    renderContext.DrawGizmos(camera, gizmoSubset);
                }
            }
#endif
        }

        static RendererListDesc CreateOpaqueRendererListDesc(
            CullingResults cull,
            Camera camera,
            ShaderTagId passName,
            PerObjectData rendererConfiguration = 0,
            RenderQueueRange? renderQueueRange = null,
            RenderStateBlock? stateBlock = null,
            Material overrideMaterial = null,
            bool excludeObjectMotionVectors = false
        )
        {
            var result = new RendererListDesc(passName, cull, camera)
            {
                rendererConfiguration = rendererConfiguration,
                renderQueueRange = renderQueueRange != null ? renderQueueRange.Value : HDRenderQueue.k_RenderQueue_AllOpaque,
                sortingCriteria = SortingCriteria.CommonOpaque,
                stateBlock = stateBlock,
                overrideMaterial = overrideMaterial,
                excludeObjectMotionVectors = excludeObjectMotionVectors
            };
            return result;
        }

        static RendererListDesc CreateOpaqueRendererListDesc(
            CullingResults cull,
            Camera camera,
            ShaderTagId[] passNames,
            PerObjectData rendererConfiguration = 0,
            RenderQueueRange? renderQueueRange = null,
            RenderStateBlock? stateBlock = null,
            Material overrideMaterial = null,
            bool excludeObjectMotionVectors = false
        )
        {
            var result = new RendererListDesc(passNames, cull, camera)
            {
                rendererConfiguration = rendererConfiguration,
                renderQueueRange = renderQueueRange != null ? renderQueueRange.Value : HDRenderQueue.k_RenderQueue_AllOpaque,
                sortingCriteria = SortingCriteria.CommonOpaque,
                stateBlock = stateBlock,
                overrideMaterial = overrideMaterial,
                excludeObjectMotionVectors = excludeObjectMotionVectors
            };
            return result;
        }

        static RendererListDesc CreateTransparentRendererListDesc(
            CullingResults cull,
            Camera camera,
            ShaderTagId passName,
            PerObjectData rendererConfiguration = 0,
            RenderQueueRange? renderQueueRange = null,
            RenderStateBlock? stateBlock = null,
            Material overrideMaterial = null,
            bool excludeObjectMotionVectors = false
        )
        {
            var result = new RendererListDesc(passName, cull, camera)
            {
                rendererConfiguration = rendererConfiguration,
                renderQueueRange = renderQueueRange != null ? renderQueueRange.Value : HDRenderQueue.k_RenderQueue_AllTransparent,
                sortingCriteria = SortingCriteria.CommonTransparent | SortingCriteria.RendererPriority,
                stateBlock = stateBlock,
                overrideMaterial = overrideMaterial,
                excludeObjectMotionVectors = excludeObjectMotionVectors
            };
            return result;
        }

        static RendererListDesc CreateTransparentRendererListDesc(
            CullingResults cull,
            Camera camera,
            ShaderTagId[] passNames,
            PerObjectData rendererConfiguration = 0,
            RenderQueueRange? renderQueueRange = null,
            RenderStateBlock? stateBlock = null,
            Material overrideMaterial = null,
            bool excludeObjectMotionVectors = false
        )
        {
            var result = new RendererListDesc(passNames, cull, camera)
            {
                rendererConfiguration = rendererConfiguration,
                renderQueueRange = renderQueueRange != null ? renderQueueRange.Value : HDRenderQueue.k_RenderQueue_AllTransparent,
                sortingCriteria = SortingCriteria.CommonTransparent | SortingCriteria.RendererPriority,
                stateBlock = stateBlock,
                overrideMaterial = overrideMaterial,
                excludeObjectMotionVectors = excludeObjectMotionVectors
            };
            return result;
        }

        static void DrawOpaqueRendererList(in ScriptableRenderContext renderContext, CommandBuffer cmd, in FrameSettings frameSettings, RendererList rendererList)
        {
            if (!frameSettings.IsEnabled(FrameSettingsField.OpaqueObjects))
                return;

            HDUtils.DrawRendererList(renderContext, cmd, rendererList);
        }

        static void DrawTransparentRendererList(in ScriptableRenderContext renderContext, CommandBuffer cmd, in FrameSettings frameSettings, RendererList rendererList)
        {
            if (!frameSettings.IsEnabled(FrameSettingsField.TransparentObjects))
                return;

            HDUtils.DrawRendererList(renderContext, cmd, rendererList);
        }

        void AccumulateDistortion(CullingResults cullResults, HDCamera hdCamera, ScriptableRenderContext renderContext, CommandBuffer cmd)
        {
            if (!hdCamera.frameSettings.IsEnabled(FrameSettingsField.Distortion))
                return;

            using (new ProfilingScope(cmd, ProfilingSampler.Get(HDProfileId.Distortion)))
            {
                CoreUtils.SetRenderTarget(cmd, m_DistortionBuffer, m_SharedRTManager.GetDepthStencilBuffer(), ClearFlag.Color, Color.clear);

                // Only transparent object can render distortion vectors
                var rendererList = RendererList.Create(CreateTransparentRendererListDesc(cullResults, hdCamera.camera, HDShaderPassNames.s_DistortionVectorsName));
                DrawTransparentRendererList(renderContext, cmd, hdCamera.frameSettings, rendererList);
            }
        }

        void RenderDistortion(HDCamera hdCamera, CommandBuffer cmd)
        {
            if (!hdCamera.frameSettings.IsEnabled(FrameSettingsField.Distortion))
                return;

            using (new ProfilingScope(cmd, ProfilingSampler.Get(HDProfileId.ApplyDistortion)))
            {
                var currentColorPyramid = hdCamera.GetCurrentFrameRT((int)HDCameraFrameHistoryType.ColorBufferMipChain);

                CoreUtils.SetRenderTarget(cmd, m_CameraColorBuffer);
                // TODO: Set stencil stuff via parameters rather than hardcoding it in shader.
                m_ApplyDistortionMaterial.SetTexture(HDShaderIDs._DistortionTexture, m_DistortionBuffer);
                m_ApplyDistortionMaterial.SetTexture(HDShaderIDs._ColorPyramidTexture, currentColorPyramid);

                var size = new Vector4(hdCamera.actualWidth, hdCamera.actualHeight, 1f / hdCamera.actualWidth, 1f / hdCamera.actualHeight);
                m_ApplyDistortionMaterial.SetVector(HDShaderIDs._Size, size);
                m_ApplyDistortionMaterial.SetInt(HDShaderIDs._StencilMask, (int)StencilUsage.DistortionVectors);
                m_ApplyDistortionMaterial.SetInt(HDShaderIDs._StencilRef, (int)StencilUsage.DistortionVectors);

                HDUtils.DrawFullScreen(cmd, m_ApplyDistortionMaterial, m_CameraColorBuffer, m_SharedRTManager.GetDepthStencilBuffer(), null, 0);
            }
        }

        struct DepthPrepassParameters
        {
            public string              passName;
            public HDProfileId         profilingId;
            public RendererListDesc    depthOnlyRendererListDesc;
            public RendererListDesc    mrtRendererListDesc;
            public bool                hasDepthOnlyPass;
            public bool                shouldRenderMotionVectorAfterGBuffer;
        }

        DepthPrepassParameters PrepareDepthPrepass(CullingResults cull, HDCamera hdCamera)
        {
            // Guidelines:
            // Lit shader can be in deferred or forward mode. In this case we use "DepthOnly" pass with "GBuffer" or "Forward" pass name
            // Other shader, including unlit are always forward and use "DepthForwardOnly" with "ForwardOnly" pass.
            // Those pass are exclusive so use only "DepthOnly" or "DepthForwardOnly" but not both at the same time, same for "Forward" and "DepthForwardOnly"
            // Any opaque material rendered in forward should have a depth prepass. If there is no depth prepass the lighting will be incorrect (deferred shadowing, contact shadow, SSAO), this may be acceptable depends on usage

            // Whatever the configuration we always render first opaque object then opaque alpha tested as they are more costly to render and could be reject by early-z
            // (but no Hi-z as it is disable with clip instruction). This is handled automatically with the RenderQueue value (OpaqueAlphaTested have a different value and thus are sorted after Opaque)

            // Forward material always output normal buffer.
            // Deferred material never output normal buffer.
            // Caution: Unlit material let normal buffer untouch. Caution as if people try to filter normal buffer, it can result in weird result.
            // TODO: Do we need a stencil bit to identify normal buffer not fill by unlit? So don't execute SSAO / SRR ?

            // Additional guidelines for motion vector:
            // We render object motion vector at the same time than depth prepass with MRT to save drawcall. Depth buffer is then fill with combination of depth prepass + motion vector.
            // For this we render first all objects that render depth only, then object that require object motion vector.
            // We use the excludeMotion filter option of DrawRenderer to gather object without object motion vector (only C++ can know if an object have object motion vector).
            // Caution: if there is no depth prepass we must render object motion vector after GBuffer pass otherwise some depth only objects can hide objects with motion vector and overwrite depth buffer but not update
            // the motion vector buffer resulting in artifacts

            var result = new DepthPrepassParameters();

            bool decalsEnabled = hdCamera.frameSettings.IsEnabled(FrameSettingsField.Decals);
            // To avoid rendering objects twice (once in the depth pre-pass and once in the motion vector pass when the motion vector pass is enabled) we exclude the objects that have motion vectors.
            bool fullDeferredPrepass = hdCamera.frameSettings.IsEnabled(FrameSettingsField.DepthPrepassWithDeferredRendering) || decalsEnabled;
            // To avoid rendering objects twice (once in the depth pre-pass and once in the motion vector pass when the motion vector pass is enabled) we exclude the objects that have motion vectors.
            bool objectMotionEnabled = hdCamera.frameSettings.IsEnabled(FrameSettingsField.ObjectMotionVectors);

            result.shouldRenderMotionVectorAfterGBuffer = (hdCamera.frameSettings.litShaderMode == LitShaderMode.Deferred) && !fullDeferredPrepass;
            result.hasDepthOnlyPass = false;

            switch (hdCamera.frameSettings.litShaderMode)
            {
                case LitShaderMode.Forward:
                    result.passName = "Depth Prepass (forward)";
                    result.profilingId = HDProfileId.DepthPrepassForward;

                    RenderStateBlock? stateBlock = null;
                    if (!hdCamera.frameSettings.IsEnabled(FrameSettingsField.MSAA))
                        stateBlock = m_AlphaToMaskBlock;

                    result.mrtRendererListDesc = CreateOpaqueRendererListDesc( cull, hdCamera.camera, m_DepthOnlyAndDepthForwardOnlyPassNames, stateBlock: stateBlock, excludeObjectMotionVectors: objectMotionEnabled);
                    break;
                case LitShaderMode.Deferred:
                    result.passName = fullDeferredPrepass ? (decalsEnabled ? "Depth Prepass (deferred) forced by Decals" : "Depth Prepass (deferred)") : "Depth Prepass (deferred incomplete)";
                    result.profilingId = fullDeferredPrepass ? (decalsEnabled ? HDProfileId.DepthPrepassDeferredForDecals : HDProfileId.DepthPrepassDeferred) : HDProfileId.DepthPrepassDeferredIncomplete;
                    bool excludeMotion = fullDeferredPrepass ? objectMotionEnabled : false;

                    // First deferred alpha tested materials. Alpha tested object have always a prepass even if enableDepthPrepassWithDeferredRendering is disabled
                    var partialPrepassRenderQueueRange = new RenderQueueRange { lowerBound = (int)RenderQueue.AlphaTest, upperBound = (int)RenderQueue.GeometryLast - 1 };

                    result.hasDepthOnlyPass = true;

                    // First deferred material
                    result.depthOnlyRendererListDesc = CreateOpaqueRendererListDesc(
                        cull, hdCamera.camera, m_DepthOnlyPassNames,
                        renderQueueRange: fullDeferredPrepass ? HDRenderQueue.k_RenderQueue_AllOpaque : partialPrepassRenderQueueRange,
                        stateBlock: m_AlphaToMaskBlock,
                        excludeObjectMotionVectors: excludeMotion);

                    // Then forward only material that output normal buffer
                    result.mrtRendererListDesc = CreateOpaqueRendererListDesc(cull, hdCamera.camera, m_DepthForwardOnlyPassNames, stateBlock: m_AlphaToMaskBlock, excludeObjectMotionVectors: excludeMotion);
                    break;
                default:
                    throw new ArgumentOutOfRangeException("Unknown ShaderLitMode");
            }

            return result;
        }

        static void RenderDepthPrepass( ScriptableRenderContext     renderContext,
                                        CommandBuffer               cmd,
                                        FrameSettings               frameSettings,
                                        RenderTargetIdentifier[]    mrt,
                                        RTHandle                    depthBuffer,
                                        in RendererList             depthOnlyRendererList,
                                        in RendererList             mrtRendererList,
                                        bool                        hasDepthOnlyPass
                                        )
        {
            // Disable write to normal buffer for unlit shader (the normal buffer binding change when using MSAA)
            cmd.SetGlobalInt(HDShaderIDs._ColorMaskNormal, frameSettings.IsEnabled(FrameSettingsField.MSAA) ? (int)ColorWriteMask.All : 0);

            CoreUtils.SetRenderTarget(cmd, depthBuffer);

            if (hasDepthOnlyPass)
            {
                DrawOpaqueRendererList(renderContext, cmd, frameSettings, depthOnlyRendererList);
            }

            CoreUtils.SetRenderTarget(cmd, mrt, depthBuffer);
            DrawOpaqueRendererList(renderContext, cmd, frameSettings, mrtRendererList);
        }

        // RenderDepthPrepass render both opaque and opaque alpha tested based on engine configuration.
        // Lit Forward only: We always render all materials
        // Lit Deferred: We always render depth prepass for alpha tested (optimization), other deferred material are render based on engine configuration.
        // Forward opaque with deferred renderer (DepthForwardOnly pass): We always render all materials
        // True is return if motion vector must be render after GBuffer pass
        bool RenderDepthPrepass(CullingResults cull, HDCamera hdCamera, ScriptableRenderContext renderContext, CommandBuffer cmd)
        {
            var depthPrepassParameters = PrepareDepthPrepass(cull, hdCamera);
            var depthOnlyRendererList = RendererList.Create(depthPrepassParameters.depthOnlyRendererListDesc);
            var mrtDepthRendererList = RendererList.Create(depthPrepassParameters.mrtRendererListDesc);

            using (new ProfilingScope(cmd, ProfilingSampler.Get(depthPrepassParameters.profilingId)))
            {
                RenderDepthPrepass(renderContext, cmd, hdCamera.frameSettings,
                                    m_SharedRTManager.GetPrepassBuffersRTI(hdCamera.frameSettings),
                                    m_SharedRTManager.GetDepthStencilBuffer(hdCamera.frameSettings.IsEnabled(FrameSettingsField.MSAA)),
                                    depthOnlyRendererList,
                                    mrtDepthRendererList,
                                    depthPrepassParameters.hasDepthOnlyPass
                                    );
            }

            return depthPrepassParameters.shouldRenderMotionVectorAfterGBuffer;
        }

        // RenderGBuffer do the gbuffer pass. This is solely call with deferred. If we use a depth prepass, then the depth prepass will perform the alpha testing for opaque alpha tested and we don't need to do it anymore
        // during Gbuffer pass. This is handled in the shader and the depth test (equal and no depth write) is done here.
        void RenderGBuffer(CullingResults cull, HDCamera hdCamera, ScriptableRenderContext renderContext, CommandBuffer cmd)
        {
            if (hdCamera.frameSettings.litShaderMode != LitShaderMode.Deferred)
                return;

            using (new ProfilingScope(cmd, m_CurrentDebugDisplaySettings.IsDebugDisplayEnabled() ? ProfilingSampler.Get(HDProfileId.GBufferDebug) : ProfilingSampler.Get(HDProfileId.GBuffer)))
            {
                // setup GBuffer for rendering
                CoreUtils.SetRenderTarget(cmd, m_GbufferManager.GetBuffersRTI(hdCamera.frameSettings), m_SharedRTManager.GetDepthStencilBuffer());

                var rendererList = RendererList.Create(CreateOpaqueRendererListDesc(cull, hdCamera.camera, HDShaderPassNames.s_GBufferName, m_CurrentRendererConfigurationBakedLighting));
                DrawOpaqueRendererList(renderContext, cmd, hdCamera.frameSettings, rendererList);

                m_GbufferManager.BindBufferAsTextures(cmd);
            }
        }

        void RenderDBuffer(HDCamera hdCamera, CommandBuffer cmd, ScriptableRenderContext renderContext, CullingResults cullingResults)
        {
            if (!hdCamera.frameSettings.IsEnabled(FrameSettingsField.Decals))
            {
                // We still bind black textures to make sure that something is bound (can be a problem on some platforms)
                m_DbufferManager.BindBlackTextures(cmd);
                return;
            }

            // We need to copy depth buffer texture if we want to bind it at this stage
            CopyDepthBufferIfNeeded(hdCamera, cmd);

            using (new ProfilingScope(cmd, ProfilingSampler.Get(HDProfileId.DBufferRender)))
            {
                var parameters = PrepareRenderDBufferParameters();
                bool use4RTs = m_Asset.currentPlatformRenderPipelineSettings.decalSettings.perChannelMask;
                RenderDBuffer(  parameters,
                                m_DbufferManager.GetBuffersRTI(),
                                m_DbufferManager.GetRTHandles(),
                                m_SharedRTManager.GetDepthStencilBuffer(),
                                RendererList.Create(PrepareMeshDecalsRendererList(cullingResults, hdCamera, use4RTs)),
                                renderContext, cmd);

                cmd.SetGlobalBuffer(HDShaderIDs._DecalPropertyMaskBufferSRV, m_DbufferManager.propertyMaskBuffer);

                m_DbufferManager.BindBufferAsTextures(cmd);
            }
        }

        void DecalNormalPatch(  HDCamera        hdCamera,
                                CommandBuffer   cmd)
        {
            if (hdCamera.frameSettings.IsEnabled(FrameSettingsField.Decals) &&
                !hdCamera.frameSettings.IsEnabled(FrameSettingsField.MSAA)) // MSAA not supported
            {
                var parameters = PrepareDBufferNormalPatchParameters(hdCamera);
                DecalNormalPatch(parameters, m_SharedRTManager.GetDepthStencilBuffer(), m_SharedRTManager.GetNormalBuffer(), cmd);
            }
        }

        struct DBufferNormalPatchParameters
        {
            public Material decalNormalBufferMaterial;
            public int stencilRef;
            public int stencilMask;
        }

        DBufferNormalPatchParameters PrepareDBufferNormalPatchParameters(HDCamera hdCamera)
        {
            var parameters = new DBufferNormalPatchParameters();
            parameters.decalNormalBufferMaterial = m_DecalNormalBufferMaterial;
            switch (hdCamera.frameSettings.litShaderMode)
            {
                case LitShaderMode.Forward:  // in forward rendering all pixels that decals wrote into have to be composited
                    parameters.stencilMask = (int)StencilUsage.Decals;
                    parameters.stencilRef = (int)StencilUsage.Decals;
                    break;
                case LitShaderMode.Deferred: // in deferred rendering only pixels affected by both forward materials and decals need to be composited
                    parameters.stencilMask = (int)StencilUsage.Decals | (int)StencilUsage.RequiresDeferredLighting;
                    parameters.stencilRef = (int)StencilUsage.Decals;
                    break;
                default:
                    throw new ArgumentOutOfRangeException("Unknown ShaderLitMode");
            }

            return parameters;
        }

        static void DecalNormalPatch(   DBufferNormalPatchParameters    parameters,
                                        RTHandle                        depthStencilBuffer,
                                        RTHandle                        normalBuffer,
                                        CommandBuffer                   cmd)
        {
                using (new ProfilingScope(cmd, ProfilingSampler.Get(HDProfileId.DBufferNormal)))
                {
                    parameters.decalNormalBufferMaterial.SetInt(HDShaderIDs._DecalNormalBufferStencilReadMask, parameters.stencilMask);
                    parameters.decalNormalBufferMaterial.SetInt(HDShaderIDs._DecalNormalBufferStencilRef, parameters.stencilRef);

                CoreUtils.SetRenderTarget(cmd, depthStencilBuffer);
                cmd.SetRandomWriteTarget(1, normalBuffer);
                    cmd.DrawProcedural(Matrix4x4.identity, parameters.decalNormalBufferMaterial, 0, MeshTopology.Triangles, 3, 1);
                    cmd.ClearRandomWriteTargets();
                }
            }

        RendererListDesc PrepareMeshDecalsRendererList(CullingResults cullingResults, HDCamera hdCamera, bool use4RTs)
        {
            var desc = new RendererListDesc(use4RTs ? m_Decals4RTPassNames : m_Decals3RTPassNames, cullingResults, hdCamera.camera)
            {
                sortingCriteria = SortingCriteria.CommonOpaque,
                rendererConfiguration = PerObjectData.None,
                renderQueueRange = HDRenderQueue.k_RenderQueue_AllOpaque
            };

            return desc;
        }

        void UpdateShaderVariablesGlobalDecal(ref ShaderVariablesGlobal cb, HDCamera hdCamera)
        {
            if (hdCamera.frameSettings.IsEnabled(FrameSettingsField.Decals))
            {
                cb._EnableDecals  = 1;
                cb._DecalAtlasResolution = new Vector2(HDUtils.hdrpSettings.decalSettings.atlasWidth, HDUtils.hdrpSettings.decalSettings.atlasHeight);
            }
            else
            {
                cb._EnableDecals = 0;
            }
        }

        static RenderTargetIdentifier[] m_Dbuffer3RtIds = new RenderTargetIdentifier[3];

        struct RenderDBufferParameters
        {
            public bool use4RTs;
            public ComputeBuffer propertyMaskBuffer;
            public ComputeShader clearPropertyMaskBufferCS;
            public int clearPropertyMaskBufferKernel;
            public int propertyMaskBufferSize;
        }

        RenderDBufferParameters PrepareRenderDBufferParameters()
        {
            var parameters = new RenderDBufferParameters();
            parameters.use4RTs = m_Asset.currentPlatformRenderPipelineSettings.decalSettings.perChannelMask;
            parameters.propertyMaskBuffer = m_DbufferManager.propertyMaskBuffer;
            parameters.clearPropertyMaskBufferCS = m_DbufferManager.clearPropertyMaskBufferShader;
            parameters.clearPropertyMaskBufferKernel = m_DbufferManager.clearPropertyMaskBufferKernel;
            parameters.propertyMaskBufferSize = m_DbufferManager.propertyMaskBufferSize;
            return parameters;
        }

        static void RenderDBuffer(  in RenderDBufferParameters  parameters,
                                    RenderTargetIdentifier[]    mrt,
                                    RTHandle[]                  rtHandles,
                                    RTHandle                    depthStencilBuffer,
                                    RendererList                meshDecalsRendererList,
                                    ScriptableRenderContext     renderContext,
                                    CommandBuffer               cmd)
        {
            // for alpha compositing, color is cleared to 0, alpha to 1
            // https://developer.nvidia.com/gpugems/GPUGems3/gpugems3_ch23.html

            // this clears the targets
            // TODO: Once we move to render graph, move this to render targets initialization parameters and remove rtHandles parameters
            Color clearColor = new Color(0.0f, 0.0f, 0.0f, 1.0f);
            Color clearColorNormal = new Color(0.5f, 0.5f, 0.5f, 1.0f); // for normals 0.5 is neutral
            Color clearColorAOSBlend = new Color(1.0f, 1.0f, 1.0f, 1.0f);
            CoreUtils.SetRenderTarget(cmd, rtHandles[0], ClearFlag.Color, clearColor);
            CoreUtils.SetRenderTarget(cmd, rtHandles[1], ClearFlag.Color, clearColorNormal);
            CoreUtils.SetRenderTarget(cmd, rtHandles[2], ClearFlag.Color, clearColor);

            if (parameters.use4RTs)
            {
                CoreUtils.SetRenderTarget(cmd, rtHandles[3], ClearFlag.Color, clearColorAOSBlend);
                // this actually sets the MRTs and HTile RWTexture, this is done separately because we do not have an api to clear MRTs to different colors
                CoreUtils.SetRenderTarget(cmd, mrt, depthStencilBuffer); // do not clear anymore
            }
            else
            {
                for (int rtindex = 0; rtindex < 3; rtindex++)
                {
                     m_Dbuffer3RtIds[rtindex] = mrt[rtindex];
                }
                // this actually sets the MRTs and HTile RWTexture, this is done separately because we do not have an api to clear MRTs to different colors
                CoreUtils.SetRenderTarget(cmd, m_Dbuffer3RtIds, depthStencilBuffer); // do not clear anymore
            }

            // clear decal property mask buffer
            cmd.SetComputeBufferParam(parameters.clearPropertyMaskBufferCS, parameters.clearPropertyMaskBufferKernel, HDShaderIDs._DecalPropertyMaskBuffer, parameters.propertyMaskBuffer);
            cmd.DispatchCompute(parameters.clearPropertyMaskBufferCS, parameters.clearPropertyMaskBufferKernel, parameters.propertyMaskBufferSize / 64, 1, 1);
            cmd.SetRandomWriteTarget(parameters.use4RTs ? 4 : 3, parameters.propertyMaskBuffer);

            HDUtils.DrawRendererList(renderContext, cmd, meshDecalsRendererList);
            DecalSystem.instance.RenderIntoDBuffer(cmd);

            cmd.ClearRandomWriteTargets();
        }

        RendererListDesc PrepareForwardEmissiveRendererList(CullingResults cullResults, HDCamera hdCamera)
        {
            var result = new RendererListDesc(m_DecalsEmissivePassNames, cullResults, hdCamera.camera)
            {
                renderQueueRange = HDRenderQueue.k_RenderQueue_AllOpaque,
                sortingCriteria = SortingCriteria.CommonOpaque,
                rendererConfiguration = PerObjectData.None
            };

            return result;
        }

        void RenderForwardEmissive(CullingResults cullResults, HDCamera hdCamera, ScriptableRenderContext renderContext, CommandBuffer cmd)
        {
            using (new ProfilingScope(cmd, ProfilingSampler.Get(HDProfileId.ForwardEmissive)))
            {
                bool msaa = hdCamera.frameSettings.IsEnabled(FrameSettingsField.MSAA);
                CoreUtils.SetRenderTarget(cmd, msaa ? m_CameraColorMSAABuffer : m_CameraColorBuffer, m_SharedRTManager.GetDepthStencilBuffer(msaa));
                HDUtils.DrawRendererList(renderContext, cmd, RendererList.Create(PrepareForwardEmissiveRendererList(cullResults, hdCamera)));

                if (hdCamera.frameSettings.IsEnabled(FrameSettingsField.Decals))
                    DecalSystem.instance.RenderForwardEmissive(cmd);
            }
        }

        void RenderWireFrame(CullingResults cull, HDCamera hdCamera, RenderTargetIdentifier backbuffer, ScriptableRenderContext renderContext, CommandBuffer cmd)
        {
            using (new ProfilingScope(cmd, ProfilingSampler.Get(HDProfileId.RenderWireFrame)))
            {
                CoreUtils.SetRenderTarget(cmd, backbuffer, ClearFlag.Color, GetColorBufferClearColor(hdCamera));

                var rendererListOpaque = RendererList.Create(CreateOpaqueRendererListDesc(cull, hdCamera.camera, m_AllForwardOpaquePassNames));
                DrawOpaqueRendererList(renderContext, cmd, hdCamera.frameSettings, rendererListOpaque);

                // Render forward transparent
                var rendererListTransparent = RendererList.Create(CreateTransparentRendererListDesc(cull, hdCamera.camera, m_AllTransparentPassNames));
                DrawTransparentRendererList(renderContext, cmd, hdCamera.frameSettings, rendererListTransparent);
            }
        }

        void RenderDebugViewMaterial(CullingResults cull, HDCamera hdCamera, ScriptableRenderContext renderContext, CommandBuffer cmd)
        {
            using (new ProfilingScope(cmd, ProfilingSampler.Get(HDProfileId.DisplayDebugViewMaterial)))
            {
                if (m_CurrentDebugDisplaySettings.data.materialDebugSettings.IsDebugGBufferEnabled() && hdCamera.frameSettings.litShaderMode == LitShaderMode.Deferred)
                {
                    using (new ProfilingScope(cmd, ProfilingSampler.Get(HDProfileId.DebugViewMaterialGBuffer)))
                    {
                        HDUtils.DrawFullScreen(cmd, m_currentDebugViewMaterialGBuffer, m_CameraColorBuffer);
                    }
                }
                else
                {
                    // When rendering debug material we shouldn't rely on a depth prepass for optimizing the alpha clip test. As it is control on the material inspector side
                    // we must override the state here.

                    CoreUtils.SetRenderTarget(cmd, m_CameraColorBuffer, m_SharedRTManager.GetDepthStencilBuffer(), ClearFlag.All, Color.clear);
                    // Render Opaque forward
                    var rendererListOpaque = RendererList.Create(CreateOpaqueRendererListDesc(cull, hdCamera.camera, m_AllForwardOpaquePassNames, m_CurrentRendererConfigurationBakedLighting, stateBlock: m_DepthStateOpaque));
                    DrawOpaqueRendererList(renderContext, cmd, hdCamera.frameSettings, rendererListOpaque);

                    // Render forward transparent
                    var rendererListTransparent = RendererList.Create(CreateTransparentRendererListDesc(cull, hdCamera.camera, m_AllTransparentPassNames, m_CurrentRendererConfigurationBakedLighting));
                    DrawTransparentRendererList(renderContext, cmd, hdCamera.frameSettings, rendererListTransparent);
                }
            }
        }

        void RenderTransparencyOverdraw(CullingResults cull, HDCamera hdCamera, ScriptableRenderContext renderContext, CommandBuffer cmd)
        {
            if (m_CurrentDebugDisplaySettings.IsDebugDisplayEnabled() && m_CurrentDebugDisplaySettings.data.fullScreenDebugMode == FullScreenDebugMode.TransparencyOverdraw)
            {

                CoreUtils.SetRenderTarget(cmd, m_CameraColorBuffer, m_SharedRTManager.GetDepthStencilBuffer(), clearFlag: ClearFlag.Color, clearColor: Color.black);
                var stateBlock = new RenderStateBlock
                {
                    mask = RenderStateMask.Blend,
                    blendState = new BlendState
                    {
                        blendState0 = new RenderTargetBlendState
                        {

                            destinationColorBlendMode = BlendMode.One,
                            sourceColorBlendMode = BlendMode.One,
                            destinationAlphaBlendMode = BlendMode.One,
                            sourceAlphaBlendMode = BlendMode.One,
                            colorBlendOperation = BlendOp.Add,
                            alphaBlendOperation = BlendOp.Add,
                            writeMask = ColorWriteMask.All
                        }
                    }
                };

                // High res transparent objects, drawing in m_DebugFullScreenTempBuffer
                cmd.SetGlobalFloat(HDShaderIDs._DebugTransparencyOverdrawWeight, 1.0f);

                var passNames = m_Asset.currentPlatformRenderPipelineSettings.supportTransparentBackface ? m_AllTransparentPassNames : m_TransparentNoBackfaceNames;
                m_DebugFullScreenPropertyBlock.SetFloat(HDShaderIDs._TransparencyOverdrawMaxPixelCost, (float)m_DebugDisplaySettings.data.transparencyDebugSettings.maxPixelCost);
                var rendererList = RendererList.Create(CreateTransparentRendererListDesc(cull, hdCamera.camera, passNames, stateBlock: stateBlock));
                DrawTransparentRendererList(renderContext, cmd, hdCamera.frameSettings, rendererList);
                rendererList = RendererList.Create(CreateTransparentRendererListDesc(cull, hdCamera.camera, passNames, renderQueueRange: HDRenderQueue.k_RenderQueue_AfterPostProcessTransparent, stateBlock: stateBlock));
                DrawTransparentRendererList(renderContext, cmd, hdCamera.frameSettings, rendererList);

                // Low res transparent objects, copying result m_DebugTranparencyLowRes
                cmd.SetGlobalFloat(HDShaderIDs._DebugTransparencyOverdrawWeight, 0.25f);
                rendererList = RendererList.Create(CreateTransparentRendererListDesc(cull, hdCamera.camera, passNames, renderQueueRange: HDRenderQueue.k_RenderQueue_LowTransparent, stateBlock: stateBlock));
                DrawTransparentRendererList(renderContext, cmd, hdCamera.frameSettings, rendererList);
                PushFullScreenDebugTexture(hdCamera, cmd, m_CameraColorBuffer, FullScreenDebugMode.TransparencyOverdraw);

                // weighted sum of m_DebugFullScreenTempBuffer and m_DebugTranparencyLowRes done in DebugFullScreen.shader

            }
        }

        void UpdateSkyEnvironment(HDCamera hdCamera, ScriptableRenderContext renderContext, int frameIndex, CommandBuffer cmd)
        {
            m_SkyManager.UpdateEnvironment(hdCamera, renderContext, GetCurrentSunLight(), frameIndex, cmd);
        }

        /// <summary>
        /// Request an update of the environment lighting.
        /// </summary>
        public void RequestSkyEnvironmentUpdate()
        {
            m_SkyManager.RequestEnvironmentUpdate();
        }

        internal void RequestStaticSkyUpdate()
        {
            m_SkyManager.RequestStaticEnvironmentUpdate();
        }

        void PreRenderSky(HDCamera hdCamera, CommandBuffer cmd)
        {
            if (m_CurrentDebugDisplaySettings.IsMatcapViewEnabled(hdCamera))
            {
                return;
            }

            bool msaaEnabled = hdCamera.frameSettings.IsEnabled(FrameSettingsField.MSAA);
            var colorBuffer = msaaEnabled ? m_CameraColorMSAABuffer : m_CameraColorBuffer;
            var depthBuffer = m_SharedRTManager.GetDepthStencilBuffer(msaaEnabled);
            var normalBuffer = m_SharedRTManager.GetNormalBuffer(msaaEnabled);

            var visualEnv = hdCamera.volumeStack.GetComponent<VisualEnvironment>();
            m_SkyManager.PreRenderSky(hdCamera, GetCurrentSunLight(), colorBuffer, normalBuffer, depthBuffer, m_CurrentDebugDisplaySettings, m_FrameCount, cmd);
        }

        void RenderSky(HDCamera hdCamera, CommandBuffer cmd)
        {
            if(m_CurrentDebugDisplaySettings.IsMatcapViewEnabled(hdCamera))
            {
                return;
            }

            // Necessary to perform dual-source (polychromatic alpha) blending which is not supported by Unity.
            // We load from the color buffer, perform blending manually, and store to the atmospheric scattering buffer.
            // Then we perform a copy from the atmospheric scattering buffer back to the color buffer.
            bool msaaEnabled = hdCamera.frameSettings.IsEnabled(FrameSettingsField.MSAA);
            var colorBuffer = msaaEnabled ? m_CameraColorMSAABuffer : m_CameraColorBuffer;
            var intermediateBuffer = msaaEnabled ? m_OpaqueAtmosphericScatteringMSAABuffer : m_OpaqueAtmosphericScatteringBuffer;
            var depthBuffer = m_SharedRTManager.GetDepthStencilBuffer(msaaEnabled);

            var visualEnv = hdCamera.volumeStack.GetComponent<VisualEnvironment>();
            m_SkyManager.RenderSky(hdCamera, GetCurrentSunLight(), colorBuffer, depthBuffer, m_CurrentDebugDisplaySettings, m_FrameCount, cmd);

            if (Fog.IsFogEnabled(hdCamera) || Fog.IsPBRFogEnabled(hdCamera))
            {
                var pixelCoordToViewDirWS = hdCamera.mainViewConstants.pixelCoordToViewDirWS;
                m_SkyManager.RenderOpaqueAtmosphericScattering(cmd, hdCamera, colorBuffer, m_LightingBufferHandle, intermediateBuffer, depthBuffer, pixelCoordToViewDirWS, hdCamera.frameSettings.IsEnabled(FrameSettingsField.MSAA));
            }
        }

        /// <summary>
        /// Export the provided camera's sky to a flattened cubemap.
        /// </summary>
        /// <param name="camera">Requested camera.</param>
        /// <returns>Result texture.</returns>
        public Texture2D ExportSkyToTexture(Camera camera)
        {
            return m_SkyManager.ExportSkyToTexture(camera);
        }

        RendererListDesc PrepareForwardOpaqueRendererList(CullingResults cullResults, HDCamera hdCamera)
        {
            var passNames = hdCamera.frameSettings.litShaderMode == LitShaderMode.Forward
                ? m_ForwardAndForwardOnlyPassNames
                : m_ForwardOnlyPassNames;
            return  CreateOpaqueRendererListDesc(cullResults, hdCamera.camera, passNames, m_CurrentRendererConfigurationBakedLighting);
        }

        // Guidelines: In deferred by default there is no opaque in forward. However it is possible to force an opaque material to render in forward
        // by using the pass "ForwardOnly". In this case the .shader should not have "Forward" but only a "ForwardOnly" pass.
        // It must also have a "DepthForwardOnly" and no "DepthOnly" pass as forward material (either deferred or forward only rendering) have always a depth pass.
        // The RenderForward pass will render the appropriate pass depends on the engine settings. In case of forward only rendering, both "Forward" pass and "ForwardOnly" pass
        // material will be render for both transparent and opaque. In case of deferred, both path are used for transparent but only "ForwardOnly" is use for opaque.
        // (Thus why "Forward" and "ForwardOnly" are exclusive, else they will render two times"
        void RenderForwardOpaque(CullingResults cullResults, HDCamera hdCamera, ScriptableRenderContext renderContext, CommandBuffer cmd)
        {
            bool debugDisplay = m_CurrentDebugDisplaySettings.IsDebugDisplayEnabled();
            using (new ProfilingScope(cmd, debugDisplay ? ProfilingSampler.Get(HDProfileId.ForwardOpaqueDebug) : ProfilingSampler.Get(HDProfileId.ForwardOpaque)))
            {
                bool useFptl = hdCamera.frameSettings.IsEnabled(FrameSettingsField.FPTLForForwardOpaque);
                bool msaa = hdCamera.frameSettings.IsEnabled(FrameSettingsField.MSAA);

                RenderTargetIdentifier[] renderTarget = null;

                // In case of forward SSS we will bind all the required target. It is up to the shader to write into it or not.
                if (hdCamera.frameSettings.IsEnabled(FrameSettingsField.SubsurfaceScattering))
                {
                    renderTarget = m_MRTWithSSS;
                    renderTarget[0] = msaa ? m_CameraColorMSAABuffer : m_CameraColorBuffer; // Store the specular color
                    renderTarget[1] = msaa ? m_CameraSssDiffuseLightingMSAABuffer : m_CameraSssDiffuseLightingBuffer;
                    renderTarget[2] = msaa ? GetSSSBufferMSAA() : GetSSSBuffer();
                }
                else
                {
                    renderTarget = mMRTSingle;
                    renderTarget[0] = msaa ? m_CameraColorMSAABuffer : m_CameraColorBuffer;
                }

                RenderForwardRendererList(hdCamera.frameSettings,
                                            RendererList.Create(PrepareForwardOpaqueRendererList(cullResults, hdCamera)),
                                            renderTarget,
                                            m_SharedRTManager.GetDepthStencilBuffer(msaa),
                                            useFptl ? m_TileAndClusterData.lightList : m_TileAndClusterData.perVoxelLightLists,
                                            true, renderContext, cmd);
            }
        }

        static bool NeedMotionVectorForTransparent(FrameSettings frameSettings)
        {
            return frameSettings.IsEnabled(FrameSettingsField.MotionVectors) && frameSettings.IsEnabled(FrameSettingsField.TransparentsWriteMotionVector);
        }

        RendererListDesc PrepareForwardTransparentRendererList(CullingResults cullResults, HDCamera hdCamera, bool preRefraction)
        {
            RenderQueueRange transparentRange;
            if (preRefraction)
            {
                transparentRange = HDRenderQueue.k_RenderQueue_PreRefraction;
            }
            else if (hdCamera.frameSettings.IsEnabled(FrameSettingsField.LowResTransparent))
            {
                transparentRange = HDRenderQueue.k_RenderQueue_Transparent;
            }
            else // Low res transparent disabled
            {
                transparentRange = HDRenderQueue.k_RenderQueue_TransparentWithLowRes;
            }

            if (!hdCamera.frameSettings.IsEnabled(FrameSettingsField.Refraction))
            {
                if (hdCamera.frameSettings.IsEnabled(FrameSettingsField.LowResTransparent))
                    transparentRange = HDRenderQueue.k_RenderQueue_AllTransparent;
                else
                    transparentRange = HDRenderQueue.k_RenderQueue_AllTransparentWithLowRes;
            }

            if (NeedMotionVectorForTransparent(hdCamera.frameSettings))
            {
                m_CurrentRendererConfigurationBakedLighting |= PerObjectData.MotionVectors; // This will enable the flag for low res transparent as well
            }

            var passNames = m_Asset.currentPlatformRenderPipelineSettings.supportTransparentBackface ? m_AllTransparentPassNames : m_TransparentNoBackfaceNames;
            return CreateTransparentRendererListDesc(cullResults, hdCamera.camera, passNames, m_CurrentRendererConfigurationBakedLighting, transparentRange);
        }


        void RenderForwardTransparent(CullingResults cullResults, HDCamera hdCamera, bool preRefraction, ScriptableRenderContext renderContext, CommandBuffer cmd)
        {
            // If rough refraction are turned off, we render all transparents in the Transparent pass and we skip the PreRefraction one.
            if (!hdCamera.frameSettings.IsEnabled(FrameSettingsField.Refraction) && preRefraction)
            {
                return;
            }

            HDProfileId passName;
            bool debugDisplay = m_CurrentDebugDisplaySettings.IsDebugDisplayEnabled();
            if (debugDisplay)
                passName = preRefraction ? HDProfileId.ForwardPreRefractionDebug : HDProfileId.ForwardTransparentDebug;
            else
                passName = preRefraction ? HDProfileId.ForwardPreRefraction : HDProfileId.ForwardTransparent;

            using (new ProfilingScope(cmd, ProfilingSampler.Get(passName)))
            {
                bool msaa = hdCamera.frameSettings.IsEnabled(FrameSettingsField.MSAA);
                bool renderMotionVecForTransparent = NeedMotionVectorForTransparent(hdCamera.frameSettings);
                cmd.SetGlobalInt(HDShaderIDs._ColorMaskTransparentVel, renderMotionVecForTransparent ? (int)ColorWriteMask.All : 0);

                m_MRTTransparentMotionVec[0] = msaa ? m_CameraColorMSAABuffer : m_CameraColorBuffer;
                m_MRTTransparentMotionVec[1] = renderMotionVecForTransparent ? m_SharedRTManager.GetMotionVectorsBuffer(hdCamera.frameSettings.IsEnabled(FrameSettingsField.MSAA))
                    // It doesn't really matter what gets bound here since the color mask state set will prevent this from ever being written to. However, we still need to bind something
                    // to avoid warnings about unbound render targets. The following rendertarget could really be anything if renderVelocitiesForTransparent, here the normal buffer
                    // as it is guaranteed to exist and to have the same size.
                    // to avoid warnings about unbound render targets.
                    : m_SharedRTManager.GetNormalBuffer(msaa);

                if ((hdCamera.frameSettings.IsEnabled(FrameSettingsField.Decals)) && (DecalSystem.m_DecalDatasCount > 0)) // enable d-buffer flag value is being interpreted more like enable decals in general now that we have clustered
                                                                                                                          // decal datas count is 0 if no decals affect transparency
                {
                    DecalSystem.instance.SetAtlas(cmd); // for clustered decals
                }

                RenderForwardRendererList(hdCamera.frameSettings,
                                            RendererList.Create(PrepareForwardTransparentRendererList(cullResults, hdCamera, preRefraction)),
                                            m_MRTTransparentMotionVec,
                                            m_SharedRTManager.GetDepthStencilBuffer(hdCamera.frameSettings.IsEnabled(FrameSettingsField.MSAA)),
                                            m_TileAndClusterData.perVoxelLightLists,
                                            false, renderContext, cmd);
            }
        }

        static void RenderForwardRendererList(  FrameSettings               frameSettings,
                                                RendererList                rendererList,
                                                RenderTargetIdentifier[]    renderTarget,
                                                RTHandle                    depthBuffer,
                                                ComputeBuffer               lightListBuffer,
                                                bool                        opaque,
                                                ScriptableRenderContext     renderContext,
                                                CommandBuffer               cmd)
        {
            // Note: SHADOWS_SHADOWMASK keyword is enabled in HDRenderPipeline.cs ConfigureForShadowMask
            bool useFptl = opaque && frameSettings.IsEnabled(FrameSettingsField.FPTLForForwardOpaque);

            // say that we want to use tile/cluster light loop
            CoreUtils.SetKeyword(cmd, "USE_FPTL_LIGHTLIST", useFptl);
            CoreUtils.SetKeyword(cmd, "USE_CLUSTERED_LIGHTLIST", !useFptl);
            cmd.SetGlobalBuffer(HDShaderIDs.g_vLightListGlobal, lightListBuffer);

            CoreUtils.SetRenderTarget(cmd, renderTarget, depthBuffer);
            if (opaque)
                DrawOpaqueRendererList(renderContext, cmd, frameSettings, rendererList);
            else
                DrawTransparentRendererList(renderContext, cmd, frameSettings, rendererList);
        }

        // This is use to Display legacy shader with an error shader
        [Conditional("DEVELOPMENT_BUILD"), Conditional("UNITY_EDITOR")]
        void RenderForwardError(CullingResults cullResults, HDCamera hdCamera, ScriptableRenderContext renderContext, CommandBuffer cmd)
        {
            using (new ProfilingScope(cmd, ProfilingSampler.Get(HDProfileId.RenderForwardError)))
            {
                CoreUtils.SetRenderTarget(cmd, m_CameraColorBuffer, m_SharedRTManager.GetDepthStencilBuffer());
                var rendererList = RendererList.Create(CreateOpaqueRendererListDesc(cullResults, hdCamera.camera, m_ForwardErrorPassNames, renderQueueRange: RenderQueueRange.all, overrideMaterial: m_ErrorMaterial));
                HDUtils.DrawRendererList(renderContext, cmd, rendererList);
            }
        }

        bool RenderCustomPass(ScriptableRenderContext context, CommandBuffer cmd, HDCamera hdCamera, CullingResults cullingResults, CustomPassInjectionPoint injectionPoint)
        {
            if (!hdCamera.frameSettings.IsEnabled(FrameSettingsField.CustomPass))
                return false;

            bool executed = false;
            CustomPassVolume.GetActivePassVolumes(injectionPoint, m_ActivePassVolumes);
            foreach (var customPass in m_ActivePassVolumes)
            {
                if (customPass == null)
                    return false;

                var customPassTargets = new CustomPass.RenderTargets
                {
                    cameraColorMSAABuffer = m_CameraColorMSAABuffer,
                    cameraColorBuffer = (injectionPoint == CustomPassInjectionPoint.AfterPostProcess) ? m_IntermediateAfterPostProcessBuffer : m_CameraColorBuffer,
                    customColorBuffer = m_CustomPassColorBuffer,
                    customDepthBuffer = m_CustomPassDepthBuffer,
                };
                executed |= customPass.Execute(context, cmd, hdCamera, cullingResults, m_SharedRTManager, customPassTargets);
            }

            return executed;
        }

        void RenderTransparentDepthPrepass(CullingResults cull, HDCamera hdCamera, ScriptableRenderContext renderContext, CommandBuffer cmd)
        {
            if (hdCamera.frameSettings.IsEnabled(FrameSettingsField.TransparentPrepass))
            {
                // Render transparent depth prepass after opaque one
                using (new ProfilingScope(cmd, ProfilingSampler.Get(HDProfileId.TransparentDepthPrepass)))
                {
                    if (hdCamera.IsTransparentSSREnabled())
                    {
                        // But we also need to bind the normal buffer for objects that will recieve SSR
                        CoreUtils.SetRenderTarget(cmd, m_SharedRTManager.GetPrepassBuffersRTI(hdCamera.frameSettings), m_SharedRTManager.GetDepthStencilBuffer());
                    }
                    else
                        CoreUtils.SetRenderTarget(cmd, m_SharedRTManager.GetDepthStencilBuffer());

                    var rendererList = RendererList.Create(CreateTransparentRendererListDesc(cull, hdCamera.camera, m_TransparentDepthPrepassNames));
                    DrawTransparentRendererList(renderContext, cmd, hdCamera.frameSettings, rendererList);
                }
            }
        }

        void RenderRayTracingPrepass(CullingResults cull, HDCamera hdCamera, ScriptableRenderContext renderContext, CommandBuffer cmd, bool clear)
        {
            if (!hdCamera.frameSettings.IsEnabled(FrameSettingsField.RayTracing))
                return;

            RecursiveRendering recursiveSettings = hdCamera.volumeStack.GetComponent<RecursiveRendering>();
            if (recursiveSettings.enable.value)
            {
                using (new ProfilingScope(cmd, ProfilingSampler.Get(HDProfileId.RayTracingPrepass)))
                {
                    RendererList transparentRendererList;
                    RendererList opaqueRendererList;

                    // when clear is required, it mean we are before the recursive rendering call, otherwise it mean we are before the depth prepass
                    // As the pass before depth prepass write depth, we don't need to write it again during the second one, also the buffer is only clear at this time
                    // TODO: evaluate the usage of a stencil bit in the stencil buffer to save a rendertarget (But it require various headaches to work correctly).
                    if (clear)
                    {
                        CoreUtils.SetRenderTarget(cmd, GetRayTracingBuffer(InternalRayTracingBuffers.R0), m_SharedRTManager.GetDepthStencilBuffer(), clearFlag: ClearFlag.Color, Color.black);
                        transparentRendererList = RendererList.Create(CreateOpaqueRendererListDesc(cull, hdCamera.camera, m_RayTracingPrepassNames, stateBlock: m_DepthStateNoWrite));
                        opaqueRendererList = RendererList.Create(CreateTransparentRendererListDesc(cull, hdCamera.camera, m_RayTracingPrepassNames, renderQueueRange: HDRenderQueue.k_RenderQueue_AllTransparentWithLowRes, stateBlock: m_DepthStateNoWrite));
                    }
                    else
                    {
                        CoreUtils.SetRenderTarget(cmd, GetRayTracingBuffer(InternalRayTracingBuffers.R0), m_SharedRTManager.GetDepthStencilBuffer());
                        transparentRendererList = RendererList.Create(CreateOpaqueRendererListDesc(cull, hdCamera.camera, m_RayTracingPrepassNames));
                        opaqueRendererList = RendererList.Create(CreateTransparentRendererListDesc(cull, hdCamera.camera, m_RayTracingPrepassNames));
                    }
                    DrawOpaqueRendererList(renderContext, cmd, hdCamera.frameSettings, opaqueRendererList);
                    DrawTransparentRendererList(renderContext, cmd, hdCamera.frameSettings, transparentRendererList);
                }
            }
        }

        void RenderTransparentDepthPostpass(CullingResults cullResults, HDCamera hdCamera, ScriptableRenderContext renderContext, CommandBuffer cmd)
        {
            if (!hdCamera.frameSettings.IsEnabled(FrameSettingsField.TransparentPostpass))
                return;

            using (new ProfilingScope(cmd, ProfilingSampler.Get(HDProfileId.TransparentDepthPostpass)))
            {
                CoreUtils.SetRenderTarget(cmd, m_SharedRTManager.GetDepthStencilBuffer());
                var rendererList = RendererList.Create(CreateTransparentRendererListDesc(cullResults, hdCamera.camera, m_TransparentDepthPostpassNames));
                DrawTransparentRendererList(renderContext, cmd, hdCamera.frameSettings, rendererList);
            }
        }

        void RenderLowResTransparent(CullingResults cullResults, HDCamera hdCamera, ScriptableRenderContext renderContext, CommandBuffer cmd)
        {
            if (!hdCamera.frameSettings.IsEnabled(FrameSettingsField.LowResTransparent))
                return;

            using (new ProfilingScope(cmd, ProfilingSampler.Get(HDProfileId.LowResTransparent)))
            {
                UpdateOffscreenRenderingConstants(ref m_ShaderVariablesGlobalCB, true, 2u);
                ConstantBuffer<ShaderVariablesGlobal>.PushGlobal(cmd, m_ShaderVariablesGlobalCB, HDShaderIDs._ShaderVariablesGlobal);

                CoreUtils.SetRenderTarget(cmd, m_LowResTransparentBuffer, m_SharedRTManager.GetLowResDepthBuffer(), clearFlag: ClearFlag.Color, Color.black);
                RenderQueueRange transparentRange = HDRenderQueue.k_RenderQueue_LowTransparent;
                var passNames = m_Asset.currentPlatformRenderPipelineSettings.supportTransparentBackface ? m_AllTransparentPassNames : m_TransparentNoBackfaceNames;
                var rendererList = RendererList.Create(CreateTransparentRendererListDesc(cullResults, hdCamera.camera, passNames, m_CurrentRendererConfigurationBakedLighting, HDRenderQueue.k_RenderQueue_LowTransparent));
                DrawTransparentRendererList(renderContext, cmd, hdCamera.frameSettings, rendererList);

                UpdateOffscreenRenderingConstants(ref m_ShaderVariablesGlobalCB, false, 1u);
                ConstantBuffer<ShaderVariablesGlobal>.PushGlobal(cmd, m_ShaderVariablesGlobalCB, HDShaderIDs._ShaderVariablesGlobal);
            }
        }

        void RenderObjectsMotionVectors(CullingResults cullResults, HDCamera hdCamera, ScriptableRenderContext renderContext, CommandBuffer cmd)
        {
            if (!hdCamera.frameSettings.IsEnabled(FrameSettingsField.ObjectMotionVectors))
                return;

            using (new ProfilingScope(cmd, ProfilingSampler.Get(HDProfileId.ObjectsMotionVector)))
            {
                // These flags are still required in SRP or the engine won't compute previous model matrices...
                // If the flag hasn't been set yet on this camera, motion vectors will skip a frame.
                hdCamera.camera.depthTextureMode |= DepthTextureMode.MotionVectors | DepthTextureMode.Depth;
                // Disable write to normal buffer for unlit shader (the normal buffer binding change when using MSAA)
                cmd.SetGlobalInt(HDShaderIDs._ColorMaskNormal, hdCamera.frameSettings.IsEnabled(FrameSettingsField.MSAA) ? (int)ColorWriteMask.All : 0);
                
                RenderStateBlock? stateBlock = null;
                if (hdCamera.frameSettings.litShaderMode == LitShaderMode.Deferred || !hdCamera.frameSettings.IsEnabled(FrameSettingsField.MSAA))
                    stateBlock = m_AlphaToMaskBlock;

                CoreUtils.SetRenderTarget(cmd, m_SharedRTManager.GetMotionVectorsPassBuffersRTI(hdCamera.frameSettings), m_SharedRTManager.GetDepthStencilBuffer(hdCamera.frameSettings.IsEnabled(FrameSettingsField.MSAA)));
                var rendererList = RendererList.Create(CreateOpaqueRendererListDesc(cullResults, hdCamera.camera, HDShaderPassNames.s_MotionVectorsName, PerObjectData.MotionVectors, stateBlock: stateBlock));
                DrawOpaqueRendererList(renderContext, cmd, hdCamera.frameSettings, rendererList);
            }
        }

        void RenderCameraMotionVectors(CullingResults cullResults, HDCamera hdCamera, ScriptableRenderContext renderContext, CommandBuffer cmd)
        {
            if (!hdCamera.frameSettings.IsEnabled(FrameSettingsField.MotionVectors))
                return;

            using (new ProfilingScope(cmd, ProfilingSampler.Get(HDProfileId.CameraMotionVectors)))
            {
            	bool msaa = hdCamera.frameSettings.IsEnabled(FrameSettingsField.MSAA);

                // These flags are still required in SRP or the engine won't compute previous model matrices...
                // If the flag hasn't been set yet on this camera, motion vectors will skip a frame.
                hdCamera.camera.depthTextureMode |= DepthTextureMode.MotionVectors | DepthTextureMode.Depth;
                m_CameraMotionVectorsMaterial.SetInt(HDShaderIDs._StencilMask, (int)StencilUsage.ObjectMotionVector);
                m_CameraMotionVectorsMaterial.SetInt(HDShaderIDs._StencilRef, (int)StencilUsage.ObjectMotionVector);

                HDUtils.DrawFullScreen(cmd, m_CameraMotionVectorsMaterial, m_SharedRTManager.GetMotionVectorsBuffer(msaa), m_SharedRTManager.GetDepthStencilBuffer(msaa), null, 0);

#if UNITY_EDITOR
                // In scene view there is no motion vector, so we clear the RT to black
                if (hdCamera.camera.cameraType == CameraType.SceneView && !hdCamera.animateMaterials)
                {
                    CoreUtils.SetRenderTarget(cmd, m_SharedRTManager.GetMotionVectorsBuffer(msaa), m_SharedRTManager.GetDepthStencilBuffer(msaa), ClearFlag.Color, Color.clear);
                }
#endif
            }
        }

        struct RenderSSRParameters
        {
            public ComputeShader    ssrCS;
            public int              tracingKernel;
            public int              reprojectionKernel;

            public int              width, height, viewCount;
            public int              maxIteration;
            public bool             reflectSky;
            public float            thicknessScale;
            public float            thicknessBias;
            public float            roughnessFadeEnd;
            public float            roughnessFadeEndTimesRcpLength;
            public float            roughnessFadeRcpLength;
            public float            edgeFadeRcpLength;

            public int              depthPyramidMipCount;
            public ComputeBuffer    offsetBufferData;
            public ComputeBuffer    coarseStencilBuffer;

            public Vector4          colorPyramidUVScaleAndLimit;
            public int              colorPyramidMipCount;
            }

        RenderSSRParameters PrepareSSRParameters(HDCamera hdCamera)
        {
            var volumeSettings = hdCamera.volumeStack.GetComponent<ScreenSpaceReflection>();
            var parameters = new RenderSSRParameters();

            parameters.ssrCS = m_ScreenSpaceReflectionsCS;
            parameters.tracingKernel = m_SsrTracingKernel;
            parameters.reprojectionKernel = m_SsrReprojectionKernel;

            parameters.width = hdCamera.actualWidth;
            parameters.height = hdCamera.actualHeight;
            parameters.viewCount = hdCamera.viewCount;

            float n = hdCamera.camera.nearClipPlane;
            float f = hdCamera.camera.farClipPlane;

            parameters.maxIteration = volumeSettings.rayMaxIterations;
            parameters.reflectSky = volumeSettings.reflectSky.value;

            float thickness      = volumeSettings.depthBufferThickness.value;
            parameters.thicknessScale = 1.0f / (1.0f + thickness);
            parameters.thicknessBias = -n / (f - n) * (thickness * parameters.thicknessScale);

            var info = m_SharedRTManager.GetDepthBufferMipChainInfo();
            parameters.depthPyramidMipCount = info.mipLevelCount;
            parameters.offsetBufferData = info.GetOffsetBufferData(m_DepthPyramidMipLevelOffsetsBuffer);
            parameters.coarseStencilBuffer = m_SharedRTManager.GetCoarseStencilBuffer();

            float roughnessFadeStart = 1 - volumeSettings.smoothnessFadeStart.value;
            parameters.roughnessFadeEnd = 1 - volumeSettings.minSmoothness.value;
            float roughnessFadeLength = parameters.roughnessFadeEnd - roughnessFadeStart;
            parameters.roughnessFadeEndTimesRcpLength = (roughnessFadeLength != 0) ? (parameters.roughnessFadeEnd * (1.0f / roughnessFadeLength)) : 1;
            parameters.roughnessFadeRcpLength = (roughnessFadeLength != 0) ? (1.0f / roughnessFadeLength) : 0;
            parameters.edgeFadeRcpLength = Mathf.Min(1.0f / volumeSettings.screenFadeDistance.value, float.MaxValue);

            parameters.colorPyramidUVScaleAndLimit = HDUtils.ComputeUvScaleAndLimit(hdCamera.historyRTHandleProperties.previousViewportSize, hdCamera.historyRTHandleProperties.previousRenderTargetSize);
            parameters.colorPyramidMipCount = hdCamera.colorPyramidHistoryMipCount;

            return parameters;
        }

        static void RenderSSR(  in RenderSSRParameters  parameters,
                                RTHandle                depthPyramid,
                                RTHandle                SsrHitPointTexture,
                                RTHandle                stencilBuffer,
                                RTHandle                clearCoatMask,
                                RTHandle                previousColorPyramid,
                                RTHandle                ssrLightingTexture,
                                CommandBuffer           cmd,
                                ScriptableRenderContext renderContext)
        {
            var cs = parameters.ssrCS;

            using (new ProfilingScope(cmd, ProfilingSampler.Get(HDProfileId.SsrTracing)))
            {
                cmd.SetComputeIntParam(cs, HDShaderIDs._SsrIterLimit, parameters.maxIteration);
                cmd.SetComputeFloatParam(cs, HDShaderIDs._SsrThicknessScale, parameters.thicknessScale);
                cmd.SetComputeFloatParam(cs, HDShaderIDs._SsrThicknessBias, parameters.thicknessBias);
                cmd.SetComputeFloatParam(cs, HDShaderIDs._SsrRoughnessFadeEnd, parameters.roughnessFadeEnd);
                cmd.SetComputeFloatParam(cs, HDShaderIDs._SsrRoughnessFadeRcpLength, parameters.roughnessFadeRcpLength);
                cmd.SetComputeFloatParam(cs, HDShaderIDs._SsrRoughnessFadeEndTimesRcpLength, parameters.roughnessFadeEndTimesRcpLength);
                cmd.SetComputeIntParam(cs, HDShaderIDs._SsrDepthPyramidMaxMip, parameters.depthPyramidMipCount - 1);
                cmd.SetComputeFloatParam(cs, HDShaderIDs._SsrEdgeFadeRcpLength, parameters.edgeFadeRcpLength);
                cmd.SetComputeIntParam(cs, HDShaderIDs._SsrReflectsSky, parameters.reflectSky ? 1 : 0);
                cmd.SetComputeIntParam(cs, HDShaderIDs._SsrStencilBit, (int)StencilUsage.TraceReflectionRay);

                // cmd.SetComputeTextureParam(cs, kernel, "_SsrDebugTexture",    m_SsrDebugTexture);
                cmd.SetComputeTextureParam(cs, parameters.tracingKernel, HDShaderIDs._CameraDepthTexture, depthPyramid);
                cmd.SetComputeTextureParam(cs, parameters.tracingKernel, HDShaderIDs._SsrClearCoatMaskTexture, clearCoatMask);
                cmd.SetComputeTextureParam(cs, parameters.tracingKernel, HDShaderIDs._SsrHitPointTexture, SsrHitPointTexture);

                if (stencilBuffer.rt.stencilFormat == GraphicsFormat.None)  // We are accessing MSAA resolved version and not the depth stencil buffer directly.
                {
                    cmd.SetComputeTextureParam(cs, parameters.tracingKernel, HDShaderIDs._StencilTexture, stencilBuffer);
                }
                else
                {
                    cmd.SetComputeTextureParam(cs, parameters.tracingKernel, HDShaderIDs._StencilTexture, stencilBuffer, 0, RenderTextureSubElement.Stencil);
                }

                cmd.SetComputeBufferParam(cs, parameters.tracingKernel, HDShaderIDs._CoarseStencilBuffer, parameters.coarseStencilBuffer);

                cmd.SetComputeBufferParam(cs, parameters.tracingKernel, HDShaderIDs._DepthPyramidMipLevelOffsets, parameters.offsetBufferData);

                cmd.DispatchCompute(cs, parameters.tracingKernel, HDUtils.DivRoundUp(parameters.width, 8), HDUtils.DivRoundUp(parameters.height, 8), parameters.viewCount);
            }

            using (new ProfilingScope(cmd, ProfilingSampler.Get(HDProfileId.SsrReprojection)))
            {
                // cmd.SetComputeTextureParam(cs, kernel, "_SsrDebugTexture",    m_SsrDebugTexture);
                cmd.SetComputeTextureParam(cs, parameters.reprojectionKernel, HDShaderIDs._SsrHitPointTexture, SsrHitPointTexture);
                cmd.SetComputeTextureParam(cs, parameters.reprojectionKernel, HDShaderIDs._SsrLightingTextureRW, ssrLightingTexture);
                cmd.SetComputeTextureParam(cs, parameters.reprojectionKernel, HDShaderIDs._ColorPyramidTexture, previousColorPyramid);
                cmd.SetComputeTextureParam(cs, parameters.reprojectionKernel, HDShaderIDs._SsrClearCoatMaskTexture, clearCoatMask);

                cmd.SetComputeVectorParam(cs, HDShaderIDs._ColorPyramidUvScaleAndLimitPrevFrame, parameters.colorPyramidUVScaleAndLimit);
                cmd.SetComputeIntParam(cs, HDShaderIDs._SsrColorPyramidMaxMip, parameters.colorPyramidMipCount - 1);

                cmd.DispatchCompute(cs, parameters.reprojectionKernel, HDUtils.DivRoundUp(parameters.width, 8), HDUtils.DivRoundUp(parameters.height, 8), parameters.viewCount);
            }
        }

        void RenderSSR(HDCamera hdCamera, CommandBuffer cmd, ScriptableRenderContext renderContext)
        {
            if (!hdCamera.IsSSREnabled())
                return;

            var settings = hdCamera.volumeStack.GetComponent<ScreenSpaceReflection>();
            bool usesRaytracedReflections = hdCamera.frameSettings.IsEnabled(FrameSettingsField.RayTracing) && settings.rayTracing.value;
            if (usesRaytracedReflections)
            {
                RenderRayTracedReflections(hdCamera, cmd, m_SsrLightingTexture, renderContext, m_FrameCount);
            }
            else
            {
                var previousColorPyramid = hdCamera.GetPreviousFrameRT((int)HDCameraFrameHistoryType.ColorBufferMipChain);

                // Evaluate the clear coat mask texture based on the lit shader mode
                RTHandle clearCoatMask = hdCamera.frameSettings.litShaderMode == LitShaderMode.Deferred ? m_GbufferManager.GetBuffer(2) : TextureXR.GetBlackTexture();

                var parameters = PrepareSSRParameters(hdCamera);
                RenderSSR(parameters, m_SharedRTManager.GetDepthTexture(), m_SsrHitPointTexture,
                          m_SharedRTManager.GetStencilBuffer(hdCamera.frameSettings.IsEnabled(FrameSettingsField.MSAA)), clearCoatMask, previousColorPyramid,
                          m_SsrLightingTexture, cmd, renderContext);

            	if (!hdCamera.colorPyramidHistoryIsValid)
            	{
                	cmd.SetGlobalTexture(HDShaderIDs._SsrLightingTexture, TextureXR.GetClearTexture());
                	hdCamera.colorPyramidHistoryIsValid = true; // For the next frame...
            	}
			}

            PushFullScreenDebugTexture(hdCamera, cmd, m_SsrLightingTexture, FullScreenDebugMode.ScreenSpaceReflections);
        }

        void RenderSSRTransparent(HDCamera hdCamera, CommandBuffer cmd, ScriptableRenderContext renderContext)
        {
            if (!hdCamera.IsTransparentSSREnabled())
                return;

            BuildCoarseStencilAndResolveIfNeeded(hdCamera, cmd);

            // Before doing anything, we need to clear the target buffers and rebuild the depth pyramid for tracing
            // NOTE: This is probably something we can avoid if we read from the depth buffer and traced on the pyramid without the transparent objects
            using (new ProfilingScope(cmd, ProfilingSampler.Get(HDProfileId.PrepareForTransparentSsr)))
            {
                // Clear the SSR lighting buffer (not sure it is required)
                CoreUtils.SetRenderTarget(cmd, m_SsrLightingTexture, ClearFlag.Color, Color.clear);
                CoreUtils.SetRenderTarget(cmd, m_SsrHitPointTexture, ClearFlag.Color, Color.clear);

                // Invalid the depth pyramid and regenerate the depth pyramid
                m_IsDepthBufferCopyValid = false;
                GenerateDepthPyramid(hdCamera, cmd, FullScreenDebugMode.DepthPyramid);
            }

            // Evaluate the screen space reflection for the transparent pixels
            var previousColorPyramid = hdCamera.GetPreviousFrameRT((int)HDCameraFrameHistoryType.ColorBufferMipChain);
            var parameters = PrepareSSRParameters(hdCamera);
            RenderSSR(parameters, m_SharedRTManager.GetDepthTexture(), m_SsrHitPointTexture, m_SharedRTManager.GetStencilBuffer(), TextureXR.GetBlackTexture(), previousColorPyramid, m_SsrLightingTexture, cmd, renderContext);

            // If color pyramid was not valid, we bind a black texture
            if (!hdCamera.colorPyramidHistoryIsValid)
            {
                cmd.SetGlobalTexture(HDShaderIDs._SsrLightingTexture, TextureXR.GetClearTexture());
                hdCamera.colorPyramidHistoryIsValid = true; // For the next frame...
            }

            // Push our texture to the debug menu
            PushFullScreenDebugTexture(hdCamera, cmd, m_SsrLightingTexture, FullScreenDebugMode.TransparentScreenSpaceReflections);
        }

        void RenderColorPyramid(HDCamera hdCamera, CommandBuffer cmd, bool isPreRefraction)
        {
            if (isPreRefraction)
            {
                if (!hdCamera.frameSettings.IsEnabled(FrameSettingsField.Refraction))
                    return;
            }
            else
            {
                // This final Gaussian pyramid can be reused by SSR, so disable it only if there is no distortion
                if (!hdCamera.frameSettings.IsEnabled(FrameSettingsField.Distortion) && !hdCamera.IsSSREnabled())
                    return;
            }

            var currentColorPyramid = hdCamera.GetCurrentFrameRT((int)HDCameraFrameHistoryType.ColorBufferMipChain);

            int lodCount;

            using (new ProfilingScope(cmd, ProfilingSampler.Get(HDProfileId.ColorPyramid)))
            {
                Vector2Int pyramidSizeV2I = new Vector2Int(hdCamera.actualWidth, hdCamera.actualHeight);
                lodCount = m_MipGenerator.RenderColorGaussianPyramid(cmd, pyramidSizeV2I, m_CameraColorBuffer, currentColorPyramid);
                hdCamera.colorPyramidHistoryMipCount = lodCount;
            }

            // Warning! Danger!
            // The color pyramid scale is only correct for the most detailed MIP level.
            // For the other MIP levels, due to truncation after division by 2, a row or
            // column of texels may be lost. Since this can happen to BOTH the texture
            // size AND the viewport, (uv * _ColorPyramidScale.xy) can be off by a texel
            // unless the scale is 1 (and it will not be 1 if the texture was resized
            // and is of greater size compared to the viewport).
            cmd.SetGlobalTexture(HDShaderIDs._ColorPyramidTexture, currentColorPyramid);
            PushFullScreenDebugTextureMip(hdCamera, cmd, currentColorPyramid, lodCount, isPreRefraction ? FullScreenDebugMode.PreRefractionColorPyramid : FullScreenDebugMode.FinalColorPyramid);
        }

        void GenerateDepthPyramid(HDCamera hdCamera, CommandBuffer cmd, FullScreenDebugMode debugMode)
        {
            CopyDepthBufferIfNeeded(hdCamera, cmd);

            int mipCount = m_SharedRTManager.GetDepthBufferMipChainInfo().mipLevelCount;

            using (new ProfilingScope(cmd, ProfilingSampler.Get(HDProfileId.DepthPyramid)))
            {
                m_MipGenerator.RenderMinDepthPyramid(cmd, m_SharedRTManager.GetDepthTexture(), m_SharedRTManager.GetDepthBufferMipChainInfo());
            }

            cmd.SetGlobalTexture(HDShaderIDs._CameraDepthTexture, m_SharedRTManager.GetDepthTexture());
            PushFullScreenDebugTextureMip(hdCamera, cmd, m_SharedRTManager.GetDepthTexture(), mipCount, debugMode);
        }

        void DownsampleDepthForLowResTransparency(HDCamera hdCamera, CommandBuffer cmd)
        {
            var settings = m_Asset.currentPlatformRenderPipelineSettings.lowresTransparentSettings;
            if (!hdCamera.frameSettings.IsEnabled(FrameSettingsField.LowResTransparent))
                return;

            using (new ProfilingScope(cmd, ProfilingSampler.Get(HDProfileId.DownsampleDepth)))
            {
                CoreUtils.SetRenderTarget(cmd, m_SharedRTManager.GetLowResDepthBuffer());
                cmd.SetViewport(new Rect(0, 0, hdCamera.actualWidth * 0.5f, hdCamera.actualHeight * 0.5f));
                // TODO: Add option to switch modes at runtime
                if(settings.checkerboardDepthBuffer)
                {
                    m_DownsampleDepthMaterial.EnableKeyword("CHECKERBOARD_DOWNSAMPLE");
                }
                cmd.DrawProcedural(Matrix4x4.identity, m_DownsampleDepthMaterial, 0, MeshTopology.Triangles, 3, 1, null);
            }
        }

        void UpsampleTransparent(HDCamera hdCamera, CommandBuffer cmd)
        {
            var settings = m_Asset.currentPlatformRenderPipelineSettings.lowresTransparentSettings;
            if (!hdCamera.frameSettings.IsEnabled(FrameSettingsField.LowResTransparent))
                return;

            using (new ProfilingScope(cmd, ProfilingSampler.Get(HDProfileId.UpsampleLowResTransparent)))
            {
                CoreUtils.SetRenderTarget(cmd, m_CameraColorBuffer);
                if(settings.upsampleType == LowResTransparentUpsample.Bilinear)
                {
                    m_UpsampleTransparency.EnableKeyword("BILINEAR");
                }
                else if (settings.upsampleType == LowResTransparentUpsample.NearestDepth)
                {
                    m_UpsampleTransparency.EnableKeyword("NEAREST_DEPTH");
                }
                m_UpsampleTransparency.SetTexture(HDShaderIDs._LowResTransparent, m_LowResTransparentBuffer);
                m_UpsampleTransparency.SetTexture(HDShaderIDs._LowResDepthTexture, m_SharedRTManager.GetLowResDepthBuffer());
                cmd.DrawProcedural(Matrix4x4.identity, m_UpsampleTransparency, 0, MeshTopology.Triangles, 3, 1, null);
            }
        }

        void ApplyDebugDisplaySettings(HDCamera hdCamera, CommandBuffer cmd)
        {
            // See ShaderPassForward.hlsl: for forward shaders, if DEBUG_DISPLAY is enabled and no DebugLightingMode or DebugMipMapMod
            // modes have been set, lighting is automatically skipped (To avoid some crashed due to lighting RT not set on console).
            // However debug mode like colorPickerModes and false color don't need DEBUG_DISPLAY and must work with the lighting.
            // So we will enabled DEBUG_DISPLAY independently

            bool debugDisplayEnabledOrSceneLightingDisabled = m_CurrentDebugDisplaySettings.IsDebugDisplayEnabled() || CoreUtils.IsSceneLightingDisabled(hdCamera.camera);
            // Enable globally the keyword DEBUG_DISPLAY on shader that support it with multi-compile
            CoreUtils.SetKeyword(cmd, "DEBUG_DISPLAY", debugDisplayEnabledOrSceneLightingDisabled);

            // Setting this all the time due to a strange bug that either reports a (globally) bound texture as not bound or where SetGlobalTexture doesn't behave as expected.
            // As a workaround we bind it regardless of debug display. Eventually with
            cmd.SetGlobalTexture(HDShaderIDs._DebugMatCapTexture, defaultResources.textures.matcapTex);

            if (debugDisplayEnabledOrSceneLightingDisabled ||
                m_CurrentDebugDisplaySettings.data.colorPickerDebugSettings.colorPickerMode != ColorPickerDebugMode.None)
            {
                // This is for texture streaming
                m_CurrentDebugDisplaySettings.UpdateMaterials();

                var lightingDebugSettings = m_CurrentDebugDisplaySettings.data.lightingDebugSettings;
                var materialDebugSettings = m_CurrentDebugDisplaySettings.data.materialDebugSettings;
                var debugAlbedo = new Vector4(lightingDebugSettings.overrideAlbedo ? 1.0f : 0.0f, lightingDebugSettings.overrideAlbedoValue.r, lightingDebugSettings.overrideAlbedoValue.g, lightingDebugSettings.overrideAlbedoValue.b);
                var debugSmoothness = new Vector4(lightingDebugSettings.overrideSmoothness ? 1.0f : 0.0f, lightingDebugSettings.overrideSmoothnessValue, 0.0f, 0.0f);
                var debugNormal = new Vector4(lightingDebugSettings.overrideNormal ? 1.0f : 0.0f, 0.0f, 0.0f, 0.0f);
                var debugAmbientOcclusion = new Vector4(lightingDebugSettings.overrideAmbientOcclusion ? 1.0f : 0.0f, lightingDebugSettings.overrideAmbientOcclusionValue, 0.0f, 0.0f);
                var debugSpecularColor = new Vector4(lightingDebugSettings.overrideSpecularColor ? 1.0f : 0.0f, lightingDebugSettings.overrideSpecularColorValue.r, lightingDebugSettings.overrideSpecularColorValue.g, lightingDebugSettings.overrideSpecularColorValue.b);
                var debugEmissiveColor = new Vector4(lightingDebugSettings.overrideEmissiveColor ? 1.0f : 0.0f, lightingDebugSettings.overrideEmissiveColorValue.r, lightingDebugSettings.overrideEmissiveColorValue.g, lightingDebugSettings.overrideEmissiveColorValue.b);
                var debugTrueMetalColor = new Vector4(materialDebugSettings.materialValidateTrueMetal ? 1.0f : 0.0f, materialDebugSettings.materialValidateTrueMetalColor.r, materialDebugSettings.materialValidateTrueMetalColor.g, materialDebugSettings.materialValidateTrueMetalColor.b);

                DebugLightingMode debugLightingMode = m_CurrentDebugDisplaySettings.GetDebugLightingMode();
                if (CoreUtils.IsSceneLightingDisabled(hdCamera.camera))
                {
                    debugLightingMode = DebugLightingMode.MatcapView;
                }

                cmd.SetGlobalFloatArray(HDShaderIDs._DebugViewMaterial, m_CurrentDebugDisplaySettings.GetDebugMaterialIndexes());
                cmd.SetGlobalInt(HDShaderIDs._DebugLightingMode, (int)debugLightingMode);
                cmd.SetGlobalInt(HDShaderIDs._DebugLightLayersMask, (int)m_CurrentDebugDisplaySettings.GetDebugLightLayersMask());
                cmd.SetGlobalVectorArray(HDShaderIDs._DebugRenderingLayersColors, m_CurrentDebugDisplaySettings.data.lightingDebugSettings.debugRenderingLayersColors);
                cmd.SetGlobalInt(HDShaderIDs._DebugShadowMapMode, (int)m_CurrentDebugDisplaySettings.GetDebugShadowMapMode());
                cmd.SetGlobalInt(HDShaderIDs._DebugMipMapMode, (int)m_CurrentDebugDisplaySettings.GetDebugMipMapMode());
                cmd.SetGlobalInt(HDShaderIDs._DebugMipMapModeTerrainTexture, (int)m_CurrentDebugDisplaySettings.GetDebugMipMapModeTerrainTexture());
                cmd.SetGlobalInt(HDShaderIDs._ColorPickerMode, (int)m_CurrentDebugDisplaySettings.GetDebugColorPickerMode());
                cmd.SetGlobalInt(HDShaderIDs._DebugFullScreenMode, (int)m_CurrentDebugDisplaySettings.data.fullScreenDebugMode);
                cmd.SetGlobalInt(HDShaderIDs._DebugProbeVolumeMode, (int)m_CurrentDebugDisplaySettings.GetProbeVolumeDebugMode());

#if UNITY_EDITOR
                cmd.SetGlobalInt(HDShaderIDs._MatcapMixAlbedo, HDRenderPipelinePreferences.matcapViewMixAlbedo ? 1 : 0);
                cmd.SetGlobalFloat(HDShaderIDs._MatcapViewScale, HDRenderPipelinePreferences.matcapViewScale);
#else
                cmd.SetGlobalInt(HDShaderIDs._MatcapMixAlbedo, 0);
                cmd.SetGlobalFloat(HDShaderIDs._MatcapViewScale, 1.0f);
#endif
                cmd.SetGlobalVector(HDShaderIDs._DebugLightingAlbedo, debugAlbedo);
                cmd.SetGlobalVector(HDShaderIDs._DebugLightingSmoothness, debugSmoothness);
                cmd.SetGlobalVector(HDShaderIDs._DebugLightingNormal, debugNormal);
                cmd.SetGlobalVector(HDShaderIDs._DebugLightingAmbientOcclusion, debugAmbientOcclusion);
                cmd.SetGlobalVector(HDShaderIDs._DebugLightingSpecularColor, debugSpecularColor);
                cmd.SetGlobalVector(HDShaderIDs._DebugLightingEmissiveColor, debugEmissiveColor);
                cmd.SetGlobalColor(HDShaderIDs._DebugLightingMaterialValidateHighColor, materialDebugSettings.materialValidateHighColor);
                cmd.SetGlobalColor(HDShaderIDs._DebugLightingMaterialValidateLowColor, materialDebugSettings.materialValidateLowColor);
                cmd.SetGlobalColor(HDShaderIDs._DebugLightingMaterialValidatePureMetalColor, debugTrueMetalColor);

                cmd.SetGlobalVector(HDShaderIDs._MousePixelCoord, HDUtils.GetMouseCoordinates(hdCamera));
                cmd.SetGlobalVector(HDShaderIDs._MouseClickPixelCoord, HDUtils.GetMouseClickCoordinates(hdCamera));
                cmd.SetGlobalTexture(HDShaderIDs._DebugFont, defaultResources.textures.debugFontTex);

                // The DebugNeedsExposure test allows us to set a neutral value if exposure is not needed. This way we don't need to make various tests inside shaders but only in this function.
                cmd.SetGlobalFloat(HDShaderIDs._DebugExposure, m_CurrentDebugDisplaySettings.DebugNeedsExposure() ? lightingDebugSettings.debugExposure : 0.0f);
            }
        }

        static bool NeedColorPickerDebug(DebugDisplaySettings debugSettings)
        {
            return debugSettings.data.colorPickerDebugSettings.colorPickerMode != ColorPickerDebugMode.None
                || debugSettings.data.falseColorDebugSettings.falseColor
                || debugSettings.data.lightingDebugSettings.debugLightingMode == DebugLightingMode.LuminanceMeter;
        }

        void PushColorPickerDebugTexture(CommandBuffer cmd, HDCamera hdCamera, RTHandle textureID)
        {
            if (NeedColorPickerDebug(m_CurrentDebugDisplaySettings))
            {
                using (new ProfilingScope(cmd, ProfilingSampler.Get(HDProfileId.PushToColorPicker)))
                {
                    HDUtils.BlitCameraTexture(cmd, textureID, m_DebugColorPickerBuffer);
                }
            }
        }

        bool NeedsFullScreenDebugMode()
        {
            bool fullScreenDebugEnabled = m_CurrentDebugDisplaySettings.data.fullScreenDebugMode != FullScreenDebugMode.None;
            bool lightingDebugEnabled = m_CurrentDebugDisplaySettings.data.lightingDebugSettings.shadowDebugMode == ShadowMapDebugMode.SingleShadow;

            return fullScreenDebugEnabled || lightingDebugEnabled;
        }

        void PushFullScreenLightingDebugTexture(HDCamera hdCamera, CommandBuffer cmd, RTHandle textureID)
        {
            // In practice, this is only useful for the SingleShadow debug view.
            // TODO: See how we can make this nicer than a specific functions just for one case.
            if (NeedsFullScreenDebugMode() && m_FullScreenDebugPushed == false)
            {
                m_FullScreenDebugPushed = true;
                HDUtils.BlitCameraTexture(cmd, textureID, m_DebugFullScreenTempBuffer);
            }
        }

        internal void PushFullScreenDebugTexture(HDCamera hdCamera, CommandBuffer cmd, RTHandle textureID, FullScreenDebugMode debugMode)
        {
            if (debugMode == m_CurrentDebugDisplaySettings.data.fullScreenDebugMode)
            {
                m_FullScreenDebugPushed = true; // We need this flag because otherwise if no full screen debug is pushed (like for example if the corresponding pass is disabled), when we render the result in RenderDebug m_DebugFullScreenTempBuffer will contain potential garbage
                HDUtils.BlitCameraTexture(cmd, textureID, m_DebugFullScreenTempBuffer);
            }
        }

        void PushFullScreenDebugTextureMip(HDCamera hdCamera, CommandBuffer cmd, RTHandle texture, int lodCount, FullScreenDebugMode debugMode)
        {
            if (debugMode == m_CurrentDebugDisplaySettings.data.fullScreenDebugMode)
            {
                var mipIndex = Mathf.FloorToInt(m_CurrentDebugDisplaySettings.data.fullscreenDebugMip * lodCount);

                m_FullScreenDebugPushed = true; // We need this flag because otherwise if no full screen debug is pushed (like for example if the corresponding pass is disabled), when we render the result in RenderDebug m_DebugFullScreenTempBuffer will contain potential garbage
                HDUtils.BlitCameraTexture(cmd, texture, m_DebugFullScreenTempBuffer, mipIndex);
            }
        }

        struct DebugParameters
        {
            public DebugDisplaySettings debugDisplaySettings;
            public HDCamera hdCamera;

            // Full screen debug
            public bool             resolveFullScreenDebug;
            public Material         debugFullScreenMaterial;
            public int              depthPyramidMip;
            public ComputeBuffer    depthPyramidOffsets;

            // Sky
            public Texture skyReflectionTexture;
            public Material debugLatlongMaterial;

            public bool rayTracingSupported;
            public RayCountManager rayCountManager;

            // Lighting
            public LightLoopDebugOverlayParameters lightingOverlayParameters;

            // Color picker
            public bool     colorPickerEnabled;
            public Material colorPickerMaterial;
        }

        DebugParameters PrepareDebugParameters(HDCamera hdCamera, HDUtils.PackedMipChainInfo depthMipInfo)
        {
            var parameters = new DebugParameters();

            parameters.debugDisplaySettings = m_CurrentDebugDisplaySettings;
            parameters.hdCamera = hdCamera;

            parameters.resolveFullScreenDebug = NeedsFullScreenDebugMode() && m_FullScreenDebugPushed;
            parameters.debugFullScreenMaterial = m_DebugFullScreen;
            parameters.depthPyramidMip = (int)(parameters.debugDisplaySettings.data.fullscreenDebugMip * depthMipInfo.mipLevelCount);
            parameters.depthPyramidOffsets = depthMipInfo.GetOffsetBufferData(m_DepthPyramidMipLevelOffsetsBuffer);

            parameters.skyReflectionTexture = m_SkyManager.GetSkyReflection(hdCamera);
            parameters.debugLatlongMaterial = m_DebugDisplayLatlong;
            parameters.lightingOverlayParameters = PrepareLightLoopDebugOverlayParameters();

            parameters.rayTracingSupported = hdCamera.frameSettings.IsEnabled(FrameSettingsField.RayTracing);
            parameters.rayCountManager = m_RayCountManager;

            parameters.colorPickerEnabled = NeedColorPickerDebug(parameters.debugDisplaySettings);
            parameters.colorPickerMaterial = m_DebugColorPicker;

            return parameters;
        }

        static void ResolveFullScreenDebug( in DebugParameters      parameters,
                                            MaterialPropertyBlock   mpb,
                                            RTHandle                inputFullScreenDebug,
                                            RTHandle                inputDepthPyramid,
                                            RTHandle                output,
                                            CommandBuffer           cmd)
        {
            mpb.SetTexture(HDShaderIDs._DebugFullScreenTexture, inputFullScreenDebug);
            mpb.SetTexture(HDShaderIDs._CameraDepthTexture, inputDepthPyramid);
            mpb.SetFloat(HDShaderIDs._FullScreenDebugMode, (float)parameters.debugDisplaySettings.data.fullScreenDebugMode);
            mpb.SetInt(HDShaderIDs._DebugDepthPyramidMip, parameters.depthPyramidMip);
            mpb.SetBuffer(HDShaderIDs._DebugDepthPyramidOffsets, parameters.depthPyramidOffsets);
            mpb.SetInt(HDShaderIDs._DebugContactShadowLightIndex, parameters.debugDisplaySettings.data.fullScreenContactShadowLightIndex);

            HDUtils.DrawFullScreen(cmd, parameters.debugFullScreenMaterial, output, mpb, 0);
        }

        static void ResolveColorPickerDebug(in DebugParameters  parameters,
                                            RTHandle            debugColorPickerBuffer,
                                            RTHandle            output,
                                            CommandBuffer       cmd)
        {
            ColorPickerDebugSettings colorPickerDebugSettings = parameters.debugDisplaySettings.data.colorPickerDebugSettings;
            FalseColorDebugSettings falseColorDebugSettings = parameters.debugDisplaySettings.data.falseColorDebugSettings;
            var falseColorThresholds = new Vector4(falseColorDebugSettings.colorThreshold0, falseColorDebugSettings.colorThreshold1, falseColorDebugSettings.colorThreshold2, falseColorDebugSettings.colorThreshold3);

            // Here we have three cases:
            // - Material debug is enabled, this is the buffer we display
            // - Otherwise we display the HDR buffer before postprocess and distortion
            // - If fullscreen debug is enabled we always use it
            parameters.colorPickerMaterial.SetTexture(HDShaderIDs._DebugColorPickerTexture, debugColorPickerBuffer);
            parameters.colorPickerMaterial.SetColor(HDShaderIDs._ColorPickerFontColor, colorPickerDebugSettings.fontColor);
            parameters.colorPickerMaterial.SetInt(HDShaderIDs._FalseColorEnabled, falseColorDebugSettings.falseColor ? 1 : 0);
            parameters.colorPickerMaterial.SetVector(HDShaderIDs._FalseColorThresholds, falseColorThresholds);
            // The material display debug perform sRGBToLinear conversion as the final blit currently hardcodes a linearToSrgb conversion. As when we read with color picker this is not done,
            // we perform it inside the color picker shader. But we shouldn't do it for HDR buffer.
            parameters.colorPickerMaterial.SetFloat(HDShaderIDs._ApplyLinearToSRGB, parameters.debugDisplaySettings.IsDebugMaterialDisplayEnabled() ? 1.0f : 0.0f);

            HDUtils.DrawFullScreen(cmd, parameters.colorPickerMaterial, output);
        }

        static void RenderSkyReflectionOverlay(in DebugParameters debugParameters, CommandBuffer cmd, MaterialPropertyBlock mpb, ref float x, ref float y, float overlaySize)
        {
            var lightingDebug = debugParameters.debugDisplaySettings.data.lightingDebugSettings;
            if (lightingDebug.displaySkyReflection)
            {
                mpb.SetTexture(HDShaderIDs._InputCubemap, debugParameters.skyReflectionTexture);
                mpb.SetFloat(HDShaderIDs._Mipmap, lightingDebug.skyReflectionMipmap);
                mpb.SetFloat(HDShaderIDs._DebugExposure, lightingDebug.debugExposure);
                mpb.SetFloat(HDShaderIDs._SliceIndex, lightingDebug.cookieCubeArraySliceIndex);
                cmd.SetViewport(new Rect(x, y, overlaySize, overlaySize));
                cmd.DrawProcedural(Matrix4x4.identity, debugParameters.debugLatlongMaterial, 0, MeshTopology.Triangles, 3, 1, mpb);
                HDUtils.NextOverlayCoord(ref x, ref y, overlaySize, overlaySize, debugParameters.hdCamera);
            }
        }

        static void RenderRayCountOverlay(in DebugParameters debugParameters, CommandBuffer cmd, ref float x, ref float y, float overlaySize)
        {
            if (debugParameters.rayTracingSupported)
                debugParameters.rayCountManager.EvaluateRayCount(cmd, debugParameters.hdCamera);
        }

        void RenderDebug(HDCamera hdCamera, CommandBuffer cmd, CullingResults cullResults)
        {
            // We don't want any overlay for these kind of rendering
            if (hdCamera.camera.cameraType == CameraType.Reflection || hdCamera.camera.cameraType == CameraType.Preview)
                return;

            // Render Debug are only available in dev builds and we always render them in the same RT
            CoreUtils.SetRenderTarget(cmd, m_IntermediateAfterPostProcessBuffer, m_SharedRTManager.GetDepthStencilBuffer());

            var debugParams = PrepareDebugParameters(hdCamera, m_SharedRTManager.GetDepthBufferMipChainInfo());

            using (new ProfilingScope(cmd, ProfilingSampler.Get(HDProfileId.RenderDebug)))
            {
                // First render full screen debug texture
                if (debugParams.resolveFullScreenDebug)
                {
                    m_FullScreenDebugPushed = false;
                    ResolveFullScreenDebug(debugParams, m_DebugFullScreenPropertyBlock, m_DebugFullScreenTempBuffer, m_SharedRTManager.GetDepthTexture(), m_IntermediateAfterPostProcessBuffer, cmd);
                    PushColorPickerDebugTexture(cmd, hdCamera, m_IntermediateAfterPostProcessBuffer);
                }

                // First resolve color picker
                if (debugParams.colorPickerEnabled)
                    ResolveColorPickerDebug(debugParams, m_DebugColorPickerBuffer, m_IntermediateAfterPostProcessBuffer, cmd);

                // Light volumes
                var lightingDebug = debugParams.debugDisplaySettings.data.lightingDebugSettings;
                if (lightingDebug.displayLightVolumes)
                {
                    s_lightVolumes.RenderLightVolumes(cmd, hdCamera, cullResults, lightingDebug, m_IntermediateAfterPostProcessBuffer);
                }

                // Then overlays
                HDUtils.ResetOverlay();
                float debugPanelWidth = HDUtils.GetRuntimeDebugPanelWidth(debugParams.hdCamera);
                float x = 0.0f;
                float overlayRatio = debugParams.debugDisplaySettings.data.debugOverlayRatio;
                float overlaySize = Math.Min(debugParams.hdCamera.actualHeight, debugParams.hdCamera.actualWidth - debugPanelWidth) * overlayRatio;
                float y = debugParams.hdCamera.actualHeight - overlaySize;

                // Add the width of the debug display if enabled on the camera
                x += debugPanelWidth;

                RenderSkyReflectionOverlay(debugParams, cmd, m_SharedPropertyBlock, ref x, ref y, overlaySize);
                RenderRayCountOverlay(debugParams, cmd, ref x, ref y, overlaySize);
                RenderLightLoopDebugOverlay(debugParams, cmd, ref x, ref y, overlaySize, m_SharedRTManager.GetDepthTexture());
                RenderProbeVolumeDebugOverlay(debugParams, cmd, ref x, ref y, overlaySize, m_DebugDisplayProbeVolumeMaterial); // TODO(Nicholas): renders as a black square in the upper right.

                HDShadowManager.ShadowDebugAtlasTextures atlases = debugParams.lightingOverlayParameters.shadowManager.GetDebugAtlasTextures();
                RenderShadowsDebugOverlay(debugParams, atlases, cmd, ref x, ref y, overlaySize, m_SharedPropertyBlock);

                DecalSystem.instance.RenderDebugOverlay(debugParams.hdCamera, cmd, debugParams.debugDisplaySettings, ref x, ref y, overlaySize, debugParams.hdCamera.actualWidth);
            }
        }

        void ClearStencilBuffer(HDCamera hdCamera, CommandBuffer cmd)
        {
            using (new ProfilingScope(cmd, ProfilingSampler.Get(HDProfileId.ClearStencil)))
            {
                m_ClearStencilBufferMaterial.SetInt(HDShaderIDs._StencilMask, (int)StencilUsage.HDRPReservedBits);
                HDUtils.DrawFullScreen(cmd, m_ClearStencilBufferMaterial, m_CameraColorBuffer, m_SharedRTManager.GetDepthStencilBuffer());
            }
        }

        void ClearBuffers(HDCamera hdCamera, CommandBuffer cmd)
        {
            bool msaa = hdCamera.frameSettings.IsEnabled(FrameSettingsField.MSAA);

            using (new ProfilingScope(cmd, ProfilingSampler.Get(HDProfileId.ClearBuffers)))
            {
                // We clear only the depth buffer, no need to clear the various color buffer as we overwrite them.
                // Clear depth/stencil and init buffers
                using (new ProfilingScope(cmd, ProfilingSampler.Get(HDProfileId.ClearDepthStencil)))
                {
                    if (hdCamera.clearDepth)
                    {
                        CoreUtils.SetRenderTarget(cmd, msaa ? m_CameraColorMSAABuffer : m_CameraColorBuffer, m_SharedRTManager.GetDepthStencilBuffer(msaa), ClearFlag.Depth);
                        if (hdCamera.frameSettings.IsEnabled(FrameSettingsField.MSAA))
                        {
                            CoreUtils.SetRenderTarget(cmd, m_SharedRTManager.GetDepthTexture(true), m_SharedRTManager.GetDepthStencilBuffer(true), ClearFlag.Color, Color.black);
                        }
                    }
                    m_IsDepthBufferCopyValid = false;
                }

                // Clear the HDR target
                using (new ProfilingScope(cmd, ProfilingSampler.Get(HDProfileId.ClearHDRTarget)))
                {
                    if (hdCamera.clearColorMode == HDAdditionalCameraData.ClearColorMode.Color ||
                        // If the luxmeter is enabled, the sky isn't rendered so we clear the background color
                        m_CurrentDebugDisplaySettings.data.lightingDebugSettings.debugLightingMode == DebugLightingMode.LuxMeter ||
                        // If the matcap view is enabled, the sky isn't updated so we clear the background color
                        m_CurrentDebugDisplaySettings.IsMatcapViewEnabled(hdCamera) ||
                        // If we want the sky but the sky don't exist, still clear with background color
                        (hdCamera.clearColorMode == HDAdditionalCameraData.ClearColorMode.Sky && !m_SkyManager.IsVisualSkyValid(hdCamera)) ||
                        // Special handling for Preview we force to clear with background color (i.e black)
                        // Note that the sky use in this case is the last one setup. If there is no scene or game, there is no sky use as reflection in the preview
                        HDUtils.IsRegularPreviewCamera(hdCamera.camera)
                        )
                    {
                        CoreUtils.SetRenderTarget(cmd, msaa ? m_CameraColorMSAABuffer : m_CameraColorBuffer, m_SharedRTManager.GetDepthStencilBuffer(msaa), ClearFlag.Color, GetColorBufferClearColor(hdCamera));
                    }
                }

                if (hdCamera.frameSettings.IsEnabled(FrameSettingsField.SubsurfaceScattering))
                {
                    using (new ProfilingScope(cmd, ProfilingSampler.Get(HDProfileId.ClearSssLightingBuffer)))
                    {
                        CoreUtils.SetRenderTarget(cmd, msaa ? m_CameraSssDiffuseLightingMSAABuffer : m_CameraSssDiffuseLightingBuffer, ClearFlag.Color, Color.clear);
                    }
                }

                if (hdCamera.IsSSREnabled())
                {
                    using (new ProfilingScope(cmd, ProfilingSampler.Get(HDProfileId.ClearSsrBuffers)))
                    {
                        // In practice, these textures are sparse (mostly black). Therefore, clearing them is fast (due to CMASK),
                        // and much faster than fully overwriting them from within SSR shaders.
                        // CoreUtils.SetRenderTarget(cmd, hdCamera, m_SsrDebugTexture,    ClearFlag.Color, Color.clear);
                        CoreUtils.SetRenderTarget(cmd, m_SsrHitPointTexture, ClearFlag.Color, Color.clear);
                        CoreUtils.SetRenderTarget(cmd, m_SsrLightingTexture, ClearFlag.Color, Color.clear);
                    }
                }

                // We don't need to clear the GBuffers as scene is rewrite and we are suppose to only access valid data (invalid data are tagged with StencilUsage.Clear in the stencil),
                // This is to save some performance
                if (hdCamera.frameSettings.litShaderMode == LitShaderMode.Deferred)
                {
                    using (new ProfilingScope(cmd, ProfilingSampler.Get(HDProfileId.ClearGBuffer)))
                    {
                        // We still clear in case of debug mode or on demand
                        if (m_CurrentDebugDisplaySettings.IsDebugDisplayEnabled() || hdCamera.frameSettings.IsEnabled(FrameSettingsField.ClearGBuffers))
                        {
                            // On PS4 we don't have working MRT clear, so need to clear buffers one by one
                            // https://fogbugz.unity3d.com/f/cases/1182018/
                            if (Application.platform == RuntimePlatform.PS4)
                            {
                                var GBuffers = m_GbufferManager.GetBuffersRTI();
                                foreach (var gbuffer in GBuffers)
                                {
                                    CoreUtils.SetRenderTarget(cmd, gbuffer, m_SharedRTManager.GetDepthStencilBuffer(), ClearFlag.Color, Color.clear);
                                }
                            }
                            else
                            {
                                CoreUtils.SetRenderTarget(cmd, m_GbufferManager.GetBuffersRTI(), m_SharedRTManager.GetDepthStencilBuffer(), ClearFlag.Color, Color.clear);
                            }
                        }

                        // If we are in deferred mode and the ssr is enabled, we need to make sure that the second gbuffer is cleared given that we are using that information for
                        // clear coat selection
                        if (hdCamera.IsSSREnabled())
                        {
                            CoreUtils.SetRenderTarget(cmd, m_GbufferManager.GetBuffer(2), m_SharedRTManager.GetDepthStencilBuffer(), ClearFlag.Color, Color.clear);
                        }
                    }
                }
            }
        }

        struct PostProcessParameters
        {
            public ShaderVariablesGlobal globalCB;

            public HDCamera         hdCamera;
            public bool             postProcessIsFinalPass;
            public bool             flipYInPostProcess;
            public BlueNoise        blueNoise;

            // After Postprocess
            public bool             useDepthBuffer;
            public float            time;
            public float            lastTime;
            public int              frameCount;
            public RendererListDesc opaqueAfterPPDesc;
            public RendererListDesc transparentAfterPPDesc;
        }

        PostProcessParameters PreparePostProcess(CullingResults cullResults, HDCamera hdCamera)
        {
            PostProcessParameters result = new PostProcessParameters();
            result.globalCB = m_ShaderVariablesGlobalCB;
            result.hdCamera = hdCamera;
            result.postProcessIsFinalPass = HDUtils.PostProcessIsFinalPass(hdCamera);
            // Y-Flip needs to happen during the post process pass only if it's the final pass and is the regular game view
            // SceneView flip is handled by the editor internal code and GameView rendering into render textures should not be flipped in order to respect Unity texture coordinates convention
            result.flipYInPostProcess = result.postProcessIsFinalPass && (hdCamera.flipYMode == HDAdditionalCameraData.FlipYMode.ForceFlipY || hdCamera.isMainGameView);
            result.blueNoise = m_BlueNoise;

            result.useDepthBuffer = !hdCamera.IsTAAEnabled() && hdCamera.frameSettings.IsEnabled(FrameSettingsField.ZTestAfterPostProcessTAA);
            result.time = m_Time;
            result.lastTime = m_LastTime;
            result.frameCount = m_FrameCount;
            result.opaqueAfterPPDesc = CreateOpaqueRendererListDesc(cullResults, hdCamera.camera, HDShaderPassNames.s_ForwardOnlyName, renderQueueRange: HDRenderQueue.k_RenderQueue_AfterPostProcessOpaque);
            result.transparentAfterPPDesc = CreateTransparentRendererListDesc(cullResults, hdCamera.camera, HDShaderPassNames.s_ForwardOnlyName, renderQueueRange: HDRenderQueue.k_RenderQueue_AfterPostProcessTransparent);

            return result;
        }

        void RenderPostProcess(CullingResults cullResults, HDCamera hdCamera, RenderTargetIdentifier destination, ScriptableRenderContext renderContext, CommandBuffer cmd)
        {
            PostProcessParameters parameters = PreparePostProcess(cullResults, hdCamera);

            if (hdCamera.frameSettings.IsEnabled(FrameSettingsField.AfterPostprocess))
            {
                using (new ProfilingScope(cmd, ProfilingSampler.Get(HDProfileId.AfterPostProcessing)))
                {
                    // Note: We bind the depth only if the ZTest for After Post Process is enabled. It is disabled by
                    // default so we're consistent in the behavior: no ZTest for After Post Process materials).
                    if (!parameters.useDepthBuffer)
                        CoreUtils.SetRenderTarget(cmd, GetAfterPostProcessOffScreenBuffer(), clearFlag: ClearFlag.Color, clearColor: Color.black);
                    else
                        CoreUtils.SetRenderTarget(cmd, GetAfterPostProcessOffScreenBuffer(), m_SharedRTManager.GetDepthStencilBuffer(), clearFlag: ClearFlag.Color, clearColor: Color.black);

            // We render AfterPostProcess objects first into a separate buffer that will be composited in the final post process pass
                    RenderAfterPostProcess(parameters
                                        , RendererList.Create(parameters.opaqueAfterPPDesc)
                                        , RendererList.Create(parameters.transparentAfterPPDesc)
                                        , renderContext, cmd);

                }
            }

            // Set the depth buffer to the main one to avoid missing out on transparent depth for post process.
            cmd.SetGlobalTexture(HDShaderIDs._CameraDepthTexture, m_SharedRTManager.GetDepthStencilBuffer());

            // Post-processes output straight to the backbuffer
            m_PostProcessSystem.Render(
                cmd: cmd,
                camera: hdCamera,
                blueNoise: parameters.blueNoise,
                colorBuffer: m_CameraColorBuffer,
                afterPostProcessTexture: GetAfterPostProcessOffScreenBuffer(),
                finalRT: destination,
                depthBuffer: m_SharedRTManager.GetDepthStencilBuffer(),
                depthMipChain: m_SharedRTManager.GetDepthTexture(),
                flipY: parameters.flipYInPostProcess
            );
        }


        RTHandle GetAfterPostProcessOffScreenBuffer()
        {
            // Here we share GBuffer albedo buffer since it's not needed anymore else we
            if (currentPlatformRenderPipelineSettings.supportedLitShaderMode == RenderPipelineSettings.SupportedLitShaderMode.ForwardOnly)
                return GetSSSBuffer();
            else
                return m_GbufferManager.GetBuffer(0);
        }

        static void UpdateOffscreenRenderingConstants(ref ShaderVariablesGlobal cb, bool enabled, uint factor)
        {
            cb._OffScreenRendering = enabled ? 1u : 0u;
            cb._OffScreenDownsampleFactor = factor;
        }

        static void RenderAfterPostProcess( PostProcessParameters   parameters,
                                            in RendererList         opaqueAfterPostProcessRendererList,
                                            in RendererList         transparentAfterPostProcessRendererList,
                                            ScriptableRenderContext renderContext, CommandBuffer cmd)
        {

            using (new ProfilingScope(cmd, ProfilingSampler.Get(HDProfileId.AfterPostProcessing)))
            {
                // Note about AfterPostProcess and TAA:
                // When TAA is enabled rendering is jittered and then resolved during the post processing pass.
                // It means that any rendering done after post processing need to disable jittering. This is what we do with hdCamera.UpdateViewConstants(false);
                // The issue is that the only available depth buffer is jittered so pixels would wobble around depth tested edges.
                // In order to avoid that we decide that objects rendered after Post processes while TAA is active will not benefit from the depth buffer so we disable it.
                parameters.hdCamera.UpdateAllViewConstants(false);
                parameters.hdCamera.UpdateShaderVariableGlobalCB(ref parameters.globalCB, parameters.frameCount);

                UpdateOffscreenRenderingConstants(ref parameters.globalCB, true, 1);
                ConstantBuffer<ShaderVariablesGlobal>.PushGlobal(cmd, parameters.globalCB, HDShaderIDs._ShaderVariablesGlobal);

                DrawOpaqueRendererList(renderContext, cmd, parameters.hdCamera.frameSettings, opaqueAfterPostProcessRendererList);
                // Setup off-screen transparency here
                DrawTransparentRendererList(renderContext, cmd, parameters.hdCamera.frameSettings, transparentAfterPostProcessRendererList);

                UpdateOffscreenRenderingConstants(ref parameters.globalCB, false, 1);
                ConstantBuffer<ShaderVariablesGlobal>.PushGlobal(cmd, parameters.globalCB, HDShaderIDs._ShaderVariablesGlobal);
            }
        }

        void SendGeometryGraphicsBuffers(CommandBuffer cmd, HDCamera hdCamera)
        {
            bool needNormalBuffer = false;
            Texture normalBuffer = null;
            bool needDepthBuffer = false;
            Texture depthBuffer = null;

            HDAdditionalCameraData acd = null;
            hdCamera.camera.TryGetComponent<HDAdditionalCameraData>(out acd);

            HDAdditionalCameraData.BufferAccessType externalAccess = new HDAdditionalCameraData.BufferAccessType();
            if (acd != null)
                externalAccess = acd.GetBufferAccess();

            // Figure out which client systems need which buffers
            // Only VFX systems for now
            VFXCameraBufferTypes neededVFXBuffers = VFXManager.IsCameraBufferNeeded(hdCamera.camera);
            needNormalBuffer |= ((neededVFXBuffers & VFXCameraBufferTypes.Normal) != 0 || (externalAccess & HDAdditionalCameraData.BufferAccessType.Normal) != 0);
            needDepthBuffer |= ((neededVFXBuffers & VFXCameraBufferTypes.Depth) != 0 || (externalAccess & HDAdditionalCameraData.BufferAccessType.Depth) != 0);
            if (hdCamera.frameSettings.IsEnabled(FrameSettingsField.RayTracing) && GetRayTracingState())
            {
                needNormalBuffer = true;
                needDepthBuffer = true;
            }

            // Here if needed for this particular camera, we allocate history buffers.
            // Only one is needed here because the main buffer used for rendering is separate.
            // Ideally, we should double buffer the main rendering buffer but since we don't know in advance if history is going to be needed, it would be a big waste of memory.
            if (needNormalBuffer)
            {
                RTHandle mainNormalBuffer = m_SharedRTManager.GetNormalBuffer();
                RTHandle Allocator(string id, int frameIndex, RTHandleSystem rtHandleSystem)
                {
                    return rtHandleSystem.Alloc(Vector2.one, TextureXR.slices, colorFormat: mainNormalBuffer.rt.graphicsFormat, dimension: TextureXR.dimension, enableRandomWrite: mainNormalBuffer.rt.enableRandomWrite, name: $"Normal History Buffer"
                    );
                }

                normalBuffer = hdCamera.GetCurrentFrameRT((int)HDCameraFrameHistoryType.Normal) ?? hdCamera.AllocHistoryFrameRT((int)HDCameraFrameHistoryType.Normal, Allocator, 1);

                for (int i = 0; i < hdCamera.viewCount; i++)
                    cmd.CopyTexture(mainNormalBuffer, i, 0, 0, 0, hdCamera.actualWidth, hdCamera.actualHeight, normalBuffer, i, 0, 0, 0);
            }

            if (needDepthBuffer)
            {
                RTHandle mainDepthBuffer = m_SharedRTManager.GetDepthTexture();
                RTHandle Allocator(string id, int frameIndex, RTHandleSystem rtHandleSystem)
                {
                    return rtHandleSystem.Alloc(Vector2.one, TextureXR.slices, colorFormat: mainDepthBuffer.rt.graphicsFormat, dimension: TextureXR.dimension, enableRandomWrite: mainDepthBuffer.rt.enableRandomWrite, name: $"Depth History Buffer"
                    );
                }

                depthBuffer = hdCamera.GetCurrentFrameRT((int)HDCameraFrameHistoryType.Depth) ?? hdCamera.AllocHistoryFrameRT((int)HDCameraFrameHistoryType.Depth, Allocator, 1);

                for (int i = 0; i < hdCamera.viewCount; i++)
                    cmd.CopyTexture(mainDepthBuffer, i, 0, 0, 0, hdCamera.actualWidth, hdCamera.actualHeight, depthBuffer, i, 0, 0, 0);
            }

            // Send buffers to client.
            // For now, only VFX systems
            if ((neededVFXBuffers & VFXCameraBufferTypes.Depth) != 0)
            {
                VFXManager.SetCameraBuffer(hdCamera.camera, VFXCameraBufferTypes.Depth, depthBuffer, 0, 0, hdCamera.actualWidth, hdCamera.actualHeight);
            }

            if ((neededVFXBuffers & VFXCameraBufferTypes.Normal) != 0)
            {
                VFXManager.SetCameraBuffer(hdCamera.camera, VFXCameraBufferTypes.Normal, normalBuffer, 0, 0, hdCamera.actualWidth, hdCamera.actualHeight);
            }
        }

        void SendColorGraphicsBuffer(CommandBuffer cmd, HDCamera hdCamera)
        {
            // Figure out which client systems need which buffers
            VFXCameraBufferTypes neededVFXBuffers = VFXManager.IsCameraBufferNeeded(hdCamera.camera);

            if ((neededVFXBuffers & VFXCameraBufferTypes.Color) != 0)
            {
                var colorBuffer = hdCamera.GetCurrentFrameRT((int)HDCameraFrameHistoryType.ColorBufferMipChain);
                VFXManager.SetCameraBuffer(hdCamera.camera, VFXCameraBufferTypes.Color, colorBuffer, 0, 0, hdCamera.actualWidth, hdCamera.actualHeight);
            }
        }
    }
}<|MERGE_RESOLUTION|>--- conflicted
+++ resolved
@@ -1005,17 +1005,15 @@
             ScreenSpaceRefraction ssRefraction = hdCamera.volumeStack.GetComponent<ScreenSpaceRefraction>();
             m_ShaderVariablesGlobalCB._SSRefractionInvScreenWeightDistance = 1.0f / ssRefraction.screenFadeDistance.value;
 
-<<<<<<< HEAD
             m_ShaderVariablesGlobalCB._IndirectLightingMultiplier = new Vector4(hdCamera.volumeStack.GetComponent<IndirectLightingController>().indirectDiffuseIntensity.value, 0, 0, 0);
             m_ShaderVariablesGlobalCB._OffScreenRendering = 0;
             m_ShaderVariablesGlobalCB._OffScreenDownsampleFactor = 1;
             m_ShaderVariablesGlobalCB._ReplaceDiffuseForIndirect = hdCamera.frameSettings.IsEnabled(FrameSettingsField.ReplaceDiffuseForIndirect) ? 1.0f : 0.0f;
             m_ShaderVariablesGlobalCB._EnableSkyReflection = hdCamera.frameSettings.IsEnabled(FrameSettingsField.SkyReflection) ? 1u : 0u;
             m_ShaderVariablesGlobalCB._ContactShadowOpacity = m_ContactShadows.opacity.value;
-=======
-                PushVolumetricLightingGlobalParams(hdCamera, cmd, m_FrameCount);
-                PushProbeVolumesGlobalParams(hdCamera, cmd, m_FrameCount);
->>>>>>> 62876173
+
+            PushProbeVolumesGlobalParams(hdCamera, cmd, m_FrameCount);
+
 
             int coarseStencilWidth = HDUtils.DivRoundUp(hdCamera.actualWidth, 8);
             int coarseStencilHeight = HDUtils.DivRoundUp(hdCamera.actualHeight, 8);
