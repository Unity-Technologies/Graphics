--- conflicted
+++ resolved
@@ -3067,66 +3067,11 @@
             return CreateOpaqueRendererListDesc(cullResults, hdCamera.camera, passNames, m_CurrentRendererConfigurationBakedLighting);
         }
 
-<<<<<<< HEAD
         RendererListDesc PrepareForwardEmissiveOpaqueRendererList(CullingResults cullResults, HDCamera hdCamera)
         {
             return CreateOpaqueRendererListDesc(cullResults, hdCamera.camera, m_ForwardEmissivePassNames, m_CurrentRendererConfigurationBakedLighting);
         }
 
-        // Guidelines: In deferred by default there is no opaque in forward. However it is possible to force an opaque material to render in forward
-        // by using the pass "ForwardOnly". In this case the .shader should not have "Forward" but only a "ForwardOnly" pass.
-        // It must also have a "DepthForwardOnly" and no "DepthOnly" pass as forward material (either deferred or forward only rendering) have always a depth pass.
-        // The RenderForward pass will render the appropriate pass depends on the engine settings. In case of forward only rendering, both "Forward" pass and "ForwardOnly" pass
-        // material will be render for both transparent and opaque. In case of deferred, both path are used for transparent but only "ForwardOnly" is use for opaque.
-        // (Thus why "Forward" and "ForwardOnly" are exclusive, else they will render two times"
-        void RenderForwardOpaque(CullingResults cullResults, HDCamera hdCamera, ScriptableRenderContext renderContext, CommandBuffer cmd)
-        {
-            bool debugDisplay = m_CurrentDebugDisplaySettings.IsDebugDisplayEnabled();
-            using (new ProfilingScope(cmd, debugDisplay ? ProfilingSampler.Get(HDProfileId.ForwardOpaqueDebug) : ProfilingSampler.Get(HDProfileId.ForwardOpaque)))
-            {
-                bool useFptl = hdCamera.frameSettings.IsEnabled(FrameSettingsField.FPTLForForwardOpaque);
-                bool msaa = hdCamera.frameSettings.IsEnabled(FrameSettingsField.MSAA);
-
-                RenderTargetIdentifier[] renderTarget = null;
-
-                // In case of forward SSS we will bind all the required target. It is up to the shader to write into it or not.
-                if (hdCamera.frameSettings.IsEnabled(FrameSettingsField.SubsurfaceScattering))
-                {
-                    renderTarget = m_MRTWithSSS;
-                    renderTarget[0] = msaa ? m_CameraColorMSAABuffer : m_CameraColorBuffer; // Store the specular color
-
-#if ENABLE_VIRTUALTEXTURES
-                    renderTarget[1] = GetVTFeedbackBufferForForward(hdCamera);
-                    const int offset = 2;
-#else
-                    const int offset = 1;
-#endif
-                    renderTarget[offset + 0] = msaa ? m_CameraSssDiffuseLightingMSAABuffer : m_CameraSssDiffuseLightingBuffer;
-                    renderTarget[offset + 1] = msaa ? GetSSSBufferMSAA() : GetSSSBuffer();
-                }
-                else
-                {
-#if ENABLE_VIRTUALTEXTURES
-                    renderTarget = m_MRTWithVTFeedback;
-                    renderTarget[0] = msaa ? m_CameraColorMSAABuffer : m_CameraColorBuffer;
-                    renderTarget[1] = GetVTFeedbackBufferForForward(hdCamera);
-#else
-                    renderTarget = mMRTSingle;
-                    renderTarget[0] = msaa ? m_CameraColorMSAABuffer : m_CameraColorBuffer;
-#endif
-                }
-
-                RenderForwardRendererList(hdCamera.frameSettings,
-                    RendererList.Create(PrepareForwardOpaqueRendererList(cullResults, hdCamera)),
-                    renderTarget,
-                    m_SharedRTManager.GetDepthStencilBuffer(msaa),
-                    useFptl ? m_TileAndClusterData.lightList : m_TileAndClusterData.perVoxelLightLists,
-                    true, renderContext, cmd);
-            }
-        }
-
-=======
->>>>>>> d1f03c30
         static bool NeedMotionVectorForTransparent(FrameSettings frameSettings)
         {
             return frameSettings.IsEnabled(FrameSettingsField.MotionVectors);
