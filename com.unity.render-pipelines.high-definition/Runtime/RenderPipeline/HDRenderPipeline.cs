--- conflicted
+++ resolved
@@ -1060,7 +1060,7 @@
 
                 // We need the resolve only with msaa
                 resolveIsNecessary = resolveIsNecessary && MSAAEnabled;
-                  
+
                 ComputeShader cs = defaultResources.shaders.resolveStencilCS;
                 int kernel = SampleCountToPassIndex(MSAAEnabled ? hdCamera.msaaSamples : MSAASamples.None);
                 kernel = resolveIsNecessary ? kernel + 3 : kernel; // We have a different variant if we need to resolve to non-MSAA stencil
@@ -2326,13 +2326,9 @@
             bool hasAfterPostProcessCustomPass = WillCustomPassBeExecuted(hdCamera, CustomPassInjectionPoint.AfterPostProcess);
 
             aovRequest.PushCameraTexture(cmd, AOVBuffers.Color, hdCamera, m_CameraColorBuffer, aovBuffers);
-<<<<<<< HEAD
 
             RenderTargetIdentifier postProcessDest = HDUtils.PostProcessIsFinalPass() ? target.id : m_IntermediateAfterPostProcessBuffer;
-            RenderPostProcess(cullingResults, hdCamera, postProcessDest, renderContext, cmd);
-=======
-            RenderPostProcess(cullingResults, hdCamera, target.id, renderContext, cmd, !hasAfterPostProcessCustomPass);
->>>>>>> c4177090
+            RenderPostProcess(cullingResults, hdCamera, postProcessDest, renderContext, cmd, !hasAfterPostProcessCustomPass);
 
             RenderCustomPass(renderContext, cmd, hdCamera, customPassCullingResults, CustomPassInjectionPoint.AfterPostProcess);
 
@@ -4345,11 +4341,7 @@
             }
         }
 
-<<<<<<< HEAD
         struct PostProcessParameters
-=======
-        void RenderPostProcess(CullingResults cullResults, HDCamera hdCamera, RenderTargetIdentifier finalRT, ScriptableRenderContext renderContext, CommandBuffer cmd, bool isFinalPass)
->>>>>>> c4177090
         {
             public HDCamera         hdCamera;
             public bool             flipYInPostProcess;
@@ -4370,7 +4362,6 @@
             result.hdCamera = hdCamera;
             // Y-Flip needs to happen during the post process pass only if it's the final pass and is the regular game view
             // SceneView flip is handled by the editor internal code and GameView rendering into render textures should not be flipped in order to respect Unity texture coordinates convention
-<<<<<<< HEAD
             result.flipYInPostProcess = HDUtils.PostProcessIsFinalPass() && (hdCamera.flipYMode == HDAdditionalCameraData.FlipYMode.ForceFlipY || hdCamera.isMainGameView);
             result.blueNoise = m_BlueNoise;
 
@@ -4380,11 +4371,6 @@
             result.frameCount = m_FrameCount;
             result.opaqueAfterPPDesc = CreateOpaqueRendererListDesc(cullResults, hdCamera.camera, HDShaderPassNames.s_ForwardOnlyName, renderQueueRange: HDRenderQueue.k_RenderQueue_AfterPostProcessOpaque);
             result.transparentAfterPPDesc = CreateTransparentRendererListDesc(cullResults, hdCamera.camera, HDShaderPassNames.s_ForwardOnlyName, renderQueueRange: HDRenderQueue.k_RenderQueue_AfterPostProcessTransparent);
-=======
-            bool flipInPostProcesses = HDUtils.PostProcessIsFinalPass() && isFinalPass && (hdCamera.flipYMode == HDAdditionalCameraData.FlipYMode.ForceFlipY || hdCamera.isMainGameView);
-            RenderTargetIdentifier destination = HDUtils.PostProcessIsFinalPass() && isFinalPass ? finalRT : m_IntermediateAfterPostProcessBuffer;
-
->>>>>>> c4177090
 
             return result;
         }
@@ -4395,7 +4381,7 @@
 
             if (hdCamera.frameSettings.IsEnabled(FrameSettingsField.AfterPostprocess))
             {
-                using (new ProfilingSample(cmd, "After Post-process", CustomSamplerId.AfterPostProcessing.GetSampler()))
+                using (new ProfilingScope(cmd, ProfilingSampler.Get(HDProfileId.AfterPostProcessing)))
                 {
                     // Note: We bind the depth only if the ZTest for After Post Process is enabled. It is disabled by
                     // default so we're consistent in the behavior: no ZTest for After Post Process materials).
@@ -4445,22 +4431,6 @@
                                             in RendererList         transparentAfterPostProcessRendererList,
                                             ScriptableRenderContext renderContext, CommandBuffer cmd)
         {
-<<<<<<< HEAD
-            // Note about AfterPostProcess and TAA:
-            // When TAA is enabled rendering is jittered and then resolved during the post processing pass.
-            // It means that any rendering done after post processing need to disable jittering. This is what we do with hdCamera.UpdateViewConstants(false);
-            // The issue is that the only available depth buffer is jittered so pixels would wobble around depth tested edges.
-            // In order to avoid that we decide that objects rendered after Post processes while TAA is active will not benefit from the depth buffer so we disable it.
-            parameters.hdCamera.UpdateAllViewConstants(false);
-            parameters.hdCamera.SetupGlobalParams(cmd, parameters.time, parameters.lastTime, parameters.frameCount);
-
-            cmd.SetGlobalInt(HDShaderIDs._OffScreenRendering, 1);
-            DrawOpaqueRendererList(renderContext, cmd, parameters.hdCamera.frameSettings, opaqueAfterPostProcessRendererList);
-            DrawTransparentRendererList(renderContext, cmd, parameters.hdCamera.frameSettings, transparentAfterPostProcessRendererList);
-            cmd.SetGlobalInt(HDShaderIDs._OffScreenRendering, 0);
-=======
-            if (!hdCamera.frameSettings.IsEnabled(FrameSettingsField.AfterPostprocess))
-                return;
 
             using (new ProfilingScope(cmd, ProfilingSampler.Get(HDProfileId.AfterPostProcessing)))
             {
@@ -4469,27 +4439,15 @@
                 // It means that any rendering done after post processing need to disable jittering. This is what we do with hdCamera.UpdateViewConstants(false);
                 // The issue is that the only available depth buffer is jittered so pixels would wobble around depth tested edges.
                 // In order to avoid that we decide that objects rendered after Post processes while TAA is active will not benefit from the depth buffer so we disable it.
-                bool taaEnabled = hdCamera.IsTAAEnabled();
-                hdCamera.UpdateAllViewConstants(false);
-                hdCamera.SetupGlobalParams(cmd, m_FrameCount);
-
-                // Here we share GBuffer albedo buffer since it's not needed anymore
-                // Note: We bind the depth only if the ZTest for After Post Process is enabled. It is disabled by
-                // default so we're consistent in the behavior: no ZTest for After Post Process materials).
-                if (taaEnabled || !hdCamera.frameSettings.IsEnabled(FrameSettingsField.ZTestAfterPostProcessTAA))
-                    CoreUtils.SetRenderTarget(cmd, GetAfterPostProcessOffScreenBuffer(), clearFlag: ClearFlag.Color, clearColor: Color.black);
-                else
-                    CoreUtils.SetRenderTarget(cmd, GetAfterPostProcessOffScreenBuffer(), m_SharedRTManager.GetDepthStencilBuffer(), clearFlag: ClearFlag.Color, clearColor: Color.black);
+                parameters.hdCamera.UpdateAllViewConstants(false);
+                parameters.hdCamera.SetupGlobalParams(cmd, parameters.frameCount);
 
                 cmd.SetGlobalInt(HDShaderIDs._OffScreenRendering, 1);
-                var opaqueRendererList = RendererList.Create(CreateOpaqueRendererListDesc(cullResults, hdCamera.camera, HDShaderPassNames.s_ForwardOnlyName, renderQueueRange: HDRenderQueue.k_RenderQueue_AfterPostProcessOpaque));
-                DrawOpaqueRendererList(renderContext, cmd, hdCamera.frameSettings, opaqueRendererList);
+                DrawOpaqueRendererList(renderContext, cmd, parameters.hdCamera.frameSettings, opaqueAfterPostProcessRendererList);
                 // Setup off-screen transparency here
-                var transparentRendererList = RendererList.Create(CreateTransparentRendererListDesc(cullResults, hdCamera.camera, HDShaderPassNames.s_ForwardOnlyName, renderQueueRange: HDRenderQueue.k_RenderQueue_AfterPostProcessTransparent));
-                DrawTransparentRendererList(renderContext, cmd, hdCamera.frameSettings, transparentRendererList);
+                DrawTransparentRendererList(renderContext, cmd, parameters.hdCamera.frameSettings, transparentAfterPostProcessRendererList);
                 cmd.SetGlobalInt(HDShaderIDs._OffScreenRendering, 0);
             }
->>>>>>> c4177090
         }
 
         void SendGeometryGraphicsBuffers(CommandBuffer cmd, HDCamera hdCamera)
