--- conflicted
+++ resolved
@@ -685,12 +685,9 @@
         {
             m_GbufferManager.DestroyBuffers();
             m_DbufferManager.DestroyBuffers();
-<<<<<<< HEAD
-=======
 #if ENABLE_VIRTUALTEXTURES
             m_VtBufferManager.DestroyBuffers();
 #endif
->>>>>>> 5110038e
 
             DestroySSSBuffers();
             m_SharedRTManager.Cleanup();
@@ -928,10 +925,7 @@
             m_ShadowManager.InitializeNonRenderGraphResources();
             m_AmbientOcclusionSystem.InitializeNonRenderGraphResources();
             m_PostProcessSystem.InitializeNonRenderGraphResources(asset);
-<<<<<<< HEAD
             VolumetricInitializeNonRenderGraphResource();
-=======
->>>>>>> 5110038e
             s_lightVolumes.InitializeNonRenderGraphResources();
         }
 
@@ -941,10 +935,7 @@
             m_ShadowManager.CleanupNonRenderGraphResources();
             m_AmbientOcclusionSystem.CleanupNonRenderGraphResources();
             m_PostProcessSystem.CleanupNonRenderGraphResources();
-<<<<<<< HEAD
             VolumetricCleanupNonRenderGraphResource();
-=======
->>>>>>> 5110038e
             s_lightVolumes.CleanupNonRenderGraphResources();
         }
 
