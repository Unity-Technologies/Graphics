--- conflicted
+++ resolved
@@ -427,11 +427,8 @@
             InitializeVolumetricLighting();
             InitializeVolumetricClouds();
             InitializeSubsurfaceScattering();
-<<<<<<< HEAD
+            InitializeWaterSystem();
             InitializeCapsuleShadows();
-=======
-            InitializeWaterSystem();
->>>>>>> 16bb3b61
 
             m_DebugDisplaySettings.RegisterDebug();
             m_DebugDisplaySettingsUI.RegisterDebug(HDDebugDisplaySettings.Instance);
