--- conflicted
+++ resolved
@@ -4723,11 +4723,8 @@
                                             RTHandle output,
                                             HableCurve hableCurve,
                                             int lutSize,
-<<<<<<< HEAD
                                             Vector4 proceduralParams1,
                                             Vector4 proceduralParams2,
-=======
->>>>>>> 6573a4c3
                                             ComputeBuffer histogramBuffer,
                                             CommandBuffer cmd)
         {
@@ -4744,19 +4741,13 @@
             float histBias = -exposureSettings.limitMin.value * histScale;
             Vector4 histogramParams = new Vector4(histScale, histBias, histogramFraction.x, histogramFraction.y);
 
-<<<<<<< HEAD
             parameters.debugExposureMaterial.SetVector(HDShaderIDs._ProceduralMaskParams, proceduralParams1);
             parameters.debugExposureMaterial.SetVector(HDShaderIDs._ProceduralMaskParams2, proceduralParams2);
 
-            parameters.debugExposureMaterial.SetVector(HDShaderIDs._HistogramExposureParams, histogramParams);
-            parameters.debugExposureMaterial.SetVector(HDShaderIDs._Variants, exposureVariants);
-            parameters.debugExposureMaterial.SetVector(HDShaderIDs._ExposureParams, exposureParams);
-=======
             parameters.debugExposureMaterial.SetVector(HDShaderIDs._HistogramExposureParams, histogramParams);
             parameters.debugExposureMaterial.SetVector(HDShaderIDs._Variants, exposureVariants);
             parameters.debugExposureMaterial.SetVector(HDShaderIDs._ExposureParams, exposureParams);
             parameters.debugExposureMaterial.SetVector(HDShaderIDs._ExposureParams2, new Vector4(0.0f, 0.0f, ColorUtils.lensImperfectionExposureScale, ColorUtils.s_LightMeterCalibrationConstant));
->>>>>>> 6573a4c3
             parameters.debugExposureMaterial.SetVector(HDShaderIDs._MousePixelCoord, HDUtils.GetMouseCoordinates(parameters.hdCamera));
             parameters.debugExposureMaterial.SetTexture(HDShaderIDs._SourceTexture, inputColorBuffer);
             parameters.debugExposureMaterial.SetTexture(HDShaderIDs._DebugFullScreenTexture, postprocessedColorBuffer);
@@ -4778,17 +4769,9 @@
                 var tonemappingMode = toneMapIsEnabled ? tonemappingSettings.mode.value : TonemappingMode.None;
 
                 bool drawTonemapCurve = tonemappingMode != TonemappingMode.None &&
-<<<<<<< HEAD
                                         parameters.debugDisplaySettings.data.lightingDebugSettings.showTonemapCurve;
 
                 parameters.debugExposureMaterial.SetVector(HDShaderIDs._ExposureDebugParams, new Vector4(drawTonemapCurve ? 1.0f : 0.0f, (int)tonemappingMode, 0, 0));
-=======
-	            parameters.debugDisplaySettings.data.lightingDebugSettings.showTonemapCurveAlongHistogramView;
-
-                bool centerAroundMiddleGrey = parameters.debugDisplaySettings.data.lightingDebugSettings.centerHistogramAroundMiddleGrey;
-
-                parameters.debugExposureMaterial.SetVector(HDShaderIDs._ExposureDebugParams, new Vector4(drawTonemapCurve ? 1.0f : 0.0f, (int)tonemappingMode, centerAroundMiddleGrey ? 1 : 0, 0));
->>>>>>> 6573a4c3
                 if (drawTonemapCurve)
                 {
                     if (tonemappingMode == TonemappingMode.Custom)
@@ -4857,7 +4840,6 @@
 
                 if (debugParams.exposureDebugEnabled)
                 {
-<<<<<<< HEAD
                     m_PostProcessSystem.ComputeProceduralMeteringParams(hdCamera, out Vector4 proceduralParams1, out Vector4 proceduralParams2);
 
                     RenderExposureDebug(debugParams, m_CameraColorBuffer, m_DebugFullScreenTempBuffer,
@@ -4870,10 +4852,6 @@
                                         proceduralParams1,
                                         proceduralParams2,
                                         m_PostProcessSystem.GetHistogramBuffer(), cmd);
-=======
-                    RenderExposureDebug(debugParams, m_CameraColorBuffer, m_DebugFullScreenTempBuffer,m_PostProcessSystem.GetPreviousExposureTexture(hdCamera), m_PostProcessSystem.GetExposureTexture(hdCamera),
-                        m_PostProcessSystem.GetExposureDebugData(),m_IntermediateAfterPostProcessBuffer, m_PostProcessSystem.GetCustomToneMapCurve(), m_PostProcessSystem.GetLutSize(), m_PostProcessSystem.GetHistogramBuffer(), cmd);
->>>>>>> 6573a4c3
                 }
 
                 // First resolve color picker
