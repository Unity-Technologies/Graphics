--- conflicted
+++ resolved
@@ -1051,11 +1051,8 @@
             }
 
             ConstantBuffer.PushGlobal(cmd, m_ShaderVariablesGlobalCB, HDShaderIDs._ShaderVariablesGlobal);
-<<<<<<< HEAD
-        }
 
         void UpdateShaderVariablesXRCB(HDCamera hdCamera, CommandBuffer cmd)
-        {
             hdCamera.UpdateShaderVariablesXRCB(ref m_ShaderVariablesXRCB);
             ConstantBuffer.PushGlobal(cmd, m_ShaderVariablesXRCB, HDShaderIDs._ShaderVariablesXR);
         }
@@ -1076,14 +1073,6 @@
             m_ShaderVariablesRayTracingCB._RaytracingReflectionSmoothnessFadeStart = screenSpaceReflection.smoothnessFadeStart.value;
 
             ConstantBuffer.PushGlobal(cmd, m_ShaderVariablesRayTracingCB, HDShaderIDs._ShaderVariablesRaytracing);
-=======
-
-            hdCamera.UpdateShaderVariablesXRCB(ref m_ShaderVariablesXRCB);
-            ConstantBuffer.PushGlobal(cmd, m_ShaderVariablesXRCB, HDShaderIDs._ShaderVariablesXR);
-
-            // This one is not in a constant buffer because it's only used as a parameter for some shader's render states. It's not actually used inside shader code.
-            cmd.SetGlobalInt(HDShaderIDs._ColorMaskTransparentVel, (int)ColorWriteMask.All);
->>>>>>> 4807ef8b
         }
 
         void CopyDepthBufferIfNeeded(HDCamera hdCamera, CommandBuffer cmd)
@@ -1999,11 +1988,7 @@
             // So the first thing to do is to go through all the light: PrepareLightsForGPU
             bool enableBakeShadowMask = PrepareLightsForGPU(cmd, hdCamera, cullingResults, hdProbeCullingResults, densityVolumes, probeVolumes, m_CurrentDebugDisplaySettings, aovRequest);
 
-<<<<<<< HEAD
             UpdateGlobalConstantBuffers(hdCamera, cmd);
-=======
-            UpdateShaderVariablesGlobalCB(hdCamera, cmd);
->>>>>>> 4807ef8b
 
             // Do the same for ray tracing if allowed
             if (m_RayTracingSupported)
