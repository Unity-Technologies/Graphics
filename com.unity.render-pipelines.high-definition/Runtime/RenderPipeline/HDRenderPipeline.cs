--- conflicted
+++ resolved
@@ -2507,11 +2507,7 @@
                 overrideCamera.aspect = (float)hdrp.m_CurrentHDCamera.camera.pixelRect.width / (float)hdrp.m_CurrentHDCamera.camera.pixelRect.height;
 
                 // Update HDCamera datas
-<<<<<<< HEAD
-                overrideHDCamera.Update(overrideHDCamera.frameSettings, hdrp, hdrp.m_MSAASamples, XRSystem.emptyPass, allocateHistoryBuffers: false);
-=======
-                overrideHDCamera.Update(overrideHDCamera.frameSettings, hdrp, hdrp.m_XRSystem.emptyPass, allocateHistoryBuffers: false);
->>>>>>> 3f224d52
+                overrideHDCamera.Update(overrideHDCamera.frameSettings, hdrp, XRSystem.emptyPass, allocateHistoryBuffers: false);
                 // Reset the reference size as it could have been changed by the override camera
                 hdrp.m_CurrentHDCamera.SetReferenceSize();
                 overrideHDCamera.UpdateShaderVariablesGlobalCB(ref hdrp.m_ShaderVariablesGlobalCB);
