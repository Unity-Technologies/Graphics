--- conflicted
+++ resolved
@@ -647,7 +647,6 @@
 
 #endif
 
-<<<<<<< HEAD
         internal void SwitchRenderTargetsToFastMem(CommandBuffer cmd, HDCamera camera)
         {
             // Color and normal buffer will always be in fast memory
@@ -677,15 +676,6 @@
         /// <param name="width">New width of the internal RTHandle System.</param>
         /// <param name="height">New height of the internal RTHandle System.</param>
         public void ResetRTHandleReferenceSize(int width, int height)
-=======
-                /// <summary>
-                /// Resets the reference size of the internal RTHandle System.
-                /// This allows users to reduce the memory footprint of render textures after doing a super sampled rendering pass for example.
-                /// </summary>
-                /// <param name="width">New width of the internal RTHandle System.</param>
-                /// <param name="height">New height of the internal RTHandle System.</param>
-                public void ResetRTHandleReferenceSize(int width, int height)
->>>>>>> a8753e12
         {
             RTHandles.ResetReferenceSize(width, height);
             HDCamera.ResetAllHistoryRTHandleSystems(width, height);
