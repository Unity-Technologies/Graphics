--- conflicted
+++ resolved
@@ -2526,788 +2526,6 @@
             return frameSettings.IsEnabled(FrameSettingsField.MotionVectors);
         }
 
-<<<<<<< HEAD
-        RendererListDesc PrepareForwardTransparentRendererList(CullingResults cullResults, HDCamera hdCamera, bool preRefraction)
-        {
-            RenderQueueRange transparentRange;
-            if (preRefraction)
-            {
-                transparentRange = HDRenderQueue.k_RenderQueue_PreRefraction;
-            }
-            else if (hdCamera.frameSettings.IsEnabled(FrameSettingsField.LowResTransparent))
-            {
-                transparentRange = HDRenderQueue.k_RenderQueue_Transparent;
-            }
-            else // Low res transparent disabled
-            {
-                transparentRange = HDRenderQueue.k_RenderQueue_TransparentWithLowRes;
-            }
-
-            if (!hdCamera.frameSettings.IsEnabled(FrameSettingsField.Refraction))
-            {
-                if (hdCamera.frameSettings.IsEnabled(FrameSettingsField.LowResTransparent))
-                    transparentRange = HDRenderQueue.k_RenderQueue_AllTransparent;
-                else
-                    transparentRange = HDRenderQueue.k_RenderQueue_AllTransparentWithLowRes;
-            }
-
-            if (NeedMotionVectorForTransparent(hdCamera.frameSettings))
-            {
-                m_CurrentRendererConfigurationBakedLighting |= PerObjectData.MotionVectors; // This will enable the flag for low res transparent as well
-            }
-
-            var passNames = m_Asset.currentPlatformRenderPipelineSettings.supportTransparentBackface ? m_AllTransparentPassNames : m_TransparentNoBackfaceNames;
-            return CreateTransparentRendererListDesc(cullResults, hdCamera.camera, passNames, m_CurrentRendererConfigurationBakedLighting, transparentRange);
-        }
-
-        static void RenderForwardRendererList(FrameSettings               frameSettings,
-            RendererList                rendererList,
-            RenderTargetIdentifier[]    renderTarget,
-            RTHandle                    depthBuffer,
-            ComputeBuffer               lightListBuffer,
-            bool                        opaque,
-            ScriptableRenderContext     renderContext,
-            CommandBuffer               cmd)
-        {
-            // Note: SHADOWS_SHADOWMASK keyword is enabled in HDRenderPipeline.cs ConfigureForShadowMask
-            bool useFptl = opaque && frameSettings.IsEnabled(FrameSettingsField.FPTLForForwardOpaque);
-
-            // say that we want to use tile/cluster light loop
-            CoreUtils.SetKeyword(cmd, "USE_FPTL_LIGHTLIST", useFptl);
-            CoreUtils.SetKeyword(cmd, "USE_CLUSTERED_LIGHTLIST", !useFptl);
-            cmd.SetGlobalBuffer(HDShaderIDs.g_vLightListGlobal, lightListBuffer);
-
-            CoreUtils.SetRenderTarget(cmd, renderTarget, depthBuffer);
-            if (opaque)
-                DrawOpaqueRendererList(renderContext, cmd, frameSettings, rendererList);
-            else
-                DrawTransparentRendererList(renderContext, cmd, frameSettings, rendererList);
-        }
-
-        struct RenderSSRParameters
-        {
-            public ComputeShader    ssrCS;
-            public int              tracingKernel;
-            public int              reprojectionKernel;
-            public int              accumulateKernel;
-            public bool             transparentSSR;
-            public bool             usePBRAlgo;
-
-            public int              width, height, viewCount;
-
-            public int              frameIdx;
-
-            public ComputeBuffer    offsetBufferData;
-
-            public ShaderVariablesScreenSpaceReflection cb;
-        }
-
-        RenderSSRParameters PrepareSSRParameters(HDCamera hdCamera, in HDUtils.PackedMipChainInfo depthPyramid, bool transparentSSR)
-        {
-            var volumeSettings = hdCamera.volumeStack.GetComponent<ScreenSpaceReflection>();
-            var parameters = new RenderSSRParameters();
-
-            parameters.ssrCS = m_ScreenSpaceReflectionsCS;
-            parameters.tracingKernel = m_SsrTracingKernel;
-            parameters.reprojectionKernel = m_SsrReprojectionKernel;
-            parameters.accumulateKernel = m_SsrAccumulateKernel;
-            parameters.transparentSSR = transparentSSR;
-            parameters.usePBRAlgo = !transparentSSR && volumeSettings.usedAlgorithm.value == ScreenSpaceReflectionAlgorithm.PBRAccumulation;
-
-            parameters.width = hdCamera.actualWidth;
-            parameters.height = hdCamera.actualHeight;
-            parameters.viewCount = hdCamera.viewCount;
-
-            float n = hdCamera.camera.nearClipPlane;
-            float f = hdCamera.camera.farClipPlane;
-            float thickness = volumeSettings.depthBufferThickness.value;
-
-            ref var cb = ref parameters.cb;
-            cb._SsrThicknessScale = 1.0f / (1.0f + thickness);
-            cb._SsrThicknessBias = -n / (f - n) * (thickness * cb._SsrThicknessScale);
-            cb._SsrIterLimit = volumeSettings.rayMaxIterations;
-            cb._SsrReflectsSky = volumeSettings.reflectSky.value ? 1 : 0;
-            cb._SsrStencilBit = (int)StencilUsage.TraceReflectionRay;
-            float roughnessFadeStart = 1 - volumeSettings.smoothnessFadeStart;
-            cb._SsrRoughnessFadeEnd = 1 - volumeSettings.minSmoothness;
-            float roughnessFadeLength = cb._SsrRoughnessFadeEnd - roughnessFadeStart;
-            cb._SsrRoughnessFadeEndTimesRcpLength = (roughnessFadeLength != 0) ? (cb._SsrRoughnessFadeEnd * (1.0f / roughnessFadeLength)) : 1;
-            cb._SsrRoughnessFadeRcpLength = (roughnessFadeLength != 0) ? (1.0f / roughnessFadeLength) : 0;
-            cb._SsrEdgeFadeRcpLength = Mathf.Min(1.0f / volumeSettings.screenFadeDistance.value, float.MaxValue);
-            cb._ColorPyramidUvScaleAndLimitPrevFrame = HDUtils.ComputeViewportScaleAndLimit(hdCamera.historyRTHandleProperties.previousViewportSize, hdCamera.historyRTHandleProperties.previousRenderTargetSize);
-            cb._SsrColorPyramidMaxMip = hdCamera.colorPyramidHistoryMipCount - 1;
-            cb._SsrDepthPyramidMaxMip = depthPyramid.mipLevelCount - 1;
-            if (hdCamera.isFirstFrame || hdCamera.cameraFrameCount <= 2)
-            {
-                parameters.frameIdx = 1;
-                cb._SsrAccumulationAmount = 1.0f;
-            }
-            else
-            {
-                parameters.frameIdx = ((int)hdCamera.cameraFrameCount);
-                cb._SsrAccumulationAmount = volumeSettings.accumulationFactor.value;
-            }
-
-            parameters.offsetBufferData = depthPyramid.GetOffsetBufferData(m_DepthPyramidMipLevelOffsetsBuffer);
-
-            return parameters;
-        }
-
-        static void RenderSSR(in RenderSSRParameters  parameters,
-            HDCamera                hdCamera,
-            BlueNoise               blueNoise,
-            RTHandle                depthTexture,
-            RTHandle                depthPyramid,
-            RTHandle                normalBuffer,
-            RTHandle                motionVectorsBuffer,
-            RTHandle                SsrHitPointTexture,
-            RTHandle                stencilBuffer,
-            RTHandle                clearCoatMask,
-            RTHandle                previousColorPyramid,
-            RTHandle                ssrAccum,
-            RTHandle                ssrLightingTexture,
-            RTHandle                ssrAccumPrev,
-            ComputeBuffer           coarseStencilBuffer,
-            CommandBuffer           cmd,
-            ScriptableRenderContext renderContext)
-        {
-            var cs = parameters.ssrCS;
-
-            ScreenSpaceReflection ssrSettings = hdCamera.volumeStack.GetComponent<ScreenSpaceReflection>();
-
-            if (!parameters.transparentSSR)
-            {
-                bool ssrNeedReset = false;
-                if (ssrSettings.usedAlgorithm.value == ScreenSpaceReflectionAlgorithm.PBRAccumulation &&
-                    hdCamera.currentSSRAlgorithm == ScreenSpaceReflectionAlgorithm.Approximation)
-                    ssrNeedReset = true;
-
-                hdCamera.currentSSRAlgorithm = ssrSettings.usedAlgorithm.value;
-
-                if (ssrSettings.usedAlgorithm.value == ScreenSpaceReflectionAlgorithm.PBRAccumulation)
-                {
-                    CoreUtils.SetRenderTarget(cmd, ssrAccum, ClearFlag.Color, Color.clear);
-                    if (ssrNeedReset || hdCamera.isFirstFrame)
-                    {
-                        CoreUtils.SetRenderTarget(cmd, ssrAccumPrev, ClearFlag.Color, Color.clear);
-                    }
-                }
-            }
-
-            CoreUtils.SetKeyword(cs, "SSR_APPROX", !parameters.usePBRAlgo);
-            CoreUtils.SetKeyword(cs, "DEPTH_SOURCE_NOT_FROM_MIP_CHAIN", parameters.transparentSSR);
-
-            using (new ProfilingScope(cmd, ProfilingSampler.Get(HDProfileId.SsrTracing)))
-            {
-                // cmd.SetComputeTextureParam(cs, kernel, "_SsrDebugTexture",    m_SsrDebugTexture);
-                // Bind the non mip chain if we are rendering the transparent version
-                cmd.SetComputeTextureParam(cs, parameters.tracingKernel, HDShaderIDs._DepthTexture, depthTexture);
-                cmd.SetComputeTextureParam(cs, parameters.tracingKernel, HDShaderIDs._CameraDepthTexture, depthPyramid);
-                cmd.SetComputeTextureParam(cs, parameters.tracingKernel, HDShaderIDs._NormalBufferTexture, normalBuffer);
-                cmd.SetComputeTextureParam(cs, parameters.tracingKernel, HDShaderIDs._SsrClearCoatMaskTexture, clearCoatMask);
-                cmd.SetComputeTextureParam(cs, parameters.tracingKernel, HDShaderIDs._SsrHitPointTexture, SsrHitPointTexture);
-                cmd.SetComputeFloatParam(cs, HDShaderIDs._SsrPBRBias, ssrSettings.biasFactor.value);
-
-                if (stencilBuffer.rt.stencilFormat == GraphicsFormat.None)  // We are accessing MSAA resolved version and not the depth stencil buffer directly.
-                {
-                    cmd.SetComputeTextureParam(cs, parameters.tracingKernel, HDShaderIDs._StencilTexture, stencilBuffer);
-                }
-                else
-                {
-                    cmd.SetComputeTextureParam(cs, parameters.tracingKernel, HDShaderIDs._StencilTexture, stencilBuffer, 0, RenderTextureSubElement.Stencil);
-                }
-
-                cmd.SetComputeBufferParam(cs, parameters.tracingKernel, HDShaderIDs._CoarseStencilBuffer, coarseStencilBuffer);
-                cmd.SetComputeBufferParam(cs, parameters.tracingKernel, HDShaderIDs._DepthPyramidMipLevelOffsets, parameters.offsetBufferData);
-
-                blueNoise.BindDitheredRNGData1SPP(cmd);
-
-                ConstantBuffer.Push(cmd, parameters.cb, cs, HDShaderIDs._ShaderVariablesScreenSpaceReflection);
-
-                cmd.DispatchCompute(cs, parameters.tracingKernel, HDUtils.DivRoundUp(parameters.width, 8), HDUtils.DivRoundUp(parameters.height, 8), parameters.viewCount);
-            }
-
-            using (new ProfilingScope(cmd, ProfilingSampler.Get(HDProfileId.SsrReprojection)))
-            {
-                cmd.SetComputeTextureParam(cs, parameters.reprojectionKernel, HDShaderIDs._DepthTexture, depthTexture);
-                cmd.SetComputeTextureParam(cs, parameters.reprojectionKernel, HDShaderIDs._CameraDepthTexture, depthPyramid);
-                cmd.SetComputeTextureParam(cs, parameters.reprojectionKernel, HDShaderIDs._ColorPyramidTexture, previousColorPyramid);
-                cmd.SetComputeTextureParam(cs, parameters.reprojectionKernel, HDShaderIDs._NormalBufferTexture, normalBuffer);
-                cmd.SetComputeTextureParam(cs, parameters.reprojectionKernel, HDShaderIDs._SsrHitPointTexture, SsrHitPointTexture);
-                cmd.SetComputeTextureParam(cs, parameters.reprojectionKernel, HDShaderIDs._SSRAccumTexture, parameters.usePBRAlgo ? ssrAccum : ssrLightingTexture);
-                cmd.SetComputeTextureParam(cs, parameters.reprojectionKernel, HDShaderIDs._SsrClearCoatMaskTexture, clearCoatMask);
-                cmd.SetComputeTextureParam(cs, parameters.reprojectionKernel, HDShaderIDs._CameraMotionVectorsTexture, motionVectorsBuffer);
-
-                ConstantBuffer.Push(cmd, parameters.cb, cs, HDShaderIDs._ShaderVariablesScreenSpaceReflection);
-
-                cmd.DispatchCompute(cs, parameters.reprojectionKernel, HDUtils.DivRoundUp(parameters.width, 8), HDUtils.DivRoundUp(parameters.height, 8), parameters.viewCount);
-            }
-
-            if (parameters.usePBRAlgo)
-            {
-                using (new ProfilingScope(cmd, ProfilingSampler.Get(HDProfileId.SsrAccumulate)))
-                {
-                    cmd.SetComputeTextureParam(cs, parameters.accumulateKernel, HDShaderIDs._DepthTexture, depthTexture);
-                    cmd.SetComputeTextureParam(cs, parameters.accumulateKernel, HDShaderIDs._CameraDepthTexture, depthPyramid);
-                    cmd.SetComputeTextureParam(cs, parameters.accumulateKernel, HDShaderIDs._NormalBufferTexture, normalBuffer);
-                    cmd.SetComputeTextureParam(cs, parameters.accumulateKernel, HDShaderIDs._ColorPyramidTexture, previousColorPyramid);
-                    cmd.SetComputeTextureParam(cs, parameters.accumulateKernel, HDShaderIDs._SsrHitPointTexture, SsrHitPointTexture);
-                    cmd.SetComputeTextureParam(cs, parameters.accumulateKernel, HDShaderIDs._SSRAccumTexture, ssrAccum);
-                    cmd.SetComputeTextureParam(cs, parameters.accumulateKernel, HDShaderIDs._SsrLightingTextureRW, ssrLightingTexture);
-                    cmd.SetComputeTextureParam(cs, parameters.accumulateKernel, HDShaderIDs._SsrAccumPrev, ssrAccumPrev);
-                    cmd.SetComputeTextureParam(cs, parameters.accumulateKernel, HDShaderIDs._SsrClearCoatMaskTexture, clearCoatMask);
-                    cmd.SetComputeTextureParam(cs, parameters.accumulateKernel, HDShaderIDs._CameraMotionVectorsTexture, motionVectorsBuffer);
-                    cmd.SetComputeFloatParam(cs, HDShaderIDs._SsrFrameIndex, (float)parameters.frameIdx);
-                    cmd.SetComputeFloatParam(cs, HDShaderIDs._SsrPBRSpeedRejection, ssrSettings.speedRejectionParam.value);
-
-                    ConstantBuffer.Push(cmd, parameters.cb, cs, HDShaderIDs._ShaderVariablesScreenSpaceReflection);
-
-                    cmd.DispatchCompute(cs, parameters.accumulateKernel, HDUtils.DivRoundUp(parameters.width, 8), HDUtils.DivRoundUp(parameters.height, 8), parameters.viewCount);
-                }
-            }
-        }
-
-        unsafe void ApplyDebugDisplaySettings(HDCamera hdCamera, CommandBuffer cmd)
-        {
-            // See ShaderPassForward.hlsl: for forward shaders, if DEBUG_DISPLAY is enabled and no DebugLightingMode or DebugMipMapMod
-            // modes have been set, lighting is automatically skipped (To avoid some crashed due to lighting RT not set on console).
-            // However debug mode like colorPickerModes and false color don't need DEBUG_DISPLAY and must work with the lighting.
-            // So we will enabled DEBUG_DISPLAY independently
-
-            bool debugDisplayEnabledOrSceneLightingDisabled = m_CurrentDebugDisplaySettings.IsDebugDisplayEnabled() || CoreUtils.IsSceneLightingDisabled(hdCamera.camera);
-            // Enable globally the keyword DEBUG_DISPLAY on shader that support it with multi-compile
-            CoreUtils.SetKeyword(cmd, "DEBUG_DISPLAY", debugDisplayEnabledOrSceneLightingDisabled);
-
-            // Setting this all the time due to a strange bug that either reports a (globally) bound texture as not bound or where SetGlobalTexture doesn't behave as expected.
-            // As a workaround we bind it regardless of debug display. Eventually with
-            cmd.SetGlobalTexture(HDShaderIDs._DebugMatCapTexture, defaultResources.textures.matcapTex);
-
-            m_ShaderVariablesGlobalCB._GlobalTessellationFactorMultiplier = (m_CurrentDebugDisplaySettings.data.fullScreenDebugMode == FullScreenDebugMode.QuadOverdraw) ? 0.0f : 1.0f;
-
-            if (debugDisplayEnabledOrSceneLightingDisabled ||
-                m_CurrentDebugDisplaySettings.data.colorPickerDebugSettings.colorPickerMode != ColorPickerDebugMode.None ||
-                m_CurrentDebugDisplaySettings.IsDebugExposureModeEnabled())
-            {
-                // This is for texture streaming
-                m_CurrentDebugDisplaySettings.UpdateMaterials();
-
-                var lightingDebugSettings = m_CurrentDebugDisplaySettings.data.lightingDebugSettings;
-                var materialDebugSettings = m_CurrentDebugDisplaySettings.data.materialDebugSettings;
-                var debugAlbedo = new Vector4(lightingDebugSettings.overrideAlbedo ? 1.0f : 0.0f, lightingDebugSettings.overrideAlbedoValue.r, lightingDebugSettings.overrideAlbedoValue.g, lightingDebugSettings.overrideAlbedoValue.b);
-                var debugSmoothness = new Vector4(lightingDebugSettings.overrideSmoothness ? 1.0f : 0.0f, lightingDebugSettings.overrideSmoothnessValue, 0.0f, 0.0f);
-                var debugNormal = new Vector4(lightingDebugSettings.overrideNormal ? 1.0f : 0.0f, 0.0f, 0.0f, 0.0f);
-                var debugAmbientOcclusion = new Vector4(lightingDebugSettings.overrideAmbientOcclusion ? 1.0f : 0.0f, lightingDebugSettings.overrideAmbientOcclusionValue, 0.0f, 0.0f);
-                var debugSpecularColor = new Vector4(lightingDebugSettings.overrideSpecularColor ? 1.0f : 0.0f, lightingDebugSettings.overrideSpecularColorValue.r, lightingDebugSettings.overrideSpecularColorValue.g, lightingDebugSettings.overrideSpecularColorValue.b);
-                var debugEmissiveColor = new Vector4(lightingDebugSettings.overrideEmissiveColor ? 1.0f : 0.0f, lightingDebugSettings.overrideEmissiveColorValue.r, lightingDebugSettings.overrideEmissiveColorValue.g, lightingDebugSettings.overrideEmissiveColorValue.b);
-                var debugTrueMetalColor = new Vector4(materialDebugSettings.materialValidateTrueMetal ? 1.0f : 0.0f, materialDebugSettings.materialValidateTrueMetalColor.r, materialDebugSettings.materialValidateTrueMetalColor.g, materialDebugSettings.materialValidateTrueMetalColor.b);
-
-                DebugLightingMode debugLightingMode = m_CurrentDebugDisplaySettings.GetDebugLightingMode();
-                if (CoreUtils.IsSceneLightingDisabled(hdCamera.camera))
-                {
-                    debugLightingMode = DebugLightingMode.MatcapView;
-                }
-
-                ref var cb = ref m_ShaderVariablesDebugDisplayCB;
-
-                var debugMaterialIndices = m_CurrentDebugDisplaySettings.GetDebugMaterialIndexes();
-                for (int i = 0; i < 11; ++i)
-                {
-                    cb._DebugViewMaterialArray[i * 4] = (uint)debugMaterialIndices[i]; // Only x component is used.
-                }
-                for (int i = 0; i < 32; ++i)
-                {
-                    for (int j = 0; j < 4; ++j)
-                        cb._DebugRenderingLayersColors[i * 4 + j] = m_CurrentDebugDisplaySettings.data.lightingDebugSettings.debugRenderingLayersColors[i][j];
-                }
-
-                cb._DebugLightingMode = (int)debugLightingMode;
-                cb._DebugLightLayersMask = (int)m_CurrentDebugDisplaySettings.GetDebugLightLayersMask();
-                cb._DebugShadowMapMode = (int)m_CurrentDebugDisplaySettings.GetDebugShadowMapMode();
-                cb._DebugMipMapMode = (int)m_CurrentDebugDisplaySettings.GetDebugMipMapMode();
-                cb._DebugMipMapModeTerrainTexture = (int)m_CurrentDebugDisplaySettings.GetDebugMipMapModeTerrainTexture();
-                cb._ColorPickerMode = (int)m_CurrentDebugDisplaySettings.GetDebugColorPickerMode();
-                cb._DebugFullScreenMode = (int)m_CurrentDebugDisplaySettings.data.fullScreenDebugMode;
-
-#if UNITY_EDITOR
-                cb._MatcapMixAlbedo = HDRenderPipelinePreferences.matcapViewMixAlbedo ? 1 : 0;
-                cb._MatcapViewScale = HDRenderPipelinePreferences.matcapViewScale;
-#else
-                cb._MatcapMixAlbedo = 0;
-                cb._MatcapViewScale = 1.0f;
-#endif
-                cb._DebugLightingAlbedo = debugAlbedo;
-                cb._DebugLightingSmoothness = debugSmoothness;
-                cb._DebugLightingNormal = debugNormal;
-                cb._DebugLightingAmbientOcclusion = debugAmbientOcclusion;
-                cb._DebugLightingSpecularColor = debugSpecularColor;
-                cb._DebugLightingEmissiveColor = debugEmissiveColor;
-                cb._DebugLightingMaterialValidateHighColor = materialDebugSettings.materialValidateHighColor;
-                cb._DebugLightingMaterialValidateLowColor = materialDebugSettings.materialValidateLowColor;
-                cb._DebugLightingMaterialValidatePureMetalColor = debugTrueMetalColor;
-
-                cb._MousePixelCoord = HDUtils.GetMouseCoordinates(hdCamera);
-                cb._MouseClickPixelCoord = HDUtils.GetMouseClickCoordinates(hdCamera);
-
-                cb._DebugSingleShadowIndex = m_CurrentDebugDisplaySettings.data.lightingDebugSettings.shadowDebugUseSelection ? m_DebugSelectedLightShadowIndex : (int)m_CurrentDebugDisplaySettings.data.lightingDebugSettings.shadowMapIndex;
-
-                ConstantBuffer.PushGlobal(cmd, m_ShaderVariablesDebugDisplayCB, HDShaderIDs._ShaderVariablesDebugDisplay);
-
-                cmd.SetGlobalTexture(HDShaderIDs._DebugFont, defaultResources.textures.debugFontTex);
-            }
-        }
-
-        static bool NeedColorPickerDebug(DebugDisplaySettings debugSettings)
-        {
-            return debugSettings.data.colorPickerDebugSettings.colorPickerMode != ColorPickerDebugMode.None
-                || debugSettings.data.falseColorDebugSettings.falseColor
-                || debugSettings.data.lightingDebugSettings.debugLightingMode == DebugLightingMode.LuminanceMeter;
-        }
-
-        bool NeedExposureDebugMode(DebugDisplaySettings debugSettings)
-        {
-            return debugSettings.data.lightingDebugSettings.exposureDebugMode != ExposureDebugMode.None;
-        }
-
-        bool NeedsFullScreenDebugMode()
-        {
-            bool fullScreenDebugEnabled = m_CurrentDebugDisplaySettings.data.fullScreenDebugMode != FullScreenDebugMode.None;
-            bool lightingDebugEnabled = m_CurrentDebugDisplaySettings.data.lightingDebugSettings.shadowDebugMode == ShadowMapDebugMode.SingleShadow;
-
-            return fullScreenDebugEnabled || lightingDebugEnabled;
-        }
-
-        struct DebugParameters
-        {
-            public DebugDisplaySettings debugDisplaySettings;
-            public HDCamera hdCamera;
-
-            // Overlay
-            public DebugOverlay debugOverlay;
-
-            // Full screen debug
-            public bool             resolveFullScreenDebug;
-            public Material         debugFullScreenMaterial;
-            public int              depthPyramidMip;
-            public ComputeBuffer    depthPyramidOffsets;
-
-            // Sky
-            public Texture skyReflectionTexture;
-            public Material debugLatlongMaterial;
-
-            public bool rayTracingSupported;
-            public RayCountManager rayCountManager;
-
-            // Lighting
-            public LightLoopDebugOverlayParameters lightingOverlayParameters;
-
-            // Color picker
-            public bool     colorPickerEnabled;
-            public Material colorPickerMaterial;
-
-            // Exposure
-            public bool     exposureDebugEnabled;
-            public Material debugExposureMaterial;
-        }
-
-        DebugParameters PrepareDebugParameters(HDCamera hdCamera, HDUtils.PackedMipChainInfo depthMipInfo)
-        {
-            var parameters = new DebugParameters();
-
-            parameters.debugDisplaySettings = m_CurrentDebugDisplaySettings;
-            parameters.hdCamera = hdCamera;
-
-            parameters.resolveFullScreenDebug = NeedsFullScreenDebugMode() && m_FullScreenDebugPushed;
-            parameters.debugFullScreenMaterial = m_DebugFullScreen;
-            parameters.depthPyramidMip = (int)(parameters.debugDisplaySettings.data.fullscreenDebugMip * depthMipInfo.mipLevelCount);
-            parameters.depthPyramidOffsets = depthMipInfo.GetOffsetBufferData(m_DepthPyramidMipLevelOffsetsBuffer);
-
-            parameters.skyReflectionTexture = m_SkyManager.GetSkyReflection(hdCamera);
-            parameters.debugLatlongMaterial = m_DebugDisplayLatlong;
-            parameters.lightingOverlayParameters = PrepareLightLoopDebugOverlayParameters();
-
-            parameters.rayTracingSupported = hdCamera.frameSettings.IsEnabled(FrameSettingsField.RayTracing);
-            parameters.rayCountManager = m_RayCountManager;
-
-            parameters.colorPickerEnabled = NeedColorPickerDebug(parameters.debugDisplaySettings);
-            parameters.colorPickerMaterial = m_DebugColorPicker;
-
-            parameters.exposureDebugEnabled = NeedExposureDebugMode(parameters.debugDisplaySettings);
-            parameters.debugExposureMaterial = m_DebugExposure;
-
-            float overlayRatio = m_CurrentDebugDisplaySettings.data.debugOverlayRatio;
-            int overlaySize = (int)(Math.Min(hdCamera.actualHeight, hdCamera.actualWidth) * overlayRatio);
-            m_DebugOverlay.StartOverlay(HDUtils.GetRuntimeDebugPanelWidth(hdCamera), hdCamera.actualHeight - overlaySize, overlaySize, hdCamera.actualWidth);
-            parameters.debugOverlay = m_DebugOverlay;
-
-            return parameters;
-        }
-
-        static void ResolveFullScreenDebug(in DebugParameters      parameters,
-            MaterialPropertyBlock   mpb,
-            RTHandle                inputFullScreenDebug,
-            RTHandle                inputDepthPyramid,
-            RTHandle                output,
-            ComputeBuffer           fullscreenBuffer,
-            CommandBuffer           cmd)
-        {
-            mpb.SetTexture(HDShaderIDs._DebugFullScreenTexture, inputFullScreenDebug);
-            mpb.SetTexture(HDShaderIDs._CameraDepthTexture, inputDepthPyramid);
-            mpb.SetFloat(HDShaderIDs._FullScreenDebugMode, (float)parameters.debugDisplaySettings.data.fullScreenDebugMode);
-            if (parameters.debugDisplaySettings.data.enableDebugDepthRemap)
-                mpb.SetVector(HDShaderIDs._FullScreenDebugDepthRemap, new Vector4(parameters.debugDisplaySettings.data.fullScreenDebugDepthRemap.x, parameters.debugDisplaySettings.data.fullScreenDebugDepthRemap.y, parameters.hdCamera.camera.nearClipPlane, parameters.hdCamera.camera.farClipPlane));
-            else // Setup neutral value
-                mpb.SetVector(HDShaderIDs._FullScreenDebugDepthRemap, new Vector4(0.0f, 1.0f, 0.0f, 1.0f));
-            mpb.SetInt(HDShaderIDs._DebugDepthPyramidMip, parameters.depthPyramidMip);
-            mpb.SetBuffer(HDShaderIDs._DebugDepthPyramidOffsets, parameters.depthPyramidOffsets);
-            mpb.SetInt(HDShaderIDs._DebugContactShadowLightIndex, parameters.debugDisplaySettings.data.fullScreenContactShadowLightIndex);
-            mpb.SetFloat(HDShaderIDs._TransparencyOverdrawMaxPixelCost, (float)parameters.debugDisplaySettings.data.transparencyDebugSettings.maxPixelCost);
-            mpb.SetFloat(HDShaderIDs._QuadOverdrawMaxQuadCost, (float)parameters.debugDisplaySettings.data.maxQuadCost);
-            mpb.SetFloat(HDShaderIDs._VertexDensityMaxPixelCost, (float)parameters.debugDisplaySettings.data.maxVertexDensity);
-
-            if (fullscreenBuffer != null)
-                cmd.SetRandomWriteTarget(1, fullscreenBuffer);
-
-            HDUtils.DrawFullScreen(cmd, parameters.debugFullScreenMaterial, output, mpb, 0);
-
-            if (fullscreenBuffer != null)
-                cmd.ClearRandomWriteTargets();
-        }
-
-        static void ResolveColorPickerDebug(in DebugParameters  parameters,
-            RTHandle            debugColorPickerBuffer,
-            RTHandle            output,
-            CommandBuffer       cmd)
-        {
-            ColorPickerDebugSettings colorPickerDebugSettings = parameters.debugDisplaySettings.data.colorPickerDebugSettings;
-            FalseColorDebugSettings falseColorDebugSettings = parameters.debugDisplaySettings.data.falseColorDebugSettings;
-            var falseColorThresholds = new Vector4(falseColorDebugSettings.colorThreshold0, falseColorDebugSettings.colorThreshold1, falseColorDebugSettings.colorThreshold2, falseColorDebugSettings.colorThreshold3);
-
-            // Here we have three cases:
-            // - Material debug is enabled, this is the buffer we display
-            // - Otherwise we display the HDR buffer before postprocess and distortion
-            // - If fullscreen debug is enabled we always use it
-            parameters.colorPickerMaterial.SetTexture(HDShaderIDs._DebugColorPickerTexture, debugColorPickerBuffer);
-            parameters.colorPickerMaterial.SetColor(HDShaderIDs._ColorPickerFontColor, colorPickerDebugSettings.fontColor);
-            parameters.colorPickerMaterial.SetInt(HDShaderIDs._FalseColorEnabled, falseColorDebugSettings.falseColor ? 1 : 0);
-            parameters.colorPickerMaterial.SetVector(HDShaderIDs._FalseColorThresholds, falseColorThresholds);
-            parameters.colorPickerMaterial.SetVector(HDShaderIDs._MousePixelCoord, HDUtils.GetMouseCoordinates(parameters.hdCamera));
-            parameters.colorPickerMaterial.SetVector(HDShaderIDs._MouseClickPixelCoord, HDUtils.GetMouseClickCoordinates(parameters.hdCamera));
-
-            // The material display debug perform sRGBToLinear conversion as the final blit currently hardcodes a linearToSrgb conversion. As when we read with color picker this is not done,
-            // we perform it inside the color picker shader. But we shouldn't do it for HDR buffer.
-            parameters.colorPickerMaterial.SetFloat(HDShaderIDs._ApplyLinearToSRGB, parameters.debugDisplaySettings.IsDebugMaterialDisplayEnabled() ? 1.0f : 0.0f);
-
-            HDUtils.DrawFullScreen(cmd, parameters.colorPickerMaterial, output);
-        }
-
-        static void RenderExposureDebug(in DebugParameters parameters,
-            RTHandle inputColorBuffer,
-            RTHandle postprocessedColorBuffer,
-            RTHandle currentExposure,
-            RTHandle prevExposure,
-            RTHandle debugExposureData,
-            RTHandle output,
-            HableCurve hableCurve,
-            int lutSize,
-            Vector4 proceduralParams1,
-            Vector4 proceduralParams2,
-            ComputeBuffer histogramBuffer,
-            CommandBuffer cmd)
-        {
-            // Grab exposure parameters
-            var exposureSettings = parameters.hdCamera.volumeStack.GetComponent<Exposure>();
-
-            Vector4 exposureParams = new Vector4(exposureSettings.compensation.value + parameters.debugDisplaySettings.data.lightingDebugSettings.debugExposure, exposureSettings.limitMin.value,
-                exposureSettings.limitMax.value, 0f);
-
-            Vector4 exposureVariants = new Vector4(1.0f, (int)exposureSettings.meteringMode.value, (int)exposureSettings.adaptationMode.value, 0.0f);
-            Vector2 histogramFraction = exposureSettings.histogramPercentages.value / 100.0f;
-            float evRange = exposureSettings.limitMax.value - exposureSettings.limitMin.value;
-            float histScale = 1.0f / Mathf.Max(1e-5f, evRange);
-            float histBias = -exposureSettings.limitMin.value * histScale;
-            Vector4 histogramParams = new Vector4(histScale, histBias, histogramFraction.x, histogramFraction.y);
-
-            parameters.debugExposureMaterial.SetVector(HDShaderIDs._ProceduralMaskParams, proceduralParams1);
-            parameters.debugExposureMaterial.SetVector(HDShaderIDs._ProceduralMaskParams2, proceduralParams2);
-
-            parameters.debugExposureMaterial.SetVector(HDShaderIDs._HistogramExposureParams, histogramParams);
-            parameters.debugExposureMaterial.SetVector(HDShaderIDs._Variants, exposureVariants);
-            parameters.debugExposureMaterial.SetVector(HDShaderIDs._ExposureParams, exposureParams);
-            parameters.debugExposureMaterial.SetVector(HDShaderIDs._ExposureParams2, new Vector4(0.0f, 0.0f, ColorUtils.lensImperfectionExposureScale, ColorUtils.s_LightMeterCalibrationConstant));
-            parameters.debugExposureMaterial.SetVector(HDShaderIDs._MousePixelCoord, HDUtils.GetMouseCoordinates(parameters.hdCamera));
-            parameters.debugExposureMaterial.SetTexture(HDShaderIDs._SourceTexture, inputColorBuffer);
-            parameters.debugExposureMaterial.SetTexture(HDShaderIDs._DebugFullScreenTexture, postprocessedColorBuffer);
-            parameters.debugExposureMaterial.SetTexture(HDShaderIDs._PreviousExposureTexture, prevExposure);
-            parameters.debugExposureMaterial.SetTexture(HDShaderIDs._ExposureTexture, currentExposure);
-            parameters.debugExposureMaterial.SetTexture(HDShaderIDs._ExposureWeightMask, exposureSettings.weightTextureMask.value);
-            parameters.debugExposureMaterial.SetBuffer(HDShaderIDs._HistogramBuffer, histogramBuffer);
-
-
-            int passIndex = 0;
-            if (parameters.debugDisplaySettings.data.lightingDebugSettings.exposureDebugMode == ExposureDebugMode.MeteringWeighted)
-            {
-                passIndex = 1;
-                parameters.debugExposureMaterial.SetVector(HDShaderIDs._ExposureDebugParams, new Vector4(parameters.debugDisplaySettings.data.lightingDebugSettings.displayMaskOnly ? 1 : 0, 0, 0, 0));
-            }
-            if (parameters.debugDisplaySettings.data.lightingDebugSettings.exposureDebugMode == ExposureDebugMode.HistogramView)
-            {
-                parameters.debugExposureMaterial.SetTexture(HDShaderIDs._ExposureDebugTexture, debugExposureData);
-                var tonemappingSettings = parameters.hdCamera.volumeStack.GetComponent<Tonemapping>();
-
-                bool toneMapIsEnabled = parameters.hdCamera.frameSettings.IsEnabled(FrameSettingsField.Tonemapping);
-                var tonemappingMode = toneMapIsEnabled ? tonemappingSettings.mode.value : TonemappingMode.None;
-
-                bool drawTonemapCurve = tonemappingMode != TonemappingMode.None &&
-                    parameters.debugDisplaySettings.data.lightingDebugSettings.showTonemapCurveAlongHistogramView;
-
-                bool centerAroundMiddleGrey = parameters.debugDisplaySettings.data.lightingDebugSettings.centerHistogramAroundMiddleGrey;
-                parameters.debugExposureMaterial.SetVector(HDShaderIDs._ExposureDebugParams, new Vector4(drawTonemapCurve ? 1.0f : 0.0f, (int)tonemappingMode, centerAroundMiddleGrey ? 1 : 0, 0));
-                if (drawTonemapCurve)
-                {
-                    if (tonemappingMode == TonemappingMode.Custom)
-                    {
-                        parameters.debugExposureMaterial.SetVector(HDShaderIDs._CustomToneCurve, hableCurve.uniforms.curve);
-                        parameters.debugExposureMaterial.SetVector(HDShaderIDs._ToeSegmentA, hableCurve.uniforms.toeSegmentA);
-                        parameters.debugExposureMaterial.SetVector(HDShaderIDs._ToeSegmentB, hableCurve.uniforms.toeSegmentB);
-                        parameters.debugExposureMaterial.SetVector(HDShaderIDs._MidSegmentA, hableCurve.uniforms.midSegmentA);
-                        parameters.debugExposureMaterial.SetVector(HDShaderIDs._MidSegmentB, hableCurve.uniforms.midSegmentB);
-                        parameters.debugExposureMaterial.SetVector(HDShaderIDs._ShoSegmentA, hableCurve.uniforms.shoSegmentA);
-                        parameters.debugExposureMaterial.SetVector(HDShaderIDs._ShoSegmentB, hableCurve.uniforms.shoSegmentB);
-                    }
-                }
-                else if (tonemappingMode == TonemappingMode.External)
-                {
-                    parameters.debugExposureMaterial.SetTexture(HDShaderIDs._LogLut3D, tonemappingSettings.lutTexture.value);
-                    parameters.debugExposureMaterial.SetVector(HDShaderIDs._LogLut3D_Params, new Vector4(1f / lutSize, lutSize - 1f, tonemappingSettings.lutContribution.value, 0f));
-                }
-                passIndex = 2;
-            }
-            if (parameters.debugDisplaySettings.data.lightingDebugSettings.exposureDebugMode == ExposureDebugMode.FinalImageHistogramView)
-            {
-                bool finalImageRGBHisto = parameters.debugDisplaySettings.data.lightingDebugSettings.displayFinalImageHistogramAsRGB;
-
-                parameters.debugExposureMaterial.SetVector(HDShaderIDs._ExposureDebugParams, new Vector4(0, 0, 0, finalImageRGBHisto ? 1 : 0));
-
-                parameters.debugExposureMaterial.SetBuffer(HDShaderIDs._FullImageHistogram, histogramBuffer);
-                passIndex = 3;
-            }
-
-
-            HDUtils.DrawFullScreen(cmd, parameters.debugExposureMaterial, output, null, passIndex);
-        }
-
-        static void RenderSkyReflectionOverlay(in DebugParameters debugParameters, CommandBuffer cmd, MaterialPropertyBlock mpb)
-        {
-            var lightingDebug = debugParameters.debugDisplaySettings.data.lightingDebugSettings;
-
-            debugParameters.debugOverlay.SetViewport(cmd);
-            mpb.SetTexture(HDShaderIDs._InputCubemap, debugParameters.skyReflectionTexture);
-            mpb.SetFloat(HDShaderIDs._Mipmap, lightingDebug.skyReflectionMipmap);
-            mpb.SetFloat(HDShaderIDs._ApplyExposure, 1.0f);
-            mpb.SetFloat(HDShaderIDs._SliceIndex, lightingDebug.cubeArraySliceIndex);
-            cmd.DrawProcedural(Matrix4x4.identity, debugParameters.debugLatlongMaterial, 0, MeshTopology.Triangles, 3, 1, mpb);
-            debugParameters.debugOverlay.Next();
-        }
-
-        struct PostProcessParameters
-        {
-            public ShaderVariablesGlobal globalCB;
-
-            public HDCamera         hdCamera;
-            public bool             postProcessIsFinalPass;
-            public bool             flipYInPostProcess;
-            public BlueNoise        blueNoise;
-
-            // After Postprocess
-            public bool             useDepthBuffer;
-            public float            time;
-            public float            lastTime;
-            public int              frameCount;
-            public RendererListDesc opaqueAfterPPDesc;
-            public RendererListDesc transparentAfterPPDesc;
-        }
-
-        PostProcessParameters PreparePostProcess(CullingResults cullResults, HDCamera hdCamera)
-        {
-            PostProcessParameters result = new PostProcessParameters();
-            result.globalCB = m_ShaderVariablesGlobalCB;
-            result.hdCamera = hdCamera;
-            result.postProcessIsFinalPass = HDUtils.PostProcessIsFinalPass(hdCamera);
-            // Y-Flip needs to happen during the post process pass only if it's the final pass and is the regular game view
-            // SceneView flip is handled by the editor internal code and GameView rendering into render textures should not be flipped in order to respect Unity texture coordinates convention
-            result.flipYInPostProcess = result.postProcessIsFinalPass && (hdCamera.flipYMode == HDAdditionalCameraData.FlipYMode.ForceFlipY || hdCamera.isMainGameView);
-            result.blueNoise = m_BlueNoise;
-
-            result.useDepthBuffer = !hdCamera.IsTAAEnabled() && hdCamera.frameSettings.IsEnabled(FrameSettingsField.ZTestAfterPostProcessTAA);
-            result.time = m_Time;
-            result.lastTime = m_LastTime;
-            result.frameCount = m_FrameCount;
-            result.opaqueAfterPPDesc = CreateOpaqueRendererListDesc(cullResults, hdCamera.camera, HDShaderPassNames.s_ForwardOnlyName, renderQueueRange: HDRenderQueue.k_RenderQueue_AfterPostProcessOpaque);
-            result.transparentAfterPPDesc = CreateTransparentRendererListDesc(cullResults, hdCamera.camera, HDShaderPassNames.s_ForwardOnlyName, renderQueueRange: HDRenderQueue.k_RenderQueue_AfterPostProcessTransparent);
-
-            return result;
-        }
-
-        static void UpdateOffscreenRenderingConstants(ref ShaderVariablesGlobal cb, bool enabled, uint factor)
-        {
-            cb._OffScreenRendering = enabled ? 1u : 0u;
-            cb._OffScreenDownsampleFactor = factor;
-        }
-
-        static void RenderAfterPostProcess(PostProcessParameters   parameters,
-            in RendererList         opaqueAfterPostProcessRendererList,
-            in RendererList         transparentAfterPostProcessRendererList,
-            ScriptableRenderContext renderContext, CommandBuffer cmd)
-        {
-            using (new ProfilingScope(cmd, ProfilingSampler.Get(HDProfileId.AfterPostProcessing)))
-            {
-                // Note about AfterPostProcess and TAA:
-                // When TAA is enabled rendering is jittered and then resolved during the post processing pass.
-                // It means that any rendering done after post processing need to disable jittering. This is what we do with hdCamera.UpdateViewConstants(false);
-                // The issue is that the only available depth buffer is jittered so pixels would wobble around depth tested edges.
-                // In order to avoid that we decide that objects rendered after Post processes while TAA is active will not benefit from the depth buffer so we disable it.
-                parameters.hdCamera.UpdateAllViewConstants(false);
-                parameters.hdCamera.UpdateShaderVariablesGlobalCB(ref parameters.globalCB, parameters.frameCount);
-
-                UpdateOffscreenRenderingConstants(ref parameters.globalCB, true, 1);
-                ConstantBuffer.PushGlobal(cmd, parameters.globalCB, HDShaderIDs._ShaderVariablesGlobal);
-
-                DrawOpaqueRendererList(renderContext, cmd, parameters.hdCamera.frameSettings, opaqueAfterPostProcessRendererList);
-                // Setup off-screen transparency here
-                DrawTransparentRendererList(renderContext, cmd, parameters.hdCamera.frameSettings, transparentAfterPostProcessRendererList);
-
-                UpdateOffscreenRenderingConstants(ref parameters.globalCB, false, 1);
-                ConstantBuffer.PushGlobal(cmd, parameters.globalCB, HDShaderIDs._ShaderVariablesGlobal);
-            }
-        }
-
-        struct SendGeometryGraphcisBuffersParameters
-        {
-            public HDCamera hdCamera;
-            public bool needNormalBuffer;
-            public bool needDepthBuffer;
-            public VFXCameraBufferTypes neededVFXBuffers;
-            public HDUtils.PackedMipChainInfo packedMipChainInfo;
-
-            public bool NeedSendBuffers()
-            {
-                return needNormalBuffer || needDepthBuffer || neededVFXBuffers != VFXCameraBufferTypes.None;
-            }
-        }
-
-        SendGeometryGraphcisBuffersParameters PrepareSendGeometryBuffersParameters(HDCamera hdCamera, in HDUtils.PackedMipChainInfo packedMipInfo)
-        {
-            SendGeometryGraphcisBuffersParameters parameters = new SendGeometryGraphcisBuffersParameters();
-
-            parameters.hdCamera = hdCamera;
-            parameters.needNormalBuffer = false;
-            parameters.needDepthBuffer = false;
-            parameters.packedMipChainInfo = packedMipInfo;
-
-            HDAdditionalCameraData acd = null;
-            hdCamera.camera.TryGetComponent(out acd);
-
-            HDAdditionalCameraData.BufferAccessType externalAccess = new HDAdditionalCameraData.BufferAccessType();
-            if (acd != null)
-                externalAccess = acd.GetBufferAccess();
-
-            // Figure out which client systems need which buffers
-            // Only VFX systems for now
-            parameters.neededVFXBuffers = VFXManager.IsCameraBufferNeeded(hdCamera.camera);
-            parameters.needNormalBuffer |= ((parameters.neededVFXBuffers & VFXCameraBufferTypes.Normal) != 0 || (externalAccess & HDAdditionalCameraData.BufferAccessType.Normal) != 0);
-            parameters.needDepthBuffer |= ((parameters.neededVFXBuffers & VFXCameraBufferTypes.Depth) != 0 || (externalAccess & HDAdditionalCameraData.BufferAccessType.Depth) != 0 || GetIndirectDiffuseMode(hdCamera) == IndirectDiffuseMode.ScreenSpace);
-
-            // Raytracing require both normal and depth from previous frame.
-            if (hdCamera.frameSettings.IsEnabled(FrameSettingsField.RayTracing) && GetRayTracingState())
-            {
-                parameters.needNormalBuffer = true;
-                parameters.needDepthBuffer = true;
-            }
-
-            return parameters;
-        }
-
-        static void SendGeometryGraphicsBuffers(in SendGeometryGraphcisBuffersParameters parameters,
-            RTHandle mainNormalBuffer,
-            RTHandle mainDepthBuffer,
-            CommandBuffer cmd)
-        {
-            var hdCamera = parameters.hdCamera;
-
-            Texture normalBuffer = null;
-            Texture depthBuffer = null;
-            Texture depthBuffer1 = null;
-
-            // Here if needed for this particular camera, we allocate history buffers.
-            // Only one is needed here because the main buffer used for rendering is separate.
-            // Ideally, we should double buffer the main rendering buffer but since we don't know in advance if history is going to be needed, it would be a big waste of memory.
-            if (parameters.needNormalBuffer && mainNormalBuffer.rt != null)
-            {
-                // local variable to avoid gcalloc caused by capture.
-                var localNormalBuffer = mainNormalBuffer;
-                RTHandle Allocator(string id, int frameIndex, RTHandleSystem rtHandleSystem)
-                {
-                    return rtHandleSystem.Alloc(Vector2.one, TextureXR.slices, colorFormat: localNormalBuffer.rt.graphicsFormat, dimension: TextureXR.dimension, enableRandomWrite: localNormalBuffer.rt.enableRandomWrite, name: $"{id}_Normal History Buffer"
-                    );
-                }
-
-                normalBuffer = hdCamera.GetCurrentFrameRT((int)HDCameraFrameHistoryType.Normal) ?? hdCamera.AllocHistoryFrameRT((int)HDCameraFrameHistoryType.Normal, Allocator, 1);
-
-                for (int i = 0; i < hdCamera.viewCount; i++)
-                    cmd.CopyTexture(localNormalBuffer, i, 0, 0, 0, hdCamera.actualWidth, hdCamera.actualHeight, normalBuffer, i, 0, 0, 0);
-            }
-
-            if (parameters.needDepthBuffer && mainDepthBuffer.rt != null)
-            {
-                // local variable to avoid gcalloc caused by capture.
-                var localDepthBuffer = mainDepthBuffer;
-                RTHandle Allocator(string id, int frameIndex, RTHandleSystem rtHandleSystem)
-                {
-                    return rtHandleSystem.Alloc(Vector2.one, TextureXR.slices, colorFormat: localDepthBuffer.rt.graphicsFormat, dimension: TextureXR.dimension, enableRandomWrite: localDepthBuffer.rt.enableRandomWrite, name: $"{id}_Depth History Buffer");
-                }
-
-                depthBuffer = hdCamera.GetCurrentFrameRT((int)HDCameraFrameHistoryType.Depth) ?? hdCamera.AllocHistoryFrameRT((int)HDCameraFrameHistoryType.Depth, Allocator, 1);
-
-                for (int i = 0; i < hdCamera.viewCount; i++)
-                    cmd.CopyTexture(localDepthBuffer, i, 0, 0, 0, hdCamera.actualWidth, hdCamera.actualHeight, depthBuffer, i, 0, 0, 0);
-
-                RTHandle Allocator1(string id, int frameIndex, RTHandleSystem rtHandleSystem)
-                {
-                    return rtHandleSystem.Alloc(Vector2.one * 0.5f, TextureXR.slices, colorFormat: localDepthBuffer.rt.graphicsFormat, dimension: TextureXR.dimension, enableRandomWrite: localDepthBuffer.rt.enableRandomWrite, name: $"Depth History Buffer Mip 1");
-                }
-
-                depthBuffer1 = hdCamera.GetCurrentFrameRT((int)HDCameraFrameHistoryType.Depth1) ?? hdCamera.AllocHistoryFrameRT((int)HDCameraFrameHistoryType.Depth1, Allocator1, 1);
-                for (int i = 0; i < hdCamera.viewCount; i++)
-                    cmd.CopyTexture(localDepthBuffer, i, 0, parameters.packedMipChainInfo.mipLevelOffsets[1].x, parameters.packedMipChainInfo.mipLevelOffsets[1].y, hdCamera.actualWidth / 2, hdCamera.actualHeight / 2, depthBuffer1, i, 0, 0, 0);
-            }
-
-            // Send buffers to client.
-            // For now, only VFX systems
-            if ((parameters.neededVFXBuffers & VFXCameraBufferTypes.Depth) != 0)
-            {
-                VFXManager.SetCameraBuffer(hdCamera.camera, VFXCameraBufferTypes.Depth, depthBuffer, 0, 0, hdCamera.actualWidth, hdCamera.actualHeight);
-            }
-
-            if ((parameters.neededVFXBuffers & VFXCameraBufferTypes.Normal) != 0)
-            {
-                VFXManager.SetCameraBuffer(hdCamera.camera, VFXCameraBufferTypes.Normal, normalBuffer, 0, 0, hdCamera.actualWidth, hdCamera.actualHeight);
-            }
-        }
-
-        static void SendColorGraphicsBuffer(CommandBuffer cmd, HDCamera hdCamera)
-        {
-            // Figure out which client systems need which buffers
-            VFXCameraBufferTypes neededVFXBuffers = VFXManager.IsCameraBufferNeeded(hdCamera.camera);
-
-            if ((neededVFXBuffers & VFXCameraBufferTypes.Color) != 0)
-            {
-                var colorBuffer = hdCamera.GetCurrentFrameRT((int)HDCameraFrameHistoryType.ColorBufferMipChain);
-                VFXManager.SetCameraBuffer(hdCamera.camera, VFXCameraBufferTypes.Color, colorBuffer, 0, 0, hdCamera.actualWidth, hdCamera.actualHeight);
-            }
-        }
-
-=======
->>>>>>> ac361c97
         /// <summary>
         /// Overrides the current camera, changing all the matrices and view parameters for the new one.
         /// It allows you to render objects from another camera, which can be useful in custom passes for example.
