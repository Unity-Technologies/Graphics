using System.Collections.Generic;
using UnityEngine.VFX;
using System;
using System.Diagnostics;
using System.Linq;
using UnityEngine.Experimental.GlobalIllumination;
using UnityEngine.Experimental.Rendering;
using UnityEngine.Experimental.Rendering.RenderGraphModule;
#if UNITY_EDITOR
using UnityEditorInternal;
using UnityEditor.Rendering;
#endif

#if ENABLE_VIRTUALTEXTURES
using UnityEngine.Rendering.VirtualTexturing;
#endif


namespace UnityEngine.Rendering.HighDefinition
{
    /// <summary>
    /// High Definition Render Pipeline class.
    /// </summary>
    public partial class HDRenderPipeline : RenderPipeline
    {
        #region Default Settings
        internal static HDRenderPipelineAsset defaultAsset
            => GraphicsSettings.renderPipelineAsset is HDRenderPipelineAsset hdrpAsset ? hdrpAsset : null;

        internal static HDRenderPipelineAsset currentAsset
            => GraphicsSettings.currentRenderPipeline is HDRenderPipelineAsset hdrpAsset ? hdrpAsset : null;

        internal static HDRenderPipeline currentPipeline
            => RenderPipelineManager.currentPipeline is HDRenderPipeline hdrp ? hdrp : null;

        internal static bool pipelineSupportsRayTracing => HDRenderPipeline.currentPipeline != null && HDRenderPipeline.currentPipeline.rayTracingSupported;

        internal static bool pipelineSupportsScreenSpaceShadows => GraphicsSettings.currentRenderPipeline is HDRenderPipelineAsset hdrpAsset ? hdrpAsset.currentPlatformRenderPipelineSettings.hdShadowInitParams.supportScreenSpaceShadows : false;


        private static Volume s_DefaultVolume = null;
        static VolumeProfile defaultVolumeProfile
            => defaultAsset?.defaultVolumeProfile;

        static HDRenderPipeline()
        {
#if UNITY_EDITOR
            UnityEditor.AssemblyReloadEvents.beforeAssemblyReload += () =>
            {
                if (s_DefaultVolume != null && !s_DefaultVolume.Equals(null))
                {
                    CoreUtils.Destroy(s_DefaultVolume.gameObject);
                    s_DefaultVolume = null;
                }
            };
#endif
        }

        internal static Volume GetOrCreateDefaultVolume()
        {
            if (s_DefaultVolume == null || s_DefaultVolume.Equals(null))
            {
                var go = new GameObject("Default Volume") { hideFlags = HideFlags.HideAndDontSave };
                s_DefaultVolume = go.AddComponent<Volume>();
                s_DefaultVolume.isGlobal = true;
                s_DefaultVolume.priority = float.MinValue;
                s_DefaultVolume.sharedProfile = defaultVolumeProfile;
            }

            if (
                // In case the asset was deleted or the reference removed
                s_DefaultVolume.sharedProfile == null || s_DefaultVolume.sharedProfile.Equals(null)
#if UNITY_EDITOR

                // In case the serialization recreated an empty volume sharedProfile

                || !UnityEditor.AssetDatabase.Contains(s_DefaultVolume.sharedProfile)
#endif
            )
            {
                s_DefaultVolume.sharedProfile = defaultVolumeProfile;
            }

            if (s_DefaultVolume.sharedProfile != defaultVolumeProfile)
            {
                s_DefaultVolume.sharedProfile = defaultVolumeProfile;
            }

            return s_DefaultVolume;
        }

        #endregion

        /// <summary>
        /// Shader Tag for the High Definition Render Pipeline.
        /// </summary>
        public const string k_ShaderTagName = "HDRenderPipeline";

        readonly HDRenderPipelineAsset m_Asset;
        internal HDRenderPipelineAsset asset { get { return m_Asset; } }
        readonly HDRenderPipelineAsset m_DefaultAsset;
        internal RenderPipelineResources defaultResources { get { return m_DefaultAsset.renderPipelineResources; } }

        internal RenderPipelineSettings currentPlatformRenderPipelineSettings { get { return m_Asset.currentPlatformRenderPipelineSettings; } }

        readonly List<RenderPipelineMaterial> m_MaterialList = new List<RenderPipelineMaterial>();

#if ENABLE_VIRTUALTEXTURES
        readonly VTBufferManager m_VtBufferManager;
#endif
        readonly PostProcessSystem m_PostProcessSystem;
        readonly XRSystem m_XRSystem;

        // Keep track of previous Graphic and QualitySettings value to reset when switching to another pipeline
        bool m_PreviousLightsUseLinearIntensity;
        bool m_PreviousLightsUseColorTemperature;
        bool m_PreviousSRPBatcher;

#if UNITY_2020_2_OR_NEWER
        uint m_PreviousDefaultRenderingLayerMask;
#endif
        ShadowmaskMode m_PreviousShadowMaskMode;

        bool m_FrameSettingsHistoryEnabled = false;
#if UNITY_EDITOR
        bool m_PreviousEnableCookiesInLightmapper = true;
#endif

        /// <summary>
        /// This functions allows the user to have an approximation of the number of rays that were traced for a given frame.
        /// </summary>
        /// <param name="rayValues">Specifes which ray count value should be returned.</param>
        /// <returns>The approximated ray count for a frame</returns>
        public uint GetRaysPerFrame(RayCountValues rayValues) { return m_RayCountManager.GetRaysPerFrame(rayValues); }

        // Renderer Bake configuration can vary depends on if shadow mask is enabled or no
        PerObjectData m_CurrentRendererConfigurationBakedLighting = HDUtils.k_RendererConfigurationBakedLighting;
        MaterialPropertyBlock m_CopyDepthPropertyBlock = new MaterialPropertyBlock();
        Material m_CopyDepth;
        Material m_UpsampleTransparency;
        MipGenerator m_MipGenerator;
        BlueNoise m_BlueNoise;

        IBLFilterBSDF[] m_IBLFilterArray = null;

        ComputeShader m_ScreenSpaceReflectionsCS { get { return defaultResources.shaders.screenSpaceReflectionsCS; } }
        int m_SsrTracingKernel = -1;
        int m_SsrReprojectionKernel = -1;
        int m_SsrAccumulateKernel = -1;

        Material m_ApplyDistortionMaterial;

        Material m_ClearStencilBufferMaterial;

        Material m_ErrorMaterial;

        Material m_Blit;
        Material m_BlitTexArray;
        Material m_BlitTexArraySingleSlice;
        Material m_BlitColorAndDepth;

        Lazy<RTHandle> m_CustomPassColorBuffer;
        Lazy<RTHandle> m_CustomPassDepthBuffer;

        // Constant Buffers
        ShaderVariablesGlobal m_ShaderVariablesGlobalCB = new ShaderVariablesGlobal();
        ShaderVariablesXR m_ShaderVariablesXRCB = new ShaderVariablesXR();
        ShaderVariablesRaytracing m_ShaderVariablesRayTracingCB = new ShaderVariablesRaytracing();

        // The current MSAA count
        MSAASamples m_MSAASamples;

        // The pass "SRPDefaultUnlit" is a fall back to legacy unlit rendering and is required to support unity 2d + unity UI that render in the scene.
        ShaderTagId[] m_ForwardAndForwardOnlyPassNames = { HDShaderPassNames.s_ForwardOnlyName, HDShaderPassNames.s_ForwardName, HDShaderPassNames.s_SRPDefaultUnlitName };
        ShaderTagId[] m_ForwardOnlyPassNames = { HDShaderPassNames.s_ForwardOnlyName, HDShaderPassNames.s_SRPDefaultUnlitName };

        ShaderTagId[] m_AllTransparentPassNames = {  HDShaderPassNames.s_TransparentBackfaceName,
                                                     HDShaderPassNames.s_ForwardOnlyName,
                                                     HDShaderPassNames.s_ForwardName,
                                                     HDShaderPassNames.s_SRPDefaultUnlitName };

        ShaderTagId[] m_TransparentNoBackfaceNames = {  HDShaderPassNames.s_ForwardOnlyName,
                                                        HDShaderPassNames.s_ForwardName,
                                                        HDShaderPassNames.s_SRPDefaultUnlitName };


        ShaderTagId[] m_AllForwardOpaquePassNames = {    HDShaderPassNames.s_ForwardOnlyName,
                                                         HDShaderPassNames.s_ForwardName,
                                                         HDShaderPassNames.s_SRPDefaultUnlitName };

        ShaderTagId[] m_DepthOnlyAndDepthForwardOnlyPassNames = { HDShaderPassNames.s_DepthForwardOnlyName, HDShaderPassNames.s_DepthOnlyName };
        ShaderTagId[] m_DepthForwardOnlyPassNames = { HDShaderPassNames.s_DepthForwardOnlyName };
        ShaderTagId[] m_DepthOnlyPassNames = { HDShaderPassNames.s_DepthOnlyName };
        ShaderTagId[] m_TransparentDepthPrepassNames = { HDShaderPassNames.s_TransparentDepthPrepassName };
        ShaderTagId[] m_TransparentDepthPostpassNames = { HDShaderPassNames.s_TransparentDepthPostpassName };
        ShaderTagId[] m_RayTracingPrepassNames = { HDShaderPassNames.s_RayTracingPrepassName };
        ShaderTagId[] m_FullScreenDebugPassNames = { HDShaderPassNames.s_FullScreenDebugName };
        ShaderTagId[] m_ForwardErrorPassNames = { HDShaderPassNames.s_AlwaysName, HDShaderPassNames.s_ForwardBaseName, HDShaderPassNames.s_DeferredName, HDShaderPassNames.s_PrepassBaseName, HDShaderPassNames.s_VertexName, HDShaderPassNames.s_VertexLMRGBMName, HDShaderPassNames.s_VertexLMName };
        ShaderTagId[] m_DecalsEmissivePassNames = { HDShaderPassNames.s_DecalMeshForwardEmissiveName };
        ShaderTagId[] m_SinglePassName = new ShaderTagId[1];
        ShaderTagId[] m_MeshDecalsPassNames = { HDShaderPassNames.s_DBufferMeshName };

        RenderStateBlock m_DepthStateOpaque;
        RenderStateBlock m_DepthStateNoWrite;
        RenderStateBlock m_AlphaToMaskBlock;

        readonly List<CustomPassVolume> m_ActivePassVolumes = new List<CustomPassVolume>(6);

        // Detect when windows size is changing
        int m_MaxCameraWidth;
        int m_MaxCameraHeight;
        // Keep track of the maximum number of XR instanced views
        int m_MaxViewCount = 1;

        // Use to detect frame changes (for accurate frame count in editor, consider using hdCamera.GetCameraFrameCount)
        int m_FrameCount;

        GraphicsFormat GetColorBufferFormat()
            => m_ShouldOverrideColorBufferFormat ? m_AOVGraphicsFormat : (GraphicsFormat)m_Asset.currentPlatformRenderPipelineSettings.colorBufferFormat;

        GraphicsFormat GetCustomBufferFormat()
            => (GraphicsFormat)m_Asset.currentPlatformRenderPipelineSettings.customBufferFormat;

        internal int GetDecalAtlasMipCount()
        {
            int highestDim = Math.Max(currentPlatformRenderPipelineSettings.decalSettings.atlasWidth, currentPlatformRenderPipelineSettings.decalSettings.atlasHeight);
            return (int)Math.Log(highestDim, 2);
        }

        internal int GetCookieAtlasMipCount() => (int)Mathf.Log((int)currentPlatformRenderPipelineSettings.lightLoopSettings.cookieAtlasSize, 2);

        internal int GetPlanarReflectionProbeMipCount()
        {
            int size = (int)currentPlatformRenderPipelineSettings.lightLoopSettings.planarReflectionAtlasSize;
            return (int)Mathf.Log(size, 2);
        }

        internal int GetMaxScreenSpaceShadows()
        {
            return currentPlatformRenderPipelineSettings.hdShadowInitParams.supportScreenSpaceShadows ? currentPlatformRenderPipelineSettings.hdShadowInitParams.maxScreenSpaceShadowSlots : 0;
        }

        readonly SkyManager m_SkyManager = new SkyManager();
        internal SkyManager skyManager { get { return m_SkyManager; } }

        bool                            m_ValidAPI; // False by default mean we render normally, true mean we don't render anything
        bool                            m_IsDepthBufferCopyValid;
        RenderTexture                   m_TemporaryTargetForCubemaps;
        HDCamera                        m_CurrentHDCamera;

        private CameraCache<(Transform viewer, HDProbe probe, int face)> m_ProbeCameraCache = new
            CameraCache<(Transform viewer, HDProbe probe, int face)>();

        internal Material GetBlitMaterial(bool useTexArray, bool singleSlice) { return useTexArray ? (singleSlice ? m_BlitTexArraySingleSlice : m_BlitTexArray) : m_Blit; }
        internal Material GetBlitColorAndDepthMaterial() { return m_BlitColorAndDepth; }

        ComputeBuffer m_DepthPyramidMipLevelOffsetsBuffer = null;

        ScriptableCullingParameters frozenCullingParams;
        bool frozenCullingParamAvailable = false;

        // RENDER GRAPH
        RenderGraph m_RenderGraph = new RenderGraph("HDRPGraph");

        // MSAA resolve materials
        Material m_ColorResolveMaterial = null;
        Material m_MotionVectorResolve = null;

        internal Material GetMSAAColorResolveMaterial()
        {
            return m_ColorResolveMaterial;
        }

        // Flag that defines if ray tracing is supported by the current asset and platform
        bool m_RayTracingSupported = false;
        /// <summary>
        ///  Flag that defines if ray tracing is supported by the current HDRP asset and platform
        /// </summary>
        public bool rayTracingSupported { get { return m_RayTracingSupported; } }


#if UNITY_EDITOR
        bool m_ResourcesInitialized = false;
#endif

        internal bool reflectionProbeBaking { get; set; }

        /// <summary>
        /// HDRenderPipeline constructor.
        /// </summary>
        /// <param name="asset">Source HDRenderPipelineAsset.</param>
        /// <param name="defaultAsset">Defauklt HDRenderPipelineAsset.</param>
        public HDRenderPipeline(HDRenderPipelineAsset asset, HDRenderPipelineAsset defaultAsset)
        {
            m_Asset = asset;
            m_DefaultAsset = defaultAsset;
            HDProbeSystem.Parameters = asset.reflectionSystemParameters;

            DebugManager.instance.RefreshEditor();

            m_ValidAPI = true;

            SetRenderingFeatures();

            // Initialize lod settings with the default frame settings. This will pull LoD values from the current quality level HDRP asset if necessary.
            // This will make the LoD Group UI consistent with the scene view camera like it is for builtin pipeline.
            QualitySettings.lodBias = m_Asset.GetDefaultFrameSettings(FrameSettingsRenderType.Camera).GetResolvedLODBias(m_Asset);
            QualitySettings.maximumLODLevel = m_Asset.GetDefaultFrameSettings(FrameSettingsRenderType.Camera).GetResolvedMaximumLODLevel(m_Asset);

            // The first thing we need to do is to set the defines that depend on the render pipeline settings
            m_RayTracingSupported = GatherRayTracingSupport(m_Asset.currentPlatformRenderPipelineSettings);

#if UNITY_EDITOR
            // If defaultAsset is not ready (can happen due to loading order issue), then we should return
            // There is a similar check in Render()
            if (HDRenderPipeline.defaultAsset == null)
                return;

            UpgradeResourcesIfNeeded();

            //In case we are loading element in the asset pipeline (occurs when library is not fully constructed) the creation of the HDRenderPipeline is done at a time we cannot access resources.
            //So in this case, the reloader would fail and the resources cannot be validated. So skip validation here.
            //The HDRenderPipeline will be reconstructed in a few frame which will fix this issue.
            if (HDRenderPipeline.defaultAsset.renderPipelineResources == null
                || HDRenderPipeline.defaultAsset.renderPipelineEditorResources == null
                || (m_RayTracingSupported && HDRenderPipeline.defaultAsset.renderPipelineRayTracingResources == null))
                return;
            else
                m_ResourcesInitialized = true;

            ValidateResources();
#endif

            // We need to call this after the resource initialization as we attempt to use them in checking the supported API.
            if (!CheckAPIValidity())
            {
                m_ValidAPI = false;

                return;
            }

            var defaultLensAttenuation = m_DefaultAsset.lensAttenuationMode;
            if (defaultLensAttenuation == LensAttenuationMode.ImperfectLens)
            {
                ColorUtils.s_LensAttenuation = 0.65f;
            }
            else if (defaultLensAttenuation == LensAttenuationMode.PerfectLens)
            {
                ColorUtils.s_LensAttenuation = 0.78f;
            }

#if ENABLE_VIRTUALTEXTURES
            VirtualTexturingSettingsSRP settings = asset.virtualTexturingSettings;

            if (settings == null)
                settings = new VirtualTexturingSettingsSRP();

            VirtualTexturing.Streaming.SetCPUCacheSize(settings.streamingCpuCacheSizeInMegaBytes);

            GPUCacheSetting[] gpuCacheSettings = new GPUCacheSetting[settings.streamingGpuCacheSettings.Count];
            for (int i = 0; i < settings.streamingGpuCacheSettings.Count; ++i)
            {
                GPUCacheSettingSRP srpSetting = settings.streamingGpuCacheSettings[i];
                gpuCacheSettings[i] = new GPUCacheSetting() { format = srpSetting.format, sizeInMegaBytes = srpSetting.sizeInMegaBytes };
            }

            VirtualTexturing.Streaming.SetGPUCacheSettings(gpuCacheSettings);
#endif

            // Initial state of the RTHandle system.
            // Tells the system that we will require MSAA or not so that we can avoid wasteful render texture allocation.
            // We initialize to screen width/height to avoid multiple realloc that can lead to inflated memory usage (as releasing of memory is delayed).
            RTHandles.Initialize(Screen.width, Screen.height, m_Asset.currentPlatformRenderPipelineSettings.supportMSAA, m_Asset.currentPlatformRenderPipelineSettings.msaaSampleCount);

            m_XRSystem = new XRSystem(asset.renderPipelineResources.shaders);

            m_MipGenerator = new MipGenerator(defaultResources);
            m_BlueNoise = new BlueNoise(defaultResources);

            EncodeBC6H.DefaultInstance = EncodeBC6H.DefaultInstance ?? new EncodeBC6H(defaultResources.shaders.encodeBC6HCS);

            // Scan material list and assign it
            m_MaterialList = HDUtils.GetRenderPipelineMaterialList();

#if ENABLE_VIRTUALTEXTURES
            m_VtBufferManager = new VTBufferManager(asset);
#endif

            m_PostProcessSystem = new PostProcessSystem(asset, defaultResources);

            // Initialize various compute shader resources
            m_SsrTracingKernel = m_ScreenSpaceReflectionsCS.FindKernel("ScreenSpaceReflectionsTracing");
            m_SsrReprojectionKernel = m_ScreenSpaceReflectionsCS.FindKernel("ScreenSpaceReflectionsReprojection");
            m_SsrAccumulateKernel = m_ScreenSpaceReflectionsCS.FindKernel("ScreenSpaceReflectionsAccumulate");

            m_CopyDepth = CoreUtils.CreateEngineMaterial(defaultResources.shaders.copyDepthBufferPS);
            m_UpsampleTransparency = CoreUtils.CreateEngineMaterial(defaultResources.shaders.upsampleTransparentPS);

            m_ApplyDistortionMaterial = CoreUtils.CreateEngineMaterial(defaultResources.shaders.applyDistortionPS);

            m_ClearStencilBufferMaterial = CoreUtils.CreateEngineMaterial(defaultResources.shaders.clearStencilBufferPS);

            InitializeDebug();

            m_Blit = CoreUtils.CreateEngineMaterial(defaultResources.shaders.blitPS);
            m_BlitColorAndDepth = CoreUtils.CreateEngineMaterial(defaultResources.shaders.blitColorAndDepthPS);
            m_ErrorMaterial = CoreUtils.CreateEngineMaterial("Hidden/InternalErrorShader");

            // With texture array enabled, we still need the normal blit version for other systems like atlas
            if (TextureXR.useTexArray)
            {
                m_Blit.EnableKeyword("DISABLE_TEXTURE2D_X_ARRAY");
                m_BlitTexArray = CoreUtils.CreateEngineMaterial(defaultResources.shaders.blitPS);
                m_BlitTexArraySingleSlice = CoreUtils.CreateEngineMaterial(defaultResources.shaders.blitPS);
                m_BlitTexArraySingleSlice.EnableKeyword("BLIT_SINGLE_SLICE");
            }

            m_MaterialList.ForEach(material => material.Build(asset, defaultResources));

            if (m_Asset.currentPlatformRenderPipelineSettings.lightLoopSettings.supportFabricConvolution)
            {
                m_IBLFilterArray = new IBLFilterBSDF[2];
                m_IBLFilterArray[0] = new IBLFilterGGX(defaultResources, m_MipGenerator);
                m_IBLFilterArray[1] = new IBLFilterCharlie(defaultResources, m_MipGenerator);
            }
            else
            {
                m_IBLFilterArray = new IBLFilterBSDF[1];
                m_IBLFilterArray[0] = new IBLFilterGGX(defaultResources, m_MipGenerator);
            }

            InitializeLightLoop(m_IBLFilterArray);

            m_SkyManager.Build(asset, defaultResources, m_IBLFilterArray);

            InitializeVolumetricLighting();
            InitializeVolumetricClouds();
            InitializeSubsurfaceScattering();

            m_DebugDisplaySettings.RegisterDebug();
#if UNITY_EDITOR
            // We don't need the debug of Scene View at runtime (each camera have its own debug settings)
            // All scene view will share the same FrameSettings for now as sometimes Dispose is called after
            // another instance of HDRenderPipeline constructor is called.

            Camera firstSceneViewCamera = UnityEditor.SceneView.sceneViews.Count > 0 ? (UnityEditor.SceneView.sceneViews[0] as UnityEditor.SceneView).camera : null;
            if (firstSceneViewCamera != null)
            {
                var history = FrameSettingsHistory.RegisterDebug(null, true);
                DebugManager.instance.RegisterData(history);
            }
#endif

            m_DepthPyramidMipLevelOffsetsBuffer = new ComputeBuffer(15, sizeof(int) * 2);

            // TODO RENDERGRAPH: Moved those out of InitializeRenderTexture as they are still needed in render graph and would be deallocated otherwise when switching it on.
            m_CustomPassColorBuffer = new Lazy<RTHandle>(() => RTHandles.Alloc(Vector2.one, TextureXR.slices, dimension: TextureXR.dimension, colorFormat: GetCustomBufferFormat(), enableRandomWrite: true, useDynamicScale: true, name: "CustomPassColorBuffer"));
            m_CustomPassDepthBuffer = new Lazy<RTHandle>(() => RTHandles.Alloc(Vector2.one, TextureXR.slices, dimension: TextureXR.dimension, colorFormat: GraphicsFormat.R32_UInt, useDynamicScale: true, name: "CustomPassDepthBuffer", depthBufferBits: DepthBits.Depth32));

            // For debugging
            MousePositionDebug.instance.Build();

            InitializeRenderStateBlocks();

            // Keep track of the original msaa sample value
            // TODO : Bind this directly to the debug menu instead of having an intermediate value
            m_MSAASamples = m_Asset ? m_Asset.currentPlatformRenderPipelineSettings.msaaSampleCount : MSAASamples.None;

            if (m_RayTracingSupported)
            {
                InitRayTracingManager();
                InitRayTracedReflections();
                InitRayTracedIndirectDiffuse();
                InitRaytracingDeferred();
                InitRecursiveRenderer();
<<<<<<< HEAD
                InitPathTracing(m_RenderGraph);

                m_AmbientOcclusionSystem.InitRaytracing(this);
=======
                InitPathTracing();
                InitRayTracingAmbientOcclusion();
>>>>>>> 21f12b8f
            }

            // Initialize the SSGI structures
            InitScreenSpaceGlobalIllumination();

            // Initialize screen space shadows
            InitializeScreenSpaceShadows();

            CameraCaptureBridge.enabled = true;

            InitializePrepass(m_Asset);
            m_ColorResolveMaterial = CoreUtils.CreateEngineMaterial(asset.renderPipelineResources.shaders.colorResolvePS);
            m_MotionVectorResolve = CoreUtils.CreateEngineMaterial(asset.renderPipelineResources.shaders.resolveMotionVecPS);

            CustomPassUtils.Initialize();
        }

#if UNITY_EDITOR
        void UpgradeResourcesInAssetIfNeeded(HDRenderPipelineAsset asset)
        {
            // Check that the serialized Resources are not broken
            if (asset.renderPipelineResources == null)
                asset.renderPipelineResources
                    = UnityEditor.AssetDatabase.LoadAssetAtPath<RenderPipelineResources>(HDUtils.GetHDRenderPipelinePath() + "Runtime/RenderPipelineResources/HDRenderPipelineResources.asset");
#if UNITY_EDITOR_LINUX // Temp hack to be able to make linux test run. To clarify
            ResourceReloader.TryReloadAllNullIn(asset.renderPipelineResources, HDUtils.GetHDRenderPipelinePath());
#else
            ResourceReloader.ReloadAllNullIn(asset.renderPipelineResources, HDUtils.GetHDRenderPipelinePath());
#endif

            if (m_RayTracingSupported)
            {
                if (asset.renderPipelineRayTracingResources == null)
                    asset.renderPipelineRayTracingResources
                        = UnityEditor.AssetDatabase.LoadAssetAtPath<HDRenderPipelineRayTracingResources>(HDUtils.GetHDRenderPipelinePath() + "Runtime/RenderPipelineResources/HDRenderPipelineRayTracingResources.asset");
#if UNITY_EDITOR_LINUX // Temp hack to be able to make linux test run. To clarify
                ResourceReloader.TryReloadAllNullIn(asset.renderPipelineRayTracingResources, HDUtils.GetHDRenderPipelinePath());
#else
                ResourceReloader.ReloadAllNullIn(asset.renderPipelineRayTracingResources, HDUtils.GetHDRenderPipelinePath());
#endif
            }
            else
            {
                // If ray tracing is not enabled we do not want to have ray tracing resources referenced
                asset.renderPipelineRayTracingResources = null;
            }

            var editorResourcesPath = HDUtils.GetHDRenderPipelinePath() + "Editor/RenderPipelineResources/HDRenderPipelineEditorResources.asset";
            if (asset.renderPipelineEditorResources == null)
            {
                var objs = InternalEditorUtility.LoadSerializedFileAndForget(editorResourcesPath);
                asset.renderPipelineEditorResources = objs != null && objs.Length > 0 ? objs.First() as HDRenderPipelineEditorResources : null;
            }

            if (ResourceReloader.ReloadAllNullIn(asset.renderPipelineEditorResources,
                HDUtils.GetHDRenderPipelinePath()))
            {
                InternalEditorUtility.SaveToSerializedFileAndForget(
                    new Object[] {asset.renderPipelineEditorResources },
                    editorResourcesPath,
                    true);
            }

            // Upgrade the resources (re-import every references in RenderPipelineResources) if the resource version mismatches
            // It's done here because we know every HDRP assets have been imported before
            asset.renderPipelineResources?.UpgradeIfNeeded();
        }

        void UpgradeResourcesIfNeeded()
        {
            // The first thing we need to do is to set the defines that depend on the render pipeline settings
            m_Asset.EvaluateSettings();

            // Check and fix both the default and current HDRP asset
            UpgradeResourcesInAssetIfNeeded(HDRenderPipeline.defaultAsset);
            UpgradeResourcesInAssetIfNeeded(HDRenderPipeline.currentAsset);
        }

        void ValidateResources()
        {
            var resources = HDRenderPipeline.defaultAsset.renderPipelineResources;

            // We iterate over all compute shader to verify if they are all compiled, if it's not the case
            // then we throw an exception to avoid allocating resources and crashing later on by using a null
            // compute kernel.
            foreach (var computeShader in resources.shaders.GetAllComputeShaders())
            {
                foreach (var message in UnityEditor.ShaderUtil.GetComputeShaderMessages(computeShader))
                {
                    if (message.severity == UnityEditor.Rendering.ShaderCompilerMessageSeverity.Error)
                    {
                        // Will be catched by the try in HDRenderPipelineAsset.CreatePipeline()
                        throw new Exception(String.Format(
                            "Compute Shader compilation error on platform {0} in file {1}:{2}: {3}{4}\n" +
                            "HDRP will not run until the error is fixed.\n",
                            message.platform, message.file, message.line, message.message, message.messageDetails
                        ));
                    }
                }
            }
        }

#endif

        /// <summary>
        /// Resets the reference size of the internal RTHandle System.
        /// This allows users to reduce the memory footprint of render textures after doing a super sampled rendering pass for example.
        /// </summary>
        /// <param name="width">New width of the internal RTHandle System.</param>
        /// <param name="height">New height of the internal RTHandle System.</param>
        public void ResetRTHandleReferenceSize(int width, int height)
        {
            RTHandles.ResetReferenceSize(width, height);
            HDCamera.ResetAllHistoryRTHandleSystems(width, height);
        }

        void SetRenderingFeatures()
        {
            // Set sub-shader pipeline tag
            Shader.globalRenderPipeline = "HDRenderPipeline";

            // HD use specific GraphicsSettings
            m_PreviousLightsUseLinearIntensity = GraphicsSettings.lightsUseLinearIntensity;
            GraphicsSettings.lightsUseLinearIntensity = true;
            m_PreviousLightsUseColorTemperature = GraphicsSettings.lightsUseColorTemperature;
            GraphicsSettings.lightsUseColorTemperature = true;
            m_PreviousSRPBatcher = GraphicsSettings.useScriptableRenderPipelineBatching;
            GraphicsSettings.useScriptableRenderPipelineBatching = m_Asset.enableSRPBatcher;
#if  UNITY_2020_2_OR_NEWER
            m_PreviousDefaultRenderingLayerMask = GraphicsSettings.defaultRenderingLayerMask;
            GraphicsSettings.defaultRenderingLayerMask = ShaderVariablesGlobal.DefaultRenderingLayerMask;
#endif

            // In case shadowmask mode isn't setup correctly, force it to correct usage (as there is no UI to fix it)
            m_PreviousShadowMaskMode = QualitySettings.shadowmaskMode;
            QualitySettings.shadowmaskMode = ShadowmaskMode.DistanceShadowmask;

            SupportedRenderingFeatures.active = new SupportedRenderingFeatures()
            {
                reflectionProbeModes = SupportedRenderingFeatures.ReflectionProbeModes.Rotation,
                defaultMixedLightingModes = SupportedRenderingFeatures.LightmapMixedBakeModes.IndirectOnly,
                mixedLightingModes = SupportedRenderingFeatures.LightmapMixedBakeModes.IndirectOnly | (m_Asset.currentPlatformRenderPipelineSettings.supportShadowMask ? SupportedRenderingFeatures.LightmapMixedBakeModes.Shadowmask : 0),
                lightmapBakeTypes = LightmapBakeType.Baked | LightmapBakeType.Mixed | LightmapBakeType.Realtime,
                lightmapsModes = LightmapsMode.NonDirectional | LightmapsMode.CombinedDirectional,
                lightProbeProxyVolumes = true,
                motionVectors = true,
                receiveShadows = false,
                reflectionProbes = false,
                rendererPriority = true,
                overridesFog = true,
                overridesOtherLightingSettings = true,
                editableMaterialRenderQueue = false,
                enlighten = true
                , overridesLODBias = true
                , overridesMaximumLODLevel = true
                , overridesShadowmask = true // Don't display the shadow mask UI in Quality Settings
                , overrideShadowmaskMessage = "\nThe Shadowmask Mode used at run time can be found in the Shadows section of Light component."
                , overridesRealtimeReflectionProbes = true // Don't display the real time reflection probes checkbox UI in Quality Settings
            };

            Lightmapping.SetDelegate(GlobalIlluminationUtils.hdLightsDelegate);

#if UNITY_EDITOR
            // HDRP always enable baking of cookie by default
            m_PreviousEnableCookiesInLightmapper = UnityEditor.EditorSettings.enableCookiesInLightmapper;
            UnityEditor.EditorSettings.enableCookiesInLightmapper = true;

            SceneViewDrawMode.SetupDrawMode();

            if (UnityEditor.PlayerSettings.colorSpace == ColorSpace.Gamma)
            {
                Debug.LogError("High Definition Render Pipeline doesn't support Gamma mode, change to Linear mode (HDRP isn't set up properly. Go to Windows > RenderPipeline > HDRP Wizard to fix your settings).");
            }
#endif
        }

        bool CheckAPIValidity()
        {
            if (!IsSupportedPlatformAndDevice(out GraphicsDeviceType deviceType))
            {
                string msg = HDUtils.GetUnsupportedAPIMessage(deviceType.ToString());
                HDUtils.DisplayMessageNotification(msg);

                return false;
            }

            return true;
        }

        // Note: If you add new platform in this function, think about adding support when building the player too in HDRPCustomBuildProcessor.cs
        bool IsSupportedPlatformAndDevice(out GraphicsDeviceType unsupportedGraphicDevice)
        {
            unsupportedGraphicDevice = SystemInfo.graphicsDeviceType;

            if (!SystemInfo.supportsComputeShaders)
            {
                HDUtils.DisplayMessageNotification("Current platform / API don't support ComputeShaders which is a requirement.");
                return false;
            }

            if (!(defaultResources?.shaders.defaultPS?.isSupported ?? true))
            {
                HDUtils.DisplayMessageNotification("Unable to compile Default Material based on Lit.shader. Either there is a compile error in Lit.shader or the current platform / API isn't compatible.");
                return false;
            }

#if UNITY_EDITOR
            UnityEditor.BuildTarget activeBuildTarget = UnityEditor.EditorUserBuildSettings.activeBuildTarget;
            return HDUtils.IsSupportedBuildTargetAndDevice(activeBuildTarget, out unsupportedGraphicDevice);
#else
            return HDUtils.IsSupportedGraphicDevice(SystemInfo.graphicsDeviceType) && HDUtils.IsOperatingSystemSupported(SystemInfo.operatingSystem);
#endif
        }

        void UnsetRenderingFeatures()
        {
            Shader.globalRenderPipeline = "";

            GraphicsSettings.lightsUseLinearIntensity = m_PreviousLightsUseLinearIntensity;
            GraphicsSettings.lightsUseColorTemperature = m_PreviousLightsUseColorTemperature;
            GraphicsSettings.useScriptableRenderPipelineBatching = m_PreviousSRPBatcher;
#if UNITY_2020_2_OR_NEWER
            GraphicsSettings.defaultRenderingLayerMask = m_PreviousDefaultRenderingLayerMask;
#endif
            QualitySettings.shadowmaskMode = m_PreviousShadowMaskMode;

            SupportedRenderingFeatures.active = new SupportedRenderingFeatures();

            Lightmapping.ResetDelegate();

#if UNITY_EDITOR
            UnityEditor.EditorSettings.enableCookiesInLightmapper = m_PreviousEnableCookiesInLightmapper;
#endif
        }

        void InitializeRenderGraph()
        {
            m_RenderGraph = new RenderGraph("HDRPGraph");
        }

        void CleanupRenderGraph()
        {
            m_RenderGraph.Cleanup();
            m_RenderGraph = null;
        }

        void InitializeRenderStateBlocks()
        {
            m_DepthStateOpaque = new RenderStateBlock
            {
                depthState = new DepthState(true, CompareFunction.LessEqual),
                mask = RenderStateMask.Depth
            };

            m_DepthStateNoWrite = new RenderStateBlock
            {
                depthState = new DepthState(false, CompareFunction.LessEqual),
                mask = RenderStateMask.Depth
            };

            m_AlphaToMaskBlock = new RenderStateBlock
            {
                blendState = new BlendState(true, false),
                mask = RenderStateMask.Blend
            };
        }

        /// <summary>
        /// Disposable pattern implementation.
        /// </summary>
        /// <param name="disposing">Is disposing.</param>
        protected override void Dispose(bool disposing)
        {
            DisposeProbeCameraPool();

            UnsetRenderingFeatures();

            if (!m_ValidAPI)
                return;

#if UNITY_EDITOR
            if (!m_ResourcesInitialized)
                return;
#endif

            base.Dispose(disposing);

            ReleaseScreenSpaceShadows();

            if (m_RayTracingSupported)
            {
                ReleaseRayTracingDeferred();
                ReleaseRayTracedIndirectDiffuse();
                ReleasePathTracing();
            }

            ReleaseRayTracingManager();
            m_DebugDisplaySettings.UnregisterDebug();

            CleanupLightLoop();

            // For debugging
            MousePositionDebug.instance.Cleanup();

            DecalSystem.instance.Cleanup();

            ProbeReferenceVolume.instance.Cleanup();
            CoreUtils.SafeRelease(m_EmptyIndexBuffer);
            m_EmptyIndexBuffer = null;

            m_MaterialList.ForEach(material => material.Cleanup());

#if ENABLE_VIRTUALTEXTURES
            m_VtBufferManager.Cleanup();
#endif

            CleanupDebug();

            CoreUtils.Destroy(m_Blit);
            CoreUtils.Destroy(m_BlitTexArray);
            CoreUtils.Destroy(m_BlitTexArraySingleSlice);
            CoreUtils.Destroy(m_CopyDepth);
            CoreUtils.Destroy(m_ErrorMaterial);
            CoreUtils.Destroy(m_UpsampleTransparency);
            CoreUtils.Destroy(m_ApplyDistortionMaterial);
            CoreUtils.Destroy(m_ClearStencilBufferMaterial);

            m_XRSystem.Cleanup();
            m_SkyManager.Cleanup();
            CleanupVolumetricLighting();

            for (int bsdfIdx = 0; bsdfIdx < m_IBLFilterArray.Length; ++bsdfIdx)
            {
                m_IBLFilterArray[bsdfIdx].Cleanup();
            }

            m_PostProcessSystem.Cleanup();
            m_BlueNoise.Cleanup();

            HDCamera.ClearAll();

            m_MipGenerator.Release();

            if (m_CustomPassColorBuffer.IsValueCreated)
                RTHandles.Release(m_CustomPassColorBuffer.Value);
            if (m_CustomPassDepthBuffer.IsValueCreated)
                RTHandles.Release(m_CustomPassDepthBuffer.Value);

            CullingGroupManager.instance.Cleanup();

            CoreUtils.SafeRelease(m_DepthPyramidMipLevelOffsetsBuffer);

            CustomPassVolume.Cleanup();

            DensityVolumeManager.manager.ReleaseAtlas();

            CleanupPrepass();
            CoreUtils.Destroy(m_ColorResolveMaterial);
            CoreUtils.Destroy(m_MotionVectorResolve);

            CustomPassUtils.Cleanup();
#if UNITY_EDITOR
            SceneViewDrawMode.ResetDrawMode();

            // Do not attempt to unregister SceneView FrameSettings. It is shared amongst every scene view and take only a little place.
            // For removing it, you should be sure that Dispose could never be called after the constructor of another instance of this SRP.
            // Also, at the moment, applying change to hdrpAsset cause the SRP to be Disposed and Constructed again.
            // Not always in that order.
#endif

            // Dispose m_ProbeCameraPool properly
            void DisposeProbeCameraPool()
            {
#if UNITY_EDITOR
                // Special case here: when the HDRP asset is modified in the Editor,
                //   it is disposed during an `OnValidate` call.
                //   But during `OnValidate` call, game object must not be destroyed.
                //   So, only when this method was called during an `OnValidate` call, the destruction of the
                //   pool is delayed, otherwise, it is destroyed as usual with `CoreUtils.Destroy`
                var isInOnValidate = false;
                isInOnValidate = new StackTrace().ToString().Contains("OnValidate");
                if (isInOnValidate)
                {
                    var pool = m_ProbeCameraCache;
                    UnityEditor.EditorApplication.delayCall += () => pool.Dispose();
                    m_ProbeCameraCache = null;
                }
                else
                {
#endif
                m_ProbeCameraCache.Dispose();
                m_ProbeCameraCache = null;
#if UNITY_EDITOR
            }

#endif

                CleanupRenderGraph();
            }

            ConstantBuffer.ReleaseAll();

            CameraCaptureBridge.enabled = false;

            // Dispose of Render Pipeline can be call either by OnValidate() or by OnDisable().
            // Inside an OnValidate() call we can't call a DestroyImmediate().
            // Here we are releasing our singleton to not leak while doing a domain reload.
            // However this is doing a call to DestroyImmediate().
            // To workaround this, and was we only leak with Singleton while doing domain reload (and not in OnValidate)
            // we are detecting if we are in an OnValidate call and releasing the Singleton only if it is not the case.
            if (!m_Asset.isInOnValidateCall)
                HDUtils.ReleaseComponentSingletons();
        }

        void Resize(HDCamera hdCamera)
        {
            // m_MaxCameraWidth and m_MaxCameraHeight start at 0 so we will at least go through this once at first frame to allocate the buffers for the first time.
            bool resolutionChanged = (hdCamera.actualWidth > m_MaxCameraWidth) || (hdCamera.actualHeight > m_MaxCameraHeight) || (hdCamera.viewCount > m_MaxViewCount);

            if (resolutionChanged)
            {
                // update recorded window resolution
                m_MaxCameraWidth = Mathf.Max(m_MaxCameraWidth, hdCamera.actualWidth);
                m_MaxCameraHeight = Mathf.Max(m_MaxCameraHeight, hdCamera.actualHeight);
                m_MaxViewCount = Math.Max(m_MaxViewCount, hdCamera.viewCount);

                if (m_MaxCameraWidth > 0 && m_MaxCameraHeight > 0)
                {
                    LightLoopReleaseResolutionDependentBuffers();
                }

                LightLoopAllocResolutionDependentBuffers(hdCamera, m_MaxCameraWidth, m_MaxCameraHeight);
            }
        }

        void UpdateGlobalConstantBuffers(HDCamera hdCamera, CommandBuffer cmd)
        {
            UpdateShaderVariablesGlobalCB(hdCamera, cmd);
            UpdateShaderVariablesXRCB(hdCamera, cmd);
            UpdateShaderVariablesRaytracingCB(hdCamera, cmd);

            // This one is not in a constant buffer because it's only used as a parameter for some shader's render states. It's not actually used inside shader code.
            cmd.SetGlobalInt(HDShaderIDs._ColorMaskTransparentVel, (int)ColorWriteMask.All);
        }

        void UpdateShaderVariablesGlobalCB(HDCamera hdCamera, CommandBuffer cmd)
        {
            hdCamera.UpdateShaderVariablesGlobalCB(ref m_ShaderVariablesGlobalCB);
            Fog.UpdateShaderVariablesGlobalCB(ref m_ShaderVariablesGlobalCB, hdCamera);
            UpdateShaderVariablesGlobalSubsurface(ref m_ShaderVariablesGlobalCB, hdCamera);
            UpdateShaderVariablesGlobalDecal(ref m_ShaderVariablesGlobalCB, hdCamera);
            UpdateShaderVariablesGlobalVolumetrics(ref m_ShaderVariablesGlobalCB, hdCamera);
            m_ShadowManager.UpdateShaderVariablesGlobalCB(ref m_ShaderVariablesGlobalCB);
            UpdateShaderVariablesGlobalLightLoop(ref m_ShaderVariablesGlobalCB, hdCamera);
            UpdateShaderVariablesProbeVolumes(ref m_ShaderVariablesGlobalCB, hdCamera);
            UpdateShaderVariableGlobalAmbientOcclusion(ref m_ShaderVariablesGlobalCB, hdCamera);

            // Misc
            MicroShadowing microShadowingSettings = hdCamera.volumeStack.GetComponent<MicroShadowing>();
            m_ShaderVariablesGlobalCB._MicroShadowOpacity = microShadowingSettings.enable.value ? microShadowingSettings.opacity.value : 0.0f;

            HDShadowSettings shadowSettings = hdCamera.volumeStack.GetComponent<HDShadowSettings>();
            m_ShaderVariablesGlobalCB._DirectionalTransmissionMultiplier = shadowSettings.directionalTransmissionMultiplier.value;

            ScreenSpaceRefraction ssRefraction = hdCamera.volumeStack.GetComponent<ScreenSpaceRefraction>();
            m_ShaderVariablesGlobalCB._SSRefractionInvScreenWeightDistance = 1.0f / ssRefraction.screenFadeDistance.value;

            IndirectLightingController indirectLightingController = hdCamera.volumeStack.GetComponent<IndirectLightingController>();
            m_ShaderVariablesGlobalCB._IndirectDiffuseLightingMultiplier = indirectLightingController.indirectDiffuseLightingMultiplier.value;
            m_ShaderVariablesGlobalCB._IndirectDiffuseLightingLayers = hdCamera.frameSettings.IsEnabled(FrameSettingsField.LightLayers) ? indirectLightingController.GetIndirectDiffuseLightingLayers() : uint.MaxValue;
            m_ShaderVariablesGlobalCB._ReflectionLightingMultiplier = indirectLightingController.reflectionLightingMultiplier.value;
            m_ShaderVariablesGlobalCB._ReflectionLightingLayers = hdCamera.frameSettings.IsEnabled(FrameSettingsField.LightLayers) ? indirectLightingController.GetReflectionLightingLayers() : uint.MaxValue;

            m_ShaderVariablesGlobalCB._OffScreenRendering = 0;
            m_ShaderVariablesGlobalCB._OffScreenDownsampleFactor = 1;
            m_ShaderVariablesGlobalCB._ReplaceDiffuseForIndirect = hdCamera.frameSettings.IsEnabled(FrameSettingsField.ReplaceDiffuseForIndirect) ? 1.0f : 0.0f;
            m_ShaderVariablesGlobalCB._EnableSkyReflection = hdCamera.frameSettings.IsEnabled(FrameSettingsField.SkyReflection) ? 1u : 0u;
            m_ShaderVariablesGlobalCB._ContactShadowOpacity = m_ContactShadows.opacity.value;

            int coarseStencilWidth = HDUtils.DivRoundUp(hdCamera.actualWidth, 8);
            int coarseStencilHeight = HDUtils.DivRoundUp(hdCamera.actualHeight, 8);
            m_ShaderVariablesGlobalCB._CoarseStencilBufferSize = new Vector4(coarseStencilWidth, coarseStencilHeight, 1.0f / coarseStencilWidth, 1.0f / coarseStencilHeight);

            m_ShaderVariablesGlobalCB._RaytracingFrameIndex = RayTracingFrameIndex(hdCamera);
            m_ShaderVariablesGlobalCB._IndirectDiffuseMode = (int)GetIndirectDiffuseMode(hdCamera);

            if (hdCamera.frameSettings.IsEnabled(FrameSettingsField.RayTracing))
            {
                // Check if recursive rendering is enabled or not. This will control the cull of primitive
                // during the gbuffer and forward pass
                ScreenSpaceReflection settings = hdCamera.volumeStack.GetComponent<ScreenSpaceReflection>();
                bool enableRaytracedReflections = hdCamera.frameSettings.IsEnabled(FrameSettingsField.RayTracing) && settings.rayTracing.value;
                m_ShaderVariablesGlobalCB._EnableRayTracedReflections = enableRaytracedReflections ? 1 : 0;
                RecursiveRendering recursiveSettings = hdCamera.volumeStack.GetComponent<RecursiveRendering>();
                m_ShaderVariablesGlobalCB._EnableRecursiveRayTracing = recursiveSettings.enable.value ? 1u : 0u;

                m_ShaderVariablesGlobalCB._SpecularOcclusionBlend = EvaluateSpecularOcclusionFlag(hdCamera);
            }
            else
            {
                m_ShaderVariablesGlobalCB._EnableRayTracedReflections = 0;
                m_ShaderVariablesGlobalCB._EnableRecursiveRayTracing = 0;
                m_ShaderVariablesGlobalCB._SpecularOcclusionBlend = 1.0f;
            }

            ConstantBuffer.PushGlobal(cmd, m_ShaderVariablesGlobalCB, HDShaderIDs._ShaderVariablesGlobal);
        }

        void UpdateShaderVariablesXRCB(HDCamera hdCamera, CommandBuffer cmd)
        {
            hdCamera.xr.UpdateBuiltinStereoMatrices(cmd, hdCamera);
            hdCamera.UpdateShaderVariablesXRCB(ref m_ShaderVariablesXRCB);
            ConstantBuffer.PushGlobal(cmd, m_ShaderVariablesXRCB, HDShaderIDs._ShaderVariablesXR);
        }

        void UpdateShaderVariablesRaytracingCB(HDCamera hdCamera, CommandBuffer cmd)
        {
            if (!hdCamera.frameSettings.IsEnabled(FrameSettingsField.RayTracing))
                return;

            RayTracingSettings rayTracingSettings = hdCamera.volumeStack.GetComponent<RayTracingSettings>();
            ScreenSpaceReflection screenSpaceReflection = hdCamera.volumeStack.GetComponent<ScreenSpaceReflection>();

            // Those are globally set parameters. The others are set per effect and will update the constant buffer as we render.
            m_ShaderVariablesRayTracingCB._RaytracingRayBias = rayTracingSettings.rayBias.value;
            m_ShaderVariablesRayTracingCB._RayCountEnabled = m_RayCountManager.RayCountIsEnabled();
            m_ShaderVariablesRayTracingCB._RaytracingCameraNearPlane = hdCamera.camera.nearClipPlane;
            m_ShaderVariablesRayTracingCB._RaytracingPixelSpreadAngle = GetPixelSpreadAngle(hdCamera.camera.fieldOfView, hdCamera.actualWidth, hdCamera.actualHeight);
            m_ShaderVariablesRayTracingCB._RaytracingReflectionMinSmoothness = screenSpaceReflection.minSmoothness;
            m_ShaderVariablesRayTracingCB._RaytracingReflectionSmoothnessFadeStart = screenSpaceReflection.smoothnessFadeStart;
            m_ShaderVariablesRayTracingCB._DirectionalShadowFallbackIntensity = rayTracingSettings.directionalShadowFallbackIntensity.value;

            ConstantBuffer.PushGlobal(cmd, m_ShaderVariablesRayTracingCB, HDShaderIDs._ShaderVariablesRaytracing);
        }

        void ConfigureKeywords(bool enableBakeShadowMask, HDCamera hdCamera, CommandBuffer cmd)
        {
            // Globally enable (for GBuffer shader and forward lit (opaque and transparent) the keyword SHADOWS_SHADOWMASK
            CoreUtils.SetKeyword(cmd, "SHADOWS_SHADOWMASK", enableBakeShadowMask);
            // Configure material to use depends on shadow mask option
            m_CurrentRendererConfigurationBakedLighting = enableBakeShadowMask ? HDUtils.k_RendererConfigurationBakedLightingWithShadowMask : HDUtils.k_RendererConfigurationBakedLighting;
            m_currentDebugViewMaterialGBuffer = enableBakeShadowMask ? m_DebugViewMaterialGBufferShadowMask : m_DebugViewMaterialGBuffer;

            CoreUtils.SetKeyword(cmd, "LIGHT_LAYERS", hdCamera.frameSettings.IsEnabled(FrameSettingsField.LightLayers));

            // configure keyword for both decal.shader and material
            if (m_Asset.currentPlatformRenderPipelineSettings.supportDecals)
            {
                CoreUtils.SetKeyword(cmd, "DECALS_OFF", false);
                CoreUtils.SetKeyword(cmd, "DECALS_3RT", !m_Asset.currentPlatformRenderPipelineSettings.decalSettings.perChannelMask);
                CoreUtils.SetKeyword(cmd, "DECALS_4RT", m_Asset.currentPlatformRenderPipelineSettings.decalSettings.perChannelMask);
            }
            else
            {
                CoreUtils.SetKeyword(cmd, "DECALS_OFF", true);
                CoreUtils.SetKeyword(cmd, "DECALS_3RT", false);
                CoreUtils.SetKeyword(cmd, "DECALS_4RT", false);
            }

            CoreUtils.SetKeyword(cmd, "PROBE_VOLUMES_OFF", !m_Asset.currentPlatformRenderPipelineSettings.supportProbeVolume);
            CoreUtils.SetKeyword(cmd, "PROBE_VOLUMES_L1", m_Asset.currentPlatformRenderPipelineSettings.supportProbeVolume && m_Asset.currentPlatformRenderPipelineSettings.probeVolumeSHBands == ProbeVolumeSHBands.SphericalHarmonicsL1);
            CoreUtils.SetKeyword(cmd, "PROBE_VOLUMES_L2", m_Asset.currentPlatformRenderPipelineSettings.supportProbeVolume && m_Asset.currentPlatformRenderPipelineSettings.probeVolumeSHBands == ProbeVolumeSHBands.SphericalHarmonicsL2);

            // Raise the normal buffer flag only if we are in forward rendering
            CoreUtils.SetKeyword(cmd, "WRITE_NORMAL_BUFFER", hdCamera.frameSettings.litShaderMode == LitShaderMode.Forward);

            // Raise the decal buffer flag only if we have decal enabled
            CoreUtils.SetKeyword(cmd, "WRITE_DECAL_BUFFER", hdCamera.frameSettings.IsEnabled(FrameSettingsField.DecalLayers));

            // Raise or remove the depth msaa flag based on the frame setting
            CoreUtils.SetKeyword(cmd, "WRITE_MSAA_DEPTH", hdCamera.frameSettings.IsEnabled(FrameSettingsField.MSAA));
        }

        struct RenderRequest
        {
            public struct Target
            {
                public RenderTargetIdentifier id;
                public CubemapFace face;
                public RTHandle copyToTarget;
                public RTHandle targetDepth;
            }
            public HDCamera hdCamera;
            public bool clearCameraSettings;
            public Target target;
            public HDCullingResults cullingResults;
            public int index;
            // Indices of render request to render before this one
            public List<int> dependsOnRenderRequestIndices;
            public CameraSettings cameraSettings;
            public List<(HDProbe.RenderData, HDProbe)> viewDependentProbesData;
        }

        struct HDCullingResults
        {
            public CullingResults cullingResults;
            public CullingResults? customPassCullingResults;
            public HDProbeCullingResults hdProbeCullingResults;
            public DecalSystem.CullResult decalCullResults;
            // TODO: DecalCullResults

            internal void Reset()
            {
                hdProbeCullingResults.Reset();
                if (decalCullResults != null)
                    decalCullResults.Clear();
                else
                    decalCullResults = GenericPool<DecalSystem.CullResult>.Get();
            }
        }

#if UNITY_2021_1_OR_NEWER
        protected override void Render(ScriptableRenderContext renderContext, Camera[] cameras)
        {
            Render(renderContext, new List<Camera>(cameras));
        }

#endif

        /// <summary>
        /// RenderPipeline Render implementation.
        /// </summary>
        /// <param name="renderContext">Current ScriptableRenderContext.</param>
        /// <param name="cameras">List of cameras to render.</param>
#if UNITY_2021_1_OR_NEWER
        protected override void Render(ScriptableRenderContext renderContext, List<Camera> cameras)
#else
        protected override void Render(ScriptableRenderContext renderContext, Camera[] cameras)
#endif
        {
#if UNITY_EDITOR
            if (!m_ResourcesInitialized)
                return;
#endif

#if UNITY_2021_1_OR_NEWER
            if (!m_ValidAPI || cameras.Count == 0)
#else
            if (!m_ValidAPI || cameras.Length == 0)
#endif
                return;

            GetOrCreateDefaultVolume();

            // This function should be called once every render (once for all camera)
            LightLoopNewRender();

#if UNITY_2021_1_OR_NEWER
            BeginContextRendering(renderContext, cameras);
#else
            BeginFrameRendering(renderContext, cameras);
#endif

            // Check if we can speed up FrameSettings process by skiping history
            // or go in detail if debug is activated. Done once for all renderer.
            m_FrameSettingsHistoryEnabled = FrameSettingsHistory.enabled;

#if UNITY_EDITOR
            int newCount = m_FrameCount;
            foreach (var c in cameras)
            {
                if (c.cameraType != CameraType.Preview)
                {
                    newCount++;
                    break;
                }
            }
#else
            int newCount = Time.frameCount;
#endif
            if (newCount != m_FrameCount)
            {
                m_FrameCount = newCount;
                m_ProbeCameraCache.ClearCamerasUnusedFor(2, Time.frameCount);
                HDCamera.CleanUnused();
            }

            var dynResHandler = DynamicResolutionHandler.instance;
            dynResHandler.Update(m_Asset.currentPlatformRenderPipelineSettings.dynamicResolutionSettings);


            // This syntax is awful and hostile to debugging, please don't use it...
            using (ListPool<RenderRequest>.Get(out List<RenderRequest> renderRequests))
            using (ListPool<int>.Get(out List<int> rootRenderRequestIndices))
            using (HashSetPool<int>.Get(out HashSet<int> skipClearCullingResults))
            using (DictionaryPool<HDProbe, List<(int index, float weight)>>.Get(out Dictionary<HDProbe, List<(int index, float weight)>> renderRequestIndicesWhereTheProbeIsVisible))
            using (ListPool<CameraSettings>.Get(out List<CameraSettings> cameraSettings))
            using (ListPool<CameraPositionSettings>.Get(out List<CameraPositionSettings> cameraPositionSettings))
            {
                // With XR multi-pass enabled, each camera can be rendered multiple times with different parameters
                var multipassCameras = m_XRSystem.SetupFrame(cameras, m_Asset.currentPlatformRenderPipelineSettings.xrSettings.singlePass, m_DebugDisplaySettings.data.xrSinglePassTestMode);

#if UNITY_EDITOR
                // See comment below about the preview camera workaround
                bool hasGameViewCamera = false;
                foreach (var c in cameras)
                {
                    if (c.cameraType == CameraType.Game)
                    {
                        hasGameViewCamera = true;
                        break;
                    }
                }
#endif

                // Culling loop
                foreach ((Camera camera, XRPass xrPass) in multipassCameras)
                {
                    if (camera == null)
                        continue;

#if UNITY_EDITOR
                    // We selecting a camera in the editor, we have a preview that is drawn.
                    // For legacy reasons, Unity will render all preview cameras when rendering the GameView
                    // Actually, we don't need this here because we call explicitly Camera.Render when we
                    // need a preview
                    //
                    // This is an issue, because at some point, you end up with 2 cameras to render:
                    // - Main Camera (game view)
                    // - Preview Camera (preview)
                    // If the preview camera is rendered last, it will alter the "GameView RT" RenderTexture
                    // that was previously rendered by the Main Camera.
                    // This is an issue.
                    //
                    // Meanwhile, skipping all preview camera when rendering the game views is sane,
                    // and will workaround the aformentionned issue.
                    if (hasGameViewCamera && camera.cameraType == CameraType.Preview)
                        continue;
#endif

                    bool cameraRequestedDynamicRes = false;
                    HDAdditionalCameraData hdCam;
                    if (camera.TryGetComponent<HDAdditionalCameraData>(out hdCam))
                    {
                        cameraRequestedDynamicRes = hdCam.allowDynamicResolution && camera.cameraType == CameraType.Game;

                        // We are in a case where the platform does not support hw dynamic resolution, so we force the software fallback.
                        // TODO: Expose the graphics caps info on whether the platform supports hw dynamic resolution or not.
                        // Temporarily disable HW Dynamic resolution on metal until the problems we have with it are fixed
                        if (dynResHandler.RequestsHardwareDynamicResolution() && cameraRequestedDynamicRes && !camera.allowDynamicResolution)
                        {
                            dynResHandler.ForceSoftwareFallback();
                        }
                    }

                    dynResHandler.SetCurrentCameraRequest(cameraRequestedDynamicRes);
                    RTHandles.SetHardwareDynamicResolutionState(dynResHandler.HardwareDynamicResIsEnabled());

                    VFXManager.PrepareCamera(camera);

                    // Reset pooled variables
                    cameraSettings.Clear();
                    cameraPositionSettings.Clear();
                    skipClearCullingResults.Clear();

                    var cullingResults = UnsafeGenericPool<HDCullingResults>.Get();
                    cullingResults.Reset();

                    // Try to compute the parameters of the request or skip the request
                    var skipRequest = !TryCalculateFrameParameters(
                        camera,
                        xrPass,
                        out var additionalCameraData,
                        out var hdCamera,
                        out var cullingParameters);

                    // Note: In case of a custom render, we have false here and 'TryCull' is not executed
                    if (!skipRequest)
                    {
                        var needCulling = true;

                        // In XR multipass, culling results can be shared if the pass has the same culling id
                        if (xrPass.multipassId > 0)
                        {
                            foreach (var req in renderRequests)
                            {
                                if (camera == req.hdCamera.camera && req.hdCamera.xr.cullingPassId == xrPass.cullingPassId)
                                {
                                    UnsafeGenericPool<HDCullingResults>.Release(cullingResults);
                                    cullingResults = req.cullingResults;
                                    skipClearCullingResults.Add(req.index);
                                    needCulling = false;
                                    m_SkyManager.UpdateCurrentSkySettings(hdCamera);
                                }
                            }
                        }

                        if (needCulling)
                            skipRequest = !TryCull(camera, hdCamera, renderContext, m_SkyManager, cullingParameters, m_Asset, ref cullingResults);
                    }

                    if (additionalCameraData != null && additionalCameraData.hasCustomRender)
                    {
                        skipRequest = true;
                        // Execute custom render
                        UnityEngine.Rendering.RenderPipeline.BeginCameraRendering(renderContext, camera);
                        additionalCameraData.ExecuteCustomRender(renderContext, hdCamera);
                    }

                    if (skipRequest)
                    {
                        // Submit render context and free pooled resources for this request
                        renderContext.Submit();
                        UnsafeGenericPool<HDCullingResults>.Release(cullingResults);
                        UnityEngine.Rendering.RenderPipeline.EndCameraRendering(renderContext, camera);
                        continue;
                    }

                    // Select render target
                    RenderTargetIdentifier targetId = camera.targetTexture ?? new RenderTargetIdentifier(BuiltinRenderTextureType.CameraTarget);
                    if (camera.targetTexture != null)
                    {
                        camera.targetTexture.IncrementUpdateCount(); // Necessary if the texture is used as a cookie.
                    }

                    // Render directly to XR render target if active
                    if (hdCamera.xr.enabled && hdCamera.xr.renderTargetValid)
                        targetId = hdCamera.xr.renderTarget;

                    // Add render request
                    var request = new RenderRequest
                    {
                        hdCamera = hdCamera,
                        cullingResults = cullingResults,
                        target = new RenderRequest.Target
                        {
                            id = targetId,
                            face = CubemapFace.Unknown
                        },
                        dependsOnRenderRequestIndices = ListPool<int>.Get(),
                        index = renderRequests.Count,
                        cameraSettings = CameraSettings.From(hdCamera),
                        viewDependentProbesData = ListPool<(HDProbe.RenderData, HDProbe)>.Get()
                            // TODO: store DecalCullResult
                    };
                    renderRequests.Add(request);
                    // This is a root render request
                    rootRenderRequestIndices.Add(request.index);

                    // Add visible probes to list
                    for (var i = 0; i < cullingResults.cullingResults.visibleReflectionProbes.Length; ++i)
                    {
                        var visibleProbe = cullingResults.cullingResults.visibleReflectionProbes[i];

                        // TODO: The following fix is temporary.
                        // We should investigate why we got null cull result when we change scene
                        if (visibleProbe == null || visibleProbe.Equals(null) || visibleProbe.reflectionProbe == null || visibleProbe.reflectionProbe.Equals(null))
                            continue;

                        HDAdditionalReflectionData additionalReflectionData;
                        if (!visibleProbe.reflectionProbe.TryGetComponent<HDAdditionalReflectionData>(out additionalReflectionData))
                            additionalReflectionData = visibleProbe.reflectionProbe.gameObject.AddComponent<HDAdditionalReflectionData>();

                        AddVisibleProbeVisibleIndexIfUpdateIsRequired(additionalReflectionData, request.index);
                    }
                    for (var i = 0; i < cullingResults.hdProbeCullingResults.visibleProbes.Count; ++i)
                        AddVisibleProbeVisibleIndexIfUpdateIsRequired(cullingResults.hdProbeCullingResults.visibleProbes[i], request.index);

                    // local function to help insertion of visible probe
                    void AddVisibleProbeVisibleIndexIfUpdateIsRequired(HDProbe probe, int visibleInIndex)
                    {
                        // Don't add it if it has already been updated this frame or not a real time probe
                        // TODO: discard probes that are baked once per frame and already baked this frame
                        if (!probe.requiresRealtimeUpdate)
                            return;

                        float visibility = ComputeVisibility(visibleInIndex, probe);

                        // Notify that we render the probe at this frame
                        // NOTE: If the probe was rendered on the very first frame, we could have some data that was used and it wasn't in a fully initialized state, which is fine on PC, but on console
                        // might lead to NaNs due to lack of complete initialization. To circumvent this, we force the probe to render again only if it was rendered on the first frame. Note that the problem
                        // doesn't apply if probe is enable any frame other than the very first. Also note that we are likely to be re-rendering the probe anyway due to the issue on sky ambient probe
                        // (see m_SkyManager.HasSetValidAmbientProbe in this function).
                        // Also, we need to set the probe as rendered only if we'll actually render it and this won't happen if visibility is not > 0.
                        if (m_FrameCount > 1 && visibility > 0.0f)
                            probe.SetIsRendered();

                        if (!renderRequestIndicesWhereTheProbeIsVisible.TryGetValue(probe, out var visibleInIndices))
                        {
                            visibleInIndices = ListPool<(int index, float weight)>.Get();
                            renderRequestIndicesWhereTheProbeIsVisible.Add(probe, visibleInIndices);
                        }
                        if (!visibleInIndices.Contains((visibleInIndex, visibility)))
                            visibleInIndices.Add((visibleInIndex, visibility));
                    }

                    float ComputeVisibility(int visibleInIndex, HDProbe visibleProbe)
                    {
                        var visibleInRenderRequest = renderRequests[visibleInIndex];
                        var viewerTransform = visibleInRenderRequest.hdCamera.camera.transform;
                        return HDUtils.ComputeWeightedLinearFadeDistance(visibleProbe.transform.position, viewerTransform.position, visibleProbe.weight, visibleProbe.fadeDistance);
                    }
                }

                foreach (var probeToRenderAndDependencies in renderRequestIndicesWhereTheProbeIsVisible)
                {
                    var visibleProbe = probeToRenderAndDependencies.Key;
                    var visibilities = probeToRenderAndDependencies.Value;

                    // Two cases:
                    //   - If the probe is view independent, we add only one render request per face that is
                    //      a dependency for all its 'visibleIn' render requests
                    //   - If the probe is view dependent, we add one render request per face per 'visibleIn'
                    //      render requests
                    var isViewDependent = visibleProbe.type == ProbeSettings.ProbeType.PlanarProbe;

                    Camera parentCamera;

                    if (isViewDependent)
                    {
                        for (int i = 0; i < visibilities.Count; ++i)
                        {
                            var visibility = visibilities[i];
                            if (visibility.weight <= 0f)
                                continue;

                            var visibleInIndex = visibility.index;
                            var visibleInRenderRequest = renderRequests[visibleInIndex];
                            var viewerTransform = visibleInRenderRequest.hdCamera.camera.transform;

                            parentCamera = visibleInRenderRequest.hdCamera.camera;

                            var renderDatas = ListPool<HDProbe.RenderData>.Get();

                            AddHDProbeRenderRequests(
                                visibleProbe,
                                viewerTransform,
                                new List<(int index, float weight)> {visibility},
                                HDUtils.GetSceneCullingMaskFromCamera(visibleInRenderRequest.hdCamera.camera),
                                parentCamera,
                                visibleInRenderRequest.hdCamera.camera.fieldOfView,
                                visibleInRenderRequest.hdCamera.camera.aspect,
                                ref renderDatas
                            );

                            foreach (var renderData in renderDatas)
                            {
                                visibleInRenderRequest.viewDependentProbesData.Add((renderData, visibleProbe));
                            }

                            ListPool<HDProbe.RenderData>.Release(renderDatas);
                        }
                    }
                    else
                    {
                        // No single parent camera for view dependent probes.
                        parentCamera = null;

                        bool visibleInOneViewer = false;
                        for (int i = 0; i < visibilities.Count && !visibleInOneViewer; ++i)
                        {
                            if (visibilities[i].weight > 0f)
                                visibleInOneViewer = true;
                        }
                        if (visibleInOneViewer)
                        {
                            var renderDatas = ListPool<HDProbe.RenderData>.Get();
                            AddHDProbeRenderRequests(visibleProbe, null, visibilities, 0, parentCamera, referenceFieldOfView: 90, referenceAspect: 1, ref renderDatas);
                            ListPool<HDProbe.RenderData>.Release(renderDatas);
                        }
                    }
                }
                foreach (var pair in renderRequestIndicesWhereTheProbeIsVisible)
                    ListPool<(int index, float weight)>.Release(pair.Value);
                renderRequestIndicesWhereTheProbeIsVisible.Clear();

                // Local function to share common code between view dependent and view independent requests
                void AddHDProbeRenderRequests(
                    HDProbe visibleProbe,
                    Transform viewerTransform,
                    List<(int index, float weight)> visibilities,
                    ulong overrideSceneCullingMask,
                    Camera parentCamera,
                    float referenceFieldOfView,
                    float referenceAspect,
                    ref List<HDProbe.RenderData> renderDatas
                )
                {
                    var position = ProbeCapturePositionSettings.ComputeFrom(
                        visibleProbe,
                        viewerTransform
                    );
                    cameraSettings.Clear();
                    cameraPositionSettings.Clear();
                    HDRenderUtilities.GenerateRenderingSettingsFor(
                        visibleProbe.settings, position,
                        cameraSettings, cameraPositionSettings, overrideSceneCullingMask,
                        referenceFieldOfView: referenceFieldOfView,
                        referenceAspect: referenceAspect
                    );

                    var probeFormat = (GraphicsFormat)m_Asset.currentPlatformRenderPipelineSettings.lightLoopSettings.reflectionProbeFormat;

                    switch (visibleProbe.type)
                    {
                        case ProbeSettings.ProbeType.ReflectionProbe:
                            int desiredProbeSize = (int)((HDRenderPipeline)RenderPipelineManager.currentPipeline).currentPlatformRenderPipelineSettings.lightLoopSettings.reflectionCubemapSize;
                            var desiredProbeFormat = ((HDRenderPipeline)RenderPipelineManager.currentPipeline).currentPlatformRenderPipelineSettings.lightLoopSettings.reflectionProbeFormat;

                            if (visibleProbe.realtimeTextureRTH == null || visibleProbe.realtimeTextureRTH.rt.width != desiredProbeSize ||
                                visibleProbe.realtimeTextureRTH.rt.graphicsFormat != probeFormat)
                            {
                                visibleProbe.SetTexture(ProbeSettings.Mode.Realtime, HDRenderUtilities.CreateReflectionProbeRenderTarget(desiredProbeSize, probeFormat));
                            }
                            break;
                        case ProbeSettings.ProbeType.PlanarProbe:
                            int desiredPlanarProbeSize = (int)visibleProbe.resolution;
                            if (visibleProbe.realtimeTextureRTH == null || visibleProbe.realtimeTextureRTH.rt.width != desiredPlanarProbeSize || visibleProbe.realtimeTextureRTH.rt.graphicsFormat != probeFormat)
                            {
                                visibleProbe.SetTexture(ProbeSettings.Mode.Realtime, HDRenderUtilities.CreatePlanarProbeRenderTarget(desiredPlanarProbeSize, probeFormat));
                            }
                            if (visibleProbe.realtimeDepthTextureRTH == null || visibleProbe.realtimeDepthTextureRTH.rt.width != desiredPlanarProbeSize)
                            {
                                visibleProbe.SetDepthTexture(ProbeSettings.Mode.Realtime, HDRenderUtilities.CreatePlanarProbeDepthRenderTarget(desiredPlanarProbeSize));
                            }
                            // Set the viewer's camera as the default camera anchor
                            for (var i = 0; i < cameraSettings.Count; ++i)
                            {
                                var v = cameraSettings[i];
                                if (v.volumes.anchorOverride == null)
                                {
                                    v.volumes.anchorOverride = viewerTransform;
                                    cameraSettings[i] = v;
                                }
                            }
                            break;
                    }

                    for (int j = 0; j < cameraSettings.Count; ++j)
                    {
                        var camera = m_ProbeCameraCache.GetOrCreate((viewerTransform, visibleProbe, j), Time.frameCount, CameraType.Reflection);
                        var additionalCameraData = camera.GetComponent<HDAdditionalCameraData>();

                        if (additionalCameraData == null)
                            additionalCameraData = camera.gameObject.AddComponent<HDAdditionalCameraData>();
                        additionalCameraData.hasPersistentHistory = true;

                        // We need to set a targetTexture with the right otherwise when setting pixelRect, it will be rescaled internally to the size of the screen
                        camera.targetTexture = visibleProbe.realtimeTexture;
                        camera.gameObject.hideFlags = HideFlags.HideAndDontSave;
                        camera.gameObject.SetActive(false);

                        // Warning: accessing Object.name generate 48B of garbage at each frame here
                        // camera.name = HDUtils.ComputeProbeCameraName(visibleProbe.name, j, viewerTransform?.name);
                        // Non Alloc version of ComputeProbeCameraName but without the viewerTransform name part
                        camera.name = visibleProbe.probeName[j];

                        camera.ApplySettings(cameraSettings[j]);
                        camera.ApplySettings(cameraPositionSettings[j]);
                        camera.cameraType = CameraType.Reflection;
                        camera.pixelRect = new Rect(0, 0, visibleProbe.realtimeTexture.width, visibleProbe.realtimeTexture.height);

                        var _cullingResults = UnsafeGenericPool<HDCullingResults>.Get();
                        _cullingResults.Reset();

                        if (!(TryCalculateFrameParameters(
                            camera,
                            m_XRSystem.emptyPass,
                            out _,
                            out var hdCamera,
                            out var cullingParameters
                        )
                              && TryCull(
                                  camera, hdCamera, renderContext, m_SkyManager, cullingParameters, m_Asset,
                                  ref _cullingResults
                              )
                        ))
                        {
                            // Skip request and free resources
                            UnsafeGenericPool<HDCullingResults>.Release(_cullingResults);
                            continue;
                        }

                        // HACK! We render the probe until we know the ambient probe for the associated sky context is ready.
                        // For one-off rendering the dynamic ambient probe will be set to black until they are not processed, leading to faulty rendering.
                        // So we enqueue another rendering and then we will not set the probe texture until we have rendered with valid ambient probe.
                        if (!m_SkyManager.HasSetValidAmbientProbe(hdCamera))
                        {
                            visibleProbe.ForceRenderingNextUpdate();
                        }

                        hdCamera.parentCamera = parentCamera; // Used to inherit the properties of the view

                        if (visibleProbe.type == ProbeSettings.ProbeType.PlanarProbe && hdCamera.frameSettings.IsEnabled(FrameSettingsField.ExposureControl))
                        {
                            RTHandle exposureTexture = GetExposureTexture(hdCamera);
                            visibleProbe.RequestProbeExposureValue(exposureTexture);
                            // If the planar is under exposure control, all the pixels will be de-exposed, for the other skies it is handeled in a shader.
                            // For the clear color, we need to do it manually here.
                            additionalCameraData.backgroundColorHDR = additionalCameraData.backgroundColorHDR * visibleProbe.ProbeExposureValue();
                        }

                        HDAdditionalCameraData hdCam;
                        camera.TryGetComponent<HDAdditionalCameraData>(out hdCam);
                        hdCam.flipYMode = visibleProbe.type == ProbeSettings.ProbeType.ReflectionProbe
                            ? HDAdditionalCameraData.FlipYMode.ForceFlipY
                            : HDAdditionalCameraData.FlipYMode.Automatic;

                        if (!visibleProbe.realtimeTexture.IsCreated())
                            visibleProbe.realtimeTexture.Create();

                        var renderData = new HDProbe.RenderData(
                            camera.worldToCameraMatrix,
                            camera.projectionMatrix,
                            camera.transform.position,
                            camera.transform.rotation,
                            cameraSettings[j].frustum.fieldOfView,
                            cameraSettings[j].frustum.aspect
                        );

                        renderDatas.Add(renderData);

                        visibleProbe.SetRenderData(
                            ProbeSettings.Mode.Realtime,
                            renderData
                        );

                        // TODO: Assign the actual final target to render to.
                        //   Currently, we use a target for each probe, and then copy it into the cache before using it
                        //   during the lighting pass.
                        //   But what we actually want here, is to render directly into the cache (either CubeArray,
                        //   or Texture2DArray)
                        //   To do so, we need to first allocate in the cache the location of the target and then assign
                        //   it here.
                        var request = new RenderRequest
                        {
                            hdCamera = hdCamera,
                            cullingResults = _cullingResults,
                            clearCameraSettings = true,
                            dependsOnRenderRequestIndices = ListPool<int>.Get(),
                            index = renderRequests.Count,
                            cameraSettings = cameraSettings[j],
                            viewDependentProbesData = ListPool<(HDProbe.RenderData, HDProbe)>.Get()
                                // TODO: store DecalCullResult
                        };

                        if (m_SkyManager.HasSetValidAmbientProbe(hdCamera))
                        {
                            // As we render realtime texture on GPU side, we must tag the texture so our texture array cache detect that something have change
                            visibleProbe.realtimeTexture.IncrementUpdateCount();

                            if (cameraSettings.Count > 1)
                            {
                                var face = (CubemapFace)j;
                                request.target = new RenderRequest.Target
                                {
                                    copyToTarget = visibleProbe.realtimeTextureRTH,
                                    face = face
                                };
                            }
                            else
                            {
                                request.target = new RenderRequest.Target
                                {
                                    id = visibleProbe.realtimeTextureRTH,
                                    targetDepth = visibleProbe.realtimeDepthTextureRTH,
                                    face = CubemapFace.Unknown
                                };
                            }
                        }

                        renderRequests.Add(request);


                        foreach (var visibility in visibilities)
                            renderRequests[visibility.index].dependsOnRenderRequestIndices.Add(request.index);
                    }
                }

                // TODO: Refactor into a method. If possible remove the intermediate target
                // Find max size for Cubemap face targets and resize/allocate if required the intermediate render target
                {
                    var size = Vector2Int.zero;
                    for (int i = 0; i < renderRequests.Count; ++i)
                    {
                        var renderRequest = renderRequests[i];
                        var isCubemapFaceTarget = renderRequest.target.face != CubemapFace.Unknown;
                        if (!isCubemapFaceTarget)
                            continue;

                        var width = renderRequest.hdCamera.actualWidth;
                        var height = renderRequest.hdCamera.actualHeight;
                        size.x = Mathf.Max(width, size.x);
                        size.y = Mathf.Max(height, size.y);
                    }

                    if (size != Vector2.zero)
                    {
                        var probeFormat = (GraphicsFormat)m_Asset.currentPlatformRenderPipelineSettings.lightLoopSettings.reflectionProbeFormat;
                        if (m_TemporaryTargetForCubemaps != null)
                        {
                            if (m_TemporaryTargetForCubemaps.width != size.x
                                || m_TemporaryTargetForCubemaps.height != size.y
                                || m_TemporaryTargetForCubemaps.graphicsFormat != probeFormat)
                            {
                                m_TemporaryTargetForCubemaps.Release();
                                m_TemporaryTargetForCubemaps = null;
                            }
                        }
                        if (m_TemporaryTargetForCubemaps == null)
                        {
                            m_TemporaryTargetForCubemaps = new RenderTexture(
                                size.x, size.y, 1, probeFormat
                            )
                            {
                                autoGenerateMips = false,
                                useMipMap = false,
                                name = "Temporary Target For Cubemap Face",
                                volumeDepth = 1,
                                useDynamicScale = false
                            };
                        }
                    }
                }

                using (ListPool<int>.Get(out List<int> renderRequestIndicesToRender))
                {
                    // Flatten the render requests graph in an array that guarantee dependency constraints
                    {
                        using (GenericPool<Stack<int>>.Get(out Stack<int> stack))
                        {
                            stack.Clear();
                            for (int i = rootRenderRequestIndices.Count - 1; i >= 0; --i)
                            {
                                stack.Push(rootRenderRequestIndices[i]);
                                while (stack.Count > 0)
                                {
                                    var index = stack.Pop();
                                    if (!renderRequestIndicesToRender.Contains(index))
                                        renderRequestIndicesToRender.Add(index);

                                    var request = renderRequests[index];
                                    for (int j = 0; j < request.dependsOnRenderRequestIndices.Count; ++j)
                                        stack.Push(request.dependsOnRenderRequestIndices[j]);
                                }
                            }
                        }
                    }

                    using (new ProfilingScope(null, ProfilingSampler.Get(HDProfileId.HDRenderPipelineAllRenderRequest)))
                    {
                        // Warm up the RTHandle system so that it gets init to the maximum resolution available (avoiding to call multiple resizes
                        // that can lead to high memory spike as the memory release is delayed while the creation is immediate).
                        {
                            Vector2Int maxSize = new Vector2Int(1, 1);

                            for (int i = renderRequestIndicesToRender.Count - 1; i >= 0; --i)
                            {
                                var renderRequestIndex = renderRequestIndicesToRender[i];
                                var renderRequest = renderRequests[renderRequestIndex];
                                var hdCamera = renderRequest.hdCamera;

                                maxSize.x = Math.Max((int)hdCamera.finalViewport.size.x, maxSize.x);
                                maxSize.y = Math.Max((int)hdCamera.finalViewport.size.y, maxSize.y);
                            }

                            // Here we use the non scaled resolution for the RTHandleSystem ref size because we assume that at some point we will need full resolution anyway.
                            // This is necessary because we assume that after post processes, we have the full size render target for debug rendering
                            // The only point of calling this here is to grow the render targets. The call in BeginRender will setup the current RTHandle viewport size.
                            RTHandles.SetReferenceSize(maxSize.x, maxSize.y, m_MSAASamples);
                        }


                        // Execute render request graph, in reverse order
                        for (int i = renderRequestIndicesToRender.Count - 1; i >= 0; --i)
                        {
                            var renderRequestIndex = renderRequestIndicesToRender[i];
                            var renderRequest = renderRequests[renderRequestIndex];

                            var cmd = CommandBufferPool.Get("");

                            // TODO: Avoid the intermediate target and render directly into final target
                            //  CommandBuffer.Blit does not work on Cubemap faces
                            //  So we use an intermediate RT to perform a CommandBuffer.CopyTexture in the target Cubemap face
                            if (renderRequest.target.face != CubemapFace.Unknown)
                            {
                                if (!m_TemporaryTargetForCubemaps.IsCreated())
                                    m_TemporaryTargetForCubemaps.Create();

                                var hdCamera = renderRequest.hdCamera;
                                ref var target = ref renderRequest.target;
                                target.id = m_TemporaryTargetForCubemaps;
                            }

                            // The HDProbe store only one RenderData per probe, however RenderData can be view dependent (e.g. planar probes).
                            // To avoid that the render data for the wrong view is used, we previously store a copy of the render data
                            // for each viewer and we are going to set it on the probe right before said viewer is rendered.
                            foreach (var probeDataPair in renderRequest.viewDependentProbesData)
                            {
                                var probe = probeDataPair.Item2;
                                var probeRenderData = probeDataPair.Item1;
                                probe.SetRenderData(ProbeSettings.Mode.Realtime, probeRenderData);
                            }

                            // var aovRequestIndex = 0;
                            foreach (var aovRequest in renderRequest.hdCamera.aovRequests)
                            {
                                using (new ProfilingScope(cmd, ProfilingSampler.Get(HDProfileId.HDRenderPipelineRenderAOV)))
                                {
                                    cmd.SetInvertCulling(renderRequest.cameraSettings.invertFaceCulling);
                                    ExecuteRenderRequest(renderRequest, renderContext, cmd, aovRequest);
                                    cmd.SetInvertCulling(false);
                                }
                                renderContext.ExecuteCommandBuffer(cmd);
                                renderContext.Submit();
                                cmd.Clear();
                            }

                            using (new ProfilingScope(cmd, renderRequest.hdCamera.profilingSampler))
                            {
                                cmd.SetInvertCulling(renderRequest.cameraSettings.invertFaceCulling);
                                ExecuteRenderRequest(renderRequest, renderContext, cmd, AOVRequestData.defaultAOVRequestDataNonAlloc);
                                cmd.SetInvertCulling(false);
                            }

                            //  EndCameraRendering callback should be executed outside of any profiling scope in case user code submits the renderContext
                            EndCameraRendering(renderContext, renderRequest.hdCamera.camera);

                            {
                                var target = renderRequest.target;
                                // Handle the copy if requested
                                if (target.copyToTarget != null)
                                {
                                    cmd.CopyTexture(
                                        target.id, 0, 0, 0, 0, renderRequest.hdCamera.actualWidth, renderRequest.hdCamera.actualHeight,
                                        target.copyToTarget, (int)target.face, 0, 0, 0
                                    );
                                }
                                if (renderRequest.clearCameraSettings)
                                    // release reference because the RenderTexture might be destroyed before the camera
                                    renderRequest.hdCamera.camera.targetTexture = null;

                                ListPool<int>.Release(renderRequest.dependsOnRenderRequestIndices);
                                ListPool<(HDProbe.RenderData, HDProbe)>.Release(renderRequest.viewDependentProbesData);

                                // Culling results can be shared between render requests: clear only when required
                                if (!skipClearCullingResults.Contains(renderRequest.index))
                                {
                                    renderRequest.cullingResults.decalCullResults?.Clear();
                                    UnsafeGenericPool<HDCullingResults>.Release(renderRequest.cullingResults);
                                }
                            }

                            if (m_CurrentDebugDisplaySettings.data.lightingDebugSettings.clearPlanarReflectionProbeAtlas)
                            {
                                m_TextureCaches.reflectionPlanarProbeCache.Clear(cmd);
                            }

                            // Render XR mirror view once all render requests have been completed
                            if (i == 0 && renderRequest.hdCamera.camera.cameraType == CameraType.Game && renderRequest.hdCamera.camera.targetTexture == null)
                            {
                                if (HDUtils.TryGetAdditionalCameraDataOrDefault(renderRequest.hdCamera.camera).xrRendering)
                                {
                                    m_XRSystem.RenderMirrorView(cmd);
                                }
                            }

                            // Now that all cameras have been rendered, let's propagate the data required for screen space shadows
                            PropagateScreenSpaceShadowData();

                            renderContext.ExecuteCommandBuffer(cmd);
                            CommandBufferPool.Release(cmd);
                            renderContext.Submit();
                        }
                    }
                }
            }

            m_RenderGraph.EndFrame();
            m_XRSystem.ReleaseFrame();

#if UNITY_2021_1_OR_NEWER
            EndContextRendering(renderContext, cameras);
#else
            EndFrameRendering(renderContext, cameras);
#endif
        }

        void PropagateScreenSpaceShadowData()
        {
            // For every unique light that has been registered, update the previous transform
            foreach (HDAdditionalLightData lightData in m_ScreenSpaceShadowsUnion)
            {
                lightData.previousTransform = lightData.transform.localToWorldMatrix;
            }

            if (m_CurrentSunLightAdditionalLightData != null)
            {
                m_CurrentSunLightAdditionalLightData.previousTransform = m_CurrentSunLightAdditionalLightData.transform.localToWorldMatrix;
            }
        }

        void ExecuteRenderRequest(
            RenderRequest renderRequest,
            ScriptableRenderContext renderContext,
            CommandBuffer cmd,
            AOVRequestData aovRequest
        )
        {
            InitializeGlobalResources(renderContext);

            var hdCamera = renderRequest.hdCamera;
            var camera = hdCamera.camera;
            var cullingResults = renderRequest.cullingResults.cullingResults;
            var customPassCullingResults = renderRequest.cullingResults.customPassCullingResults ?? cullingResults;
            var hdProbeCullingResults = renderRequest.cullingResults.hdProbeCullingResults;
            var decalCullingResults = renderRequest.cullingResults.decalCullResults;
            var target = renderRequest.target;

            // Updates RTHandle
            hdCamera.BeginRender(cmd);
            m_CurrentHDCamera = hdCamera;

            if (m_RayTracingSupported)
            {
                // This call need to happen once per camera
                // TODO: This can be wasteful for "compatible" cameras.
                // We need to determine the minimum set of feature used by all the camera and build the minimum number of acceleration structures.
                BuildRayTracingAccelerationStructure(hdCamera);
                CullForRayTracing(cmd, hdCamera);
            }

#if ENABLE_VIRTUALTEXTURES
            m_VtBufferManager.BeginRender(hdCamera);
#endif

            using (ListPool<RTHandle>.Get(out var aovBuffers))
            using (ListPool<RTHandle>.Get(out var aovCustomPassBuffers))
            {
                aovRequest.AllocateTargetTexturesIfRequired(ref aovBuffers, ref aovCustomPassBuffers);

                // If we render a reflection view or a preview we should not display any debug information
                // This need to be call before ApplyDebugDisplaySettings()
                if (camera.cameraType == CameraType.Reflection || camera.cameraType == CameraType.Preview)
                {
                    // Neutral allow to disable all debug settings
                    m_CurrentDebugDisplaySettings = s_NeutralDebugDisplaySettings;
                }
                else
                {
                    // Make sure we are in sync with the debug menu for the msaa count
                    m_MSAASamples = (m_DebugDisplaySettings.data.msaaSamples != MSAASamples.None) ?
                        m_DebugDisplaySettings.data.msaaSamples :
                        m_Asset.currentPlatformRenderPipelineSettings.msaaSampleCount;

                    m_DebugDisplaySettings.UpdateCameraFreezeOptions();

                    m_CurrentDebugDisplaySettings = m_DebugDisplaySettings;
                }

                aovRequest.SetupDebugData(ref m_CurrentDebugDisplaySettings);

                if (hdCamera.frameSettings.IsEnabled(FrameSettingsField.Decals))
                {
                    using (new ProfilingScope(cmd, ProfilingSampler.Get(HDProfileId.DBufferPrepareDrawData)))
                    {
                        // TODO: update singleton with DecalCullResults
                        DecalSystem.instance.CurrentCamera = hdCamera.camera; // Singletons are extremely dangerous...
                        DecalSystem.instance.LoadCullResults(decalCullingResults);
                        DecalSystem.instance.UpdateCachedMaterialData(); // textures, alpha or fade distances could've changed
                        DecalSystem.instance.CreateDrawData();          // prepare data is separate from draw
                        DecalSystem.instance.UpdateTextureAtlas(cmd);   // as this is only used for transparent pass, would've been nice not to have to do this if no transparent renderers are visible, needs to happen after CreateDrawData
                    }
                }

                using (new ProfilingScope(null, ProfilingSampler.Get(HDProfileId.CustomPassVolumeUpdate)))
                {
                    if (hdCamera.frameSettings.IsEnabled(FrameSettingsField.CustomPass))
                        CustomPassVolume.Update(hdCamera);
                }

                // Do anything we need to do upon a new frame.
                // The NewFrame must be after the VolumeManager update and before Resize because it uses properties set in NewFrame
                LightLoopNewFrame(cmd, hdCamera);

                // Apparently scissor states can leak from editor code. As it is not used currently in HDRP (apart from VR). We disable scissor at the beginning of the frame.
                cmd.DisableScissorRect();

                Resize(hdCamera);
                m_PostProcessSystem.BeginFrame(cmd, hdCamera, this);

                ApplyDebugDisplaySettings(hdCamera, cmd);

                if (DebugManager.instance.displayRuntimeUI
#if UNITY_EDITOR
                    || DebugManager.instance.displayEditorUI
#endif
                )
                    m_CurrentDebugDisplaySettings.UpdateAveragedProfilerTimings();

                SetupCameraProperties(hdCamera, renderContext, cmd);

                // TODO: Find a correct place to bind these material textures
                // We have to bind the material specific global parameters in this mode
                foreach (var material in m_MaterialList)
                    material.Bind(cmd);

                // Frustum cull density volumes on the CPU. Can be performed as soon as the camera is set up.
                DensityVolumeList densityVolumes = PrepareVisibleDensityVolumeList(hdCamera, cmd);

                // do AdaptiveProbeVolume stuff
                BindAPVRuntimeResources(cmd, hdCamera);

                // Note: Legacy Unity behave like this for ShadowMask
                // When you select ShadowMask in Lighting panel it recompile shaders on the fly with the SHADOW_MASK keyword.
                // However there is no C# function that we can query to know what mode have been select in Lighting Panel and it will be wrong anyway. Lighting Panel setup what will be the next bake mode. But until light is bake, it is wrong.
                // Currently to know if you need shadow mask you need to go through all visible lights (of CullResult), check the LightBakingOutput struct and look at lightmapBakeType/mixedLightingMode. If one light have shadow mask bake mode, then you need shadow mask features (i.e extra Gbuffer).
                // It mean that when we build a standalone player, if we detect a light with bake shadow mask, we generate all shader variant (with and without shadow mask) and at runtime, when a bake shadow mask light is visible, we dynamically allocate an extra GBuffer and switch the shader.
                // So the first thing to do is to go through all the light: PrepareLightsForGPU
                bool enableBakeShadowMask = PrepareLightsForGPU(cmd, hdCamera, cullingResults, hdProbeCullingResults, densityVolumes, m_CurrentDebugDisplaySettings, aovRequest);

                UpdateGlobalConstantBuffers(hdCamera, cmd);

                // Do the same for ray tracing if allowed
                if (m_RayTracingSupported)
                {
                    BuildRayTracingLightData(cmd, hdCamera, m_CurrentDebugDisplaySettings);
                }

                // Configure all the keywords
                ConfigureKeywords(enableBakeShadowMask, hdCamera, cmd);

                // Caution: We require sun light here as some skies use the sun light to render, it means that UpdateSkyEnvironment must be called after PrepareLightsForGPU.
                // TODO: Try to arrange code so we can trigger this call earlier and use async compute here to run sky convolution during other passes (once we move convolution shader to compute).
                if (!m_CurrentDebugDisplaySettings.IsMatcapViewEnabled(hdCamera))
                    UpdateSkyEnvironment(hdCamera, renderContext, cmd);
                else
                    cmd.SetGlobalTexture(HDShaderIDs._SkyTexture, CoreUtils.magentaCubeTextureArray);

                VFXManager.ProcessCameraCommand(camera, cmd);

                if (GL.wireframe)
                {
                    RenderWireFrame(cullingResults, hdCamera, target.id, renderContext, cmd);
                    return;
                }

                try
                {
                    ExecuteWithRenderGraph(renderRequest, aovRequest, aovBuffers, aovCustomPassBuffers, renderContext, cmd);
                }
                catch (Exception e)
                {
                    Debug.LogError("Error while building Render Graph.");
                    Debug.LogException(e);
                }
            } // using (ListPool<RTHandle>.Get(out var aovCustomPassBuffers))

            // This is required so that all commands up to here are executed before EndCameraRendering is called for the user.
            // Otherwise command would not be rendered in order.
            renderContext.ExecuteCommandBuffer(cmd);
            cmd.Clear();

            m_CurrentHDCamera = null;
        }

        internal RTHandle GetExposureTexture(HDCamera hdCamera) =>
            m_PostProcessSystem.GetExposureTexture(hdCamera);

        void SetupCameraProperties(HDCamera hdCamera, ScriptableRenderContext renderContext, CommandBuffer cmd)
        {
            // The next 2 functions are required to flush the command buffer before calling functions directly on the render context.
            // This way, the commands will execute in the order specified by the C# code.
            renderContext.ExecuteCommandBuffer(cmd);
            cmd.Clear();

            renderContext.SetupCameraProperties(hdCamera.camera, hdCamera.xr.enabled);
        }

        void InitializeGlobalResources(ScriptableRenderContext renderContext)
        {
            // Global resources initialization
            var cmd = CommandBufferPool.Get("");
            // Init material if needed
            for (int bsdfIdx = 0; bsdfIdx < m_IBLFilterArray.Length; ++bsdfIdx)
            {
                if (!m_IBLFilterArray[bsdfIdx].IsInitialized())
                    m_IBLFilterArray[bsdfIdx].Initialize(cmd);
            }

            foreach (var material in m_MaterialList)
                material.RenderInit(cmd);

            TextureXR.Initialize(cmd, defaultResources.shaders.clearUIntTextureCS);

            renderContext.ExecuteCommandBuffer(cmd);
            CommandBufferPool.Release(cmd);
        }

        bool TryCalculateFrameParameters(
            Camera camera,
            XRPass xrPass,
            out HDAdditionalCameraData additionalCameraData,
            out HDCamera hdCamera,
            out ScriptableCullingParameters cullingParams
        )
        {
            // First, get aggregate of frame settings base on global settings, camera frame settings and debug settings
            // Note: the SceneView camera will never have additionalCameraData
            additionalCameraData = HDUtils.TryGetAdditionalCameraDataOrDefault(camera);
            hdCamera = default;
            cullingParams = default;

            FrameSettings currentFrameSettings = new FrameSettings();
            // Compute the FrameSettings actually used to draw the frame
            // FrameSettingsHistory do the same while keeping all step of FrameSettings aggregation in memory for DebugMenu
            if (m_FrameSettingsHistoryEnabled && camera.cameraType != CameraType.Preview && camera.cameraType != CameraType.Reflection)
                FrameSettingsHistory.AggregateFrameSettings(ref currentFrameSettings, camera, additionalCameraData, m_Asset, m_DefaultAsset);
            else
                FrameSettings.AggregateFrameSettings(ref currentFrameSettings, camera, additionalCameraData, m_Asset, m_DefaultAsset);

            // With the Frame Settings now properly set up, we can resolve the sample budget.
            currentFrameSettings.sssResolvedSampleBudget = currentFrameSettings.GetResolvedSssSampleBudget(m_Asset);

            // Specific pass to simply display the content of the camera buffer if users have fill it themselves (like video player)
            if (additionalCameraData.fullscreenPassthrough)
                return false;

            // Retrieve debug display settings to init FrameSettings, unless we are a reflection and in this case we don't have debug settings apply.
            DebugDisplaySettings debugDisplaySettings = (camera.cameraType == CameraType.Reflection || camera.cameraType == CameraType.Preview) ? s_NeutralDebugDisplaySettings : m_DebugDisplaySettings;

            // Getting the background color from preferences to add to the preview camera
#if UNITY_EDITOR
            if (camera.cameraType == CameraType.Preview)
            {
                camera.backgroundColor = CoreRenderPipelinePreferences.previewBackgroundColor;
            }
#endif

            // Disable post process if we enable debug mode or if the post process layer is disabled
            if (debugDisplaySettings.IsDebugDisplayEnabled())
            {
                if (debugDisplaySettings.IsDebugDisplayRemovePostprocess())
                {
                    currentFrameSettings.SetEnabled(FrameSettingsField.Postprocess, false);
                    currentFrameSettings.SetEnabled(FrameSettingsField.CustomPass, false);
                }

                // Disable exposure if required
                if (!debugDisplaySettings.DebugNeedsExposure())
                {
                    currentFrameSettings.SetEnabled(FrameSettingsField.ExposureControl, false);
                }

                // Disable SSS if luxmeter is enabled
                if (debugDisplaySettings.data.lightingDebugSettings.debugLightingMode == DebugLightingMode.LuxMeter)
                {
                    currentFrameSettings.SetEnabled(FrameSettingsField.SubsurfaceScattering, false);
                }
            }

            if (CoreUtils.IsSceneLightingDisabled(camera))
            {
                currentFrameSettings.SetEnabled(FrameSettingsField.ExposureControl, false);
            }

            // Disable object-motion vectors in everything but the game view
            if (camera.cameraType != CameraType.Game)
            {
                currentFrameSettings.SetEnabled(FrameSettingsField.ObjectMotionVectors, false);
                currentFrameSettings.SetEnabled(FrameSettingsField.TransparentsWriteMotionVector, false);
            }

            hdCamera = HDCamera.GetOrCreate(camera, xrPass.multipassId);

            // From this point, we should only use frame settings from the camera
            hdCamera.Update(currentFrameSettings, this, m_MSAASamples, xrPass);
            ResizeVolumetricLightingBuffers(hdCamera); // Safe to update the Volumetric Lighting System now

            // Custom Render requires a proper HDCamera, so we return after the HDCamera was setup
            if (additionalCameraData != null && additionalCameraData.hasCustomRender)
                return false;

            if (hdCamera.xr.enabled)
            {
                cullingParams = hdCamera.xr.cullingParams;

                // Sync the FOV on the camera to match the projection from the XR device in order to cull shadows accurately
                if (!camera.usePhysicalProperties && !XRGraphicsAutomatedTests.enabled)
                    camera.fieldOfView = Mathf.Rad2Deg * Mathf.Atan(1.0f / cullingParams.stereoProjectionMatrix.m11) * 2.0f;
            }
            else
            {
                if (!camera.TryGetCullingParameters(camera.stereoEnabled, out cullingParams))
                    return false;
            }

            if (m_DebugDisplaySettings.IsCameraFreezeEnabled())
            {
                if (m_DebugDisplaySettings.IsCameraFrozen(camera))
                {
                    if (!frozenCullingParamAvailable)
                    {
                        frozenCullingParams = cullingParams;
                        frozenCullingParamAvailable = true;
                    }
                    cullingParams = frozenCullingParams;
                }
            }
            else
            {
                frozenCullingParamAvailable = false;
            }

            LightLoopUpdateCullingParameters(ref cullingParams, hdCamera);

            // If we don't use environment light (like when rendering reflection probes)
            //   we don't have to cull them.
            if (hdCamera.frameSettings.IsEnabled(FrameSettingsField.ReflectionProbe))
                cullingParams.cullingOptions |= CullingOptions.NeedsReflectionProbes;
            else
                cullingParams.cullingOptions &= ~CullingOptions.NeedsReflectionProbes;

            if (!hdCamera.frameSettings.IsEnabled(FrameSettingsField.ShadowMaps) || currentAsset.currentPlatformRenderPipelineSettings.hdShadowInitParams.maxShadowRequests == 0)
                cullingParams.cullingOptions &= ~CullingOptions.ShadowCasters;

            return true;
        }

        static void OverrideCullingForRayTracing(HDCamera hdCamera, Camera camera, ref ScriptableCullingParameters cullingParams)
        {
            var rayTracingSetting = hdCamera.volumeStack.GetComponent<RayTracingSettings>();

            if (rayTracingSetting.extendShadowCulling.value || rayTracingSetting.extendCameraCulling.value)
            {
                // We are in a static function, so we can't really save this allocation easily.
                Plane plane = new Plane();

                // Camera properties is a copy, need to grab it first
                CameraProperties cameraProperties = cullingParams.cameraProperties;

                // Override all the planes
                plane.SetNormalAndPosition(camera.transform.right, camera.transform.position - camera.transform.right * camera.farClipPlane);
                if (rayTracingSetting.extendShadowCulling.value)
                    cameraProperties.SetShadowCullingPlane(0, plane);
                if (rayTracingSetting.extendCameraCulling.value)
                    cullingParams.SetCullingPlane(0, plane);
                plane.SetNormalAndPosition(-camera.transform.right, camera.transform.position + camera.transform.right * camera.farClipPlane);
                if (rayTracingSetting.extendShadowCulling.value)
                    cameraProperties.SetShadowCullingPlane(1, plane);
                if (rayTracingSetting.extendCameraCulling.value)
                    cullingParams.SetCullingPlane(1, plane);
                plane.SetNormalAndPosition(camera.transform.up, camera.transform.position - camera.transform.up * camera.farClipPlane);
                if (rayTracingSetting.extendShadowCulling.value)
                    cameraProperties.SetShadowCullingPlane(2, plane);
                if (rayTracingSetting.extendCameraCulling.value)
                    cullingParams.SetCullingPlane(2, plane);
                plane.SetNormalAndPosition(-camera.transform.up, camera.transform.position + camera.transform.up * camera.farClipPlane);
                if (rayTracingSetting.extendShadowCulling.value)
                    cameraProperties.SetShadowCullingPlane(3, plane);
                if (rayTracingSetting.extendCameraCulling.value)
                    cullingParams.SetCullingPlane(3, plane);
                plane.SetNormalAndPosition(camera.transform.forward, camera.transform.position - camera.transform.forward * camera.farClipPlane);
                if (rayTracingSetting.extendShadowCulling.value)
                    cameraProperties.SetShadowCullingPlane(4, plane);
                if (rayTracingSetting.extendCameraCulling.value)
                    cullingParams.SetCullingPlane(4, plane);
                // The 5th planes doesn't need to be overriden, but just in case.
                plane.SetNormalAndPosition(-camera.transform.forward, camera.transform.position + camera.transform.forward * camera.farClipPlane);
                if (rayTracingSetting.extendShadowCulling.value)
                    cameraProperties.SetShadowCullingPlane(5, plane);
                if (rayTracingSetting.extendCameraCulling.value)
                    cullingParams.SetCullingPlane(5, plane);

                // Propagate the new planes
                cullingParams.cameraProperties = cameraProperties;
            }
        }

        static bool TryCull(
            Camera camera,
            HDCamera hdCamera,
            ScriptableRenderContext renderContext,
            SkyManager skyManager,
            ScriptableCullingParameters cullingParams,
            HDRenderPipelineAsset hdrp,
            ref HDCullingResults cullingResults
        )
        {
            if (camera.cameraType == CameraType.Reflection)
            {
#if UNITY_2020_2_OR_NEWER
                ScriptableRenderContext.EmitGeometryForCamera(camera);
#endif
            }
#if UNITY_EDITOR
            // emit scene view UI
            else if (camera.cameraType == CameraType.SceneView)
            {
                ScriptableRenderContext.EmitWorldGeometryForSceneView(camera);
            }
#endif

            // Set the LOD bias and store current value to be able to restore it.
            // Use a try/finalize pattern to be sure to restore properly the qualitySettings.lodBias
            var initialLODBias = QualitySettings.lodBias;
            var initialMaximumLODLevel = QualitySettings.maximumLODLevel;
            try
            {
#if UNITY_2021_1_OR_NEWER
                // Modifying the variables this way does not set the dirty flag, which avoids repainting all views
                QualitySettings.SetLODSettings(hdCamera.frameSettings.GetResolvedLODBias(hdrp), hdCamera.frameSettings.GetResolvedMaximumLODLevel(hdrp), false);
#else
                QualitySettings.lodBias = hdCamera.frameSettings.GetResolvedLODBias(hdrp);
                QualitySettings.maximumLODLevel = hdCamera.frameSettings.GetResolvedMaximumLODLevel(hdrp);
#endif

                // This needs to be called before culling, otherwise in the case where users generate intermediate renderers, it can provoke crashes.
                BeginCameraRendering(renderContext, camera);

                DecalSystem.CullRequest decalCullRequest = null;
                if (hdCamera.frameSettings.IsEnabled(FrameSettingsField.Decals))
                {
                    // decal system needs to be updated with current camera, it needs it to set up culling and light list generation parameters
                    decalCullRequest = GenericPool<DecalSystem.CullRequest>.Get();
                    DecalSystem.instance.CurrentCamera = camera;
                    DecalSystem.instance.BeginCull(decalCullRequest);
                }

                // TODO: use a parameter to select probe types to cull depending on what is enabled in framesettings
                var hdProbeCullState = new HDProbeCullState();
                if (hdCamera.frameSettings.IsEnabled(FrameSettingsField.PlanarProbe))
                    hdProbeCullState = HDProbeSystem.PrepareCull(camera);

                // We need to set the ambient probe here because it's passed down to objects during the culling process.
                skyManager.UpdateCurrentSkySettings(hdCamera);
                skyManager.SetupAmbientProbe(hdCamera);

                if (hdCamera.frameSettings.IsEnabled(FrameSettingsField.RayTracing))
                {
                    OverrideCullingForRayTracing(hdCamera, camera, ref cullingParams);
                }

                using (new ProfilingScope(null, ProfilingSampler.Get(HDProfileId.CullResultsCull)))
                {
                    cullingResults.cullingResults = renderContext.Cull(ref cullingParams);
                }

                if (hdCamera.frameSettings.IsEnabled(FrameSettingsField.CustomPass))
                {
                    using (new ProfilingScope(null, ProfilingSampler.Get(HDProfileId.CustomPassCullResultsCull)))
                    {
                        cullingResults.customPassCullingResults = CustomPassVolume.Cull(renderContext, hdCamera);
                    }
                }

                if (hdCamera.frameSettings.IsEnabled(FrameSettingsField.PlanarProbe) && hdProbeCullState.cullingGroup != null)
                    HDProbeSystem.QueryCullResults(hdProbeCullState, ref cullingResults.hdProbeCullingResults);
                else
                    cullingResults.hdProbeCullingResults = default;

                if (hdCamera.frameSettings.IsEnabled(FrameSettingsField.Decals))
                {
                    using (new ProfilingScope(null, ProfilingSampler.Get(HDProfileId.DBufferPrepareDrawData)))
                    {
                        DecalSystem.instance.EndCull(decalCullRequest, cullingResults.decalCullResults);
                    }
                }

                if (decalCullRequest != null)
                {
                    decalCullRequest.Clear();
                    GenericPool<DecalSystem.CullRequest>.Release(decalCullRequest);
                }

                return true;
            }
            finally
            {
#if UNITY_2021_1_OR_NEWER
                QualitySettings.SetLODSettings(initialLODBias, initialMaximumLODLevel, false);
#else
                QualitySettings.lodBias = initialLODBias;
                QualitySettings.maximumLODLevel = initialMaximumLODLevel;
#endif
            }
        }

        static RendererListDesc CreateOpaqueRendererListDesc(
            CullingResults cull,
            Camera camera,
            ShaderTagId passName,
            PerObjectData rendererConfiguration = 0,
            RenderQueueRange? renderQueueRange = null,
            RenderStateBlock? stateBlock = null,
            Material overrideMaterial = null,
            bool excludeObjectMotionVectors = false
        )
        {
            var result = new RendererListDesc(passName, cull, camera)
            {
                rendererConfiguration = rendererConfiguration,
                renderQueueRange = renderQueueRange != null ? renderQueueRange.Value : HDRenderQueue.k_RenderQueue_AllOpaque,
                sortingCriteria = SortingCriteria.CommonOpaque,
                stateBlock = stateBlock,
                overrideMaterial = overrideMaterial,
                excludeObjectMotionVectors = excludeObjectMotionVectors
            };
            return result;
        }

        static RendererListDesc CreateOpaqueRendererListDesc(
            CullingResults cull,
            Camera camera,
            ShaderTagId[] passNames,
            PerObjectData rendererConfiguration = 0,
            RenderQueueRange? renderQueueRange = null,
            RenderStateBlock? stateBlock = null,
            Material overrideMaterial = null,
            bool excludeObjectMotionVectors = false
        )
        {
            var result = new RendererListDesc(passNames, cull, camera)
            {
                rendererConfiguration = rendererConfiguration,
                renderQueueRange = renderQueueRange != null ? renderQueueRange.Value : HDRenderQueue.k_RenderQueue_AllOpaque,
                sortingCriteria = SortingCriteria.CommonOpaque,
                stateBlock = stateBlock,
                overrideMaterial = overrideMaterial,
                excludeObjectMotionVectors = excludeObjectMotionVectors
            };
            return result;
        }

        static RendererListDesc CreateTransparentRendererListDesc(
            CullingResults cull,
            Camera camera,
            ShaderTagId passName,
            PerObjectData rendererConfiguration = 0,
            RenderQueueRange? renderQueueRange = null,
            RenderStateBlock? stateBlock = null,
            Material overrideMaterial = null,
            bool excludeObjectMotionVectors = false
        )
        {
            var result = new RendererListDesc(passName, cull, camera)
            {
                rendererConfiguration = rendererConfiguration,
                renderQueueRange = renderQueueRange != null ? renderQueueRange.Value : HDRenderQueue.k_RenderQueue_AllTransparent,
                sortingCriteria = SortingCriteria.CommonTransparent | SortingCriteria.RendererPriority,
                stateBlock = stateBlock,
                overrideMaterial = overrideMaterial,
                excludeObjectMotionVectors = excludeObjectMotionVectors
            };
            return result;
        }

        static RendererListDesc CreateTransparentRendererListDesc(
            CullingResults cull,
            Camera camera,
            ShaderTagId[] passNames,
            PerObjectData rendererConfiguration = 0,
            RenderQueueRange? renderQueueRange = null,
            RenderStateBlock? stateBlock = null,
            Material overrideMaterial = null,
            bool excludeObjectMotionVectors = false
        )
        {
            var result = new RendererListDesc(passNames, cull, camera)
            {
                rendererConfiguration = rendererConfiguration,
                renderQueueRange = renderQueueRange != null ? renderQueueRange.Value : HDRenderQueue.k_RenderQueue_AllTransparent,
                sortingCriteria = SortingCriteria.CommonTransparent | SortingCriteria.RendererPriority,
                stateBlock = stateBlock,
                overrideMaterial = overrideMaterial,
                excludeObjectMotionVectors = excludeObjectMotionVectors
            };
            return result;
        }

        static void DrawOpaqueRendererList(in ScriptableRenderContext renderContext, CommandBuffer cmd, in FrameSettings frameSettings, RendererList rendererList)
        {
            if (!frameSettings.IsEnabled(FrameSettingsField.OpaqueObjects))
                return;

            CoreUtils.DrawRendererList(renderContext, cmd, rendererList);
        }

        static void DrawTransparentRendererList(in ScriptableRenderContext renderContext, CommandBuffer cmd, in FrameSettings frameSettings, RendererList rendererList)
        {
            if (!frameSettings.IsEnabled(FrameSettingsField.TransparentObjects))
                return;

            CoreUtils.DrawRendererList(renderContext, cmd, rendererList);
        }

        void UpdateShaderVariablesGlobalDecal(ref ShaderVariablesGlobal cb, HDCamera hdCamera)
        {
            if (hdCamera.frameSettings.IsEnabled(FrameSettingsField.Decals))
            {
                cb._EnableDecals  = 1;
                cb._DecalAtlasResolution = new Vector2(HDUtils.hdrpSettings.decalSettings.atlasWidth, HDUtils.hdrpSettings.decalSettings.atlasHeight);
            }
            else
            {
                cb._EnableDecals = 0;
            }
        }

        RendererListDesc PrepareForwardEmissiveRendererList(CullingResults cullResults, HDCamera hdCamera)
        {
            var result = new RendererListDesc(m_DecalsEmissivePassNames, cullResults, hdCamera.camera)
            {
                renderQueueRange = HDRenderQueue.k_RenderQueue_AllOpaque,
                sortingCriteria = SortingCriteria.CommonOpaque,
                rendererConfiguration = PerObjectData.None
            };

            return result;
        }

        void RenderWireFrame(CullingResults cull, HDCamera hdCamera, RenderTargetIdentifier backbuffer, ScriptableRenderContext renderContext, CommandBuffer cmd)
        {
            using (new ProfilingScope(cmd, ProfilingSampler.Get(HDProfileId.RenderWireFrame)))
            {
                CoreUtils.SetRenderTarget(cmd, backbuffer, ClearFlag.Color, GetColorBufferClearColor(hdCamera));

                var rendererListOpaque = RendererList.Create(CreateOpaqueRendererListDesc(cull, hdCamera.camera, m_AllForwardOpaquePassNames));
                DrawOpaqueRendererList(renderContext, cmd, hdCamera.frameSettings, rendererListOpaque);

                // Render forward transparent
                var rendererListTransparent = RendererList.Create(CreateTransparentRendererListDesc(cull, hdCamera.camera, m_AllTransparentPassNames));
                DrawTransparentRendererList(renderContext, cmd, hdCamera.frameSettings, rendererListTransparent);
            }
        }

        void UpdateSkyEnvironment(HDCamera hdCamera, ScriptableRenderContext renderContext, CommandBuffer cmd)
        {
            m_SkyManager.UpdateEnvironment(hdCamera, renderContext, GetCurrentSunLight(), cmd);
        }

        /// <summary>
        /// Request an update of the environment lighting.
        /// </summary>
        public void RequestSkyEnvironmentUpdate()
        {
            m_SkyManager.RequestEnvironmentUpdate();
        }

        internal void RequestStaticSkyUpdate()
        {
            m_SkyManager.RequestStaticEnvironmentUpdate();
        }

        /// <summary>
        /// Export the provided camera's sky to a flattened cubemap.
        /// </summary>
        /// <param name="camera">Requested camera.</param>
        /// <returns>Result texture.</returns>
        public Texture2D ExportSkyToTexture(Camera camera)
        {
            return m_SkyManager.ExportSkyToTexture(camera);
        }

        static bool NeedMotionVectorForTransparent(FrameSettings frameSettings)
        {
            return frameSettings.IsEnabled(FrameSettingsField.MotionVectors);
        }

        /// <summary>
        /// Overrides the current camera, changing all the matrices and view parameters for the new one.
        /// It allows you to render objects from another camera, which can be useful in custom passes for example.
        /// </summary>
        internal struct OverrideCameraRendering : IDisposable
        {
            CommandBuffer   cmd;
            Camera          overrideCamera;
            HDCamera        overrideHDCamera;
            float           originalAspect;

            /// <summary>
            /// Overrides the current camera, changing all the matrices and view parameters for the new one.
            /// </summary>
            /// <param name="cmd">The current command buffer in use</param>
            /// <param name="overrideCamera">The camera that will replace the current one</param>
            /// <example>
            /// <code>
            /// using (new HDRenderPipeline.OverrideCameraRendering(cmd, overrideCamera))
            /// {
            ///     ...
            /// }
            /// </code>
            /// </example>
            public OverrideCameraRendering(CommandBuffer cmd, Camera overrideCamera)
            {
                this.cmd = cmd;
                this.overrideCamera = overrideCamera;
                this.overrideHDCamera = null;
                this.originalAspect = 0;

                if (!IsContextValid(overrideCamera))
                    return;

                var hdrp = HDRenderPipeline.currentPipeline;
                overrideHDCamera = HDCamera.GetOrCreate(overrideCamera);

                // Mark the HDCamera as persistant so it's not deleted because it's camera is disabled.
                overrideHDCamera.isPersistent = true;

                // We need to patch the pixel rect of the camera because by default the camera size is synchronized
                // with the game view and so it breaks in the scene view. Note that we can't use Camera.pixelRect here
                // because when we assign it, the change is not instantaneous and is not reflected in pixelWidth/pixelHeight.
                overrideHDCamera.OverridePixelRect(hdrp.m_CurrentHDCamera.camera.pixelRect);
                // We also sync the aspect ratio of the camera, this time using the camera instead of HDCamera.
                // This will update the projection matrix to match the aspect of the current rendering camera.
                originalAspect = overrideCamera.aspect;
                overrideCamera.aspect = (float)hdrp.m_CurrentHDCamera.camera.pixelRect.width / (float)hdrp.m_CurrentHDCamera.camera.pixelRect.height;

                // Update HDCamera datas
                overrideHDCamera.Update(overrideHDCamera.frameSettings, hdrp, hdrp.m_MSAASamples, hdrp.m_XRSystem.emptyPass, allocateHistoryBuffers: false);
                // Reset the reference size as it could have been changed by the override camera
                hdrp.m_CurrentHDCamera.SetReferenceSize();
                overrideHDCamera.UpdateShaderVariablesGlobalCB(ref hdrp.m_ShaderVariablesGlobalCB);

                ConstantBuffer.PushGlobal(cmd, hdrp.m_ShaderVariablesGlobalCB, HDShaderIDs._ShaderVariablesGlobal);
            }

            bool IsContextValid(Camera overrideCamera)
            {
                var hdrp = HDRenderPipeline.currentPipeline;

                if (hdrp.m_CurrentHDCamera == null)
                {
                    Debug.LogError("OverrideCameraRendering can only be called inside the render loop !");
                    return false;
                }

                if (overrideCamera == hdrp.m_CurrentHDCamera.camera)
                    return false;

                return true;
            }

            /// <summary>
            /// Reset the camera settings to the original camera
            /// </summary>
            void IDisposable.Dispose()
            {
                if (!IsContextValid(overrideCamera))
                    return;

                overrideHDCamera.ResetPixelRect();
                overrideCamera.aspect = originalAspect;

                var hdrp = HDRenderPipeline.currentPipeline;
                // Reset the reference size as it could have been changed by the override camera
                hdrp.m_CurrentHDCamera.SetReferenceSize();
                hdrp.m_CurrentHDCamera.UpdateShaderVariablesGlobalCB(ref hdrp.m_ShaderVariablesGlobalCB);
                ConstantBuffer.PushGlobal(cmd, hdrp.m_ShaderVariablesGlobalCB, HDShaderIDs._ShaderVariablesGlobal);
            }
        }

        /// <summary>
        /// Release all persistent shadow atlas.
        /// In HDRP, shadow persistent atlases are allocated per light type (area, punctual or directional) when needed but never deallocated.
        /// Calling this will force deallocation of those atlases. This can be useful between levels for example when you know that some types of lights aren't used anymore.
        /// </summary>
        public void ReleasePersistentShadowAtlases()
        {
            // TODO RENDERGRAPH remove test when we have only one code path.
            if (m_RenderGraph != null)
                m_ShadowManager.ReleaseSharedShadowAtlases(m_RenderGraph);
        }
    }
}<|MERGE_RESOLUTION|>--- conflicted
+++ resolved
@@ -473,14 +473,8 @@
                 InitRayTracedIndirectDiffuse();
                 InitRaytracingDeferred();
                 InitRecursiveRenderer();
-<<<<<<< HEAD
                 InitPathTracing(m_RenderGraph);
-
-                m_AmbientOcclusionSystem.InitRaytracing(this);
-=======
-                InitPathTracing();
                 InitRayTracingAmbientOcclusion();
->>>>>>> 21f12b8f
             }
 
             // Initialize the SSGI structures
