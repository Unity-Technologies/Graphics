--- conflicted
+++ resolved
@@ -4159,20 +4159,6 @@
                 cb._MatcapMixAlbedo = 0;
                 cb._MatcapViewScale = 1.0f;
 #endif
-<<<<<<< HEAD
-                cmd.SetGlobalVector(HDShaderIDs._DebugLightingAlbedo, debugAlbedo);
-                cmd.SetGlobalVector(HDShaderIDs._DebugLightingSmoothness, debugSmoothness);
-                cmd.SetGlobalVector(HDShaderIDs._DebugLightingNormal, debugNormal);
-                cmd.SetGlobalVector(HDShaderIDs._DebugLightingAmbientOcclusion, debugAmbientOcclusion);
-                cmd.SetGlobalVector(HDShaderIDs._DebugLightingSpecularColor, debugSpecularColor);
-                cmd.SetGlobalVector(HDShaderIDs._DebugLightingEmissiveColor, debugEmissiveColor);
-                cmd.SetGlobalColor(HDShaderIDs._DebugLightingMaterialValidateHighColor, materialDebugSettings.materialValidateHighColor);
-                cmd.SetGlobalColor(HDShaderIDs._DebugLightingMaterialValidateLowColor, materialDebugSettings.materialValidateLowColor);
-                cmd.SetGlobalColor(HDShaderIDs._DebugLightingMaterialValidatePureMetalColor, debugTrueMetalColor);
-
-                cmd.SetGlobalVector(HDShaderIDs._MousePixelCoord, HDUtils.GetMouseCoordinates(hdCamera));
-                cmd.SetGlobalVector(HDShaderIDs._MouseClickPixelCoord, HDUtils.GetMouseClickCoordinates(hdCamera));
-=======
                 cb._DebugLightingAlbedo = debugAlbedo;
                 cb._DebugLightingSmoothness = debugSmoothness;
                 cb._DebugLightingNormal = debugNormal;
@@ -4186,14 +4172,10 @@
                 cb._MousePixelCoord = HDUtils.GetMouseCoordinates(hdCamera);
                 cb._MouseClickPixelCoord = HDUtils.GetMouseClickCoordinates(hdCamera);
 
-                // The DebugNeedsExposure test allows us to set a neutral value if exposure is not needed. This way we don't need to make various tests inside shaders but only in this function.
-                cb._DebugExposure = m_CurrentDebugDisplaySettings.DebugNeedsExposure() ? lightingDebugSettings.debugExposure : 0.0f;
-
                 cb._DebugSingleShadowIndex = m_CurrentDebugDisplaySettings.data.lightingDebugSettings.shadowDebugUseSelection ? m_DebugSelectedLightShadowIndex : (int)m_CurrentDebugDisplaySettings.data.lightingDebugSettings.shadowMapIndex;
 
                 ConstantBuffer.PushGlobal(cmd, m_ShaderVariablesDebugDisplayCB, HDShaderIDs._ShaderVariablesDebugDisplay);
 
->>>>>>> e22c2c02
                 cmd.SetGlobalTexture(HDShaderIDs._DebugFont, defaultResources.textures.debugFontTex);
             }
         }
