using System.Collections.Generic;
using UnityEngine.VFX;
using System;
using System.Diagnostics;
using System.Linq;
using UnityEngine.Experimental.GlobalIllumination;
using UnityEngine.Experimental.Rendering;
using UnityEngine.Experimental.Rendering.RenderGraphModule;
#if UNITY_EDITOR
using UnityEditorInternal;
using UnityEditor.Rendering;
#endif

#if ENABLE_VIRTUALTEXTURES
using UnityEngine.Rendering.VirtualTexturing;
#endif


namespace UnityEngine.Rendering.HighDefinition
{
    /// <summary>
    /// High Definition Render Pipeline class.
    /// </summary>
    public partial class HDRenderPipeline : RenderPipeline
    {
        #region Default Settings
        internal static HDRenderPipelineAsset defaultAsset
            => GraphicsSettings.renderPipelineAsset is HDRenderPipelineAsset hdrpAsset ? hdrpAsset : null;

        internal static HDRenderPipelineAsset currentAsset
            => GraphicsSettings.currentRenderPipeline is HDRenderPipelineAsset hdrpAsset ? hdrpAsset : null;

        internal static HDRenderPipeline currentPipeline
            => RenderPipelineManager.currentPipeline is HDRenderPipeline hdrp ? hdrp : null;

        internal static bool pipelineSupportsRayTracing => HDRenderPipeline.currentPipeline != null && HDRenderPipeline.currentPipeline.rayTracingSupported;

        internal static bool pipelineSupportsScreenSpaceShadows => GraphicsSettings.currentRenderPipeline is HDRenderPipelineAsset hdrpAsset ? hdrpAsset.currentPlatformRenderPipelineSettings.hdShadowInitParams.supportScreenSpaceShadows : false;


        private static Volume s_DefaultVolume = null;
        static VolumeProfile defaultVolumeProfile
            => defaultAsset?.defaultVolumeProfile;

        static HDRenderPipeline()
        {
#if UNITY_EDITOR
            UnityEditor.AssemblyReloadEvents.beforeAssemblyReload += () =>
            {
                if (s_DefaultVolume != null && !s_DefaultVolume.Equals(null))
                {
                    CoreUtils.Destroy(s_DefaultVolume.gameObject);
                    s_DefaultVolume = null;
                }
            };
#endif
        }

        internal static Volume GetOrCreateDefaultVolume()
        {
            if (s_DefaultVolume == null || s_DefaultVolume.Equals(null))
            {
                var go = new GameObject("Default Volume") { hideFlags = HideFlags.HideAndDontSave };
                s_DefaultVolume = go.AddComponent<Volume>();
                s_DefaultVolume.isGlobal = true;
                s_DefaultVolume.priority = float.MinValue;
                s_DefaultVolume.sharedProfile = defaultVolumeProfile;
            }

            if (
                // In case the asset was deleted or the reference removed
                s_DefaultVolume.sharedProfile == null || s_DefaultVolume.sharedProfile.Equals(null)
#if UNITY_EDITOR

                // In case the serialization recreated an empty volume sharedProfile

                || !UnityEditor.AssetDatabase.Contains(s_DefaultVolume.sharedProfile)
#endif
            )
            {
                s_DefaultVolume.sharedProfile = defaultVolumeProfile;
            }

            if (s_DefaultVolume.sharedProfile != defaultVolumeProfile)
            {
                s_DefaultVolume.sharedProfile = defaultVolumeProfile;
            }

            return s_DefaultVolume;
        }

        #endregion

        /// <summary>
        /// Shader Tag for the High Definition Render Pipeline.
        /// </summary>
        public const string k_ShaderTagName = "HDRenderPipeline";

        readonly HDRenderPipelineAsset m_Asset;
        internal HDRenderPipelineAsset asset { get { return m_Asset; } }
        readonly HDRenderPipelineAsset m_DefaultAsset;
        internal RenderPipelineResources defaultResources { get { return m_DefaultAsset.renderPipelineResources; } }

        internal RenderPipelineSettings currentPlatformRenderPipelineSettings { get { return m_Asset.currentPlatformRenderPipelineSettings; } }

        readonly List<RenderPipelineMaterial> m_MaterialList = new List<RenderPipelineMaterial>();

#if ENABLE_VIRTUALTEXTURES
        readonly VTBufferManager m_VtBufferManager;
#endif
        readonly PostProcessSystem m_PostProcessSystem;
        readonly XRSystem m_XRSystem;

        // Keep track of previous Graphic and QualitySettings value to reset when switching to another pipeline
        bool m_PreviousLightsUseLinearIntensity;
        bool m_PreviousLightsUseColorTemperature;
        bool m_PreviousSRPBatcher;

#if UNITY_2020_2_OR_NEWER
        uint m_PreviousDefaultRenderingLayerMask;
#endif
        ShadowmaskMode m_PreviousShadowMaskMode;

        bool m_FrameSettingsHistoryEnabled = false;
#if UNITY_EDITOR
        bool m_PreviousEnableCookiesInLightmapper = true;
#endif

        /// <summary>
        /// This functions allows the user to have an approximation of the number of rays that were traced for a given frame.
        /// </summary>
        /// <param name="rayValues">Specifes which ray count value should be returned.</param>
        /// <returns>The approximated ray count for a frame</returns>
        public uint GetRaysPerFrame(RayCountValues rayValues) { return m_RayCountManager.GetRaysPerFrame(rayValues); }

        // Renderer Bake configuration can vary depends on if shadow mask is enabled or no
        PerObjectData m_CurrentRendererConfigurationBakedLighting = HDUtils.k_RendererConfigurationBakedLighting;
        MaterialPropertyBlock m_CopyDepthPropertyBlock = new MaterialPropertyBlock();
        Material m_CopyDepth;
        Material m_DownsampleDepthMaterial;
        Material m_UpsampleTransparency;
        GPUCopy m_GPUCopy;
        MipGenerator m_MipGenerator;
        BlueNoise m_BlueNoise;

        IBLFilterBSDF[] m_IBLFilterArray = null;

        ComputeShader m_ScreenSpaceReflectionsCS { get { return defaultResources.shaders.screenSpaceReflectionsCS; } }
        int m_SsrTracingKernel = -1;
        int m_SsrReprojectionKernel = -1;
        int m_SsrAccumulateKernel = -1;

        Material m_ApplyDistortionMaterial;

        Material m_CameraMotionVectorsMaterial;
        Material m_DecalNormalBufferMaterial;

        Material m_ClearStencilBufferMaterial;

        // Debug material
        Material m_DebugViewMaterialGBuffer;
        Material m_DebugViewMaterialGBufferShadowMask;
        Material m_currentDebugViewMaterialGBuffer;
        Material m_DebugDisplayLatlong;
        Material m_DebugFullScreen;
        Material m_DebugColorPicker;
        Material m_DebugExposure;
        Material m_ErrorMaterial;

        Material m_Blit;
        Material m_BlitTexArray;
        Material m_BlitTexArraySingleSlice;
        Material m_BlitColorAndDepth;

        Lazy<RTHandle> m_CustomPassColorBuffer;
        Lazy<RTHandle> m_CustomPassDepthBuffer;

        // Constant Buffers
        ShaderVariablesGlobal m_ShaderVariablesGlobalCB = new ShaderVariablesGlobal();
        ShaderVariablesXR m_ShaderVariablesXRCB = new ShaderVariablesXR();
        ShaderVariablesDebugDisplay m_ShaderVariablesDebugDisplayCB = new ShaderVariablesDebugDisplay();
        ShaderVariablesRaytracing m_ShaderVariablesRayTracingCB = new ShaderVariablesRaytracing();

        // The current MSAA count
        MSAASamples m_MSAASamples;

        // The pass "SRPDefaultUnlit" is a fall back to legacy unlit rendering and is required to support unity 2d + unity UI that render in the scene.
        ShaderTagId[] m_ForwardAndForwardOnlyPassNames = { HDShaderPassNames.s_ForwardOnlyName, HDShaderPassNames.s_ForwardName, HDShaderPassNames.s_SRPDefaultUnlitName };
        ShaderTagId[] m_ForwardOnlyPassNames = { HDShaderPassNames.s_ForwardOnlyName, HDShaderPassNames.s_SRPDefaultUnlitName };

        ShaderTagId[] m_AllTransparentPassNames = {  HDShaderPassNames.s_TransparentBackfaceName,
                                                     HDShaderPassNames.s_ForwardOnlyName,
                                                     HDShaderPassNames.s_ForwardName,
                                                     HDShaderPassNames.s_SRPDefaultUnlitName };

        ShaderTagId[] m_TransparentNoBackfaceNames = {  HDShaderPassNames.s_ForwardOnlyName,
                                                        HDShaderPassNames.s_ForwardName,
                                                        HDShaderPassNames.s_SRPDefaultUnlitName };


        ShaderTagId[] m_AllForwardOpaquePassNames = {    HDShaderPassNames.s_ForwardOnlyName,
                                                         HDShaderPassNames.s_ForwardName,
                                                         HDShaderPassNames.s_SRPDefaultUnlitName };

        ShaderTagId[] m_DepthOnlyAndDepthForwardOnlyPassNames = { HDShaderPassNames.s_DepthForwardOnlyName, HDShaderPassNames.s_DepthOnlyName };
        ShaderTagId[] m_DepthForwardOnlyPassNames = { HDShaderPassNames.s_DepthForwardOnlyName };
        ShaderTagId[] m_DepthOnlyPassNames = { HDShaderPassNames.s_DepthOnlyName };
        ShaderTagId[] m_TransparentDepthPrepassNames = { HDShaderPassNames.s_TransparentDepthPrepassName };
        ShaderTagId[] m_TransparentDepthPostpassNames = { HDShaderPassNames.s_TransparentDepthPostpassName };
        ShaderTagId[] m_RayTracingPrepassNames = { HDShaderPassNames.s_RayTracingPrepassName };
        ShaderTagId[] m_FullScreenDebugPassNames = { HDShaderPassNames.s_FullScreenDebugName };
        ShaderTagId[] m_ForwardErrorPassNames = { HDShaderPassNames.s_AlwaysName, HDShaderPassNames.s_ForwardBaseName, HDShaderPassNames.s_DeferredName, HDShaderPassNames.s_PrepassBaseName, HDShaderPassNames.s_VertexName, HDShaderPassNames.s_VertexLMRGBMName, HDShaderPassNames.s_VertexLMName };
        ShaderTagId[] m_DecalsEmissivePassNames = { HDShaderPassNames.s_DecalMeshForwardEmissiveName };
        ShaderTagId[] m_SinglePassName = new ShaderTagId[1];
        ShaderTagId[] m_MeshDecalsPassNames = { HDShaderPassNames.s_DBufferMeshName };

        RenderStateBlock m_DepthStateOpaque;
        RenderStateBlock m_DepthStateNoWrite;
        RenderStateBlock m_AlphaToMaskBlock;

        readonly List<CustomPassVolume> m_ActivePassVolumes = new List<CustomPassVolume>(6);

        // Detect when windows size is changing
        int m_MaxCameraWidth;
        int m_MaxCameraHeight;
        // Keep track of the maximum number of XR instanced views
        int m_MaxViewCount = 1;

        // Use to detect frame changes
        int m_FrameCount;
        float m_LastTime, m_Time; // Do NOT take the 'animateMaterials' setting into account.

        internal int   GetFrameCount() { return m_FrameCount; }
        internal float GetLastTime()   { return m_LastTime;   }
        internal float GetTime()       { return m_Time;       }

        GraphicsFormat GetColorBufferFormat()
            => (GraphicsFormat)m_Asset.currentPlatformRenderPipelineSettings.colorBufferFormat;

        GraphicsFormat GetCustomBufferFormat()
            => (GraphicsFormat)m_Asset.currentPlatformRenderPipelineSettings.customBufferFormat;

        internal int GetDecalAtlasMipCount()
        {
            int highestDim = Math.Max(currentPlatformRenderPipelineSettings.decalSettings.atlasWidth, currentPlatformRenderPipelineSettings.decalSettings.atlasHeight);
            return (int)Math.Log(highestDim, 2);
        }

        internal int GetCookieAtlasMipCount() => (int)Mathf.Log((int)currentPlatformRenderPipelineSettings.lightLoopSettings.cookieAtlasSize, 2);

        internal int GetPlanarReflectionProbeMipCount()
        {
            int size = (int)currentPlatformRenderPipelineSettings.lightLoopSettings.planarReflectionAtlasSize;
            return (int)Mathf.Log(size, 2);
        }

        internal int GetMaxScreenSpaceShadows()
        {
            return currentPlatformRenderPipelineSettings.hdShadowInitParams.supportScreenSpaceShadows ? currentPlatformRenderPipelineSettings.hdShadowInitParams.maxScreenSpaceShadowSlots : 0;
        }

        readonly SkyManager m_SkyManager = new SkyManager();
        internal SkyManager skyManager { get { return m_SkyManager; } }
        readonly AmbientOcclusionSystem m_AmbientOcclusionSystem;

        // Debugging
        DebugDisplaySettings m_DebugDisplaySettings = new DebugDisplaySettings();
#if ENABLE_VIRTUALTEXTURES
        Material m_VTDebugBlit;
#endif
        /// <summary>
        /// Debug display settings.
        /// </summary>
        public DebugDisplaySettings debugDisplaySettings { get { return m_DebugDisplaySettings; } }
        static DebugDisplaySettings s_NeutralDebugDisplaySettings = new DebugDisplaySettings();
        internal DebugDisplaySettings m_CurrentDebugDisplaySettings;
        // We need this flag because otherwise if no full screen debug is pushed (like for example if the corresponding pass is disabled), when we render the result in RenderDebug m_DebugFullScreenTempBuffer will contain potential garbage
        bool                            m_FullScreenDebugPushed;
        bool                            m_ValidAPI; // False by default mean we render normally, true mean we don't render anything
        bool                            m_IsDepthBufferCopyValid;
        RenderTexture                   m_TemporaryTargetForCubemaps;
        HDCamera                        m_CurrentHDCamera;

        private CameraCache<(Transform viewer, HDProbe probe, int face)> m_ProbeCameraCache = new
            CameraCache<(Transform viewer, HDProbe probe, int face)>();

        internal Material GetBlitMaterial(bool useTexArray, bool singleSlice) { return useTexArray ? (singleSlice ? m_BlitTexArraySingleSlice : m_BlitTexArray) : m_Blit; }
        internal Material GetBlitColorAndDepthMaterial() { return m_BlitColorAndDepth; }

        ComputeBuffer m_DepthPyramidMipLevelOffsetsBuffer = null;

        ScriptableCullingParameters frozenCullingParams;
        bool frozenCullingParamAvailable = false;

        internal bool showCascade
        {
            get => m_DebugDisplaySettings.GetDebugLightingMode() == DebugLightingMode.VisualizeCascade;
            set
            {
                if (value)
                    m_DebugDisplaySettings.SetDebugLightingMode(DebugLightingMode.VisualizeCascade);
                else
                    m_DebugDisplaySettings.SetDebugLightingMode(DebugLightingMode.None);
            }
        }

        // RENDER GRAPH
        RenderGraph m_RenderGraph = new RenderGraph("HDRPGraph");

        // MSAA resolve materials
        Material m_ColorResolveMaterial = null;
        Material m_MotionVectorResolve = null;

        internal Material GetMSAAColorResolveMaterial()
        {
            return m_ColorResolveMaterial;
        }

        // Flag that defines if ray tracing is supported by the current asset and platform
        bool m_RayTracingSupported = false;
        /// <summary>
        ///  Flag that defines if ray tracing is supported by the current HDRP asset and platform
        /// </summary>
        public bool rayTracingSupported { get { return m_RayTracingSupported; } }


#if UNITY_EDITOR
        bool m_ResourcesInitialized = false;
#endif

        internal bool reflectionProbeBaking { get; set; }

        /// <summary>
        /// HDRenderPipeline constructor.
        /// </summary>
        /// <param name="asset">Source HDRenderPipelineAsset.</param>
        /// <param name="defaultAsset">Defauklt HDRenderPipelineAsset.</param>
        public HDRenderPipeline(HDRenderPipelineAsset asset, HDRenderPipelineAsset defaultAsset)
        {
            m_Asset = asset;
            m_DefaultAsset = defaultAsset;
            HDProbeSystem.Parameters = asset.reflectionSystemParameters;

            DebugManager.instance.RefreshEditor();

            m_ValidAPI = true;

            SetRenderingFeatures();

            // Initialize lod settings with the default frame settings. This will pull LoD values from the current quality level HDRP asset if necessary.
            // This will make the LoD Group UI consistent with the scene view camera like it is for builtin pipeline.
            QualitySettings.lodBias = m_Asset.GetDefaultFrameSettings(FrameSettingsRenderType.Camera).GetResolvedLODBias(m_Asset);
            QualitySettings.maximumLODLevel = m_Asset.GetDefaultFrameSettings(FrameSettingsRenderType.Camera).GetResolvedMaximumLODLevel(m_Asset);

            // The first thing we need to do is to set the defines that depend on the render pipeline settings
            m_RayTracingSupported = GatherRayTracingSupport(m_Asset.currentPlatformRenderPipelineSettings);

#if UNITY_EDITOR
            // If defaultAsset is not ready (can happen due to loading order issue), then we should return
            // There is a similar check in Render()
            if (HDRenderPipeline.defaultAsset == null)
                return;

            UpgradeResourcesIfNeeded();

            //In case we are loading element in the asset pipeline (occurs when library is not fully constructed) the creation of the HDRenderPipeline is done at a time we cannot access resources.
            //So in this case, the reloader would fail and the resources cannot be validated. So skip validation here.
            //The HDRenderPipeline will be reconstructed in a few frame which will fix this issue.
            if (HDRenderPipeline.defaultAsset.renderPipelineResources == null
                || HDRenderPipeline.defaultAsset.renderPipelineEditorResources == null
                || (m_RayTracingSupported && HDRenderPipeline.defaultAsset.renderPipelineRayTracingResources == null))
                return;
            else
                m_ResourcesInitialized = true;

            ValidateResources();
#endif

            // We need to call this after the resource initialization as we attempt to use them in checking the supported API.
            if (!CheckAPIValidity())
            {
                m_ValidAPI = false;

                return;
            }

            var defaultLensAttenuation = m_DefaultAsset.lensAttenuationMode;
            if (defaultLensAttenuation == LensAttenuationMode.ImperfectLens)
            {
                ColorUtils.s_LensAttenuation = 0.65f;
            }
            else if (defaultLensAttenuation == LensAttenuationMode.PerfectLens)
            {
                ColorUtils.s_LensAttenuation = 0.78f;
            }

#if ENABLE_VIRTUALTEXTURES
            VirtualTexturingSettingsSRP settings = asset.virtualTexturingSettings;

            if (settings == null)
                settings = new VirtualTexturingSettingsSRP();

            VirtualTexturing.Streaming.SetCPUCacheSize(settings.streamingCpuCacheSizeInMegaBytes);

            GPUCacheSetting[] gpuCacheSettings = new GPUCacheSetting[settings.streamingGpuCacheSettings.Count];
            for (int i = 0; i < settings.streamingGpuCacheSettings.Count; ++i)
            {
                GPUCacheSettingSRP srpSetting = settings.streamingGpuCacheSettings[i];
                gpuCacheSettings[i] = new GPUCacheSetting() { format = srpSetting.format, sizeInMegaBytes = srpSetting.sizeInMegaBytes };
            }

            VirtualTexturing.Streaming.SetGPUCacheSettings(gpuCacheSettings);
#endif

            // Initial state of the RTHandle system.
            // Tells the system that we will require MSAA or not so that we can avoid wasteful render texture allocation.
            // We initialize to screen width/height to avoid multiple realloc that can lead to inflated memory usage (as releasing of memory is delayed).
            RTHandles.Initialize(Screen.width, Screen.height, m_Asset.currentPlatformRenderPipelineSettings.supportMSAA, m_Asset.currentPlatformRenderPipelineSettings.msaaSampleCount);

            m_XRSystem = new XRSystem(asset.renderPipelineResources.shaders);
            m_GPUCopy = new GPUCopy(defaultResources.shaders.copyChannelCS);

            m_MipGenerator = new MipGenerator(defaultResources);
            m_BlueNoise = new BlueNoise(defaultResources);

            EncodeBC6H.DefaultInstance = EncodeBC6H.DefaultInstance ?? new EncodeBC6H(defaultResources.shaders.encodeBC6HCS);

            // Scan material list and assign it
            m_MaterialList = HDUtils.GetRenderPipelineMaterialList();

#if ENABLE_VIRTUALTEXTURES
            m_VtBufferManager = new VTBufferManager(asset);
            m_VTDebugBlit = CoreUtils.CreateEngineMaterial(defaultResources.shaders.debugViewVirtualTexturingBlit);
#endif

            m_PostProcessSystem = new PostProcessSystem(asset, defaultResources);
            m_AmbientOcclusionSystem = new AmbientOcclusionSystem(asset, defaultResources);

            // Initialize various compute shader resources
            m_SsrTracingKernel = m_ScreenSpaceReflectionsCS.FindKernel("ScreenSpaceReflectionsTracing");
            m_SsrReprojectionKernel = m_ScreenSpaceReflectionsCS.FindKernel("ScreenSpaceReflectionsReprojection");
            m_SsrAccumulateKernel = m_ScreenSpaceReflectionsCS.FindKernel("ScreenSpaceReflectionsAccumulate");

            // General material
            m_CameraMotionVectorsMaterial = CoreUtils.CreateEngineMaterial(defaultResources.shaders.cameraMotionVectorsPS);
            m_DecalNormalBufferMaterial = CoreUtils.CreateEngineMaterial(defaultResources.shaders.decalNormalBufferPS);

            m_CopyDepth = CoreUtils.CreateEngineMaterial(defaultResources.shaders.copyDepthBufferPS);
            m_DownsampleDepthMaterial = CoreUtils.CreateEngineMaterial(defaultResources.shaders.downsampleDepthPS);
            m_UpsampleTransparency = CoreUtils.CreateEngineMaterial(defaultResources.shaders.upsampleTransparentPS);

            m_ApplyDistortionMaterial = CoreUtils.CreateEngineMaterial(defaultResources.shaders.applyDistortionPS);

            m_ClearStencilBufferMaterial = CoreUtils.CreateEngineMaterial(defaultResources.shaders.clearStencilBufferPS);

            InitializeDebugMaterials();

            m_MaterialList.ForEach(material => material.Build(asset, defaultResources));

            if (m_Asset.currentPlatformRenderPipelineSettings.lightLoopSettings.supportFabricConvolution)
            {
                m_IBLFilterArray = new IBLFilterBSDF[2];
                m_IBLFilterArray[0] = new IBLFilterGGX(defaultResources, m_MipGenerator);
                m_IBLFilterArray[1] = new IBLFilterCharlie(defaultResources, m_MipGenerator);
            }
            else
            {
                m_IBLFilterArray = new IBLFilterBSDF[1];
                m_IBLFilterArray[0] = new IBLFilterGGX(defaultResources, m_MipGenerator);
            }

            InitializeLightLoop(m_IBLFilterArray);

            m_SkyManager.Build(asset, defaultResources, m_IBLFilterArray);

            InitializeVolumetricLighting();
            InitializeSubsurfaceScattering();

            m_DebugDisplaySettings.RegisterDebug();
#if UNITY_EDITOR
            // We don't need the debug of Scene View at runtime (each camera have its own debug settings)
            // All scene view will share the same FrameSettings for now as sometimes Dispose is called after
            // another instance of HDRenderPipeline constructor is called.

            Camera firstSceneViewCamera = UnityEditor.SceneView.sceneViews.Count > 0 ? (UnityEditor.SceneView.sceneViews[0] as UnityEditor.SceneView).camera : null;
            if (firstSceneViewCamera != null)
            {
                var history = FrameSettingsHistory.RegisterDebug(null, true);
                DebugManager.instance.RegisterData(history);
            }
#endif

            m_DepthPyramidMipLevelOffsetsBuffer = new ComputeBuffer(15, sizeof(int) * 2);

            // TODO RENDERGRAPH: Moved those out of InitializeRenderTexture as they are still needed in render graph and would be deallocated otherwise when switching it on.
            m_CustomPassColorBuffer = new Lazy<RTHandle>(() => RTHandles.Alloc(Vector2.one, TextureXR.slices, dimension: TextureXR.dimension, colorFormat: GetCustomBufferFormat(), enableRandomWrite: true, useDynamicScale: true, name: "CustomPassColorBuffer"));
            m_CustomPassDepthBuffer = new Lazy<RTHandle>(() => RTHandles.Alloc(Vector2.one, TextureXR.slices, dimension: TextureXR.dimension, colorFormat: GraphicsFormat.R32_UInt, useDynamicScale: true, name: "CustomPassDepthBuffer", depthBufferBits: DepthBits.Depth32));

            // For debugging
            MousePositionDebug.instance.Build();

            InitializeRenderStateBlocks();

            // Keep track of the original msaa sample value
            // TODO : Bind this directly to the debug menu instead of having an intermediate value
            m_MSAASamples = m_Asset ? m_Asset.currentPlatformRenderPipelineSettings.msaaSampleCount : MSAASamples.None;

            if (m_RayTracingSupported)
            {
                InitRayTracingManager();
                InitRayTracedReflections();
                InitRayTracedIndirectDiffuse();
                InitRaytracingDeferred();
                InitRecursiveRenderer();
                InitPathTracing();

                m_AmbientOcclusionSystem.InitRaytracing(this);
            }

            // Initialize the SSGI structures
            InitScreenSpaceGlobalIllumination();

            // Initialize screen space shadows
            InitializeScreenSpaceShadows();

            CameraCaptureBridge.enabled = true;

            InitializePrepass(m_Asset);
            m_ColorResolveMaterial = CoreUtils.CreateEngineMaterial(asset.renderPipelineResources.shaders.colorResolvePS);
            m_MotionVectorResolve = CoreUtils.CreateEngineMaterial(asset.renderPipelineResources.shaders.resolveMotionVecPS);

            InitializeProbeVolumes();
            CustomPassUtils.Initialize();
        }

#if UNITY_EDITOR
        void UpgradeResourcesInAssetIfNeeded(HDRenderPipelineAsset asset)
        {
            // Check that the serialized Resources are not broken
            if (asset.renderPipelineResources == null)
                asset.renderPipelineResources
                    = UnityEditor.AssetDatabase.LoadAssetAtPath<RenderPipelineResources>(HDUtils.GetHDRenderPipelinePath() + "Runtime/RenderPipelineResources/HDRenderPipelineResources.asset");
#if UNITY_EDITOR_LINUX // Temp hack to be able to make linux test run. To clarify
            ResourceReloader.TryReloadAllNullIn(asset.renderPipelineResources, HDUtils.GetHDRenderPipelinePath());
#else
            ResourceReloader.ReloadAllNullIn(asset.renderPipelineResources, HDUtils.GetHDRenderPipelinePath());
#endif

            if (m_RayTracingSupported)
            {
                if (asset.renderPipelineRayTracingResources == null)
                    asset.renderPipelineRayTracingResources
                        = UnityEditor.AssetDatabase.LoadAssetAtPath<HDRenderPipelineRayTracingResources>(HDUtils.GetHDRenderPipelinePath() + "Runtime/RenderPipelineResources/HDRenderPipelineRayTracingResources.asset");
#if UNITY_EDITOR_LINUX // Temp hack to be able to make linux test run. To clarify
                ResourceReloader.TryReloadAllNullIn(asset.renderPipelineRayTracingResources, HDUtils.GetHDRenderPipelinePath());
#else
                ResourceReloader.ReloadAllNullIn(asset.renderPipelineRayTracingResources, HDUtils.GetHDRenderPipelinePath());
#endif
            }
            else
            {
                // If ray tracing is not enabled we do not want to have ray tracing resources referenced
                asset.renderPipelineRayTracingResources = null;
            }

            var editorResourcesPath = HDUtils.GetHDRenderPipelinePath() + "Editor/RenderPipelineResources/HDRenderPipelineEditorResources.asset";
            if (asset.renderPipelineEditorResources == null)
            {
                var objs = InternalEditorUtility.LoadSerializedFileAndForget(editorResourcesPath);
                asset.renderPipelineEditorResources = objs != null && objs.Length > 0 ? objs.First() as HDRenderPipelineEditorResources : null;
            }

            if (ResourceReloader.ReloadAllNullIn(asset.renderPipelineEditorResources,
                HDUtils.GetHDRenderPipelinePath()))
            {
                InternalEditorUtility.SaveToSerializedFileAndForget(
                    new Object[] {asset.renderPipelineEditorResources },
                    editorResourcesPath,
                    true);
            }

            // Upgrade the resources (re-import every references in RenderPipelineResources) if the resource version mismatches
            // It's done here because we know every HDRP assets have been imported before
            asset.renderPipelineResources?.UpgradeIfNeeded();
        }

        void UpgradeResourcesIfNeeded()
        {
            // The first thing we need to do is to set the defines that depend on the render pipeline settings
            m_Asset.EvaluateSettings();

            // Check and fix both the default and current HDRP asset
            UpgradeResourcesInAssetIfNeeded(HDRenderPipeline.defaultAsset);
            UpgradeResourcesInAssetIfNeeded(HDRenderPipeline.currentAsset);
        }

        void ValidateResources()
        {
            var resources = HDRenderPipeline.defaultAsset.renderPipelineResources;

            // We iterate over all compute shader to verify if they are all compiled, if it's not the case
            // then we throw an exception to avoid allocating resources and crashing later on by using a null
            // compute kernel.
            foreach (var computeShader in resources.shaders.GetAllComputeShaders())
            {
                foreach (var message in UnityEditor.ShaderUtil.GetComputeShaderMessages(computeShader))
                {
                    if (message.severity == UnityEditor.Rendering.ShaderCompilerMessageSeverity.Error)
                    {
                        // Will be catched by the try in HDRenderPipelineAsset.CreatePipeline()
                        throw new Exception(String.Format(
                            "Compute Shader compilation error on platform {0} in file {1}:{2}: {3}{4}\n" +
                            "HDRP will not run until the error is fixed.\n",
                            message.platform, message.file, message.line, message.message, message.messageDetails
                        ));
                    }
                }
            }
        }

#endif

        /// <summary>
        /// Resets the reference size of the internal RTHandle System.
        /// This allows users to reduce the memory footprint of render textures after doing a super sampled rendering pass for example.
        /// </summary>
        /// <param name="width">New width of the internal RTHandle System.</param>
        /// <param name="height">New height of the internal RTHandle System.</param>
        public void ResetRTHandleReferenceSize(int width, int height)
        {
            RTHandles.ResetReferenceSize(width, height);
            HDCamera.ResetAllHistoryRTHandleSystems(width, height);
        }

        void SetRenderingFeatures()
        {
            // Set sub-shader pipeline tag
            Shader.globalRenderPipeline = "HDRenderPipeline";

            // HD use specific GraphicsSettings
            m_PreviousLightsUseLinearIntensity = GraphicsSettings.lightsUseLinearIntensity;
            GraphicsSettings.lightsUseLinearIntensity = true;
            m_PreviousLightsUseColorTemperature = GraphicsSettings.lightsUseColorTemperature;
            GraphicsSettings.lightsUseColorTemperature = true;
            m_PreviousSRPBatcher = GraphicsSettings.useScriptableRenderPipelineBatching;
            GraphicsSettings.useScriptableRenderPipelineBatching = m_Asset.enableSRPBatcher;
#if  UNITY_2020_2_OR_NEWER
            m_PreviousDefaultRenderingLayerMask = GraphicsSettings.defaultRenderingLayerMask;
            GraphicsSettings.defaultRenderingLayerMask = ShaderVariablesGlobal.DefaultRenderingLayerMask;
#endif

            // In case shadowmask mode isn't setup correctly, force it to correct usage (as there is no UI to fix it)
            m_PreviousShadowMaskMode = QualitySettings.shadowmaskMode;
            QualitySettings.shadowmaskMode = ShadowmaskMode.DistanceShadowmask;

            SupportedRenderingFeatures.active = new SupportedRenderingFeatures()
            {
                reflectionProbeModes = SupportedRenderingFeatures.ReflectionProbeModes.Rotation,
                defaultMixedLightingModes = SupportedRenderingFeatures.LightmapMixedBakeModes.IndirectOnly,
                mixedLightingModes = SupportedRenderingFeatures.LightmapMixedBakeModes.IndirectOnly | (m_Asset.currentPlatformRenderPipelineSettings.supportShadowMask ? SupportedRenderingFeatures.LightmapMixedBakeModes.Shadowmask : 0),
                lightmapBakeTypes = LightmapBakeType.Baked | LightmapBakeType.Mixed | LightmapBakeType.Realtime,
                lightmapsModes = LightmapsMode.NonDirectional | LightmapsMode.CombinedDirectional,
                lightProbeProxyVolumes = true,
                motionVectors = true,
                receiveShadows = false,
                reflectionProbes = false,
                rendererPriority = true,
                overridesFog = true,
                overridesOtherLightingSettings = true,
                editableMaterialRenderQueue = false
                    // Enlighten is deprecated in 2019.3 and above
                , enlighten = false
                , overridesLODBias = true
                , overridesMaximumLODLevel = true
                , terrainDetailUnsupported = true
                , overridesShadowmask = true // Don't display the shadow mask UI in Quality Settings
                , overrideShadowmaskMessage = "\nThe Shadowmask Mode used at run time can be found in the Shadows section of Light component."
                , overridesRealtimeReflectionProbes = true // Don't display the real time reflection probes checkbox UI in Quality Settings
            };

            Lightmapping.SetDelegate(GlobalIlluminationUtils.hdLightsDelegate);

#if UNITY_EDITOR
            // HDRP always enable baking of cookie by default
            m_PreviousEnableCookiesInLightmapper = UnityEditor.EditorSettings.enableCookiesInLightmapper;
            UnityEditor.EditorSettings.enableCookiesInLightmapper = true;

            SceneViewDrawMode.SetupDrawMode();

            if (UnityEditor.PlayerSettings.colorSpace == ColorSpace.Gamma)
            {
                Debug.LogError("High Definition Render Pipeline doesn't support Gamma mode, change to Linear mode (HDRP isn't set up properly. Go to Windows > RenderPipeline > HDRP Wizard to fix your settings).");
            }
#endif
        }

        bool CheckAPIValidity()
        {
            if (!IsSupportedPlatformAndDevice(out GraphicsDeviceType deviceType))
            {
                string msg = HDUtils.GetUnsupportedAPIMessage(deviceType.ToString());
                HDUtils.DisplayMessageNotification(msg);

                return false;
            }

            return true;
        }

        // Note: If you add new platform in this function, think about adding support when building the player too in HDRPCustomBuildProcessor.cs
        bool IsSupportedPlatformAndDevice(out GraphicsDeviceType unsupportedGraphicDevice)
        {
            unsupportedGraphicDevice = SystemInfo.graphicsDeviceType;

            if (!SystemInfo.supportsComputeShaders)
            {
                HDUtils.DisplayMessageNotification("Current platform / API don't support ComputeShaders which is a requirement.");
                return false;
            }

            if (!(defaultResources?.shaders.defaultPS?.isSupported ?? true))
            {
                HDUtils.DisplayMessageNotification("Unable to compile Default Material based on Lit.shader. Either there is a compile error in Lit.shader or the current platform / API isn't compatible.");
                return false;
            }

#if UNITY_EDITOR
            UnityEditor.BuildTarget activeBuildTarget = UnityEditor.EditorUserBuildSettings.activeBuildTarget;
            return HDUtils.IsSupportedBuildTargetAndDevice(activeBuildTarget, out unsupportedGraphicDevice);
#else
            return HDUtils.IsSupportedGraphicDevice(SystemInfo.graphicsDeviceType) && HDUtils.IsOperatingSystemSupported(SystemInfo.operatingSystem);
#endif
        }

        void UnsetRenderingFeatures()
        {
            Shader.globalRenderPipeline = "";

            GraphicsSettings.lightsUseLinearIntensity = m_PreviousLightsUseLinearIntensity;
            GraphicsSettings.lightsUseColorTemperature = m_PreviousLightsUseColorTemperature;
            GraphicsSettings.useScriptableRenderPipelineBatching = m_PreviousSRPBatcher;
#if UNITY_2020_2_OR_NEWER
            GraphicsSettings.defaultRenderingLayerMask = m_PreviousDefaultRenderingLayerMask;
#endif
            QualitySettings.shadowmaskMode = m_PreviousShadowMaskMode;

            SupportedRenderingFeatures.active = new SupportedRenderingFeatures();

            Lightmapping.ResetDelegate();

#if UNITY_EDITOR
            UnityEditor.EditorSettings.enableCookiesInLightmapper = m_PreviousEnableCookiesInLightmapper;
#endif
        }

        void InitializeRenderGraph()
        {
            m_RenderGraph = new RenderGraph("HDRPGraph");
        }

        void CleanupRenderGraph()
        {
            m_RenderGraph.Cleanup();
            m_RenderGraph = null;
        }

        void InitializeDebugMaterials()
        {
            m_DebugViewMaterialGBuffer = CoreUtils.CreateEngineMaterial(defaultResources.shaders.debugViewMaterialGBufferPS);
            m_DebugViewMaterialGBufferShadowMask = CoreUtils.CreateEngineMaterial(defaultResources.shaders.debugViewMaterialGBufferPS);
            m_DebugViewMaterialGBufferShadowMask.EnableKeyword("SHADOWS_SHADOWMASK");
            m_DebugDisplayLatlong = CoreUtils.CreateEngineMaterial(defaultResources.shaders.debugDisplayLatlongPS);
            m_DebugFullScreen = CoreUtils.CreateEngineMaterial(defaultResources.shaders.debugFullScreenPS);
            m_DebugColorPicker = CoreUtils.CreateEngineMaterial(defaultResources.shaders.debugColorPickerPS);
            m_DebugExposure = CoreUtils.CreateEngineMaterial(defaultResources.shaders.debugExposurePS);
            m_Blit = CoreUtils.CreateEngineMaterial(defaultResources.shaders.blitPS);
            m_BlitColorAndDepth = CoreUtils.CreateEngineMaterial(defaultResources.shaders.blitColorAndDepthPS);
            m_ErrorMaterial = CoreUtils.CreateEngineMaterial("Hidden/InternalErrorShader");

            // With texture array enabled, we still need the normal blit version for other systems like atlas
            if (TextureXR.useTexArray)
            {
                m_Blit.EnableKeyword("DISABLE_TEXTURE2D_X_ARRAY");
                m_BlitTexArray = CoreUtils.CreateEngineMaterial(defaultResources.shaders.blitPS);
                m_BlitTexArraySingleSlice = CoreUtils.CreateEngineMaterial(defaultResources.shaders.blitPS);
                m_BlitTexArraySingleSlice.EnableKeyword("BLIT_SINGLE_SLICE");
            }
        }

        void InitializeRenderStateBlocks()
        {
            m_DepthStateOpaque = new RenderStateBlock
            {
                depthState = new DepthState(true, CompareFunction.LessEqual),
                mask = RenderStateMask.Depth
            };

            m_DepthStateNoWrite = new RenderStateBlock
            {
                depthState = new DepthState(false, CompareFunction.LessEqual),
                mask = RenderStateMask.Depth
            };

            m_AlphaToMaskBlock = new RenderStateBlock
            {
                blendState = new BlendState(true, false),
                mask = RenderStateMask.Blend
            };
        }

        /// <summary>
        /// Disposable pattern implementation.
        /// </summary>
        /// <param name="disposing">Is disposing.</param>
        protected override void Dispose(bool disposing)
        {
            DisposeProbeCameraPool();

            UnsetRenderingFeatures();

            if (!m_ValidAPI)
                return;

#if UNITY_EDITOR
            if (!m_ResourcesInitialized)
                return;
#endif

            base.Dispose(disposing);

            ReleaseScreenSpaceShadows();

            if (m_RayTracingSupported)
            {
                ReleaseRayTracingDeferred();
                ReleaseRayTracedIndirectDiffuse();
                ReleasePathTracing();
            }

            ReleaseRayTracingManager();
            m_DebugDisplaySettings.UnregisterDebug();

            CleanupLightLoop();

            // For debugging
            MousePositionDebug.instance.Cleanup();

            DecalSystem.instance.Cleanup();

            m_MaterialList.ForEach(material => material.Cleanup());

            CoreUtils.Destroy(m_CameraMotionVectorsMaterial);
            CoreUtils.Destroy(m_DecalNormalBufferMaterial);

#if ENABLE_VIRTUALTEXTURES
            m_VtBufferManager.Cleanup();
            CoreUtils.Destroy(m_VTDebugBlit);
#endif
            CoreUtils.Destroy(m_DebugViewMaterialGBuffer);
            CoreUtils.Destroy(m_DebugViewMaterialGBufferShadowMask);
            CoreUtils.Destroy(m_DebugDisplayLatlong);
            CoreUtils.Destroy(m_DebugFullScreen);
            CoreUtils.Destroy(m_DebugColorPicker);
            CoreUtils.Destroy(m_DebugExposure);
            CoreUtils.Destroy(m_Blit);
            CoreUtils.Destroy(m_BlitTexArray);
            CoreUtils.Destroy(m_BlitTexArraySingleSlice);
            CoreUtils.Destroy(m_CopyDepth);
            CoreUtils.Destroy(m_ErrorMaterial);
            CoreUtils.Destroy(m_DownsampleDepthMaterial);
            CoreUtils.Destroy(m_UpsampleTransparency);
            CoreUtils.Destroy(m_ApplyDistortionMaterial);
            CoreUtils.Destroy(m_ClearStencilBufferMaterial);

            m_XRSystem.Cleanup();
            m_SkyManager.Cleanup();
            CleanupVolumetricLighting();
            CleanupProbeVolumes();

            for (int bsdfIdx = 0; bsdfIdx < m_IBLFilterArray.Length; ++bsdfIdx)
            {
                m_IBLFilterArray[bsdfIdx].Cleanup();
            }

            m_PostProcessSystem.Cleanup();
            m_BlueNoise.Cleanup();

            HDCamera.ClearAll();

            m_MipGenerator.Release();

            if (m_CustomPassColorBuffer.IsValueCreated)
                RTHandles.Release(m_CustomPassColorBuffer.Value);
            if (m_CustomPassDepthBuffer.IsValueCreated)
                RTHandles.Release(m_CustomPassDepthBuffer.Value);

            CullingGroupManager.instance.Cleanup();

            CoreUtils.SafeRelease(m_DepthPyramidMipLevelOffsetsBuffer);

            CustomPassVolume.Cleanup();

            CleanupPrepass();
            CoreUtils.Destroy(m_ColorResolveMaterial);
            CoreUtils.Destroy(m_MotionVectorResolve);

            CustomPassUtils.Cleanup();
#if UNITY_EDITOR
            SceneViewDrawMode.ResetDrawMode();

            // Do not attempt to unregister SceneView FrameSettings. It is shared amongst every scene view and take only a little place.
            // For removing it, you should be sure that Dispose could never be called after the constructor of another instance of this SRP.
            // Also, at the moment, applying change to hdrpAsset cause the SRP to be Disposed and Constructed again.
            // Not always in that order.
#endif

            // Dispose m_ProbeCameraPool properly
            void DisposeProbeCameraPool()
            {
#if UNITY_EDITOR
                // Special case here: when the HDRP asset is modified in the Editor,
                //   it is disposed during an `OnValidate` call.
                //   But during `OnValidate` call, game object must not be destroyed.
                //   So, only when this method was called during an `OnValidate` call, the destruction of the
                //   pool is delayed, otherwise, it is destroyed as usual with `CoreUtils.Destroy`
                var isInOnValidate = false;
                isInOnValidate = new StackTrace().ToString().Contains("OnValidate");
                if (isInOnValidate)
                {
                    var pool = m_ProbeCameraCache;
                    UnityEditor.EditorApplication.delayCall += () => pool.Dispose();
                    m_ProbeCameraCache = null;
                }
                else
                {
#endif
                m_ProbeCameraCache.Dispose();
                m_ProbeCameraCache = null;
#if UNITY_EDITOR
            }

#endif

                CleanupRenderGraph();
            }

            ConstantBuffer.ReleaseAll();

            CameraCaptureBridge.enabled = false;

            // Dispose of Render Pipeline can be call either by OnValidate() or by OnDisable().
            // Inside an OnValidate() call we can't call a DestroyImmediate().
            // Here we are releasing our singleton to not leak while doing a domain reload.
            // However this is doing a call to DestroyImmediate().
            // To workaround this, and was we only leak with Singleton while doing domain reload (and not in OnValidate)
            // we are detecting if we are in an OnValidate call and releasing the Singleton only if it is not the case.
            if (!m_Asset.isInOnValidateCall)
                HDUtils.ReleaseComponentSingletons();
        }

        void Resize(HDCamera hdCamera)
        {
            // m_MaxCameraWidth and m_MaxCameraHeight start at 0 so we will at least go through this once at first frame to allocate the buffers for the first time.
            bool resolutionChanged = (hdCamera.actualWidth > m_MaxCameraWidth) || (hdCamera.actualHeight > m_MaxCameraHeight) || (hdCamera.viewCount > m_MaxViewCount);

            if (resolutionChanged)
            {
                // update recorded window resolution
                m_MaxCameraWidth = Mathf.Max(m_MaxCameraWidth, hdCamera.actualWidth);
                m_MaxCameraHeight = Mathf.Max(m_MaxCameraHeight, hdCamera.actualHeight);
                m_MaxViewCount = Math.Max(m_MaxViewCount, hdCamera.viewCount);

                if (m_MaxCameraWidth > 0 && m_MaxCameraHeight > 0)
                {
                    LightLoopReleaseResolutionDependentBuffers();
                }

                LightLoopAllocResolutionDependentBuffers(hdCamera, m_MaxCameraWidth, m_MaxCameraHeight);
            }
        }

        void UpdateGlobalConstantBuffers(HDCamera hdCamera, CommandBuffer cmd)
        {
            UpdateShaderVariablesGlobalCB(hdCamera, cmd);
            UpdateShaderVariablesXRCB(hdCamera, cmd);
            UpdateShaderVariablesRaytracingCB(hdCamera, cmd);

            // This one is not in a constant buffer because it's only used as a parameter for some shader's render states. It's not actually used inside shader code.
            cmd.SetGlobalInt(HDShaderIDs._ColorMaskTransparentVel, (int)ColorWriteMask.All);
        }

        void UpdateShaderVariablesGlobalCB(HDCamera hdCamera, CommandBuffer cmd)
        {
            hdCamera.UpdateShaderVariablesGlobalCB(ref m_ShaderVariablesGlobalCB, m_FrameCount);
            Fog.UpdateShaderVariablesGlobalCB(ref m_ShaderVariablesGlobalCB, hdCamera);
            UpdateShaderVariablesGlobalSubsurface(ref m_ShaderVariablesGlobalCB, hdCamera);
            UpdateShaderVariablesGlobalDecal(ref m_ShaderVariablesGlobalCB, hdCamera);
            UpdateShaderVariablesGlobalVolumetrics(ref m_ShaderVariablesGlobalCB, hdCamera);
            m_ShadowManager.UpdateShaderVariablesGlobalCB(ref m_ShaderVariablesGlobalCB);
            UpdateShaderVariablesGlobalLightLoop(ref m_ShaderVariablesGlobalCB, hdCamera);
            UpdateShaderVariablesGlobalProbeVolumes(ref m_ShaderVariablesGlobalCB, hdCamera);
            m_AmbientOcclusionSystem.UpdateShaderVariableGlobalCB(ref m_ShaderVariablesGlobalCB, hdCamera);

            // Misc
            MicroShadowing microShadowingSettings = hdCamera.volumeStack.GetComponent<MicroShadowing>();
            m_ShaderVariablesGlobalCB._MicroShadowOpacity = microShadowingSettings.enable.value ? microShadowingSettings.opacity.value : 0.0f;

            HDShadowSettings shadowSettings = hdCamera.volumeStack.GetComponent<HDShadowSettings>();
            m_ShaderVariablesGlobalCB._DirectionalTransmissionMultiplier = shadowSettings.directionalTransmissionMultiplier.value;

            ScreenSpaceRefraction ssRefraction = hdCamera.volumeStack.GetComponent<ScreenSpaceRefraction>();
            m_ShaderVariablesGlobalCB._SSRefractionInvScreenWeightDistance = 1.0f / ssRefraction.screenFadeDistance.value;

            IndirectLightingController indirectLightingController = hdCamera.volumeStack.GetComponent<IndirectLightingController>();
            m_ShaderVariablesGlobalCB._IndirectDiffuseLightingMultiplier = indirectLightingController.indirectDiffuseLightingMultiplier.value;
            m_ShaderVariablesGlobalCB._IndirectDiffuseLightingLayers = hdCamera.frameSettings.IsEnabled(FrameSettingsField.LightLayers) ? indirectLightingController.GetIndirectDiffuseLightingLayers() : uint.MaxValue;
            m_ShaderVariablesGlobalCB._ReflectionLightingMultiplier = indirectLightingController.reflectionLightingMultiplier.value;
            m_ShaderVariablesGlobalCB._ReflectionLightingLayers = hdCamera.frameSettings.IsEnabled(FrameSettingsField.LightLayers) ? indirectLightingController.GetReflectionLightingLayers() : uint.MaxValue;

            m_ShaderVariablesGlobalCB._OffScreenRendering = 0;
            m_ShaderVariablesGlobalCB._OffScreenDownsampleFactor = 1;
            m_ShaderVariablesGlobalCB._ReplaceDiffuseForIndirect = hdCamera.frameSettings.IsEnabled(FrameSettingsField.ReplaceDiffuseForIndirect) ? 1.0f : 0.0f;
            m_ShaderVariablesGlobalCB._EnableSkyReflection = hdCamera.frameSettings.IsEnabled(FrameSettingsField.SkyReflection) ? 1u : 0u;
            m_ShaderVariablesGlobalCB._ContactShadowOpacity = m_ContactShadows.opacity.value;

            int coarseStencilWidth = HDUtils.DivRoundUp(hdCamera.actualWidth, 8);
            int coarseStencilHeight = HDUtils.DivRoundUp(hdCamera.actualHeight, 8);
            m_ShaderVariablesGlobalCB._CoarseStencilBufferSize = new Vector4(coarseStencilWidth, coarseStencilHeight, 1.0f / coarseStencilWidth, 1.0f / coarseStencilHeight);

            m_ShaderVariablesGlobalCB._RaytracingFrameIndex = RayTracingFrameIndex(hdCamera);
            m_ShaderVariablesGlobalCB._IndirectDiffuseMode = (int)GetIndirectDiffuseMode(hdCamera);

            if (hdCamera.frameSettings.IsEnabled(FrameSettingsField.RayTracing))
            {
                // Check if recursive rendering is enabled or not. This will control the cull of primitive
                // during the gbuffer and forward pass
                ScreenSpaceReflection settings = hdCamera.volumeStack.GetComponent<ScreenSpaceReflection>();
                bool enableRaytracedReflections = hdCamera.frameSettings.IsEnabled(FrameSettingsField.RayTracing) && settings.rayTracing.value;
                m_ShaderVariablesGlobalCB._EnableRayTracedReflections = enableRaytracedReflections ? 1 : 0;
                RecursiveRendering recursiveSettings = hdCamera.volumeStack.GetComponent<RecursiveRendering>();
                m_ShaderVariablesGlobalCB._EnableRecursiveRayTracing = recursiveSettings.enable.value ? 1u : 0u;
            }
            else
            {
                m_ShaderVariablesGlobalCB._EnableRayTracedReflections = 0;
                m_ShaderVariablesGlobalCB._EnableRecursiveRayTracing = 0;
            }

            ConstantBuffer.PushGlobal(cmd, m_ShaderVariablesGlobalCB, HDShaderIDs._ShaderVariablesGlobal);
        }

        void UpdateShaderVariablesXRCB(HDCamera hdCamera, CommandBuffer cmd)
        {
            hdCamera.xr.UpdateBuiltinStereoMatrices(cmd, hdCamera);
            hdCamera.UpdateShaderVariablesXRCB(ref m_ShaderVariablesXRCB);
            ConstantBuffer.PushGlobal(cmd, m_ShaderVariablesXRCB, HDShaderIDs._ShaderVariablesXR);
        }

        void UpdateShaderVariablesRaytracingCB(HDCamera hdCamera, CommandBuffer cmd)
        {
            if (!hdCamera.frameSettings.IsEnabled(FrameSettingsField.RayTracing))
                return;

            RayTracingSettings rayTracingSettings = hdCamera.volumeStack.GetComponent<RayTracingSettings>();
            ScreenSpaceReflection screenSpaceReflection = hdCamera.volumeStack.GetComponent<ScreenSpaceReflection>();

            // Those are globally set parameters. The others are set per effect and will update the constant buffer as we render.
            m_ShaderVariablesRayTracingCB._RaytracingRayBias = rayTracingSettings.rayBias.value;
            m_ShaderVariablesRayTracingCB._RayCountEnabled = m_RayCountManager.RayCountIsEnabled();
            m_ShaderVariablesRayTracingCB._RaytracingCameraNearPlane = hdCamera.camera.nearClipPlane;
            m_ShaderVariablesRayTracingCB._RaytracingPixelSpreadAngle = GetPixelSpreadAngle(hdCamera.camera.fieldOfView, hdCamera.actualWidth, hdCamera.actualHeight);
            m_ShaderVariablesRayTracingCB._RaytracingReflectionMinSmoothness = screenSpaceReflection.minSmoothness;
            m_ShaderVariablesRayTracingCB._RaytracingReflectionSmoothnessFadeStart = screenSpaceReflection.smoothnessFadeStart;

            ConstantBuffer.PushGlobal(cmd, m_ShaderVariablesRayTracingCB, HDShaderIDs._ShaderVariablesRaytracing);
        }

        struct BuildCoarseStencilAndResolveParameters
        {
            public HDCamera         hdCamera;
            public ComputeShader    resolveStencilCS;
            public int              resolveKernel;
            public bool             resolveIsNecessary;
            public bool             resolveOnly;
        }

        BuildCoarseStencilAndResolveParameters PrepareBuildCoarseStencilParameters(HDCamera hdCamera, bool resolveOnly)
        {
            var parameters = new BuildCoarseStencilAndResolveParameters();
            parameters.hdCamera = hdCamera;
            parameters.resolveStencilCS = defaultResources.shaders.resolveStencilCS;

            bool MSAAEnabled = hdCamera.frameSettings.IsEnabled(FrameSettingsField.MSAA);

            // The following features require a copy of the stencil, if none are active, no need to do the resolve.
            bool resolveIsNecessary = GetFeatureVariantsEnabled(hdCamera.frameSettings);
            resolveIsNecessary = resolveIsNecessary || hdCamera.IsSSREnabled()
                || hdCamera.IsSSREnabled(transparent: true);
            // We need the resolve only with msaa
            parameters.resolveIsNecessary = resolveIsNecessary && MSAAEnabled;

            int kernel = SampleCountToPassIndex(MSAAEnabled ? hdCamera.msaaSamples : MSAASamples.None);
            parameters.resolveKernel = parameters.resolveIsNecessary ? kernel + 3 : kernel; // We have a different variant if we need to resolve to non-MSAA stencil
            parameters.resolveOnly = resolveOnly;

            if (parameters.resolveIsNecessary && resolveOnly)
            {
                parameters.resolveKernel = (kernel - 1) + 7;
            }

            return parameters;
        }

        static void BuildCoarseStencilAndResolveIfNeeded(BuildCoarseStencilAndResolveParameters parameters, RTHandle depthStencilBuffer, RTHandle resolvedStencilBuffer, ComputeBuffer coarseStencilBuffer, CommandBuffer cmd)
        {
            if (parameters.resolveOnly && !parameters.resolveIsNecessary)
                return;

            using (new ProfilingScope(cmd, ProfilingSampler.Get(HDProfileId.CoarseStencilGeneration)))
            {
                ComputeShader cs = parameters.resolveStencilCS;
                cmd.SetComputeBufferParam(cs, parameters.resolveKernel, HDShaderIDs._CoarseStencilBuffer, coarseStencilBuffer);
                cmd.SetComputeTextureParam(cs, parameters.resolveKernel, HDShaderIDs._StencilTexture, depthStencilBuffer, 0, RenderTextureSubElement.Stencil);

                if (parameters.resolveIsNecessary)
                {
                    cmd.SetComputeTextureParam(cs, parameters.resolveKernel, HDShaderIDs._OutputStencilBuffer, resolvedStencilBuffer);
                }

                int coarseStencilWidth = HDUtils.DivRoundUp(parameters.hdCamera.actualWidth, 8);
                int coarseStencilHeight = HDUtils.DivRoundUp(parameters.hdCamera.actualHeight, 8);
                cmd.DispatchCompute(cs, parameters.resolveKernel, coarseStencilWidth, coarseStencilHeight, parameters.hdCamera.viewCount);
            }
        }

        void ConfigureKeywords(bool enableBakeShadowMask, HDCamera hdCamera, CommandBuffer cmd)
        {
            // Globally enable (for GBuffer shader and forward lit (opaque and transparent) the keyword SHADOWS_SHADOWMASK
            CoreUtils.SetKeyword(cmd, "SHADOWS_SHADOWMASK", enableBakeShadowMask);
            // Configure material to use depends on shadow mask option
            m_CurrentRendererConfigurationBakedLighting = enableBakeShadowMask ? HDUtils.k_RendererConfigurationBakedLightingWithShadowMask : HDUtils.k_RendererConfigurationBakedLighting;
            m_currentDebugViewMaterialGBuffer = enableBakeShadowMask ? m_DebugViewMaterialGBufferShadowMask : m_DebugViewMaterialGBuffer;

            CoreUtils.SetKeyword(cmd, "LIGHT_LAYERS", hdCamera.frameSettings.IsEnabled(FrameSettingsField.LightLayers));

            // configure keyword for both decal.shader and material
            if (m_Asset.currentPlatformRenderPipelineSettings.supportDecals)
            {
                CoreUtils.SetKeyword(cmd, "DECALS_OFF", false);
                CoreUtils.SetKeyword(cmd, "DECALS_3RT", !m_Asset.currentPlatformRenderPipelineSettings.decalSettings.perChannelMask);
                CoreUtils.SetKeyword(cmd, "DECALS_4RT", m_Asset.currentPlatformRenderPipelineSettings.decalSettings.perChannelMask);
            }
            else
            {
                CoreUtils.SetKeyword(cmd, "DECALS_OFF", true);
                CoreUtils.SetKeyword(cmd, "DECALS_3RT", false);
                CoreUtils.SetKeyword(cmd, "DECALS_4RT", false);
            }

            // Raise the normal buffer flag only if we are in forward rendering
            CoreUtils.SetKeyword(cmd, "WRITE_NORMAL_BUFFER", hdCamera.frameSettings.litShaderMode == LitShaderMode.Forward);

            // Raise the decal buffer flag only if we have decal enabled
            CoreUtils.SetKeyword(cmd, "WRITE_DECAL_BUFFER", hdCamera.frameSettings.IsEnabled(FrameSettingsField.DecalLayers));

            // Raise or remove the depth msaa flag based on the frame setting
            CoreUtils.SetKeyword(cmd, "WRITE_MSAA_DEPTH", hdCamera.frameSettings.IsEnabled(FrameSettingsField.MSAA));
        }

        struct RenderRequest
        {
            public struct Target
            {
                public RenderTargetIdentifier id;
                public CubemapFace face;
                public RTHandle copyToTarget;
                public RTHandle targetDepth;
            }
            public HDCamera hdCamera;
            public bool clearCameraSettings;
            public Target target;
            public HDCullingResults cullingResults;
            public int index;
            // Indices of render request to render before this one
            public List<int> dependsOnRenderRequestIndices;
            public CameraSettings cameraSettings;
            public List<(HDProbe.RenderData, HDProbe)> viewDependentProbesData;
        }

        struct HDCullingResults
        {
            public CullingResults cullingResults;
            public CullingResults? customPassCullingResults;
            public HDProbeCullingResults hdProbeCullingResults;
            public DecalSystem.CullResult decalCullResults;
            // TODO: DecalCullResults

            internal void Reset()
            {
                hdProbeCullingResults.Reset();
                if (decalCullResults != null)
                    decalCullResults.Clear();
                else
                    decalCullResults = GenericPool<DecalSystem.CullResult>.Get();
            }
        }

#if UNITY_2021_1_OR_NEWER
        protected override void Render(ScriptableRenderContext renderContext, Camera[] cameras)
        {
            Render(renderContext, new List<Camera>(cameras));
        }

#endif

        /// <summary>
        /// RenderPipeline Render implementation.
        /// </summary>
        /// <param name="renderContext">Current ScriptableRenderContext.</param>
        /// <param name="cameras">List of cameras to render.</param>
#if UNITY_2021_1_OR_NEWER
        protected override void Render(ScriptableRenderContext renderContext, List<Camera> cameras)
#else
        protected override void Render(ScriptableRenderContext renderContext, Camera[] cameras)
#endif
        {
#if UNITY_EDITOR
            if (!m_ResourcesInitialized)
                return;
#endif

#if UNITY_2021_1_OR_NEWER
            if (!m_ValidAPI || cameras.Count == 0)
#else
            if (!m_ValidAPI || cameras.Length == 0)
#endif
                return;

            GetOrCreateDefaultVolume();

            // This function should be called once every render (once for all camera)
            LightLoopNewRender();

#if UNITY_2021_1_OR_NEWER
            BeginContextRendering(renderContext, cameras);
#else
            BeginFrameRendering(renderContext, cameras);

#endif

            // Check if we can speed up FrameSettings process by skiping history
            // or go in detail if debug is activated. Done once for all renderer.
            m_FrameSettingsHistoryEnabled = FrameSettingsHistory.enabled;

            int  newCount = Time.frameCount;
            bool newFrame = newCount != m_FrameCount;
            m_FrameCount  = newCount;

            if (newFrame)
            {
                m_LastTime = m_Time;                        // Only update time once per frame.
                m_Time     = Time.time;                     // Does NOT take the 'animateMaterials' setting into account.
                m_LastTime = Mathf.Min(m_Time, m_LastTime); // Guard against broken Unity behavior. Should not be necessary.

                m_ProbeCameraCache.ClearCamerasUnusedFor(2, m_FrameCount);
                HDCamera.CleanUnused();
            }

            var dynResHandler = DynamicResolutionHandler.instance;
            dynResHandler.Update(m_Asset.currentPlatformRenderPipelineSettings.dynamicResolutionSettings);


            // This syntax is awful and hostile to debugging, please don't use it...
            using (ListPool<RenderRequest>.Get(out List<RenderRequest> renderRequests))
            using (ListPool<int>.Get(out List<int> rootRenderRequestIndices))
            using (HashSetPool<int>.Get(out HashSet<int> skipClearCullingResults))
            using (DictionaryPool<HDProbe, List<(int index, float weight)>>.Get(out Dictionary<HDProbe, List<(int index, float weight)>> renderRequestIndicesWhereTheProbeIsVisible))
            using (ListPool<CameraSettings>.Get(out List<CameraSettings> cameraSettings))
            using (ListPool<CameraPositionSettings>.Get(out List<CameraPositionSettings> cameraPositionSettings))
            {
                // With XR multi-pass enabled, each camera can be rendered multiple times with different parameters
                var multipassCameras = m_XRSystem.SetupFrame(cameras, m_Asset.currentPlatformRenderPipelineSettings.xrSettings.singlePass, m_DebugDisplaySettings.data.xrSinglePassTestMode);

#if UNITY_EDITOR
                // See comment below about the preview camera workaround
                bool hasGameViewCamera = false;
                foreach (var c in cameras)
                {
                    if (c.cameraType == CameraType.Game)
                    {
                        hasGameViewCamera = true;
                        break;
                    }
                }
#endif

                // Culling loop
                foreach ((Camera camera, XRPass xrPass) in multipassCameras)
                {
                    if (camera == null)
                        continue;

#if UNITY_EDITOR
                    // We selecting a camera in the editor, we have a preview that is drawn.
                    // For legacy reasons, Unity will render all preview cameras when rendering the GameView
                    // Actually, we don't need this here because we call explicitly Camera.Render when we
                    // need a preview
                    //
                    // This is an issue, because at some point, you end up with 2 cameras to render:
                    // - Main Camera (game view)
                    // - Preview Camera (preview)
                    // If the preview camera is rendered last, it will alter the "GameView RT" RenderTexture
                    // that was previously rendered by the Main Camera.
                    // This is an issue.
                    //
                    // Meanwhile, skipping all preview camera when rendering the game views is sane,
                    // and will workaround the aformentionned issue.
                    if (hasGameViewCamera && camera.cameraType == CameraType.Preview)
                        continue;
#endif

                    bool cameraRequestedDynamicRes = false;
                    HDAdditionalCameraData hdCam;
                    if (camera.TryGetComponent<HDAdditionalCameraData>(out hdCam))
                    {
                        cameraRequestedDynamicRes = hdCam.allowDynamicResolution && camera.cameraType == CameraType.Game;

                        // We are in a case where the platform does not support hw dynamic resolution, so we force the software fallback.
                        // TODO: Expose the graphics caps info on whether the platform supports hw dynamic resolution or not.
                        // Temporarily disable HW Dynamic resolution on metal until the problems we have with it are fixed
                        if (dynResHandler.RequestsHardwareDynamicResolution() && cameraRequestedDynamicRes && !camera.allowDynamicResolution)
                        {
                            dynResHandler.ForceSoftwareFallback();
                        }
                    }

                    dynResHandler.SetCurrentCameraRequest(cameraRequestedDynamicRes);
                    RTHandles.SetHardwareDynamicResolutionState(dynResHandler.HardwareDynamicResIsEnabled());

                    VFXManager.PrepareCamera(camera);

                    // Reset pooled variables
                    cameraSettings.Clear();
                    cameraPositionSettings.Clear();
                    skipClearCullingResults.Clear();

                    var cullingResults = UnsafeGenericPool<HDCullingResults>.Get();
                    cullingResults.Reset();

                    // Try to compute the parameters of the request or skip the request
                    var skipRequest = !TryCalculateFrameParameters(
                        camera,
                        xrPass,
                        out var additionalCameraData,
                        out var hdCamera,
                        out var cullingParameters);

                    // Note: In case of a custom render, we have false here and 'TryCull' is not executed
                    if (!skipRequest)
                    {
                        var needCulling = true;

                        // In XR multipass, culling results can be shared if the pass has the same culling id
                        if (xrPass.multipassId > 0)
                        {
                            foreach (var req in renderRequests)
                            {
                                if (camera == req.hdCamera.camera && req.hdCamera.xr.cullingPassId == xrPass.cullingPassId)
                                {
                                    UnsafeGenericPool<HDCullingResults>.Release(cullingResults);
                                    cullingResults = req.cullingResults;
                                    skipClearCullingResults.Add(req.index);
                                    needCulling = false;
                                    m_SkyManager.UpdateCurrentSkySettings(hdCamera);
                                }
                            }
                        }

                        if (needCulling)
                            skipRequest = !TryCull(camera, hdCamera, renderContext, m_SkyManager, cullingParameters, m_Asset, ref cullingResults);
                    }

                    if (additionalCameraData != null && additionalCameraData.hasCustomRender)
                    {
                        skipRequest = true;
                        // Execute custom render
                        additionalCameraData.ExecuteCustomRender(renderContext, hdCamera);
                    }

                    if (skipRequest)
                    {
                        // Submit render context and free pooled resources for this request
                        renderContext.Submit();
                        UnsafeGenericPool<HDCullingResults>.Release(cullingResults);
                        UnityEngine.Rendering.RenderPipeline.EndCameraRendering(renderContext, camera);
                        continue;
                    }

                    // Select render target
                    RenderTargetIdentifier targetId = camera.targetTexture ?? new RenderTargetIdentifier(BuiltinRenderTextureType.CameraTarget);
                    if (camera.targetTexture != null)
                    {
                        camera.targetTexture.IncrementUpdateCount(); // Necessary if the texture is used as a cookie.
                    }

                    // Render directly to XR render target if active
                    if (hdCamera.xr.enabled && hdCamera.xr.renderTargetValid)
                        targetId = hdCamera.xr.renderTarget;

                    // Add render request
                    var request = new RenderRequest
                    {
                        hdCamera = hdCamera,
                        cullingResults = cullingResults,
                        target = new RenderRequest.Target
                        {
                            id = targetId,
                            face = CubemapFace.Unknown
                        },
                        dependsOnRenderRequestIndices = ListPool<int>.Get(),
                        index = renderRequests.Count,
                        cameraSettings = CameraSettings.From(hdCamera),
                        viewDependentProbesData = ListPool<(HDProbe.RenderData, HDProbe)>.Get()
                            // TODO: store DecalCullResult
                    };
                    renderRequests.Add(request);
                    // This is a root render request
                    rootRenderRequestIndices.Add(request.index);

                    // Add visible probes to list
                    for (var i = 0; i < cullingResults.cullingResults.visibleReflectionProbes.Length; ++i)
                    {
                        var visibleProbe = cullingResults.cullingResults.visibleReflectionProbes[i];

                        // TODO: The following fix is temporary.
                        // We should investigate why we got null cull result when we change scene
                        if (visibleProbe == null || visibleProbe.Equals(null) || visibleProbe.reflectionProbe == null || visibleProbe.reflectionProbe.Equals(null))
                            continue;

                        HDAdditionalReflectionData additionalReflectionData;
                        if (!visibleProbe.reflectionProbe.TryGetComponent<HDAdditionalReflectionData>(out additionalReflectionData))
                            additionalReflectionData = visibleProbe.reflectionProbe.gameObject.AddComponent<HDAdditionalReflectionData>();

                        AddVisibleProbeVisibleIndexIfUpdateIsRequired(additionalReflectionData, request.index);
                    }
                    for (var i = 0; i < cullingResults.hdProbeCullingResults.visibleProbes.Count; ++i)
                        AddVisibleProbeVisibleIndexIfUpdateIsRequired(cullingResults.hdProbeCullingResults.visibleProbes[i], request.index);

                    // local function to help insertion of visible probe
                    void AddVisibleProbeVisibleIndexIfUpdateIsRequired(HDProbe probe, int visibleInIndex)
                    {
                        // Don't add it if it has already been updated this frame or not a real time probe
                        // TODO: discard probes that are baked once per frame and already baked this frame
                        if (!probe.requiresRealtimeUpdate)
                            return;

                        float visibility = ComputeVisibility(visibleInIndex, probe);

                        // Notify that we render the probe at this frame
                        // NOTE: If the probe was rendered on the very first frame, we could have some data that was used and it wasn't in a fully initialized state, which is fine on PC, but on console
                        // might lead to NaNs due to lack of complete initialization. To circumvent this, we force the probe to render again only if it was rendered on the first frame. Note that the problem
                        // doesn't apply if probe is enable any frame other than the very first. Also note that we are likely to be re-rendering the probe anyway due to the issue on sky ambient probe
                        // (see m_SkyManager.HasSetValidAmbientProbe in this function).
                        // Also, we need to set the probe as rendered only if we'll actually render it and this won't happen if visibility is not > 0.
                        if (m_FrameCount > 1 && visibility > 0.0f)
                            probe.SetIsRendered(m_FrameCount);

                        if (!renderRequestIndicesWhereTheProbeIsVisible.TryGetValue(probe, out var visibleInIndices))
                        {
                            visibleInIndices = ListPool<(int index, float weight)>.Get();
                            renderRequestIndicesWhereTheProbeIsVisible.Add(probe, visibleInIndices);
                        }
                        if (!visibleInIndices.Contains((visibleInIndex, visibility)))
                            visibleInIndices.Add((visibleInIndex, visibility));
                    }

                    float ComputeVisibility(int visibleInIndex, HDProbe visibleProbe)
                    {
                        var visibleInRenderRequest = renderRequests[visibleInIndex];
                        var viewerTransform = visibleInRenderRequest.hdCamera.camera.transform;
                        return HDUtils.ComputeWeightedLinearFadeDistance(visibleProbe.transform.position, viewerTransform.position, visibleProbe.weight, visibleProbe.fadeDistance);
                    }
                }

                foreach (var probeToRenderAndDependencies in renderRequestIndicesWhereTheProbeIsVisible)
                {
                    var visibleProbe = probeToRenderAndDependencies.Key;
                    var visibilities = probeToRenderAndDependencies.Value;

                    // Two cases:
                    //   - If the probe is view independent, we add only one render request per face that is
                    //      a dependency for all its 'visibleIn' render requests
                    //   - If the probe is view dependent, we add one render request per face per 'visibleIn'
                    //      render requests
                    var isViewDependent = visibleProbe.type == ProbeSettings.ProbeType.PlanarProbe;

                    Camera parentCamera;

                    if (isViewDependent)
                    {
                        for (int i = 0; i < visibilities.Count; ++i)
                        {
                            var visibility = visibilities[i];
                            if (visibility.weight <= 0f)
                                continue;

                            var visibleInIndex = visibility.index;
                            var visibleInRenderRequest = renderRequests[visibleInIndex];
                            var viewerTransform = visibleInRenderRequest.hdCamera.camera.transform;

                            parentCamera = visibleInRenderRequest.hdCamera.camera;

                            var renderDatas = ListPool<HDProbe.RenderData>.Get();

                            AddHDProbeRenderRequests(
                                visibleProbe,
                                viewerTransform,
                                new List<(int index, float weight)> {visibility},
                                HDUtils.GetSceneCullingMaskFromCamera(visibleInRenderRequest.hdCamera.camera),
                                parentCamera,
                                visibleInRenderRequest.hdCamera.camera.fieldOfView,
                                visibleInRenderRequest.hdCamera.camera.aspect,
                                ref renderDatas
                            );

                            foreach (var renderData in renderDatas)
                            {
                                visibleInRenderRequest.viewDependentProbesData.Add((renderData, visibleProbe));
                            }

                            ListPool<HDProbe.RenderData>.Release(renderDatas);
                        }
                    }
                    else
                    {
                        // No single parent camera for view dependent probes.
                        parentCamera = null;

                        bool visibleInOneViewer = false;
                        for (int i = 0; i < visibilities.Count && !visibleInOneViewer; ++i)
                        {
                            if (visibilities[i].weight > 0f)
                                visibleInOneViewer = true;
                        }
                        if (visibleInOneViewer)
                        {
                            var renderDatas = ListPool<HDProbe.RenderData>.Get();
                            AddHDProbeRenderRequests(visibleProbe, null, visibilities, 0, parentCamera, referenceFieldOfView: 90, referenceAspect: 1, ref renderDatas);
                            ListPool<HDProbe.RenderData>.Release(renderDatas);
                        }
                    }
                }
                foreach (var pair in renderRequestIndicesWhereTheProbeIsVisible)
                    ListPool<(int index, float weight)>.Release(pair.Value);
                renderRequestIndicesWhereTheProbeIsVisible.Clear();

                // Local function to share common code between view dependent and view independent requests
                void AddHDProbeRenderRequests(
                    HDProbe visibleProbe,
                    Transform viewerTransform,
                    List<(int index, float weight)> visibilities,
                    ulong overrideSceneCullingMask,
                    Camera parentCamera,
                    float referenceFieldOfView,
                    float referenceAspect,
                    ref List<HDProbe.RenderData> renderDatas
                )
                {
                    var position = ProbeCapturePositionSettings.ComputeFrom(
                        visibleProbe,
                        viewerTransform
                    );
                    cameraSettings.Clear();
                    cameraPositionSettings.Clear();
                    HDRenderUtilities.GenerateRenderingSettingsFor(
                        visibleProbe.settings, position,
                        cameraSettings, cameraPositionSettings, overrideSceneCullingMask,
                        referenceFieldOfView: referenceFieldOfView,
                        referenceAspect: referenceAspect
                    );

                    var probeFormat = (GraphicsFormat)m_Asset.currentPlatformRenderPipelineSettings.lightLoopSettings.reflectionProbeFormat;

                    switch (visibleProbe.type)
                    {
                        case ProbeSettings.ProbeType.ReflectionProbe:
                            int desiredProbeSize = (int)((HDRenderPipeline)RenderPipelineManager.currentPipeline).currentPlatformRenderPipelineSettings.lightLoopSettings.reflectionCubemapSize;
                            var desiredProbeFormat = ((HDRenderPipeline)RenderPipelineManager.currentPipeline).currentPlatformRenderPipelineSettings.lightLoopSettings.reflectionProbeFormat;

                            if (visibleProbe.realtimeTextureRTH == null || visibleProbe.realtimeTextureRTH.rt.width != desiredProbeSize ||
                                visibleProbe.realtimeTextureRTH.rt.graphicsFormat != probeFormat)
                            {
                                visibleProbe.SetTexture(ProbeSettings.Mode.Realtime, HDRenderUtilities.CreateReflectionProbeRenderTarget(desiredProbeSize, probeFormat));
                            }
                            break;
                        case ProbeSettings.ProbeType.PlanarProbe:
                            int desiredPlanarProbeSize = (int)visibleProbe.resolution;
                            if (visibleProbe.realtimeTextureRTH == null || visibleProbe.realtimeTextureRTH.rt.width != desiredPlanarProbeSize || visibleProbe.realtimeTextureRTH.rt.graphicsFormat != probeFormat)
                            {
                                visibleProbe.SetTexture(ProbeSettings.Mode.Realtime, HDRenderUtilities.CreatePlanarProbeRenderTarget(desiredPlanarProbeSize, probeFormat));
                            }
                            if (visibleProbe.realtimeDepthTextureRTH == null || visibleProbe.realtimeDepthTextureRTH.rt.width != desiredPlanarProbeSize)
                            {
                                visibleProbe.SetDepthTexture(ProbeSettings.Mode.Realtime, HDRenderUtilities.CreatePlanarProbeDepthRenderTarget(desiredPlanarProbeSize));
                            }
                            // Set the viewer's camera as the default camera anchor
                            for (var i = 0; i < cameraSettings.Count; ++i)
                            {
                                var v = cameraSettings[i];
                                if (v.volumes.anchorOverride == null)
                                {
                                    v.volumes.anchorOverride = viewerTransform;
                                    cameraSettings[i] = v;
                                }
                            }
                            break;
                    }

                    for (int j = 0; j < cameraSettings.Count; ++j)
                    {
                        var camera = m_ProbeCameraCache.GetOrCreate((viewerTransform, visibleProbe, j), m_FrameCount, CameraType.Reflection);
                        var additionalCameraData = camera.GetComponent<HDAdditionalCameraData>();

                        if (additionalCameraData == null)
                            additionalCameraData = camera.gameObject.AddComponent<HDAdditionalCameraData>();
                        additionalCameraData.hasPersistentHistory = true;

                        // We need to set a targetTexture with the right otherwise when setting pixelRect, it will be rescaled internally to the size of the screen
                        camera.targetTexture = visibleProbe.realtimeTexture;
                        camera.gameObject.hideFlags = HideFlags.HideAndDontSave;
                        camera.gameObject.SetActive(false);

                        // Warning: accessing Object.name generate 48B of garbage at each frame here
                        // camera.name = HDUtils.ComputeProbeCameraName(visibleProbe.name, j, viewerTransform?.name);
                        // Non Alloc version of ComputeProbeCameraName but without the viewerTransform name part
                        camera.name = visibleProbe.probeName[j];

                        camera.ApplySettings(cameraSettings[j]);
                        camera.ApplySettings(cameraPositionSettings[j]);
                        camera.cameraType = CameraType.Reflection;
                        camera.pixelRect = new Rect(0, 0, visibleProbe.realtimeTexture.width, visibleProbe.realtimeTexture.height);

                        var _cullingResults = UnsafeGenericPool<HDCullingResults>.Get();
                        _cullingResults.Reset();

                        if (!(TryCalculateFrameParameters(
                            camera,
                            m_XRSystem.emptyPass,
                            out _,
                            out var hdCamera,
                            out var cullingParameters
                        )
                              && TryCull(
                                  camera, hdCamera, renderContext, m_SkyManager, cullingParameters, m_Asset,
                                  ref _cullingResults
                              )
                        ))
                        {
                            // Skip request and free resources
                            UnsafeGenericPool<HDCullingResults>.Release(_cullingResults);
                            continue;
                        }

                        // HACK! We render the probe until we know the ambient probe for the associated sky context is ready.
                        // For one-off rendering the dynamic ambient probe will be set to black until they are not processed, leading to faulty rendering.
                        // So we enqueue another rendering and then we will not set the probe texture until we have rendered with valid ambient probe.
                        if (!m_SkyManager.HasSetValidAmbientProbe(hdCamera))
                        {
                            visibleProbe.ForceRenderingNextUpdate();
                        }

                        hdCamera.parentCamera = parentCamera; // Used to inherit the properties of the view

                        if (visibleProbe.type == ProbeSettings.ProbeType.PlanarProbe && hdCamera.frameSettings.IsEnabled(FrameSettingsField.ExposureControl))
                        {
                            RTHandle exposureTexture = GetExposureTexture(hdCamera);
                            visibleProbe.RequestProbeExposureValue(exposureTexture);
                            // If the planar is under exposure control, all the pixels will be de-exposed, for the other skies it is handeled in a shader.
                            // For the clear color, we need to do it manually here.
                            additionalCameraData.backgroundColorHDR = additionalCameraData.backgroundColorHDR * visibleProbe.ProbeExposureValue();
                        }

                        HDAdditionalCameraData hdCam;
                        camera.TryGetComponent<HDAdditionalCameraData>(out hdCam);
                        hdCam.flipYMode = visibleProbe.type == ProbeSettings.ProbeType.ReflectionProbe
                            ? HDAdditionalCameraData.FlipYMode.ForceFlipY
                            : HDAdditionalCameraData.FlipYMode.Automatic;

                        if (!visibleProbe.realtimeTexture.IsCreated())
                            visibleProbe.realtimeTexture.Create();

                        var renderData = new HDProbe.RenderData(
                            camera.worldToCameraMatrix,
                            camera.projectionMatrix,
                            camera.transform.position,
                            camera.transform.rotation,
                            cameraSettings[j].frustum.fieldOfView,
                            cameraSettings[j].frustum.aspect
                        );

                        renderDatas.Add(renderData);

                        visibleProbe.SetRenderData(
                            ProbeSettings.Mode.Realtime,
                            renderData
                        );

                        // TODO: Assign the actual final target to render to.
                        //   Currently, we use a target for each probe, and then copy it into the cache before using it
                        //   during the lighting pass.
                        //   But what we actually want here, is to render directly into the cache (either CubeArray,
                        //   or Texture2DArray)
                        //   To do so, we need to first allocate in the cache the location of the target and then assign
                        //   it here.
                        var request = new RenderRequest
                        {
                            hdCamera = hdCamera,
                            cullingResults = _cullingResults,
                            clearCameraSettings = true,
                            dependsOnRenderRequestIndices = ListPool<int>.Get(),
                            index = renderRequests.Count,
                            cameraSettings = cameraSettings[j],
                            viewDependentProbesData = ListPool<(HDProbe.RenderData, HDProbe)>.Get()
                                // TODO: store DecalCullResult
                        };

                        if (m_SkyManager.HasSetValidAmbientProbe(hdCamera))
                        {
                            // As we render realtime texture on GPU side, we must tag the texture so our texture array cache detect that something have change
                            visibleProbe.realtimeTexture.IncrementUpdateCount();

                            if (cameraSettings.Count > 1)
                            {
                                var face = (CubemapFace)j;
                                request.target = new RenderRequest.Target
                                {
                                    copyToTarget = visibleProbe.realtimeTextureRTH,
                                    face = face
                                };
                            }
                            else
                            {
                                request.target = new RenderRequest.Target
                                {
                                    id = visibleProbe.realtimeTextureRTH,
                                    targetDepth = visibleProbe.realtimeDepthTextureRTH,
                                    face = CubemapFace.Unknown
                                };
                            }
                        }

                        renderRequests.Add(request);


                        foreach (var visibility in visibilities)
                            renderRequests[visibility.index].dependsOnRenderRequestIndices.Add(request.index);
                    }
                }

                // TODO: Refactor into a method. If possible remove the intermediate target
                // Find max size for Cubemap face targets and resize/allocate if required the intermediate render target
                {
                    var size = Vector2Int.zero;
                    for (int i = 0; i < renderRequests.Count; ++i)
                    {
                        var renderRequest = renderRequests[i];
                        var isCubemapFaceTarget = renderRequest.target.face != CubemapFace.Unknown;
                        if (!isCubemapFaceTarget)
                            continue;

                        var width = renderRequest.hdCamera.actualWidth;
                        var height = renderRequest.hdCamera.actualHeight;
                        size.x = Mathf.Max(width, size.x);
                        size.y = Mathf.Max(height, size.y);
                    }

                    if (size != Vector2.zero)
                    {
                        var probeFormat = (GraphicsFormat)m_Asset.currentPlatformRenderPipelineSettings.lightLoopSettings.reflectionProbeFormat;
                        if (m_TemporaryTargetForCubemaps != null)
                        {
                            if (m_TemporaryTargetForCubemaps.width != size.x
                                || m_TemporaryTargetForCubemaps.height != size.y
                                || m_TemporaryTargetForCubemaps.graphicsFormat != probeFormat)
                            {
                                m_TemporaryTargetForCubemaps.Release();
                                m_TemporaryTargetForCubemaps = null;
                            }
                        }
                        if (m_TemporaryTargetForCubemaps == null)
                        {
                            m_TemporaryTargetForCubemaps = new RenderTexture(
                                size.x, size.y, 1, probeFormat
                            )
                            {
                                autoGenerateMips = false,
                                useMipMap = false,
                                name = "Temporary Target For Cubemap Face",
                                volumeDepth = 1,
                                useDynamicScale = false
                            };
                        }
                    }
                }

                using (ListPool<int>.Get(out List<int> renderRequestIndicesToRender))
                {
                    // Flatten the render requests graph in an array that guarantee dependency constraints
                    {
                        using (GenericPool<Stack<int>>.Get(out Stack<int> stack))
                        {
                            stack.Clear();
                            for (int i = rootRenderRequestIndices.Count - 1; i >= 0; --i)
                            {
                                stack.Push(rootRenderRequestIndices[i]);
                                while (stack.Count > 0)
                                {
                                    var index = stack.Pop();
                                    if (!renderRequestIndicesToRender.Contains(index))
                                        renderRequestIndicesToRender.Add(index);

                                    var request = renderRequests[index];
                                    for (int j = 0; j < request.dependsOnRenderRequestIndices.Count; ++j)
                                        stack.Push(request.dependsOnRenderRequestIndices[j]);
                                }
                            }
                        }
                    }

                    using (new ProfilingScope(null, ProfilingSampler.Get(HDProfileId.HDRenderPipelineAllRenderRequest)))
                    {
                        // Warm up the RTHandle system so that it gets init to the maximum resolution available (avoiding to call multiple resizes
                        // that can lead to high memory spike as the memory release is delayed while the creation is immediate).
                        {
                            Vector2Int maxSize = new Vector2Int(1, 1);

                            for (int i = renderRequestIndicesToRender.Count - 1; i >= 0; --i)
                            {
                                var renderRequestIndex = renderRequestIndicesToRender[i];
                                var renderRequest = renderRequests[renderRequestIndex];
                                var hdCamera = renderRequest.hdCamera;

                                maxSize.x = Math.Max((int)hdCamera.finalViewport.size.x, maxSize.x);
                                maxSize.y = Math.Max((int)hdCamera.finalViewport.size.y, maxSize.y);
                            }

                            // Here we use the non scaled resolution for the RTHandleSystem ref size because we assume that at some point we will need full resolution anyway.
                            // This is necessary because we assume that after post processes, we have the full size render target for debug rendering
                            // The only point of calling this here is to grow the render targets. The call in BeginRender will setup the current RTHandle viewport size.
                            RTHandles.SetReferenceSize(maxSize.x, maxSize.y, m_MSAASamples);
                        }


                        // Execute render request graph, in reverse order
                        for (int i = renderRequestIndicesToRender.Count - 1; i >= 0; --i)
                        {
                            var renderRequestIndex = renderRequestIndicesToRender[i];
                            var renderRequest = renderRequests[renderRequestIndex];

                            var cmd = CommandBufferPool.Get("");

                            // TODO: Avoid the intermediate target and render directly into final target
                            //  CommandBuffer.Blit does not work on Cubemap faces
                            //  So we use an intermediate RT to perform a CommandBuffer.CopyTexture in the target Cubemap face
                            if (renderRequest.target.face != CubemapFace.Unknown)
                            {
                                if (!m_TemporaryTargetForCubemaps.IsCreated())
                                    m_TemporaryTargetForCubemaps.Create();

                                var hdCamera = renderRequest.hdCamera;
                                ref var target = ref renderRequest.target;
                                target.id = m_TemporaryTargetForCubemaps;
                            }

                            // The HDProbe store only one RenderData per probe, however RenderData can be view dependent (e.g. planar probes).
                            // To avoid that the render data for the wrong view is used, we previously store a copy of the render data
                            // for each viewer and we are going to set it on the probe right before said viewer is rendered.
                            foreach (var probeDataPair in renderRequest.viewDependentProbesData)
                            {
                                var probe = probeDataPair.Item2;
                                var probeRenderData = probeDataPair.Item1;
                                probe.SetRenderData(ProbeSettings.Mode.Realtime, probeRenderData);
                            }

                            // var aovRequestIndex = 0;
                            foreach (var aovRequest in renderRequest.hdCamera.aovRequests)
                            {
                                using (new ProfilingScope(cmd, ProfilingSampler.Get(HDProfileId.HDRenderPipelineRenderAOV)))
                                {
                                    cmd.SetInvertCulling(renderRequest.cameraSettings.invertFaceCulling);
                                    ExecuteRenderRequest(renderRequest, renderContext, cmd, aovRequest);
                                    cmd.SetInvertCulling(false);
                                }
                                renderContext.ExecuteCommandBuffer(cmd);
                                renderContext.Submit();
                                cmd.Clear();
                            }

                            using (new ProfilingScope(cmd, renderRequest.hdCamera.profilingSampler))
                            {
                                cmd.SetInvertCulling(renderRequest.cameraSettings.invertFaceCulling);
                                ExecuteRenderRequest(renderRequest, renderContext, cmd, AOVRequestData.defaultAOVRequestDataNonAlloc);
                                cmd.SetInvertCulling(false);
                                UnityEngine.Rendering.RenderPipeline.EndCameraRendering(renderContext, renderRequest.hdCamera.camera);
                            }

                            {
                                var target = renderRequest.target;
                                // Handle the copy if requested
                                if (target.copyToTarget != null)
                                {
                                    cmd.CopyTexture(
                                        target.id, 0, 0, 0, 0, renderRequest.hdCamera.actualWidth, renderRequest.hdCamera.actualHeight,
                                        target.copyToTarget, (int)target.face, 0, 0, 0
                                    );
                                }
                                if (renderRequest.clearCameraSettings)
                                    // release reference because the RenderTexture might be destroyed before the camera
                                    renderRequest.hdCamera.camera.targetTexture = null;

                                ListPool<int>.Release(renderRequest.dependsOnRenderRequestIndices);
                                ListPool<(HDProbe.RenderData, HDProbe)>.Release(renderRequest.viewDependentProbesData);

                                // Culling results can be shared between render requests: clear only when required
                                if (!skipClearCullingResults.Contains(renderRequest.index))
                                {
                                    renderRequest.cullingResults.decalCullResults?.Clear();
                                    UnsafeGenericPool<HDCullingResults>.Release(renderRequest.cullingResults);
                                }
                            }

                            // Render XR mirror view once all render requests have been completed
                            if (i == 0 && renderRequest.hdCamera.camera.cameraType == CameraType.Game && renderRequest.hdCamera.camera.targetTexture == null)
                            {
                                if (HDUtils.TryGetAdditionalCameraDataOrDefault(renderRequest.hdCamera.camera).xrRendering)
                                {
                                    m_XRSystem.RenderMirrorView(cmd);
                                }
                            }

                            // Now that all cameras have been rendered, let's propagate the data required for screen space shadows
                            PropagateScreenSpaceShadowData();

                            renderContext.ExecuteCommandBuffer(cmd);
                            CommandBufferPool.Release(cmd);
                            renderContext.Submit();
                        }
                    }
                }
            }

            m_RenderGraph.EndFrame();
            m_XRSystem.ReleaseFrame();

#if UNITY_2021_1_OR_NEWER
            EndContextRendering(renderContext, cameras);
#else
            EndFrameRendering(renderContext, cameras);
#endif
        }

        void PropagateScreenSpaceShadowData()
        {
            // For every unique light that has been registered, update the previous transform
            foreach (HDAdditionalLightData lightData in m_ScreenSpaceShadowsUnion)
            {
                lightData.previousTransform = lightData.transform.localToWorldMatrix;
            }
        }

        void ExecuteRenderRequest(
            RenderRequest renderRequest,
            ScriptableRenderContext renderContext,
            CommandBuffer cmd,
            AOVRequestData aovRequest
        )
        {
            InitializeGlobalResources(renderContext);

            var hdCamera = renderRequest.hdCamera;
            var camera = hdCamera.camera;
            var cullingResults = renderRequest.cullingResults.cullingResults;
            var customPassCullingResults = renderRequest.cullingResults.customPassCullingResults ?? cullingResults;
            var hdProbeCullingResults = renderRequest.cullingResults.hdProbeCullingResults;
            var decalCullingResults = renderRequest.cullingResults.decalCullResults;
            var target = renderRequest.target;

            // Updates RTHandle
            hdCamera.BeginRender(cmd);
            m_CurrentHDCamera = hdCamera;

            if (m_RayTracingSupported)
            {
                // This call need to happen once per camera
                // TODO: This can be wasteful for "compatible" cameras.
                // We need to determine the minimum set of feature used by all the camera and build the minimum number of acceleration structures.
                BuildRayTracingAccelerationStructure(hdCamera);
                CullForRayTracing(cmd, hdCamera);
            }

#if ENABLE_VIRTUALTEXTURES
            m_VtBufferManager.BeginRender(hdCamera);
#endif

            using (ListPool<RTHandle>.Get(out var aovBuffers))
            using (ListPool<RTHandle>.Get(out var aovCustomPassBuffers))
            {
                aovRequest.AllocateTargetTexturesIfRequired(ref aovBuffers, ref aovCustomPassBuffers);

                // If we render a reflection view or a preview we should not display any debug information
                // This need to be call before ApplyDebugDisplaySettings()
                if (camera.cameraType == CameraType.Reflection || camera.cameraType == CameraType.Preview)
                {
                    // Neutral allow to disable all debug settings
                    m_CurrentDebugDisplaySettings = s_NeutralDebugDisplaySettings;
                }
                else
                {
                    // Make sure we are in sync with the debug menu for the msaa count
                    m_MSAASamples = (m_DebugDisplaySettings.data.msaaSamples != MSAASamples.None) ?
                        m_DebugDisplaySettings.data.msaaSamples :
                        m_Asset.currentPlatformRenderPipelineSettings.msaaSampleCount;

                    m_DebugDisplaySettings.UpdateCameraFreezeOptions();

                    m_CurrentDebugDisplaySettings = m_DebugDisplaySettings;
                }

                aovRequest.SetupDebugData(ref m_CurrentDebugDisplaySettings);

                if (hdCamera.frameSettings.IsEnabled(FrameSettingsField.Decals))
                {
                    using (new ProfilingScope(cmd, ProfilingSampler.Get(HDProfileId.DBufferPrepareDrawData)))
                    {
                        // TODO: update singleton with DecalCullResults
                        DecalSystem.instance.CurrentCamera = hdCamera.camera; // Singletons are extremely dangerous...
                        DecalSystem.instance.LoadCullResults(decalCullingResults);
                        DecalSystem.instance.UpdateCachedMaterialData(); // textures, alpha or fade distances could've changed
                        DecalSystem.instance.CreateDrawData();          // prepare data is separate from draw
                        DecalSystem.instance.UpdateTextureAtlas(cmd);   // as this is only used for transparent pass, would've been nice not to have to do this if no transparent renderers are visible, needs to happen after CreateDrawData
                    }
                }

                using (new ProfilingScope(null, ProfilingSampler.Get(HDProfileId.CustomPassVolumeUpdate)))
                {
                    if (hdCamera.frameSettings.IsEnabled(FrameSettingsField.CustomPass))
                        CustomPassVolume.Update(hdCamera);
                }

                // Do anything we need to do upon a new frame.
                // The NewFrame must be after the VolumeManager update and before Resize because it uses properties set in NewFrame
                LightLoopNewFrame(cmd, hdCamera);

                // Apparently scissor states can leak from editor code. As it is not used currently in HDRP (apart from VR). We disable scissor at the beginning of the frame.
                cmd.DisableScissorRect();

                Resize(hdCamera);
                m_PostProcessSystem.BeginFrame(cmd, hdCamera, this);

                ApplyDebugDisplaySettings(hdCamera, cmd);

                if (DebugManager.instance.displayRuntimeUI
#if UNITY_EDITOR
                    || DebugManager.instance.displayEditorUI
#endif
                )
                    m_CurrentDebugDisplaySettings.UpdateAveragedProfilerTimings();

                SetupCameraProperties(hdCamera, renderContext, cmd);

                // TODO: Find a correct place to bind these material textures
                // We have to bind the material specific global parameters in this mode
                foreach (var material in m_MaterialList)
                    material.Bind(cmd);

                // Frustum cull density volumes on the CPU. Can be performed as soon as the camera is set up.
                DensityVolumeList densityVolumes = PrepareVisibleDensityVolumeList(hdCamera, cmd, hdCamera.time);

                // Frustum cull probe volumes on the CPU. Can be performed as soon as the camera is set up.
                ProbeVolumeList probeVolumes = PrepareVisibleProbeVolumeList(renderContext, hdCamera, cmd);

                // Note: Legacy Unity behave like this for ShadowMask
                // When you select ShadowMask in Lighting panel it recompile shaders on the fly with the SHADOW_MASK keyword.
                // However there is no C# function that we can query to know what mode have been select in Lighting Panel and it will be wrong anyway. Lighting Panel setup what will be the next bake mode. But until light is bake, it is wrong.
                // Currently to know if you need shadow mask you need to go through all visible lights (of CullResult), check the LightBakingOutput struct and look at lightmapBakeType/mixedLightingMode. If one light have shadow mask bake mode, then you need shadow mask features (i.e extra Gbuffer).
                // It mean that when we build a standalone player, if we detect a light with bake shadow mask, we generate all shader variant (with and without shadow mask) and at runtime, when a bake shadow mask light is visible, we dynamically allocate an extra GBuffer and switch the shader.
                // So the first thing to do is to go through all the light: PrepareLightsForGPU
                bool enableBakeShadowMask = PrepareLightsForGPU(cmd, hdCamera, cullingResults, hdProbeCullingResults, densityVolumes, probeVolumes, m_CurrentDebugDisplaySettings, aovRequest);

                UpdateGlobalConstantBuffers(hdCamera, cmd);

                // Do the same for ray tracing if allowed
                if (m_RayTracingSupported)
                {
                    BuildRayTracingLightData(cmd, hdCamera, m_CurrentDebugDisplaySettings);
                }

                // Configure all the keywords
                ConfigureKeywords(enableBakeShadowMask, hdCamera, cmd);

                // Caution: We require sun light here as some skies use the sun light to render, it means that UpdateSkyEnvironment must be called after PrepareLightsForGPU.
                // TODO: Try to arrange code so we can trigger this call earlier and use async compute here to run sky convolution during other passes (once we move convolution shader to compute).
                if (!m_CurrentDebugDisplaySettings.IsMatcapViewEnabled(hdCamera))
                    UpdateSkyEnvironment(hdCamera, renderContext, m_FrameCount, cmd);
                else
                    cmd.SetGlobalTexture(HDShaderIDs._SkyTexture, CoreUtils.magentaCubeTextureArray);

                VFXManager.ProcessCameraCommand(camera, cmd);

                if (GL.wireframe)
                {
                    RenderWireFrame(cullingResults, hdCamera, target.id, renderContext, cmd);
                    return;
                }

                try
                {
                    ExecuteWithRenderGraph(renderRequest, aovRequest, aovBuffers, renderContext, cmd);
                }
                catch (Exception e)
                {
                    Debug.LogError("Error while building Render Graph.");
                    Debug.LogException(e);
                }
            } // using (ListPool<RTHandle>.Get(out var aovCustomPassBuffers))

            // This is required so that all commands up to here are executed before EndCameraRendering is called for the user.
            // Otherwise command would not be rendered in order.
            renderContext.ExecuteCommandBuffer(cmd);
            cmd.Clear();

            m_CurrentHDCamera = null;
        }

        struct BlitFinalCameraTextureParameters
        {
            public bool                     flip;
            public int                      srcTexArraySlice;
            public int                      dstTexArraySlice;
            public Rect                     viewport;
            public Material                 blitMaterial;
        }

        internal RTHandle GetExposureTexture(HDCamera hdCamera) =>
            m_PostProcessSystem.GetExposureTexture(hdCamera);

        BlitFinalCameraTextureParameters PrepareFinalBlitParameters(HDCamera hdCamera, int viewIndex)
        {
            var parameters = new BlitFinalCameraTextureParameters();

            if (hdCamera.xr.enabled)
            {
                parameters.viewport = hdCamera.xr.GetViewport(viewIndex);
                parameters.srcTexArraySlice = viewIndex;
                parameters.dstTexArraySlice = hdCamera.xr.GetTextureArraySlice(viewIndex);
            }
            else
            {
                parameters.viewport = hdCamera.finalViewport;
                parameters.srcTexArraySlice = -1;
                parameters.dstTexArraySlice = -1;
            }

            parameters.flip = hdCamera.flipYMode == HDAdditionalCameraData.FlipYMode.ForceFlipY || hdCamera.isMainGameView;
            parameters.blitMaterial = HDUtils.GetBlitMaterial(TextureXR.useTexArray ? TextureDimension.Tex2DArray : TextureDimension.Tex2D, singleSlice: parameters.srcTexArraySlice >= 0);

            return parameters;
        }

        static void BlitFinalCameraTexture(BlitFinalCameraTextureParameters parameters, MaterialPropertyBlock propertyBlock, RTHandle source, RenderTargetIdentifier destination, CommandBuffer cmd)
        {
            // Here we can't use the viewport scale provided in hdCamera. The reason is that this scale is for internal rendering before post process with dynamic resolution factored in.
            // Here the input texture is already at the viewport size but may be smaller than the RT itself (because of the RTHandle system) so we compute the scale specifically here.
            var scaleBias = new Vector4((float)parameters.viewport.width / source.rt.width, (float)parameters.viewport.height / source.rt.height, 0.0f, 0.0f);

            if (parameters.flip)
            {
                scaleBias.w = scaleBias.y;
                scaleBias.y *= -1;
            }

            propertyBlock.SetTexture(HDShaderIDs._BlitTexture, source);
            propertyBlock.SetVector(HDShaderIDs._BlitScaleBias, scaleBias);
            propertyBlock.SetFloat(HDShaderIDs._BlitMipLevel, 0);
            propertyBlock.SetInt(HDShaderIDs._BlitTexArraySlice, parameters.srcTexArraySlice);
            HDUtils.DrawFullScreen(cmd, parameters.viewport, parameters.blitMaterial, destination, propertyBlock, 0, parameters.dstTexArraySlice);
        }

        void SetupCameraProperties(HDCamera hdCamera, ScriptableRenderContext renderContext, CommandBuffer cmd)
        {
            // The next 2 functions are required to flush the command buffer before calling functions directly on the render context.
            // This way, the commands will execute in the order specified by the C# code.
            renderContext.ExecuteCommandBuffer(cmd);
            cmd.Clear();

            renderContext.SetupCameraProperties(hdCamera.camera, hdCamera.xr.enabled);
        }

        void InitializeGlobalResources(ScriptableRenderContext renderContext)
        {
            // Global resources initialization
            var cmd = CommandBufferPool.Get("");
            // Init material if needed
            for (int bsdfIdx = 0; bsdfIdx < m_IBLFilterArray.Length; ++bsdfIdx)
            {
                if (!m_IBLFilterArray[bsdfIdx].IsInitialized())
                    m_IBLFilterArray[bsdfIdx].Initialize(cmd);
            }

            foreach (var material in m_MaterialList)
                material.RenderInit(cmd);

            TextureXR.Initialize(cmd, defaultResources.shaders.clearUIntTextureCS);

            renderContext.ExecuteCommandBuffer(cmd);
            CommandBufferPool.Release(cmd);
        }

        bool TryCalculateFrameParameters(
            Camera camera,
            XRPass xrPass,
            out HDAdditionalCameraData additionalCameraData,
            out HDCamera hdCamera,
            out ScriptableCullingParameters cullingParams
        )
        {
            // First, get aggregate of frame settings base on global settings, camera frame settings and debug settings
            // Note: the SceneView camera will never have additionalCameraData
            additionalCameraData = HDUtils.TryGetAdditionalCameraDataOrDefault(camera);
            hdCamera = default;
            cullingParams = default;

            FrameSettings currentFrameSettings = new FrameSettings();
            // Compute the FrameSettings actually used to draw the frame
            // FrameSettingsHistory do the same while keeping all step of FrameSettings aggregation in memory for DebugMenu
            if (m_FrameSettingsHistoryEnabled && camera.cameraType != CameraType.Preview && camera.cameraType != CameraType.Reflection)
                FrameSettingsHistory.AggregateFrameSettings(ref currentFrameSettings, camera, additionalCameraData, m_Asset, m_DefaultAsset);
            else
                FrameSettings.AggregateFrameSettings(ref currentFrameSettings, camera, additionalCameraData, m_Asset, m_DefaultAsset);

            // With the Frame Settings now properly set up, we can resolve the sample budget.
            currentFrameSettings.sssResolvedSampleBudget = currentFrameSettings.GetResolvedSssSampleBudget(m_Asset);

            // Specific pass to simply display the content of the camera buffer if users have fill it themselves (like video player)
            if (additionalCameraData.fullscreenPassthrough)
                return false;

            // Retrieve debug display settings to init FrameSettings, unless we are a reflection and in this case we don't have debug settings apply.
            DebugDisplaySettings debugDisplaySettings = (camera.cameraType == CameraType.Reflection || camera.cameraType == CameraType.Preview) ? s_NeutralDebugDisplaySettings : m_DebugDisplaySettings;

            // Disable post process if we enable debug mode or if the post process layer is disabled
            if (debugDisplaySettings.IsDebugDisplayEnabled())
            {
                if (debugDisplaySettings.IsDebugDisplayRemovePostprocess())
                {
                    currentFrameSettings.SetEnabled(FrameSettingsField.Postprocess, false);
                    currentFrameSettings.SetEnabled(FrameSettingsField.CustomPass, false);
                }

                // Disable exposure if required
                if (!debugDisplaySettings.DebugNeedsExposure())
                {
                    currentFrameSettings.SetEnabled(FrameSettingsField.ExposureControl, false);
                }

                // Disable SSS if luxmeter is enabled
                if (debugDisplaySettings.data.lightingDebugSettings.debugLightingMode == DebugLightingMode.LuxMeter)
                {
                    currentFrameSettings.SetEnabled(FrameSettingsField.SubsurfaceScattering, false);
                }
            }

            if (CoreUtils.IsSceneLightingDisabled(camera))
            {
                currentFrameSettings.SetEnabled(FrameSettingsField.ExposureControl, false);
            }

            // Disable object-motion vectors in everything but the game view
            if (camera.cameraType != CameraType.Game)
            {
                currentFrameSettings.SetEnabled(FrameSettingsField.ObjectMotionVectors, false);
                currentFrameSettings.SetEnabled(FrameSettingsField.TransparentsWriteMotionVector, false);
            }

            hdCamera = HDCamera.GetOrCreate(camera, xrPass.multipassId);

            // From this point, we should only use frame settings from the camera
            hdCamera.Update(currentFrameSettings, this, m_MSAASamples, xrPass);
            ResizeVolumetricLightingBuffers(hdCamera, GetFrameCount()); // Safe to update the Volumetric Lighting System now

            // Custom Render requires a proper HDCamera, so we return after the HDCamera was setup
            if (additionalCameraData != null && additionalCameraData.hasCustomRender)
                return false;

            if (hdCamera.xr.enabled)
            {
                cullingParams = hdCamera.xr.cullingParams;

                // Sync the FOV on the camera to match the projection from the XR device in order to cull shadows accurately
                if (!camera.usePhysicalProperties)
                    camera.fieldOfView = Mathf.Rad2Deg * Mathf.Atan(1.0f / cullingParams.stereoProjectionMatrix.m11) * 2.0f;
            }
            else
            {
                if (!camera.TryGetCullingParameters(camera.stereoEnabled, out cullingParams))
                    return false;
            }

            if (m_DebugDisplaySettings.IsCameraFreezeEnabled())
            {
                if (m_DebugDisplaySettings.IsCameraFrozen(camera))
                {
                    if (!frozenCullingParamAvailable)
                    {
                        frozenCullingParams = cullingParams;
                        frozenCullingParamAvailable = true;
                    }
                    cullingParams = frozenCullingParams;
                }
            }
            else
            {
                frozenCullingParamAvailable = false;
            }

            LightLoopUpdateCullingParameters(ref cullingParams, hdCamera);

            // If we don't use environment light (like when rendering reflection probes)
            //   we don't have to cull them.
            if (hdCamera.frameSettings.IsEnabled(FrameSettingsField.ReflectionProbe))
                cullingParams.cullingOptions |= CullingOptions.NeedsReflectionProbes;
            else
                cullingParams.cullingOptions &= ~CullingOptions.NeedsReflectionProbes;

            if (!hdCamera.frameSettings.IsEnabled(FrameSettingsField.ShadowMaps) || currentAsset.currentPlatformRenderPipelineSettings.hdShadowInitParams.maxShadowRequests == 0)
                cullingParams.cullingOptions &= ~CullingOptions.ShadowCasters;

            return true;
        }

        static void OverrideCullingForRayTracing(HDCamera hdCamera, Camera camera, ref ScriptableCullingParameters cullingParams)
        {
            var rayTracingSetting = hdCamera.volumeStack.GetComponent<RayTracingSettings>();

            if (rayTracingSetting.extendShadowCulling.value || rayTracingSetting.extendCameraCulling.value)
            {
                // We are in a static function, so we can't really save this allocation easily.
                Plane plane = new Plane();

                // Camera properties is a copy, need to grab it first
                CameraProperties cameraProperties = cullingParams.cameraProperties;

                // Override all the planes
                plane.SetNormalAndPosition(camera.transform.right, camera.transform.position - camera.transform.right * camera.farClipPlane);
                if (rayTracingSetting.extendShadowCulling.value)
                    cameraProperties.SetShadowCullingPlane(0, plane);
                if (rayTracingSetting.extendCameraCulling.value)
                    cullingParams.SetCullingPlane(0, plane);
                plane.SetNormalAndPosition(-camera.transform.right, camera.transform.position + camera.transform.right * camera.farClipPlane);
                if (rayTracingSetting.extendShadowCulling.value)
                    cameraProperties.SetShadowCullingPlane(1, plane);
                if (rayTracingSetting.extendCameraCulling.value)
                    cullingParams.SetCullingPlane(1, plane);
                plane.SetNormalAndPosition(camera.transform.up, camera.transform.position - camera.transform.up * camera.farClipPlane);
                if (rayTracingSetting.extendShadowCulling.value)
                    cameraProperties.SetShadowCullingPlane(2, plane);
                if (rayTracingSetting.extendCameraCulling.value)
                    cullingParams.SetCullingPlane(2, plane);
                plane.SetNormalAndPosition(-camera.transform.up, camera.transform.position + camera.transform.up * camera.farClipPlane);
                if (rayTracingSetting.extendShadowCulling.value)
                    cameraProperties.SetShadowCullingPlane(3, plane);
                if (rayTracingSetting.extendCameraCulling.value)
                    cullingParams.SetCullingPlane(3, plane);
                plane.SetNormalAndPosition(camera.transform.forward, camera.transform.position - camera.transform.forward * camera.farClipPlane);
                if (rayTracingSetting.extendShadowCulling.value)
                    cameraProperties.SetShadowCullingPlane(4, plane);
                if (rayTracingSetting.extendCameraCulling.value)
                    cullingParams.SetCullingPlane(4, plane);
                // The 5th planes doesn't need to be overriden, but just in case.
                plane.SetNormalAndPosition(-camera.transform.forward, camera.transform.position + camera.transform.forward * camera.farClipPlane);
                if (rayTracingSetting.extendShadowCulling.value)
                    cameraProperties.SetShadowCullingPlane(5, plane);
                if (rayTracingSetting.extendCameraCulling.value)
                    cullingParams.SetCullingPlane(5, plane);

                // Propagate the new planes
                cullingParams.cameraProperties = cameraProperties;
            }
        }

        static bool TryCull(
            Camera camera,
            HDCamera hdCamera,
            ScriptableRenderContext renderContext,
            SkyManager skyManager,
            ScriptableCullingParameters cullingParams,
            HDRenderPipelineAsset hdrp,
            ref HDCullingResults cullingResults
        )
        {
            if (camera.cameraType == CameraType.Reflection)
            {
#if UNITY_2020_2_OR_NEWER
                ScriptableRenderContext.EmitGeometryForCamera(camera);
#endif
            }
#if UNITY_EDITOR
            // emit scene view UI
            else if (camera.cameraType == CameraType.SceneView)
            {
                ScriptableRenderContext.EmitWorldGeometryForSceneView(camera);
            }
#endif

            // Set the LOD bias and store current value to be able to restore it.
            // Use a try/finalize pattern to be sure to restore properly the qualitySettings.lodBias
            var initialLODBias = QualitySettings.lodBias;
            var initialMaximumLODLevel = QualitySettings.maximumLODLevel;
            try
            {
#if UNITY_2021_1_OR_NEWER
                // Modifying the variables this way does not set the dirty flag, which avoids repainting all views
                QualitySettings.SetLODSettings(hdCamera.frameSettings.GetResolvedLODBias(hdrp), hdCamera.frameSettings.GetResolvedMaximumLODLevel(hdrp), false);
#else
                QualitySettings.lodBias = hdCamera.frameSettings.GetResolvedLODBias(hdrp);
                QualitySettings.maximumLODLevel = hdCamera.frameSettings.GetResolvedMaximumLODLevel(hdrp);
#endif

                // This needs to be called before culling, otherwise in the case where users generate intermediate renderers, it can provoke crashes.
                BeginCameraRendering(renderContext, camera);

                DecalSystem.CullRequest decalCullRequest = null;
                if (hdCamera.frameSettings.IsEnabled(FrameSettingsField.Decals))
                {
                    // decal system needs to be updated with current camera, it needs it to set up culling and light list generation parameters
                    decalCullRequest = GenericPool<DecalSystem.CullRequest>.Get();
                    DecalSystem.instance.CurrentCamera = camera;
                    DecalSystem.instance.BeginCull(decalCullRequest);
                }

                // TODO: use a parameter to select probe types to cull depending on what is enabled in framesettings
                var hdProbeCullState = new HDProbeCullState();
                if (hdCamera.frameSettings.IsEnabled(FrameSettingsField.PlanarProbe))
                    hdProbeCullState = HDProbeSystem.PrepareCull(camera);

                // We need to set the ambient probe here because it's passed down to objects during the culling process.
                skyManager.UpdateCurrentSkySettings(hdCamera);
                skyManager.SetupAmbientProbe(hdCamera);

                if (hdCamera.frameSettings.IsEnabled(FrameSettingsField.RayTracing))
                {
                    OverrideCullingForRayTracing(hdCamera, camera, ref cullingParams);
                }

                using (new ProfilingScope(null, ProfilingSampler.Get(HDProfileId.CullResultsCull)))
                {
                    cullingResults.cullingResults = renderContext.Cull(ref cullingParams);
                }

                if (hdCamera.frameSettings.IsEnabled(FrameSettingsField.CustomPass))
                {
                    using (new ProfilingScope(null, ProfilingSampler.Get(HDProfileId.CustomPassCullResultsCull)))
                    {
                        cullingResults.customPassCullingResults = CustomPassVolume.Cull(renderContext, hdCamera);
                    }
                }

                if (hdCamera.frameSettings.IsEnabled(FrameSettingsField.PlanarProbe) && hdProbeCullState.cullingGroup != null)
                    HDProbeSystem.QueryCullResults(hdProbeCullState, ref cullingResults.hdProbeCullingResults);
                else
                    cullingResults.hdProbeCullingResults = default;

                if (hdCamera.frameSettings.IsEnabled(FrameSettingsField.Decals))
                {
                    using (new ProfilingScope(null, ProfilingSampler.Get(HDProfileId.DBufferPrepareDrawData)))
                    {
                        DecalSystem.instance.EndCull(decalCullRequest, cullingResults.decalCullResults);
                    }
                }

                if (decalCullRequest != null)
                {
                    decalCullRequest.Clear();
                    GenericPool<DecalSystem.CullRequest>.Release(decalCullRequest);
                }

                return true;
            }
            finally
            {
#if UNITY_2021_1_OR_NEWER
                QualitySettings.SetLODSettings(initialLODBias, initialMaximumLODLevel, false);
#else
                QualitySettings.lodBias = initialLODBias;
                QualitySettings.maximumLODLevel = initialMaximumLODLevel;
#endif
            }
        }

        static RendererListDesc CreateOpaqueRendererListDesc(
            CullingResults cull,
            Camera camera,
            ShaderTagId passName,
            PerObjectData rendererConfiguration = 0,
            RenderQueueRange? renderQueueRange = null,
            RenderStateBlock? stateBlock = null,
            Material overrideMaterial = null,
            bool excludeObjectMotionVectors = false
        )
        {
            var result = new RendererListDesc(passName, cull, camera)
            {
                rendererConfiguration = rendererConfiguration,
                renderQueueRange = renderQueueRange != null ? renderQueueRange.Value : HDRenderQueue.k_RenderQueue_AllOpaque,
                sortingCriteria = SortingCriteria.CommonOpaque,
                stateBlock = stateBlock,
                overrideMaterial = overrideMaterial,
                excludeObjectMotionVectors = excludeObjectMotionVectors
            };
            return result;
        }

        static RendererListDesc CreateOpaqueRendererListDesc(
            CullingResults cull,
            Camera camera,
            ShaderTagId[] passNames,
            PerObjectData rendererConfiguration = 0,
            RenderQueueRange? renderQueueRange = null,
            RenderStateBlock? stateBlock = null,
            Material overrideMaterial = null,
            bool excludeObjectMotionVectors = false
        )
        {
            var result = new RendererListDesc(passNames, cull, camera)
            {
                rendererConfiguration = rendererConfiguration,
                renderQueueRange = renderQueueRange != null ? renderQueueRange.Value : HDRenderQueue.k_RenderQueue_AllOpaque,
                sortingCriteria = SortingCriteria.CommonOpaque,
                stateBlock = stateBlock,
                overrideMaterial = overrideMaterial,
                excludeObjectMotionVectors = excludeObjectMotionVectors
            };
            return result;
        }

        static RendererListDesc CreateTransparentRendererListDesc(
            CullingResults cull,
            Camera camera,
            ShaderTagId passName,
            PerObjectData rendererConfiguration = 0,
            RenderQueueRange? renderQueueRange = null,
            RenderStateBlock? stateBlock = null,
            Material overrideMaterial = null,
            bool excludeObjectMotionVectors = false
        )
        {
            var result = new RendererListDesc(passName, cull, camera)
            {
                rendererConfiguration = rendererConfiguration,
                renderQueueRange = renderQueueRange != null ? renderQueueRange.Value : HDRenderQueue.k_RenderQueue_AllTransparent,
                sortingCriteria = SortingCriteria.CommonTransparent | SortingCriteria.RendererPriority,
                stateBlock = stateBlock,
                overrideMaterial = overrideMaterial,
                excludeObjectMotionVectors = excludeObjectMotionVectors
            };
            return result;
        }

        static RendererListDesc CreateTransparentRendererListDesc(
            CullingResults cull,
            Camera camera,
            ShaderTagId[] passNames,
            PerObjectData rendererConfiguration = 0,
            RenderQueueRange? renderQueueRange = null,
            RenderStateBlock? stateBlock = null,
            Material overrideMaterial = null,
            bool excludeObjectMotionVectors = false
        )
        {
            var result = new RendererListDesc(passNames, cull, camera)
            {
                rendererConfiguration = rendererConfiguration,
                renderQueueRange = renderQueueRange != null ? renderQueueRange.Value : HDRenderQueue.k_RenderQueue_AllTransparent,
                sortingCriteria = SortingCriteria.CommonTransparent | SortingCriteria.RendererPriority,
                stateBlock = stateBlock,
                overrideMaterial = overrideMaterial,
                excludeObjectMotionVectors = excludeObjectMotionVectors
            };
            return result;
        }

        static void DrawOpaqueRendererList(in ScriptableRenderContext renderContext, CommandBuffer cmd, in FrameSettings frameSettings, RendererList rendererList)
        {
            if (!frameSettings.IsEnabled(FrameSettingsField.OpaqueObjects))
                return;

            CoreUtils.DrawRendererList(renderContext, cmd, rendererList);
        }

        static void DrawTransparentRendererList(in ScriptableRenderContext renderContext, CommandBuffer cmd, in FrameSettings frameSettings, RendererList rendererList)
        {
            if (!frameSettings.IsEnabled(FrameSettingsField.TransparentObjects))
                return;

            CoreUtils.DrawRendererList(renderContext, cmd, rendererList);
        }

        struct DepthPrepassParameters
        {
            public string           passName;
            public HDProfileId      profilingId;
            public RendererListDesc depthDeferredRendererListDesc;
            public RendererListDesc depthForwardRendererListDesc;
            public bool             hasDepthDeferredPass;
            public bool             shouldRenderMotionVectorAfterGBuffer;
        }

        DepthPrepassParameters PrepareDepthPrepass(CullingResults cull, HDCamera hdCamera)
        {
            // Guidelines:
            // Lit shader can be in deferred or forward mode. In this case we use "DepthOnly" pass with "GBuffer" or "Forward" pass name
            // Other shader, including unlit are always forward and use "DepthForwardOnly" with "ForwardOnly" pass.
            // Those pass are exclusive so use only "DepthOnly" or "DepthForwardOnly" but not both at the same time, same for "Forward" and "DepthForwardOnly"
            // Any opaque material rendered in forward should have a depth prepass. If there is no depth prepass the lighting will be incorrect (deferred shadowing, contact shadow, SSAO), this may be acceptable depends on usage

            // Whatever the configuration we always render first opaque object then opaque alpha tested as they are more costly to render and could be reject by early-z
            // (but no Hi-z as it is disable with clip instruction). This is handled automatically with the RenderQueue value (OpaqueAlphaTested have a different value and thus are sorted after Opaque)

            // Forward material always output normal buffer.
            // Deferred material never output normal buffer.
            // Caution: Unlit material let normal buffer untouch. Caution as if people try to filter normal buffer, it can result in weird result.
            // TODO: Do we need a stencil bit to identify normal buffer not fill by unlit? So don't execute SSAO / SRR ?

            // Additional guidelines for motion vector:
            // We render object motion vector at the same time than depth prepass with MRT to save drawcall. Depth buffer is then fill with combination of depth prepass + motion vector.
            // For this we render first all objects that render depth only, then object that require object motion vector.
            // We use the excludeMotion filter option of DrawRenderer to gather object without object motion vector (only C++ can know if an object have object motion vector).
            // Caution: if there is no depth prepass we must render object motion vector after GBuffer pass otherwise some depth only objects can hide objects with motion vector and overwrite depth buffer but not update
            // the motion vector buffer resulting in artifacts

            // Additional guideline for decal
            // Decal are in their own render queue to allow to force them to render in depth buffer.
            // Thus it is not required to do a full depth prepass when decal are enabled
            // Mean when decal are enabled and we haven't request a full prepass in deferred, we can't guarantee that the prepass will be complete

            // With all this variant we have the following scenario of render target binding
            // decalsEnabled
            //     LitShaderMode.Forward
            //         Range Opaque both deferred and forward - depth + optional msaa + normal
            //         Range opaqueDecal for both deferred and forward - depth + optional msaa + normal + decal
            //         Range opaqueAlphaTest for both deferred and forward - depth + optional msaa + normal
            //         Range opaqueDecalAlphaTes for both deferred and forward - depth + optional msaa + normal + decal
            //    LitShaderMode.Deferred
            //         fullDeferredPrepass
            //             Range Opaque for deferred - depth
            //             Range opaqueDecal for deferred - depth + decal
            //             Range opaqueAlphaTest for deferred - depth
            //             Range opaqueDecalAlphaTes for deferred - depth + decal

            //             Range Opaque for forward - depth + normal
            //             Range opaqueDecal for forward - depth + normal + decal
            //             Range opaqueAlphaTest for forward - depth + normal
            //             Range opaqueDecalAlphaTes for forward - depth + normal + decal
            //         !fullDeferredPrepass
            //             Range opaqueDecal for deferred - depth + decal
            //             Range opaqueAlphaTest for deferred - depth
            //             Range opaqueDecalAlphaTes for deferred - depth + decal

            //             Range Opaque for forward - depth + normal
            //             Range opaqueDecal for forward - depth + normal + decal
            //             Range opaqueAlphaTest for forward - depth + normal
            //             Range opaqueDecalAlphaTesT for forward - depth + normal + decal
            // !decalsEnabled
            //     LitShaderMode.Forward
            //         Range Opaque..OpaqueDecalAlphaTest for deferred and forward - depth + optional msaa + normal
            //     LitShaderMode.Deferred
            //         fullDeferredPrepass
            //             Range Opaque..OpaqueDecalAlphaTest for deferred - depth

            //             Range Opaque..OpaqueDecalAlphaTest for forward - depth + normal
            //         !fullDeferredPrepass
            //             Range OpaqueAlphaTest..OpaqueDecalAlphaTest for deferred - depth

            //             Range Opaque..OpaqueDecalAlphaTest for forward - depth + normal

            var result = new DepthPrepassParameters();

            bool decalsEnabled = hdCamera.frameSettings.IsEnabled(FrameSettingsField.Decals);
            bool fullDeferredPrepass = hdCamera.frameSettings.IsEnabled(FrameSettingsField.DepthPrepassWithDeferredRendering);
            // To avoid rendering objects twice (once in the depth pre-pass and once in the motion vector pass when the motion vector pass is enabled) we exclude the objects that have motion vectors.
            bool objectMotionEnabled = hdCamera.frameSettings.IsEnabled(FrameSettingsField.ObjectMotionVectors);

            result.shouldRenderMotionVectorAfterGBuffer = (hdCamera.frameSettings.litShaderMode == LitShaderMode.Deferred) && !fullDeferredPrepass;
            result.hasDepthDeferredPass = false;
            result.profilingId = HDProfileId.DepthPrepass;

            switch (hdCamera.frameSettings.litShaderMode)
            {
                case LitShaderMode.Forward:
                    result.passName = "Full Depth Prepass (Forward)";

                    RenderStateBlock? stateBlock = null;
                    if (!hdCamera.frameSettings.IsEnabled(FrameSettingsField.AlphaToMask))
                        stateBlock = m_AlphaToMaskBlock;

                    result.depthForwardRendererListDesc = CreateOpaqueRendererListDesc(cull, hdCamera.camera, m_DepthOnlyAndDepthForwardOnlyPassNames, stateBlock: stateBlock, excludeObjectMotionVectors: objectMotionEnabled);
                    break;

                case LitShaderMode.Deferred:
                    result.hasDepthDeferredPass = true;
                    result.passName = fullDeferredPrepass ? "Full Depth Prepass (Deferred)" :
                        (decalsEnabled ? "Partial Depth Prepass (Deferred - Decal + AlphaTest)" : "Partial Depth Prepass (Deferred - AlphaTest)");

                    bool excludeMotion = fullDeferredPrepass ? objectMotionEnabled : false;

                    // First deferred materials. Alpha tested object have always a prepass even if enableDepthPrepassWithDeferredRendering is disabled
                    result.depthDeferredRendererListDesc = CreateOpaqueRendererListDesc(
                        cull, hdCamera.camera, m_DepthOnlyPassNames,
                        renderQueueRange: fullDeferredPrepass ? HDRenderQueue.k_RenderQueue_AllOpaque :
                        (decalsEnabled ? HDRenderQueue.k_RenderQueue_OpaqueDecalAndAlphaTest : HDRenderQueue.k_RenderQueue_OpaqueAlphaTest),
                        stateBlock: m_AlphaToMaskBlock,
                        excludeObjectMotionVectors: excludeMotion);

                    // Then forward only material that output normal buffer
                    result.depthForwardRendererListDesc = CreateOpaqueRendererListDesc(cull, hdCamera.camera, m_DepthForwardOnlyPassNames, stateBlock: m_AlphaToMaskBlock, excludeObjectMotionVectors: excludeMotion);
                    break;
                default:
                    throw new ArgumentOutOfRangeException("Unknown ShaderLitMode");
            }

            return result;
        }

        static void RenderDepthPrepass(ScriptableRenderContext     renderContext,
            CommandBuffer               cmd,
            FrameSettings               frameSettings,
            RenderTargetIdentifier[]    deferredMrt,
            RenderTargetIdentifier[]    forwardMrt,
            RTHandle                    depthBuffer,
            in RendererList             depthDeferredRendererListDesc,
            in RendererList             depthForwardRendererListDesc,
            bool                        hasDepthDeferredPass
        )
        {
            // Disable write to normal buffer for unlit shader (the normal buffer binding change when using MSAA)
            cmd.SetGlobalInt(HDShaderIDs._ColorMaskNormal, frameSettings.IsEnabled(FrameSettingsField.MSAA) ? (int)ColorWriteMask.All : 0);

            if (hasDepthDeferredPass)
            {
                if (deferredMrt == null)
                    CoreUtils.SetRenderTarget(cmd, depthBuffer);
                else
                    CoreUtils.SetRenderTarget(cmd, deferredMrt, depthBuffer);

                DrawOpaqueRendererList(renderContext, cmd, frameSettings, depthDeferredRendererListDesc);
            }

            CoreUtils.SetRenderTarget(cmd, forwardMrt, depthBuffer);
            DrawOpaqueRendererList(renderContext, cmd, frameSettings, depthForwardRendererListDesc);
        }

<<<<<<< HEAD
        // RenderDepthPrepass render both opaque and opaque alpha tested based on engine configuration.
        // Lit Forward only: We always render all materials
        // Lit Deferred: We always render depth prepass for alpha tested (optimization), other deferred material are render based on engine configuration.
        // Forward opaque with deferred renderer (DepthForwardOnly pass): We always render all materials
        // True is return if motion vector must be render after GBuffer pass
        bool RenderDepthPrepass(CullingResults cull, HDCamera hdCamera, ScriptableRenderContext renderContext, CommandBuffer cmd)
        {
            var depthPrepassParameters = PrepareDepthPrepass(cull, hdCamera);

            using (new ProfilingScope(cmd, ProfilingSampler.Get(depthPrepassParameters.profilingId)))
            {
                RenderDepthPrepass(renderContext, cmd, hdCamera.frameSettings,
                    m_SharedRTManager.GetDepthPrepassDeferredRTI(hdCamera.frameSettings),
                    m_SharedRTManager.GetDepthPrepassForwardRTI(hdCamera.frameSettings),
                    m_SharedRTManager.GetDepthStencilBuffer(hdCamera.frameSettings.IsEnabled(FrameSettingsField.MSAA)),
                    RendererList.Create(depthPrepassParameters.depthDeferredRendererListDesc),
                    RendererList.Create(depthPrepassParameters.depthForwardRendererListDesc),
                    depthPrepassParameters.hasDepthDeferredPass
                );
            }

            return depthPrepassParameters.shouldRenderMotionVectorAfterGBuffer;
        }

        // RenderGBuffer do the gbuffer pass. This is solely call with deferred. If we use a depth prepass, then the depth prepass will perform the alpha testing for opaque alpha tested and we don't need to do it anymore
        // during Gbuffer pass. This is handled in the shader and the depth test (equal and no depth write) is done here.
        void RenderGBuffer(CullingResults cull, HDCamera hdCamera, ScriptableRenderContext renderContext, CommandBuffer cmd)
        {
            if (hdCamera.frameSettings.litShaderMode != LitShaderMode.Deferred)
                return;

            using (new ProfilingScope(cmd, m_CurrentDebugDisplaySettings.IsDebugDisplayEnabled() ? ProfilingSampler.Get(HDProfileId.GBufferDebug) : ProfilingSampler.Get(HDProfileId.GBuffer)))
            {
                // setup GBuffer for rendering
                CoreUtils.SetRenderTarget(cmd, m_GbufferManager.GetBuffersRTI(hdCamera.frameSettings), m_SharedRTManager.GetDepthStencilBuffer());

                var rendererList = RendererList.Create(CreateOpaqueRendererListDesc(cull, hdCamera.camera, HDShaderPassNames.s_GBufferName, m_CurrentRendererConfigurationBakedLighting));
                DrawOpaqueRendererList(renderContext, cmd, hdCamera.frameSettings, rendererList);

                m_GbufferManager.BindBufferAsTextures(cmd);
            }
        }

        void RenderDBuffer(HDCamera hdCamera, CommandBuffer cmd, ScriptableRenderContext renderContext, CullingResults cullingResults)
        {
            if (!hdCamera.frameSettings.IsEnabled(FrameSettingsField.Decals))
            {
                // We still bind black textures to make sure that something is bound (can be a problem on some platforms)
                m_DbufferManager.BindBlackTextures(cmd);

                return;
            }

            bool canReadBoundDepthBuffer =  SystemInfo.graphicsDeviceType == GraphicsDeviceType.PlayStation4 ||
                SystemInfo.graphicsDeviceType == GraphicsDeviceType.XboxOne ||
                SystemInfo.graphicsDeviceType == GraphicsDeviceType.XboxOneD3D12;

            if (!canReadBoundDepthBuffer)
            {
                // We need to copy depth buffer texture if we want to bind it at this stage
                CopyDepthBufferIfNeeded(hdCamera, cmd);
            }

            // If we have an incomplete depth buffer use for decal we will need to do another copy
            // after the rendering of the GBuffer
            if ((hdCamera.frameSettings.litShaderMode == LitShaderMode.Deferred) &&
                !hdCamera.frameSettings.IsEnabled(FrameSettingsField.DepthPrepassWithDeferredRendering))
                m_IsDepthBufferCopyValid = false;

            using (new ProfilingScope(cmd, ProfilingSampler.Get(HDProfileId.DBufferRender)))
            {
                bool supportDecalLayer = hdCamera.frameSettings.IsEnabled(FrameSettingsField.DecalLayers);
                var parameters = PrepareRenderDBufferParameters(hdCamera);
                RenderDBuffer(parameters,
                    m_DbufferManager.GetBuffersRTI(),
                    m_DbufferManager.GetRTHandles(),
                    m_SharedRTManager.GetDepthStencilBuffer(),
                    canReadBoundDepthBuffer ? m_SharedRTManager.GetDepthStencilBuffer() : m_SharedRTManager.GetDepthTexture(),
                    RendererList.Create(PrepareMeshDecalsRendererList(cullingResults, hdCamera, parameters.use4RTs)),
                    supportDecalLayer ? m_SharedRTManager.GetDecalPrepassBuffer(hdCamera.frameSettings.IsEnabled(FrameSettingsField.MSAA)) : TextureXR.GetBlackTexture(),
                    renderContext, cmd);

                m_DbufferManager.BindBufferAsTextures(cmd);
            }
        }

        void DecalNormalPatch(HDCamera hdCamera, CommandBuffer cmd)
        {
            // Integrated Intel GPU on Mac don't support the texture format use for normal (RGBA_8UNORM) for SetRandomWriteTarget
            // So on Metal for now we don't patch normal buffer if we detect an intel GPU
            if (SystemInfo.graphicsDeviceType == GraphicsDeviceType.Metal && SystemInfo.graphicsDeviceName.Contains("Intel"))
            {
                return;
            }

            if (hdCamera.frameSettings.IsEnabled(FrameSettingsField.Decals) &&
                !hdCamera.frameSettings.IsEnabled(FrameSettingsField.MSAA)) // MSAA not supported
            {
                var parameters = PrepareDBufferNormalPatchParameters(hdCamera);
                DecalNormalPatch(parameters, m_DbufferManager.GetRTHandles(), m_SharedRTManager.GetDepthStencilBuffer(), m_SharedRTManager.GetNormalBuffer(), cmd);
            }
        }

=======
>>>>>>> 1d37e201
        struct DBufferNormalPatchParameters
        {
            public Material decalNormalBufferMaterial;
            public int dBufferCount;
            public int stencilRef;
            public int stencilMask;
        }

        DBufferNormalPatchParameters PrepareDBufferNormalPatchParameters(HDCamera hdCamera)
        {
            var parameters = new DBufferNormalPatchParameters();
            parameters.dBufferCount = m_Asset.currentPlatformRenderPipelineSettings.decalSettings.perChannelMask ? 4 : 3;
            parameters.decalNormalBufferMaterial = m_DecalNormalBufferMaterial;
            switch (hdCamera.frameSettings.litShaderMode)
            {
                case LitShaderMode.Forward:  // in forward rendering all pixels that decals wrote into have to be composited
                    parameters.stencilMask = (int)StencilUsage.Decals;
                    parameters.stencilRef = (int)StencilUsage.Decals;
                    break;
                case LitShaderMode.Deferred: // in deferred rendering only pixels affected by both forward materials and decals need to be composited
                    parameters.stencilMask = (int)StencilUsage.Decals | (int)StencilUsage.RequiresDeferredLighting;
                    parameters.stencilRef = (int)StencilUsage.Decals;
                    break;
                default:
                    throw new ArgumentOutOfRangeException("Unknown ShaderLitMode");
            }

            return parameters;
        }

        static void DecalNormalPatch(DBufferNormalPatchParameters    parameters,
            RTHandle[]                      dBuffer,
            RTHandle                        depthStencilBuffer,
            RTHandle                        normalBuffer,
            CommandBuffer                   cmd)
        {
            using (new ProfilingScope(cmd, ProfilingSampler.Get(HDProfileId.DBufferNormal)))
            {
                parameters.decalNormalBufferMaterial.SetInt(HDShaderIDs._DecalNormalBufferStencilReadMask, parameters.stencilMask);
                parameters.decalNormalBufferMaterial.SetInt(HDShaderIDs._DecalNormalBufferStencilRef, parameters.stencilRef);
                for (int i = 0; i < parameters.dBufferCount; ++i)
                    parameters.decalNormalBufferMaterial.SetTexture(HDShaderIDs._DBufferTexture[i], dBuffer[i]);

                CoreUtils.SetRenderTarget(cmd, depthStencilBuffer);
                cmd.SetRandomWriteTarget(1, normalBuffer);
                cmd.DrawProcedural(Matrix4x4.identity, parameters.decalNormalBufferMaterial, 0, MeshTopology.Triangles, 3, 1);
                cmd.ClearRandomWriteTargets();
            }
        }

        RendererListDesc PrepareMeshDecalsRendererList(CullingResults cullingResults, HDCamera hdCamera, bool use4RTs)
        {
            var desc = new RendererListDesc(m_MeshDecalsPassNames, cullingResults, hdCamera.camera)
            {
                sortingCriteria = SortingCriteria.CommonOpaque,
                rendererConfiguration = PerObjectData.None,
                renderQueueRange = HDRenderQueue.k_RenderQueue_AllOpaque
            };

            return desc;
        }

        void UpdateShaderVariablesGlobalDecal(ref ShaderVariablesGlobal cb, HDCamera hdCamera)
        {
            if (hdCamera.frameSettings.IsEnabled(FrameSettingsField.Decals))
            {
                cb._EnableDecals  = 1;
                cb._DecalAtlasResolution = new Vector2(HDUtils.hdrpSettings.decalSettings.atlasWidth, HDUtils.hdrpSettings.decalSettings.atlasHeight);
            }
            else
            {
                cb._EnableDecals = 0;
            }
        }

        static RenderTargetIdentifier[] m_Dbuffer3RtIds = new RenderTargetIdentifier[3];

        struct RenderDBufferParameters
        {
            public bool use4RTs;
            public bool useDecalLayers;
        }

        RenderDBufferParameters PrepareRenderDBufferParameters(HDCamera hdCamera)
        {
            var parameters = new RenderDBufferParameters();
            parameters.use4RTs = m_Asset.currentPlatformRenderPipelineSettings.decalSettings.perChannelMask;
            parameters.useDecalLayers = hdCamera.frameSettings.IsEnabled(FrameSettingsField.DecalLayers);
            return parameters;
        }

        static void RenderDBuffer(in RenderDBufferParameters  parameters,
            RenderTargetIdentifier[]    mrt,
            RTHandle[]                  rtHandles,
            RTHandle                    depthStencilBuffer,
            RTHandle                    depthTexture,
            RendererList                meshDecalsRendererList,
            RTHandle                    decalPrepassBuffer,
            ScriptableRenderContext     renderContext,
            CommandBuffer               cmd)
        {
            // for alpha compositing, color is cleared to 0, alpha to 1
            // https://developer.nvidia.com/gpugems/GPUGems3/gpugems3_ch23.html

            // this clears the targets
            // TODO: Once we move to render graph, move this to render targets initialization parameters and remove rtHandles parameters
            Color clearColor = new Color(0.0f, 0.0f, 0.0f, 1.0f);
            Color clearColorNormal = new Color(0.5f, 0.5f, 0.5f, 1.0f); // for normals 0.5 is neutral
            Color clearColorAOSBlend = new Color(1.0f, 1.0f, 1.0f, 1.0f);
            CoreUtils.SetRenderTarget(cmd, rtHandles[0], ClearFlag.Color, clearColor);
            CoreUtils.SetRenderTarget(cmd, rtHandles[1], ClearFlag.Color, clearColorNormal);
            CoreUtils.SetRenderTarget(cmd, rtHandles[2], ClearFlag.Color, clearColor);

            if (parameters.use4RTs)
            {
                CoreUtils.SetRenderTarget(cmd, rtHandles[3], ClearFlag.Color, clearColorAOSBlend);
                // this actually sets the MRTs and HTile RWTexture, this is done separately because we do not have an api to clear MRTs to different colors
                CoreUtils.SetRenderTarget(cmd, mrt, depthStencilBuffer); // do not clear anymore
            }
            else
            {
                for (int rtindex = 0; rtindex < 3; rtindex++)
                {
                    m_Dbuffer3RtIds[rtindex] = mrt[rtindex];
                }
                // this actually sets the MRTs and HTile RWTexture, this is done separately because we do not have an api to clear MRTs to different colors
                CoreUtils.SetRenderTarget(cmd, m_Dbuffer3RtIds, depthStencilBuffer); // do not clear anymore
            }

            cmd.SetGlobalTexture(HDShaderIDs._DecalPrepassTexture, decalPrepassBuffer);
            cmd.SetGlobalTexture(HDShaderIDs._CameraDepthTexture, depthTexture);

            CoreUtils.DrawRendererList(renderContext, cmd, meshDecalsRendererList);
            DecalSystem.instance.RenderIntoDBuffer(cmd);

            cmd.ClearRandomWriteTargets();
        }

        RendererListDesc PrepareForwardEmissiveRendererList(CullingResults cullResults, HDCamera hdCamera)
        {
            var result = new RendererListDesc(m_DecalsEmissivePassNames, cullResults, hdCamera.camera)
            {
                renderQueueRange = HDRenderQueue.k_RenderQueue_AllOpaque,
                sortingCriteria = SortingCriteria.CommonOpaque,
                rendererConfiguration = PerObjectData.None
            };

            return result;
        }

        void RenderWireFrame(CullingResults cull, HDCamera hdCamera, RenderTargetIdentifier backbuffer, ScriptableRenderContext renderContext, CommandBuffer cmd)
        {
            using (new ProfilingScope(cmd, ProfilingSampler.Get(HDProfileId.RenderWireFrame)))
            {
                CoreUtils.SetRenderTarget(cmd, backbuffer, ClearFlag.Color, GetColorBufferClearColor(hdCamera));

                var rendererListOpaque = RendererList.Create(CreateOpaqueRendererListDesc(cull, hdCamera.camera, m_AllForwardOpaquePassNames));
                DrawOpaqueRendererList(renderContext, cmd, hdCamera.frameSettings, rendererListOpaque);

                // Render forward transparent
                var rendererListTransparent = RendererList.Create(CreateTransparentRendererListDesc(cull, hdCamera.camera, m_AllTransparentPassNames));
                DrawTransparentRendererList(renderContext, cmd, hdCamera.frameSettings, rendererListTransparent);
            }
        }

        struct TransparencyOverdrawParameters
        {
            public ShaderVariablesDebugDisplay constantBuffer;
            public RendererListDesc transparencyRL;
            public RendererListDesc transparencyAfterPostRL;
            public RendererListDesc transparencyLowResRL;
            public FrameSettings frameSettings;
        }

        TransparencyOverdrawParameters PrepareTransparencyOverdrawParameters(HDCamera hdCamera, CullingResults cull)
        {
            var parameters = new TransparencyOverdrawParameters();

            var passNames = m_Asset.currentPlatformRenderPipelineSettings.supportTransparentBackface ? m_AllTransparentPassNames : m_TransparentNoBackfaceNames;
            var stateBlock = new RenderStateBlock
            {
                mask = RenderStateMask.Blend,
                blendState = new BlendState
                {
                    blendState0 = new RenderTargetBlendState
                    {
                        destinationColorBlendMode = BlendMode.One,
                        sourceColorBlendMode = BlendMode.One,
                        destinationAlphaBlendMode = BlendMode.One,
                        sourceAlphaBlendMode = BlendMode.One,
                        colorBlendOperation = BlendOp.Add,
                        alphaBlendOperation = BlendOp.Add,
                        writeMask = ColorWriteMask.All
                    }
                }
            };

            parameters.constantBuffer = m_ShaderVariablesDebugDisplayCB;
            parameters.transparencyRL = CreateTransparentRendererListDesc(cull, hdCamera.camera, passNames, stateBlock: stateBlock);
            parameters.transparencyAfterPostRL = CreateTransparentRendererListDesc(cull, hdCamera.camera, passNames, renderQueueRange: HDRenderQueue.k_RenderQueue_AfterPostProcessTransparent, stateBlock: stateBlock);
            parameters.transparencyLowResRL = CreateTransparentRendererListDesc(cull, hdCamera.camera, passNames, renderQueueRange: HDRenderQueue.k_RenderQueue_LowTransparent, stateBlock: stateBlock);
            parameters.frameSettings = hdCamera.frameSettings;

            return parameters;
        }

        static void RenderTransparencyOverdraw(TransparencyOverdrawParameters  parameters,
            RTHandle                        colorBuffer,
            RTHandle                        depthBuffer,
            in RendererList                 transparencyRL,
            in RendererList                 transparencyAfterPostRL,
            in RendererList                 transparencyLowResRL,
            ScriptableRenderContext         renderContext,
            CommandBuffer                   cmd)
        {
            CoreUtils.SetRenderTarget(cmd, colorBuffer, depthBuffer, clearFlag: ClearFlag.Color, clearColor: Color.black);

            // High res transparent objects, drawing in m_DebugFullScreenTempBuffer
            parameters.constantBuffer._DebugTransparencyOverdrawWeight = 1.0f;
            ConstantBuffer.PushGlobal(cmd, parameters.constantBuffer, HDShaderIDs._ShaderVariablesDebugDisplay);

            DrawTransparentRendererList(renderContext, cmd, parameters.frameSettings, transparencyRL);
            DrawTransparentRendererList(renderContext, cmd, parameters.frameSettings, transparencyAfterPostRL);

            // Low res transparent objects, copying result m_DebugTranparencyLowRes
            parameters.constantBuffer._DebugTransparencyOverdrawWeight = 0.25f;
            ConstantBuffer.PushGlobal(cmd, parameters.constantBuffer, HDShaderIDs._ShaderVariablesDebugDisplay);
            DrawTransparentRendererList(renderContext, cmd, parameters.frameSettings, transparencyLowResRL);

            // weighted sum of m_DebugFullScreenTempBuffer and m_DebugTranparencyLowRes done in DebugFullScreen.shader
        }

        struct FullScreenDebugParameters
        {
            public RendererListDesc rendererList;
            public FrameSettings frameSettings;
        }

        FullScreenDebugParameters PrepareFullScreenDebugParameters(HDCamera hdCamera, CullingResults cull)
        {
            var parameters = new FullScreenDebugParameters();

            parameters.rendererList = CreateOpaqueRendererListDesc(cull, hdCamera.camera, m_FullScreenDebugPassNames, renderQueueRange: RenderQueueRange.all);
            parameters.frameSettings = hdCamera.frameSettings;

            return parameters;
        }

        static void RenderFullScreenDebug(FullScreenDebugParameters   parameters,
            RTHandle                    colorBuffer,
            RTHandle                    depthBuffer,
            ComputeBuffer               debugBuffer,
            in RendererList             rendererList,
            ScriptableRenderContext     renderContext,
            CommandBuffer               cmd)
        {
            using (new ProfilingScope(cmd, ProfilingSampler.Get(HDProfileId.RenderFullScreenDebug)))
            {
                CoreUtils.SetRenderTarget(cmd, colorBuffer, depthBuffer);
                cmd.SetRandomWriteTarget(1, debugBuffer);

                CoreUtils.DrawRendererList(renderContext, cmd, rendererList);

                cmd.ClearRandomWriteTargets();
            }
        }

        void UpdateSkyEnvironment(HDCamera hdCamera, ScriptableRenderContext renderContext, int frameIndex, CommandBuffer cmd)
        {
            m_SkyManager.UpdateEnvironment(hdCamera, renderContext, GetCurrentSunLight(), frameIndex, cmd);
        }

        /// <summary>
        /// Request an update of the environment lighting.
        /// </summary>
        public void RequestSkyEnvironmentUpdate()
        {
            m_SkyManager.RequestEnvironmentUpdate();
        }

        internal void RequestStaticSkyUpdate()
        {
            m_SkyManager.RequestStaticEnvironmentUpdate();
        }

        /// <summary>
        /// Export the provided camera's sky to a flattened cubemap.
        /// </summary>
        /// <param name="camera">Requested camera.</param>
        /// <returns>Result texture.</returns>
        public Texture2D ExportSkyToTexture(Camera camera)
        {
            return m_SkyManager.ExportSkyToTexture(camera);
        }

        RendererListDesc PrepareForwardOpaqueRendererList(CullingResults cullResults, HDCamera hdCamera)
        {
            var passNames = hdCamera.frameSettings.litShaderMode == LitShaderMode.Forward
                ? m_ForwardAndForwardOnlyPassNames
                : m_ForwardOnlyPassNames;
            return CreateOpaqueRendererListDesc(cullResults, hdCamera.camera, passNames, m_CurrentRendererConfigurationBakedLighting);
        }

        static bool NeedMotionVectorForTransparent(FrameSettings frameSettings)
        {
            return frameSettings.IsEnabled(FrameSettingsField.MotionVectors);
        }

        RendererListDesc PrepareForwardTransparentRendererList(CullingResults cullResults, HDCamera hdCamera, bool preRefraction)
        {
            RenderQueueRange transparentRange;
            if (preRefraction)
            {
                transparentRange = HDRenderQueue.k_RenderQueue_PreRefraction;
            }
            else if (hdCamera.frameSettings.IsEnabled(FrameSettingsField.LowResTransparent))
            {
                transparentRange = HDRenderQueue.k_RenderQueue_Transparent;
            }
            else // Low res transparent disabled
            {
                transparentRange = HDRenderQueue.k_RenderQueue_TransparentWithLowRes;
            }

            if (!hdCamera.frameSettings.IsEnabled(FrameSettingsField.Refraction))
            {
                if (hdCamera.frameSettings.IsEnabled(FrameSettingsField.LowResTransparent))
                    transparentRange = HDRenderQueue.k_RenderQueue_AllTransparent;
                else
                    transparentRange = HDRenderQueue.k_RenderQueue_AllTransparentWithLowRes;
            }

            if (NeedMotionVectorForTransparent(hdCamera.frameSettings))
            {
                m_CurrentRendererConfigurationBakedLighting |= PerObjectData.MotionVectors; // This will enable the flag for low res transparent as well
            }

            var passNames = m_Asset.currentPlatformRenderPipelineSettings.supportTransparentBackface ? m_AllTransparentPassNames : m_TransparentNoBackfaceNames;
            return CreateTransparentRendererListDesc(cullResults, hdCamera.camera, passNames, m_CurrentRendererConfigurationBakedLighting, transparentRange);
        }

        static void RenderForwardRendererList(FrameSettings               frameSettings,
            RendererList                rendererList,
            RenderTargetIdentifier[]    renderTarget,
            RTHandle                    depthBuffer,
            ComputeBuffer               lightListBuffer,
            bool                        opaque,
            ScriptableRenderContext     renderContext,
            CommandBuffer               cmd)
        {
            // Note: SHADOWS_SHADOWMASK keyword is enabled in HDRenderPipeline.cs ConfigureForShadowMask
            bool useFptl = opaque && frameSettings.IsEnabled(FrameSettingsField.FPTLForForwardOpaque);

            // say that we want to use tile/cluster light loop
            CoreUtils.SetKeyword(cmd, "USE_FPTL_LIGHTLIST", useFptl);
            CoreUtils.SetKeyword(cmd, "USE_CLUSTERED_LIGHTLIST", !useFptl);
            cmd.SetGlobalBuffer(HDShaderIDs.g_vLightListGlobal, lightListBuffer);

            CoreUtils.SetRenderTarget(cmd, renderTarget, depthBuffer);
            if (opaque)
                DrawOpaqueRendererList(renderContext, cmd, frameSettings, rendererList);
            else
                DrawTransparentRendererList(renderContext, cmd, frameSettings, rendererList);
        }

        struct RenderSSRParameters
        {
            public ComputeShader    ssrCS;
            public int              tracingKernel;
            public int              reprojectionKernel;
            public int              accumulateKernel;
            public bool             transparentSSR;
            public bool             usePBRAlgo;

            public int              width, height, viewCount;

            public ComputeBuffer    offsetBufferData;

            public ShaderVariablesScreenSpaceReflection cb;
        }

        RenderSSRParameters PrepareSSRParameters(HDCamera hdCamera, in HDUtils.PackedMipChainInfo depthPyramid, bool transparentSSR)
        {
            var volumeSettings = hdCamera.volumeStack.GetComponent<ScreenSpaceReflection>();
            var parameters = new RenderSSRParameters();

            parameters.ssrCS = m_ScreenSpaceReflectionsCS;
            parameters.tracingKernel = m_SsrTracingKernel;
            parameters.reprojectionKernel = m_SsrReprojectionKernel;
            parameters.accumulateKernel = m_SsrAccumulateKernel;
            parameters.transparentSSR = transparentSSR;
            parameters.usePBRAlgo = !transparentSSR && volumeSettings.usedAlgorithm.value == ScreenSpaceReflectionAlgorithm.PBRAccumulation;

            parameters.width = hdCamera.actualWidth;
            parameters.height = hdCamera.actualHeight;
            parameters.viewCount = hdCamera.viewCount;

            float n = hdCamera.camera.nearClipPlane;
            float f = hdCamera.camera.farClipPlane;
            float thickness = volumeSettings.depthBufferThickness.value;

            ref var cb = ref parameters.cb;
            cb._SsrThicknessScale = 1.0f / (1.0f + thickness);
            cb._SsrThicknessBias = -n / (f - n) * (thickness * cb._SsrThicknessScale);
            cb._SsrIterLimit = volumeSettings.rayMaxIterations;
            cb._SsrReflectsSky = volumeSettings.reflectSky.value ? 1 : 0;
            cb._SsrStencilBit = (int)StencilUsage.TraceReflectionRay;
            float roughnessFadeStart = 1 - volumeSettings.smoothnessFadeStart;
            cb._SsrRoughnessFadeEnd = 1 - volumeSettings.minSmoothness;
            float roughnessFadeLength = cb._SsrRoughnessFadeEnd - roughnessFadeStart;
            cb._SsrRoughnessFadeEndTimesRcpLength = (roughnessFadeLength != 0) ? (cb._SsrRoughnessFadeEnd * (1.0f / roughnessFadeLength)) : 1;
            cb._SsrRoughnessFadeRcpLength = (roughnessFadeLength != 0) ? (1.0f / roughnessFadeLength) : 0;
            cb._SsrEdgeFadeRcpLength = Mathf.Min(1.0f / volumeSettings.screenFadeDistance.value, float.MaxValue);
            cb._ColorPyramidUvScaleAndLimitPrevFrame = HDUtils.ComputeViewportScaleAndLimit(hdCamera.historyRTHandleProperties.previousViewportSize, hdCamera.historyRTHandleProperties.previousRenderTargetSize);
            cb._SsrColorPyramidMaxMip = hdCamera.colorPyramidHistoryMipCount - 1;
            cb._SsrDepthPyramidMaxMip = depthPyramid.mipLevelCount - 1;
            if (hdCamera.isFirstFrame || hdCamera.cameraFrameCount <= 2)
                cb._SsrAccumulationAmount = 1.0f;
            else
                cb._SsrAccumulationAmount = Mathf.Pow(2, Mathf.Lerp(0.0f, -7.0f, volumeSettings.accumulationFactor.value));

            parameters.offsetBufferData = depthPyramid.GetOffsetBufferData(m_DepthPyramidMipLevelOffsetsBuffer);

            return parameters;
        }

        static void RenderSSR(in RenderSSRParameters  parameters,
            HDCamera                hdCamera,
            BlueNoise               blueNoise,
            RTHandle                depthTexture,
            RTHandle                depthPyramid,
            RTHandle                normalBuffer,
            RTHandle                motionVectorsBuffer,
            RTHandle                SsrHitPointTexture,
            RTHandle                stencilBuffer,
            RTHandle                clearCoatMask,
            RTHandle                previousColorPyramid,
            RTHandle                ssrAccum,
            RTHandle                ssrLightingTexture,
            RTHandle                ssrAccumPrev,
            ComputeBuffer           coarseStencilBuffer,
            CommandBuffer           cmd,
            ScriptableRenderContext renderContext)
        {
            var cs = parameters.ssrCS;

            ScreenSpaceReflection ssrSettings = hdCamera.volumeStack.GetComponent<ScreenSpaceReflection>();

            if (!parameters.transparentSSR)
            {
                bool ssrNeedReset = false;
                if (ssrSettings.usedAlgorithm.value == ScreenSpaceReflectionAlgorithm.PBRAccumulation &&
                    hdCamera.currentSSRAlgorithm == ScreenSpaceReflectionAlgorithm.Approximation)
                    ssrNeedReset = true;

                hdCamera.currentSSRAlgorithm = ssrSettings.usedAlgorithm.value;

                if (ssrSettings.usedAlgorithm.value == ScreenSpaceReflectionAlgorithm.PBRAccumulation)
                {
                    CoreUtils.SetRenderTarget(cmd, ssrAccum, ClearFlag.Color, Color.clear);
                    if (ssrNeedReset || hdCamera.isFirstFrame)
                    {
                        CoreUtils.SetRenderTarget(cmd, ssrAccumPrev, ClearFlag.Color, Color.clear);
                    }
                }
            }

            CoreUtils.SetKeyword(cs, "SSR_APPROX", !parameters.usePBRAlgo);
            CoreUtils.SetKeyword(cs, "DEPTH_SOURCE_NOT_FROM_MIP_CHAIN", parameters.transparentSSR);

            using (new ProfilingScope(cmd, ProfilingSampler.Get(HDProfileId.SsrTracing)))
            {
                // cmd.SetComputeTextureParam(cs, kernel, "_SsrDebugTexture",    m_SsrDebugTexture);
                // Bind the non mip chain if we are rendering the transparent version
                cmd.SetComputeTextureParam(cs, parameters.tracingKernel, HDShaderIDs._DepthTexture, depthTexture);
                cmd.SetComputeTextureParam(cs, parameters.tracingKernel, HDShaderIDs._CameraDepthTexture, depthPyramid);
                cmd.SetComputeTextureParam(cs, parameters.tracingKernel, HDShaderIDs._NormalBufferTexture, normalBuffer);
                cmd.SetComputeTextureParam(cs, parameters.tracingKernel, HDShaderIDs._SsrClearCoatMaskTexture, clearCoatMask);
                cmd.SetComputeTextureParam(cs, parameters.tracingKernel, HDShaderIDs._SsrHitPointTexture, SsrHitPointTexture);

                if (stencilBuffer.rt.stencilFormat == GraphicsFormat.None)  // We are accessing MSAA resolved version and not the depth stencil buffer directly.
                {
                    cmd.SetComputeTextureParam(cs, parameters.tracingKernel, HDShaderIDs._StencilTexture, stencilBuffer);
                }
                else
                {
                    cmd.SetComputeTextureParam(cs, parameters.tracingKernel, HDShaderIDs._StencilTexture, stencilBuffer, 0, RenderTextureSubElement.Stencil);
                }

                cmd.SetComputeBufferParam(cs, parameters.tracingKernel, HDShaderIDs._CoarseStencilBuffer, coarseStencilBuffer);
                cmd.SetComputeBufferParam(cs, parameters.tracingKernel, HDShaderIDs._DepthPyramidMipLevelOffsets, parameters.offsetBufferData);

                blueNoise.BindDitheredRNGData1SPP(cmd);

                ConstantBuffer.Push(cmd, parameters.cb, cs, HDShaderIDs._ShaderVariablesScreenSpaceReflection);

                cmd.DispatchCompute(cs, parameters.tracingKernel, HDUtils.DivRoundUp(parameters.width, 8), HDUtils.DivRoundUp(parameters.height, 8), parameters.viewCount);
            }

            using (new ProfilingScope(cmd, ProfilingSampler.Get(HDProfileId.SsrReprojection)))
            {
                cmd.SetComputeTextureParam(cs, parameters.reprojectionKernel, HDShaderIDs._DepthTexture, depthTexture);
                cmd.SetComputeTextureParam(cs, parameters.reprojectionKernel, HDShaderIDs._CameraDepthTexture, depthPyramid);
                cmd.SetComputeTextureParam(cs, parameters.reprojectionKernel, HDShaderIDs._ColorPyramidTexture, previousColorPyramid);
                cmd.SetComputeTextureParam(cs, parameters.reprojectionKernel, HDShaderIDs._NormalBufferTexture, normalBuffer);
                cmd.SetComputeTextureParam(cs, parameters.reprojectionKernel, HDShaderIDs._SsrHitPointTexture, SsrHitPointTexture);
                cmd.SetComputeTextureParam(cs, parameters.reprojectionKernel, HDShaderIDs._SSRAccumTexture, parameters.usePBRAlgo ? ssrAccum : ssrLightingTexture);
                cmd.SetComputeTextureParam(cs, parameters.reprojectionKernel, HDShaderIDs._SsrClearCoatMaskTexture, clearCoatMask);
                cmd.SetComputeTextureParam(cs, parameters.reprojectionKernel, HDShaderIDs._CameraMotionVectorsTexture, motionVectorsBuffer);

                ConstantBuffer.Push(cmd, parameters.cb, cs, HDShaderIDs._ShaderVariablesScreenSpaceReflection);

                cmd.DispatchCompute(cs, parameters.reprojectionKernel, HDUtils.DivRoundUp(parameters.width, 8), HDUtils.DivRoundUp(parameters.height, 8), parameters.viewCount);
            }

            if (parameters.usePBRAlgo)
            {
                using (new ProfilingScope(cmd, ProfilingSampler.Get(HDProfileId.SsrAccumulate)))
                {
                    cmd.SetComputeTextureParam(cs, parameters.accumulateKernel, HDShaderIDs._DepthTexture, depthTexture);
                    cmd.SetComputeTextureParam(cs, parameters.accumulateKernel, HDShaderIDs._CameraDepthTexture, depthPyramid);
                    cmd.SetComputeTextureParam(cs, parameters.accumulateKernel, HDShaderIDs._NormalBufferTexture, normalBuffer);
                    cmd.SetComputeTextureParam(cs, parameters.accumulateKernel, HDShaderIDs._ColorPyramidTexture, previousColorPyramid);
                    cmd.SetComputeTextureParam(cs, parameters.accumulateKernel, HDShaderIDs._SsrHitPointTexture, SsrHitPointTexture);
                    cmd.SetComputeTextureParam(cs, parameters.accumulateKernel, HDShaderIDs._SSRAccumTexture, ssrAccum);
                    cmd.SetComputeTextureParam(cs, parameters.accumulateKernel, HDShaderIDs._SsrLightingTextureRW, ssrLightingTexture);
                    cmd.SetComputeTextureParam(cs, parameters.accumulateKernel, HDShaderIDs._SsrAccumPrev, ssrAccumPrev);
                    cmd.SetComputeTextureParam(cs, parameters.accumulateKernel, HDShaderIDs._SsrClearCoatMaskTexture, clearCoatMask);
                    cmd.SetComputeTextureParam(cs, parameters.accumulateKernel, HDShaderIDs._CameraMotionVectorsTexture, motionVectorsBuffer);

                    ConstantBuffer.Push(cmd, parameters.cb, cs, HDShaderIDs._ShaderVariablesScreenSpaceReflection);

                    cmd.DispatchCompute(cs, parameters.accumulateKernel, HDUtils.DivRoundUp(parameters.width, 8), HDUtils.DivRoundUp(parameters.height, 8), parameters.viewCount);
                }
            }
        }

        unsafe void ApplyDebugDisplaySettings(HDCamera hdCamera, CommandBuffer cmd)
        {
            // See ShaderPassForward.hlsl: for forward shaders, if DEBUG_DISPLAY is enabled and no DebugLightingMode or DebugMipMapMod
            // modes have been set, lighting is automatically skipped (To avoid some crashed due to lighting RT not set on console).
            // However debug mode like colorPickerModes and false color don't need DEBUG_DISPLAY and must work with the lighting.
            // So we will enabled DEBUG_DISPLAY independently

            bool debugDisplayEnabledOrSceneLightingDisabled = m_CurrentDebugDisplaySettings.IsDebugDisplayEnabled() || CoreUtils.IsSceneLightingDisabled(hdCamera.camera);
            // Enable globally the keyword DEBUG_DISPLAY on shader that support it with multi-compile
            CoreUtils.SetKeyword(cmd, "DEBUG_DISPLAY", debugDisplayEnabledOrSceneLightingDisabled);

            // Setting this all the time due to a strange bug that either reports a (globally) bound texture as not bound or where SetGlobalTexture doesn't behave as expected.
            // As a workaround we bind it regardless of debug display. Eventually with
            cmd.SetGlobalTexture(HDShaderIDs._DebugMatCapTexture, defaultResources.textures.matcapTex);

            m_ShaderVariablesGlobalCB._GlobalTessellationFactorMultiplier = (m_CurrentDebugDisplaySettings.data.fullScreenDebugMode == FullScreenDebugMode.QuadOverdraw) ? 0.0f : 1.0f;

            if (debugDisplayEnabledOrSceneLightingDisabled ||
                m_CurrentDebugDisplaySettings.data.colorPickerDebugSettings.colorPickerMode != ColorPickerDebugMode.None ||
                m_CurrentDebugDisplaySettings.IsDebugExposureModeEnabled())
            {
                // This is for texture streaming
                m_CurrentDebugDisplaySettings.UpdateMaterials();

                var lightingDebugSettings = m_CurrentDebugDisplaySettings.data.lightingDebugSettings;
                var materialDebugSettings = m_CurrentDebugDisplaySettings.data.materialDebugSettings;
                var debugAlbedo = new Vector4(lightingDebugSettings.overrideAlbedo ? 1.0f : 0.0f, lightingDebugSettings.overrideAlbedoValue.r, lightingDebugSettings.overrideAlbedoValue.g, lightingDebugSettings.overrideAlbedoValue.b);
                var debugSmoothness = new Vector4(lightingDebugSettings.overrideSmoothness ? 1.0f : 0.0f, lightingDebugSettings.overrideSmoothnessValue, 0.0f, 0.0f);
                var debugNormal = new Vector4(lightingDebugSettings.overrideNormal ? 1.0f : 0.0f, 0.0f, 0.0f, 0.0f);
                var debugAmbientOcclusion = new Vector4(lightingDebugSettings.overrideAmbientOcclusion ? 1.0f : 0.0f, lightingDebugSettings.overrideAmbientOcclusionValue, 0.0f, 0.0f);
                var debugSpecularColor = new Vector4(lightingDebugSettings.overrideSpecularColor ? 1.0f : 0.0f, lightingDebugSettings.overrideSpecularColorValue.r, lightingDebugSettings.overrideSpecularColorValue.g, lightingDebugSettings.overrideSpecularColorValue.b);
                var debugEmissiveColor = new Vector4(lightingDebugSettings.overrideEmissiveColor ? 1.0f : 0.0f, lightingDebugSettings.overrideEmissiveColorValue.r, lightingDebugSettings.overrideEmissiveColorValue.g, lightingDebugSettings.overrideEmissiveColorValue.b);
                var debugTrueMetalColor = new Vector4(materialDebugSettings.materialValidateTrueMetal ? 1.0f : 0.0f, materialDebugSettings.materialValidateTrueMetalColor.r, materialDebugSettings.materialValidateTrueMetalColor.g, materialDebugSettings.materialValidateTrueMetalColor.b);

                DebugLightingMode debugLightingMode = m_CurrentDebugDisplaySettings.GetDebugLightingMode();
                if (CoreUtils.IsSceneLightingDisabled(hdCamera.camera))
                {
                    debugLightingMode = DebugLightingMode.MatcapView;
                }

                ref var cb = ref m_ShaderVariablesDebugDisplayCB;

                var debugMaterialIndices = m_CurrentDebugDisplaySettings.GetDebugMaterialIndexes();
                for (int i = 0; i < 11; ++i)
                {
                    cb._DebugViewMaterialArray[i * 4] = (uint)debugMaterialIndices[i]; // Only x component is used.
                }
                for (int i = 0; i < 32; ++i)
                {
                    for (int j = 0; j < 4; ++j)
                        cb._DebugRenderingLayersColors[i * 4 + j] = m_CurrentDebugDisplaySettings.data.lightingDebugSettings.debugRenderingLayersColors[i][j];
                }

                cb._DebugLightingMode = (int)debugLightingMode;
                cb._DebugLightLayersMask = (int)m_CurrentDebugDisplaySettings.GetDebugLightLayersMask();
                cb._DebugShadowMapMode = (int)m_CurrentDebugDisplaySettings.GetDebugShadowMapMode();
                cb._DebugMipMapMode = (int)m_CurrentDebugDisplaySettings.GetDebugMipMapMode();
                cb._DebugMipMapModeTerrainTexture = (int)m_CurrentDebugDisplaySettings.GetDebugMipMapModeTerrainTexture();
                cb._ColorPickerMode = (int)m_CurrentDebugDisplaySettings.GetDebugColorPickerMode();
                cb._DebugFullScreenMode = (int)m_CurrentDebugDisplaySettings.data.fullScreenDebugMode;
                cb._DebugProbeVolumeMode = (int)m_CurrentDebugDisplaySettings.GetProbeVolumeDebugMode();

#if UNITY_EDITOR
                cb._MatcapMixAlbedo = HDRenderPipelinePreferences.matcapViewMixAlbedo ? 1 : 0;
                cb._MatcapViewScale = HDRenderPipelinePreferences.matcapViewScale;
#else
                cb._MatcapMixAlbedo = 0;
                cb._MatcapViewScale = 1.0f;
#endif
                cb._DebugLightingAlbedo = debugAlbedo;
                cb._DebugLightingSmoothness = debugSmoothness;
                cb._DebugLightingNormal = debugNormal;
                cb._DebugLightingAmbientOcclusion = debugAmbientOcclusion;
                cb._DebugLightingSpecularColor = debugSpecularColor;
                cb._DebugLightingEmissiveColor = debugEmissiveColor;
                cb._DebugLightingMaterialValidateHighColor = materialDebugSettings.materialValidateHighColor;
                cb._DebugLightingMaterialValidateLowColor = materialDebugSettings.materialValidateLowColor;
                cb._DebugLightingMaterialValidatePureMetalColor = debugTrueMetalColor;

                cb._MousePixelCoord = HDUtils.GetMouseCoordinates(hdCamera);
                cb._MouseClickPixelCoord = HDUtils.GetMouseClickCoordinates(hdCamera);

                cb._DebugSingleShadowIndex = m_CurrentDebugDisplaySettings.data.lightingDebugSettings.shadowDebugUseSelection ? m_DebugSelectedLightShadowIndex : (int)m_CurrentDebugDisplaySettings.data.lightingDebugSettings.shadowMapIndex;

                ConstantBuffer.PushGlobal(cmd, m_ShaderVariablesDebugDisplayCB, HDShaderIDs._ShaderVariablesDebugDisplay);

                cmd.SetGlobalTexture(HDShaderIDs._DebugFont, defaultResources.textures.debugFontTex);
            }
        }

        static bool NeedColorPickerDebug(DebugDisplaySettings debugSettings)
        {
            return debugSettings.data.colorPickerDebugSettings.colorPickerMode != ColorPickerDebugMode.None
                || debugSettings.data.falseColorDebugSettings.falseColor
                || debugSettings.data.lightingDebugSettings.debugLightingMode == DebugLightingMode.LuminanceMeter;
        }

        bool NeedExposureDebugMode(DebugDisplaySettings debugSettings)
        {
            return debugSettings.data.lightingDebugSettings.exposureDebugMode != ExposureDebugMode.None;
        }

        bool NeedsFullScreenDebugMode()
        {
            bool fullScreenDebugEnabled = m_CurrentDebugDisplaySettings.data.fullScreenDebugMode != FullScreenDebugMode.None;
            bool lightingDebugEnabled = m_CurrentDebugDisplaySettings.data.lightingDebugSettings.shadowDebugMode == ShadowMapDebugMode.SingleShadow;

            return fullScreenDebugEnabled || lightingDebugEnabled;
        }

        struct DebugParameters
        {
            public DebugDisplaySettings debugDisplaySettings;
            public HDCamera hdCamera;

            // Overlay
            public DebugOverlay debugOverlay;

            // Full screen debug
            public bool             resolveFullScreenDebug;
            public Material         debugFullScreenMaterial;
            public int              depthPyramidMip;
            public ComputeBuffer    depthPyramidOffsets;

            // Sky
            public Texture skyReflectionTexture;
            public Material debugLatlongMaterial;

            public bool rayTracingSupported;
            public RayCountManager rayCountManager;

            // Lighting
            public LightLoopDebugOverlayParameters lightingOverlayParameters;
            public ProbeVolumeDebugOverlayParameters probeVolumeOverlayParameters;

            // Color picker
            public bool     colorPickerEnabled;
            public Material colorPickerMaterial;

            // Exposure
            public bool     exposureDebugEnabled;
            public Material debugExposureMaterial;
        }

        DebugParameters PrepareDebugParameters(HDCamera hdCamera, HDUtils.PackedMipChainInfo depthMipInfo)
        {
            var parameters = new DebugParameters();

            parameters.debugDisplaySettings = m_CurrentDebugDisplaySettings;
            parameters.hdCamera = hdCamera;

            parameters.resolveFullScreenDebug = NeedsFullScreenDebugMode() && m_FullScreenDebugPushed;
            parameters.debugFullScreenMaterial = m_DebugFullScreen;
            parameters.depthPyramidMip = (int)(parameters.debugDisplaySettings.data.fullscreenDebugMip * depthMipInfo.mipLevelCount);
            parameters.depthPyramidOffsets = depthMipInfo.GetOffsetBufferData(m_DepthPyramidMipLevelOffsetsBuffer);

            parameters.skyReflectionTexture = m_SkyManager.GetSkyReflection(hdCamera);
            parameters.debugLatlongMaterial = m_DebugDisplayLatlong;
            parameters.lightingOverlayParameters = PrepareLightLoopDebugOverlayParameters();
            parameters.probeVolumeOverlayParameters = PrepareProbeVolumeOverlayParameters(m_CurrentDebugDisplaySettings.data.lightingDebugSettings);

            parameters.rayTracingSupported = hdCamera.frameSettings.IsEnabled(FrameSettingsField.RayTracing);
            parameters.rayCountManager = m_RayCountManager;

            parameters.colorPickerEnabled = NeedColorPickerDebug(parameters.debugDisplaySettings);
            parameters.colorPickerMaterial = m_DebugColorPicker;

            parameters.exposureDebugEnabled = NeedExposureDebugMode(parameters.debugDisplaySettings);
            parameters.debugExposureMaterial = m_DebugExposure;

            float overlayRatio = m_CurrentDebugDisplaySettings.data.debugOverlayRatio;
            int overlaySize = (int)(Math.Min(hdCamera.actualHeight, hdCamera.actualWidth) * overlayRatio);
            m_DebugOverlay.StartOverlay(HDUtils.GetRuntimeDebugPanelWidth(hdCamera), hdCamera.actualHeight - overlaySize, overlaySize, hdCamera.actualWidth);
            parameters.debugOverlay = m_DebugOverlay;

            return parameters;
        }

        static void ResolveFullScreenDebug(in DebugParameters      parameters,
            MaterialPropertyBlock   mpb,
            RTHandle                inputFullScreenDebug,
            RTHandle                inputDepthPyramid,
            RTHandle                output,
            ComputeBuffer           fullscreenBuffer,
            CommandBuffer           cmd)
        {
            mpb.SetTexture(HDShaderIDs._DebugFullScreenTexture, inputFullScreenDebug);
            mpb.SetTexture(HDShaderIDs._CameraDepthTexture, inputDepthPyramid);
            mpb.SetFloat(HDShaderIDs._FullScreenDebugMode, (float)parameters.debugDisplaySettings.data.fullScreenDebugMode);
            if (parameters.debugDisplaySettings.data.enableDebugDepthRemap)
                mpb.SetVector(HDShaderIDs._FullScreenDebugDepthRemap, new Vector4(parameters.debugDisplaySettings.data.fullScreenDebugDepthRemap.x, parameters.debugDisplaySettings.data.fullScreenDebugDepthRemap.y, parameters.hdCamera.camera.nearClipPlane, parameters.hdCamera.camera.farClipPlane));
            else // Setup neutral value
                mpb.SetVector(HDShaderIDs._FullScreenDebugDepthRemap, new Vector4(0.0f, 1.0f, 0.0f, 1.0f));
            mpb.SetInt(HDShaderIDs._DebugDepthPyramidMip, parameters.depthPyramidMip);
            mpb.SetBuffer(HDShaderIDs._DebugDepthPyramidOffsets, parameters.depthPyramidOffsets);
            mpb.SetInt(HDShaderIDs._DebugContactShadowLightIndex, parameters.debugDisplaySettings.data.fullScreenContactShadowLightIndex);
            mpb.SetFloat(HDShaderIDs._TransparencyOverdrawMaxPixelCost, (float)parameters.debugDisplaySettings.data.transparencyDebugSettings.maxPixelCost);
            mpb.SetFloat(HDShaderIDs._QuadOverdrawMaxQuadCost, (float)parameters.debugDisplaySettings.data.maxQuadCost);
            mpb.SetFloat(HDShaderIDs._VertexDensityMaxPixelCost, (float)parameters.debugDisplaySettings.data.maxVertexDensity);

            if (fullscreenBuffer != null)
                cmd.SetRandomWriteTarget(1, fullscreenBuffer);

            HDUtils.DrawFullScreen(cmd, parameters.debugFullScreenMaterial, output, mpb, 0);

            if (fullscreenBuffer != null)
                cmd.ClearRandomWriteTargets();
        }

        static void ResolveColorPickerDebug(in DebugParameters  parameters,
            RTHandle            debugColorPickerBuffer,
            RTHandle            output,
            CommandBuffer       cmd)
        {
            ColorPickerDebugSettings colorPickerDebugSettings = parameters.debugDisplaySettings.data.colorPickerDebugSettings;
            FalseColorDebugSettings falseColorDebugSettings = parameters.debugDisplaySettings.data.falseColorDebugSettings;
            var falseColorThresholds = new Vector4(falseColorDebugSettings.colorThreshold0, falseColorDebugSettings.colorThreshold1, falseColorDebugSettings.colorThreshold2, falseColorDebugSettings.colorThreshold3);

            // Here we have three cases:
            // - Material debug is enabled, this is the buffer we display
            // - Otherwise we display the HDR buffer before postprocess and distortion
            // - If fullscreen debug is enabled we always use it
            parameters.colorPickerMaterial.SetTexture(HDShaderIDs._DebugColorPickerTexture, debugColorPickerBuffer);
            parameters.colorPickerMaterial.SetColor(HDShaderIDs._ColorPickerFontColor, colorPickerDebugSettings.fontColor);
            parameters.colorPickerMaterial.SetInt(HDShaderIDs._FalseColorEnabled, falseColorDebugSettings.falseColor ? 1 : 0);
            parameters.colorPickerMaterial.SetVector(HDShaderIDs._FalseColorThresholds, falseColorThresholds);
            parameters.colorPickerMaterial.SetVector(HDShaderIDs._MousePixelCoord, HDUtils.GetMouseCoordinates(parameters.hdCamera));
            parameters.colorPickerMaterial.SetVector(HDShaderIDs._MouseClickPixelCoord, HDUtils.GetMouseClickCoordinates(parameters.hdCamera));

            // The material display debug perform sRGBToLinear conversion as the final blit currently hardcodes a linearToSrgb conversion. As when we read with color picker this is not done,
            // we perform it inside the color picker shader. But we shouldn't do it for HDR buffer.
            parameters.colorPickerMaterial.SetFloat(HDShaderIDs._ApplyLinearToSRGB, parameters.debugDisplaySettings.IsDebugMaterialDisplayEnabled() ? 1.0f : 0.0f);

            HDUtils.DrawFullScreen(cmd, parameters.colorPickerMaterial, output);
        }

        static void RenderExposureDebug(in DebugParameters parameters,
            RTHandle inputColorBuffer,
            RTHandle postprocessedColorBuffer,
            RTHandle currentExposure,
            RTHandle prevExposure,
            RTHandle debugExposureData,
            RTHandle output,
            HableCurve hableCurve,
            int lutSize,
            Vector4 proceduralParams1,
            Vector4 proceduralParams2,
            ComputeBuffer histogramBuffer,
            CommandBuffer cmd)
        {
            // Grab exposure parameters
            var exposureSettings = parameters.hdCamera.volumeStack.GetComponent<Exposure>();

            Vector4 exposureParams = new Vector4(exposureSettings.compensation.value + parameters.debugDisplaySettings.data.lightingDebugSettings.debugExposure, exposureSettings.limitMin.value,
                exposureSettings.limitMax.value, 0f);

            Vector4 exposureVariants = new Vector4(1.0f, (int)exposureSettings.meteringMode.value, (int)exposureSettings.adaptationMode.value, 0.0f);
            Vector2 histogramFraction = exposureSettings.histogramPercentages.value / 100.0f;
            float evRange = exposureSettings.limitMax.value - exposureSettings.limitMin.value;
            float histScale = 1.0f / Mathf.Max(1e-5f, evRange);
            float histBias = -exposureSettings.limitMin.value * histScale;
            Vector4 histogramParams = new Vector4(histScale, histBias, histogramFraction.x, histogramFraction.y);

            parameters.debugExposureMaterial.SetVector(HDShaderIDs._ProceduralMaskParams, proceduralParams1);
            parameters.debugExposureMaterial.SetVector(HDShaderIDs._ProceduralMaskParams2, proceduralParams2);

            parameters.debugExposureMaterial.SetVector(HDShaderIDs._HistogramExposureParams, histogramParams);
            parameters.debugExposureMaterial.SetVector(HDShaderIDs._Variants, exposureVariants);
            parameters.debugExposureMaterial.SetVector(HDShaderIDs._ExposureParams, exposureParams);
            parameters.debugExposureMaterial.SetVector(HDShaderIDs._ExposureParams2, new Vector4(0.0f, 0.0f, ColorUtils.lensImperfectionExposureScale, ColorUtils.s_LightMeterCalibrationConstant));
            parameters.debugExposureMaterial.SetVector(HDShaderIDs._MousePixelCoord, HDUtils.GetMouseCoordinates(parameters.hdCamera));
            parameters.debugExposureMaterial.SetTexture(HDShaderIDs._SourceTexture, inputColorBuffer);
            parameters.debugExposureMaterial.SetTexture(HDShaderIDs._DebugFullScreenTexture, postprocessedColorBuffer);
            parameters.debugExposureMaterial.SetTexture(HDShaderIDs._PreviousExposureTexture, prevExposure);
            parameters.debugExposureMaterial.SetTexture(HDShaderIDs._ExposureTexture, currentExposure);
            parameters.debugExposureMaterial.SetTexture(HDShaderIDs._ExposureWeightMask, exposureSettings.weightTextureMask.value);
            parameters.debugExposureMaterial.SetBuffer(HDShaderIDs._HistogramBuffer, histogramBuffer);


            int passIndex = 0;
            if (parameters.debugDisplaySettings.data.lightingDebugSettings.exposureDebugMode == ExposureDebugMode.MeteringWeighted)
            {
                passIndex = 1;
                parameters.debugExposureMaterial.SetVector(HDShaderIDs._ExposureDebugParams, new Vector4(parameters.debugDisplaySettings.data.lightingDebugSettings.displayMaskOnly ? 1 : 0, 0, 0, 0));
            }
            if (parameters.debugDisplaySettings.data.lightingDebugSettings.exposureDebugMode == ExposureDebugMode.HistogramView)
            {
                parameters.debugExposureMaterial.SetTexture(HDShaderIDs._ExposureDebugTexture, debugExposureData);
                var tonemappingSettings = parameters.hdCamera.volumeStack.GetComponent<Tonemapping>();

                bool toneMapIsEnabled = parameters.hdCamera.frameSettings.IsEnabled(FrameSettingsField.Tonemapping);
                var tonemappingMode = toneMapIsEnabled ? tonemappingSettings.mode.value : TonemappingMode.None;

                bool drawTonemapCurve = tonemappingMode != TonemappingMode.None &&
                    parameters.debugDisplaySettings.data.lightingDebugSettings.showTonemapCurveAlongHistogramView;

                bool centerAroundMiddleGrey = parameters.debugDisplaySettings.data.lightingDebugSettings.centerHistogramAroundMiddleGrey;
                parameters.debugExposureMaterial.SetVector(HDShaderIDs._ExposureDebugParams, new Vector4(drawTonemapCurve ? 1.0f : 0.0f, (int)tonemappingMode, centerAroundMiddleGrey ? 1 : 0, 0));
                if (drawTonemapCurve)
                {
                    if (tonemappingMode == TonemappingMode.Custom)
                    {
                        parameters.debugExposureMaterial.SetVector(HDShaderIDs._CustomToneCurve, hableCurve.uniforms.curve);
                        parameters.debugExposureMaterial.SetVector(HDShaderIDs._ToeSegmentA, hableCurve.uniforms.toeSegmentA);
                        parameters.debugExposureMaterial.SetVector(HDShaderIDs._ToeSegmentB, hableCurve.uniforms.toeSegmentB);
                        parameters.debugExposureMaterial.SetVector(HDShaderIDs._MidSegmentA, hableCurve.uniforms.midSegmentA);
                        parameters.debugExposureMaterial.SetVector(HDShaderIDs._MidSegmentB, hableCurve.uniforms.midSegmentB);
                        parameters.debugExposureMaterial.SetVector(HDShaderIDs._ShoSegmentA, hableCurve.uniforms.shoSegmentA);
                        parameters.debugExposureMaterial.SetVector(HDShaderIDs._ShoSegmentB, hableCurve.uniforms.shoSegmentB);
                    }
                }
                else if (tonemappingMode == TonemappingMode.External)
                {
                    parameters.debugExposureMaterial.SetTexture(HDShaderIDs._LogLut3D, tonemappingSettings.lutTexture.value);
                    parameters.debugExposureMaterial.SetVector(HDShaderIDs._LogLut3D_Params, new Vector4(1f / lutSize, lutSize - 1f, tonemappingSettings.lutContribution.value, 0f));
                }
                passIndex = 2;
            }
            if (parameters.debugDisplaySettings.data.lightingDebugSettings.exposureDebugMode == ExposureDebugMode.FinalImageHistogramView)
            {
                bool finalImageRGBHisto = parameters.debugDisplaySettings.data.lightingDebugSettings.displayFinalImageHistogramAsRGB;

                parameters.debugExposureMaterial.SetVector(HDShaderIDs._ExposureDebugParams, new Vector4(0, 0, 0, finalImageRGBHisto ? 1 : 0));

                parameters.debugExposureMaterial.SetBuffer(HDShaderIDs._FullImageHistogram, histogramBuffer);
                passIndex = 3;
            }


            HDUtils.DrawFullScreen(cmd, parameters.debugExposureMaterial, output, null, passIndex);
        }

        static void RenderSkyReflectionOverlay(in DebugParameters debugParameters, CommandBuffer cmd, MaterialPropertyBlock mpb)
        {
            var lightingDebug = debugParameters.debugDisplaySettings.data.lightingDebugSettings;

            debugParameters.debugOverlay.SetViewport(cmd);
            mpb.SetTexture(HDShaderIDs._InputCubemap, debugParameters.skyReflectionTexture);
            mpb.SetFloat(HDShaderIDs._Mipmap, lightingDebug.skyReflectionMipmap);
            mpb.SetFloat(HDShaderIDs._ApplyExposure, 1.0f);
            mpb.SetFloat(HDShaderIDs._SliceIndex, lightingDebug.cubeArraySliceIndex);
            cmd.DrawProcedural(Matrix4x4.identity, debugParameters.debugLatlongMaterial, 0, MeshTopology.Triangles, 3, 1, mpb);
            debugParameters.debugOverlay.Next();
        }

        struct PostProcessParameters
        {
            public ShaderVariablesGlobal globalCB;

            public HDCamera         hdCamera;
            public bool             postProcessIsFinalPass;
            public bool             flipYInPostProcess;
            public BlueNoise        blueNoise;

            // After Postprocess
            public bool             useDepthBuffer;
            public float            time;
            public float            lastTime;
            public int              frameCount;
            public RendererListDesc opaqueAfterPPDesc;
            public RendererListDesc transparentAfterPPDesc;
        }

        PostProcessParameters PreparePostProcess(CullingResults cullResults, HDCamera hdCamera)
        {
            PostProcessParameters result = new PostProcessParameters();
            result.globalCB = m_ShaderVariablesGlobalCB;
            result.hdCamera = hdCamera;
            result.postProcessIsFinalPass = HDUtils.PostProcessIsFinalPass(hdCamera);
            // Y-Flip needs to happen during the post process pass only if it's the final pass and is the regular game view
            // SceneView flip is handled by the editor internal code and GameView rendering into render textures should not be flipped in order to respect Unity texture coordinates convention
            result.flipYInPostProcess = result.postProcessIsFinalPass && (hdCamera.flipYMode == HDAdditionalCameraData.FlipYMode.ForceFlipY || hdCamera.isMainGameView);
            result.blueNoise = m_BlueNoise;

            result.useDepthBuffer = !hdCamera.IsTAAEnabled() && hdCamera.frameSettings.IsEnabled(FrameSettingsField.ZTestAfterPostProcessTAA);
            result.time = m_Time;
            result.lastTime = m_LastTime;
            result.frameCount = m_FrameCount;
            result.opaqueAfterPPDesc = CreateOpaqueRendererListDesc(cullResults, hdCamera.camera, HDShaderPassNames.s_ForwardOnlyName, renderQueueRange: HDRenderQueue.k_RenderQueue_AfterPostProcessOpaque);
            result.transparentAfterPPDesc = CreateTransparentRendererListDesc(cullResults, hdCamera.camera, HDShaderPassNames.s_ForwardOnlyName, renderQueueRange: HDRenderQueue.k_RenderQueue_AfterPostProcessTransparent);

            return result;
        }

        static void UpdateOffscreenRenderingConstants(ref ShaderVariablesGlobal cb, bool enabled, uint factor)
        {
            cb._OffScreenRendering = enabled ? 1u : 0u;
            cb._OffScreenDownsampleFactor = factor;
        }

        static void RenderAfterPostProcess(PostProcessParameters   parameters,
            in RendererList         opaqueAfterPostProcessRendererList,
            in RendererList         transparentAfterPostProcessRendererList,
            ScriptableRenderContext renderContext, CommandBuffer cmd)
        {
            using (new ProfilingScope(cmd, ProfilingSampler.Get(HDProfileId.AfterPostProcessing)))
            {
                // Note about AfterPostProcess and TAA:
                // When TAA is enabled rendering is jittered and then resolved during the post processing pass.
                // It means that any rendering done after post processing need to disable jittering. This is what we do with hdCamera.UpdateViewConstants(false);
                // The issue is that the only available depth buffer is jittered so pixels would wobble around depth tested edges.
                // In order to avoid that we decide that objects rendered after Post processes while TAA is active will not benefit from the depth buffer so we disable it.
                parameters.hdCamera.UpdateAllViewConstants(false);
                parameters.hdCamera.UpdateShaderVariablesGlobalCB(ref parameters.globalCB, parameters.frameCount);

                UpdateOffscreenRenderingConstants(ref parameters.globalCB, true, 1);
                ConstantBuffer.PushGlobal(cmd, parameters.globalCB, HDShaderIDs._ShaderVariablesGlobal);

                DrawOpaqueRendererList(renderContext, cmd, parameters.hdCamera.frameSettings, opaqueAfterPostProcessRendererList);
                // Setup off-screen transparency here
                DrawTransparentRendererList(renderContext, cmd, parameters.hdCamera.frameSettings, transparentAfterPostProcessRendererList);

                UpdateOffscreenRenderingConstants(ref parameters.globalCB, false, 1);
                ConstantBuffer.PushGlobal(cmd, parameters.globalCB, HDShaderIDs._ShaderVariablesGlobal);
            }
        }

        struct SendGeometryGraphcisBuffersParameters
        {
            public HDCamera hdCamera;
            public bool needNormalBuffer;
            public bool needDepthBuffer;
            public VFXCameraBufferTypes neededVFXBuffers;
            public HDUtils.PackedMipChainInfo packedMipChainInfo;

            public bool NeedSendBuffers()
            {
                return needNormalBuffer || needDepthBuffer || neededVFXBuffers != VFXCameraBufferTypes.None;
            }
        }

        SendGeometryGraphcisBuffersParameters PrepareSendGeometryBuffersParameters(HDCamera hdCamera, in HDUtils.PackedMipChainInfo packedMipInfo)
        {
            SendGeometryGraphcisBuffersParameters parameters = new SendGeometryGraphcisBuffersParameters();

            parameters.hdCamera = hdCamera;
            parameters.needNormalBuffer = false;
            parameters.needDepthBuffer = false;
            parameters.packedMipChainInfo = packedMipInfo;

            HDAdditionalCameraData acd = null;
            hdCamera.camera.TryGetComponent(out acd);

            HDAdditionalCameraData.BufferAccessType externalAccess = new HDAdditionalCameraData.BufferAccessType();
            if (acd != null)
                externalAccess = acd.GetBufferAccess();

            // Figure out which client systems need which buffers
            // Only VFX systems for now
            parameters.neededVFXBuffers = VFXManager.IsCameraBufferNeeded(hdCamera.camera);
            parameters.needNormalBuffer |= ((parameters.neededVFXBuffers & VFXCameraBufferTypes.Normal) != 0 || (externalAccess & HDAdditionalCameraData.BufferAccessType.Normal) != 0);
            parameters.needDepthBuffer |= ((parameters.neededVFXBuffers & VFXCameraBufferTypes.Depth) != 0 || (externalAccess & HDAdditionalCameraData.BufferAccessType.Depth) != 0 || GetIndirectDiffuseMode(hdCamera) == IndirectDiffuseMode.ScreenSpace);

            // Raytracing require both normal and depth from previous frame.
            if (hdCamera.frameSettings.IsEnabled(FrameSettingsField.RayTracing) && GetRayTracingState())
            {
                parameters.needNormalBuffer = true;
                parameters.needDepthBuffer = true;
            }

            return parameters;
        }

        static void SendGeometryGraphicsBuffers(in SendGeometryGraphcisBuffersParameters parameters,
            RTHandle mainNormalBuffer,
            RTHandle mainDepthBuffer,
            CommandBuffer cmd)
        {
            var hdCamera = parameters.hdCamera;

            Texture normalBuffer = null;
            Texture depthBuffer = null;
            Texture depthBuffer1 = null;

            // Here if needed for this particular camera, we allocate history buffers.
            // Only one is needed here because the main buffer used for rendering is separate.
            // Ideally, we should double buffer the main rendering buffer but since we don't know in advance if history is going to be needed, it would be a big waste of memory.
            if (parameters.needNormalBuffer && mainNormalBuffer.rt != null)
            {
                // local variable to avoid gcalloc caused by capture.
                var localNormalBuffer = mainNormalBuffer;
                RTHandle Allocator(string id, int frameIndex, RTHandleSystem rtHandleSystem)
                {
                    return rtHandleSystem.Alloc(Vector2.one, TextureXR.slices, colorFormat: localNormalBuffer.rt.graphicsFormat, dimension: TextureXR.dimension, enableRandomWrite: localNormalBuffer.rt.enableRandomWrite, name: $"{id}_Normal History Buffer"
                    );
                }

                normalBuffer = hdCamera.GetCurrentFrameRT((int)HDCameraFrameHistoryType.Normal) ?? hdCamera.AllocHistoryFrameRT((int)HDCameraFrameHistoryType.Normal, Allocator, 1);

                for (int i = 0; i < hdCamera.viewCount; i++)
                    cmd.CopyTexture(localNormalBuffer, i, 0, 0, 0, hdCamera.actualWidth, hdCamera.actualHeight, normalBuffer, i, 0, 0, 0);
            }

            if (parameters.needDepthBuffer && mainDepthBuffer.rt != null)
            {
                // local variable to avoid gcalloc caused by capture.
                var localDepthBuffer = mainDepthBuffer;
                RTHandle Allocator(string id, int frameIndex, RTHandleSystem rtHandleSystem)
                {
                    return rtHandleSystem.Alloc(Vector2.one, TextureXR.slices, colorFormat: localDepthBuffer.rt.graphicsFormat, dimension: TextureXR.dimension, enableRandomWrite: localDepthBuffer.rt.enableRandomWrite, name: $"{id}_Depth History Buffer");
                }

                depthBuffer = hdCamera.GetCurrentFrameRT((int)HDCameraFrameHistoryType.Depth) ?? hdCamera.AllocHistoryFrameRT((int)HDCameraFrameHistoryType.Depth, Allocator, 1);

                for (int i = 0; i < hdCamera.viewCount; i++)
                    cmd.CopyTexture(localDepthBuffer, i, 0, 0, 0, hdCamera.actualWidth, hdCamera.actualHeight, depthBuffer, i, 0, 0, 0);

                RTHandle Allocator1(string id, int frameIndex, RTHandleSystem rtHandleSystem)
                {
                    return rtHandleSystem.Alloc(Vector2.one * 0.5f, TextureXR.slices, colorFormat: localDepthBuffer.rt.graphicsFormat, dimension: TextureXR.dimension, enableRandomWrite: localDepthBuffer.rt.enableRandomWrite, name: $"Depth History Buffer Mip 1");
                }

                depthBuffer1 = hdCamera.GetCurrentFrameRT((int)HDCameraFrameHistoryType.Depth1) ?? hdCamera.AllocHistoryFrameRT((int)HDCameraFrameHistoryType.Depth1, Allocator1, 1);
                for (int i = 0; i < hdCamera.viewCount; i++)
                    cmd.CopyTexture(localDepthBuffer, i, 0, parameters.packedMipChainInfo.mipLevelOffsets[1].x, parameters.packedMipChainInfo.mipLevelOffsets[1].y, hdCamera.actualWidth / 2, hdCamera.actualHeight / 2, depthBuffer1, i, 0, 0, 0);
            }

            // Send buffers to client.
            // For now, only VFX systems
            if ((parameters.neededVFXBuffers & VFXCameraBufferTypes.Depth) != 0)
            {
                VFXManager.SetCameraBuffer(hdCamera.camera, VFXCameraBufferTypes.Depth, depthBuffer, 0, 0, hdCamera.actualWidth, hdCamera.actualHeight);
            }

            if ((parameters.neededVFXBuffers & VFXCameraBufferTypes.Normal) != 0)
            {
                VFXManager.SetCameraBuffer(hdCamera.camera, VFXCameraBufferTypes.Normal, normalBuffer, 0, 0, hdCamera.actualWidth, hdCamera.actualHeight);
            }
        }

        static void SendColorGraphicsBuffer(CommandBuffer cmd, HDCamera hdCamera)
        {
            // Figure out which client systems need which buffers
            VFXCameraBufferTypes neededVFXBuffers = VFXManager.IsCameraBufferNeeded(hdCamera.camera);

            if ((neededVFXBuffers & VFXCameraBufferTypes.Color) != 0)
            {
                var colorBuffer = hdCamera.GetCurrentFrameRT((int)HDCameraFrameHistoryType.ColorBufferMipChain);
                VFXManager.SetCameraBuffer(hdCamera.camera, VFXCameraBufferTypes.Color, colorBuffer, 0, 0, hdCamera.actualWidth, hdCamera.actualHeight);
            }
        }

        /// <summary>
        /// Overrides the current camera, changing all the matrices and view parameters for the new one.
        /// It allows you to render objects from another camera, which can be useful in custom passes for example.
        /// </summary>
        internal struct OverrideCameraRendering : IDisposable
        {
            CommandBuffer   cmd;
            Camera          overrideCamera;
            HDCamera        overrideHDCamera;
            float           originalAspect;

            /// <summary>
            /// Overrides the current camera, changing all the matrices and view parameters for the new one.
            /// </summary>
            /// <param name="cmd">The current command buffer in use</param>
            /// <param name="overrideCamera">The camera that will replace the current one</param>
            /// <example>
            /// <code>
            /// using (new HDRenderPipeline.OverrideCameraRendering(cmd, overrideCamera))
            /// {
            ///     ...
            /// }
            /// </code>
            /// </example>
            public OverrideCameraRendering(CommandBuffer cmd, Camera overrideCamera)
            {
                this.cmd = cmd;
                this.overrideCamera = overrideCamera;
                this.overrideHDCamera = null;
                this.originalAspect = 0;

                if (!IsContextValid(overrideCamera))
                    return;

                var hdrp = HDRenderPipeline.currentPipeline;
                overrideHDCamera = HDCamera.GetOrCreate(overrideCamera);

                // Mark the HDCamera as persistant so it's not deleted because it's camera is disabled.
                overrideHDCamera.isPersistent = true;

                // We need to patch the pixel rect of the camera because by default the camera size is synchronized
                // with the game view and so it breaks in the scene view. Note that we can't use Camera.pixelRect here
                // because when we assign it, the change is not instantaneous and is not reflected in pixelWidth/pixelHeight.
                overrideHDCamera.OverridePixelRect(hdrp.m_CurrentHDCamera.camera.pixelRect);
                // We also sync the aspect ratio of the camera, this time using the camera instead of HDCamera.
                // This will update the projection matrix to match the aspect of the current rendering camera.
                originalAspect = overrideCamera.aspect;
                overrideCamera.aspect = (float)hdrp.m_CurrentHDCamera.camera.pixelRect.width / (float)hdrp.m_CurrentHDCamera.camera.pixelRect.height;

                // Update HDCamera datas
                overrideHDCamera.Update(overrideHDCamera.frameSettings, hdrp, hdrp.m_MSAASamples, hdrp.m_XRSystem.emptyPass, allocateHistoryBuffers: false);
                // Reset the reference size as it could have been changed by the override camera
                hdrp.m_CurrentHDCamera.SetReferenceSize();
                overrideHDCamera.UpdateShaderVariablesGlobalCB(ref hdrp.m_ShaderVariablesGlobalCB, hdrp.m_FrameCount);

                ConstantBuffer.PushGlobal(cmd, hdrp.m_ShaderVariablesGlobalCB, HDShaderIDs._ShaderVariablesGlobal);
            }

            bool IsContextValid(Camera overrideCamera)
            {
                var hdrp = HDRenderPipeline.currentPipeline;

                if (hdrp.m_CurrentHDCamera == null)
                {
                    Debug.LogError("OverrideCameraRendering can only be called inside the render loop !");
                    return false;
                }

                if (overrideCamera == hdrp.m_CurrentHDCamera.camera)
                    return false;

                return true;
            }

            /// <summary>
            /// Reset the camera settings to the original camera
            /// </summary>
            void IDisposable.Dispose()
            {
                if (!IsContextValid(overrideCamera))
                    return;

                overrideHDCamera.ResetPixelRect();
                overrideCamera.aspect = originalAspect;

                var hdrp = HDRenderPipeline.currentPipeline;
                // Reset the reference size as it could have been changed by the override camera
                hdrp.m_CurrentHDCamera.SetReferenceSize();
                hdrp.m_CurrentHDCamera.UpdateShaderVariablesGlobalCB(ref hdrp.m_ShaderVariablesGlobalCB, hdrp.m_FrameCount);
                ConstantBuffer.PushGlobal(cmd, hdrp.m_ShaderVariablesGlobalCB, HDShaderIDs._ShaderVariablesGlobal);
            }
        }

        /// <summary>
        /// Release all persistent shadow atlas.
        /// In HDRP, shadow persistent atlases are allocated per light type (area, punctual or directional) when needed but never deallocated.
        /// Calling this will force deallocation of those atlases. This can be useful between levels for example when you know that some types of lights aren't used anymore.
        /// </summary>
        public void ReleasePersistentShadowAtlases()
        {
            // TODO RENDERGRAPH remove test when we have only one code path.
            if (m_RenderGraph != null)
                m_ShadowManager.ReleaseSharedShadowAtlases(m_RenderGraph);
        }
    }
}<|MERGE_RESOLUTION|>--- conflicted
+++ resolved
@@ -2759,112 +2759,6 @@
             DrawOpaqueRendererList(renderContext, cmd, frameSettings, depthForwardRendererListDesc);
         }
 
-<<<<<<< HEAD
-        // RenderDepthPrepass render both opaque and opaque alpha tested based on engine configuration.
-        // Lit Forward only: We always render all materials
-        // Lit Deferred: We always render depth prepass for alpha tested (optimization), other deferred material are render based on engine configuration.
-        // Forward opaque with deferred renderer (DepthForwardOnly pass): We always render all materials
-        // True is return if motion vector must be render after GBuffer pass
-        bool RenderDepthPrepass(CullingResults cull, HDCamera hdCamera, ScriptableRenderContext renderContext, CommandBuffer cmd)
-        {
-            var depthPrepassParameters = PrepareDepthPrepass(cull, hdCamera);
-
-            using (new ProfilingScope(cmd, ProfilingSampler.Get(depthPrepassParameters.profilingId)))
-            {
-                RenderDepthPrepass(renderContext, cmd, hdCamera.frameSettings,
-                    m_SharedRTManager.GetDepthPrepassDeferredRTI(hdCamera.frameSettings),
-                    m_SharedRTManager.GetDepthPrepassForwardRTI(hdCamera.frameSettings),
-                    m_SharedRTManager.GetDepthStencilBuffer(hdCamera.frameSettings.IsEnabled(FrameSettingsField.MSAA)),
-                    RendererList.Create(depthPrepassParameters.depthDeferredRendererListDesc),
-                    RendererList.Create(depthPrepassParameters.depthForwardRendererListDesc),
-                    depthPrepassParameters.hasDepthDeferredPass
-                );
-            }
-
-            return depthPrepassParameters.shouldRenderMotionVectorAfterGBuffer;
-        }
-
-        // RenderGBuffer do the gbuffer pass. This is solely call with deferred. If we use a depth prepass, then the depth prepass will perform the alpha testing for opaque alpha tested and we don't need to do it anymore
-        // during Gbuffer pass. This is handled in the shader and the depth test (equal and no depth write) is done here.
-        void RenderGBuffer(CullingResults cull, HDCamera hdCamera, ScriptableRenderContext renderContext, CommandBuffer cmd)
-        {
-            if (hdCamera.frameSettings.litShaderMode != LitShaderMode.Deferred)
-                return;
-
-            using (new ProfilingScope(cmd, m_CurrentDebugDisplaySettings.IsDebugDisplayEnabled() ? ProfilingSampler.Get(HDProfileId.GBufferDebug) : ProfilingSampler.Get(HDProfileId.GBuffer)))
-            {
-                // setup GBuffer for rendering
-                CoreUtils.SetRenderTarget(cmd, m_GbufferManager.GetBuffersRTI(hdCamera.frameSettings), m_SharedRTManager.GetDepthStencilBuffer());
-
-                var rendererList = RendererList.Create(CreateOpaqueRendererListDesc(cull, hdCamera.camera, HDShaderPassNames.s_GBufferName, m_CurrentRendererConfigurationBakedLighting));
-                DrawOpaqueRendererList(renderContext, cmd, hdCamera.frameSettings, rendererList);
-
-                m_GbufferManager.BindBufferAsTextures(cmd);
-            }
-        }
-
-        void RenderDBuffer(HDCamera hdCamera, CommandBuffer cmd, ScriptableRenderContext renderContext, CullingResults cullingResults)
-        {
-            if (!hdCamera.frameSettings.IsEnabled(FrameSettingsField.Decals))
-            {
-                // We still bind black textures to make sure that something is bound (can be a problem on some platforms)
-                m_DbufferManager.BindBlackTextures(cmd);
-
-                return;
-            }
-
-            bool canReadBoundDepthBuffer =  SystemInfo.graphicsDeviceType == GraphicsDeviceType.PlayStation4 ||
-                SystemInfo.graphicsDeviceType == GraphicsDeviceType.XboxOne ||
-                SystemInfo.graphicsDeviceType == GraphicsDeviceType.XboxOneD3D12;
-
-            if (!canReadBoundDepthBuffer)
-            {
-                // We need to copy depth buffer texture if we want to bind it at this stage
-                CopyDepthBufferIfNeeded(hdCamera, cmd);
-            }
-
-            // If we have an incomplete depth buffer use for decal we will need to do another copy
-            // after the rendering of the GBuffer
-            if ((hdCamera.frameSettings.litShaderMode == LitShaderMode.Deferred) &&
-                !hdCamera.frameSettings.IsEnabled(FrameSettingsField.DepthPrepassWithDeferredRendering))
-                m_IsDepthBufferCopyValid = false;
-
-            using (new ProfilingScope(cmd, ProfilingSampler.Get(HDProfileId.DBufferRender)))
-            {
-                bool supportDecalLayer = hdCamera.frameSettings.IsEnabled(FrameSettingsField.DecalLayers);
-                var parameters = PrepareRenderDBufferParameters(hdCamera);
-                RenderDBuffer(parameters,
-                    m_DbufferManager.GetBuffersRTI(),
-                    m_DbufferManager.GetRTHandles(),
-                    m_SharedRTManager.GetDepthStencilBuffer(),
-                    canReadBoundDepthBuffer ? m_SharedRTManager.GetDepthStencilBuffer() : m_SharedRTManager.GetDepthTexture(),
-                    RendererList.Create(PrepareMeshDecalsRendererList(cullingResults, hdCamera, parameters.use4RTs)),
-                    supportDecalLayer ? m_SharedRTManager.GetDecalPrepassBuffer(hdCamera.frameSettings.IsEnabled(FrameSettingsField.MSAA)) : TextureXR.GetBlackTexture(),
-                    renderContext, cmd);
-
-                m_DbufferManager.BindBufferAsTextures(cmd);
-            }
-        }
-
-        void DecalNormalPatch(HDCamera hdCamera, CommandBuffer cmd)
-        {
-            // Integrated Intel GPU on Mac don't support the texture format use for normal (RGBA_8UNORM) for SetRandomWriteTarget
-            // So on Metal for now we don't patch normal buffer if we detect an intel GPU
-            if (SystemInfo.graphicsDeviceType == GraphicsDeviceType.Metal && SystemInfo.graphicsDeviceName.Contains("Intel"))
-            {
-                return;
-            }
-
-            if (hdCamera.frameSettings.IsEnabled(FrameSettingsField.Decals) &&
-                !hdCamera.frameSettings.IsEnabled(FrameSettingsField.MSAA)) // MSAA not supported
-            {
-                var parameters = PrepareDBufferNormalPatchParameters(hdCamera);
-                DecalNormalPatch(parameters, m_DbufferManager.GetRTHandles(), m_SharedRTManager.GetDepthStencilBuffer(), m_SharedRTManager.GetNormalBuffer(), cmd);
-            }
-        }
-
-=======
->>>>>>> 1d37e201
         struct DBufferNormalPatchParameters
         {
             public Material decalNormalBufferMaterial;
@@ -2994,7 +2888,11 @@
                 CoreUtils.SetRenderTarget(cmd, m_Dbuffer3RtIds, depthStencilBuffer); // do not clear anymore
             }
 
-            cmd.SetGlobalTexture(HDShaderIDs._DecalPrepassTexture, decalPrepassBuffer);
+            if (parameters.useDecalLayers)
+                cmd.SetGlobalTexture(HDShaderIDs._DecalPrepassTexture, decalPrepassBuffer);
+            else
+                cmd.SetGlobalTexture(HDShaderIDs._DecalPrepassTexture, TextureXR.GetBlackTexture());
+
             cmd.SetGlobalTexture(HDShaderIDs._CameraDepthTexture, depthTexture);
 
             CoreUtils.DrawRendererList(renderContext, cmd, meshDecalsRendererList);
