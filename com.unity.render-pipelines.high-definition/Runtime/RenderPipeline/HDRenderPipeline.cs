using System.Collections.Generic;
using UnityEngine.VFX;
using System;
using System.Diagnostics;
using System.Linq;
using UnityEngine.Experimental.GlobalIllumination;
using UnityEngine.Experimental.Rendering;
using UnityEngine.Experimental.Rendering.RenderGraphModule;

#if ENABLE_VIRTUALTEXTURES
using UnityEngine.Rendering.VirtualTexturing;
#endif

namespace UnityEngine.Rendering.HighDefinition
{
    /// <summary>
    /// High Definition Render Pipeline class.
    /// </summary>
    public partial class HDRenderPipeline : RenderPipeline
    {
        #region Default Settings
        internal static HDRenderPipelineAsset defaultAsset
            => GraphicsSettings.renderPipelineAsset is HDRenderPipelineAsset hdrpAsset ? hdrpAsset : null;

        internal static HDRenderPipelineAsset currentAsset
            => GraphicsSettings.currentRenderPipeline is HDRenderPipelineAsset hdrpAsset ? hdrpAsset : null;

        internal static HDRenderPipeline currentPipeline
            => RenderPipelineManager.currentPipeline is HDRenderPipeline hdrp ? hdrp : null;

        internal static bool pipelineSupportsRayTracing => HDRenderPipeline.currentPipeline != null && HDRenderPipeline.currentPipeline.rayTracingSupported;


        private static Volume s_DefaultVolume = null;
        static VolumeProfile defaultVolumeProfile
            => defaultAsset?.defaultVolumeProfile;

        static HDRenderPipeline()
        {
#if UNITY_EDITOR
            UnityEditor.AssemblyReloadEvents.beforeAssemblyReload += () =>
            {
                if (s_DefaultVolume != null && !s_DefaultVolume.Equals(null))
                {
                    CoreUtils.Destroy(s_DefaultVolume.gameObject);
                    s_DefaultVolume = null;
                }
            };
#endif
        }

        internal static Volume GetOrCreateDefaultVolume()
        {
            if (s_DefaultVolume == null || s_DefaultVolume.Equals(null))
            {
                var go = new GameObject("Default Volume") { hideFlags = HideFlags.HideAndDontSave };
                s_DefaultVolume = go.AddComponent<Volume>();
                s_DefaultVolume.isGlobal = true;
                s_DefaultVolume.priority = float.MinValue;
                s_DefaultVolume.sharedProfile = defaultVolumeProfile;
            }

            if (
                // In case the asset was deleted or the reference removed
                s_DefaultVolume.sharedProfile == null || s_DefaultVolume.sharedProfile.Equals(null)
#if UNITY_EDITOR

                // In case the serialization recreated an empty volume sharedProfile

                || !UnityEditor.AssetDatabase.Contains(s_DefaultVolume.sharedProfile)
#endif
            )
            {
                s_DefaultVolume.sharedProfile = defaultVolumeProfile;
            }

            if (s_DefaultVolume.sharedProfile != defaultVolumeProfile)
            {
                s_DefaultVolume.sharedProfile = defaultVolumeProfile;
            }

            return s_DefaultVolume;
        }
        #endregion

        /// <summary>
        /// Shader Tag for the High Definition Render Pipeline.
        /// </summary>
        public const string k_ShaderTagName = "HDRenderPipeline";

        readonly HDRenderPipelineAsset m_Asset;
        internal HDRenderPipelineAsset asset { get { return m_Asset; } }
        readonly HDRenderPipelineAsset m_DefaultAsset;
        internal RenderPipelineResources defaultResources { get { return m_DefaultAsset.renderPipelineResources; } }

        internal RenderPipelineSettings currentPlatformRenderPipelineSettings { get { return m_Asset.currentPlatformRenderPipelineSettings; } }

        readonly RenderPipelineMaterial m_DeferredMaterial;
        readonly List<RenderPipelineMaterial> m_MaterialList = new List<RenderPipelineMaterial>();

        readonly GBufferManager m_GbufferManager;
        readonly DBufferManager m_DbufferManager;
#if ENABLE_VIRTUALTEXTURES
        readonly VTBufferManager m_VtBufferManager;
#endif
        readonly SharedRTManager m_SharedRTManager = new SharedRTManager();
        internal SharedRTManager sharedRTManager { get { return m_SharedRTManager; } }

        readonly PostProcessSystem m_PostProcessSystem;
        readonly XRSystem m_XRSystem;

        bool m_FrameSettingsHistoryEnabled = false;

        /// <summary>
        /// This functions allows the user to have an approximation of the number of rays that were traced for a given frame.
        /// </summary>
        /// <param name="rayValues">Specifes which ray count value should be returned.</param>
        /// <returns>The approximated ray count for a frame</returns>
        public uint GetRaysPerFrame(RayCountValues rayValues) { return m_RayCountManager.GetRaysPerFrame(rayValues); }

        // Renderer Bake configuration can vary depends on if shadow mask is enabled or no
        PerObjectData m_CurrentRendererConfigurationBakedLighting = HDUtils.k_RendererConfigurationBakedLighting;
        MaterialPropertyBlock m_CopyDepthPropertyBlock = new MaterialPropertyBlock();
        Material m_CopyDepth;
        Material m_DownsampleDepthMaterial;
        Material m_UpsampleTransparency;
        GPUCopy m_GPUCopy;
        MipGenerator m_MipGenerator;
        BlueNoise m_BlueNoise;

        IBLFilterBSDF[] m_IBLFilterArray = null;

        ComputeShader m_ScreenSpaceReflectionsCS { get { return defaultResources.shaders.screenSpaceReflectionsCS; } }
        int m_SsrTracingKernel      = -1;
        int m_SsrReprojectionKernel = -1;

        Material m_ApplyDistortionMaterial;

        Material m_CameraMotionVectorsMaterial;
        Material m_DecalNormalBufferMaterial;

        Material m_ClearStencilBufferMaterial;

        // Debug material
        Material m_DebugViewMaterialGBuffer;
        Material m_DebugViewMaterialGBufferShadowMask;
        Material m_currentDebugViewMaterialGBuffer;
        Material m_DebugDisplayLatlong;
        Material m_DebugFullScreen;
        MaterialPropertyBlock m_DebugFullScreenPropertyBlock = new MaterialPropertyBlock();
        Material m_DebugColorPicker;
        Material m_ErrorMaterial;

        Material m_Blit;
        Material m_BlitTexArray;
        Material m_BlitTexArraySingleSlice;
        MaterialPropertyBlock m_BlitPropertyBlock = new MaterialPropertyBlock();

        RenderTargetIdentifier[] m_MRTCache2 = new RenderTargetIdentifier[2];

        // 'm_CameraColorBuffer' does not contain diffuse lighting of SSS materials until the SSS pass. It is stored within 'm_CameraSssDiffuseLightingBuffer'.
        RTHandle m_CameraColorBuffer;
        RTHandle m_OpaqueAtmosphericScatteringBuffer; // Necessary to perform dual-source (polychromatic alpha) blending which is not supported by Unity
        RTHandle m_CameraSssDiffuseLightingBuffer;

        RTHandle m_ContactShadowBuffer;
        RTHandle m_ScreenSpaceShadowsBuffer;
        RTHandle m_DistortionBuffer;

        RTHandle m_LowResTransparentBuffer;

        // TODO: remove me, I am just a temporary debug texture. :-)
        // RTHandle m_SsrDebugTexture;
        RTHandle m_SsrHitPointTexture;
        RTHandle m_SsrLightingTexture;
        // MSAA Versions of regular textures
        RTHandle m_CameraColorMSAABuffer;
        RTHandle m_OpaqueAtmosphericScatteringMSAABuffer;  // Necessary to perform dual-source (polychromatic alpha) blending which is not supported by Unity
        RTHandle m_CameraSssDiffuseLightingMSAABuffer;

        Lazy<RTHandle> m_CustomPassColorBuffer;
        Lazy<RTHandle> m_CustomPassDepthBuffer;

        // Constant Buffers
        ShaderVariablesGlobal m_ShaderVariablesGlobalCB = new ShaderVariablesGlobal();
        ShaderVariablesXR m_ShaderVariablesXRCB = new ShaderVariablesXR();
        ShaderVariablesDebugDisplay m_ShaderVariablesDebugDisplayCB = new ShaderVariablesDebugDisplay();

        // The current MSAA count
        MSAASamples m_MSAASamples;

        // The pass "SRPDefaultUnlit" is a fall back to legacy unlit rendering and is required to support unity 2d + unity UI that render in the scene.
        ShaderTagId[] m_ForwardAndForwardOnlyPassNames = { HDShaderPassNames.s_ForwardOnlyName, HDShaderPassNames.s_ForwardName, HDShaderPassNames.s_SRPDefaultUnlitName };
        ShaderTagId[] m_ForwardOnlyPassNames = { HDShaderPassNames.s_ForwardOnlyName, HDShaderPassNames.s_SRPDefaultUnlitName };

        ShaderTagId[] m_AllTransparentPassNames = {  HDShaderPassNames.s_TransparentBackfaceName,
                                                        HDShaderPassNames.s_ForwardOnlyName,
                                                        HDShaderPassNames.s_ForwardName,
                                                        HDShaderPassNames.s_SRPDefaultUnlitName };

        ShaderTagId[] m_TransparentNoBackfaceNames = {  HDShaderPassNames.s_ForwardOnlyName,
                                                        HDShaderPassNames.s_ForwardName,
                                                        HDShaderPassNames.s_SRPDefaultUnlitName };


        ShaderTagId[] m_AllForwardOpaquePassNames = {    HDShaderPassNames.s_ForwardOnlyName,
                                                            HDShaderPassNames.s_ForwardName,
                                                            HDShaderPassNames.s_SRPDefaultUnlitName };

        ShaderTagId[] m_DepthOnlyAndDepthForwardOnlyPassNames = { HDShaderPassNames.s_DepthForwardOnlyName, HDShaderPassNames.s_DepthOnlyName };
        ShaderTagId[] m_DepthForwardOnlyPassNames = { HDShaderPassNames.s_DepthForwardOnlyName };
        ShaderTagId[] m_DepthOnlyPassNames = { HDShaderPassNames.s_DepthOnlyName };
        ShaderTagId[] m_TransparentDepthPrepassNames = { HDShaderPassNames.s_TransparentDepthPrepassName };
        ShaderTagId[] m_TransparentDepthPostpassNames = { HDShaderPassNames.s_TransparentDepthPostpassName };
        ShaderTagId[] m_RayTracingPrepassNames = { HDShaderPassNames.s_RayTracingPrepassName };
        ShaderTagId[] m_ForwardErrorPassNames = { HDShaderPassNames.s_AlwaysName, HDShaderPassNames.s_ForwardBaseName, HDShaderPassNames.s_DeferredName, HDShaderPassNames.s_PrepassBaseName, HDShaderPassNames.s_VertexName, HDShaderPassNames.s_VertexLMRGBMName, HDShaderPassNames.s_VertexLMName };
        ShaderTagId[] m_DecalsEmissivePassNames = { HDShaderPassNames.s_MeshDecalsForwardEmissiveName, HDShaderPassNames.s_ShaderGraphMeshDecalsForwardEmissiveName };
        ShaderTagId[] m_SinglePassName = new ShaderTagId[1];
        ShaderTagId[] m_Decals4RTPassNames = { HDShaderPassNames.s_MeshDecalsMName , HDShaderPassNames.s_MeshDecalsAOName , HDShaderPassNames.s_MeshDecalsMAOName, HDShaderPassNames.s_MeshDecalsSName ,
                                                HDShaderPassNames.s_MeshDecalsMSName, HDShaderPassNames.s_MeshDecalsAOSName, HDShaderPassNames.s_MeshDecalsMAOSName, HDShaderPassNames.s_ShaderGraphMeshDecalsName4RT};
        ShaderTagId[] m_Decals3RTPassNames = { HDShaderPassNames.s_MeshDecals3RTName , HDShaderPassNames.s_ShaderGraphMeshDecalsName3RT };

        RenderStateBlock m_DepthStateOpaque;
        RenderStateBlock m_DepthStateNoWrite;
        RenderStateBlock m_AlphaToMaskBlock;

        readonly List<CustomPassVolume> m_ActivePassVolumes = new List<CustomPassVolume>(6);

        // Detect when windows size is changing
        int m_MaxCameraWidth;
        int m_MaxCameraHeight;

        // Use to detect frame changes
        int m_FrameCount;
        float m_LastTime, m_Time; // Do NOT take the 'animateMaterials' setting into account.

        internal int   GetFrameCount() { return m_FrameCount; }
        internal float GetLastTime()   { return m_LastTime;   }
        internal float GetTime()       { return m_Time;       }

        GraphicsFormat GetColorBufferFormat()
            => (GraphicsFormat)m_Asset.currentPlatformRenderPipelineSettings.colorBufferFormat;

        GraphicsFormat GetCustomBufferFormat()
            => (GraphicsFormat)m_Asset.currentPlatformRenderPipelineSettings.customBufferFormat;

        internal int GetDecalAtlasMipCount()
        {
            int highestDim = Math.Max(currentPlatformRenderPipelineSettings.decalSettings.atlasWidth, currentPlatformRenderPipelineSettings.decalSettings.atlasHeight);
            return (int)Math.Log(highestDim, 2);
        }

        internal int GetCookieAtlasMipCount() => (int)Mathf.Log((int)currentPlatformRenderPipelineSettings.lightLoopSettings.cookieAtlasSize, 2);
        internal int GetCookieCubeArraySize() => currentPlatformRenderPipelineSettings.lightLoopSettings.cubeCookieTexArraySize;

        internal int GetPlanarReflectionProbeMipCount()
        {
            int size = (int)currentPlatformRenderPipelineSettings.lightLoopSettings.planarReflectionAtlasSize;
            return (int)Mathf.Log(size, 2);
        }

        internal int GetMaxScreenSpaceShadows()
        {
            return currentPlatformRenderPipelineSettings.hdShadowInitParams.supportScreenSpaceShadows ? currentPlatformRenderPipelineSettings.hdShadowInitParams.maxScreenSpaceShadowSlots : 0;
        }

        readonly SkyManager m_SkyManager = new SkyManager();
        internal SkyManager skyManager { get { return m_SkyManager; } }
        readonly AmbientOcclusionSystem m_AmbientOcclusionSystem;

        // Debugging
        MaterialPropertyBlock m_SharedPropertyBlock = new MaterialPropertyBlock();
        DebugDisplaySettings m_DebugDisplaySettings = new DebugDisplaySettings();
        /// <summary>
        /// Debug display settings.
        /// </summary>
        public DebugDisplaySettings debugDisplaySettings { get { return m_DebugDisplaySettings; } }
        static DebugDisplaySettings s_NeutralDebugDisplaySettings = new DebugDisplaySettings();
        internal DebugDisplaySettings m_CurrentDebugDisplaySettings;
        RTHandle                        m_DebugColorPickerBuffer;
        RTHandle                        m_DebugFullScreenTempBuffer;
        // This target is only used in Dev builds as an intermediate destination for post process and where debug rendering will be done.
        RTHandle                        m_IntermediateAfterPostProcessBuffer;
        // We need this flag because otherwise if no full screen debug is pushed (like for example if the corresponding pass is disabled), when we render the result in RenderDebug m_DebugFullScreenTempBuffer will contain potential garbage
        bool                            m_FullScreenDebugPushed;
        bool                            m_ValidAPI; // False by default mean we render normally, true mean we don't render anything
        bool                            m_IsDepthBufferCopyValid;
        RenderTexture                   m_TemporaryTargetForCubemaps;

        private CameraCache<(Transform viewer, HDProbe probe, int face)> m_ProbeCameraCache = new
            CameraCache<(Transform viewer, HDProbe probe, int face)>();

        RenderTargetIdentifier[] m_MRTTransparentMotionVec;
#if ENABLE_VIRTUALTEXTURES
        RenderTargetIdentifier[] m_MRTWithSSS = new RenderTargetIdentifier[3 + VTBufferManager.AdditionalForwardRT]; // Specular, (optional) VT, diffuse, sss buffer; note: vt is alway on slot 1 to keep in sync with unlit.
        RenderTargetIdentifier[] m_MRTWithVTFeedback = new RenderTargetIdentifier[2];
#else
        RenderTargetIdentifier[] m_MRTWithSSS = new RenderTargetIdentifier[3]; // Specular, diffuse, sss buffer;
#endif
        RenderTargetIdentifier[] mMRTSingle = new RenderTargetIdentifier[1];
        string m_ForwardPassProfileName;

        internal Material GetBlitMaterial(bool useTexArray, bool singleSlice) { return useTexArray ? (singleSlice ? m_BlitTexArraySingleSlice : m_BlitTexArray) : m_Blit; }

        ComputeBuffer m_DepthPyramidMipLevelOffsetsBuffer = null;

        ScriptableCullingParameters frozenCullingParams;
        bool frozenCullingParamAvailable = false;

        internal bool showCascade
        {
            get => m_CurrentDebugDisplaySettings.GetDebugLightingMode() == DebugLightingMode.VisualizeCascade;
            set
            {
                if (value)
                    m_CurrentDebugDisplaySettings.SetDebugLightingMode(DebugLightingMode.VisualizeCascade);
                else
                    m_CurrentDebugDisplaySettings.SetDebugLightingMode(DebugLightingMode.None);
            }
        }

        // RENDER GRAPH
        RenderGraph             m_RenderGraph;

        // MSAA resolve materials
        Material m_ColorResolveMaterial = null;

        // Flag that defines if ray tracing is supported by the current asset and platform
        bool m_RayTracingSupported = false;
        /// <summary>
        ///  Flag that defines if ray tracing is supported by the current HDRP asset and platform
        /// </summary>
        public bool rayTracingSupported { get { return m_RayTracingSupported; } }


#if UNITY_EDITOR
        bool m_ResourcesInitialized = false;
#endif

        /// <summary>
        /// HDRenderPipeline constructor.
        /// </summary>
        /// <param name="asset">Source HDRenderPipelineAsset.</param>
        /// <param name="defaultAsset">Defauklt HDRenderPipelineAsset.</param>
        public HDRenderPipeline(HDRenderPipelineAsset asset, HDRenderPipelineAsset defaultAsset)
        {
            m_Asset = asset;
            m_DefaultAsset = defaultAsset;
            HDProbeSystem.Parameters = asset.reflectionSystemParameters;

            DebugManager.instance.RefreshEditor();

            m_ValidAPI = true;

            SetRenderingFeatures();

            // The first thing we need to do is to set the defines that depend on the render pipeline settings
            m_RayTracingSupported = GatherRayTracingSupport(m_Asset.currentPlatformRenderPipelineSettings);

#if UNITY_EDITOR
            m_Asset.EvaluateSettings();

            UpgradeResourcesIfNeeded();

            //In case we are loading element in the asset pipeline (occurs when library is not fully constructed) the creation of the HDRenderPipeline is done at a time we cannot access resources.
            //So in this case, the reloader would fail and the resources cannot be validated. So skip validation here.
            //The HDRenderPipeline will be reconstructed in a few frame which will fix this issue.
            if (HDRenderPipeline.defaultAsset.renderPipelineResources == null
                || HDRenderPipeline.defaultAsset.renderPipelineEditorResources == null
                || (m_RayTracingSupported && HDRenderPipeline.defaultAsset.renderPipelineRayTracingResources == null))
                return;
            else
                m_ResourcesInitialized = true;

            ValidateResources();
#endif

            // We need to call this after the resource initialization as we attempt to use them in checking the supported API.
            if (!CheckAPIValidity())
            {
                m_ValidAPI = false;

                return;
            }

#if ENABLE_VIRTUALTEXTURES
<<<<<<< HEAD
            VirtualTexturingSettingsSRP settings = asset.virtualTexturingSettings;

            if (settings == null)
                settings = new VirtualTexturingSettingsSRP();

            VirtualTexturing.System.SetCPUCacheSize(settings.streamingCpuCacheSizeInMegaBytes);

            GPUCacheSetting[] gpuCacheSettings = new GPUCacheSetting[settings.streamingGpuCacheSettings.Count];
            for (int i = 0; i < settings.streamingGpuCacheSettings.Count; ++i)
            {
                GPUCacheSettingSRP srpSetting = settings.streamingGpuCacheSettings[i];
                gpuCacheSettings[i] = new GPUCacheSetting() { format = srpSetting.format, sizeInMegaBytes = srpSetting.sizeInMegaBytes };
=======
            if (asset.virtualTexturingSettings != null)
            {
                VirtualTexturing.System.ApplyVirtualTexturingSettings(asset.virtualTexturingSettings.GetSettings());
            }
            else
            {
                VirtualTexturing.System.ApplyVirtualTexturingSettings(VirtualTexturingSettingsSRP.Default);
>>>>>>> 61481e24
            }

            VirtualTexturing.System.SetGPUCacheSettings(gpuCacheSettings);
#endif

            // Initial state of the RTHandle system.
            // Tells the system that we will require MSAA or not so that we can avoid wasteful render texture allocation.
            // TODO: Might want to initialize to at least the window resolution to avoid un-necessary re-alloc in the player
            RTHandles.Initialize(1, 1, m_Asset.currentPlatformRenderPipelineSettings.supportMSAA, m_Asset.currentPlatformRenderPipelineSettings.msaaSampleCount);

            m_XRSystem = new XRSystem(asset.renderPipelineResources.shaders);
            m_GPUCopy = new GPUCopy(defaultResources.shaders.copyChannelCS);

            m_MipGenerator = new MipGenerator(defaultResources);
            m_BlueNoise = new BlueNoise(defaultResources);

            EncodeBC6H.DefaultInstance = EncodeBC6H.DefaultInstance ?? new EncodeBC6H(defaultResources.shaders.encodeBC6HCS);

            // Scan material list and assign it
            m_MaterialList = HDUtils.GetRenderPipelineMaterialList();
            // Find first material that have non 0 Gbuffer count and assign it as deferredMaterial
            m_DeferredMaterial = null;
            foreach (var material in m_MaterialList)
            {
                if (material.IsDefferedMaterial())
                    m_DeferredMaterial = material;
            }

            // TODO: Handle the case of no Gbuffer material
            // TODO: I comment the assert here because m_DeferredMaterial for whatever reasons contain the correct class but with a "null" in the name instead of the real name and then trigger the assert
            // whereas it work. Don't know what is happening, DebugDisplay use the same code and name is correct there.
            // Debug.Assert(m_DeferredMaterial != null);

            m_GbufferManager = new GBufferManager(asset, m_DeferredMaterial);
            m_DbufferManager = new DBufferManager();
            m_DbufferManager.InitializeHDRPResouces(asset);
#if ENABLE_VIRTUALTEXTURES
            m_VtBufferManager = new VTBufferManager(asset);
#endif

            m_SharedRTManager.Build(asset);
            m_PostProcessSystem = new PostProcessSystem(asset, defaultResources);
            m_AmbientOcclusionSystem = new AmbientOcclusionSystem(asset, defaultResources);

            // Initialize various compute shader resources
            m_SsrTracingKernel      = m_ScreenSpaceReflectionsCS.FindKernel("ScreenSpaceReflectionsTracing");
            m_SsrReprojectionKernel = m_ScreenSpaceReflectionsCS.FindKernel("ScreenSpaceReflectionsReprojection");

            // General material
            m_CameraMotionVectorsMaterial = CoreUtils.CreateEngineMaterial(defaultResources.shaders.cameraMotionVectorsPS);
            m_DecalNormalBufferMaterial = CoreUtils.CreateEngineMaterial(defaultResources.shaders.decalNormalBufferPS);

            m_CopyDepth = CoreUtils.CreateEngineMaterial(defaultResources.shaders.copyDepthBufferPS);
            m_DownsampleDepthMaterial = CoreUtils.CreateEngineMaterial(defaultResources.shaders.downsampleDepthPS);
            m_UpsampleTransparency = CoreUtils.CreateEngineMaterial(defaultResources.shaders.upsampleTransparentPS);

            m_ApplyDistortionMaterial = CoreUtils.CreateEngineMaterial(defaultResources.shaders.applyDistortionPS);

            m_ClearStencilBufferMaterial = CoreUtils.CreateEngineMaterial(defaultResources.shaders.clearStencilBufferPS);

            InitializeDebugMaterials();

            m_MaterialList.ForEach(material => material.Build(asset, defaultResources));

            if (m_Asset.currentPlatformRenderPipelineSettings.lightLoopSettings.supportFabricConvolution)
            {
                m_IBLFilterArray = new IBLFilterBSDF[2];
                m_IBLFilterArray[0] = new IBLFilterGGX(defaultResources, m_MipGenerator);
                m_IBLFilterArray[1] = new IBLFilterCharlie(defaultResources, m_MipGenerator);
            }
            else
            {
                m_IBLFilterArray = new IBLFilterBSDF[1];
                m_IBLFilterArray[0] = new IBLFilterGGX(defaultResources, m_MipGenerator);
            }

            InitializeLightLoop(m_IBLFilterArray);

            m_SkyManager.Build(asset, defaultResources, m_IBLFilterArray);

            InitializeVolumetricLighting();
            InitializeSubsurfaceScattering();

            m_DebugDisplaySettings.RegisterDebug();
#if UNITY_EDITOR
            // We don't need the debug of Scene View at runtime (each camera have its own debug settings)
            // All scene view will share the same FrameSettings for now as sometimes Dispose is called after
            // another instance of HDRenderPipeline constructor is called.

            Camera firstSceneViewCamera = UnityEditor.SceneView.sceneViews.Count > 0 ? (UnityEditor.SceneView.sceneViews[0] as UnityEditor.SceneView).camera : null;
            if (firstSceneViewCamera != null)
            {
                var history = FrameSettingsHistory.RegisterDebug(null, true);
                DebugManager.instance.RegisterData(history);
            }
#endif

            m_DepthPyramidMipLevelOffsetsBuffer = new ComputeBuffer(15, sizeof(int) * 2);

            InitializeRenderTextures();

            // For debugging
            MousePositionDebug.instance.Build();

            InitializeRenderStateBlocks();

            // Keep track of the original msaa sample value
            // TODO : Bind this directly to the debug menu instead of having an intermediate value
            m_MSAASamples = m_Asset ? m_Asset.currentPlatformRenderPipelineSettings.msaaSampleCount : MSAASamples.None;

            // Propagate it to the debug menu
            m_DebugDisplaySettings.data.msaaSamples = m_MSAASamples;

#if ENABLE_VIRTUALTEXTURES
            Debug.Log("Scriptable renderpipeline VT enabled");
            m_MRTTransparentMotionVec = new RenderTargetIdentifier[2 + VTBufferManager.AdditionalForwardRT];
#else
            Debug.Log("Scriptable renderpipeline VT disabled");
            m_MRTTransparentMotionVec = new RenderTargetIdentifier[2];
#endif

            if (m_RayTracingSupported)
            {
                InitRayTracingManager();
                InitRayTracedReflections();
                InitRayTracedIndirectDiffuse();
                InitRaytracingDeferred();
                InitRecursiveRenderer();
                InitPathTracing();

                m_AmbientOcclusionSystem.InitRaytracing(this);
            }

            // Initialize screen space shadows
            InitializeScreenSpaceShadows();

            CameraCaptureBridge.enabled = true;

            // Render Graph
            m_RenderGraph = new RenderGraph(m_Asset.currentPlatformRenderPipelineSettings.supportMSAA, m_MSAASamples);
            m_RenderGraph.RegisterDebug();

            InitializePrepass(m_Asset);
            m_ColorResolveMaterial = CoreUtils.CreateEngineMaterial(asset.renderPipelineResources.shaders.colorResolvePS);

            InitializeProbeVolumes();
        }

#if UNITY_EDITOR
        void UpgradeResourcesIfNeeded()
        {
            // The first thing we need to do is to set the defines that depend on the render pipeline settings
            m_Asset.EvaluateSettings();

            // Check that the serialized Resources are not broken
            if (HDRenderPipeline.defaultAsset.renderPipelineResources == null)
                HDRenderPipeline.defaultAsset.renderPipelineResources
                    = UnityEditor.AssetDatabase.LoadAssetAtPath<RenderPipelineResources>(HDUtils.GetHDRenderPipelinePath() + "Runtime/RenderPipelineResources/HDRenderPipelineResources.asset");
			ResourceReloader.ReloadAllNullIn(HDRenderPipeline.defaultAsset.renderPipelineResources, HDUtils.GetHDRenderPipelinePath());

            if (m_RayTracingSupported)
            {
                if (HDRenderPipeline.defaultAsset.renderPipelineRayTracingResources == null)
                    HDRenderPipeline.defaultAsset.renderPipelineRayTracingResources
                        = UnityEditor.AssetDatabase.LoadAssetAtPath<HDRenderPipelineRayTracingResources>(HDUtils.GetHDRenderPipelinePath() + "Runtime/RenderPipelineResources/HDRenderPipelineRayTracingResources.asset");
                ResourceReloader.ReloadAllNullIn(HDRenderPipeline.defaultAsset.renderPipelineRayTracingResources, HDUtils.GetHDRenderPipelinePath());
            }
            else
            {
                // If ray tracing is not enabled we do not want to have ray tracing resources referenced
                HDRenderPipeline.defaultAsset.renderPipelineRayTracingResources = null;
            }

            if (HDRenderPipeline.defaultAsset.renderPipelineEditorResources == null)
                HDRenderPipeline.defaultAsset.renderPipelineEditorResources
                    = UnityEditor.AssetDatabase.LoadAssetAtPath<HDRenderPipelineEditorResources>(HDUtils.GetHDRenderPipelinePath() + "Editor/RenderPipelineResources/HDRenderPipelineEditorResources.asset");
            ResourceReloader.ReloadAllNullIn(HDRenderPipeline.defaultAsset.renderPipelineEditorResources, HDUtils.GetHDRenderPipelinePath());

            // Upgrade the resources (re-import every references in RenderPipelineResources) if the resource version mismatches
            // It's done here because we know every HDRP assets have been imported before
            HDRenderPipeline.defaultAsset.renderPipelineResources?.UpgradeIfNeeded();
        }

        void ValidateResources()
        {
            var resources = HDRenderPipeline.defaultAsset.renderPipelineResources;

            // We iterate over all compute shader to verify if they are all compiled, if it's not the case
            // then we throw an exception to avoid allocating resources and crashing later on by using a null
            // compute kernel.
            foreach (var computeShader in resources.shaders.GetAllComputeShaders())
            {
                foreach (var message in UnityEditor.ShaderUtil.GetComputeShaderMessages(computeShader))
                {
                    if (message.severity == UnityEditor.Rendering.ShaderCompilerMessageSeverity.Error)
                    {
                        // Will be catched by the try in HDRenderPipelineAsset.CreatePipeline()
                        throw new Exception(String.Format(
                            "Compute Shader compilation error on platform {0} in file {1}:{2}: {3}{4}\n" +
                            "HDRP will not run until the error is fixed.\n",
                            message.platform, message.file, message.line, message.message, message.messageDetails
                        ));
                    }
                }
            }
        }

#endif

        void InitializeRenderTextures()
        {
            RenderPipelineSettings settings = m_Asset.currentPlatformRenderPipelineSettings;

            if (settings.supportedLitShaderMode != RenderPipelineSettings.SupportedLitShaderMode.ForwardOnly)
                m_GbufferManager.CreateBuffers();

            if (settings.supportDecals)
                m_DbufferManager.CreateBuffers();

#if ENABLE_VIRTUALTEXTURES
            m_VtBufferManager.CreateBuffers(settings);
#endif

            InitSSSBuffers();
            m_SharedRTManager.InitSharedBuffers(m_GbufferManager, m_Asset.currentPlatformRenderPipelineSettings, defaultResources);

            m_CameraColorBuffer = RTHandles.Alloc(Vector2.one, TextureXR.slices, dimension: TextureXR.dimension, colorFormat: GetColorBufferFormat(), enableRandomWrite: true, useMipMap: false, useDynamicScale: true, name: "CameraColor");
            m_OpaqueAtmosphericScatteringBuffer = RTHandles.Alloc(Vector2.one, TextureXR.slices, dimension: TextureXR.dimension, colorFormat: GetColorBufferFormat(), enableRandomWrite: true, useMipMap: false, useDynamicScale: true, name: "OpaqueAtmosphericScattering");
            m_CameraSssDiffuseLightingBuffer = RTHandles.Alloc(Vector2.one, TextureXR.slices, dimension: TextureXR.dimension, colorFormat: GraphicsFormat.B10G11R11_UFloatPack32, enableRandomWrite: true, useDynamicScale: true, name: "CameraSSSDiffuseLighting");

            m_CustomPassColorBuffer = new Lazy<RTHandle>(() => RTHandles.Alloc(Vector2.one, TextureXR.slices, dimension: TextureXR.dimension, colorFormat: GetCustomBufferFormat(), enableRandomWrite: true, useDynamicScale: true, name: "CustomPassColorBuffer"));
            m_CustomPassDepthBuffer = new Lazy<RTHandle>(() => RTHandles.Alloc(Vector2.one, TextureXR.slices, dimension: TextureXR.dimension, colorFormat: GraphicsFormat.R32_UInt, enableRandomWrite: true, useDynamicScale: true, isShadowMap: true, name: "CustomPassDepthBuffer", depthBufferBits: DepthBits.Depth32));

            m_DistortionBuffer = RTHandles.Alloc(Vector2.one, TextureXR.slices, dimension: TextureXR.dimension, colorFormat: Builtin.GetDistortionBufferFormat(), useDynamicScale: true, name: "Distortion");

            m_ContactShadowBuffer = RTHandles.Alloc(Vector2.one, TextureXR.slices, dimension: TextureXR.dimension, colorFormat: GraphicsFormat.R32_UInt, enableRandomWrite: true, useDynamicScale: true, name: "ContactShadowsBuffer");

            if (m_Asset.currentPlatformRenderPipelineSettings.lowresTransparentSettings.enabled)
            {
                // We need R16G16B16A16_SFloat as we need a proper alpha channel for compositing.
                m_LowResTransparentBuffer = RTHandles.Alloc(Vector2.one * 0.5f, TextureXR.slices, dimension: TextureXR.dimension, colorFormat: GraphicsFormat.R16G16B16A16_SFloat, enableRandomWrite: true, useDynamicScale: true, name: "Low res transparent");
            }

            if (settings.supportSSR)
            {
                // m_SsrDebugTexture    = RTHandles.Alloc(Vector2.one, TextureXR.slices, dimension: TextureXR.dimension, colorFormat: RenderTextureFormat.ARGBFloat, sRGB: false, enableRandomWrite: true, useDynamicScale: true, name: "SSR_Debug_Texture");
                m_SsrHitPointTexture = RTHandles.Alloc(Vector2.one, TextureXR.slices, dimension: TextureXR.dimension, colorFormat: GraphicsFormat.R16G16_UNorm, enableRandomWrite: true, useDynamicScale: true, name: "SSR_Hit_Point_Texture");
                m_SsrLightingTexture = RTHandles.Alloc(Vector2.one, TextureXR.slices, dimension: TextureXR.dimension, colorFormat: GraphicsFormat.R16G16B16A16_SFloat, enableRandomWrite: true, useDynamicScale: true, name: "SSR_Lighting_Texture");
            }

            // Let's create the MSAA textures
            if (m_Asset.currentPlatformRenderPipelineSettings.supportMSAA && m_Asset.currentPlatformRenderPipelineSettings.supportedLitShaderMode != RenderPipelineSettings.SupportedLitShaderMode.DeferredOnly)
            {
                m_CameraColorMSAABuffer = RTHandles.Alloc(Vector2.one, TextureXR.slices, dimension: TextureXR.dimension, colorFormat: GetColorBufferFormat(), bindTextureMS: true, enableMSAA: true, useDynamicScale: true, name: "CameraColorMSAA");
                m_OpaqueAtmosphericScatteringMSAABuffer = RTHandles.Alloc(Vector2.one, TextureXR.slices, dimension: TextureXR.dimension, colorFormat: GetColorBufferFormat(), bindTextureMS: true, enableMSAA: true, useDynamicScale: true, name: "OpaqueAtmosphericScatteringMSAA");
                m_CameraSssDiffuseLightingMSAABuffer = RTHandles.Alloc(Vector2.one, TextureXR.slices, dimension: TextureXR.dimension, colorFormat: GetColorBufferFormat(), bindTextureMS: true, enableMSAA: true, useDynamicScale: true, name: "CameraSSSDiffuseLightingMSAA");
            }
        }

        void GetOrCreateDebugTextures()
        {
            //Debug.isDebugBuild can be changed during DoBuildPlayer, these allocation has to be check on every frames
            //TODO : Clean this with the RenderGraph system
            if (Debug.isDebugBuild && m_DebugColorPickerBuffer == null && m_DebugFullScreenTempBuffer == null)
            {
                m_DebugColorPickerBuffer = RTHandles.Alloc(Vector2.one, filterMode: FilterMode.Point, colorFormat: GraphicsFormat.R16G16B16A16_SFloat, useDynamicScale: true, name: "DebugColorPicker");
                m_DebugFullScreenTempBuffer = RTHandles.Alloc(Vector2.one, TextureXR.slices, dimension: TextureXR.dimension, colorFormat: GraphicsFormat.R16G16B16A16_SFloat, useDynamicScale: true, name: "DebugFullScreen");
            }

            if (m_IntermediateAfterPostProcessBuffer == null)
            {
                // We always need this target because there could be a custom pass in after post process mode.
                // In that case, we need to do the flip y after this pass.
                m_IntermediateAfterPostProcessBuffer = RTHandles.Alloc(Vector2.one, TextureXR.slices, dimension: TextureXR.dimension, colorFormat: GetColorBufferFormat(), useDynamicScale: true, name: "AfterPostProcess"); // Needs to be FP16 because output target might be HDR
            }
        }

        void DestroyRenderTextures()
        {
            m_GbufferManager.DestroyBuffers();
            m_DbufferManager.DestroyBuffers();
#if ENABLE_VIRTUALTEXTURES
            m_VtBufferManager.DestroyBuffers();
#endif
            m_MipGenerator.Release();

            RTHandles.Release(m_CameraColorBuffer);
            if (m_CustomPassColorBuffer.IsValueCreated)
                RTHandles.Release(m_CustomPassColorBuffer.Value);
            if (m_CustomPassDepthBuffer.IsValueCreated)
                RTHandles.Release(m_CustomPassDepthBuffer.Value);
            RTHandles.Release(m_OpaqueAtmosphericScatteringBuffer);
            RTHandles.Release(m_CameraSssDiffuseLightingBuffer);

            RTHandles.Release(m_DistortionBuffer);
            RTHandles.Release(m_ContactShadowBuffer);

            RTHandles.Release(m_LowResTransparentBuffer);

            // RTHandles.Release(m_SsrDebugTexture);
            RTHandles.Release(m_SsrHitPointTexture);
            RTHandles.Release(m_SsrLightingTexture);

            RTHandles.Release(m_DebugColorPickerBuffer);
            RTHandles.Release(m_DebugFullScreenTempBuffer);
            RTHandles.Release(m_IntermediateAfterPostProcessBuffer);

            RTHandles.Release(m_CameraColorMSAABuffer);
            RTHandles.Release(m_OpaqueAtmosphericScatteringMSAABuffer);
            RTHandles.Release(m_CameraSssDiffuseLightingMSAABuffer);
        }

        void SetRenderingFeatures()
        {
            // Set sub-shader pipeline tag
            Shader.globalRenderPipeline = "HDRenderPipeline";

            // HD use specific GraphicsSettings
            GraphicsSettings.lightsUseLinearIntensity = true;
            GraphicsSettings.lightsUseColorTemperature = true;

            GraphicsSettings.useScriptableRenderPipelineBatching = m_Asset.enableSRPBatcher;

            SupportedRenderingFeatures.active = new SupportedRenderingFeatures()
            {
                reflectionProbeModes = SupportedRenderingFeatures.ReflectionProbeModes.Rotation,
                defaultMixedLightingModes = SupportedRenderingFeatures.LightmapMixedBakeModes.IndirectOnly,
                mixedLightingModes = SupportedRenderingFeatures.LightmapMixedBakeModes.IndirectOnly | SupportedRenderingFeatures.LightmapMixedBakeModes.Shadowmask,
                lightmapBakeTypes = LightmapBakeType.Baked | LightmapBakeType.Mixed | LightmapBakeType.Realtime,
                lightmapsModes = LightmapsMode.NonDirectional | LightmapsMode.CombinedDirectional,
                lightProbeProxyVolumes = true,
                motionVectors = true,
                receiveShadows = false,
                reflectionProbes = false,
                rendererPriority = true,
                overridesFog = true,
                overridesOtherLightingSettings = true,
                editableMaterialRenderQueue = false
                // Enlighten is deprecated in 2019.3 and above
                , enlighten = false
                , overridesLODBias = true
                , overridesMaximumLODLevel = true
                , terrainDetailUnsupported = true
            };

            Lightmapping.SetDelegate(GlobalIlluminationUtils.hdLightsDelegate);

#if UNITY_EDITOR
            SceneViewDrawMode.SetupDrawMode();

            if (UnityEditor.PlayerSettings.colorSpace == ColorSpace.Gamma)
            {
                Debug.LogError("High Definition Render Pipeline doesn't support Gamma mode, change to Linear mode (HDRP isn't set up properly. Go to Windows > RenderPipeline > HDRP Wizard to fix your settings).");
            }
#endif
        }

        bool CheckAPIValidity()
        {
            GraphicsDeviceType unsupportedDeviceType;
            if (!IsSupportedPlatform(out unsupportedDeviceType))
            {
                HDUtils.DisplayUnsupportedAPIMessage(unsupportedDeviceType.ToString());

                // Display more information to the users when it should have use Metal instead of OpenGL
                if (SystemInfo.graphicsDeviceType.ToString().StartsWith("OpenGL"))
                {
                    if (SystemInfo.operatingSystem.StartsWith("Mac"))
                        HDUtils.DisplayUnsupportedMessage("Use Metal API instead.");
                    else if (SystemInfo.operatingSystem.StartsWith("Windows"))
                        HDUtils.DisplayUnsupportedMessage("Use Vulkan API instead.");
                }

                return false;
            }

            return true;
        }

        // Note: If you add new platform in this function, think about adding support when building the player to in HDRPCustomBuildProcessor.cs
        bool IsSupportedPlatform(out GraphicsDeviceType unsupportedGraphicDevice)
        {
            unsupportedGraphicDevice = SystemInfo.graphicsDeviceType;

            if (!SystemInfo.supportsComputeShaders)
                return false;

            if (!(defaultResources?.shaders.defaultPS?.isSupported ?? true))
                return false;

#if UNITY_EDITOR
            UnityEditor.BuildTarget activeBuildTarget = UnityEditor.EditorUserBuildSettings.activeBuildTarget;
            // If the build target matches the operating system of the editor
            if (SystemInfo.operatingSystemFamily == HDUtils.BuildTargetToOperatingSystemFamily(activeBuildTarget))
            {
                bool autoAPI = UnityEditor.PlayerSettings.GetUseDefaultGraphicsAPIs(activeBuildTarget);

                // then, there is two configuration possible:
                if (autoAPI)
                {
                    // if the graphic api is chosen automatically, then only the system's graphic device type matters
                    if (!HDUtils.IsSupportedGraphicDevice(SystemInfo.graphicsDeviceType))
                        return false;
                }
                else
                {
                    // otherwise, we need to iterate over every graphic api available in the list to track every non-supported APIs
                    return HDUtils.AreGraphicsAPIsSupported(activeBuildTarget, out unsupportedGraphicDevice);
                }
            }
            else // if the build target does not match the editor OS, then we have to check using the graphic api list
            {
                return HDUtils.AreGraphicsAPIsSupported(activeBuildTarget, out unsupportedGraphicDevice);
            }

            if (!HDUtils.IsSupportedBuildTarget(activeBuildTarget))
                return false;
#else
            if (!HDUtils.IsSupportedGraphicDevice(SystemInfo.graphicsDeviceType))
                return false;
#endif

            if (!HDUtils.IsOperatingSystemSupported(SystemInfo.operatingSystem))
                return false;

            return true;
        }

        void UnsetRenderingFeatures()
        {
            Shader.globalRenderPipeline = "";

            SupportedRenderingFeatures.active = new SupportedRenderingFeatures();

            // Reset srp batcher state just in case
            GraphicsSettings.useScriptableRenderPipelineBatching = false;

            Lightmapping.ResetDelegate();
        }

        void InitializeDebugMaterials()
        {
            m_DebugViewMaterialGBuffer = CoreUtils.CreateEngineMaterial(defaultResources.shaders.debugViewMaterialGBufferPS);
            m_DebugViewMaterialGBufferShadowMask = CoreUtils.CreateEngineMaterial(defaultResources.shaders.debugViewMaterialGBufferPS);
            m_DebugViewMaterialGBufferShadowMask.EnableKeyword("SHADOWS_SHADOWMASK");
            m_DebugDisplayLatlong = CoreUtils.CreateEngineMaterial(defaultResources.shaders.debugDisplayLatlongPS);
            m_DebugFullScreen = CoreUtils.CreateEngineMaterial(defaultResources.shaders.debugFullScreenPS);
            m_DebugColorPicker = CoreUtils.CreateEngineMaterial(defaultResources.shaders.debugColorPickerPS);
            m_Blit = CoreUtils.CreateEngineMaterial(defaultResources.shaders.blitPS);
            m_ErrorMaterial = CoreUtils.CreateEngineMaterial("Hidden/InternalErrorShader");

            // With texture array enabled, we still need the normal blit version for other systems like atlas
            if (TextureXR.useTexArray)
            {
                m_Blit.EnableKeyword("DISABLE_TEXTURE2D_X_ARRAY");
                m_BlitTexArray = CoreUtils.CreateEngineMaterial(defaultResources.shaders.blitPS);
                m_BlitTexArraySingleSlice = CoreUtils.CreateEngineMaterial(defaultResources.shaders.blitPS);
                m_BlitTexArraySingleSlice.EnableKeyword("BLIT_SINGLE_SLICE");
            }
        }

        void InitializeRenderStateBlocks()
        {
            m_DepthStateOpaque = new RenderStateBlock
            {
                depthState = new DepthState(true, CompareFunction.LessEqual),
                mask = RenderStateMask.Depth
            };

            m_DepthStateNoWrite = new RenderStateBlock
            {
                depthState = new DepthState(false, CompareFunction.LessEqual),
                mask = RenderStateMask.Depth
            };

            m_AlphaToMaskBlock = new RenderStateBlock
            {
                blendState = new BlendState(true, false),
                mask = RenderStateMask.Blend
            };
        }

        /// <summary>
        /// Disposable pattern implementation.
        /// </summary>
        /// <param name="disposing">Is disposing.</param>
        protected override void Dispose(bool disposing)
        {
            DisposeProbeCameraPool();

            UnsetRenderingFeatures();

            if (!m_ValidAPI)
                return;

#if UNITY_EDITOR
            if (!m_ResourcesInitialized)
                return;
#endif

            base.Dispose(disposing);

            ReleaseScreenSpaceShadows();

            if (m_RayTracingSupported)
            {
                ReleaseRecursiveRenderer();
                ReleaseRayTracingDeferred();
                ReleaseRayTracedIndirectDiffuse();
                ReleaseRayTracedReflections();
                ReleasePathTracing();
                ReleaseRayTracingManager();
            }
            m_DebugDisplaySettings.UnregisterDebug();

            CleanupLightLoop();

            // For debugging
            MousePositionDebug.instance.Cleanup();

            DecalSystem.instance.Cleanup();

            m_MaterialList.ForEach(material => material.Cleanup());

            CoreUtils.Destroy(m_CameraMotionVectorsMaterial);
            CoreUtils.Destroy(m_DecalNormalBufferMaterial);

            CoreUtils.Destroy(m_DebugViewMaterialGBuffer);
            CoreUtils.Destroy(m_DebugViewMaterialGBufferShadowMask);
            CoreUtils.Destroy(m_DebugDisplayLatlong);
            CoreUtils.Destroy(m_DebugFullScreen);
            CoreUtils.Destroy(m_DebugColorPicker);
            CoreUtils.Destroy(m_Blit);
            CoreUtils.Destroy(m_BlitTexArray);
            CoreUtils.Destroy(m_BlitTexArraySingleSlice);
            CoreUtils.Destroy(m_CopyDepth);
            CoreUtils.Destroy(m_ErrorMaterial);
            CoreUtils.Destroy(m_DownsampleDepthMaterial);
            CoreUtils.Destroy(m_UpsampleTransparency);
            CoreUtils.Destroy(m_ApplyDistortionMaterial);
            CoreUtils.Destroy(m_ClearStencilBufferMaterial);

            CleanupSubsurfaceScattering();
            m_SharedRTManager.Cleanup();
            m_XRSystem.Cleanup();
            m_SkyManager.Cleanup();
            CleanupVolumetricLighting();
            CleanupProbeVolumes();

            for(int bsdfIdx = 0; bsdfIdx < m_IBLFilterArray.Length; ++bsdfIdx)
            {
                m_IBLFilterArray[bsdfIdx].Cleanup();
            }

            m_PostProcessSystem.Cleanup();
            m_AmbientOcclusionSystem.Cleanup();
            m_BlueNoise.Cleanup();

            HDCamera.ClearAll();

            DestroyRenderTextures();
            CullingGroupManager.instance.Cleanup();

            CoreUtils.SafeRelease(m_DepthPyramidMipLevelOffsetsBuffer);

            CustomPassVolume.Cleanup();

            // RenderGraph
            m_RenderGraph.Cleanup();
            m_RenderGraph.UnRegisterDebug();
            CleanupPrepass();
            CoreUtils.Destroy(m_ColorResolveMaterial);

#if UNITY_EDITOR
            SceneViewDrawMode.ResetDrawMode();

            // Do not attempt to unregister SceneView FrameSettings. It is shared amongst every scene view and take only a little place.
            // For removing it, you should be sure that Dispose could never be called after the constructor of another instance of this SRP.
            // Also, at the moment, applying change to hdrpAsset cause the SRP to be Disposed and Constructed again.
            // Not always in that order.
#endif

            // Dispose m_ProbeCameraPool properly
            void DisposeProbeCameraPool()
            {
#if UNITY_EDITOR
                // Special case here: when the HDRP asset is modified in the Editor,
                //   it is disposed during an `OnValidate` call.
                //   But during `OnValidate` call, game object must not be destroyed.
                //   So, only when this method was called during an `OnValidate` call, the destruction of the
                //   pool is delayed, otherwise, it is destroyed as usual with `CoreUtils.Destroy`
                var isInOnValidate = false;
                isInOnValidate = new StackTrace().ToString().Contains("OnValidate");
                if (isInOnValidate)
                {
                    var pool = m_ProbeCameraCache;
                    UnityEditor.EditorApplication.delayCall += () => pool.Dispose();
                    m_ProbeCameraCache = null;
                }
                else
                {
#endif
                    m_ProbeCameraCache.Dispose();
                    m_ProbeCameraCache = null;
#if UNITY_EDITOR
                }
#endif
            }

            ConstantBuffer.ReleaseAll();

            CameraCaptureBridge.enabled = false;
        }


        void Resize(HDCamera hdCamera)
        {
            bool resolutionChanged = (hdCamera.actualWidth > m_MaxCameraWidth) || (hdCamera.actualHeight > m_MaxCameraHeight);

            if (resolutionChanged || LightLoopNeedResize(hdCamera, m_TileAndClusterData))
            {
                // update recorded window resolution
                m_MaxCameraWidth = Mathf.Max(m_MaxCameraWidth, hdCamera.actualWidth);
                m_MaxCameraHeight = Mathf.Max(m_MaxCameraHeight, hdCamera.actualHeight);

                if (m_MaxCameraWidth > 0 && m_MaxCameraHeight > 0)
                {
                    LightLoopReleaseResolutionDependentBuffers();
                    m_DbufferManager.ReleaseResolutionDependentBuffers();
                    m_SharedRTManager.DisposeCoarseStencilBuffer();
                }

                LightLoopAllocResolutionDependentBuffers(hdCamera, m_MaxCameraWidth, m_MaxCameraHeight);
                m_DbufferManager.AllocResolutionDependentBuffers(hdCamera, m_MaxCameraWidth, m_MaxCameraHeight);
                m_SharedRTManager.AllocateCoarseStencilBuffer(m_MaxCameraWidth, m_MaxCameraHeight, hdCamera.viewCount);
            }
        }

        void UpdateShaderVariablesGlobalCB(HDCamera hdCamera, CommandBuffer cmd)
        {
            hdCamera.UpdateShaderVariablesGlobalCB(ref m_ShaderVariablesGlobalCB, m_FrameCount);
            Fog.UpdateShaderVariablesGlobalCB(ref m_ShaderVariablesGlobalCB, hdCamera);
            UpdateShaderVariablesGlobalSubsurface(ref m_ShaderVariablesGlobalCB, hdCamera);
            UpdateShaderVariablesGlobalDecal(ref m_ShaderVariablesGlobalCB, hdCamera);
            UpdateShaderVariablesGlobalVolumetrics(ref m_ShaderVariablesGlobalCB, RTHandles.rtHandleProperties, hdCamera);
            m_ShadowManager.UpdateShaderVariablesGlobalCB(ref m_ShaderVariablesGlobalCB);
            UpdateShaderVariablesGlobalLightLoop(ref m_ShaderVariablesGlobalCB, hdCamera);
            UpdateShaderVariablesGlobalProbeVolumes(ref m_ShaderVariablesGlobalCB, hdCamera);
            m_AmbientOcclusionSystem.UpdateShaderVariableGlobalCB(ref m_ShaderVariablesGlobalCB, hdCamera);

            // Misc
            MicroShadowing microShadowingSettings = hdCamera.volumeStack.GetComponent<MicroShadowing>();
            m_ShaderVariablesGlobalCB._MicroShadowOpacity = microShadowingSettings.enable.value ? microShadowingSettings.opacity.value : 0.0f;

            HDShadowSettings shadowSettings = hdCamera.volumeStack.GetComponent<HDShadowSettings>();
            m_ShaderVariablesGlobalCB._DirectionalTransmissionMultiplier = shadowSettings.directionalTransmissionMultiplier.value;

            ScreenSpaceRefraction ssRefraction = hdCamera.volumeStack.GetComponent<ScreenSpaceRefraction>();
            m_ShaderVariablesGlobalCB._SSRefractionInvScreenWeightDistance = 1.0f / ssRefraction.screenFadeDistance.value;

            m_ShaderVariablesGlobalCB._IndirectLightingMultiplier = new Vector4(hdCamera.volumeStack.GetComponent<IndirectLightingController>().indirectDiffuseIntensity.value, 0, 0, 0);
            m_ShaderVariablesGlobalCB._OffScreenRendering = 0;
            m_ShaderVariablesGlobalCB._OffScreenDownsampleFactor = 1;
            m_ShaderVariablesGlobalCB._ReplaceDiffuseForIndirect = hdCamera.frameSettings.IsEnabled(FrameSettingsField.ReplaceDiffuseForIndirect) ? 1.0f : 0.0f;
            m_ShaderVariablesGlobalCB._EnableSkyReflection = hdCamera.frameSettings.IsEnabled(FrameSettingsField.SkyReflection) ? 1u : 0u;
            m_ShaderVariablesGlobalCB._ContactShadowOpacity = m_ContactShadows.opacity.value;

            int coarseStencilWidth = HDUtils.DivRoundUp(hdCamera.actualWidth, 8);
            int coarseStencilHeight = HDUtils.DivRoundUp(hdCamera.actualHeight, 8);
            m_ShaderVariablesGlobalCB._CoarseStencilBufferSize = new Vector4(coarseStencilWidth, coarseStencilHeight, 1.0f / coarseStencilWidth, 1.0f / coarseStencilHeight);

            m_ShaderVariablesGlobalCB._RaytracingFrameIndex = RayTracingFrameIndex(hdCamera);
            if (hdCamera.frameSettings.IsEnabled(FrameSettingsField.RayTracing))
            {
                // Check if recursive rendering is enabled or not. This will control the cull of primitive
                // during the gbuffer and forward pass
                RecursiveRendering recursiveSettings = hdCamera.volumeStack.GetComponent<RecursiveRendering>();
                ScreenSpaceReflection settings = hdCamera.volumeStack.GetComponent<ScreenSpaceReflection>();
                bool usesRaytracedReflections = hdCamera.frameSettings.IsEnabled(FrameSettingsField.RayTracing) && settings.rayTracing.value;
                m_ShaderVariablesGlobalCB._UseRayTracedReflections = usesRaytracedReflections ? 1 : 0;
                m_ShaderVariablesGlobalCB._RaytracedIndirectDiffuse = ValidIndirectDiffuseState(hdCamera) ? 1 : 0;
                m_ShaderVariablesGlobalCB._EnableRecursiveRayTracing = recursiveSettings.enable.value ? 1u : 0u;
            }
            else
            {
                m_ShaderVariablesGlobalCB._UseRayTracedReflections = 0;
                m_ShaderVariablesGlobalCB._RaytracedIndirectDiffuse = 0;
                m_ShaderVariablesGlobalCB._EnableRecursiveRayTracing = 0;
            }

            ConstantBuffer.PushGlobal(cmd, m_ShaderVariablesGlobalCB, HDShaderIDs._ShaderVariablesGlobal);

            hdCamera.UpdateShaderVariablesXRCB(ref m_ShaderVariablesXRCB);
            ConstantBuffer.PushGlobal(cmd, m_ShaderVariablesXRCB, HDShaderIDs._ShaderVariablesXR);

            // This one is not in a constant buffer because it's only used as a parameter for some shader's render states. It's not actually used inside shader code.
            cmd.SetGlobalInt(HDShaderIDs._ColorMaskTransparentVel, (int)ColorWriteMask.All);
        }

        void CopyDepthBufferIfNeeded(HDCamera hdCamera, CommandBuffer cmd)
        {
            if (!m_IsDepthBufferCopyValid)
            {
                using (new ProfilingScope(cmd, ProfilingSampler.Get(HDProfileId.CopyDepthBuffer)))
                {
                    // TODO: maybe we don't actually need the top MIP level?
                    // That way we could avoid making the copy, and build the MIP hierarchy directly.
                    // The downside is that our SSR tracing accuracy would decrease a little bit.
                    // But since we never render SSR at full resolution, this may be acceptable.

                    // TODO: reading the depth buffer with a compute shader will cause it to decompress in place.
                    // On console, to preserve the depth test performance, we must NOT decompress the 'm_CameraDepthStencilBuffer' in place.
                    // We should call decompressDepthSurfaceToCopy() and decompress it to 'm_CameraDepthBufferMipChain'.
                    m_GPUCopy.SampleCopyChannel_xyzw2x(cmd, m_SharedRTManager.GetDepthStencilBuffer(), m_SharedRTManager.GetDepthTexture(), new RectInt(0, 0, hdCamera.actualWidth, hdCamera.actualHeight));
                    // Depth texture is now ready, bind it.
                    cmd.SetGlobalTexture(HDShaderIDs._CameraDepthTexture, m_SharedRTManager.GetDepthTexture());
                }
                m_IsDepthBufferCopyValid = true;
            }
        }

        struct BuildCoarseStencilAndResolveParameters
        {
            public HDCamera hdCamera;
            public ComputeShader resolveStencilCS;
        }

        BuildCoarseStencilAndResolveParameters PrepareBuildCoarseStencilParameters(HDCamera hdCamera)
        {
            var parameters = new BuildCoarseStencilAndResolveParameters();
            parameters.hdCamera = hdCamera;
            parameters.resolveStencilCS = defaultResources.shaders.resolveStencilCS;
            return parameters;
        }

        void BuildCoarseStencilAndResolveIfNeeded(HDCamera hdCamera, CommandBuffer cmd)
        {
            var parameters = PrepareBuildCoarseStencilParameters(hdCamera);
            bool msaaEnabled = hdCamera.frameSettings.IsEnabled(FrameSettingsField.MSAA);
            BuildCoarseStencilAndResolveIfNeeded(parameters, m_SharedRTManager.GetDepthStencilBuffer(msaaEnabled),
                         msaaEnabled ? m_SharedRTManager.GetStencilBuffer(msaaEnabled) : null,
                         m_SharedRTManager.GetCoarseStencilBuffer(), cmd);

        }

        static void BuildCoarseStencilAndResolveIfNeeded(BuildCoarseStencilAndResolveParameters parameters, RTHandle depthStencilBuffer, RTHandle resolvedStencilBuffer, ComputeBuffer coarseStencilBuffer, CommandBuffer cmd)
        {
            using (new ProfilingScope(cmd, ProfilingSampler.Get(HDProfileId.CoarseStencilGeneration)))
            {
                var hdCamera = parameters.hdCamera;
                bool MSAAEnabled = hdCamera.frameSettings.IsEnabled(FrameSettingsField.MSAA);

                // The following features require a copy of the stencil, if none are active, no need to do the resolve.
                bool resolveIsNecessary = GetFeatureVariantsEnabled(hdCamera.frameSettings);
                resolveIsNecessary = resolveIsNecessary || hdCamera.IsSSREnabled()
                                                        || hdCamera.IsTransparentSSREnabled();

                // We need the resolve only with msaa
                resolveIsNecessary = resolveIsNecessary && MSAAEnabled;

                ComputeShader cs = parameters.resolveStencilCS;
                int kernel = SampleCountToPassIndex(MSAAEnabled ? hdCamera.msaaSamples : MSAASamples.None);
                kernel = resolveIsNecessary ? kernel + 3 : kernel; // We have a different variant if we need to resolve to non-MSAA stencil
                cmd.SetComputeBufferParam(cs, kernel, HDShaderIDs._CoarseStencilBuffer, coarseStencilBuffer);
                cmd.SetComputeTextureParam(cs, kernel, HDShaderIDs._StencilTexture, depthStencilBuffer, 0, RenderTextureSubElement.Stencil);

                if (resolveIsNecessary)
                {
                    cmd.SetComputeTextureParam(cs, kernel, HDShaderIDs._OutputStencilBuffer, resolvedStencilBuffer);
                }

                int coarseStencilWidth = HDUtils.DivRoundUp(hdCamera.actualWidth, 8);
                int coarseStencilHeight = HDUtils.DivRoundUp(hdCamera.actualHeight, 8);
                cmd.DispatchCompute(cs, kernel, coarseStencilWidth, coarseStencilHeight, hdCamera.viewCount);
            }
        }

        void ConfigureKeywords(bool enableBakeShadowMask, HDCamera hdCamera, CommandBuffer cmd)
        {
            // Globally enable (for GBuffer shader and forward lit (opaque and transparent) the keyword SHADOWS_SHADOWMASK
            CoreUtils.SetKeyword(cmd, "SHADOWS_SHADOWMASK", enableBakeShadowMask);
            // Configure material to use depends on shadow mask option
            m_CurrentRendererConfigurationBakedLighting = enableBakeShadowMask ? HDUtils.k_RendererConfigurationBakedLightingWithShadowMask : HDUtils.k_RendererConfigurationBakedLighting;
            m_currentDebugViewMaterialGBuffer = enableBakeShadowMask ? m_DebugViewMaterialGBufferShadowMask : m_DebugViewMaterialGBuffer;

            CoreUtils.SetKeyword(cmd, "LIGHT_LAYERS", hdCamera.frameSettings.IsEnabled(FrameSettingsField.LightLayers));

            // configure keyword for both decal.shader and material
            if (m_Asset.currentPlatformRenderPipelineSettings.supportDecals)
            {
                CoreUtils.SetKeyword(cmd, "DECALS_OFF", false);
                CoreUtils.SetKeyword(cmd, "DECALS_3RT", !m_Asset.currentPlatformRenderPipelineSettings.decalSettings.perChannelMask);
                CoreUtils.SetKeyword(cmd, "DECALS_4RT", m_Asset.currentPlatformRenderPipelineSettings.decalSettings.perChannelMask);
            }
            else
            {
                CoreUtils.SetKeyword(cmd, "DECALS_OFF", true);
                CoreUtils.SetKeyword(cmd, "DECALS_3RT", false);
                CoreUtils.SetKeyword(cmd, "DECALS_4RT", false);
            }

            // Raise the normal buffer flag only if we are in forward rendering
            CoreUtils.SetKeyword(cmd, "WRITE_NORMAL_BUFFER", hdCamera.frameSettings.litShaderMode == LitShaderMode.Forward);

            // Raise or remove the depth msaa flag based on the frame setting
            CoreUtils.SetKeyword(cmd, "WRITE_MSAA_DEPTH", hdCamera.frameSettings.IsEnabled(FrameSettingsField.MSAA));
        }

        struct RenderRequest
        {
            public struct Target
            {
                public RenderTargetIdentifier id;
                public CubemapFace face;
                public RenderTexture copyToTarget;
            }
            public HDCamera hdCamera;
            public bool clearCameraSettings;
            public Target target;
            public HDCullingResults cullingResults;
            public int index;
            // Indices of render request to render before this one
            public List<int> dependsOnRenderRequestIndices;
            public CameraSettings cameraSettings;
        }
        struct HDCullingResults
        {
            public CullingResults cullingResults;
            public CullingResults? customPassCullingResults;
            public HDProbeCullingResults hdProbeCullingResults;
            public DecalSystem.CullResult decalCullResults;
            // TODO: DecalCullResults

            internal void Reset()
            {
                hdProbeCullingResults.Reset();
                if (decalCullResults != null)
                    decalCullResults.Clear();
                else
                    decalCullResults = GenericPool<DecalSystem.CullResult>.Get();
            }
        }

        /// <summary>
        /// RenderPipeline Render implementation.
        /// </summary>
        /// <param name="renderContext">Current ScriptableRenderContext.</param>
        /// <param name="cameras">List of cameras to render.</param>
        protected override void Render(ScriptableRenderContext renderContext, Camera[] cameras)
        {
#if UNITY_EDITOR
            if (!m_ResourcesInitialized)
                return;
#endif

            if (!m_ValidAPI || cameras.Length == 0)
                return;

            GetOrCreateDefaultVolume();
            GetOrCreateDebugTextures();

            // This function should be called once every render (once for all camera)
            LightLoopNewRender();

            BeginFrameRendering(renderContext, cameras);

            // Check if we can speed up FrameSettings process by skiping history
            // or go in detail if debug is activated. Done once for all renderer.
            m_FrameSettingsHistoryEnabled = FrameSettingsHistory.enabled;

            int  newCount = Time.frameCount;
            bool newFrame = newCount != m_FrameCount;
            m_FrameCount  = newCount;

            if (newFrame)
            {
                m_LastTime = m_Time;                        // Only update time once per frame.
                m_Time     = Time.time;                     // Does NOT take the 'animateMaterials' setting into account.
                m_LastTime = Mathf.Min(m_Time, m_LastTime); // Guard against broken Unity behavior. Should not be necessary.

                m_ProbeCameraCache.ClearCamerasUnusedFor(2, m_FrameCount);
                HDCamera.CleanUnused();
            }

            var dynResHandler = DynamicResolutionHandler.instance;
            dynResHandler.Update(m_Asset.currentPlatformRenderPipelineSettings.dynamicResolutionSettings, () =>
            {
                var hdrp = (RenderPipelineManager.currentPipeline as HDRenderPipeline);
                var stencilBuffer = hdrp.m_SharedRTManager.GetDepthStencilBuffer().rt;
                var stencilBufferSize = new Vector2Int(stencilBuffer.width, stencilBuffer.height);
                hdrp.m_SharedRTManager.ComputeDepthBufferMipChainSize(DynamicResolutionHandler.instance.GetScaledSize(stencilBufferSize));
            }
            );

            // This syntax is awful and hostile to debugging, please don't use it...
            using (ListPool<RenderRequest>.Get(out List<RenderRequest> renderRequests))
            using (ListPool<int>.Get(out List<int> rootRenderRequestIndices))
            using (HashSetPool<int>.Get(out HashSet<int> skipClearCullingResults))
            using (DictionaryPool<HDProbe, List<(int index, float weight)>>.Get(out Dictionary<HDProbe, List<(int index, float weight)>> renderRequestIndicesWhereTheProbeIsVisible))
            using (ListPool<CameraSettings>.Get(out List<CameraSettings> cameraSettings))
            using (ListPool<CameraPositionSettings>.Get(out List<CameraPositionSettings> cameraPositionSettings))
            {
                // With XR multi-pass enabled, each camera can be rendered multiple times with different parameters
                var multipassCameras = m_XRSystem.SetupFrame(cameras, m_Asset.currentPlatformRenderPipelineSettings.xrSettings.singlePass, m_DebugDisplaySettings.data.xrSinglePassTestMode);

#if UNITY_EDITOR
                // See comment below about the preview camera workaround
                bool hasGameViewCamera = false;
                foreach (var c in cameras)
                {
                    if (c.cameraType == CameraType.Game)
                    {
                        hasGameViewCamera = true;
                        break;
                    }
                }
#endif

                // Culling loop
                foreach ((Camera camera, XRPass xrPass) in multipassCameras)
                {
                    if (camera == null)
                        continue;

#if UNITY_EDITOR
                    // We selecting a camera in the editor, we have a preview that is drawn.
                    // For legacy reasons, Unity will render all preview cameras when rendering the GameView
                    // Actually, we don't need this here because we call explicitly Camera.Render when we
                    // need a preview
                    //
                    // This is an issue, because at some point, you end up with 2 cameras to render:
                    // - Main Camera (game view)
                    // - Preview Camera (preview)
                    // If the preview camera is rendered last, it will alter the "GameView RT" RenderTexture
                    // that was previously rendered by the Main Camera.
                    // This is an issue.
                    //
                    // Meanwhile, skipping all preview camera when rendering the game views is sane,
                    // and will workaround the aformentionned issue.
                    if (hasGameViewCamera && camera.cameraType == CameraType.Preview)
                        continue;
#endif

                    bool cameraRequestedDynamicRes = false;
                    HDAdditionalCameraData hdCam;
                    if (camera.TryGetComponent<HDAdditionalCameraData>(out hdCam))
                    {
                        cameraRequestedDynamicRes = hdCam.allowDynamicResolution;

                        // We are in a case where the platform does not support hw dynamic resolution, so we force the software fallback.
                        // TODO: Expose the graphics caps info on whether the platform supports hw dynamic resolution or not.
                        // Temporarily disable HW Dynamic resolution on metal until the problems we have with it are fixed
                        bool isMetal = (SystemInfo.graphicsDeviceType == GraphicsDeviceType.Metal);
                        if (isMetal || (dynResHandler.RequestsHardwareDynamicResolution() && cameraRequestedDynamicRes && !camera.allowDynamicResolution))
                        {
                            dynResHandler.ForceSoftwareFallback();
                        }
                    }

                    dynResHandler.SetCurrentCameraRequest(cameraRequestedDynamicRes);
                    RTHandles.SetHardwareDynamicResolutionState(dynResHandler.HardwareDynamicResIsEnabled());

                    VFXManager.PrepareCamera(camera);

                    // Reset pooled variables
                    cameraSettings.Clear();
                    cameraPositionSettings.Clear();
                    skipClearCullingResults.Clear();

                    var cullingResults = UnsafeGenericPool<HDCullingResults>.Get();
                    cullingResults.Reset();

                    // Try to compute the parameters of the request or skip the request
                    var skipRequest = !TryCalculateFrameParameters(
                            camera,
                            xrPass,
                            out var additionalCameraData,
                            out var hdCamera,
                            out var cullingParameters);

                    // Note: In case of a custom render, we have false here and 'TryCull' is not executed
                    if (!skipRequest)
                    {
                        var needCulling = true;

                        // In XR multipass, culling results can be shared if the pass has the same culling id
                        if (xrPass.multipassId > 0)
                        {
                            foreach (var req in renderRequests)
                            {
                                if (camera == req.hdCamera.camera && req.hdCamera.xr.cullingPassId == xrPass.cullingPassId)
                                {
                                    UnsafeGenericPool<HDCullingResults>.Release(cullingResults);
                                    cullingResults = req.cullingResults;
                                    skipClearCullingResults.Add(req.index);
                                    needCulling = false;
                                }
                            }
                        }

                        if (needCulling)
                            skipRequest = !TryCull(camera, hdCamera, renderContext, m_SkyManager, cullingParameters, m_Asset, ref cullingResults);
                    }

                    if (additionalCameraData != null && additionalCameraData.hasCustomRender)
                    {
                        skipRequest = true;
                        // Execute custom render
                        additionalCameraData.ExecuteCustomRender(renderContext, hdCamera);
                    }

                    if (skipRequest)
                    {
                        // Submit render context and free pooled resources for this request
                        renderContext.Submit();
                        UnsafeGenericPool<HDCullingResults>.Release(cullingResults);
                        UnityEngine.Rendering.RenderPipeline.EndCameraRendering(renderContext, camera);
                        continue;
                    }

                    // Select render target
                    RenderTargetIdentifier targetId = camera.targetTexture ?? new RenderTargetIdentifier(BuiltinRenderTextureType.CameraTarget);
                    if (camera.targetTexture != null)
                    {
                        camera.targetTexture.IncrementUpdateCount(); // Necessary if the texture is used as a cookie.
                    }

                    // Render directly to XR render target if active
                    if (hdCamera.xr.enabled && hdCamera.xr.renderTargetValid)
                        targetId = hdCamera.xr.renderTarget;

                    // Add render request
                    var request = new RenderRequest
                    {
                        hdCamera = hdCamera,
                        cullingResults = cullingResults,
                        target = new RenderRequest.Target
                        {
                            id = targetId,
                            face = CubemapFace.Unknown
                        },
                        dependsOnRenderRequestIndices = ListPool<int>.Get(),
                        index = renderRequests.Count,
                        cameraSettings = CameraSettings.From(hdCamera)
                        // TODO: store DecalCullResult
                    };
                    renderRequests.Add(request);
                    // This is a root render request
                    rootRenderRequestIndices.Add(request.index);

                    // Add visible probes to list
                    for (var i = 0; i < cullingResults.cullingResults.visibleReflectionProbes.Length; ++i)
                    {
                        var visibleProbe = cullingResults.cullingResults.visibleReflectionProbes[i];

                        // TODO: The following fix is temporary.
                        // We should investigate why we got null cull result when we change scene
                        if (visibleProbe == null || visibleProbe.Equals(null) || visibleProbe.reflectionProbe == null || visibleProbe.reflectionProbe.Equals(null))
                            continue;

                        HDAdditionalReflectionData additionalReflectionData;
                        if (!visibleProbe.reflectionProbe.TryGetComponent<HDAdditionalReflectionData>(out additionalReflectionData))
                            additionalReflectionData = visibleProbe.reflectionProbe.gameObject.AddComponent<HDAdditionalReflectionData>();

                        AddVisibleProbeVisibleIndexIfUpdateIsRequired(additionalReflectionData, request.index);
                    }
                    for (var i = 0; i < cullingResults.hdProbeCullingResults.visibleProbes.Count; ++i)
                        AddVisibleProbeVisibleIndexIfUpdateIsRequired(cullingResults.hdProbeCullingResults.visibleProbes[i], request.index);

                    // local function to help insertion of visible probe
                    void AddVisibleProbeVisibleIndexIfUpdateIsRequired(HDProbe probe, int visibleInIndex)
                    {
                        // Don't add it if it has already been updated this frame or not a real time probe
                        // TODO: discard probes that are baked once per frame and already baked this frame
                        if (!probe.requiresRealtimeUpdate)
                            return;

                        // Notify that we render the probe at this frame
                        probe.SetIsRendered(m_FrameCount);

                        float visibility = ComputeVisibility(visibleInIndex, probe);

                        if (!renderRequestIndicesWhereTheProbeIsVisible.TryGetValue(probe, out var visibleInIndices))
                        {
                            visibleInIndices = ListPool<(int index, float weight)>.Get();
                            renderRequestIndicesWhereTheProbeIsVisible.Add(probe, visibleInIndices);
                        }
                        if (!visibleInIndices.Contains((visibleInIndex, visibility)))
                            visibleInIndices.Add((visibleInIndex, visibility));
                    }

                    float ComputeVisibility(int visibleInIndex, HDProbe visibleProbe)
                    {
                        var visibleInRenderRequest = renderRequests[visibleInIndex];
                        var viewerTransform = visibleInRenderRequest.hdCamera.camera.transform;
                        return HDUtils.ComputeWeightedLinearFadeDistance(visibleProbe.transform.position, viewerTransform.position, visibleProbe.weight, visibleProbe.fadeDistance);
                    }
                }

                foreach (var probeToRenderAndDependencies in renderRequestIndicesWhereTheProbeIsVisible)
                {
                    var visibleProbe = probeToRenderAndDependencies.Key;
                    var visibilities = probeToRenderAndDependencies.Value;

                    // Two cases:
                    //   - If the probe is view independent, we add only one render request per face that is
                    //      a dependency for all its 'visibleIn' render requests
                    //   - If the probe is view dependent, we add one render request per face per 'visibleIn'
                    //      render requests
                    var isViewDependent = visibleProbe.type == ProbeSettings.ProbeType.PlanarProbe;

                    Camera parentCamera;

                    if (isViewDependent)
                    {
                        for (int i = 0; i < visibilities.Count; ++i)
                        {
                            var visibility = visibilities[i];
                            if (visibility.weight <= 0f)
                                continue;

                            var visibleInIndex = visibility.index;
                            var visibleInRenderRequest = renderRequests[visibleInIndex];
                            var viewerTransform = visibleInRenderRequest.hdCamera.camera.transform;

                            parentCamera = visibleInRenderRequest.hdCamera.camera;

                            AddHDProbeRenderRequests(
                                visibleProbe,
                                viewerTransform,
                                new List<(int index, float weight)>{visibility},
                                HDUtils.GetSceneCullingMaskFromCamera(visibleInRenderRequest.hdCamera.camera),
                                parentCamera,
                                visibleInRenderRequest.hdCamera.camera.fieldOfView,
                                visibleInRenderRequest.hdCamera.camera.aspect
                            );
                        }
                    }
                    else
                    {
                        // No single parent camera for view dependent probes.
                        parentCamera = null;

                        bool visibleInOneViewer = false;
                        for (int i = 0; i < visibilities.Count && !visibleInOneViewer; ++i)
                        {
                            if (visibilities[i].weight > 0f)
                                visibleInOneViewer = true;
                        }
                        if (visibleInOneViewer)
                            AddHDProbeRenderRequests(visibleProbe, null, visibilities, 0, parentCamera);
                    }
                }
                foreach (var pair in renderRequestIndicesWhereTheProbeIsVisible)
                    ListPool<(int index, float weight)>.Release(pair.Value);
                renderRequestIndicesWhereTheProbeIsVisible.Clear();

                // Local function to share common code between view dependent and view independent requests
                void AddHDProbeRenderRequests(
                    HDProbe visibleProbe,
                    Transform viewerTransform,
                    List<(int index, float weight)> visibilities,
                    ulong overrideSceneCullingMask,
                    Camera parentCamera,
                    float referenceFieldOfView = 90,
                    float referenceAspect = 1
                )
                {
                    var position = ProbeCapturePositionSettings.ComputeFrom(
                        visibleProbe,
                        viewerTransform
                    );
                    cameraSettings.Clear();
                    cameraPositionSettings.Clear();
                    HDRenderUtilities.GenerateRenderingSettingsFor(
                        visibleProbe.settings, position,
                        cameraSettings, cameraPositionSettings, overrideSceneCullingMask,
                        referenceFieldOfView: referenceFieldOfView,
                        referenceAspect: referenceAspect
                    );

                    switch (visibleProbe.type)
                    {
                        case ProbeSettings.ProbeType.ReflectionProbe:
                            int desiredProbeSize = (int)((HDRenderPipeline)RenderPipelineManager.currentPipeline).currentPlatformRenderPipelineSettings.lightLoopSettings.reflectionCubemapSize;
                            if (visibleProbe.realtimeTexture == null || visibleProbe.realtimeTexture.width != desiredProbeSize)
                            {
                                visibleProbe.SetTexture(ProbeSettings.Mode.Realtime, HDRenderUtilities.CreateReflectionProbeRenderTarget(desiredProbeSize));
                            }
                            break;
                        case ProbeSettings.ProbeType.PlanarProbe:
                            int desiredPlanarProbeSize = (int)visibleProbe.resolution;
                            if (visibleProbe.realtimeTexture == null || visibleProbe.realtimeTexture.width != desiredPlanarProbeSize)
                            {
                                visibleProbe.SetTexture(ProbeSettings.Mode.Realtime, HDRenderUtilities.CreatePlanarProbeRenderTarget(desiredPlanarProbeSize));
                            }
                            // Set the viewer's camera as the default camera anchor
                            for (var i = 0; i < cameraSettings.Count; ++i)
                            {
                                var v = cameraSettings[i];
                                if (v.volumes.anchorOverride == null)
                                {
                                    v.volumes.anchorOverride = viewerTransform;
                                    cameraSettings[i] = v;
                                }
                            }
                            break;
                    }

                    for (int j = 0; j < cameraSettings.Count; ++j)
                    {
                        var camera = m_ProbeCameraCache.GetOrCreate((viewerTransform, visibleProbe, j), m_FrameCount, CameraType.Reflection);
                        var additionalCameraData = camera.GetComponent<HDAdditionalCameraData>();

                        if (additionalCameraData == null)
                            additionalCameraData = camera.gameObject.AddComponent<HDAdditionalCameraData>();
                        additionalCameraData.hasPersistentHistory = true;

                        // We need to set a targetTexture with the right otherwise when setting pixelRect, it will be rescaled internally to the size of the screen
                        camera.targetTexture = visibleProbe.realtimeTexture;
                        camera.gameObject.hideFlags = HideFlags.HideAndDontSave;
                        camera.gameObject.SetActive(false);

                        // Warning: accessing Object.name generate 48B of garbage at each frame here
                        // camera.name = HDUtils.ComputeProbeCameraName(visibleProbe.name, j, viewerTransform?.name);
                        // Non Alloc version of ComputeProbeCameraName but without the viewerTransform name part
                        camera.name = visibleProbe.probeName[j];

                        camera.ApplySettings(cameraSettings[j]);
                        camera.ApplySettings(cameraPositionSettings[j]);
                        camera.cameraType = CameraType.Reflection;
                        camera.pixelRect = new Rect(0, 0, visibleProbe.realtimeTexture.width, visibleProbe.realtimeTexture.height);

                        var _cullingResults = UnsafeGenericPool<HDCullingResults>.Get();
                        _cullingResults.Reset();

                        if (!(TryCalculateFrameParameters(
                                camera,
                                m_XRSystem.emptyPass,
                                out _,
                                out var hdCamera,
                                out var cullingParameters
                            )
                            && TryCull(
                                camera, hdCamera, renderContext, m_SkyManager, cullingParameters, m_Asset,
                                ref _cullingResults
                            )))
                        {
                            // Skip request and free resources
                            UnsafeGenericPool<HDCullingResults>.Release(_cullingResults);
                            continue;
                        }

                        hdCamera.parentCamera = parentCamera; // Used to inherit the properties of the view

                        HDAdditionalCameraData hdCam;
                        camera.TryGetComponent<HDAdditionalCameraData>(out hdCam);
                        hdCam.flipYMode = visibleProbe.type == ProbeSettings.ProbeType.ReflectionProbe
                                ? HDAdditionalCameraData.FlipYMode.ForceFlipY
                                : HDAdditionalCameraData.FlipYMode.Automatic;

                        if (!visibleProbe.realtimeTexture.IsCreated())
                            visibleProbe.realtimeTexture.Create();

                        visibleProbe.SetRenderData(
                            ProbeSettings.Mode.Realtime,
                            new HDProbe.RenderData(
                                camera.worldToCameraMatrix,
                                camera.projectionMatrix,
                                camera.transform.position,
                                camera.transform.rotation,
                                cameraSettings[j].frustum.fieldOfView,
                                cameraSettings[j].frustum.aspect
                            )
                        );

                        // TODO: Assign the actual final target to render to.
                        //   Currently, we use a target for each probe, and then copy it into the cache before using it
                        //   during the lighting pass.
                        //   But what we actually want here, is to render directly into the cache (either CubeArray,
                        //   or Texture2DArray)
                        //   To do so, we need to first allocate in the cache the location of the target and then assign
                        //   it here.
                        var request = new RenderRequest
                        {
                            hdCamera = hdCamera,
                            cullingResults = _cullingResults,
                            clearCameraSettings = true,
                            dependsOnRenderRequestIndices = ListPool<int>.Get(),
                            index = renderRequests.Count,
                            cameraSettings = cameraSettings[j]
                            // TODO: store DecalCullResult
                        };

                        // As we render realtime texture on GPU side, we must tag the texture so our texture array cache detect that something have change
                        visibleProbe.realtimeTexture.IncrementUpdateCount();

                        if (cameraSettings.Count > 1)
                        {
                            var face = (CubemapFace)j;
                            request.target = new RenderRequest.Target
                            {
                                copyToTarget = visibleProbe.realtimeTexture,
                                face = face
                            };
                        }
                        else
                        {
                            request.target = new RenderRequest.Target
                            {
                                id = visibleProbe.realtimeTexture,
                                face = CubemapFace.Unknown
                            };
                        }
                        renderRequests.Add(request);


                        foreach (var visibility in visibilities)
                            renderRequests[visibility.index].dependsOnRenderRequestIndices.Add(request.index);
                    }
                }

                // TODO: Refactor into a method. If possible remove the intermediate target
                // Find max size for Cubemap face targets and resize/allocate if required the intermediate render target
                {
                    var size = Vector2Int.zero;
                    for (int i = 0; i < renderRequests.Count; ++i)
                    {
                        var renderRequest = renderRequests[i];
                        var isCubemapFaceTarget = renderRequest.target.face != CubemapFace.Unknown;
                        if (!isCubemapFaceTarget)
                            continue;

                        var width = renderRequest.hdCamera.actualWidth;
                        var height = renderRequest.hdCamera.actualHeight;
                        size.x = Mathf.Max(width, size.x);
                        size.y = Mathf.Max(height, size.y);
                    }

                    if (size != Vector2.zero)
                    {
                        if (m_TemporaryTargetForCubemaps != null)
                        {
                            if (m_TemporaryTargetForCubemaps.width != size.x
                                || m_TemporaryTargetForCubemaps.height != size.y)
                            {
                                m_TemporaryTargetForCubemaps.Release();
                                m_TemporaryTargetForCubemaps = null;
                            }
                        }
                        if (m_TemporaryTargetForCubemaps == null)
                        {
                            m_TemporaryTargetForCubemaps = new RenderTexture(
                                size.x, size.y, 1, GraphicsFormat.R16G16B16A16_SFloat
                            )
                            {
                                autoGenerateMips = false,
                                useMipMap = false,
                                name = "Temporary Target For Cubemap Face",
                                volumeDepth = 1,
                                useDynamicScale = false
                            };
                        }
                    }
                }

                using (ListPool<int>.Get(out List<int> renderRequestIndicesToRender))
                {
                    // Flatten the render requests graph in an array that guarantee dependency constraints
                    {
                        using (GenericPool<Stack<int>>.Get(out Stack<int> stack))
                        {
                            stack.Clear();
                            for (int i = rootRenderRequestIndices.Count -1; i >= 0; --i)
                            {
                                stack.Push(rootRenderRequestIndices[i]);
                                while (stack.Count > 0)
                                {
                                    var index = stack.Pop();
                                    if (!renderRequestIndicesToRender.Contains(index))
                                        renderRequestIndicesToRender.Add(index);

                                    var request = renderRequests[index];
                                    for (int j = 0; j < request.dependsOnRenderRequestIndices.Count; ++j)
                                        stack.Push(request.dependsOnRenderRequestIndices[j]);
                                }
                            }
                        }
                    }

                    using (new ProfilingScope(null, ProfilingSampler.Get(HDProfileId.HDRenderPipelineAllRenderRequest)))
                    {
                        // Execute render request graph, in reverse order
                        for (int i = renderRequestIndicesToRender.Count - 1; i >= 0; --i)
                        {
                            var renderRequestIndex = renderRequestIndicesToRender[i];
                            var renderRequest = renderRequests[renderRequestIndex];

                            var cmd = CommandBufferPool.Get("");

                            // TODO: Avoid the intermediate target and render directly into final target
                            //  CommandBuffer.Blit does not work on Cubemap faces
                            //  So we use an intermediate RT to perform a CommandBuffer.CopyTexture in the target Cubemap face
                            if (renderRequest.target.face != CubemapFace.Unknown)
                            {
                                if (!m_TemporaryTargetForCubemaps.IsCreated())
                                    m_TemporaryTargetForCubemaps.Create();

                                var hdCamera = renderRequest.hdCamera;
                                ref var target = ref renderRequest.target;
                                target.id = m_TemporaryTargetForCubemaps;
                            }


                            // var aovRequestIndex = 0;
                            foreach (var aovRequest in renderRequest.hdCamera.aovRequests)
                            {
                                using (new ProfilingScope(cmd, ProfilingSampler.Get(HDProfileId.HDRenderPipelineRenderAOV)))
                                {
                                    cmd.SetInvertCulling(renderRequest.cameraSettings.invertFaceCulling);
                                    ExecuteRenderRequest(renderRequest, renderContext, cmd, aovRequest);
                                    cmd.SetInvertCulling(false);
                                }
                                renderContext.ExecuteCommandBuffer(cmd);
                                CommandBufferPool.Release(cmd);
                                renderContext.Submit();
                                cmd = CommandBufferPool.Get();
                            }

                            using (new ProfilingScope(cmd, renderRequest.hdCamera.profilingSampler))
                            {
                                cmd.SetInvertCulling(renderRequest.cameraSettings.invertFaceCulling);
                                ExecuteRenderRequest(renderRequest, renderContext, cmd, AOVRequestData.defaultAOVRequestDataNonAlloc);
                                cmd.SetInvertCulling(false);
                                UnityEngine.Rendering.RenderPipeline.EndCameraRendering(renderContext, renderRequest.hdCamera.camera);
                            }

                            {
                                var target = renderRequest.target;
                                // Handle the copy if requested
                                if (target.copyToTarget != null)
                                {
                                    cmd.CopyTexture(
                                        target.id, 0, 0, 0, 0, renderRequest.hdCamera.actualWidth, renderRequest.hdCamera.actualHeight,
                                        target.copyToTarget, (int)target.face, 0, 0, 0
                                    );
                                }
                                if (renderRequest.clearCameraSettings)
                                    // release reference because the RenderTexture might be destroyed before the camera
                                    renderRequest.hdCamera.camera.targetTexture = null;

                                ListPool<int>.Release(renderRequest.dependsOnRenderRequestIndices);

                                // Culling results can be shared between render requests: clear only when required
                                if (!skipClearCullingResults.Contains(renderRequest.index))
                                {
                                    renderRequest.cullingResults.decalCullResults?.Clear();
                                    UnsafeGenericPool<HDCullingResults>.Release(renderRequest.cullingResults);
                                }
                            }

                            // Render XR mirror view once all render requests have been completed
                            if (i == 0 && renderRequest.hdCamera.camera.cameraType == CameraType.Game && renderRequest.hdCamera.camera.targetTexture == null)
                            {
                                HDAdditionalCameraData acd;
                                if (renderRequest.hdCamera.camera.TryGetComponent<HDAdditionalCameraData>(out acd) && acd.xrRendering)
                                {
                                    m_XRSystem.RenderMirrorView(cmd);
                                }
                            }

                            // Now that all cameras have been rendered, let's propagate the data required for screen space shadows
                            PropagateScreenSpaceShadowData();

                            renderContext.ExecuteCommandBuffer(cmd);
                            CommandBufferPool.Release(cmd);
                            renderContext.Submit();
                        }
                    }
                }
            }

            m_XRSystem.ReleaseFrame();
            UnityEngine.Rendering.RenderPipeline.EndFrameRendering(renderContext, cameras);
        }


        void PropagateScreenSpaceShadowData()
        {
            // For every unique light that has been registered, update the previous transform
            foreach (HDAdditionalLightData lightData in m_ScreenSpaceShadowsUnion)
            {
                lightData.previousTransform = lightData.transform.localToWorldMatrix;
            }
        }

        void ExecuteRenderRequest(
            RenderRequest renderRequest,
            ScriptableRenderContext renderContext,
            CommandBuffer cmd,
            AOVRequestData aovRequest
        )
        {
            InitializeGlobalResources(renderContext);

            var hdCamera = renderRequest.hdCamera;
            var camera = hdCamera.camera;
            var cullingResults = renderRequest.cullingResults.cullingResults;
            var customPassCullingResults = renderRequest.cullingResults.customPassCullingResults ?? cullingResults;
            var hdProbeCullingResults = renderRequest.cullingResults.hdProbeCullingResults;
            var decalCullingResults = renderRequest.cullingResults.decalCullResults;
            var target = renderRequest.target;

            // Updates RTHandle
            hdCamera.BeginRender(cmd);

            if (m_RayTracingSupported)
            {
                // This call need to happen once per camera
                // TODO: This can be wasteful for "compatible" cameras.
                // We need to determine the minimum set of feature used by all the camera and build the minimum number of acceleration structures.
                BuildRayTracingAccelerationStructure(hdCamera);
                CullForRayTracing(cmd, hdCamera);
            }

#if ENABLE_VIRTUALTEXTURES
            m_VtBufferManager.BeginRender(hdCamera.actualWidth, hdCamera.actualHeight);
#endif

            using (ListPool<RTHandle>.Get(out var aovBuffers))
            using (ListPool<RTHandle>.Get(out var aovCustomPassBuffers))
            {
                aovRequest.AllocateTargetTexturesIfRequired(ref aovBuffers, ref aovCustomPassBuffers);

            // If we render a reflection view or a preview we should not display any debug information
            // This need to be call before ApplyDebugDisplaySettings()
            if (camera.cameraType == CameraType.Reflection || camera.cameraType == CameraType.Preview)
            {
                // Neutral allow to disable all debug settings
                m_CurrentDebugDisplaySettings = s_NeutralDebugDisplaySettings;
            }
            else
            {
                // Make sure we are in sync with the debug menu for the msaa count
                m_MSAASamples = m_DebugDisplaySettings.data.msaaSamples;
                m_SharedRTManager.SetNumMSAASamples(m_MSAASamples);

                m_DebugDisplaySettings.UpdateCameraFreezeOptions();

                m_CurrentDebugDisplaySettings = m_DebugDisplaySettings;
            }

            aovRequest.SetupDebugData(ref m_CurrentDebugDisplaySettings);

            if (hdCamera.frameSettings.IsEnabled(FrameSettingsField.RayTracing))
            {
                // Must update after getting DebugDisplaySettings
                m_RayCountManager.ClearRayCount(cmd, hdCamera, m_CurrentDebugDisplaySettings.data.countRays);
            }


            if (hdCamera.frameSettings.IsEnabled(FrameSettingsField.Decals))
            {
                using (new ProfilingScope(cmd, ProfilingSampler.Get(HDProfileId.DBufferPrepareDrawData)))
                {
                    // TODO: update singleton with DecalCullResults
                    DecalSystem.instance.CurrentCamera = hdCamera.camera; // Singletons are extremely dangerous...
                    DecalSystem.instance.LoadCullResults(decalCullingResults);
                    DecalSystem.instance.UpdateCachedMaterialData();    // textures, alpha or fade distances could've changed
                    DecalSystem.instance.CreateDrawData();              // prepare data is separate from draw
                    DecalSystem.instance.UpdateTextureAtlas(cmd);       // as this is only used for transparent pass, would've been nice not to have to do this if no transparent renderers are visible, needs to happen after CreateDrawData
                }
            }

            using (new ProfilingScope(null, ProfilingSampler.Get(HDProfileId.CustomPassVolumeUpdate)))
            {
                if (hdCamera.frameSettings.IsEnabled(FrameSettingsField.CustomPass))
                    CustomPassVolume.Update(hdCamera);
            }

            // Do anything we need to do upon a new frame.
            // The NewFrame must be after the VolumeManager update and before Resize because it uses properties set in NewFrame
            LightLoopNewFrame(hdCamera);

            // Apparently scissor states can leak from editor code. As it is not used currently in HDRP (apart from VR). We disable scissor at the beginning of the frame.
            cmd.DisableScissorRect();

            Resize(hdCamera);
            m_PostProcessSystem.BeginFrame(cmd, hdCamera, this);

            ApplyDebugDisplaySettings(hdCamera, cmd);
            m_SkyManager.UpdateCurrentSkySettings(hdCamera);

            SetupCameraProperties(hdCamera, renderContext, cmd);

            // TODO: Find a correct place to bind these material textures
            // We have to bind the material specific global parameters in this mode
            foreach (var material in m_MaterialList)
                material.Bind(cmd);

            // Frustum cull density volumes on the CPU. Can be performed as soon as the camera is set up.
            DensityVolumeList densityVolumes = PrepareVisibleDensityVolumeList(hdCamera, cmd, hdCamera.time);

            // Frustum cull probe volumes on the CPU. Can be performed as soon as the camera is set up.
            ProbeVolumeList probeVolumes = PrepareVisibleProbeVolumeList(renderContext, hdCamera, cmd);
            // Cache probe volume list as a member variable so it can be accessed inside of async compute tasks.
            SetProbeVolumeList(probeVolumes);

            // Note: Legacy Unity behave like this for ShadowMask
            // When you select ShadowMask in Lighting panel it recompile shaders on the fly with the SHADOW_MASK keyword.
            // However there is no C# function that we can query to know what mode have been select in Lighting Panel and it will be wrong anyway. Lighting Panel setup what will be the next bake mode. But until light is bake, it is wrong.
            // Currently to know if you need shadow mask you need to go through all visible lights (of CullResult), check the LightBakingOutput struct and look at lightmapBakeType/mixedLightingMode. If one light have shadow mask bake mode, then you need shadow mask features (i.e extra Gbuffer).
            // It mean that when we build a standalone player, if we detect a light with bake shadow mask, we generate all shader variant (with and without shadow mask) and at runtime, when a bake shadow mask light is visible, we dynamically allocate an extra GBuffer and switch the shader.
            // So the first thing to do is to go through all the light: PrepareLightsForGPU
            bool enableBakeShadowMask = PrepareLightsForGPU(cmd, hdCamera, cullingResults, hdProbeCullingResults, densityVolumes, probeVolumes, m_CurrentDebugDisplaySettings, aovRequest);

            UpdateShaderVariablesGlobalCB(hdCamera, cmd);

            // Do the same for ray tracing if allowed
            if (m_RayTracingSupported)
            {
                BuildRayTracingLightData(cmd, hdCamera, m_CurrentDebugDisplaySettings);
            }

            // Configure all the keywords
            ConfigureKeywords(enableBakeShadowMask, hdCamera, cmd);

            // Caution: We require sun light here as some skies use the sun light to render, it means that UpdateSkyEnvironment must be called after PrepareLightsForGPU.
            // TODO: Try to arrange code so we can trigger this call earlier and use async compute here to run sky convolution during other passes (once we move convolution shader to compute).
            if (!m_CurrentDebugDisplaySettings.IsMatcapViewEnabled(hdCamera))
                UpdateSkyEnvironment(hdCamera, renderContext, m_FrameCount, cmd);
            else
                cmd.SetGlobalTexture(HDShaderIDs._SkyTexture, CoreUtils.magentaCubeTextureArray);

            VFXManager.ProcessCameraCommand(camera, cmd);

            if (GL.wireframe)
            {
                RenderWireFrame(cullingResults, hdCamera, target.id, renderContext, cmd);
                return;
            }

            if (m_RenderGraph.enabled)
            {
                ExecuteWithRenderGraph(renderRequest, aovRequest, aovBuffers, renderContext, cmd);
                return;
            }

            hdCamera.xr.StartSinglePass(cmd);

            ClearBuffers(hdCamera, cmd);

            // Render XR occlusion mesh to depth buffer early in the frame to improve performance
            if (hdCamera.xr.enabled && m_Asset.currentPlatformRenderPipelineSettings.xrSettings.occlusionMesh)
            {
                hdCamera.xr.StopSinglePass(cmd);
                hdCamera.xr.RenderOcclusionMeshes(cmd, m_SharedRTManager.GetDepthStencilBuffer(hdCamera.frameSettings.IsEnabled(FrameSettingsField.MSAA)));
                hdCamera.xr.StartSinglePass(cmd);
            }

            // Bind the custom color/depth before the first custom pass
            if (hdCamera.frameSettings.IsEnabled(FrameSettingsField.CustomPass))
            {
                if (m_CustomPassColorBuffer.IsValueCreated)
                    cmd.SetGlobalTexture(HDShaderIDs._CustomColorTexture, m_CustomPassColorBuffer.Value);
                if (m_CustomPassDepthBuffer.IsValueCreated)
                    cmd.SetGlobalTexture(HDShaderIDs._CustomDepthTexture, m_CustomPassDepthBuffer.Value);
            }

            RenderCustomPass(renderContext, cmd, hdCamera, customPassCullingResults, CustomPassInjectionPoint.BeforeRendering, aovRequest, aovCustomPassBuffers);

            RenderRayTracingPrepass(cullingResults, hdCamera, renderContext, cmd, false);

            // When evaluating probe volumes in material pass, we build a custom probe volume light list.
            // When evaluating probe volumes in light loop, probe volumes are folded into the standard light loop data.
            // Build probe volumes light list async during depth prepass.
            // TODO: (Nick): Take a look carefully at data dependancies - could this be moved even earlier? Directly after PrepareVisibleProbeVolumeList?
            // The probe volume light lists do not depend on any of the framebuffer RTs being cleared - do they depend on anything in PushGlobalParams()?
            // Do they depend on hdCamera.xr.StartSinglePass()?
            var buildProbeVolumeLightListTask = new HDGPUAsyncTask("Build probe volume light list", ComputeQueueType.Background);

            // Avoid garbage by explicitely passing parameters to the lambdas
            var asyncParams = new HDGPUAsyncTaskParams
            {
                renderContext = renderContext,
                hdCamera = hdCamera,
                frameCount = m_FrameCount,
            };

            // Currently we only have a single task that could potentially happen asny with depthPrepass.
            // Keeping this variable here in case additional passes are added.
            var haveAsyncTaskWithDepthPrepass = false;

            if (hdCamera.frameSettings.IsEnabled(FrameSettingsField.ProbeVolume) && ShaderConfig.s_ProbeVolumesEvaluationMode == ProbeVolumesEvaluationModes.MaterialPass)
            {
                // TODO: (Nick): Should we only build probe volume light lists async of we build standard light lists async? Or should we always build probe volume light lists async?
                if (hdCamera.frameSettings.BuildLightListRunsAsync())
                {
                    buildProbeVolumeLightListTask.Start(cmd, asyncParams, Callback, !haveAsyncTaskWithDepthPrepass);

                    haveAsyncTaskWithDepthPrepass = true;

                    void Callback(CommandBuffer c, HDGPUAsyncTaskParams a)
                        => BuildGPULightListProbeVolumesCommon(a.hdCamera, c);
                }
            }

            // This is always false in forward and if it is true, is equivalent of saying we have a partial depth prepass.
            bool shouldRenderMotionVectorAfterGBuffer = RenderDepthPrepass(cullingResults, hdCamera, renderContext, cmd);
            if (!shouldRenderMotionVectorAfterGBuffer)
            {
                // If objects motion vectors if enabled, this will render the objects with motion vector into the target buffers (in addition to the depth)
                // Note: An object with motion vector must not be render in the prepass otherwise we can have motion vector write that should have been rejected
                RenderObjectsMotionVectors(cullingResults, hdCamera, renderContext, cmd);
            }
            // If we have MSAA, we need to complete the motion vector buffer before buffer resolves, hence we need to run camera mv first.
            // This is always fine since shouldRenderMotionVectorAfterGBuffer is always false for forward.
            bool needCameraMVBeforeResolve = hdCamera.frameSettings.IsEnabled(FrameSettingsField.MSAA);
            if (needCameraMVBeforeResolve)
            {
                RenderCameraMotionVectors(cullingResults, hdCamera, renderContext, cmd);
            }

            PreRenderSky(hdCamera, cmd);

            // Now that all depths have been rendered, resolve the depth buffer
            m_SharedRTManager.ResolveSharedRT(cmd, hdCamera);

            RenderDBuffer(hdCamera, cmd, renderContext, cullingResults);


            // When evaluating probe volumes in material pass, we build a custom probe volume light list.
            // When evaluating probe volumes in light loop, probe volumes are folded into the standard light loop data.
            if (hdCamera.frameSettings.IsEnabled(FrameSettingsField.ProbeVolume) && ShaderConfig.s_ProbeVolumesEvaluationMode == ProbeVolumesEvaluationModes.MaterialPass)
            {
                if (hdCamera.frameSettings.BuildLightListRunsAsync())
                {
                    buildProbeVolumeLightListTask.EndWithPostWork(cmd, hdCamera, Callback);

                    void Callback(CommandBuffer c, HDCamera cam)
                    {
                        var hdrp = (RenderPipelineManager.currentPipeline as HDRenderPipeline);
                        var globalParams = hdrp.PrepareLightLoopGlobalParameters(cam);
                        PushProbeVolumeLightListGlobalParams(globalParams, c);
                    }
                }
                else
                {
                    BuildGPULightListProbeVolumesCommon(hdCamera, cmd);
                    var hdrp = (RenderPipelineManager.currentPipeline as HDRenderPipeline);
                    var globalParams = hdrp.PrepareLightLoopGlobalParameters(hdCamera);
                    PushProbeVolumeLightListGlobalParams(globalParams, cmd);
                }
            }

            RenderGBuffer(cullingResults, hdCamera, renderContext, cmd);

            DecalNormalPatch(hdCamera, cmd);

            // We can now bind the normal buffer to be use by any effect
            m_SharedRTManager.BindNormalBuffer(cmd);

            // After Depth and Normals/roughness including decals
            bool depthBufferModified = RenderCustomPass(renderContext, cmd, hdCamera, customPassCullingResults, CustomPassInjectionPoint.AfterOpaqueDepthAndNormal, aovRequest, aovCustomPassBuffers);

            // If the depth was already copied in RenderDBuffer, we force the copy again because the custom pass modified the depth.
            if (depthBufferModified)
                m_IsDepthBufferCopyValid = false;

            // In both forward and deferred, everything opaque should have been rendered at this point so we can safely copy the depth buffer for later processing.
            GenerateDepthPyramid(hdCamera, cmd, FullScreenDebugMode.DepthPyramid);

            // Depth texture is now ready, bind it (Depth buffer could have been bind before if DBuffer is enable)
            cmd.SetGlobalTexture(HDShaderIDs._CameraDepthTexture, m_SharedRTManager.GetDepthTexture());

            if (shouldRenderMotionVectorAfterGBuffer)
            {
                // See the call RenderObjectsMotionVectors() above and comment
                RenderObjectsMotionVectors(cullingResults, hdCamera, renderContext, cmd);
            }

            // In case we don't have MSAA, we always run camera motion vectors when is safe to assume Object MV are rendered
            if(!needCameraMVBeforeResolve)
            {
                RenderCameraMotionVectors(cullingResults, hdCamera, renderContext, cmd);
            }


            if (hdCamera.frameSettings.IsEnabled(FrameSettingsField.MotionVectors))
                cmd.SetGlobalTexture(HDShaderIDs._CameraMotionVectorsTexture, m_SharedRTManager.GetMotionVectorsBuffer());
            else
                cmd.SetGlobalTexture(HDShaderIDs._CameraMotionVectorsTexture, TextureXR.GetBlackTexture());

#if UNITY_EDITOR
            var showGizmos = camera.cameraType == CameraType.SceneView || (camera.targetTexture == null && camera.cameraType == CameraType.Game);
#endif

            RenderTransparencyOverdraw(cullingResults, hdCamera, renderContext, cmd);

            if (m_CurrentDebugDisplaySettings.IsDebugMaterialDisplayEnabled() || m_CurrentDebugDisplaySettings.IsMaterialValidationEnabled() || CoreUtils.IsSceneLightingDisabled(hdCamera.camera))
            {
                RenderDebugViewMaterial(cullingResults, hdCamera, renderContext, cmd);
            }
            else if (hdCamera.frameSettings.IsEnabled(FrameSettingsField.RayTracing) &&
                     hdCamera.volumeStack.GetComponent<PathTracing>().enable.value &&
                     hdCamera.camera.cameraType != CameraType.Preview)
            {

                // We only request the light cluster if we are gonna use it for debug mode
                if (FullScreenDebugMode.LightCluster == m_CurrentDebugDisplaySettings.data.fullScreenDebugMode && GetRayTracingClusterState())
                {
                    HDRaytracingLightCluster lightCluster = RequestLightCluster();
                    lightCluster.EvaluateClusterDebugView(cmd, hdCamera);
                }

                RenderPathTracing(hdCamera, cmd, m_CameraColorBuffer);
            }
            else
            {

                // When debug is enabled we need to clear otherwise we may see non-shadows areas with stale values.
                if (hdCamera.frameSettings.IsEnabled(FrameSettingsField.ContactShadows) && m_CurrentDebugDisplaySettings.data.fullScreenDebugMode == FullScreenDebugMode.ContactShadows)
                {
                    CoreUtils.SetRenderTarget(cmd, m_ContactShadowBuffer, ClearFlag.Color, Color.clear);
                }

                BuildCoarseStencilAndResolveIfNeeded(hdCamera, cmd);

                hdCamera.xr.StopSinglePass(cmd);

                var buildLightListTask = new HDGPUAsyncTask("Build light list", ComputeQueueType.Background);
                // It is important that this task is in the same queue as the build light list due to dependency it has on it. If really need to move it, put an extra fence to make sure buildLightListTask has finished.
                var volumeVoxelizationTask = new HDGPUAsyncTask("Volumetric voxelization", ComputeQueueType.Background);
                var SSRTask = new HDGPUAsyncTask("Screen Space Reflection", ComputeQueueType.Background);
                var SSAOTask = new HDGPUAsyncTask("SSAO", ComputeQueueType.Background);

                var haveAsyncTaskWithShadows = false;
                if (hdCamera.frameSettings.BuildLightListRunsAsync())
                {
                    buildLightListTask.Start(cmd, asyncParams, Callback, !haveAsyncTaskWithShadows);

                    haveAsyncTaskWithShadows = true;

                    void Callback(CommandBuffer c, HDGPUAsyncTaskParams a)
                        => BuildGPULightListsCommon(a.hdCamera, c);
                }

                if (hdCamera.frameSettings.VolumeVoxelizationRunsAsync())
                {
                    volumeVoxelizationTask.Start(cmd, asyncParams, Callback, !haveAsyncTaskWithShadows);

                    haveAsyncTaskWithShadows = true;

                    void Callback(CommandBuffer c, HDGPUAsyncTaskParams a)
                        => VolumeVoxelizationPass(a.hdCamera, c, m_FrameCount);
                }

                if (hdCamera.frameSettings.SSRRunsAsync())
                {
                    SSRTask.Start(cmd, asyncParams, Callback, !haveAsyncTaskWithShadows);

                    haveAsyncTaskWithShadows = true;

                void Callback(CommandBuffer c, HDGPUAsyncTaskParams a)
                        => RenderSSR(a.hdCamera, c, a.renderContext);
                }

                if (hdCamera.frameSettings.SSAORunsAsync())
                {
                    SSAOTask.Start(cmd, asyncParams, AsyncSSAODispatch, !haveAsyncTaskWithShadows);
                    haveAsyncTaskWithShadows = true;

                    void AsyncSSAODispatch(CommandBuffer c, HDGPUAsyncTaskParams a)
                        => m_AmbientOcclusionSystem.Dispatch(c, a.hdCamera, a.frameCount);
                }

                using (new ProfilingScope(cmd, ProfilingSampler.Get(HDProfileId.RenderShadowMaps)))
                {
                    // This call overwrites camera properties passed to the shader system.
                    RenderShadowMaps(renderContext, cmd, m_ShaderVariablesGlobalCB, cullingResults, hdCamera);

                    hdCamera.UpdateShaderVariablesGlobalCB(ref m_ShaderVariablesGlobalCB, m_FrameCount);
                    ConstantBuffer.PushGlobal(cmd, m_ShaderVariablesGlobalCB, HDShaderIDs._ShaderVariablesGlobal);
                }

                hdCamera.xr.StartSinglePass(cmd);

                if (hdCamera.frameSettings.IsEnabled(FrameSettingsField.RayTracing))
                {
                    // We only request the light cluster if we are gonna use it for debug mode
                    if (FullScreenDebugMode.LightCluster == m_CurrentDebugDisplaySettings.data.fullScreenDebugMode && GetRayTracingClusterState())
                    {
                        HDRaytracingLightCluster lightCluster = RequestLightCluster();
                        lightCluster.EvaluateClusterDebugView(cmd, hdCamera);
                    }

                    bool validIndirectDiffuse = ValidIndirectDiffuseState(hdCamera);
                    if (validIndirectDiffuse)
                    {
                        RenderIndirectDiffuse(hdCamera, cmd, renderContext, m_FrameCount);
                    }
                }

                if (!hdCamera.frameSettings.SSRRunsAsync())
                {
                    // Needs the depth pyramid and motion vectors, as well as the render of the previous frame.
                    RenderSSR(hdCamera, cmd, renderContext);
                }

                // Contact shadows needs the light loop so we do them after the build light list
                if (hdCamera.frameSettings.BuildLightListRunsAsync())
                {
                    buildLightListTask.EndWithPostWork(cmd, hdCamera, Callback);

                    void Callback(CommandBuffer c, HDCamera cam)
                    {
                        var hdrp = (RenderPipelineManager.currentPipeline as HDRenderPipeline);
                        var globalParams = hdrp.PrepareLightLoopGlobalParameters(cam);
                        PushLightLoopGlobalParams(globalParams, c);
                    }
                }
                else
                {
                    BuildGPULightLists(hdCamera, cmd);
                }

                if (!hdCamera.frameSettings.SSAORunsAsync())
                    m_AmbientOcclusionSystem.Render(cmd, hdCamera, renderContext, m_FrameCount);

                // Run the contact shadows here as they need the light list
                    HDUtils.CheckRTCreated(m_ContactShadowBuffer);
                    RenderContactShadows(hdCamera, cmd);
                    PushFullScreenDebugTexture(hdCamera, cmd, m_ContactShadowBuffer, FullScreenDebugMode.ContactShadows);

                    RenderScreenSpaceShadows(hdCamera, cmd);

                if (hdCamera.frameSettings.VolumeVoxelizationRunsAsync())
                {
                    volumeVoxelizationTask.End(cmd, hdCamera);
                }
                else
                {
                    // Perform the voxelization step which fills the density 3D texture.
                    VolumeVoxelizationPass(hdCamera, cmd, m_FrameCount);
                }

                // Render the volumetric lighting.
                // The pass requires the volume properties, the light list and the shadows, and can run async.
                VolumetricLightingPass(hdCamera, cmd, m_FrameCount);

                if (hdCamera.frameSettings.SSAORunsAsync())
                {
                    SSAOTask.EndWithPostWork(cmd, hdCamera, Callback);
                    void Callback(CommandBuffer c, HDCamera cam)
                    {
                        var hdrp = (RenderPipelineManager.currentPipeline as HDRenderPipeline);
                        hdrp.m_AmbientOcclusionSystem.PostDispatchWork(c, cam);
                    }
                }

                SetContactShadowsTexture(hdCamera, m_ContactShadowBuffer, cmd);


                if (hdCamera.frameSettings.SSRRunsAsync())
                {
                    SSRTask.End(cmd, hdCamera);
                }

                RenderDeferredLighting(hdCamera, cmd);

                RenderForwardOpaque(cullingResults, hdCamera, renderContext, cmd);

                m_SharedRTManager.ResolveMSAAColor(cmd, hdCamera, m_CameraSssDiffuseLightingMSAABuffer, m_CameraSssDiffuseLightingBuffer);
                m_SharedRTManager.ResolveMSAAColor(cmd, hdCamera, GetSSSBufferMSAA(), GetSSSBuffer());

                // SSS pass here handle both SSS material from deferred and forward
                RenderSubsurfaceScattering(hdCamera, cmd, hdCamera.frameSettings.IsEnabled(FrameSettingsField.MSAA) ? m_CameraColorMSAABuffer : m_CameraColorBuffer,
                                           m_CameraSssDiffuseLightingBuffer, m_SharedRTManager.GetDepthStencilBuffer(hdCamera.frameSettings.IsEnabled(FrameSettingsField.MSAA)), m_SharedRTManager.GetDepthTexture());

                RenderForwardEmissive(cullingResults, hdCamera, renderContext, cmd);

                RenderSky(hdCamera, cmd);

                // Send all the geometry graphics buffer to client systems if required (must be done after the pyramid and before the transparent depth pre-pass)
                SendGeometryGraphicsBuffers(cmd, hdCamera);

                m_PostProcessSystem.DoUserAfterOpaqueAndSky(cmd, hdCamera, m_CameraColorBuffer);

                // No need for old stencil values here since from transparent on different features are tagged
                ClearStencilBuffer(hdCamera, cmd);

                RenderTransparentDepthPrepass(cullingResults, hdCamera, renderContext, cmd);

                RenderSSRTransparent(hdCamera, cmd, renderContext);

                RenderRayTracingPrepass(cullingResults, hdCamera, renderContext, cmd, true);
                RaytracingRecursiveRender(hdCamera, cmd, renderContext, cullingResults);

                // To allow users to fetch the current color buffer, we temporarily bind the camera color buffer
                cmd.SetGlobalTexture(HDShaderIDs._ColorPyramidTexture, m_CameraColorBuffer);
                RenderCustomPass(renderContext, cmd, hdCamera, customPassCullingResults, CustomPassInjectionPoint.BeforePreRefraction, aovRequest, aovCustomPassBuffers);

                // Render pre refraction objects
                RenderForwardTransparent(cullingResults, hdCamera, true, renderContext, cmd);

                if (hdCamera.frameSettings.IsEnabled(FrameSettingsField.Refraction))
                {
                    // First resolution of the color buffer for the color pyramid
                    m_SharedRTManager.ResolveMSAAColor(cmd, hdCamera, m_CameraColorMSAABuffer, m_CameraColorBuffer);

                    RenderColorPyramid(hdCamera, cmd, true);

                    // Bind current color pyramid for shader graph SceneColorNode on transparent objects
                    cmd.SetGlobalTexture(HDShaderIDs._ColorPyramidTexture, hdCamera.GetCurrentFrameRT((int)HDCameraFrameHistoryType.ColorBufferMipChain));
                }
                else
                {
                    cmd.SetGlobalTexture(HDShaderIDs._ColorPyramidTexture, TextureXR.GetBlackTexture());
                }

                // We don't have access to the color pyramid with transparent if rough refraction is disabled
                RenderCustomPass(renderContext, cmd, hdCamera, customPassCullingResults, CustomPassInjectionPoint.BeforeTransparent, aovRequest, aovCustomPassBuffers);

                // Render all type of transparent forward (unlit, lit, complex (hair...)) to keep the sorting between transparent objects.
                RenderForwardTransparent(cullingResults, hdCamera, false, renderContext, cmd);

                // We push the motion vector debug texture here as transparent object can overwrite the motion vector texture content.
                if(m_Asset.currentPlatformRenderPipelineSettings.supportMotionVectors)
                    PushFullScreenDebugTexture(hdCamera, cmd, m_SharedRTManager.GetMotionVectorsBuffer(), FullScreenDebugMode.MotionVectors);

                // Second resolve the color buffer for finishing the frame
                m_SharedRTManager.ResolveMSAAColor(cmd, hdCamera, m_CameraColorMSAABuffer, m_CameraColorBuffer);

                // Render All forward error
                RenderForwardError(cullingResults, hdCamera, renderContext, cmd);

                DownsampleDepthForLowResTransparency(hdCamera, cmd);

                RenderLowResTransparent(cullingResults, hdCamera, renderContext, cmd);

                UpsampleTransparent(hdCamera, cmd);

                // Fill depth buffer to reduce artifact for transparent object during postprocess
                RenderTransparentDepthPostpass(cullingResults, hdCamera, renderContext, cmd);

                RenderColorPyramid(hdCamera, cmd, false);

                AccumulateDistortion(cullingResults, hdCamera, renderContext, cmd);
                RenderDistortion(hdCamera, cmd);

                PushFullScreenDebugTexture(hdCamera, cmd, m_CameraColorBuffer, FullScreenDebugMode.NanTracker);
                PushFullScreenLightingDebugTexture(hdCamera, cmd, m_CameraColorBuffer);

                if (m_SubFrameManager.isRecording && m_SubFrameManager.subFrameCount > 1)
                {
                    RenderAccumulation(hdCamera, cmd, m_CameraColorBuffer, m_CameraColorBuffer, false);
                }

#if UNITY_EDITOR
                // Render gizmos that should be affected by post processes
                if (showGizmos)
                {
                    if(m_CurrentDebugDisplaySettings.GetDebugLightingMode() == DebugLightingMode.MatcapView)
                    {
                        Gizmos.exposure = Texture2D.blackTexture;
                    }
                    else
                    {
                        Gizmos.exposure = m_PostProcessSystem.GetExposureTexture(hdCamera).rt;
                    }

                    RenderGizmos(cmd, camera, renderContext, GizmoSubset.PreImageEffects);
                }
#endif
            }

#if ENABLE_VIRTUALTEXTURES
            m_VtBufferManager.Resolve(cmd, m_GbufferManager.GetVTFeedbackBuffer(), hdCamera.actualWidth, hdCamera.actualHeight);
            VirtualTexturing.System.Update();
#endif

            // At this point, m_CameraColorBuffer has been filled by either debug views are regular rendering so we can push it here.
            PushColorPickerDebugTexture(cmd, hdCamera, m_CameraColorBuffer);

            RenderCustomPass(renderContext, cmd, hdCamera, customPassCullingResults, CustomPassInjectionPoint.BeforePostProcess, aovRequest, aovCustomPassBuffers);

            aovRequest.PushCameraTexture(cmd, AOVBuffers.Color, hdCamera, m_CameraColorBuffer, aovBuffers);

            RenderTargetIdentifier postProcessDest = HDUtils.PostProcessIsFinalPass(hdCamera) ? target.id : m_IntermediateAfterPostProcessBuffer;
            RenderPostProcess(cullingResults, hdCamera, postProcessDest, renderContext, cmd);

            RenderCustomPass(renderContext, cmd, hdCamera, customPassCullingResults, CustomPassInjectionPoint.AfterPostProcess, aovRequest, aovCustomPassBuffers);

            // Copy and rescale depth buffer for XR devices
            if (hdCamera.xr.enabled && hdCamera.xr.copyDepth)
            {
                using (new ProfilingScope(cmd, ProfilingSampler.Get(HDProfileId.XRDepthCopy)))
                {
                    var depthBuffer = m_SharedRTManager.GetDepthStencilBuffer();
                    var rtScale = depthBuffer.rtHandleProperties.rtHandleScale / DynamicResolutionHandler.instance.GetCurrentScale();

                    m_CopyDepthPropertyBlock.SetTexture(HDShaderIDs._InputDepth, depthBuffer);
                    m_CopyDepthPropertyBlock.SetVector(HDShaderIDs._BlitScaleBias, rtScale);
                    m_CopyDepthPropertyBlock.SetInt("_FlipY", 1);

                    cmd.SetRenderTarget(target.id, 0, CubemapFace.Unknown, -1);
                    cmd.SetViewport(hdCamera.finalViewport);
                    CoreUtils.DrawFullScreen(cmd, m_CopyDepth, m_CopyDepthPropertyBlock);
                }
            }

            // In developer build, we always render post process in m_AfterPostProcessBuffer at (0,0) in which we will then render debug.
            // Because of this, we need another blit here to the final render target at the right viewport.
            if (!HDUtils.PostProcessIsFinalPass(hdCamera) || aovRequest.isValid)
            {
                hdCamera.ExecuteCaptureActions(m_IntermediateAfterPostProcessBuffer, cmd);

                RenderDebug(hdCamera, cmd, cullingResults);

                hdCamera.xr.StopSinglePass(cmd);

                using (new ProfilingScope(cmd, ProfilingSampler.Get(HDProfileId.BlitToFinalRTDevBuildOnly)))
                {
                    for (int viewIndex = 0; viewIndex < hdCamera.viewCount; ++viewIndex)
                    {
                        var finalBlitParams = PrepareFinalBlitParameters(hdCamera, viewIndex);
                        BlitFinalCameraTexture(finalBlitParams, m_BlitPropertyBlock, m_IntermediateAfterPostProcessBuffer, target.id, cmd);
                    }
                }

                aovRequest.PushCameraTexture(cmd, AOVBuffers.Output, hdCamera, m_IntermediateAfterPostProcessBuffer, aovBuffers);
            }

            // XR mirror view and blit do device
            hdCamera.xr.EndCamera(cmd, hdCamera);

            // Send all the color graphics buffer to client systems if required.
            SendColorGraphicsBuffer(cmd, hdCamera);

            // Due to our RT handle system we don't write into the backbuffer depth buffer (as our depth buffer can be bigger than the one provided)
            // So we need to do a copy of the corresponding part of RT depth buffer in the target depth buffer in various situation:
            // - RenderTexture (camera.targetTexture != null) has a depth buffer (camera.targetTexture.depth != 0)
            // - We are rendering into the main game view (i.e not a RenderTexture camera.cameraType == CameraType.Game && hdCamera.camera.targetTexture == null) in the editor for allowing usage of Debug.DrawLine and Debug.Ray.
            // - We draw Gizmo/Icons in the editor (hdCamera.camera.targetTexture != null && camera.targetTexture.depth != 0 - The Scene view has a targetTexture and a depth texture)
            // TODO: If at some point we get proper render target aliasing, we will be able to use the provided depth texture directly with our RT handle system
            // Note: Debug.DrawLine and Debug.Ray only work in editor, not in player
            var copyDepth = hdCamera.camera.targetTexture != null && hdCamera.camera.targetTexture.depth != 0;
#if UNITY_EDITOR
            copyDepth = copyDepth || hdCamera.isMainGameView; // Specific case of Debug.DrawLine and Debug.Ray
#endif
            if (copyDepth && !hdCamera.xr.enabled)
            {
                using (new ProfilingScope(cmd, ProfilingSampler.Get(HDProfileId.CopyDepthInTargetTexture)))
                {
                    cmd.SetRenderTarget(target.id);
                    cmd.SetViewport(hdCamera.finalViewport);
                    m_CopyDepthPropertyBlock.SetTexture(HDShaderIDs._InputDepth, m_SharedRTManager.GetDepthStencilBuffer());
                    // When we are Main Game View we need to flip the depth buffer ourselves as we are after postprocess / blit that have already flipped the screen
                    m_CopyDepthPropertyBlock.SetInt("_FlipY", hdCamera.isMainGameView ? 1 : 0);
                    m_CopyDepthPropertyBlock.SetVector(HDShaderIDs._BlitScaleBias, new Vector4(1.0f, 1.0f, 0.0f, 0.0f));
                    CoreUtils.DrawFullScreen(cmd, m_CopyDepth, m_CopyDepthPropertyBlock);
                }
            }
                aovRequest.PushCameraTexture(cmd, AOVBuffers.DepthStencil, hdCamera, m_SharedRTManager.GetDepthStencilBuffer(), aovBuffers);
                aovRequest.PushCameraTexture(cmd, AOVBuffers.Normals, hdCamera, m_SharedRTManager.GetNormalBuffer(), aovBuffers);
                if (m_Asset.currentPlatformRenderPipelineSettings.supportMotionVectors)
                    aovRequest.PushCameraTexture(cmd, AOVBuffers.MotionVectors, hdCamera, m_SharedRTManager.GetMotionVectorsBuffer(), aovBuffers);

#if UNITY_EDITOR
            // We need to make sure the viewport is correctly set for the editor rendering. It might have been changed by debug overlay rendering just before.
            cmd.SetViewport(hdCamera.finalViewport);

            // Render overlay Gizmos
            if (showGizmos)
                RenderGizmos(cmd, camera, renderContext, GizmoSubset.PostImageEffects);
#endif

                aovRequest.Execute(cmd, aovBuffers, aovCustomPassBuffers, RenderOutputProperties.From(hdCamera));
            }

            // This is required so that all commands up to here are executed before EndCameraRendering is called for the user.
            // Otherwise command would not be rendered in order.
            renderContext.ExecuteCommandBuffer(cmd);
            cmd.Clear();
        }

        struct BlitFinalCameraTextureParameters
        {
            public bool                     flip;
            public int                      srcTexArraySlice;
            public int                      dstTexArraySlice;
            public Rect                     viewport;
            public Material                 blitMaterial;
        }

        internal RTHandle GetExposureTexture(HDCamera hdCamera) =>
            m_PostProcessSystem.GetExposureTexture(hdCamera);

        BlitFinalCameraTextureParameters PrepareFinalBlitParameters(HDCamera hdCamera, int viewIndex)
        {
            var parameters = new BlitFinalCameraTextureParameters();

            if (hdCamera.xr.enabled)
            {
                parameters.viewport = hdCamera.xr.GetViewport(viewIndex);
                parameters.srcTexArraySlice = viewIndex;
                parameters.dstTexArraySlice = hdCamera.xr.GetTextureArraySlice(viewIndex);
            }
            else
            {
                parameters.viewport = hdCamera.finalViewport;
                parameters.srcTexArraySlice = -1;
                parameters.dstTexArraySlice = -1;
            }

            parameters.flip = hdCamera.flipYMode == HDAdditionalCameraData.FlipYMode.ForceFlipY || hdCamera.isMainGameView;
            parameters.blitMaterial = HDUtils.GetBlitMaterial(TextureXR.useTexArray ? TextureDimension.Tex2DArray : TextureDimension.Tex2D, singleSlice: parameters.srcTexArraySlice >= 0);

            return parameters;
        }

        static void BlitFinalCameraTexture(BlitFinalCameraTextureParameters parameters, MaterialPropertyBlock propertyBlock, RTHandle source, RenderTargetIdentifier destination, CommandBuffer cmd)
        {
            // Here we can't use the viewport scale provided in hdCamera. The reason is that this scale is for internal rendering before post process with dynamic resolution factored in.
            // Here the input texture is already at the viewport size but may be smaller than the RT itself (because of the RTHandle system) so we compute the scale specifically here.
            var scaleBias = new Vector4((float)parameters.viewport.width / source.rt.width, (float)parameters.viewport.height / source.rt.height, 0.0f, 0.0f);

            if (parameters.flip)
            {
                scaleBias.w = scaleBias.y;
                scaleBias.y *= -1;
            }

            propertyBlock.SetTexture(HDShaderIDs._BlitTexture, source);
            propertyBlock.SetVector(HDShaderIDs._BlitScaleBias, scaleBias);
            propertyBlock.SetFloat(HDShaderIDs._BlitMipLevel, 0);
            propertyBlock.SetInt(HDShaderIDs._BlitTexArraySlice, parameters.srcTexArraySlice);
            HDUtils.DrawFullScreen(cmd, parameters.viewport, parameters.blitMaterial, destination, propertyBlock, 0, parameters.dstTexArraySlice);
        }

        void SetupCameraProperties(HDCamera hdCamera, ScriptableRenderContext renderContext, CommandBuffer cmd)
        {
            // The next 2 functions are required to flush the command buffer before calling functions directly on the render context.
            // This way, the commands will execute in the order specified by the C# code.
            renderContext.ExecuteCommandBuffer(cmd);
            cmd.Clear();

            renderContext.SetupCameraProperties(hdCamera.camera, hdCamera.xr.enabled);
        }

        void InitializeGlobalResources(ScriptableRenderContext renderContext)
        {
            // Global resources initialization
            var cmd = CommandBufferPool.Get("");
            // Init material if needed
            for (int bsdfIdx = 0; bsdfIdx < m_IBLFilterArray.Length; ++bsdfIdx)
            {
                if (!m_IBLFilterArray[bsdfIdx].IsInitialized())
                    m_IBLFilterArray[bsdfIdx].Initialize(cmd);
            }

            foreach (var material in m_MaterialList)
                material.RenderInit(cmd);

            TextureXR.Initialize(cmd, defaultResources.shaders.clearUIntTextureCS);

            renderContext.ExecuteCommandBuffer(cmd);
            CommandBufferPool.Release(cmd);
        }

        bool TryCalculateFrameParameters(
            Camera camera,
            XRPass xrPass,
            out HDAdditionalCameraData additionalCameraData,
            out HDCamera hdCamera,
            out ScriptableCullingParameters cullingParams
        )
        {
            // First, get aggregate of frame settings base on global settings, camera frame settings and debug settings
            // Note: the SceneView camera will never have additionalCameraData
            additionalCameraData = HDUtils.TryGetAdditionalCameraDataOrDefault(camera);
            hdCamera = default;
            cullingParams = default;

            FrameSettings currentFrameSettings = new FrameSettings();
            // Compute the FrameSettings actually used to draw the frame
            // FrameSettingsHistory do the same while keeping all step of FrameSettings aggregation in memory for DebugMenu
            if (m_FrameSettingsHistoryEnabled && camera.cameraType != CameraType.Preview && camera.cameraType != CameraType.Reflection)
                FrameSettingsHistory.AggregateFrameSettings(ref currentFrameSettings, camera, additionalCameraData, m_Asset, m_DefaultAsset);
            else
                FrameSettings.AggregateFrameSettings(ref currentFrameSettings, camera, additionalCameraData, m_Asset, m_DefaultAsset);

            // With the Frame Settings now properly set up, we can resolve the sample budget.
            currentFrameSettings.sssResolvedSampleBudget = currentFrameSettings.GetResolvedSssSampleBudget(m_Asset);

            // Specific pass to simply display the content of the camera buffer if users have fill it themselves (like video player)
            if (additionalCameraData.fullscreenPassthrough)
                return false;

            // Retrieve debug display settings to init FrameSettings, unless we are a reflection and in this case we don't have debug settings apply.
            DebugDisplaySettings debugDisplaySettings = (camera.cameraType == CameraType.Reflection || camera.cameraType == CameraType.Preview) ? s_NeutralDebugDisplaySettings : m_DebugDisplaySettings;

            // Disable post process if we enable debug mode or if the post process layer is disabled
            if (debugDisplaySettings.IsDebugDisplayEnabled())
            {
                if (debugDisplaySettings.IsDebugDisplayRemovePostprocess())
                {
                    currentFrameSettings.SetEnabled(FrameSettingsField.Postprocess, false);
                    currentFrameSettings.SetEnabled(FrameSettingsField.CustomPass, false);
                }

                // Disable exposure if required
                if (!debugDisplaySettings.DebugNeedsExposure())
                {
                    currentFrameSettings.SetEnabled(FrameSettingsField.ExposureControl, false);
                }

                // Disable SSS if luxmeter is enabled
                if (debugDisplaySettings.data.lightingDebugSettings.debugLightingMode == DebugLightingMode.LuxMeter)
                {
                    currentFrameSettings.SetEnabled(FrameSettingsField.SubsurfaceScattering, false);
                }
            }

            if(CoreUtils.IsSceneLightingDisabled(camera))
            {
                currentFrameSettings.SetEnabled(FrameSettingsField.ExposureControl, false);
            }

            // Disable object-motion vectors in everything but the game view
            if (camera.cameraType != CameraType.Game)
            {
                currentFrameSettings.SetEnabled(FrameSettingsField.ObjectMotionVectors, false);
            }

            hdCamera = HDCamera.GetOrCreate(camera, xrPass.multipassId);

            // From this point, we should only use frame settings from the camera
            hdCamera.Update(currentFrameSettings, this, m_MSAASamples, xrPass);

            // Custom Render requires a proper HDCamera, so we return after the HDCamera was setup
            if (additionalCameraData != null && additionalCameraData.hasCustomRender)
                return false;

            if (hdCamera.xr.enabled)
            {
                cullingParams = hdCamera.xr.cullingParams;
            }
            else
            {
                if (!camera.TryGetCullingParameters(camera.stereoEnabled, out cullingParams))
                    return false;
            }

            if (m_DebugDisplaySettings.IsCameraFreezeEnabled())
            {
                if (m_DebugDisplaySettings.IsCameraFrozen(camera))
                {
                    if (!frozenCullingParamAvailable)
                    {
                        frozenCullingParams = cullingParams;
                        frozenCullingParamAvailable = true;
                    }
                    cullingParams = frozenCullingParams;
                }
            }
            else
            {
                frozenCullingParamAvailable = false;
            }

            LightLoopUpdateCullingParameters(ref cullingParams, hdCamera);

            // If we don't use environment light (like when rendering reflection probes)
            //   we don't have to cull them.
            if (hdCamera.frameSettings.IsEnabled(FrameSettingsField.ReflectionProbe))
                cullingParams.cullingOptions |= CullingOptions.NeedsReflectionProbes;
            else
                cullingParams.cullingOptions &= ~CullingOptions.NeedsReflectionProbes;

            return true;
        }

        static bool TryCull(
            Camera camera,
            HDCamera hdCamera,
            ScriptableRenderContext renderContext,
            SkyManager skyManager,
            ScriptableCullingParameters cullingParams,
            HDRenderPipelineAsset hdrp,
            ref HDCullingResults cullingResults
        )
        {
#if UNITY_EDITOR
            // emit scene view UI
            if (camera.cameraType == CameraType.SceneView)
            {
                ScriptableRenderContext.EmitWorldGeometryForSceneView(camera);
            }
#endif

            // Set the LOD bias and store current value to be able to restore it.
            // Use a try/finalize pattern to be sure to restore properly the qualitySettings.lodBias
            var initialLODBias = QualitySettings.lodBias;
            var initialMaximumLODLevel = QualitySettings.maximumLODLevel;
            try
            {
                QualitySettings.lodBias = hdCamera.frameSettings.GetResolvedLODBias(hdrp);
                QualitySettings.maximumLODLevel = hdCamera.frameSettings.GetResolvedMaximumLODLevel(hdrp);

                // This needs to be called before culling, otherwise in the case where users generate intermediate renderers, it can provoke crashes.
                BeginCameraRendering(renderContext, camera);

                DecalSystem.CullRequest decalCullRequest = null;
                if (hdCamera.frameSettings.IsEnabled(FrameSettingsField.Decals))
                {
                    // decal system needs to be updated with current camera, it needs it to set up culling and light list generation parameters
                    decalCullRequest = GenericPool<DecalSystem.CullRequest>.Get();
                    DecalSystem.instance.CurrentCamera = camera;
                    DecalSystem.instance.BeginCull(decalCullRequest);
                }

                // TODO: use a parameter to select probe types to cull depending on what is enabled in framesettings
                var hdProbeCullState = new HDProbeCullState();
                if (hdCamera.frameSettings.IsEnabled(FrameSettingsField.PlanarProbe))
                    hdProbeCullState = HDProbeSystem.PrepareCull(camera);

                // We need to set the ambient probe here because it's passed down to objects during the culling process.
                skyManager.SetupAmbientProbe(hdCamera);

                using (new ProfilingScope(null, ProfilingSampler.Get(HDProfileId.CullResultsCull)))
                {
                    cullingResults.cullingResults = renderContext.Cull(ref cullingParams);
                }

                if (hdCamera.frameSettings.IsEnabled(FrameSettingsField.CustomPass))
                {
                    using (new ProfilingScope(null, ProfilingSampler.Get(HDProfileId.CustomPassCullResultsCull)))
                    {
                        cullingResults.customPassCullingResults = CustomPassVolume.Cull(renderContext, hdCamera);
                    }
                }

                if (hdCamera.frameSettings.IsEnabled(FrameSettingsField.PlanarProbe))
                    HDProbeSystem.QueryCullResults(hdProbeCullState, ref cullingResults.hdProbeCullingResults);
                else
                    cullingResults.hdProbeCullingResults = default;

                if (hdCamera.frameSettings.IsEnabled(FrameSettingsField.Decals))
                {
                    using (new ProfilingScope(null, ProfilingSampler.Get(HDProfileId.DBufferPrepareDrawData)))
                    {
                        DecalSystem.instance.EndCull(decalCullRequest, cullingResults.decalCullResults);
                    }
                }

                if (decalCullRequest != null)
                {
                    decalCullRequest.Clear();
                    GenericPool<DecalSystem.CullRequest>.Release(decalCullRequest);
                }

                return true;
            }
            finally
            {
                QualitySettings.lodBias = initialLODBias;
                QualitySettings.maximumLODLevel = initialMaximumLODLevel;
            }
        }

        void RenderGizmos(CommandBuffer cmd, Camera camera, ScriptableRenderContext renderContext, GizmoSubset gizmoSubset)
        {
#if UNITY_EDITOR
            if (UnityEditor.Handles.ShouldRenderGizmos())
            {
                bool renderPrePostprocessGizmos = (gizmoSubset == GizmoSubset.PreImageEffects);

                using (new ProfilingScope(cmd, renderPrePostprocessGizmos ? ProfilingSampler.Get(HDProfileId.GizmosPrePostprocess) : ProfilingSampler.Get(HDProfileId.Gizmos)))
                {
                    renderContext.ExecuteCommandBuffer(cmd);
                    cmd.Clear();
                    renderContext.DrawGizmos(camera, gizmoSubset);
                }
            }
#endif
        }

        static RendererListDesc CreateOpaqueRendererListDesc(
            CullingResults cull,
            Camera camera,
            ShaderTagId passName,
            PerObjectData rendererConfiguration = 0,
            RenderQueueRange? renderQueueRange = null,
            RenderStateBlock? stateBlock = null,
            Material overrideMaterial = null,
            bool excludeObjectMotionVectors = false
        )
        {
            var result = new RendererListDesc(passName, cull, camera)
            {
                rendererConfiguration = rendererConfiguration,
                renderQueueRange = renderQueueRange != null ? renderQueueRange.Value : HDRenderQueue.k_RenderQueue_AllOpaque,
                sortingCriteria = SortingCriteria.CommonOpaque,
                stateBlock = stateBlock,
                overrideMaterial = overrideMaterial,
                excludeObjectMotionVectors = excludeObjectMotionVectors
            };
            return result;
        }

        static RendererListDesc CreateOpaqueRendererListDesc(
            CullingResults cull,
            Camera camera,
            ShaderTagId[] passNames,
            PerObjectData rendererConfiguration = 0,
            RenderQueueRange? renderQueueRange = null,
            RenderStateBlock? stateBlock = null,
            Material overrideMaterial = null,
            bool excludeObjectMotionVectors = false
        )
        {
            var result = new RendererListDesc(passNames, cull, camera)
            {
                rendererConfiguration = rendererConfiguration,
                renderQueueRange = renderQueueRange != null ? renderQueueRange.Value : HDRenderQueue.k_RenderQueue_AllOpaque,
                sortingCriteria = SortingCriteria.CommonOpaque,
                stateBlock = stateBlock,
                overrideMaterial = overrideMaterial,
                excludeObjectMotionVectors = excludeObjectMotionVectors
            };
            return result;
        }

        static RendererListDesc CreateTransparentRendererListDesc(
            CullingResults cull,
            Camera camera,
            ShaderTagId passName,
            PerObjectData rendererConfiguration = 0,
            RenderQueueRange? renderQueueRange = null,
            RenderStateBlock? stateBlock = null,
            Material overrideMaterial = null,
            bool excludeObjectMotionVectors = false
        )
        {
            var result = new RendererListDesc(passName, cull, camera)
            {
                rendererConfiguration = rendererConfiguration,
                renderQueueRange = renderQueueRange != null ? renderQueueRange.Value : HDRenderQueue.k_RenderQueue_AllTransparent,
                sortingCriteria = SortingCriteria.CommonTransparent | SortingCriteria.RendererPriority,
                stateBlock = stateBlock,
                overrideMaterial = overrideMaterial,
                excludeObjectMotionVectors = excludeObjectMotionVectors
            };
            return result;
        }

        static RendererListDesc CreateTransparentRendererListDesc(
            CullingResults cull,
            Camera camera,
            ShaderTagId[] passNames,
            PerObjectData rendererConfiguration = 0,
            RenderQueueRange? renderQueueRange = null,
            RenderStateBlock? stateBlock = null,
            Material overrideMaterial = null,
            bool excludeObjectMotionVectors = false
        )
        {
            var result = new RendererListDesc(passNames, cull, camera)
            {
                rendererConfiguration = rendererConfiguration,
                renderQueueRange = renderQueueRange != null ? renderQueueRange.Value : HDRenderQueue.k_RenderQueue_AllTransparent,
                sortingCriteria = SortingCriteria.CommonTransparent | SortingCriteria.RendererPriority,
                stateBlock = stateBlock,
                overrideMaterial = overrideMaterial,
                excludeObjectMotionVectors = excludeObjectMotionVectors
            };
            return result;
        }

        static void DrawOpaqueRendererList(in ScriptableRenderContext renderContext, CommandBuffer cmd, in FrameSettings frameSettings, RendererList rendererList)
        {
            if (!frameSettings.IsEnabled(FrameSettingsField.OpaqueObjects))
                return;

            HDUtils.DrawRendererList(renderContext, cmd, rendererList);
        }

        static void DrawTransparentRendererList(in ScriptableRenderContext renderContext, CommandBuffer cmd, in FrameSettings frameSettings, RendererList rendererList)
        {
            if (!frameSettings.IsEnabled(FrameSettingsField.TransparentObjects))
                return;

            HDUtils.DrawRendererList(renderContext, cmd, rendererList);
        }

        void AccumulateDistortion(CullingResults cullResults, HDCamera hdCamera, ScriptableRenderContext renderContext, CommandBuffer cmd)
        {
            if (!hdCamera.frameSettings.IsEnabled(FrameSettingsField.Distortion))
                return;

            using (new ProfilingScope(cmd, ProfilingSampler.Get(HDProfileId.Distortion)))
            {
                CoreUtils.SetRenderTarget(cmd, m_DistortionBuffer, m_SharedRTManager.GetDepthStencilBuffer(), ClearFlag.Color, Color.clear);

                // Only transparent object can render distortion vectors
                var rendererList = RendererList.Create(CreateTransparentRendererListDesc(cullResults, hdCamera.camera, HDShaderPassNames.s_DistortionVectorsName));
                DrawTransparentRendererList(renderContext, cmd, hdCamera.frameSettings, rendererList);
            }
        }

        void RenderDistortion(HDCamera hdCamera, CommandBuffer cmd)
        {
            if (!hdCamera.frameSettings.IsEnabled(FrameSettingsField.Distortion))
                return;

            using (new ProfilingScope(cmd, ProfilingSampler.Get(HDProfileId.ApplyDistortion)))
            {
                var currentColorPyramid = hdCamera.GetCurrentFrameRT((int)HDCameraFrameHistoryType.ColorBufferMipChain);

                CoreUtils.SetRenderTarget(cmd, m_CameraColorBuffer);
                // TODO: Set stencil stuff via parameters rather than hardcoding it in shader.
                m_ApplyDistortionMaterial.SetTexture(HDShaderIDs._DistortionTexture, m_DistortionBuffer);
                m_ApplyDistortionMaterial.SetTexture(HDShaderIDs._ColorPyramidTexture, currentColorPyramid);

                var size = new Vector4(hdCamera.actualWidth, hdCamera.actualHeight, 1f / hdCamera.actualWidth, 1f / hdCamera.actualHeight);
                m_ApplyDistortionMaterial.SetVector(HDShaderIDs._Size, size);
                m_ApplyDistortionMaterial.SetInt(HDShaderIDs._StencilMask, (int)StencilUsage.DistortionVectors);
                m_ApplyDistortionMaterial.SetInt(HDShaderIDs._StencilRef, (int)StencilUsage.DistortionVectors);

                HDUtils.DrawFullScreen(cmd, m_ApplyDistortionMaterial, m_CameraColorBuffer, m_SharedRTManager.GetDepthStencilBuffer(), null, 0);
            }
        }

        struct DepthPrepassParameters
        {
            public string              passName;
            public HDProfileId         profilingId;
            public RendererListDesc    depthOnlyRendererListDesc;
            public RendererListDesc    mrtRendererListDesc;
            public bool                hasDepthOnlyPass;
            public bool                shouldRenderMotionVectorAfterGBuffer;
        }

        DepthPrepassParameters PrepareDepthPrepass(CullingResults cull, HDCamera hdCamera)
        {
            // Guidelines:
            // Lit shader can be in deferred or forward mode. In this case we use "DepthOnly" pass with "GBuffer" or "Forward" pass name
            // Other shader, including unlit are always forward and use "DepthForwardOnly" with "ForwardOnly" pass.
            // Those pass are exclusive so use only "DepthOnly" or "DepthForwardOnly" but not both at the same time, same for "Forward" and "DepthForwardOnly"
            // Any opaque material rendered in forward should have a depth prepass. If there is no depth prepass the lighting will be incorrect (deferred shadowing, contact shadow, SSAO), this may be acceptable depends on usage

            // Whatever the configuration we always render first opaque object then opaque alpha tested as they are more costly to render and could be reject by early-z
            // (but no Hi-z as it is disable with clip instruction). This is handled automatically with the RenderQueue value (OpaqueAlphaTested have a different value and thus are sorted after Opaque)

            // Forward material always output normal buffer.
            // Deferred material never output normal buffer.
            // Caution: Unlit material let normal buffer untouch. Caution as if people try to filter normal buffer, it can result in weird result.
            // TODO: Do we need a stencil bit to identify normal buffer not fill by unlit? So don't execute SSAO / SRR ?

            // Additional guidelines for motion vector:
            // We render object motion vector at the same time than depth prepass with MRT to save drawcall. Depth buffer is then fill with combination of depth prepass + motion vector.
            // For this we render first all objects that render depth only, then object that require object motion vector.
            // We use the excludeMotion filter option of DrawRenderer to gather object without object motion vector (only C++ can know if an object have object motion vector).
            // Caution: if there is no depth prepass we must render object motion vector after GBuffer pass otherwise some depth only objects can hide objects with motion vector and overwrite depth buffer but not update
            // the motion vector buffer resulting in artifacts

            var result = new DepthPrepassParameters();

            bool decalsEnabled = hdCamera.frameSettings.IsEnabled(FrameSettingsField.Decals);
            // To avoid rendering objects twice (once in the depth pre-pass and once in the motion vector pass when the motion vector pass is enabled) we exclude the objects that have motion vectors.
            bool fullDeferredPrepass = hdCamera.frameSettings.IsEnabled(FrameSettingsField.DepthPrepassWithDeferredRendering) || decalsEnabled;
            // To avoid rendering objects twice (once in the depth pre-pass and once in the motion vector pass when the motion vector pass is enabled) we exclude the objects that have motion vectors.
            bool objectMotionEnabled = hdCamera.frameSettings.IsEnabled(FrameSettingsField.ObjectMotionVectors);

            result.shouldRenderMotionVectorAfterGBuffer = (hdCamera.frameSettings.litShaderMode == LitShaderMode.Deferred) && !fullDeferredPrepass;
            result.hasDepthOnlyPass = false;

            switch (hdCamera.frameSettings.litShaderMode)
            {
                case LitShaderMode.Forward:
                    result.passName = "Depth Prepass (forward)";
                    result.profilingId = HDProfileId.DepthPrepassForward;

                    RenderStateBlock? stateBlock = null;
                    if (!hdCamera.frameSettings.IsEnabled(FrameSettingsField.AlphaToMask))
                        stateBlock = m_AlphaToMaskBlock;

                    result.mrtRendererListDesc = CreateOpaqueRendererListDesc( cull, hdCamera.camera, m_DepthOnlyAndDepthForwardOnlyPassNames, stateBlock: stateBlock, excludeObjectMotionVectors: objectMotionEnabled);
                    break;
                case LitShaderMode.Deferred:
                    result.passName = fullDeferredPrepass ? (decalsEnabled ? "Depth Prepass (deferred) forced by Decals" : "Depth Prepass (deferred)") : "Depth Prepass (deferred incomplete)";
                    result.profilingId = fullDeferredPrepass ? (decalsEnabled ? HDProfileId.DepthPrepassDeferredForDecals : HDProfileId.DepthPrepassDeferred) : HDProfileId.DepthPrepassDeferredIncomplete;
                    bool excludeMotion = fullDeferredPrepass ? objectMotionEnabled : false;

                    // First deferred alpha tested materials. Alpha tested object have always a prepass even if enableDepthPrepassWithDeferredRendering is disabled
                    var partialPrepassRenderQueueRange = new RenderQueueRange { lowerBound = (int)RenderQueue.AlphaTest, upperBound = (int)RenderQueue.GeometryLast - 1 };

                    result.hasDepthOnlyPass = true;

                    // First deferred material
                    result.depthOnlyRendererListDesc = CreateOpaqueRendererListDesc(
                        cull, hdCamera.camera, m_DepthOnlyPassNames,
                        renderQueueRange: fullDeferredPrepass ? HDRenderQueue.k_RenderQueue_AllOpaque : partialPrepassRenderQueueRange,
                        stateBlock: m_AlphaToMaskBlock,
                        excludeObjectMotionVectors: excludeMotion);

                    // Then forward only material that output normal buffer
                    result.mrtRendererListDesc = CreateOpaqueRendererListDesc(cull, hdCamera.camera, m_DepthForwardOnlyPassNames, stateBlock: m_AlphaToMaskBlock, excludeObjectMotionVectors: excludeMotion);
                    break;
                default:
                    throw new ArgumentOutOfRangeException("Unknown ShaderLitMode");
            }

            return result;
        }

        static void RenderDepthPrepass( ScriptableRenderContext     renderContext,
                                        CommandBuffer               cmd,
                                        FrameSettings               frameSettings,
                                        RenderTargetIdentifier[]    mrt,
                                        RTHandle                    depthBuffer,
                                        in RendererList             depthOnlyRendererList,
                                        in RendererList             mrtRendererList,
                                        bool                        hasDepthOnlyPass
                                        )
        {
            // Disable write to normal buffer for unlit shader (the normal buffer binding change when using MSAA)
            cmd.SetGlobalInt(HDShaderIDs._ColorMaskNormal, frameSettings.IsEnabled(FrameSettingsField.MSAA) ? (int)ColorWriteMask.All : 0);

            CoreUtils.SetRenderTarget(cmd, depthBuffer);

            if (hasDepthOnlyPass)
            {
                DrawOpaqueRendererList(renderContext, cmd, frameSettings, depthOnlyRendererList);
            }

            CoreUtils.SetRenderTarget(cmd, mrt, depthBuffer);
            DrawOpaqueRendererList(renderContext, cmd, frameSettings, mrtRendererList);
        }

        // RenderDepthPrepass render both opaque and opaque alpha tested based on engine configuration.
        // Lit Forward only: We always render all materials
        // Lit Deferred: We always render depth prepass for alpha tested (optimization), other deferred material are render based on engine configuration.
        // Forward opaque with deferred renderer (DepthForwardOnly pass): We always render all materials
        // True is return if motion vector must be render after GBuffer pass
        bool RenderDepthPrepass(CullingResults cull, HDCamera hdCamera, ScriptableRenderContext renderContext, CommandBuffer cmd)
        {
            var depthPrepassParameters = PrepareDepthPrepass(cull, hdCamera);
            var depthOnlyRendererList = RendererList.Create(depthPrepassParameters.depthOnlyRendererListDesc);
            var mrtDepthRendererList = RendererList.Create(depthPrepassParameters.mrtRendererListDesc);

            using (new ProfilingScope(cmd, ProfilingSampler.Get(depthPrepassParameters.profilingId)))
            {
                RenderDepthPrepass(renderContext, cmd, hdCamera.frameSettings,
                                    m_SharedRTManager.GetPrepassBuffersRTI(hdCamera.frameSettings),
                                    m_SharedRTManager.GetDepthStencilBuffer(hdCamera.frameSettings.IsEnabled(FrameSettingsField.MSAA)),
                                    depthOnlyRendererList,
                                    mrtDepthRendererList,
                                    depthPrepassParameters.hasDepthOnlyPass
                                    );
            }

            return depthPrepassParameters.shouldRenderMotionVectorAfterGBuffer;
        }

        // RenderGBuffer do the gbuffer pass. This is solely call with deferred. If we use a depth prepass, then the depth prepass will perform the alpha testing for opaque alpha tested and we don't need to do it anymore
        // during Gbuffer pass. This is handled in the shader and the depth test (equal and no depth write) is done here.
        void RenderGBuffer(CullingResults cull, HDCamera hdCamera, ScriptableRenderContext renderContext, CommandBuffer cmd)
        {
            if (hdCamera.frameSettings.litShaderMode != LitShaderMode.Deferred)
                return;

            using (new ProfilingScope(cmd, m_CurrentDebugDisplaySettings.IsDebugDisplayEnabled() ? ProfilingSampler.Get(HDProfileId.GBufferDebug) : ProfilingSampler.Get(HDProfileId.GBuffer)))
            {
                // setup GBuffer for rendering
                CoreUtils.SetRenderTarget(cmd, m_GbufferManager.GetBuffersRTI(hdCamera.frameSettings), m_SharedRTManager.GetDepthStencilBuffer());

                var rendererList = RendererList.Create(CreateOpaqueRendererListDesc(cull, hdCamera.camera, HDShaderPassNames.s_GBufferName, m_CurrentRendererConfigurationBakedLighting));
                DrawOpaqueRendererList(renderContext, cmd, hdCamera.frameSettings, rendererList);

                m_GbufferManager.BindBufferAsTextures(cmd);
#if ENABLE_VIRTUALTEXTURES
                cmd.ClearRandomWriteTargets();
#endif
            }
        }

        void RenderDBuffer(HDCamera hdCamera, CommandBuffer cmd, ScriptableRenderContext renderContext, CullingResults cullingResults)
        {
            if (!hdCamera.frameSettings.IsEnabled(FrameSettingsField.Decals))
            {
                // We still bind black textures to make sure that something is bound (can be a problem on some platforms)
                m_DbufferManager.BindBlackTextures(cmd);
                return;
            }

            // We need to copy depth buffer texture if we want to bind it at this stage
            CopyDepthBufferIfNeeded(hdCamera, cmd);

            using (new ProfilingScope(cmd, ProfilingSampler.Get(HDProfileId.DBufferRender)))
            {
                var parameters = PrepareRenderDBufferParameters();
                bool use4RTs = m_Asset.currentPlatformRenderPipelineSettings.decalSettings.perChannelMask;
                RenderDBuffer(  parameters,
                                m_DbufferManager.GetBuffersRTI(),
                                m_DbufferManager.GetRTHandles(),
                                m_SharedRTManager.GetDepthStencilBuffer(),
                                RendererList.Create(PrepareMeshDecalsRendererList(cullingResults, hdCamera, use4RTs)),
                                renderContext, cmd);

                cmd.SetGlobalBuffer(HDShaderIDs._DecalPropertyMaskBufferSRV, m_DbufferManager.propertyMaskBuffer);

                m_DbufferManager.BindBufferAsTextures(cmd);
            }
        }

        void DecalNormalPatch(  HDCamera        hdCamera,
                                CommandBuffer   cmd)
        {
            if (hdCamera.frameSettings.IsEnabled(FrameSettingsField.Decals) &&
                !hdCamera.frameSettings.IsEnabled(FrameSettingsField.MSAA)) // MSAA not supported
            {
                var parameters = PrepareDBufferNormalPatchParameters(hdCamera);
                DecalNormalPatch(parameters, m_SharedRTManager.GetDepthStencilBuffer(), m_SharedRTManager.GetNormalBuffer(), cmd);
            }
        }

        struct DBufferNormalPatchParameters
        {
            public Material decalNormalBufferMaterial;
            public int stencilRef;
            public int stencilMask;
        }

        DBufferNormalPatchParameters PrepareDBufferNormalPatchParameters(HDCamera hdCamera)
        {
            var parameters = new DBufferNormalPatchParameters();
            parameters.decalNormalBufferMaterial = m_DecalNormalBufferMaterial;
            switch (hdCamera.frameSettings.litShaderMode)
            {
                case LitShaderMode.Forward:  // in forward rendering all pixels that decals wrote into have to be composited
                    parameters.stencilMask = (int)StencilUsage.Decals;
                    parameters.stencilRef = (int)StencilUsage.Decals;
                    break;
                case LitShaderMode.Deferred: // in deferred rendering only pixels affected by both forward materials and decals need to be composited
                    parameters.stencilMask = (int)StencilUsage.Decals | (int)StencilUsage.RequiresDeferredLighting;
                    parameters.stencilRef = (int)StencilUsage.Decals;
                    break;
                default:
                    throw new ArgumentOutOfRangeException("Unknown ShaderLitMode");
            }

            return parameters;
        }

        static void DecalNormalPatch(   DBufferNormalPatchParameters    parameters,
                                        RTHandle                        depthStencilBuffer,
                                        RTHandle                        normalBuffer,
                                        CommandBuffer                   cmd)
        {
                using (new ProfilingScope(cmd, ProfilingSampler.Get(HDProfileId.DBufferNormal)))
                {
                    parameters.decalNormalBufferMaterial.SetInt(HDShaderIDs._DecalNormalBufferStencilReadMask, parameters.stencilMask);
                    parameters.decalNormalBufferMaterial.SetInt(HDShaderIDs._DecalNormalBufferStencilRef, parameters.stencilRef);

                CoreUtils.SetRenderTarget(cmd, depthStencilBuffer);
                cmd.SetRandomWriteTarget(1, normalBuffer);
                    cmd.DrawProcedural(Matrix4x4.identity, parameters.decalNormalBufferMaterial, 0, MeshTopology.Triangles, 3, 1);
                    cmd.ClearRandomWriteTargets();
                }
            }

        RendererListDesc PrepareMeshDecalsRendererList(CullingResults cullingResults, HDCamera hdCamera, bool use4RTs)
        {
            var desc = new RendererListDesc(use4RTs ? m_Decals4RTPassNames : m_Decals3RTPassNames, cullingResults, hdCamera.camera)
            {
                sortingCriteria = SortingCriteria.CommonOpaque,
                rendererConfiguration = PerObjectData.None,
                renderQueueRange = HDRenderQueue.k_RenderQueue_AllOpaque
            };

            return desc;
        }

        void UpdateShaderVariablesGlobalDecal(ref ShaderVariablesGlobal cb, HDCamera hdCamera)
        {
            if (hdCamera.frameSettings.IsEnabled(FrameSettingsField.Decals))
            {
                cb._EnableDecals  = 1;
                cb._DecalAtlasResolution = new Vector2(HDUtils.hdrpSettings.decalSettings.atlasWidth, HDUtils.hdrpSettings.decalSettings.atlasHeight);
            }
            else
            {
                cb._EnableDecals = 0;
            }
        }

        static RenderTargetIdentifier[] m_Dbuffer3RtIds = new RenderTargetIdentifier[3];

        struct RenderDBufferParameters
        {
            public bool use4RTs;
            public ComputeBuffer propertyMaskBuffer;
            public ComputeShader clearPropertyMaskBufferCS;
            public int clearPropertyMaskBufferKernel;
            public int propertyMaskBufferSize;
        }

        RenderDBufferParameters PrepareRenderDBufferParameters()
        {
            var parameters = new RenderDBufferParameters();
            parameters.use4RTs = m_Asset.currentPlatformRenderPipelineSettings.decalSettings.perChannelMask;
            parameters.propertyMaskBuffer = m_DbufferManager.propertyMaskBuffer;
            parameters.clearPropertyMaskBufferCS = m_DbufferManager.clearPropertyMaskBufferShader;
            parameters.clearPropertyMaskBufferKernel = m_DbufferManager.clearPropertyMaskBufferKernel;
            parameters.propertyMaskBufferSize = m_DbufferManager.propertyMaskBufferSize;
            return parameters;
        }

        static void RenderDBuffer(  in RenderDBufferParameters  parameters,
                                    RenderTargetIdentifier[]    mrt,
                                    RTHandle[]                  rtHandles,
                                    RTHandle                    depthStencilBuffer,
                                    RendererList                meshDecalsRendererList,
                                    ScriptableRenderContext     renderContext,
                                    CommandBuffer               cmd)
        {
            // for alpha compositing, color is cleared to 0, alpha to 1
            // https://developer.nvidia.com/gpugems/GPUGems3/gpugems3_ch23.html

            // this clears the targets
            // TODO: Once we move to render graph, move this to render targets initialization parameters and remove rtHandles parameters
            Color clearColor = new Color(0.0f, 0.0f, 0.0f, 1.0f);
            Color clearColorNormal = new Color(0.5f, 0.5f, 0.5f, 1.0f); // for normals 0.5 is neutral
            Color clearColorAOSBlend = new Color(1.0f, 1.0f, 1.0f, 1.0f);
            CoreUtils.SetRenderTarget(cmd, rtHandles[0], ClearFlag.Color, clearColor);
            CoreUtils.SetRenderTarget(cmd, rtHandles[1], ClearFlag.Color, clearColorNormal);
            CoreUtils.SetRenderTarget(cmd, rtHandles[2], ClearFlag.Color, clearColor);

            if (parameters.use4RTs)
            {
                CoreUtils.SetRenderTarget(cmd, rtHandles[3], ClearFlag.Color, clearColorAOSBlend);
                // this actually sets the MRTs and HTile RWTexture, this is done separately because we do not have an api to clear MRTs to different colors
                CoreUtils.SetRenderTarget(cmd, mrt, depthStencilBuffer); // do not clear anymore
            }
            else
            {
                for (int rtindex = 0; rtindex < 3; rtindex++)
                {
                     m_Dbuffer3RtIds[rtindex] = mrt[rtindex];
                }
                // this actually sets the MRTs and HTile RWTexture, this is done separately because we do not have an api to clear MRTs to different colors
                CoreUtils.SetRenderTarget(cmd, m_Dbuffer3RtIds, depthStencilBuffer); // do not clear anymore
            }

            // clear decal property mask buffer
            cmd.SetComputeBufferParam(parameters.clearPropertyMaskBufferCS, parameters.clearPropertyMaskBufferKernel, HDShaderIDs._DecalPropertyMaskBuffer, parameters.propertyMaskBuffer);
            cmd.DispatchCompute(parameters.clearPropertyMaskBufferCS, parameters.clearPropertyMaskBufferKernel, parameters.propertyMaskBufferSize / 64, 1, 1);
            cmd.SetRandomWriteTarget(parameters.use4RTs ? 4 : 3, parameters.propertyMaskBuffer);

            HDUtils.DrawRendererList(renderContext, cmd, meshDecalsRendererList);
            DecalSystem.instance.RenderIntoDBuffer(cmd);

            cmd.ClearRandomWriteTargets();
        }

        RendererListDesc PrepareForwardEmissiveRendererList(CullingResults cullResults, HDCamera hdCamera)
        {
            var result = new RendererListDesc(m_DecalsEmissivePassNames, cullResults, hdCamera.camera)
            {
                renderQueueRange = HDRenderQueue.k_RenderQueue_AllOpaque,
                sortingCriteria = SortingCriteria.CommonOpaque,
                rendererConfiguration = PerObjectData.None
            };

            return result;
        }

        void RenderForwardEmissive(CullingResults cullResults, HDCamera hdCamera, ScriptableRenderContext renderContext, CommandBuffer cmd)
        {
            using (new ProfilingScope(cmd, ProfilingSampler.Get(HDProfileId.ForwardEmissive)))
            {
                bool msaa = hdCamera.frameSettings.IsEnabled(FrameSettingsField.MSAA);
                CoreUtils.SetRenderTarget(cmd, msaa ? m_CameraColorMSAABuffer : m_CameraColorBuffer, m_SharedRTManager.GetDepthStencilBuffer(msaa));
                HDUtils.DrawRendererList(renderContext, cmd, RendererList.Create(PrepareForwardEmissiveRendererList(cullResults, hdCamera)));

                if (hdCamera.frameSettings.IsEnabled(FrameSettingsField.Decals))
                    DecalSystem.instance.RenderForwardEmissive(cmd);
            }
        }

        void RenderWireFrame(CullingResults cull, HDCamera hdCamera, RenderTargetIdentifier backbuffer, ScriptableRenderContext renderContext, CommandBuffer cmd)
        {
            using (new ProfilingScope(cmd, ProfilingSampler.Get(HDProfileId.RenderWireFrame)))
            {
                CoreUtils.SetRenderTarget(cmd, backbuffer, ClearFlag.Color, GetColorBufferClearColor(hdCamera));

                var rendererListOpaque = RendererList.Create(CreateOpaqueRendererListDesc(cull, hdCamera.camera, m_AllForwardOpaquePassNames));
                DrawOpaqueRendererList(renderContext, cmd, hdCamera.frameSettings, rendererListOpaque);

                // Render forward transparent
                var rendererListTransparent = RendererList.Create(CreateTransparentRendererListDesc(cull, hdCamera.camera, m_AllTransparentPassNames));
                DrawTransparentRendererList(renderContext, cmd, hdCamera.frameSettings, rendererListTransparent);
            }
        }

        void RenderDebugViewMaterial(CullingResults cull, HDCamera hdCamera, ScriptableRenderContext renderContext, CommandBuffer cmd)
        {
            using (new ProfilingScope(cmd, ProfilingSampler.Get(HDProfileId.DisplayDebugViewMaterial)))
            {
                if (m_CurrentDebugDisplaySettings.data.materialDebugSettings.IsDebugGBufferEnabled() && hdCamera.frameSettings.litShaderMode == LitShaderMode.Deferred)
                {
                    using (new ProfilingScope(cmd, ProfilingSampler.Get(HDProfileId.DebugViewMaterialGBuffer)))
                    {
                        HDUtils.DrawFullScreen(cmd, m_currentDebugViewMaterialGBuffer, m_CameraColorBuffer);
                    }
                }
                else
                {
                    // When rendering debug material we shouldn't rely on a depth prepass for optimizing the alpha clip test. As it is control on the material inspector side
                    // we must override the state here.

                    CoreUtils.SetRenderTarget(cmd, m_CameraColorBuffer, m_SharedRTManager.GetDepthStencilBuffer(), ClearFlag.All, Color.clear);
                    // Render Opaque forward
                    var rendererListOpaque = RendererList.Create(CreateOpaqueRendererListDesc(cull, hdCamera.camera, m_AllForwardOpaquePassNames, m_CurrentRendererConfigurationBakedLighting, stateBlock: m_DepthStateOpaque));
                    DrawOpaqueRendererList(renderContext, cmd, hdCamera.frameSettings, rendererListOpaque);

                    // Render forward transparent
                    var rendererListTransparent = RendererList.Create(CreateTransparentRendererListDesc(cull, hdCamera.camera, m_AllTransparentPassNames, m_CurrentRendererConfigurationBakedLighting));
                    DrawTransparentRendererList(renderContext, cmd, hdCamera.frameSettings, rendererListTransparent);
                }
            }
        }

        void RenderTransparencyOverdraw(CullingResults cull, HDCamera hdCamera, ScriptableRenderContext renderContext, CommandBuffer cmd)
        {
            if (m_CurrentDebugDisplaySettings.IsDebugDisplayEnabled() && m_CurrentDebugDisplaySettings.data.fullScreenDebugMode == FullScreenDebugMode.TransparencyOverdraw)
            {

                CoreUtils.SetRenderTarget(cmd, m_CameraColorBuffer, m_SharedRTManager.GetDepthStencilBuffer(), clearFlag: ClearFlag.Color, clearColor: Color.black);
                var stateBlock = new RenderStateBlock
                {
                    mask = RenderStateMask.Blend,
                    blendState = new BlendState
                    {
                        blendState0 = new RenderTargetBlendState
                        {

                            destinationColorBlendMode = BlendMode.One,
                            sourceColorBlendMode = BlendMode.One,
                            destinationAlphaBlendMode = BlendMode.One,
                            sourceAlphaBlendMode = BlendMode.One,
                            colorBlendOperation = BlendOp.Add,
                            alphaBlendOperation = BlendOp.Add,
                            writeMask = ColorWriteMask.All
                        }
                    }
                };

                // High res transparent objects, drawing in m_DebugFullScreenTempBuffer
                m_ShaderVariablesDebugDisplayCB._DebugTransparencyOverdrawWeight = 1.0f;
                ConstantBuffer.PushGlobal(cmd, m_ShaderVariablesDebugDisplayCB, HDShaderIDs._ShaderVariablesDebugDisplay);

                var passNames = m_Asset.currentPlatformRenderPipelineSettings.supportTransparentBackface ? m_AllTransparentPassNames : m_TransparentNoBackfaceNames;
                m_DebugFullScreenPropertyBlock.SetFloat(HDShaderIDs._TransparencyOverdrawMaxPixelCost, (float)m_DebugDisplaySettings.data.transparencyDebugSettings.maxPixelCost);
                var rendererList = RendererList.Create(CreateTransparentRendererListDesc(cull, hdCamera.camera, passNames, stateBlock: stateBlock));
                DrawTransparentRendererList(renderContext, cmd, hdCamera.frameSettings, rendererList);
                rendererList = RendererList.Create(CreateTransparentRendererListDesc(cull, hdCamera.camera, passNames, renderQueueRange: HDRenderQueue.k_RenderQueue_AfterPostProcessTransparent, stateBlock: stateBlock));
                DrawTransparentRendererList(renderContext, cmd, hdCamera.frameSettings, rendererList);

                // Low res transparent objects, copying result m_DebugTranparencyLowRes
                m_ShaderVariablesDebugDisplayCB._DebugTransparencyOverdrawWeight = 0.25f;
                ConstantBuffer.PushGlobal(cmd, m_ShaderVariablesDebugDisplayCB, HDShaderIDs._ShaderVariablesDebugDisplay);
                rendererList = RendererList.Create(CreateTransparentRendererListDesc(cull, hdCamera.camera, passNames, renderQueueRange: HDRenderQueue.k_RenderQueue_LowTransparent, stateBlock: stateBlock));
                DrawTransparentRendererList(renderContext, cmd, hdCamera.frameSettings, rendererList);
                PushFullScreenDebugTexture(hdCamera, cmd, m_CameraColorBuffer, FullScreenDebugMode.TransparencyOverdraw);

                // weighted sum of m_DebugFullScreenTempBuffer and m_DebugTranparencyLowRes done in DebugFullScreen.shader

            }
        }

        void UpdateSkyEnvironment(HDCamera hdCamera, ScriptableRenderContext renderContext, int frameIndex, CommandBuffer cmd)
        {
            m_SkyManager.UpdateEnvironment(hdCamera, renderContext, GetCurrentSunLight(), frameIndex, cmd);
        }

        /// <summary>
        /// Request an update of the environment lighting.
        /// </summary>
        public void RequestSkyEnvironmentUpdate()
        {
            m_SkyManager.RequestEnvironmentUpdate();
        }

        internal void RequestStaticSkyUpdate()
        {
            m_SkyManager.RequestStaticEnvironmentUpdate();
        }

        void PreRenderSky(HDCamera hdCamera, CommandBuffer cmd)
        {
            if (m_CurrentDebugDisplaySettings.DebugHideSky(hdCamera))
            {
                return;
            }

            bool msaaEnabled = hdCamera.frameSettings.IsEnabled(FrameSettingsField.MSAA);
            var colorBuffer = msaaEnabled ? m_CameraColorMSAABuffer : m_CameraColorBuffer;
            var depthBuffer = m_SharedRTManager.GetDepthStencilBuffer(msaaEnabled);
            var normalBuffer = m_SharedRTManager.GetNormalBuffer(msaaEnabled);

            var visualEnv = hdCamera.volumeStack.GetComponent<VisualEnvironment>();
            m_SkyManager.PreRenderSky(hdCamera, GetCurrentSunLight(), colorBuffer, normalBuffer, depthBuffer, m_CurrentDebugDisplaySettings, m_FrameCount, cmd);
        }

        void RenderSky(HDCamera hdCamera, CommandBuffer cmd)
        {
            if (m_CurrentDebugDisplaySettings.DebugHideSky(hdCamera))
            {
                return;
            }

            // Necessary to perform dual-source (polychromatic alpha) blending which is not supported by Unity.
            // We load from the color buffer, perform blending manually, and store to the atmospheric scattering buffer.
            // Then we perform a copy from the atmospheric scattering buffer back to the color buffer.
            bool msaaEnabled = hdCamera.frameSettings.IsEnabled(FrameSettingsField.MSAA);
            var colorBuffer = msaaEnabled ? m_CameraColorMSAABuffer : m_CameraColorBuffer;
            var intermediateBuffer = msaaEnabled ? m_OpaqueAtmosphericScatteringMSAABuffer : m_OpaqueAtmosphericScatteringBuffer;
            var depthBuffer = m_SharedRTManager.GetDepthStencilBuffer(msaaEnabled);

            var visualEnv = hdCamera.volumeStack.GetComponent<VisualEnvironment>();
            m_SkyManager.RenderSky(hdCamera, GetCurrentSunLight(), colorBuffer, depthBuffer, m_CurrentDebugDisplaySettings, m_FrameCount, cmd);

            if (Fog.IsFogEnabled(hdCamera) || Fog.IsPBRFogEnabled(hdCamera))
            {
                var pixelCoordToViewDirWS = hdCamera.mainViewConstants.pixelCoordToViewDirWS;
                m_SkyManager.RenderOpaqueAtmosphericScattering(cmd, hdCamera, colorBuffer, m_LightingBufferHandle, intermediateBuffer, depthBuffer, pixelCoordToViewDirWS, hdCamera.frameSettings.IsEnabled(FrameSettingsField.MSAA));
            }
        }

        /// <summary>
        /// Export the provided camera's sky to a flattened cubemap.
        /// </summary>
        /// <param name="camera">Requested camera.</param>
        /// <returns>Result texture.</returns>
        public Texture2D ExportSkyToTexture(Camera camera)
        {
            return m_SkyManager.ExportSkyToTexture(camera);
        }

        RendererListDesc PrepareForwardOpaqueRendererList(CullingResults cullResults, HDCamera hdCamera)
        {
            var passNames = hdCamera.frameSettings.litShaderMode == LitShaderMode.Forward
                ? m_ForwardAndForwardOnlyPassNames
                : m_ForwardOnlyPassNames;
            return  CreateOpaqueRendererListDesc(cullResults, hdCamera.camera, passNames, m_CurrentRendererConfigurationBakedLighting);
        }

        // Guidelines: In deferred by default there is no opaque in forward. However it is possible to force an opaque material to render in forward
        // by using the pass "ForwardOnly". In this case the .shader should not have "Forward" but only a "ForwardOnly" pass.
        // It must also have a "DepthForwardOnly" and no "DepthOnly" pass as forward material (either deferred or forward only rendering) have always a depth pass.
        // The RenderForward pass will render the appropriate pass depends on the engine settings. In case of forward only rendering, both "Forward" pass and "ForwardOnly" pass
        // material will be render for both transparent and opaque. In case of deferred, both path are used for transparent but only "ForwardOnly" is use for opaque.
        // (Thus why "Forward" and "ForwardOnly" are exclusive, else they will render two times"
        void RenderForwardOpaque(CullingResults cullResults, HDCamera hdCamera, ScriptableRenderContext renderContext, CommandBuffer cmd)
        {
            bool debugDisplay = m_CurrentDebugDisplaySettings.IsDebugDisplayEnabled();
            using (new ProfilingScope(cmd, debugDisplay ? ProfilingSampler.Get(HDProfileId.ForwardOpaqueDebug) : ProfilingSampler.Get(HDProfileId.ForwardOpaque)))
            {
                bool useFptl = hdCamera.frameSettings.IsEnabled(FrameSettingsField.FPTLForForwardOpaque);
                bool msaa = hdCamera.frameSettings.IsEnabled(FrameSettingsField.MSAA);

                RenderTargetIdentifier[] renderTarget = null;

                // In case of forward SSS we will bind all the required target. It is up to the shader to write into it or not.
                if (hdCamera.frameSettings.IsEnabled(FrameSettingsField.SubsurfaceScattering))
                {
                    renderTarget = m_MRTWithSSS;
                    renderTarget[0] = msaa ? m_CameraColorMSAABuffer : m_CameraColorBuffer; // Store the specular color

#if ENABLE_VIRTUALTEXTURES
                    renderTarget[1] = GetVTFeedbackBufferForForward(hdCamera);
                    const int offset = 2;
#else
                    const int offset = 1;
#endif
                    renderTarget[offset+0] = msaa ? m_CameraSssDiffuseLightingMSAABuffer : m_CameraSssDiffuseLightingBuffer;
                    renderTarget[offset+1] = msaa ? GetSSSBufferMSAA() : GetSSSBuffer();
                }
                else
                {
#if ENABLE_VIRTUALTEXTURES
                    renderTarget = m_MRTWithVTFeedback;
                    renderTarget[0] = msaa ? m_CameraColorMSAABuffer : m_CameraColorBuffer;
                    renderTarget[1] = GetVTFeedbackBufferForForward(hdCamera);
#else
                    renderTarget = mMRTSingle;
                    renderTarget[0] = msaa ? m_CameraColorMSAABuffer : m_CameraColorBuffer;
#endif
                }

                RenderForwardRendererList(hdCamera.frameSettings,
                                            RendererList.Create(PrepareForwardOpaqueRendererList(cullResults, hdCamera)),
                                            renderTarget,
                                            m_SharedRTManager.GetDepthStencilBuffer(msaa),
                                            useFptl ? m_TileAndClusterData.lightList : m_TileAndClusterData.perVoxelLightLists,
                                            true, renderContext, cmd);

#if ENABLE_VIRTUALTEXTURES
                cmd.ClearRandomWriteTargets();
#endif
            }
        }

        static bool NeedMotionVectorForTransparent(FrameSettings frameSettings)
        {
            return frameSettings.IsEnabled(FrameSettingsField.MotionVectors) && frameSettings.IsEnabled(FrameSettingsField.TransparentsWriteMotionVector);
        }

        RendererListDesc PrepareForwardTransparentRendererList(CullingResults cullResults, HDCamera hdCamera, bool preRefraction)
        {
            RenderQueueRange transparentRange;
            if (preRefraction)
            {
                transparentRange = HDRenderQueue.k_RenderQueue_PreRefraction;
            }
            else if (hdCamera.frameSettings.IsEnabled(FrameSettingsField.LowResTransparent))
            {
                transparentRange = HDRenderQueue.k_RenderQueue_Transparent;
            }
            else // Low res transparent disabled
            {
                transparentRange = HDRenderQueue.k_RenderQueue_TransparentWithLowRes;
            }

            if (!hdCamera.frameSettings.IsEnabled(FrameSettingsField.Refraction))
            {
                if (hdCamera.frameSettings.IsEnabled(FrameSettingsField.LowResTransparent))
                    transparentRange = HDRenderQueue.k_RenderQueue_AllTransparent;
                else
                    transparentRange = HDRenderQueue.k_RenderQueue_AllTransparentWithLowRes;
            }

            if (NeedMotionVectorForTransparent(hdCamera.frameSettings))
            {
                m_CurrentRendererConfigurationBakedLighting |= PerObjectData.MotionVectors; // This will enable the flag for low res transparent as well
            }

            var passNames = m_Asset.currentPlatformRenderPipelineSettings.supportTransparentBackface ? m_AllTransparentPassNames : m_TransparentNoBackfaceNames;
            return CreateTransparentRendererListDesc(cullResults, hdCamera.camera, passNames, m_CurrentRendererConfigurationBakedLighting, transparentRange);
        }


        void RenderForwardTransparent(CullingResults cullResults, HDCamera hdCamera, bool preRefraction, ScriptableRenderContext renderContext, CommandBuffer cmd)
        {
            // If rough refraction are turned off, we render all transparents in the Transparent pass and we skip the PreRefraction one.
            if (!hdCamera.frameSettings.IsEnabled(FrameSettingsField.Refraction) && preRefraction)
            {
                return;
            }

            HDProfileId passName;
            bool debugDisplay = m_CurrentDebugDisplaySettings.IsDebugDisplayEnabled();
            if (debugDisplay)
                passName = preRefraction ? HDProfileId.ForwardPreRefractionDebug : HDProfileId.ForwardTransparentDebug;
            else
                passName = preRefraction ? HDProfileId.ForwardPreRefraction : HDProfileId.ForwardTransparent;

            using (new ProfilingScope(cmd, ProfilingSampler.Get(passName)))
            {
                bool msaa = hdCamera.frameSettings.IsEnabled(FrameSettingsField.MSAA);
                bool renderMotionVecForTransparent = NeedMotionVectorForTransparent(hdCamera.frameSettings);
                cmd.SetGlobalInt(HDShaderIDs._ColorMaskTransparentVel, renderMotionVecForTransparent ? (int)ColorWriteMask.All : 0);

                m_MRTTransparentMotionVec[0] = msaa ? m_CameraColorMSAABuffer : m_CameraColorBuffer;

#if ENABLE_VIRTUALTEXTURES
                m_MRTTransparentMotionVec[1] = GetVTFeedbackBufferForForward(hdCamera);
                const int offset = 2;
#else
                const int offset = 1;
#endif
                m_MRTTransparentMotionVec[offset] = renderMotionVecForTransparent ? m_SharedRTManager.GetMotionVectorsBuffer(hdCamera.frameSettings.IsEnabled(FrameSettingsField.MSAA))
                    // It doesn't really matter what gets bound here since the color mask state set will prevent this from ever being written to. However, we still need to bind something
                    // to avoid warnings about unbound render targets. The following rendertarget could really be anything if renderVelocitiesForTransparent, here the normal buffer
                    // as it is guaranteed to exist and to have the same size.
                    // to avoid warnings about unbound render targets.
                    : m_SharedRTManager.GetNormalBuffer(msaa);

                if ((hdCamera.frameSettings.IsEnabled(FrameSettingsField.Decals)) && (DecalSystem.m_DecalDatasCount > 0)) // enable d-buffer flag value is being interpreted more like enable decals in general now that we have clustered
                                                                                                                          // decal datas count is 0 if no decals affect transparency
                {
                    DecalSystem.instance.SetAtlas(cmd); // for clustered decals
                }

                RenderForwardRendererList(hdCamera.frameSettings,
                                            RendererList.Create(PrepareForwardTransparentRendererList(cullResults, hdCamera, preRefraction)),
                                            m_MRTTransparentMotionVec,
                                            m_SharedRTManager.GetDepthStencilBuffer(hdCamera.frameSettings.IsEnabled(FrameSettingsField.MSAA)),
                                            m_TileAndClusterData.perVoxelLightLists,
                                            false, renderContext, cmd);
            }
        }

        static void RenderForwardRendererList(  FrameSettings               frameSettings,
                                                RendererList                rendererList,
                                                RenderTargetIdentifier[]    renderTarget,
                                                RTHandle                    depthBuffer,
                                                ComputeBuffer               lightListBuffer,
                                                bool                        opaque,
                                                ScriptableRenderContext     renderContext,
                                                CommandBuffer               cmd)
        {
            // Note: SHADOWS_SHADOWMASK keyword is enabled in HDRenderPipeline.cs ConfigureForShadowMask
            bool useFptl = opaque && frameSettings.IsEnabled(FrameSettingsField.FPTLForForwardOpaque);

            // say that we want to use tile/cluster light loop
            CoreUtils.SetKeyword(cmd, "USE_FPTL_LIGHTLIST", useFptl);
            CoreUtils.SetKeyword(cmd, "USE_CLUSTERED_LIGHTLIST", !useFptl);
            cmd.SetGlobalBuffer(HDShaderIDs.g_vLightListGlobal, lightListBuffer);

            CoreUtils.SetRenderTarget(cmd, renderTarget, depthBuffer);
            if (opaque)
                DrawOpaqueRendererList(renderContext, cmd, frameSettings, rendererList);
            else
                DrawTransparentRendererList(renderContext, cmd, frameSettings, rendererList);
        }

        // This is use to Display legacy shader with an error shader
        [Conditional("DEVELOPMENT_BUILD"), Conditional("UNITY_EDITOR")]
        void RenderForwardError(CullingResults cullResults, HDCamera hdCamera, ScriptableRenderContext renderContext, CommandBuffer cmd)
        {
            using (new ProfilingScope(cmd, ProfilingSampler.Get(HDProfileId.RenderForwardError)))
            {
                CoreUtils.SetRenderTarget(cmd, m_CameraColorBuffer, m_SharedRTManager.GetDepthStencilBuffer());
                var rendererList = RendererList.Create(CreateOpaqueRendererListDesc(cullResults, hdCamera.camera, m_ForwardErrorPassNames, renderQueueRange: RenderQueueRange.all, overrideMaterial: m_ErrorMaterial));
                HDUtils.DrawRendererList(renderContext, cmd, rendererList);
            }
        }

        bool RenderCustomPass(ScriptableRenderContext context, CommandBuffer cmd, HDCamera hdCamera, CullingResults cullingResults, CustomPassInjectionPoint injectionPoint, AOVRequestData aovRequest, List<RTHandle> aovCustomPassBuffers)
        {
            if (!hdCamera.frameSettings.IsEnabled(FrameSettingsField.CustomPass))
                return false;

            bool executed = false;
            CustomPassVolume.GetActivePassVolumes(injectionPoint, m_ActivePassVolumes);
            foreach (var customPass in m_ActivePassVolumes)
            {
                if (customPass == null)
                    return false;

                var customPassTargets = new CustomPass.RenderTargets
                {
                    cameraColorMSAABuffer = m_CameraColorMSAABuffer,
                    cameraColorBuffer = (injectionPoint == CustomPassInjectionPoint.AfterPostProcess) ? m_IntermediateAfterPostProcessBuffer : m_CameraColorBuffer,
                    customColorBuffer = m_CustomPassColorBuffer,
                    customDepthBuffer = m_CustomPassDepthBuffer,
                };
                executed |= customPass.Execute(context, cmd, hdCamera, cullingResults, m_SharedRTManager, customPassTargets);
            }

            // Push the custom pass buffer, in case it was requested in the AOVs
            aovRequest.PushCustomPassTexture(cmd, injectionPoint, m_CameraColorBuffer, m_CustomPassColorBuffer, aovCustomPassBuffers);

            return executed;
        }

        void RenderTransparentDepthPrepass(CullingResults cull, HDCamera hdCamera, ScriptableRenderContext renderContext, CommandBuffer cmd)
        {
            if (hdCamera.frameSettings.IsEnabled(FrameSettingsField.TransparentPrepass))
            {
                // Render transparent depth prepass after opaque one
                using (new ProfilingScope(cmd, ProfilingSampler.Get(HDProfileId.TransparentDepthPrepass)))
                {
                    if (hdCamera.IsTransparentSSREnabled())
                    {
                        // But we also need to bind the normal buffer for objects that will recieve SSR
                        CoreUtils.SetRenderTarget(cmd, m_SharedRTManager.GetPrepassBuffersRTI(hdCamera.frameSettings), m_SharedRTManager.GetDepthStencilBuffer());
                    }
                    else
                        CoreUtils.SetRenderTarget(cmd, m_SharedRTManager.GetDepthStencilBuffer());

                    var rendererList = RendererList.Create(CreateTransparentRendererListDesc(cull, hdCamera.camera, m_TransparentDepthPrepassNames));
                    DrawTransparentRendererList(renderContext, cmd, hdCamera.frameSettings, rendererList);
                }
            }
        }

        void RenderRayTracingPrepass(CullingResults cull, HDCamera hdCamera, ScriptableRenderContext renderContext, CommandBuffer cmd, bool clear)
        {
            if (!hdCamera.frameSettings.IsEnabled(FrameSettingsField.RayTracing))
                return;

            RecursiveRendering recursiveSettings = hdCamera.volumeStack.GetComponent<RecursiveRendering>();
            if (recursiveSettings.enable.value)
            {
                using (new ProfilingScope(cmd, ProfilingSampler.Get(HDProfileId.RayTracingPrepass)))
                {
                    RendererList transparentRendererList;
                    RendererList opaqueRendererList;

                    // when clear is required, it mean we are before the recursive rendering call, otherwise it mean we are before the depth prepass
                    // As the pass before depth prepass write depth, we don't need to write it again during the second one, also the buffer is only clear at this time
                    // TODO: evaluate the usage of a stencil bit in the stencil buffer to save a rendertarget (But it require various headaches to work correctly).
                    if (clear)
                    {
                        CoreUtils.SetRenderTarget(cmd, GetRayTracingBuffer(InternalRayTracingBuffers.R0), m_SharedRTManager.GetDepthStencilBuffer(), clearFlag: ClearFlag.Color, Color.black);
                        transparentRendererList = RendererList.Create(CreateOpaqueRendererListDesc(cull, hdCamera.camera, m_RayTracingPrepassNames, stateBlock: m_DepthStateNoWrite));
                        opaqueRendererList = RendererList.Create(CreateTransparentRendererListDesc(cull, hdCamera.camera, m_RayTracingPrepassNames, renderQueueRange: HDRenderQueue.k_RenderQueue_AllTransparentWithLowRes, stateBlock: m_DepthStateNoWrite));
                    }
                    else
                    {
                        CoreUtils.SetRenderTarget(cmd, GetRayTracingBuffer(InternalRayTracingBuffers.R0), m_SharedRTManager.GetDepthStencilBuffer());
                        transparentRendererList = RendererList.Create(CreateOpaqueRendererListDesc(cull, hdCamera.camera, m_RayTracingPrepassNames));
                        opaqueRendererList = RendererList.Create(CreateTransparentRendererListDesc(cull, hdCamera.camera, m_RayTracingPrepassNames));
                    }
                    DrawOpaqueRendererList(renderContext, cmd, hdCamera.frameSettings, opaqueRendererList);
                    DrawTransparentRendererList(renderContext, cmd, hdCamera.frameSettings, transparentRendererList);
                }
            }
        }

        void RenderTransparentDepthPostpass(CullingResults cullResults, HDCamera hdCamera, ScriptableRenderContext renderContext, CommandBuffer cmd)
        {
            if (!hdCamera.frameSettings.IsEnabled(FrameSettingsField.TransparentPostpass))
                return;

            using (new ProfilingScope(cmd, ProfilingSampler.Get(HDProfileId.TransparentDepthPostpass)))
            {
                CoreUtils.SetRenderTarget(cmd, m_SharedRTManager.GetDepthStencilBuffer());
                var rendererList = RendererList.Create(CreateTransparentRendererListDesc(cullResults, hdCamera.camera, m_TransparentDepthPostpassNames));
                DrawTransparentRendererList(renderContext, cmd, hdCamera.frameSettings, rendererList);
            }
        }

        void RenderLowResTransparent(CullingResults cullResults, HDCamera hdCamera, ScriptableRenderContext renderContext, CommandBuffer cmd)
        {
            if (!hdCamera.frameSettings.IsEnabled(FrameSettingsField.LowResTransparent))
                return;

            using (new ProfilingScope(cmd, ProfilingSampler.Get(HDProfileId.LowResTransparent)))
            {
                UpdateOffscreenRenderingConstants(ref m_ShaderVariablesGlobalCB, true, 2u);
                ConstantBuffer.PushGlobal(cmd, m_ShaderVariablesGlobalCB, HDShaderIDs._ShaderVariablesGlobal);

                CoreUtils.SetRenderTarget(cmd, m_LowResTransparentBuffer, m_SharedRTManager.GetLowResDepthBuffer(), clearFlag: ClearFlag.Color, Color.black);
                RenderQueueRange transparentRange = HDRenderQueue.k_RenderQueue_LowTransparent;
                var passNames = m_Asset.currentPlatformRenderPipelineSettings.supportTransparentBackface ? m_AllTransparentPassNames : m_TransparentNoBackfaceNames;
                var rendererList = RendererList.Create(CreateTransparentRendererListDesc(cullResults, hdCamera.camera, passNames, m_CurrentRendererConfigurationBakedLighting, HDRenderQueue.k_RenderQueue_LowTransparent));
                DrawTransparentRendererList(renderContext, cmd, hdCamera.frameSettings, rendererList);

                UpdateOffscreenRenderingConstants(ref m_ShaderVariablesGlobalCB, false, 1u);
                ConstantBuffer.PushGlobal(cmd, m_ShaderVariablesGlobalCB, HDShaderIDs._ShaderVariablesGlobal);
            }
        }

        void RenderObjectsMotionVectors(CullingResults cullResults, HDCamera hdCamera, ScriptableRenderContext renderContext, CommandBuffer cmd)
        {
            if (!hdCamera.frameSettings.IsEnabled(FrameSettingsField.ObjectMotionVectors))
                return;

            using (new ProfilingScope(cmd, ProfilingSampler.Get(HDProfileId.ObjectsMotionVector)))
            {
                // These flags are still required in SRP or the engine won't compute previous model matrices...
                // If the flag hasn't been set yet on this camera, motion vectors will skip a frame.
                hdCamera.camera.depthTextureMode |= DepthTextureMode.MotionVectors | DepthTextureMode.Depth;
                // Disable write to normal buffer for unlit shader (the normal buffer binding change when using MSAA)
                cmd.SetGlobalInt(HDShaderIDs._ColorMaskNormal, hdCamera.frameSettings.IsEnabled(FrameSettingsField.MSAA) ? (int)ColorWriteMask.All : 0);

                RenderStateBlock? stateBlock = null;
                if (hdCamera.frameSettings.litShaderMode == LitShaderMode.Deferred || !hdCamera.frameSettings.IsEnabled(FrameSettingsField.AlphaToMask))
                    stateBlock = m_AlphaToMaskBlock;

                CoreUtils.SetRenderTarget(cmd, m_SharedRTManager.GetMotionVectorsPassBuffersRTI(hdCamera.frameSettings), m_SharedRTManager.GetDepthStencilBuffer(hdCamera.frameSettings.IsEnabled(FrameSettingsField.MSAA)));
                var rendererList = RendererList.Create(CreateOpaqueRendererListDesc(cullResults, hdCamera.camera, HDShaderPassNames.s_MotionVectorsName, PerObjectData.MotionVectors, stateBlock: stateBlock));
                DrawOpaqueRendererList(renderContext, cmd, hdCamera.frameSettings, rendererList);
            }
        }

        void RenderCameraMotionVectors(CullingResults cullResults, HDCamera hdCamera, ScriptableRenderContext renderContext, CommandBuffer cmd)
        {
            if (!hdCamera.frameSettings.IsEnabled(FrameSettingsField.MotionVectors))
                return;

            using (new ProfilingScope(cmd, ProfilingSampler.Get(HDProfileId.CameraMotionVectors)))
            {
            	bool msaa = hdCamera.frameSettings.IsEnabled(FrameSettingsField.MSAA);

                // These flags are still required in SRP or the engine won't compute previous model matrices...
                // If the flag hasn't been set yet on this camera, motion vectors will skip a frame.
                hdCamera.camera.depthTextureMode |= DepthTextureMode.MotionVectors | DepthTextureMode.Depth;
                m_CameraMotionVectorsMaterial.SetInt(HDShaderIDs._StencilMask, (int)StencilUsage.ObjectMotionVector);
                m_CameraMotionVectorsMaterial.SetInt(HDShaderIDs._StencilRef, (int)StencilUsage.ObjectMotionVector);

                HDUtils.DrawFullScreen(cmd, m_CameraMotionVectorsMaterial, m_SharedRTManager.GetMotionVectorsBuffer(msaa), m_SharedRTManager.GetDepthStencilBuffer(msaa), null, 0);

#if UNITY_EDITOR
                // In scene view there is no motion vector, so we clear the RT to black
                if (hdCamera.camera.cameraType == CameraType.SceneView && !hdCamera.animateMaterials)
                {
                    CoreUtils.SetRenderTarget(cmd, m_SharedRTManager.GetMotionVectorsBuffer(msaa), m_SharedRTManager.GetDepthStencilBuffer(msaa), ClearFlag.Color, Color.clear);
                }
#endif
            }
        }

        struct RenderSSRParameters
        {
            public ComputeShader    ssrCS;
            public int              tracingKernel;
            public int              reprojectionKernel;

            public int              width, height, viewCount;

            public ComputeBuffer    offsetBufferData;
            public ComputeBuffer    coarseStencilBuffer;

            public ShaderVariablesScreenSpaceReflection cb;
        }

        RenderSSRParameters PrepareSSRParameters(HDCamera hdCamera, in HDUtils.PackedMipChainInfo depthPyramid)
        {
            var volumeSettings = hdCamera.volumeStack.GetComponent<ScreenSpaceReflection>();
            var parameters = new RenderSSRParameters();

            parameters.ssrCS = m_ScreenSpaceReflectionsCS;
            parameters.tracingKernel = m_SsrTracingKernel;
            parameters.reprojectionKernel = m_SsrReprojectionKernel;

            parameters.width = hdCamera.actualWidth;
            parameters.height = hdCamera.actualHeight;
            parameters.viewCount = hdCamera.viewCount;

            float n = hdCamera.camera.nearClipPlane;
            float f = hdCamera.camera.farClipPlane;
            float thickness = volumeSettings.depthBufferThickness.value;

            ref var cb = ref parameters.cb;
            cb._SsrThicknessScale = 1.0f / (1.0f + thickness);
            cb._SsrThicknessBias = -n / (f - n) * (thickness * cb._SsrThicknessScale);
            cb._SsrIterLimit = volumeSettings.rayMaxIterations;
            cb._SsrReflectsSky = volumeSettings.reflectSky.value ? 1 : 0;
            cb._SsrStencilBit = (int)StencilUsage.TraceReflectionRay;
            float roughnessFadeStart = 1 - volumeSettings.smoothnessFadeStart.value;
            cb._SsrRoughnessFadeEnd = 1 - volumeSettings.minSmoothness.value;
            float roughnessFadeLength = cb._SsrRoughnessFadeEnd - roughnessFadeStart;
            cb._SsrRoughnessFadeEndTimesRcpLength = (roughnessFadeLength != 0) ? (cb._SsrRoughnessFadeEnd * (1.0f / roughnessFadeLength)) : 1;
            cb._SsrRoughnessFadeRcpLength = (roughnessFadeLength != 0) ? (1.0f / roughnessFadeLength) : 0;
            cb._SsrEdgeFadeRcpLength = Mathf.Min(1.0f / volumeSettings.screenFadeDistance.value, float.MaxValue);
            cb._ColorPyramidUvScaleAndLimitPrevFrame = HDUtils.ComputeUvScaleAndLimit(hdCamera.historyRTHandleProperties.previousViewportSize, hdCamera.historyRTHandleProperties.previousRenderTargetSize);
            cb._SsrColorPyramidMaxMip = hdCamera.colorPyramidHistoryMipCount - 1;
            cb._SsrDepthPyramidMaxMip = depthPyramid.mipLevelCount - 1;

            parameters.offsetBufferData = depthPyramid.GetOffsetBufferData(m_DepthPyramidMipLevelOffsetsBuffer);
            parameters.coarseStencilBuffer = m_SharedRTManager.GetCoarseStencilBuffer();

            return parameters;
        }

        static void RenderSSR(  in RenderSSRParameters  parameters,
                                RTHandle                depthPyramid,
                                RTHandle                SsrHitPointTexture,
                                RTHandle                stencilBuffer,
                                RTHandle                clearCoatMask,
                                RTHandle                previousColorPyramid,
                                RTHandle                ssrLightingTexture,
                                CommandBuffer           cmd,
                                ScriptableRenderContext renderContext)
        {
            var cs = parameters.ssrCS;

            using (new ProfilingScope(cmd, ProfilingSampler.Get(HDProfileId.SsrTracing)))
            {
                // cmd.SetComputeTextureParam(cs, kernel, "_SsrDebugTexture",    m_SsrDebugTexture);
                cmd.SetComputeTextureParam(cs, parameters.tracingKernel, HDShaderIDs._CameraDepthTexture, depthPyramid);
                cmd.SetComputeTextureParam(cs, parameters.tracingKernel, HDShaderIDs._SsrClearCoatMaskTexture, clearCoatMask);
                cmd.SetComputeTextureParam(cs, parameters.tracingKernel, HDShaderIDs._SsrHitPointTexture, SsrHitPointTexture);

                if (stencilBuffer.rt.stencilFormat == GraphicsFormat.None)  // We are accessing MSAA resolved version and not the depth stencil buffer directly.
                {
                    cmd.SetComputeTextureParam(cs, parameters.tracingKernel, HDShaderIDs._StencilTexture, stencilBuffer);
                }
                else
                {
                    cmd.SetComputeTextureParam(cs, parameters.tracingKernel, HDShaderIDs._StencilTexture, stencilBuffer, 0, RenderTextureSubElement.Stencil);
                }

                cmd.SetComputeBufferParam(cs, parameters.tracingKernel, HDShaderIDs._CoarseStencilBuffer, parameters.coarseStencilBuffer);
                cmd.SetComputeBufferParam(cs, parameters.tracingKernel, HDShaderIDs._DepthPyramidMipLevelOffsets, parameters.offsetBufferData);

                ConstantBuffer.Push(cmd, parameters.cb, cs, HDShaderIDs._ShaderVariablesScreenSpaceReflection);

                cmd.DispatchCompute(cs, parameters.tracingKernel, HDUtils.DivRoundUp(parameters.width, 8), HDUtils.DivRoundUp(parameters.height, 8), parameters.viewCount);
            }

            using (new ProfilingScope(cmd, ProfilingSampler.Get(HDProfileId.SsrReprojection)))
            {
                // cmd.SetComputeTextureParam(cs, kernel, "_SsrDebugTexture",    m_SsrDebugTexture);
                cmd.SetComputeTextureParam(cs, parameters.reprojectionKernel, HDShaderIDs._SsrHitPointTexture, SsrHitPointTexture);
                cmd.SetComputeTextureParam(cs, parameters.reprojectionKernel, HDShaderIDs._SsrLightingTextureRW, ssrLightingTexture);
                cmd.SetComputeTextureParam(cs, parameters.reprojectionKernel, HDShaderIDs._ColorPyramidTexture, previousColorPyramid);
                cmd.SetComputeTextureParam(cs, parameters.reprojectionKernel, HDShaderIDs._SsrClearCoatMaskTexture, clearCoatMask);

                ConstantBuffer.Push(cmd, parameters.cb, cs, HDShaderIDs._ShaderVariablesScreenSpaceReflection);

                cmd.DispatchCompute(cs, parameters.reprojectionKernel, HDUtils.DivRoundUp(parameters.width, 8), HDUtils.DivRoundUp(parameters.height, 8), parameters.viewCount);
            }
        }

        void RenderSSR(HDCamera hdCamera, CommandBuffer cmd, ScriptableRenderContext renderContext)
        {
            if (!hdCamera.IsSSREnabled())
            {
                cmd.SetGlobalTexture(HDShaderIDs._SsrLightingTexture, TextureXR.GetClearTexture());
                return;
            }

            var settings = hdCamera.volumeStack.GetComponent<ScreenSpaceReflection>();
            bool usesRaytracedReflections = hdCamera.frameSettings.IsEnabled(FrameSettingsField.RayTracing) && settings.rayTracing.value;
            if (usesRaytracedReflections)
            {
                RenderRayTracedReflections(hdCamera, cmd, m_SsrLightingTexture, renderContext, m_FrameCount);
            }
            else
            {
                var previousColorPyramid = hdCamera.GetPreviousFrameRT((int)HDCameraFrameHistoryType.ColorBufferMipChain);

                // Evaluate the clear coat mask texture based on the lit shader mode
                RTHandle clearCoatMask = hdCamera.frameSettings.litShaderMode == LitShaderMode.Deferred ? m_GbufferManager.GetBuffer(2) : TextureXR.GetBlackTexture();

                var parameters = PrepareSSRParameters(hdCamera, m_SharedRTManager.GetDepthBufferMipChainInfo());
                RenderSSR(parameters, m_SharedRTManager.GetDepthTexture(), m_SsrHitPointTexture,
                          m_SharedRTManager.GetStencilBuffer(hdCamera.frameSettings.IsEnabled(FrameSettingsField.MSAA)), clearCoatMask, previousColorPyramid,
                          m_SsrLightingTexture, cmd, renderContext);

            	if (!hdCamera.colorPyramidHistoryIsValid)
            	{
                	cmd.SetGlobalTexture(HDShaderIDs._SsrLightingTexture, TextureXR.GetClearTexture());
                	hdCamera.colorPyramidHistoryIsValid = true; // For the next frame...
            	}
			}

            cmd.SetGlobalTexture(HDShaderIDs._SsrLightingTexture, m_SsrLightingTexture);
            PushFullScreenDebugTexture(hdCamera, cmd, m_SsrLightingTexture, FullScreenDebugMode.ScreenSpaceReflections);
        }

        void RenderSSRTransparent(HDCamera hdCamera, CommandBuffer cmd, ScriptableRenderContext renderContext)
        {
            if (!hdCamera.IsTransparentSSREnabled())
                return;

            BuildCoarseStencilAndResolveIfNeeded(hdCamera, cmd);

            // Before doing anything, we need to clear the target buffers and rebuild the depth pyramid for tracing
            // NOTE: This is probably something we can avoid if we read from the depth buffer and traced on the pyramid without the transparent objects
            using (new ProfilingScope(cmd, ProfilingSampler.Get(HDProfileId.PrepareForTransparentSsr)))
            {
                // Clear the SSR lighting buffer (not sure it is required)
                CoreUtils.SetRenderTarget(cmd, m_SsrLightingTexture, ClearFlag.Color, Color.clear);
                CoreUtils.SetRenderTarget(cmd, m_SsrHitPointTexture, ClearFlag.Color, Color.clear);

                // Invalid the depth pyramid and regenerate the depth pyramid
                m_IsDepthBufferCopyValid = false;
                GenerateDepthPyramid(hdCamera, cmd, FullScreenDebugMode.DepthPyramid);
            }

            // Evaluate the screen space reflection for the transparent pixels
            var previousColorPyramid = hdCamera.GetPreviousFrameRT((int)HDCameraFrameHistoryType.ColorBufferMipChain);
            var parameters = PrepareSSRParameters(hdCamera, m_SharedRTManager.GetDepthBufferMipChainInfo());
            RenderSSR(parameters, m_SharedRTManager.GetDepthTexture(), m_SsrHitPointTexture, m_SharedRTManager.GetStencilBuffer(), TextureXR.GetBlackTexture(), previousColorPyramid, m_SsrLightingTexture, cmd, renderContext);

            // If color pyramid was not valid, we bind a black texture
            if (!hdCamera.colorPyramidHistoryIsValid)
            {
                cmd.SetGlobalTexture(HDShaderIDs._SsrLightingTexture, TextureXR.GetClearTexture());
                hdCamera.colorPyramidHistoryIsValid = true; // For the next frame...
            }

            // Push our texture to the debug menu
            PushFullScreenDebugTexture(hdCamera, cmd, m_SsrLightingTexture, FullScreenDebugMode.TransparentScreenSpaceReflections);
        }

        void RenderColorPyramid(HDCamera hdCamera, CommandBuffer cmd, bool isPreRefraction)
        {
            if (isPreRefraction)
            {
                if (!hdCamera.frameSettings.IsEnabled(FrameSettingsField.Refraction))
                    return;
            }
            else
            {
                // This final Gaussian pyramid can be reused by SSR, so disable it only if there is no distortion
                if (!hdCamera.frameSettings.IsEnabled(FrameSettingsField.Distortion) && !hdCamera.IsSSREnabled())
                    return;
            }

            var currentColorPyramid = hdCamera.GetCurrentFrameRT((int)HDCameraFrameHistoryType.ColorBufferMipChain);

            int lodCount;

            using (new ProfilingScope(cmd, ProfilingSampler.Get(HDProfileId.ColorPyramid)))
            {
                Vector2Int pyramidSizeV2I = new Vector2Int(hdCamera.actualWidth, hdCamera.actualHeight);
                lodCount = m_MipGenerator.RenderColorGaussianPyramid(cmd, pyramidSizeV2I, m_CameraColorBuffer, currentColorPyramid);
                hdCamera.colorPyramidHistoryMipCount = lodCount;
            }

            // Warning! Danger!
            // The color pyramid scale is only correct for the most detailed MIP level.
            // For the other MIP levels, due to truncation after division by 2, a row or
            // column of texels may be lost. Since this can happen to BOTH the texture
            // size AND the viewport, (uv * _ColorPyramidScale.xy) can be off by a texel
            // unless the scale is 1 (and it will not be 1 if the texture was resized
            // and is of greater size compared to the viewport).
            cmd.SetGlobalTexture(HDShaderIDs._ColorPyramidTexture, currentColorPyramid);
            PushFullScreenDebugTextureMip(hdCamera, cmd, currentColorPyramid, lodCount, isPreRefraction ? FullScreenDebugMode.PreRefractionColorPyramid : FullScreenDebugMode.FinalColorPyramid);
        }

        void GenerateDepthPyramid(HDCamera hdCamera, CommandBuffer cmd, FullScreenDebugMode debugMode)
        {
            CopyDepthBufferIfNeeded(hdCamera, cmd);

            int mipCount = m_SharedRTManager.GetDepthBufferMipChainInfo().mipLevelCount;

            using (new ProfilingScope(cmd, ProfilingSampler.Get(HDProfileId.DepthPyramid)))
            {
                m_MipGenerator.RenderMinDepthPyramid(cmd, m_SharedRTManager.GetDepthTexture(), m_SharedRTManager.GetDepthBufferMipChainInfo());
            }

            cmd.SetGlobalTexture(HDShaderIDs._CameraDepthTexture, m_SharedRTManager.GetDepthTexture());
            PushFullScreenDebugTextureMip(hdCamera, cmd, m_SharedRTManager.GetDepthTexture(), mipCount, debugMode);
        }

        void DownsampleDepthForLowResTransparency(HDCamera hdCamera, CommandBuffer cmd)
        {
            var settings = m_Asset.currentPlatformRenderPipelineSettings.lowresTransparentSettings;
            if (!hdCamera.frameSettings.IsEnabled(FrameSettingsField.LowResTransparent))
                return;

            using (new ProfilingScope(cmd, ProfilingSampler.Get(HDProfileId.DownsampleDepth)))
            {
                CoreUtils.SetRenderTarget(cmd, m_SharedRTManager.GetLowResDepthBuffer());
                cmd.SetViewport(new Rect(0, 0, hdCamera.actualWidth * 0.5f, hdCamera.actualHeight * 0.5f));
                // TODO: Add option to switch modes at runtime
                if(settings.checkerboardDepthBuffer)
                {
                    m_DownsampleDepthMaterial.EnableKeyword("CHECKERBOARD_DOWNSAMPLE");
                }
                cmd.DrawProcedural(Matrix4x4.identity, m_DownsampleDepthMaterial, 0, MeshTopology.Triangles, 3, 1, null);
            }
        }

        void UpsampleTransparent(HDCamera hdCamera, CommandBuffer cmd)
        {
            var settings = m_Asset.currentPlatformRenderPipelineSettings.lowresTransparentSettings;
            if (!hdCamera.frameSettings.IsEnabled(FrameSettingsField.LowResTransparent))
                return;

            using (new ProfilingScope(cmd, ProfilingSampler.Get(HDProfileId.UpsampleLowResTransparent)))
            {
                CoreUtils.SetRenderTarget(cmd, m_CameraColorBuffer);
                if(settings.upsampleType == LowResTransparentUpsample.Bilinear)
                {
                    m_UpsampleTransparency.EnableKeyword("BILINEAR");
                }
                else if (settings.upsampleType == LowResTransparentUpsample.NearestDepth)
                {
                    m_UpsampleTransparency.EnableKeyword("NEAREST_DEPTH");
                }
                m_UpsampleTransparency.SetTexture(HDShaderIDs._LowResTransparent, m_LowResTransparentBuffer);
                m_UpsampleTransparency.SetTexture(HDShaderIDs._LowResDepthTexture, m_SharedRTManager.GetLowResDepthBuffer());
                cmd.DrawProcedural(Matrix4x4.identity, m_UpsampleTransparency, 0, MeshTopology.Triangles, 3, 1, null);
            }
        }

        unsafe void ApplyDebugDisplaySettings(HDCamera hdCamera, CommandBuffer cmd)
        {
            // See ShaderPassForward.hlsl: for forward shaders, if DEBUG_DISPLAY is enabled and no DebugLightingMode or DebugMipMapMod
            // modes have been set, lighting is automatically skipped (To avoid some crashed due to lighting RT not set on console).
            // However debug mode like colorPickerModes and false color don't need DEBUG_DISPLAY and must work with the lighting.
            // So we will enabled DEBUG_DISPLAY independently

            bool debugDisplayEnabledOrSceneLightingDisabled = m_CurrentDebugDisplaySettings.IsDebugDisplayEnabled() || CoreUtils.IsSceneLightingDisabled(hdCamera.camera);
            // Enable globally the keyword DEBUG_DISPLAY on shader that support it with multi-compile
            CoreUtils.SetKeyword(cmd, "DEBUG_DISPLAY", debugDisplayEnabledOrSceneLightingDisabled);

            // Setting this all the time due to a strange bug that either reports a (globally) bound texture as not bound or where SetGlobalTexture doesn't behave as expected.
            // As a workaround we bind it regardless of debug display. Eventually with
            cmd.SetGlobalTexture(HDShaderIDs._DebugMatCapTexture, defaultResources.textures.matcapTex);

            if (debugDisplayEnabledOrSceneLightingDisabled ||
                m_CurrentDebugDisplaySettings.data.colorPickerDebugSettings.colorPickerMode != ColorPickerDebugMode.None)
            {
                // This is for texture streaming
                m_CurrentDebugDisplaySettings.UpdateMaterials();

                var lightingDebugSettings = m_CurrentDebugDisplaySettings.data.lightingDebugSettings;
                var materialDebugSettings = m_CurrentDebugDisplaySettings.data.materialDebugSettings;
                var debugAlbedo = new Vector4(lightingDebugSettings.overrideAlbedo ? 1.0f : 0.0f, lightingDebugSettings.overrideAlbedoValue.r, lightingDebugSettings.overrideAlbedoValue.g, lightingDebugSettings.overrideAlbedoValue.b);
                var debugSmoothness = new Vector4(lightingDebugSettings.overrideSmoothness ? 1.0f : 0.0f, lightingDebugSettings.overrideSmoothnessValue, 0.0f, 0.0f);
                var debugNormal = new Vector4(lightingDebugSettings.overrideNormal ? 1.0f : 0.0f, 0.0f, 0.0f, 0.0f);
                var debugAmbientOcclusion = new Vector4(lightingDebugSettings.overrideAmbientOcclusion ? 1.0f : 0.0f, lightingDebugSettings.overrideAmbientOcclusionValue, 0.0f, 0.0f);
                var debugSpecularColor = new Vector4(lightingDebugSettings.overrideSpecularColor ? 1.0f : 0.0f, lightingDebugSettings.overrideSpecularColorValue.r, lightingDebugSettings.overrideSpecularColorValue.g, lightingDebugSettings.overrideSpecularColorValue.b);
                var debugEmissiveColor = new Vector4(lightingDebugSettings.overrideEmissiveColor ? 1.0f : 0.0f, lightingDebugSettings.overrideEmissiveColorValue.r, lightingDebugSettings.overrideEmissiveColorValue.g, lightingDebugSettings.overrideEmissiveColorValue.b);
                var debugTrueMetalColor = new Vector4(materialDebugSettings.materialValidateTrueMetal ? 1.0f : 0.0f, materialDebugSettings.materialValidateTrueMetalColor.r, materialDebugSettings.materialValidateTrueMetalColor.g, materialDebugSettings.materialValidateTrueMetalColor.b);

                DebugLightingMode debugLightingMode = m_CurrentDebugDisplaySettings.GetDebugLightingMode();
                if (CoreUtils.IsSceneLightingDisabled(hdCamera.camera))
                {
                    debugLightingMode = DebugLightingMode.MatcapView;
                }

                ref var cb = ref m_ShaderVariablesDebugDisplayCB;

                var debugMaterialIndices = m_CurrentDebugDisplaySettings.GetDebugMaterialIndexes();
                for (int i = 0; i < 11; ++i)
                {
                    cb._DebugViewMaterialArray[i * 4] = (uint)debugMaterialIndices[i]; // Only x component is used.
                }
                for (int i = 0; i < 32; ++i)
                {
                    for (int j = 0; j < 4; ++j)
                        cb._DebugRenderingLayersColors[i * 4 + j] = m_CurrentDebugDisplaySettings.data.lightingDebugSettings.debugRenderingLayersColors[i][j];
                }

                cb._DebugLightingMode = (int)debugLightingMode;
                cb._DebugLightLayersMask = (int)m_CurrentDebugDisplaySettings.GetDebugLightLayersMask();
                cb._DebugShadowMapMode = (int)m_CurrentDebugDisplaySettings.GetDebugShadowMapMode();
                cb._DebugMipMapMode = (int)m_CurrentDebugDisplaySettings.GetDebugMipMapMode();
                cb._DebugMipMapModeTerrainTexture = (int)m_CurrentDebugDisplaySettings.GetDebugMipMapModeTerrainTexture();
                cb._ColorPickerMode = (int)m_CurrentDebugDisplaySettings.GetDebugColorPickerMode();
                cb._DebugFullScreenMode = (int)m_CurrentDebugDisplaySettings.data.fullScreenDebugMode;
                cb._DebugProbeVolumeMode = (int)m_CurrentDebugDisplaySettings.GetProbeVolumeDebugMode();

#if UNITY_EDITOR
                cb._MatcapMixAlbedo = HDRenderPipelinePreferences.matcapViewMixAlbedo ? 1 : 0;
                cb._MatcapViewScale = HDRenderPipelinePreferences.matcapViewScale;
#else
                cb._MatcapMixAlbedo = 0;
                cb._MatcapViewScale = 1.0f;
#endif
                cb._DebugLightingAlbedo = debugAlbedo;
                cb._DebugLightingSmoothness = debugSmoothness;
                cb._DebugLightingNormal = debugNormal;
                cb._DebugLightingAmbientOcclusion = debugAmbientOcclusion;
                cb._DebugLightingSpecularColor = debugSpecularColor;
                cb._DebugLightingEmissiveColor = debugEmissiveColor;
                cb._DebugLightingMaterialValidateHighColor = materialDebugSettings.materialValidateHighColor;
                cb._DebugLightingMaterialValidateLowColor = materialDebugSettings.materialValidateLowColor;
                cb._DebugLightingMaterialValidatePureMetalColor = debugTrueMetalColor;

                cb._MousePixelCoord = HDUtils.GetMouseCoordinates(hdCamera);
                cb._MouseClickPixelCoord = HDUtils.GetMouseClickCoordinates(hdCamera);

                cb._DebugSingleShadowIndex = m_CurrentDebugDisplaySettings.data.lightingDebugSettings.shadowDebugUseSelection ? m_DebugSelectedLightShadowIndex : (int)m_CurrentDebugDisplaySettings.data.lightingDebugSettings.shadowMapIndex;

                ConstantBuffer.PushGlobal(cmd, m_ShaderVariablesDebugDisplayCB, HDShaderIDs._ShaderVariablesDebugDisplay);

                cmd.SetGlobalTexture(HDShaderIDs._DebugFont, defaultResources.textures.debugFontTex);
            }
        }

        static bool NeedColorPickerDebug(DebugDisplaySettings debugSettings)
        {
            return debugSettings.data.colorPickerDebugSettings.colorPickerMode != ColorPickerDebugMode.None
                || debugSettings.data.falseColorDebugSettings.falseColor
                || debugSettings.data.lightingDebugSettings.debugLightingMode == DebugLightingMode.LuminanceMeter;
        }

        void PushColorPickerDebugTexture(CommandBuffer cmd, HDCamera hdCamera, RTHandle textureID)
        {
            if (NeedColorPickerDebug(m_CurrentDebugDisplaySettings))
            {
                using (new ProfilingScope(cmd, ProfilingSampler.Get(HDProfileId.PushToColorPicker)))
                {
                    HDUtils.BlitCameraTexture(cmd, textureID, m_DebugColorPickerBuffer);
                }
            }
        }

        bool NeedsFullScreenDebugMode()
        {
            bool fullScreenDebugEnabled = m_CurrentDebugDisplaySettings.data.fullScreenDebugMode != FullScreenDebugMode.None;
            bool lightingDebugEnabled = m_CurrentDebugDisplaySettings.data.lightingDebugSettings.shadowDebugMode == ShadowMapDebugMode.SingleShadow;

            return fullScreenDebugEnabled || lightingDebugEnabled;
        }

        void PushFullScreenLightingDebugTexture(HDCamera hdCamera, CommandBuffer cmd, RTHandle textureID)
        {
            // In practice, this is only useful for the SingleShadow debug view.
            // TODO: See how we can make this nicer than a specific functions just for one case.
            if (NeedsFullScreenDebugMode() && m_FullScreenDebugPushed == false)
            {
                m_FullScreenDebugPushed = true;
                HDUtils.BlitCameraTexture(cmd, textureID, m_DebugFullScreenTempBuffer);
            }
        }

        internal void PushFullScreenDebugTexture(HDCamera hdCamera, CommandBuffer cmd, RTHandle textureID, FullScreenDebugMode debugMode)
        {
            if (debugMode == m_CurrentDebugDisplaySettings.data.fullScreenDebugMode)
            {
                m_FullScreenDebugPushed = true; // We need this flag because otherwise if no full screen debug is pushed (like for example if the corresponding pass is disabled), when we render the result in RenderDebug m_DebugFullScreenTempBuffer will contain potential garbage
                HDUtils.BlitCameraTexture(cmd, textureID, m_DebugFullScreenTempBuffer);
            }
        }

        void PushFullScreenDebugTextureMip(HDCamera hdCamera, CommandBuffer cmd, RTHandle texture, int lodCount, FullScreenDebugMode debugMode)
        {
            if (debugMode == m_CurrentDebugDisplaySettings.data.fullScreenDebugMode)
            {
                var mipIndex = Mathf.FloorToInt(m_CurrentDebugDisplaySettings.data.fullscreenDebugMip * lodCount);

                m_FullScreenDebugPushed = true; // We need this flag because otherwise if no full screen debug is pushed (like for example if the corresponding pass is disabled), when we render the result in RenderDebug m_DebugFullScreenTempBuffer will contain potential garbage
                HDUtils.BlitCameraTexture(cmd, texture, m_DebugFullScreenTempBuffer, mipIndex);
            }
        }

        struct DebugParameters
        {
            public DebugDisplaySettings debugDisplaySettings;
            public HDCamera hdCamera;

            // Full screen debug
            public bool             resolveFullScreenDebug;
            public Material         debugFullScreenMaterial;
            public int              depthPyramidMip;
            public ComputeBuffer    depthPyramidOffsets;

            // Sky
            public Texture skyReflectionTexture;
            public Material debugLatlongMaterial;

            public bool rayTracingSupported;
            public RayCountManager rayCountManager;

            // Lighting
            public LightLoopDebugOverlayParameters lightingOverlayParameters;

            // Color picker
            public bool     colorPickerEnabled;
            public Material colorPickerMaterial;
        }

        DebugParameters PrepareDebugParameters(HDCamera hdCamera, HDUtils.PackedMipChainInfo depthMipInfo)
        {
            var parameters = new DebugParameters();

            parameters.debugDisplaySettings = m_CurrentDebugDisplaySettings;
            parameters.hdCamera = hdCamera;

            parameters.resolveFullScreenDebug = NeedsFullScreenDebugMode() && m_FullScreenDebugPushed;
            parameters.debugFullScreenMaterial = m_DebugFullScreen;
            parameters.depthPyramidMip = (int)(parameters.debugDisplaySettings.data.fullscreenDebugMip * depthMipInfo.mipLevelCount);
            parameters.depthPyramidOffsets = depthMipInfo.GetOffsetBufferData(m_DepthPyramidMipLevelOffsetsBuffer);

            parameters.skyReflectionTexture = m_SkyManager.GetSkyReflection(hdCamera);
            parameters.debugLatlongMaterial = m_DebugDisplayLatlong;
            parameters.lightingOverlayParameters = PrepareLightLoopDebugOverlayParameters();

            parameters.rayTracingSupported = hdCamera.frameSettings.IsEnabled(FrameSettingsField.RayTracing);
            parameters.rayCountManager = m_RayCountManager;

            parameters.colorPickerEnabled = NeedColorPickerDebug(parameters.debugDisplaySettings);
            parameters.colorPickerMaterial = m_DebugColorPicker;

            return parameters;
        }

        static void ResolveFullScreenDebug( in DebugParameters      parameters,
                                            MaterialPropertyBlock   mpb,
                                            RTHandle                inputFullScreenDebug,
                                            RTHandle                inputDepthPyramid,
                                            RTHandle                output,
                                            CommandBuffer           cmd)
        {
            mpb.SetTexture(HDShaderIDs._DebugFullScreenTexture, inputFullScreenDebug);
            mpb.SetTexture(HDShaderIDs._CameraDepthTexture, inputDepthPyramid);
            mpb.SetFloat(HDShaderIDs._FullScreenDebugMode, (float)parameters.debugDisplaySettings.data.fullScreenDebugMode);
            mpb.SetInt(HDShaderIDs._DebugDepthPyramidMip, parameters.depthPyramidMip);
            mpb.SetBuffer(HDShaderIDs._DebugDepthPyramidOffsets, parameters.depthPyramidOffsets);
            mpb.SetInt(HDShaderIDs._DebugContactShadowLightIndex, parameters.debugDisplaySettings.data.fullScreenContactShadowLightIndex);

            HDUtils.DrawFullScreen(cmd, parameters.debugFullScreenMaterial, output, mpb, 0);
        }

        static void ResolveColorPickerDebug(in DebugParameters  parameters,
                                            RTHandle            debugColorPickerBuffer,
                                            RTHandle            output,
                                            CommandBuffer       cmd)
        {
            ColorPickerDebugSettings colorPickerDebugSettings = parameters.debugDisplaySettings.data.colorPickerDebugSettings;
            FalseColorDebugSettings falseColorDebugSettings = parameters.debugDisplaySettings.data.falseColorDebugSettings;
            var falseColorThresholds = new Vector4(falseColorDebugSettings.colorThreshold0, falseColorDebugSettings.colorThreshold1, falseColorDebugSettings.colorThreshold2, falseColorDebugSettings.colorThreshold3);

            // Here we have three cases:
            // - Material debug is enabled, this is the buffer we display
            // - Otherwise we display the HDR buffer before postprocess and distortion
            // - If fullscreen debug is enabled we always use it
            parameters.colorPickerMaterial.SetTexture(HDShaderIDs._DebugColorPickerTexture, debugColorPickerBuffer);
            parameters.colorPickerMaterial.SetColor(HDShaderIDs._ColorPickerFontColor, colorPickerDebugSettings.fontColor);
            parameters.colorPickerMaterial.SetInt(HDShaderIDs._FalseColorEnabled, falseColorDebugSettings.falseColor ? 1 : 0);
            parameters.colorPickerMaterial.SetVector(HDShaderIDs._FalseColorThresholds, falseColorThresholds);
            parameters.colorPickerMaterial.SetVector(HDShaderIDs._MousePixelCoord, HDUtils.GetMouseCoordinates(parameters.hdCamera));
            parameters.colorPickerMaterial.SetVector(HDShaderIDs._MouseClickPixelCoord, HDUtils.GetMouseClickCoordinates(parameters.hdCamera));

            // The material display debug perform sRGBToLinear conversion as the final blit currently hardcodes a linearToSrgb conversion. As when we read with color picker this is not done,
            // we perform it inside the color picker shader. But we shouldn't do it for HDR buffer.
            parameters.colorPickerMaterial.SetFloat(HDShaderIDs._ApplyLinearToSRGB, parameters.debugDisplaySettings.IsDebugMaterialDisplayEnabled() ? 1.0f : 0.0f);

            HDUtils.DrawFullScreen(cmd, parameters.colorPickerMaterial, output);
        }

        static void RenderSkyReflectionOverlay(in DebugParameters debugParameters, CommandBuffer cmd, MaterialPropertyBlock mpb, ref float x, ref float y, float overlaySize)
        {
            var lightingDebug = debugParameters.debugDisplaySettings.data.lightingDebugSettings;
            if (lightingDebug.displaySkyReflection)
            {
                mpb.SetTexture(HDShaderIDs._InputCubemap, debugParameters.skyReflectionTexture);
                mpb.SetFloat(HDShaderIDs._Mipmap, lightingDebug.skyReflectionMipmap);
                mpb.SetFloat(HDShaderIDs._ApplyExposure, 1.0f);
                mpb.SetFloat(HDShaderIDs._SliceIndex, lightingDebug.cookieCubeArraySliceIndex);
                cmd.SetViewport(new Rect(x, y, overlaySize, overlaySize));
                cmd.DrawProcedural(Matrix4x4.identity, debugParameters.debugLatlongMaterial, 0, MeshTopology.Triangles, 3, 1, mpb);
                HDUtils.NextOverlayCoord(ref x, ref y, overlaySize, overlaySize, debugParameters.hdCamera);
            }
        }

        static void RenderRayCountOverlay(in DebugParameters debugParameters, CommandBuffer cmd, ref float x, ref float y, float overlaySize)
        {
            if (debugParameters.rayTracingSupported)
                debugParameters.rayCountManager.EvaluateRayCount(cmd, debugParameters.hdCamera);
        }

        void RenderDebug(HDCamera hdCamera, CommandBuffer cmd, CullingResults cullResults)
        {
            // We don't want any overlay for these kind of rendering
            if (hdCamera.camera.cameraType == CameraType.Reflection || hdCamera.camera.cameraType == CameraType.Preview)
                return;

            // Render Debug are only available in dev builds and we always render them in the same RT
            CoreUtils.SetRenderTarget(cmd, m_IntermediateAfterPostProcessBuffer, m_SharedRTManager.GetDepthStencilBuffer());

            var debugParams = PrepareDebugParameters(hdCamera, m_SharedRTManager.GetDepthBufferMipChainInfo());

            using (new ProfilingScope(cmd, ProfilingSampler.Get(HDProfileId.RenderDebug)))
            {
                // First render full screen debug texture
                if (debugParams.resolveFullScreenDebug)
                {
                    m_FullScreenDebugPushed = false;
                    ResolveFullScreenDebug(debugParams, m_DebugFullScreenPropertyBlock, m_DebugFullScreenTempBuffer, m_SharedRTManager.GetDepthTexture(), m_IntermediateAfterPostProcessBuffer, cmd);
                    PushColorPickerDebugTexture(cmd, hdCamera, m_IntermediateAfterPostProcessBuffer);
                }

                // First resolve color picker
                if (debugParams.colorPickerEnabled)
                    ResolveColorPickerDebug(debugParams, m_DebugColorPickerBuffer, m_IntermediateAfterPostProcessBuffer, cmd);

                // Light volumes
                var lightingDebug = debugParams.debugDisplaySettings.data.lightingDebugSettings;
                if (lightingDebug.displayLightVolumes)
                {
                    s_lightVolumes.RenderLightVolumes(cmd, hdCamera, cullResults, lightingDebug, m_IntermediateAfterPostProcessBuffer);
                }

                // Then overlays
                HDUtils.ResetOverlay();
                float debugPanelWidth = HDUtils.GetRuntimeDebugPanelWidth(debugParams.hdCamera);
                float x = 0.0f;
                float overlayRatio = debugParams.debugDisplaySettings.data.debugOverlayRatio;
                float overlaySize = Math.Min(debugParams.hdCamera.actualHeight, debugParams.hdCamera.actualWidth - debugPanelWidth) * overlayRatio;
                float y = debugParams.hdCamera.actualHeight - overlaySize;

                // Add the width of the debug display if enabled on the camera
                x += debugPanelWidth;

                RenderSkyReflectionOverlay(debugParams, cmd, m_SharedPropertyBlock, ref x, ref y, overlaySize);
                RenderRayCountOverlay(debugParams, cmd, ref x, ref y, overlaySize);
                RenderLightLoopDebugOverlay(debugParams, cmd, ref x, ref y, overlaySize, m_SharedRTManager.GetDepthTexture());
                RenderProbeVolumeDebugOverlay(debugParams, cmd, ref x, ref y, overlaySize, m_DebugDisplayProbeVolumeMaterial); // TODO(Nicholas): renders as a black square in the upper right.

                HDShadowManager.ShadowDebugAtlasTextures atlases = debugParams.lightingOverlayParameters.shadowManager.GetDebugAtlasTextures();
                RenderShadowsDebugOverlay(debugParams, atlases, cmd, ref x, ref y, overlaySize, m_SharedPropertyBlock);

                DecalSystem.instance.RenderDebugOverlay(debugParams.hdCamera, cmd, debugParams.debugDisplaySettings, ref x, ref y, overlaySize, debugParams.hdCamera.actualWidth);
            }
        }

        void ClearStencilBuffer(HDCamera hdCamera, CommandBuffer cmd)
        {
            using (new ProfilingScope(cmd, ProfilingSampler.Get(HDProfileId.ClearStencil)))
            {
                m_ClearStencilBufferMaterial.SetInt(HDShaderIDs._StencilMask, (int)StencilUsage.HDRPReservedBits);
                HDUtils.DrawFullScreen(cmd, m_ClearStencilBufferMaterial, m_CameraColorBuffer, m_SharedRTManager.GetDepthStencilBuffer());
            }
        }

        void ClearBuffers(HDCamera hdCamera, CommandBuffer cmd)
        {
            bool msaa = hdCamera.frameSettings.IsEnabled(FrameSettingsField.MSAA);

            using (new ProfilingScope(cmd, ProfilingSampler.Get(HDProfileId.ClearBuffers)))
            {
                // We clear only the depth buffer, no need to clear the various color buffer as we overwrite them.
                // Clear depth/stencil and init buffers
                using (new ProfilingScope(cmd, ProfilingSampler.Get(HDProfileId.ClearDepthStencil)))
                {
                    if (hdCamera.clearDepth)
                    {
                        CoreUtils.SetRenderTarget(cmd, msaa ? m_CameraColorMSAABuffer : m_CameraColorBuffer, m_SharedRTManager.GetDepthStencilBuffer(msaa), ClearFlag.Depth);
                        if (hdCamera.frameSettings.IsEnabled(FrameSettingsField.MSAA))
                        {
                            CoreUtils.SetRenderTarget(cmd, m_SharedRTManager.GetDepthTexture(true), m_SharedRTManager.GetDepthStencilBuffer(true), ClearFlag.Color, Color.black);
                        }
                    }
                    m_IsDepthBufferCopyValid = false;
                }

                // Clear the HDR target
                using (new ProfilingScope(cmd, ProfilingSampler.Get(HDProfileId.ClearHDRTarget)))
                {
                    if (hdCamera.clearColorMode == HDAdditionalCameraData.ClearColorMode.Color ||
                        // If the luxmeter is enabled, the sky isn't rendered so we clear the background color
                        m_CurrentDebugDisplaySettings.data.lightingDebugSettings.debugLightingMode == DebugLightingMode.LuxMeter ||
                        // If the matcap view is enabled, the sky isn't updated so we clear the background color
                        m_CurrentDebugDisplaySettings.DebugHideSky(hdCamera) ||
                        // If we want the sky but the sky don't exist, still clear with background color
                        (hdCamera.clearColorMode == HDAdditionalCameraData.ClearColorMode.Sky && !m_SkyManager.IsVisualSkyValid(hdCamera)) ||
                        // Special handling for Preview we force to clear with background color (i.e black)
                        // Note that the sky use in this case is the last one setup. If there is no scene or game, there is no sky use as reflection in the preview
                        HDUtils.IsRegularPreviewCamera(hdCamera.camera)
                        )
                    {
                        CoreUtils.SetRenderTarget(cmd, msaa ? m_CameraColorMSAABuffer : m_CameraColorBuffer, m_SharedRTManager.GetDepthStencilBuffer(msaa), ClearFlag.Color, GetColorBufferClearColor(hdCamera));
                    }
                }

                if (hdCamera.frameSettings.IsEnabled(FrameSettingsField.SubsurfaceScattering))
                {
                    using (new ProfilingScope(cmd, ProfilingSampler.Get(HDProfileId.ClearSssLightingBuffer)))
                    {
                        CoreUtils.SetRenderTarget(cmd, msaa ? m_CameraSssDiffuseLightingMSAABuffer : m_CameraSssDiffuseLightingBuffer, ClearFlag.Color, Color.clear);
                    }
                }

                if (hdCamera.IsSSREnabled())
                {
                    using (new ProfilingScope(cmd, ProfilingSampler.Get(HDProfileId.ClearSsrBuffers)))
                    {
                        // In practice, these textures are sparse (mostly black). Therefore, clearing them is fast (due to CMASK),
                        // and much faster than fully overwriting them from within SSR shaders.
                        // CoreUtils.SetRenderTarget(cmd, hdCamera, m_SsrDebugTexture,    ClearFlag.Color, Color.clear);
                        CoreUtils.SetRenderTarget(cmd, m_SsrHitPointTexture, ClearFlag.Color, Color.clear);
                        CoreUtils.SetRenderTarget(cmd, m_SsrLightingTexture, ClearFlag.Color, Color.clear);
                    }
                }

#if ENABLE_VIRTUALTEXTURES
                using (new ProfilingScope(cmd, ProfilingSampler.Get(HDProfileId.VTFeedbackClear)))
                {
                    RTHandle alreadyCleared = null;
                    if (m_GbufferManager?.GetVTFeedbackBuffer() != null)
                    {
                        alreadyCleared = m_GbufferManager.GetVTFeedbackBuffer();
                        CoreUtils.SetRenderTarget(cmd, alreadyCleared, ClearFlag.Color, Color.white);
                    }

                    // If the forward buffer is different from the GBuffer clear it also
                    if (GetVTFeedbackBufferForForward(hdCamera) != alreadyCleared)
                    {
                        CoreUtils.SetRenderTarget(cmd, GetVTFeedbackBufferForForward(hdCamera), ClearFlag.Color, Color.white);
                    }
                }
#endif

                // We don't need to clear the GBuffers as scene is rewrite and we are suppose to only access valid data (invalid data are tagged with StencilUsage.Clear in the stencil),
                // This is to save some performance
                if (hdCamera.frameSettings.litShaderMode == LitShaderMode.Deferred)
                {
                    using (new ProfilingScope(cmd, ProfilingSampler.Get(HDProfileId.ClearGBuffer)))
                    {
                        // We still clear in case of debug mode or on demand
                        if (m_CurrentDebugDisplaySettings.IsDebugDisplayEnabled() || hdCamera.frameSettings.IsEnabled(FrameSettingsField.ClearGBuffers))
                        {
                            // On PS4 we don't have working MRT clear, so need to clear buffers one by one
                            // https://fogbugz.unity3d.com/f/cases/1182018/
                            if (Application.platform == RuntimePlatform.PS4)
                            {
                                var GBuffers = m_GbufferManager.GetBuffersRTI();
                                foreach (var gbuffer in GBuffers)
                                {
                                    CoreUtils.SetRenderTarget(cmd, gbuffer, m_SharedRTManager.GetDepthStencilBuffer(), ClearFlag.Color, Color.clear);
                                }
                            }
                            else
                            {
                                CoreUtils.SetRenderTarget(cmd, m_GbufferManager.GetBuffersRTI(), m_SharedRTManager.GetDepthStencilBuffer(), ClearFlag.Color, Color.clear);
                            }
                        }

                        // If we are in deferred mode and the ssr is enabled, we need to make sure that the second gbuffer is cleared given that we are using that information for
                        // clear coat selection
                        if (hdCamera.IsSSREnabled())
                        {
                            CoreUtils.SetRenderTarget(cmd, m_GbufferManager.GetBuffer(2), m_SharedRTManager.GetDepthStencilBuffer(), ClearFlag.Color, Color.clear);
                        }
                    }
                }
            }
        }

        struct PostProcessParameters
        {
            public ShaderVariablesGlobal globalCB;

            public HDCamera         hdCamera;
            public bool             postProcessIsFinalPass;
            public bool             flipYInPostProcess;
            public BlueNoise        blueNoise;

            // After Postprocess
            public bool             useDepthBuffer;
            public float            time;
            public float            lastTime;
            public int              frameCount;
            public RendererListDesc opaqueAfterPPDesc;
            public RendererListDesc transparentAfterPPDesc;
        }

        PostProcessParameters PreparePostProcess(CullingResults cullResults, HDCamera hdCamera)
        {
            PostProcessParameters result = new PostProcessParameters();
            result.globalCB = m_ShaderVariablesGlobalCB;
            result.hdCamera = hdCamera;
            result.postProcessIsFinalPass = HDUtils.PostProcessIsFinalPass(hdCamera);
            // Y-Flip needs to happen during the post process pass only if it's the final pass and is the regular game view
            // SceneView flip is handled by the editor internal code and GameView rendering into render textures should not be flipped in order to respect Unity texture coordinates convention
            result.flipYInPostProcess = result.postProcessIsFinalPass && (hdCamera.flipYMode == HDAdditionalCameraData.FlipYMode.ForceFlipY || hdCamera.isMainGameView);
            result.blueNoise = m_BlueNoise;

            result.useDepthBuffer = !hdCamera.IsTAAEnabled() && hdCamera.frameSettings.IsEnabled(FrameSettingsField.ZTestAfterPostProcessTAA);
            result.time = m_Time;
            result.lastTime = m_LastTime;
            result.frameCount = m_FrameCount;
            result.opaqueAfterPPDesc = CreateOpaqueRendererListDesc(cullResults, hdCamera.camera, HDShaderPassNames.s_ForwardOnlyName, renderQueueRange: HDRenderQueue.k_RenderQueue_AfterPostProcessOpaque);
            result.transparentAfterPPDesc = CreateTransparentRendererListDesc(cullResults, hdCamera.camera, HDShaderPassNames.s_ForwardOnlyName, renderQueueRange: HDRenderQueue.k_RenderQueue_AfterPostProcessTransparent);

            return result;
        }

        void RenderPostProcess(CullingResults cullResults, HDCamera hdCamera, RenderTargetIdentifier destination, ScriptableRenderContext renderContext, CommandBuffer cmd)
        {
            PostProcessParameters parameters = PreparePostProcess(cullResults, hdCamera);

            if (hdCamera.frameSettings.IsEnabled(FrameSettingsField.AfterPostprocess))
            {
                using (new ProfilingScope(cmd, ProfilingSampler.Get(HDProfileId.AfterPostProcessing)))
                {
                    // Note: We bind the depth only if the ZTest for After Post Process is enabled. It is disabled by
                    // default so we're consistent in the behavior: no ZTest for After Post Process materials).
                    if (!parameters.useDepthBuffer)
                        CoreUtils.SetRenderTarget(cmd, GetAfterPostProcessOffScreenBuffer(), clearFlag: ClearFlag.Color, clearColor: Color.black);
                    else
                        CoreUtils.SetRenderTarget(cmd, GetAfterPostProcessOffScreenBuffer(), m_SharedRTManager.GetDepthStencilBuffer(), clearFlag: ClearFlag.Color, clearColor: Color.black);

            // We render AfterPostProcess objects first into a separate buffer that will be composited in the final post process pass
                    RenderAfterPostProcess(parameters
                                        , RendererList.Create(parameters.opaqueAfterPPDesc)
                                        , RendererList.Create(parameters.transparentAfterPPDesc)
                                        , renderContext, cmd);

                }
            }

            // Set the depth buffer to the main one to avoid missing out on transparent depth for post process.
            cmd.SetGlobalTexture(HDShaderIDs._CameraDepthTexture, m_SharedRTManager.GetDepthStencilBuffer());

            // Post-processes output straight to the backbuffer
            m_PostProcessSystem.Render(
                cmd: cmd,
                camera: hdCamera,
                blueNoise: parameters.blueNoise,
                colorBuffer: m_CameraColorBuffer,
                afterPostProcessTexture: GetAfterPostProcessOffScreenBuffer(),
                finalRT: destination,
                depthBuffer: m_SharedRTManager.GetDepthStencilBuffer(),
                depthMipChain: m_SharedRTManager.GetDepthTexture(),
                flipY: parameters.flipYInPostProcess
            );
        }


        RTHandle GetAfterPostProcessOffScreenBuffer()
        {
            // Here we share GBuffer albedo buffer since it's not needed anymore else we
            if (currentPlatformRenderPipelineSettings.supportedLitShaderMode == RenderPipelineSettings.SupportedLitShaderMode.ForwardOnly)
                return GetSSSBuffer();
            else
                return m_GbufferManager.GetBuffer(0);
        }

        static void UpdateOffscreenRenderingConstants(ref ShaderVariablesGlobal cb, bool enabled, uint factor)
        {
            cb._OffScreenRendering = enabled ? 1u : 0u;
            cb._OffScreenDownsampleFactor = factor;
        }

        static void RenderAfterPostProcess( PostProcessParameters   parameters,
                                            in RendererList         opaqueAfterPostProcessRendererList,
                                            in RendererList         transparentAfterPostProcessRendererList,
                                            ScriptableRenderContext renderContext, CommandBuffer cmd)
        {

            using (new ProfilingScope(cmd, ProfilingSampler.Get(HDProfileId.AfterPostProcessing)))
            {
                // Note about AfterPostProcess and TAA:
                // When TAA is enabled rendering is jittered and then resolved during the post processing pass.
                // It means that any rendering done after post processing need to disable jittering. This is what we do with hdCamera.UpdateViewConstants(false);
                // The issue is that the only available depth buffer is jittered so pixels would wobble around depth tested edges.
                // In order to avoid that we decide that objects rendered after Post processes while TAA is active will not benefit from the depth buffer so we disable it.
                parameters.hdCamera.UpdateAllViewConstants(false);
                parameters.hdCamera.UpdateShaderVariablesGlobalCB(ref parameters.globalCB, parameters.frameCount);

                UpdateOffscreenRenderingConstants(ref parameters.globalCB, true, 1);
                ConstantBuffer.PushGlobal(cmd, parameters.globalCB, HDShaderIDs._ShaderVariablesGlobal);

                DrawOpaqueRendererList(renderContext, cmd, parameters.hdCamera.frameSettings, opaqueAfterPostProcessRendererList);
                // Setup off-screen transparency here
                DrawTransparentRendererList(renderContext, cmd, parameters.hdCamera.frameSettings, transparentAfterPostProcessRendererList);

                UpdateOffscreenRenderingConstants(ref parameters.globalCB, false, 1);
                ConstantBuffer.PushGlobal(cmd, parameters.globalCB, HDShaderIDs._ShaderVariablesGlobal);
            }
        }

        void SendGeometryGraphicsBuffers(CommandBuffer cmd, HDCamera hdCamera)
        {
            bool needNormalBuffer = false;
            Texture normalBuffer = null;
            bool needDepthBuffer = false;
            Texture depthBuffer = null;

            HDAdditionalCameraData acd = null;
            hdCamera.camera.TryGetComponent<HDAdditionalCameraData>(out acd);

            HDAdditionalCameraData.BufferAccessType externalAccess = new HDAdditionalCameraData.BufferAccessType();
            if (acd != null)
                externalAccess = acd.GetBufferAccess();

            // Figure out which client systems need which buffers
            // Only VFX systems for now
            VFXCameraBufferTypes neededVFXBuffers = VFXManager.IsCameraBufferNeeded(hdCamera.camera);
            needNormalBuffer |= ((neededVFXBuffers & VFXCameraBufferTypes.Normal) != 0 || (externalAccess & HDAdditionalCameraData.BufferAccessType.Normal) != 0);
            needDepthBuffer |= ((neededVFXBuffers & VFXCameraBufferTypes.Depth) != 0 || (externalAccess & HDAdditionalCameraData.BufferAccessType.Depth) != 0);
            if (hdCamera.frameSettings.IsEnabled(FrameSettingsField.RayTracing) && GetRayTracingState())
            {
                needNormalBuffer = true;
                needDepthBuffer = true;
            }

            // Here if needed for this particular camera, we allocate history buffers.
            // Only one is needed here because the main buffer used for rendering is separate.
            // Ideally, we should double buffer the main rendering buffer but since we don't know in advance if history is going to be needed, it would be a big waste of memory.
            if (needNormalBuffer)
            {
                RTHandle mainNormalBuffer = m_SharedRTManager.GetNormalBuffer();
                RTHandle Allocator(string id, int frameIndex, RTHandleSystem rtHandleSystem)
                {
                    return rtHandleSystem.Alloc(Vector2.one, TextureXR.slices, colorFormat: mainNormalBuffer.rt.graphicsFormat, dimension: TextureXR.dimension, enableRandomWrite: mainNormalBuffer.rt.enableRandomWrite, name: $"Normal History Buffer"
                    );
                }

                normalBuffer = hdCamera.GetCurrentFrameRT((int)HDCameraFrameHistoryType.Normal) ?? hdCamera.AllocHistoryFrameRT((int)HDCameraFrameHistoryType.Normal, Allocator, 1);

                for (int i = 0; i < hdCamera.viewCount; i++)
                    cmd.CopyTexture(mainNormalBuffer, i, 0, 0, 0, hdCamera.actualWidth, hdCamera.actualHeight, normalBuffer, i, 0, 0, 0);
            }

            if (needDepthBuffer)
            {
                RTHandle mainDepthBuffer = m_SharedRTManager.GetDepthTexture();
                RTHandle Allocator(string id, int frameIndex, RTHandleSystem rtHandleSystem)
                {
                    return rtHandleSystem.Alloc(Vector2.one, TextureXR.slices, colorFormat: mainDepthBuffer.rt.graphicsFormat, dimension: TextureXR.dimension, enableRandomWrite: mainDepthBuffer.rt.enableRandomWrite, name: $"Depth History Buffer"
                    );
                }

                depthBuffer = hdCamera.GetCurrentFrameRT((int)HDCameraFrameHistoryType.Depth) ?? hdCamera.AllocHistoryFrameRT((int)HDCameraFrameHistoryType.Depth, Allocator, 1);

                for (int i = 0; i < hdCamera.viewCount; i++)
                    cmd.CopyTexture(mainDepthBuffer, i, 0, 0, 0, hdCamera.actualWidth, hdCamera.actualHeight, depthBuffer, i, 0, 0, 0);
            }

            // Send buffers to client.
            // For now, only VFX systems
            if ((neededVFXBuffers & VFXCameraBufferTypes.Depth) != 0)
            {
                VFXManager.SetCameraBuffer(hdCamera.camera, VFXCameraBufferTypes.Depth, depthBuffer, 0, 0, hdCamera.actualWidth, hdCamera.actualHeight);
            }

            if ((neededVFXBuffers & VFXCameraBufferTypes.Normal) != 0)
            {
                VFXManager.SetCameraBuffer(hdCamera.camera, VFXCameraBufferTypes.Normal, normalBuffer, 0, 0, hdCamera.actualWidth, hdCamera.actualHeight);
            }
        }

        void SendColorGraphicsBuffer(CommandBuffer cmd, HDCamera hdCamera)
        {
            // Figure out which client systems need which buffers
            VFXCameraBufferTypes neededVFXBuffers = VFXManager.IsCameraBufferNeeded(hdCamera.camera);

            if ((neededVFXBuffers & VFXCameraBufferTypes.Color) != 0)
            {
                var colorBuffer = hdCamera.GetCurrentFrameRT((int)HDCameraFrameHistoryType.ColorBufferMipChain);
                VFXManager.SetCameraBuffer(hdCamera.camera, VFXCameraBufferTypes.Color, colorBuffer, 0, 0, hdCamera.actualWidth, hdCamera.actualHeight);
            }
        }

#if ENABLE_VIRTUALTEXTURES
        RTHandle GetVTFeedbackBufferForForward(HDCamera hdCamera)
        {
            var res = m_VtBufferManager.GetFeedbackBuffer();
            if (res != null)
            {
                return res;
            }
            else
            {
                return m_GbufferManager.GetVTFeedbackBuffer();
            }
        }
#endif
    }
}<|MERGE_RESOLUTION|>--- conflicted
+++ resolved
@@ -384,7 +384,6 @@
             }
 
 #if ENABLE_VIRTUALTEXTURES
-<<<<<<< HEAD
             VirtualTexturingSettingsSRP settings = asset.virtualTexturingSettings;
 
             if (settings == null)
@@ -397,15 +396,6 @@
             {
                 GPUCacheSettingSRP srpSetting = settings.streamingGpuCacheSettings[i];
                 gpuCacheSettings[i] = new GPUCacheSetting() { format = srpSetting.format, sizeInMegaBytes = srpSetting.sizeInMegaBytes };
-=======
-            if (asset.virtualTexturingSettings != null)
-            {
-                VirtualTexturing.System.ApplyVirtualTexturingSettings(asset.virtualTexturingSettings.GetSettings());
-            }
-            else
-            {
-                VirtualTexturing.System.ApplyVirtualTexturingSettings(VirtualTexturingSettingsSRP.Default);
->>>>>>> 61481e24
             }
 
             VirtualTexturing.System.SetGPUCacheSettings(gpuCacheSettings);
