using System.Collections.Generic;
using UnityEngine.VFX;
using System;
using System.Diagnostics;
using System.Linq;
using UnityEngine.Experimental.GlobalIllumination;
using UnityEngine.Experimental.Rendering;
using UnityEngine.Experimental.Rendering.RenderGraphModule;
#if UNITY_EDITOR
using UnityEditorInternal;
using UnityEditor.Rendering;
#endif

#if ENABLE_VIRTUALTEXTURES
using UnityEngine.Rendering.VirtualTexturing;
#endif


namespace UnityEngine.Rendering.HighDefinition
{
    /// <summary>
    /// High Definition Render Pipeline class.
    /// </summary>
    public partial class HDRenderPipeline : RenderPipeline
    {
        #region Default Settings
        internal static HDRenderPipelineAsset defaultAsset
            => GraphicsSettings.renderPipelineAsset is HDRenderPipelineAsset hdrpAsset ? hdrpAsset : null;

        internal static HDRenderPipelineAsset currentAsset
            => GraphicsSettings.currentRenderPipeline is HDRenderPipelineAsset hdrpAsset ? hdrpAsset : null;

        internal static HDRenderPipeline currentPipeline
            => RenderPipelineManager.currentPipeline is HDRenderPipeline hdrp ? hdrp : null;

        internal static bool pipelineSupportsRayTracing => HDRenderPipeline.currentPipeline != null && HDRenderPipeline.currentPipeline.rayTracingSupported;

        internal static bool pipelineSupportsScreenSpaceShadows => GraphicsSettings.currentRenderPipeline is HDRenderPipelineAsset hdrpAsset ? hdrpAsset.currentPlatformRenderPipelineSettings.hdShadowInitParams.supportScreenSpaceShadows : false;


        private static Volume s_DefaultVolume = null;
        static VolumeProfile defaultVolumeProfile
            => defaultAsset?.defaultVolumeProfile;

        static HDRenderPipeline()
        {
#if UNITY_EDITOR
            UnityEditor.AssemblyReloadEvents.beforeAssemblyReload += () =>
            {
                if (s_DefaultVolume != null && !s_DefaultVolume.Equals(null))
                {
                    CoreUtils.Destroy(s_DefaultVolume.gameObject);
                    s_DefaultVolume = null;
                }
            };
#endif
        }

        internal static Volume GetOrCreateDefaultVolume()
        {
            if (s_DefaultVolume == null || s_DefaultVolume.Equals(null))
            {
                var go = new GameObject("Default Volume") { hideFlags = HideFlags.HideAndDontSave };
                s_DefaultVolume = go.AddComponent<Volume>();
                s_DefaultVolume.isGlobal = true;
                s_DefaultVolume.priority = float.MinValue;
                s_DefaultVolume.sharedProfile = defaultVolumeProfile;
            }

            if (
                // In case the asset was deleted or the reference removed
                s_DefaultVolume.sharedProfile == null || s_DefaultVolume.sharedProfile.Equals(null)
#if UNITY_EDITOR

                // In case the serialization recreated an empty volume sharedProfile

                || !UnityEditor.AssetDatabase.Contains(s_DefaultVolume.sharedProfile)
#endif
            )
            {
                s_DefaultVolume.sharedProfile = defaultVolumeProfile;
            }

            if (s_DefaultVolume.sharedProfile != defaultVolumeProfile)
            {
                s_DefaultVolume.sharedProfile = defaultVolumeProfile;
            }

            return s_DefaultVolume;
        }

        #endregion

        /// <summary>
        /// Shader Tag for the High Definition Render Pipeline.
        /// </summary>
        public const string k_ShaderTagName = "HDRenderPipeline";

        readonly HDRenderPipelineAsset m_Asset;
        internal HDRenderPipelineAsset asset { get { return m_Asset; } }
        readonly HDRenderPipelineAsset m_DefaultAsset;
        internal RenderPipelineResources defaultResources { get { return m_DefaultAsset.renderPipelineResources; } }

        internal RenderPipelineSettings currentPlatformRenderPipelineSettings { get { return m_Asset.currentPlatformRenderPipelineSettings; } }

        readonly List<RenderPipelineMaterial> m_MaterialList = new List<RenderPipelineMaterial>();

#if ENABLE_VIRTUALTEXTURES
        readonly VTBufferManager m_VtBufferManager;
#endif
        readonly PostProcessSystem m_PostProcessSystem;
        readonly XRSystem m_XRSystem;

        // Keep track of previous Graphic and QualitySettings value to reset when switching to another pipeline
        bool m_PreviousLightsUseLinearIntensity;
        bool m_PreviousLightsUseColorTemperature;
        bool m_PreviousSRPBatcher;

#if UNITY_2020_2_OR_NEWER
        uint m_PreviousDefaultRenderingLayerMask;
#endif
        ShadowmaskMode m_PreviousShadowMaskMode;

        bool m_FrameSettingsHistoryEnabled = false;
#if UNITY_EDITOR
        bool m_PreviousEnableCookiesInLightmapper = true;
#endif

        /// <summary>
        /// This functions allows the user to have an approximation of the number of rays that were traced for a given frame.
        /// </summary>
        /// <param name="rayValues">Specifes which ray count value should be returned.</param>
        /// <returns>The approximated ray count for a frame</returns>
        public uint GetRaysPerFrame(RayCountValues rayValues) { return m_RayCountManager.GetRaysPerFrame(rayValues); }

        // Renderer Bake configuration can vary depends on if shadow mask is enabled or no
        PerObjectData m_CurrentRendererConfigurationBakedLighting = HDUtils.k_RendererConfigurationBakedLighting;
        MaterialPropertyBlock m_CopyDepthPropertyBlock = new MaterialPropertyBlock();
        Material m_CopyDepth;
        Material m_DownsampleDepthMaterial;
        Material m_UpsampleTransparency;
        GPUCopy m_GPUCopy;
        MipGenerator m_MipGenerator;
        BlueNoise m_BlueNoise;

        IBLFilterBSDF[] m_IBLFilterArray = null;

        ComputeShader m_ScreenSpaceReflectionsCS { get { return defaultResources.shaders.screenSpaceReflectionsCS; } }
        int m_SsrTracingKernel = -1;
        int m_SsrReprojectionKernel = -1;
        int m_SsrAccumulateKernel = -1;

        Material m_ApplyDistortionMaterial;

        Material m_CameraMotionVectorsMaterial;
        Material m_DecalNormalBufferMaterial;

        Material m_ClearStencilBufferMaterial;

        // Debug material
        Material m_DebugViewMaterialGBuffer;
        Material m_DebugViewMaterialGBufferShadowMask;
        Material m_currentDebugViewMaterialGBuffer;
        Material m_DebugDisplayLatlong;
        Material m_DebugFullScreen;
        Material m_DebugColorPicker;
        Material m_DebugExposure;
        Material m_ErrorMaterial;

        Material m_Blit;
        Material m_BlitTexArray;
        Material m_BlitTexArraySingleSlice;
        Material m_BlitColorAndDepth;

        Lazy<RTHandle> m_CustomPassColorBuffer;
        Lazy<RTHandle> m_CustomPassDepthBuffer;

        // Constant Buffers
        ShaderVariablesGlobal m_ShaderVariablesGlobalCB = new ShaderVariablesGlobal();
        ShaderVariablesXR m_ShaderVariablesXRCB = new ShaderVariablesXR();
        ShaderVariablesDebugDisplay m_ShaderVariablesDebugDisplayCB = new ShaderVariablesDebugDisplay();
        ShaderVariablesRaytracing m_ShaderVariablesRayTracingCB = new ShaderVariablesRaytracing();

        // The current MSAA count
        MSAASamples m_MSAASamples;

        // The pass "SRPDefaultUnlit" is a fall back to legacy unlit rendering and is required to support unity 2d + unity UI that render in the scene.
        ShaderTagId[] m_ForwardAndForwardOnlyPassNames = { HDShaderPassNames.s_ForwardOnlyName, HDShaderPassNames.s_ForwardName, HDShaderPassNames.s_SRPDefaultUnlitName };
        ShaderTagId[] m_ForwardOnlyPassNames = { HDShaderPassNames.s_ForwardOnlyName, HDShaderPassNames.s_SRPDefaultUnlitName };

        ShaderTagId[] m_AllTransparentPassNames = {  HDShaderPassNames.s_TransparentBackfaceName,
                                                     HDShaderPassNames.s_ForwardOnlyName,
                                                     HDShaderPassNames.s_ForwardName,
                                                     HDShaderPassNames.s_SRPDefaultUnlitName };

        ShaderTagId[] m_TransparentNoBackfaceNames = {  HDShaderPassNames.s_ForwardOnlyName,
                                                        HDShaderPassNames.s_ForwardName,
                                                        HDShaderPassNames.s_SRPDefaultUnlitName };


        ShaderTagId[] m_AllForwardOpaquePassNames = {    HDShaderPassNames.s_ForwardOnlyName,
                                                         HDShaderPassNames.s_ForwardName,
                                                         HDShaderPassNames.s_SRPDefaultUnlitName };

        ShaderTagId[] m_DepthOnlyAndDepthForwardOnlyPassNames = { HDShaderPassNames.s_DepthForwardOnlyName, HDShaderPassNames.s_DepthOnlyName };
        ShaderTagId[] m_DepthForwardOnlyPassNames = { HDShaderPassNames.s_DepthForwardOnlyName };
        ShaderTagId[] m_DepthOnlyPassNames = { HDShaderPassNames.s_DepthOnlyName };
        ShaderTagId[] m_TransparentDepthPrepassNames = { HDShaderPassNames.s_TransparentDepthPrepassName };
        ShaderTagId[] m_TransparentDepthPostpassNames = { HDShaderPassNames.s_TransparentDepthPostpassName };
        ShaderTagId[] m_RayTracingPrepassNames = { HDShaderPassNames.s_RayTracingPrepassName };
        ShaderTagId[] m_FullScreenDebugPassNames = { HDShaderPassNames.s_FullScreenDebugName };
        ShaderTagId[] m_ForwardErrorPassNames = { HDShaderPassNames.s_AlwaysName, HDShaderPassNames.s_ForwardBaseName, HDShaderPassNames.s_DeferredName, HDShaderPassNames.s_PrepassBaseName, HDShaderPassNames.s_VertexName, HDShaderPassNames.s_VertexLMRGBMName, HDShaderPassNames.s_VertexLMName };
        ShaderTagId[] m_DecalsEmissivePassNames = { HDShaderPassNames.s_DecalMeshForwardEmissiveName };
        ShaderTagId[] m_SinglePassName = new ShaderTagId[1];
        ShaderTagId[] m_MeshDecalsPassNames = { HDShaderPassNames.s_DBufferMeshName };

        RenderStateBlock m_DepthStateOpaque;
        RenderStateBlock m_DepthStateNoWrite;
        RenderStateBlock m_AlphaToMaskBlock;

        readonly List<CustomPassVolume> m_ActivePassVolumes = new List<CustomPassVolume>(6);

        // Detect when windows size is changing
        int m_MaxCameraWidth;
        int m_MaxCameraHeight;
        // Keep track of the maximum number of XR instanced views
        int m_MaxViewCount = 1;

        // Use to detect frame changes
        int m_FrameCount;
        float m_LastTime, m_Time; // Do NOT take the 'animateMaterials' setting into account.

        internal int   GetFrameCount() { return m_FrameCount; }
        internal float GetLastTime()   { return m_LastTime;   }
        internal float GetTime()       { return m_Time;       }

        GraphicsFormat GetColorBufferFormat()
            => (GraphicsFormat)m_Asset.currentPlatformRenderPipelineSettings.colorBufferFormat;

        GraphicsFormat GetCustomBufferFormat()
            => (GraphicsFormat)m_Asset.currentPlatformRenderPipelineSettings.customBufferFormat;

        internal int GetDecalAtlasMipCount()
        {
            int highestDim = Math.Max(currentPlatformRenderPipelineSettings.decalSettings.atlasWidth, currentPlatformRenderPipelineSettings.decalSettings.atlasHeight);
            return (int)Math.Log(highestDim, 2);
        }

        internal int GetCookieAtlasMipCount() => (int)Mathf.Log((int)currentPlatformRenderPipelineSettings.lightLoopSettings.cookieAtlasSize, 2);

        internal int GetPlanarReflectionProbeMipCount()
        {
            int size = (int)currentPlatformRenderPipelineSettings.lightLoopSettings.planarReflectionAtlasSize;
            return (int)Mathf.Log(size, 2);
        }

        internal int GetMaxScreenSpaceShadows()
        {
            return currentPlatformRenderPipelineSettings.hdShadowInitParams.supportScreenSpaceShadows ? currentPlatformRenderPipelineSettings.hdShadowInitParams.maxScreenSpaceShadowSlots : 0;
        }

        readonly SkyManager m_SkyManager = new SkyManager();
        internal SkyManager skyManager { get { return m_SkyManager; } }
        readonly AmbientOcclusionSystem m_AmbientOcclusionSystem;

        // Debugging
        DebugDisplaySettings m_DebugDisplaySettings = new DebugDisplaySettings();
#if ENABLE_VIRTUALTEXTURES
        Material m_VTDebugBlit;
#endif
        /// <summary>
        /// Debug display settings.
        /// </summary>
        public DebugDisplaySettings debugDisplaySettings { get { return m_DebugDisplaySettings; } }
        static DebugDisplaySettings s_NeutralDebugDisplaySettings = new DebugDisplaySettings();
        internal DebugDisplaySettings m_CurrentDebugDisplaySettings;
        // We need this flag because otherwise if no full screen debug is pushed (like for example if the corresponding pass is disabled), when we render the result in RenderDebug m_DebugFullScreenTempBuffer will contain potential garbage
        bool                            m_FullScreenDebugPushed;
        bool                            m_ValidAPI; // False by default mean we render normally, true mean we don't render anything
        bool                            m_IsDepthBufferCopyValid;
        RenderTexture                   m_TemporaryTargetForCubemaps;
        HDCamera                        m_CurrentHDCamera;

        private CameraCache<(Transform viewer, HDProbe probe, int face)> m_ProbeCameraCache = new
            CameraCache<(Transform viewer, HDProbe probe, int face)>();

        internal Material GetBlitMaterial(bool useTexArray, bool singleSlice) { return useTexArray ? (singleSlice ? m_BlitTexArraySingleSlice : m_BlitTexArray) : m_Blit; }
        internal Material GetBlitColorAndDepthMaterial() { return m_BlitColorAndDepth; }

        ComputeBuffer m_DepthPyramidMipLevelOffsetsBuffer = null;

        ScriptableCullingParameters frozenCullingParams;
        bool frozenCullingParamAvailable = false;

        internal bool showCascade
        {
            get => m_DebugDisplaySettings.GetDebugLightingMode() == DebugLightingMode.VisualizeCascade;
            set
            {
                if (value)
                    m_DebugDisplaySettings.SetDebugLightingMode(DebugLightingMode.VisualizeCascade);
                else
                    m_DebugDisplaySettings.SetDebugLightingMode(DebugLightingMode.None);
            }
        }

        // RENDER GRAPH
        RenderGraph m_RenderGraph = new RenderGraph("HDRPGraph");

        // MSAA resolve materials
        Material m_ColorResolveMaterial = null;
        Material m_MotionVectorResolve = null;

        internal Material GetMSAAColorResolveMaterial()
        {
            return m_ColorResolveMaterial;
        }

        // Flag that defines if ray tracing is supported by the current asset and platform
        bool m_RayTracingSupported = false;
        /// <summary>
        ///  Flag that defines if ray tracing is supported by the current HDRP asset and platform
        /// </summary>
        public bool rayTracingSupported { get { return m_RayTracingSupported; } }


#if UNITY_EDITOR
        bool m_ResourcesInitialized = false;
#endif

        internal bool reflectionProbeBaking { get; set; }

        /// <summary>
        /// HDRenderPipeline constructor.
        /// </summary>
        /// <param name="asset">Source HDRenderPipelineAsset.</param>
        /// <param name="defaultAsset">Defauklt HDRenderPipelineAsset.</param>
        public HDRenderPipeline(HDRenderPipelineAsset asset, HDRenderPipelineAsset defaultAsset)
        {
            m_Asset = asset;
            m_DefaultAsset = defaultAsset;
            HDProbeSystem.Parameters = asset.reflectionSystemParameters;

            DebugManager.instance.RefreshEditor();

            m_ValidAPI = true;

            SetRenderingFeatures();

            // Initialize lod settings with the default frame settings. This will pull LoD values from the current quality level HDRP asset if necessary.
            // This will make the LoD Group UI consistent with the scene view camera like it is for builtin pipeline.
            QualitySettings.lodBias = m_Asset.GetDefaultFrameSettings(FrameSettingsRenderType.Camera).GetResolvedLODBias(m_Asset);
            QualitySettings.maximumLODLevel = m_Asset.GetDefaultFrameSettings(FrameSettingsRenderType.Camera).GetResolvedMaximumLODLevel(m_Asset);

            // The first thing we need to do is to set the defines that depend on the render pipeline settings
            m_RayTracingSupported = GatherRayTracingSupport(m_Asset.currentPlatformRenderPipelineSettings);

#if UNITY_EDITOR
            // If defaultAsset is not ready (can happen due to loading order issue), then we should return
            // There is a similar check in Render()
            if (HDRenderPipeline.defaultAsset == null)
                return;

            UpgradeResourcesIfNeeded();

            //In case we are loading element in the asset pipeline (occurs when library is not fully constructed) the creation of the HDRenderPipeline is done at a time we cannot access resources.
            //So in this case, the reloader would fail and the resources cannot be validated. So skip validation here.
            //The HDRenderPipeline will be reconstructed in a few frame which will fix this issue.
            if (HDRenderPipeline.defaultAsset.renderPipelineResources == null
                || HDRenderPipeline.defaultAsset.renderPipelineEditorResources == null
                || (m_RayTracingSupported && HDRenderPipeline.defaultAsset.renderPipelineRayTracingResources == null))
                return;
            else
                m_ResourcesInitialized = true;

            ValidateResources();
#endif

            // We need to call this after the resource initialization as we attempt to use them in checking the supported API.
            if (!CheckAPIValidity())
            {
                m_ValidAPI = false;

                return;
            }

            var defaultLensAttenuation = m_DefaultAsset.lensAttenuationMode;
            if (defaultLensAttenuation == LensAttenuationMode.ImperfectLens)
            {
                ColorUtils.s_LensAttenuation = 0.65f;
            }
            else if (defaultLensAttenuation == LensAttenuationMode.PerfectLens)
            {
                ColorUtils.s_LensAttenuation = 0.78f;
            }

#if ENABLE_VIRTUALTEXTURES
            VirtualTexturingSettingsSRP settings = asset.virtualTexturingSettings;

            if (settings == null)
                settings = new VirtualTexturingSettingsSRP();

            VirtualTexturing.Streaming.SetCPUCacheSize(settings.streamingCpuCacheSizeInMegaBytes);

            GPUCacheSetting[] gpuCacheSettings = new GPUCacheSetting[settings.streamingGpuCacheSettings.Count];
            for (int i = 0; i < settings.streamingGpuCacheSettings.Count; ++i)
            {
                GPUCacheSettingSRP srpSetting = settings.streamingGpuCacheSettings[i];
                gpuCacheSettings[i] = new GPUCacheSetting() { format = srpSetting.format, sizeInMegaBytes = srpSetting.sizeInMegaBytes };
            }

            VirtualTexturing.Streaming.SetGPUCacheSettings(gpuCacheSettings);
#endif

            // Initial state of the RTHandle system.
            // Tells the system that we will require MSAA or not so that we can avoid wasteful render texture allocation.
            // We initialize to screen width/height to avoid multiple realloc that can lead to inflated memory usage (as releasing of memory is delayed).
            RTHandles.Initialize(Screen.width, Screen.height, m_Asset.currentPlatformRenderPipelineSettings.supportMSAA, m_Asset.currentPlatformRenderPipelineSettings.msaaSampleCount);

            m_XRSystem = new XRSystem(asset.renderPipelineResources.shaders);
            m_GPUCopy = new GPUCopy(defaultResources.shaders.copyChannelCS);

            m_MipGenerator = new MipGenerator(defaultResources);
            m_BlueNoise = new BlueNoise(defaultResources);

            EncodeBC6H.DefaultInstance = EncodeBC6H.DefaultInstance ?? new EncodeBC6H(defaultResources.shaders.encodeBC6HCS);

            // Scan material list and assign it
            m_MaterialList = HDUtils.GetRenderPipelineMaterialList();

#if ENABLE_VIRTUALTEXTURES
            m_VtBufferManager = new VTBufferManager(asset);
            m_VTDebugBlit = CoreUtils.CreateEngineMaterial(defaultResources.shaders.debugViewVirtualTexturingBlit);
#endif

            m_PostProcessSystem = new PostProcessSystem(asset, defaultResources);
            m_AmbientOcclusionSystem = new AmbientOcclusionSystem(asset, defaultResources);

            // Initialize various compute shader resources
            m_SsrTracingKernel = m_ScreenSpaceReflectionsCS.FindKernel("ScreenSpaceReflectionsTracing");
            m_SsrReprojectionKernel = m_ScreenSpaceReflectionsCS.FindKernel("ScreenSpaceReflectionsReprojection");
            m_SsrAccumulateKernel = m_ScreenSpaceReflectionsCS.FindKernel("ScreenSpaceReflectionsAccumulate");

            // General material
            m_CameraMotionVectorsMaterial = CoreUtils.CreateEngineMaterial(defaultResources.shaders.cameraMotionVectorsPS);
            m_DecalNormalBufferMaterial = CoreUtils.CreateEngineMaterial(defaultResources.shaders.decalNormalBufferPS);

            m_CopyDepth = CoreUtils.CreateEngineMaterial(defaultResources.shaders.copyDepthBufferPS);
            m_DownsampleDepthMaterial = CoreUtils.CreateEngineMaterial(defaultResources.shaders.downsampleDepthPS);
            m_UpsampleTransparency = CoreUtils.CreateEngineMaterial(defaultResources.shaders.upsampleTransparentPS);

            m_ApplyDistortionMaterial = CoreUtils.CreateEngineMaterial(defaultResources.shaders.applyDistortionPS);

            m_ClearStencilBufferMaterial = CoreUtils.CreateEngineMaterial(defaultResources.shaders.clearStencilBufferPS);

            InitializeDebugMaterials();

            m_MaterialList.ForEach(material => material.Build(asset, defaultResources));

            if (m_Asset.currentPlatformRenderPipelineSettings.lightLoopSettings.supportFabricConvolution)
            {
                m_IBLFilterArray = new IBLFilterBSDF[2];
                m_IBLFilterArray[0] = new IBLFilterGGX(defaultResources, m_MipGenerator);
                m_IBLFilterArray[1] = new IBLFilterCharlie(defaultResources, m_MipGenerator);
            }
            else
            {
                m_IBLFilterArray = new IBLFilterBSDF[1];
                m_IBLFilterArray[0] = new IBLFilterGGX(defaultResources, m_MipGenerator);
            }

            InitializeLightLoop(m_IBLFilterArray);

            m_SkyManager.Build(asset, defaultResources, m_IBLFilterArray);

            InitializeVolumetricLighting();
            InitializeSubsurfaceScattering();

            m_DebugDisplaySettings.RegisterDebug();
#if UNITY_EDITOR
            // We don't need the debug of Scene View at runtime (each camera have its own debug settings)
            // All scene view will share the same FrameSettings for now as sometimes Dispose is called after
            // another instance of HDRenderPipeline constructor is called.

            Camera firstSceneViewCamera = UnityEditor.SceneView.sceneViews.Count > 0 ? (UnityEditor.SceneView.sceneViews[0] as UnityEditor.SceneView).camera : null;
            if (firstSceneViewCamera != null)
            {
                var history = FrameSettingsHistory.RegisterDebug(null, true);
                DebugManager.instance.RegisterData(history);
            }
#endif

            m_DepthPyramidMipLevelOffsetsBuffer = new ComputeBuffer(15, sizeof(int) * 2);

            // TODO RENDERGRAPH: Moved those out of InitializeRenderTexture as they are still needed in render graph and would be deallocated otherwise when switching it on.
            m_CustomPassColorBuffer = new Lazy<RTHandle>(() => RTHandles.Alloc(Vector2.one, TextureXR.slices, dimension: TextureXR.dimension, colorFormat: GetCustomBufferFormat(), enableRandomWrite: true, useDynamicScale: true, name: "CustomPassColorBuffer"));
            m_CustomPassDepthBuffer = new Lazy<RTHandle>(() => RTHandles.Alloc(Vector2.one, TextureXR.slices, dimension: TextureXR.dimension, colorFormat: GraphicsFormat.R32_UInt, useDynamicScale: true, name: "CustomPassDepthBuffer", depthBufferBits: DepthBits.Depth32));

            // For debugging
            MousePositionDebug.instance.Build();

            InitializeRenderStateBlocks();

            // Keep track of the original msaa sample value
            // TODO : Bind this directly to the debug menu instead of having an intermediate value
            m_MSAASamples = m_Asset ? m_Asset.currentPlatformRenderPipelineSettings.msaaSampleCount : MSAASamples.None;

            if (m_RayTracingSupported)
            {
                InitRayTracingManager();
                InitRayTracedReflections();
                InitRayTracedIndirectDiffuse();
                InitRaytracingDeferred();
                InitRecursiveRenderer();
                InitPathTracing();

                m_AmbientOcclusionSystem.InitRaytracing(this);
            }

            // Initialize the SSGI structures
            InitScreenSpaceGlobalIllumination();

            // Initialize screen space shadows
            InitializeScreenSpaceShadows();

            CameraCaptureBridge.enabled = true;

            InitializePrepass(m_Asset);
            m_ColorResolveMaterial = CoreUtils.CreateEngineMaterial(asset.renderPipelineResources.shaders.colorResolvePS);
            m_MotionVectorResolve = CoreUtils.CreateEngineMaterial(asset.renderPipelineResources.shaders.resolveMotionVecPS);

            InitializeProbeVolumes();
            CustomPassUtils.Initialize();
        }

#if UNITY_EDITOR
        void UpgradeResourcesInAssetIfNeeded(HDRenderPipelineAsset asset)
        {
            // Check that the serialized Resources are not broken
            if (asset.renderPipelineResources == null)
                asset.renderPipelineResources
                    = UnityEditor.AssetDatabase.LoadAssetAtPath<RenderPipelineResources>(HDUtils.GetHDRenderPipelinePath() + "Runtime/RenderPipelineResources/HDRenderPipelineResources.asset");
#if UNITY_EDITOR_LINUX // Temp hack to be able to make linux test run. To clarify
            ResourceReloader.TryReloadAllNullIn(asset.renderPipelineResources, HDUtils.GetHDRenderPipelinePath());
#else
            ResourceReloader.ReloadAllNullIn(asset.renderPipelineResources, HDUtils.GetHDRenderPipelinePath());
#endif

            if (m_RayTracingSupported)
            {
                if (asset.renderPipelineRayTracingResources == null)
                    asset.renderPipelineRayTracingResources
                        = UnityEditor.AssetDatabase.LoadAssetAtPath<HDRenderPipelineRayTracingResources>(HDUtils.GetHDRenderPipelinePath() + "Runtime/RenderPipelineResources/HDRenderPipelineRayTracingResources.asset");
#if UNITY_EDITOR_LINUX // Temp hack to be able to make linux test run. To clarify
                ResourceReloader.TryReloadAllNullIn(asset.renderPipelineRayTracingResources, HDUtils.GetHDRenderPipelinePath());
#else
                ResourceReloader.ReloadAllNullIn(asset.renderPipelineRayTracingResources, HDUtils.GetHDRenderPipelinePath());
#endif
            }
            else
            {
                // If ray tracing is not enabled we do not want to have ray tracing resources referenced
                asset.renderPipelineRayTracingResources = null;
            }

            var editorResourcesPath = HDUtils.GetHDRenderPipelinePath() + "Editor/RenderPipelineResources/HDRenderPipelineEditorResources.asset";
            if (asset.renderPipelineEditorResources == null)
            {
                var objs = InternalEditorUtility.LoadSerializedFileAndForget(editorResourcesPath);
                asset.renderPipelineEditorResources = objs != null && objs.Length > 0 ? objs.First() as HDRenderPipelineEditorResources : null;
            }

            if (ResourceReloader.ReloadAllNullIn(asset.renderPipelineEditorResources,
                HDUtils.GetHDRenderPipelinePath()))
            {
                InternalEditorUtility.SaveToSerializedFileAndForget(
                    new Object[] {asset.renderPipelineEditorResources },
                    editorResourcesPath,
                    true);
            }

            // Upgrade the resources (re-import every references in RenderPipelineResources) if the resource version mismatches
            // It's done here because we know every HDRP assets have been imported before
            asset.renderPipelineResources?.UpgradeIfNeeded();
        }

        void UpgradeResourcesIfNeeded()
        {
            // The first thing we need to do is to set the defines that depend on the render pipeline settings
            m_Asset.EvaluateSettings();

            // Check and fix both the default and current HDRP asset
            UpgradeResourcesInAssetIfNeeded(HDRenderPipeline.defaultAsset);
            UpgradeResourcesInAssetIfNeeded(HDRenderPipeline.currentAsset);
        }

        void ValidateResources()
        {
            var resources = HDRenderPipeline.defaultAsset.renderPipelineResources;

            // We iterate over all compute shader to verify if they are all compiled, if it's not the case
            // then we throw an exception to avoid allocating resources and crashing later on by using a null
            // compute kernel.
            foreach (var computeShader in resources.shaders.GetAllComputeShaders())
            {
                foreach (var message in UnityEditor.ShaderUtil.GetComputeShaderMessages(computeShader))
                {
                    if (message.severity == UnityEditor.Rendering.ShaderCompilerMessageSeverity.Error)
                    {
                        // Will be catched by the try in HDRenderPipelineAsset.CreatePipeline()
                        throw new Exception(String.Format(
                            "Compute Shader compilation error on platform {0} in file {1}:{2}: {3}{4}\n" +
                            "HDRP will not run until the error is fixed.\n",
                            message.platform, message.file, message.line, message.message, message.messageDetails
                        ));
                    }
                }
            }
        }

#endif

        /// <summary>
        /// Resets the reference size of the internal RTHandle System.
        /// This allows users to reduce the memory footprint of render textures after doing a super sampled rendering pass for example.
        /// </summary>
        /// <param name="width">New width of the internal RTHandle System.</param>
        /// <param name="height">New height of the internal RTHandle System.</param>
        public void ResetRTHandleReferenceSize(int width, int height)
        {
            RTHandles.ResetReferenceSize(width, height);
            HDCamera.ResetAllHistoryRTHandleSystems(width, height);
        }

        void SetRenderingFeatures()
        {
            // Set sub-shader pipeline tag
            Shader.globalRenderPipeline = "HDRenderPipeline";

            // HD use specific GraphicsSettings
            m_PreviousLightsUseLinearIntensity = GraphicsSettings.lightsUseLinearIntensity;
            GraphicsSettings.lightsUseLinearIntensity = true;
            m_PreviousLightsUseColorTemperature = GraphicsSettings.lightsUseColorTemperature;
            GraphicsSettings.lightsUseColorTemperature = true;
            m_PreviousSRPBatcher = GraphicsSettings.useScriptableRenderPipelineBatching;
            GraphicsSettings.useScriptableRenderPipelineBatching = m_Asset.enableSRPBatcher;
#if  UNITY_2020_2_OR_NEWER
            m_PreviousDefaultRenderingLayerMask = GraphicsSettings.defaultRenderingLayerMask;
            GraphicsSettings.defaultRenderingLayerMask = ShaderVariablesGlobal.DefaultRenderingLayerMask;
#endif

            // In case shadowmask mode isn't setup correctly, force it to correct usage (as there is no UI to fix it)
            m_PreviousShadowMaskMode = QualitySettings.shadowmaskMode;
            QualitySettings.shadowmaskMode = ShadowmaskMode.DistanceShadowmask;

            SupportedRenderingFeatures.active = new SupportedRenderingFeatures()
            {
                reflectionProbeModes = SupportedRenderingFeatures.ReflectionProbeModes.Rotation,
                defaultMixedLightingModes = SupportedRenderingFeatures.LightmapMixedBakeModes.IndirectOnly,
                mixedLightingModes = SupportedRenderingFeatures.LightmapMixedBakeModes.IndirectOnly | (m_Asset.currentPlatformRenderPipelineSettings.supportShadowMask ? SupportedRenderingFeatures.LightmapMixedBakeModes.Shadowmask : 0),
                lightmapBakeTypes = LightmapBakeType.Baked | LightmapBakeType.Mixed | LightmapBakeType.Realtime,
                lightmapsModes = LightmapsMode.NonDirectional | LightmapsMode.CombinedDirectional,
                lightProbeProxyVolumes = true,
                motionVectors = true,
                receiveShadows = false,
                reflectionProbes = false,
                rendererPriority = true,
                overridesFog = true,
                overridesOtherLightingSettings = true,
                editableMaterialRenderQueue = false
                    // Enlighten is deprecated in 2019.3 and above
                , enlighten = false
                , overridesLODBias = true
                , overridesMaximumLODLevel = true
                , terrainDetailUnsupported = true
                , overridesShadowmask = true // Don't display the shadow mask UI in Quality Settings
                , overrideShadowmaskMessage = "\nThe Shadowmask Mode used at run time can be found in the Shadows section of Light component."
                , overridesRealtimeReflectionProbes = true // Don't display the real time reflection probes checkbox UI in Quality Settings
            };

            Lightmapping.SetDelegate(GlobalIlluminationUtils.hdLightsDelegate);

#if UNITY_EDITOR
            // HDRP always enable baking of cookie by default
            m_PreviousEnableCookiesInLightmapper = UnityEditor.EditorSettings.enableCookiesInLightmapper;
            UnityEditor.EditorSettings.enableCookiesInLightmapper = true;

            SceneViewDrawMode.SetupDrawMode();

            if (UnityEditor.PlayerSettings.colorSpace == ColorSpace.Gamma)
            {
                Debug.LogError("High Definition Render Pipeline doesn't support Gamma mode, change to Linear mode (HDRP isn't set up properly. Go to Windows > RenderPipeline > HDRP Wizard to fix your settings).");
            }
#endif
        }

        bool CheckAPIValidity()
        {
            if (!IsSupportedPlatformAndDevice(out GraphicsDeviceType deviceType))
            {
                string msg = HDUtils.GetUnsupportedAPIMessage(deviceType.ToString());
                HDUtils.DisplayMessageNotification(msg);

                return false;
            }

            return true;
        }

        // Note: If you add new platform in this function, think about adding support when building the player too in HDRPCustomBuildProcessor.cs
        bool IsSupportedPlatformAndDevice(out GraphicsDeviceType unsupportedGraphicDevice)
        {
            unsupportedGraphicDevice = SystemInfo.graphicsDeviceType;

            if (!SystemInfo.supportsComputeShaders)
            {
                HDUtils.DisplayMessageNotification("Current platform / API don't support ComputeShaders which is a requirement.");
                return false;
            }

            if (!(defaultResources?.shaders.defaultPS?.isSupported ?? true))
            {
                HDUtils.DisplayMessageNotification("Unable to compile Default Material based on Lit.shader. Either there is a compile error in Lit.shader or the current platform / API isn't compatible.");
                return false;
            }

#if UNITY_EDITOR
            UnityEditor.BuildTarget activeBuildTarget = UnityEditor.EditorUserBuildSettings.activeBuildTarget;
            return HDUtils.IsSupportedBuildTargetAndDevice(activeBuildTarget, out unsupportedGraphicDevice);
#else
            return HDUtils.IsSupportedGraphicDevice(SystemInfo.graphicsDeviceType) && HDUtils.IsOperatingSystemSupported(SystemInfo.operatingSystem);
#endif
        }

        void UnsetRenderingFeatures()
        {
            Shader.globalRenderPipeline = "";

            GraphicsSettings.lightsUseLinearIntensity = m_PreviousLightsUseLinearIntensity;
            GraphicsSettings.lightsUseColorTemperature = m_PreviousLightsUseColorTemperature;
            GraphicsSettings.useScriptableRenderPipelineBatching = m_PreviousSRPBatcher;
#if UNITY_2020_2_OR_NEWER
            GraphicsSettings.defaultRenderingLayerMask = m_PreviousDefaultRenderingLayerMask;
#endif
            QualitySettings.shadowmaskMode = m_PreviousShadowMaskMode;

            SupportedRenderingFeatures.active = new SupportedRenderingFeatures();

            Lightmapping.ResetDelegate();

#if UNITY_EDITOR
            UnityEditor.EditorSettings.enableCookiesInLightmapper = m_PreviousEnableCookiesInLightmapper;
#endif
        }

        void InitializeRenderGraph()
        {
            m_RenderGraph = new RenderGraph("HDRPGraph");
        }

        void CleanupRenderGraph()
        {
            m_RenderGraph.Cleanup();
            m_RenderGraph = null;
        }

        void InitializeDebugMaterials()
        {
            m_DebugViewMaterialGBuffer = CoreUtils.CreateEngineMaterial(defaultResources.shaders.debugViewMaterialGBufferPS);
            m_DebugViewMaterialGBufferShadowMask = CoreUtils.CreateEngineMaterial(defaultResources.shaders.debugViewMaterialGBufferPS);
            m_DebugViewMaterialGBufferShadowMask.EnableKeyword("SHADOWS_SHADOWMASK");
            m_DebugDisplayLatlong = CoreUtils.CreateEngineMaterial(defaultResources.shaders.debugDisplayLatlongPS);
            m_DebugFullScreen = CoreUtils.CreateEngineMaterial(defaultResources.shaders.debugFullScreenPS);
            m_DebugColorPicker = CoreUtils.CreateEngineMaterial(defaultResources.shaders.debugColorPickerPS);
            m_DebugExposure = CoreUtils.CreateEngineMaterial(defaultResources.shaders.debugExposurePS);
            m_Blit = CoreUtils.CreateEngineMaterial(defaultResources.shaders.blitPS);
            m_BlitColorAndDepth = CoreUtils.CreateEngineMaterial(defaultResources.shaders.blitColorAndDepthPS);
            m_ErrorMaterial = CoreUtils.CreateEngineMaterial("Hidden/InternalErrorShader");

            // With texture array enabled, we still need the normal blit version for other systems like atlas
            if (TextureXR.useTexArray)
            {
                m_Blit.EnableKeyword("DISABLE_TEXTURE2D_X_ARRAY");
                m_BlitTexArray = CoreUtils.CreateEngineMaterial(defaultResources.shaders.blitPS);
                m_BlitTexArraySingleSlice = CoreUtils.CreateEngineMaterial(defaultResources.shaders.blitPS);
                m_BlitTexArraySingleSlice.EnableKeyword("BLIT_SINGLE_SLICE");
            }
        }

        void InitializeRenderStateBlocks()
        {
            m_DepthStateOpaque = new RenderStateBlock
            {
                depthState = new DepthState(true, CompareFunction.LessEqual),
                mask = RenderStateMask.Depth
            };

            m_DepthStateNoWrite = new RenderStateBlock
            {
                depthState = new DepthState(false, CompareFunction.LessEqual),
                mask = RenderStateMask.Depth
            };

            m_AlphaToMaskBlock = new RenderStateBlock
            {
                blendState = new BlendState(true, false),
                mask = RenderStateMask.Blend
            };
        }

        /// <summary>
        /// Disposable pattern implementation.
        /// </summary>
        /// <param name="disposing">Is disposing.</param>
        protected override void Dispose(bool disposing)
        {
            DisposeProbeCameraPool();

            UnsetRenderingFeatures();

            if (!m_ValidAPI)
                return;

#if UNITY_EDITOR
            if (!m_ResourcesInitialized)
                return;
#endif

            base.Dispose(disposing);

            ReleaseScreenSpaceShadows();

            if (m_RayTracingSupported)
            {
                ReleaseRayTracingDeferred();
                ReleaseRayTracedIndirectDiffuse();
                ReleasePathTracing();
            }

            ReleaseRayTracingManager();
            m_DebugDisplaySettings.UnregisterDebug();

            CleanupLightLoop();

            // For debugging
            MousePositionDebug.instance.Cleanup();

            DecalSystem.instance.Cleanup();

            m_MaterialList.ForEach(material => material.Cleanup());

            CoreUtils.Destroy(m_CameraMotionVectorsMaterial);
            CoreUtils.Destroy(m_DecalNormalBufferMaterial);

#if ENABLE_VIRTUALTEXTURES
            m_VtBufferManager.Cleanup();
            CoreUtils.Destroy(m_VTDebugBlit);
#endif
            CoreUtils.Destroy(m_DebugViewMaterialGBuffer);
            CoreUtils.Destroy(m_DebugViewMaterialGBufferShadowMask);
            CoreUtils.Destroy(m_DebugDisplayLatlong);
            CoreUtils.Destroy(m_DebugFullScreen);
            CoreUtils.Destroy(m_DebugColorPicker);
            CoreUtils.Destroy(m_DebugExposure);
            CoreUtils.Destroy(m_Blit);
            CoreUtils.Destroy(m_BlitTexArray);
            CoreUtils.Destroy(m_BlitTexArraySingleSlice);
            CoreUtils.Destroy(m_CopyDepth);
            CoreUtils.Destroy(m_ErrorMaterial);
            CoreUtils.Destroy(m_DownsampleDepthMaterial);
            CoreUtils.Destroy(m_UpsampleTransparency);
            CoreUtils.Destroy(m_ApplyDistortionMaterial);
            CoreUtils.Destroy(m_ClearStencilBufferMaterial);

            m_XRSystem.Cleanup();
            m_SkyManager.Cleanup();
            CleanupVolumetricLighting();
            CleanupProbeVolumes();

            for (int bsdfIdx = 0; bsdfIdx < m_IBLFilterArray.Length; ++bsdfIdx)
            {
                m_IBLFilterArray[bsdfIdx].Cleanup();
            }

            m_PostProcessSystem.Cleanup();
            m_BlueNoise.Cleanup();

            HDCamera.ClearAll();

            m_MipGenerator.Release();

            if (m_CustomPassColorBuffer.IsValueCreated)
                RTHandles.Release(m_CustomPassColorBuffer.Value);
            if (m_CustomPassDepthBuffer.IsValueCreated)
                RTHandles.Release(m_CustomPassDepthBuffer.Value);

            CullingGroupManager.instance.Cleanup();

            CoreUtils.SafeRelease(m_DepthPyramidMipLevelOffsetsBuffer);

            CustomPassVolume.Cleanup();

            CleanupPrepass();
            CoreUtils.Destroy(m_ColorResolveMaterial);
            CoreUtils.Destroy(m_MotionVectorResolve);

            CustomPassUtils.Cleanup();
#if UNITY_EDITOR
            SceneViewDrawMode.ResetDrawMode();

            // Do not attempt to unregister SceneView FrameSettings. It is shared amongst every scene view and take only a little place.
            // For removing it, you should be sure that Dispose could never be called after the constructor of another instance of this SRP.
            // Also, at the moment, applying change to hdrpAsset cause the SRP to be Disposed and Constructed again.
            // Not always in that order.
#endif

            // Dispose m_ProbeCameraPool properly
            void DisposeProbeCameraPool()
            {
#if UNITY_EDITOR
                // Special case here: when the HDRP asset is modified in the Editor,
                //   it is disposed during an `OnValidate` call.
                //   But during `OnValidate` call, game object must not be destroyed.
                //   So, only when this method was called during an `OnValidate` call, the destruction of the
                //   pool is delayed, otherwise, it is destroyed as usual with `CoreUtils.Destroy`
                var isInOnValidate = false;
                isInOnValidate = new StackTrace().ToString().Contains("OnValidate");
                if (isInOnValidate)
                {
                    var pool = m_ProbeCameraCache;
                    UnityEditor.EditorApplication.delayCall += () => pool.Dispose();
                    m_ProbeCameraCache = null;
                }
                else
                {
#endif
                m_ProbeCameraCache.Dispose();
                m_ProbeCameraCache = null;
#if UNITY_EDITOR
            }

#endif

                CleanupRenderGraph();
            }

            ConstantBuffer.ReleaseAll();

            CameraCaptureBridge.enabled = false;

            // Dispose of Render Pipeline can be call either by OnValidate() or by OnDisable().
            // Inside an OnValidate() call we can't call a DestroyImmediate().
            // Here we are releasing our singleton to not leak while doing a domain reload.
            // However this is doing a call to DestroyImmediate().
            // To workaround this, and was we only leak with Singleton while doing domain reload (and not in OnValidate)
            // we are detecting if we are in an OnValidate call and releasing the Singleton only if it is not the case.
            if (!m_Asset.isInOnValidateCall)
                HDUtils.ReleaseComponentSingletons();
        }

        void Resize(HDCamera hdCamera)
        {
            // m_MaxCameraWidth and m_MaxCameraHeight start at 0 so we will at least go through this once at first frame to allocate the buffers for the first time.
            bool resolutionChanged = (hdCamera.actualWidth > m_MaxCameraWidth) || (hdCamera.actualHeight > m_MaxCameraHeight) || (hdCamera.viewCount > m_MaxViewCount);

            if (resolutionChanged)
            {
                // update recorded window resolution
                m_MaxCameraWidth = Mathf.Max(m_MaxCameraWidth, hdCamera.actualWidth);
                m_MaxCameraHeight = Mathf.Max(m_MaxCameraHeight, hdCamera.actualHeight);
                m_MaxViewCount = Math.Max(m_MaxViewCount, hdCamera.viewCount);

                if (m_MaxCameraWidth > 0 && m_MaxCameraHeight > 0)
                {
                    LightLoopReleaseResolutionDependentBuffers();
                }

                LightLoopAllocResolutionDependentBuffers(hdCamera, m_MaxCameraWidth, m_MaxCameraHeight);
            }
        }

        void UpdateGlobalConstantBuffers(HDCamera hdCamera, CommandBuffer cmd)
        {
            UpdateShaderVariablesGlobalCB(hdCamera, cmd);
            UpdateShaderVariablesXRCB(hdCamera, cmd);
            UpdateShaderVariablesRaytracingCB(hdCamera, cmd);

            // This one is not in a constant buffer because it's only used as a parameter for some shader's render states. It's not actually used inside shader code.
            cmd.SetGlobalInt(HDShaderIDs._ColorMaskTransparentVel, (int)ColorWriteMask.All);
        }

        void UpdateShaderVariablesGlobalCB(HDCamera hdCamera, CommandBuffer cmd)
        {
            hdCamera.UpdateShaderVariablesGlobalCB(ref m_ShaderVariablesGlobalCB, m_FrameCount);
            Fog.UpdateShaderVariablesGlobalCB(ref m_ShaderVariablesGlobalCB, hdCamera);
            UpdateShaderVariablesGlobalSubsurface(ref m_ShaderVariablesGlobalCB, hdCamera);
            UpdateShaderVariablesGlobalDecal(ref m_ShaderVariablesGlobalCB, hdCamera);
            UpdateShaderVariablesGlobalVolumetrics(ref m_ShaderVariablesGlobalCB, hdCamera);
            m_ShadowManager.UpdateShaderVariablesGlobalCB(ref m_ShaderVariablesGlobalCB);
            UpdateShaderVariablesGlobalLightLoop(ref m_ShaderVariablesGlobalCB, hdCamera);
            UpdateShaderVariablesGlobalProbeVolumes(ref m_ShaderVariablesGlobalCB, hdCamera);
            m_AmbientOcclusionSystem.UpdateShaderVariableGlobalCB(ref m_ShaderVariablesGlobalCB, hdCamera);

            // Misc
            MicroShadowing microShadowingSettings = hdCamera.volumeStack.GetComponent<MicroShadowing>();
            m_ShaderVariablesGlobalCB._MicroShadowOpacity = microShadowingSettings.enable.value ? microShadowingSettings.opacity.value : 0.0f;

            HDShadowSettings shadowSettings = hdCamera.volumeStack.GetComponent<HDShadowSettings>();
            m_ShaderVariablesGlobalCB._DirectionalTransmissionMultiplier = shadowSettings.directionalTransmissionMultiplier.value;

            ScreenSpaceRefraction ssRefraction = hdCamera.volumeStack.GetComponent<ScreenSpaceRefraction>();
            m_ShaderVariablesGlobalCB._SSRefractionInvScreenWeightDistance = 1.0f / ssRefraction.screenFadeDistance.value;

            IndirectLightingController indirectLightingController = hdCamera.volumeStack.GetComponent<IndirectLightingController>();
            m_ShaderVariablesGlobalCB._IndirectDiffuseLightingMultiplier = indirectLightingController.indirectDiffuseLightingMultiplier.value;
            m_ShaderVariablesGlobalCB._IndirectDiffuseLightingLayers = hdCamera.frameSettings.IsEnabled(FrameSettingsField.LightLayers) ? indirectLightingController.GetIndirectDiffuseLightingLayers() : uint.MaxValue;
            m_ShaderVariablesGlobalCB._ReflectionLightingMultiplier = indirectLightingController.reflectionLightingMultiplier.value;
            m_ShaderVariablesGlobalCB._ReflectionLightingLayers = hdCamera.frameSettings.IsEnabled(FrameSettingsField.LightLayers) ? indirectLightingController.GetReflectionLightingLayers() : uint.MaxValue;

            m_ShaderVariablesGlobalCB._OffScreenRendering = 0;
            m_ShaderVariablesGlobalCB._OffScreenDownsampleFactor = 1;
            m_ShaderVariablesGlobalCB._ReplaceDiffuseForIndirect = hdCamera.frameSettings.IsEnabled(FrameSettingsField.ReplaceDiffuseForIndirect) ? 1.0f : 0.0f;
            m_ShaderVariablesGlobalCB._EnableSkyReflection = hdCamera.frameSettings.IsEnabled(FrameSettingsField.SkyReflection) ? 1u : 0u;
            m_ShaderVariablesGlobalCB._ContactShadowOpacity = m_ContactShadows.opacity.value;

            int coarseStencilWidth = HDUtils.DivRoundUp(hdCamera.actualWidth, 8);
            int coarseStencilHeight = HDUtils.DivRoundUp(hdCamera.actualHeight, 8);
            m_ShaderVariablesGlobalCB._CoarseStencilBufferSize = new Vector4(coarseStencilWidth, coarseStencilHeight, 1.0f / coarseStencilWidth, 1.0f / coarseStencilHeight);

            m_ShaderVariablesGlobalCB._RaytracingFrameIndex = RayTracingFrameIndex(hdCamera);
            m_ShaderVariablesGlobalCB._IndirectDiffuseMode = (int)GetIndirectDiffuseMode(hdCamera);

            if (hdCamera.frameSettings.IsEnabled(FrameSettingsField.RayTracing))
            {
                // Check if recursive rendering is enabled or not. This will control the cull of primitive
                // during the gbuffer and forward pass
                ScreenSpaceReflection settings = hdCamera.volumeStack.GetComponent<ScreenSpaceReflection>();
                bool enableRaytracedReflections = hdCamera.frameSettings.IsEnabled(FrameSettingsField.RayTracing) && settings.rayTracing.value;
                m_ShaderVariablesGlobalCB._EnableRayTracedReflections = enableRaytracedReflections ? 1 : 0;
                RecursiveRendering recursiveSettings = hdCamera.volumeStack.GetComponent<RecursiveRendering>();
                m_ShaderVariablesGlobalCB._EnableRecursiveRayTracing = recursiveSettings.enable.value ? 1u : 0u;
            }
            else
            {
                m_ShaderVariablesGlobalCB._EnableRayTracedReflections = 0;
                m_ShaderVariablesGlobalCB._EnableRecursiveRayTracing = 0;
            }

            ConstantBuffer.PushGlobal(cmd, m_ShaderVariablesGlobalCB, HDShaderIDs._ShaderVariablesGlobal);
        }

        void UpdateShaderVariablesXRCB(HDCamera hdCamera, CommandBuffer cmd)
        {
            hdCamera.xr.UpdateBuiltinStereoMatrices(cmd, hdCamera);
            hdCamera.UpdateShaderVariablesXRCB(ref m_ShaderVariablesXRCB);
            ConstantBuffer.PushGlobal(cmd, m_ShaderVariablesXRCB, HDShaderIDs._ShaderVariablesXR);
        }

        void UpdateShaderVariablesRaytracingCB(HDCamera hdCamera, CommandBuffer cmd)
        {
            if (!hdCamera.frameSettings.IsEnabled(FrameSettingsField.RayTracing))
                return;

            RayTracingSettings rayTracingSettings = hdCamera.volumeStack.GetComponent<RayTracingSettings>();
            ScreenSpaceReflection screenSpaceReflection = hdCamera.volumeStack.GetComponent<ScreenSpaceReflection>();

            // Those are globally set parameters. The others are set per effect and will update the constant buffer as we render.
            m_ShaderVariablesRayTracingCB._RaytracingRayBias = rayTracingSettings.rayBias.value;
            m_ShaderVariablesRayTracingCB._RayCountEnabled = m_RayCountManager.RayCountIsEnabled();
            m_ShaderVariablesRayTracingCB._RaytracingCameraNearPlane = hdCamera.camera.nearClipPlane;
            m_ShaderVariablesRayTracingCB._RaytracingPixelSpreadAngle = GetPixelSpreadAngle(hdCamera.camera.fieldOfView, hdCamera.actualWidth, hdCamera.actualHeight);
            m_ShaderVariablesRayTracingCB._RaytracingReflectionMinSmoothness = screenSpaceReflection.minSmoothness;
            m_ShaderVariablesRayTracingCB._RaytracingReflectionSmoothnessFadeStart = screenSpaceReflection.smoothnessFadeStart;

            ConstantBuffer.PushGlobal(cmd, m_ShaderVariablesRayTracingCB, HDShaderIDs._ShaderVariablesRaytracing);
        }

        struct BuildCoarseStencilAndResolveParameters
        {
            public HDCamera         hdCamera;
            public ComputeShader    resolveStencilCS;
            public int              resolveKernel;
            public bool             resolveIsNecessary;
            public bool             resolveOnly;
        }

        BuildCoarseStencilAndResolveParameters PrepareBuildCoarseStencilParameters(HDCamera hdCamera, bool resolveOnly)
        {
            var parameters = new BuildCoarseStencilAndResolveParameters();
            parameters.hdCamera = hdCamera;
            parameters.resolveStencilCS = defaultResources.shaders.resolveStencilCS;

            bool MSAAEnabled = hdCamera.frameSettings.IsEnabled(FrameSettingsField.MSAA);

            // The following features require a copy of the stencil, if none are active, no need to do the resolve.
            bool resolveIsNecessary = GetFeatureVariantsEnabled(hdCamera.frameSettings);
            resolveIsNecessary = resolveIsNecessary || hdCamera.IsSSREnabled()
                || hdCamera.IsSSREnabled(transparent: true);
            // We need the resolve only with msaa
            parameters.resolveIsNecessary = resolveIsNecessary && MSAAEnabled;

            int kernel = SampleCountToPassIndex(MSAAEnabled ? hdCamera.msaaSamples : MSAASamples.None);
            parameters.resolveKernel = parameters.resolveIsNecessary ? kernel + 3 : kernel; // We have a different variant if we need to resolve to non-MSAA stencil
            parameters.resolveOnly = resolveOnly;

            if (parameters.resolveIsNecessary && resolveOnly)
            {
                parameters.resolveKernel = (kernel - 1) + 7;
            }

            return parameters;
        }

        static void BuildCoarseStencilAndResolveIfNeeded(BuildCoarseStencilAndResolveParameters parameters, RTHandle depthStencilBuffer, RTHandle resolvedStencilBuffer, ComputeBuffer coarseStencilBuffer, CommandBuffer cmd)
        {
            if (parameters.resolveOnly && !parameters.resolveIsNecessary)
                return;

            using (new ProfilingScope(cmd, ProfilingSampler.Get(HDProfileId.CoarseStencilGeneration)))
            {
                ComputeShader cs = parameters.resolveStencilCS;
                cmd.SetComputeBufferParam(cs, parameters.resolveKernel, HDShaderIDs._CoarseStencilBuffer, coarseStencilBuffer);
                cmd.SetComputeTextureParam(cs, parameters.resolveKernel, HDShaderIDs._StencilTexture, depthStencilBuffer, 0, RenderTextureSubElement.Stencil);

                if (parameters.resolveIsNecessary)
                {
                    cmd.SetComputeTextureParam(cs, parameters.resolveKernel, HDShaderIDs._OutputStencilBuffer, resolvedStencilBuffer);
                }

                int coarseStencilWidth = HDUtils.DivRoundUp(parameters.hdCamera.actualWidth, 8);
                int coarseStencilHeight = HDUtils.DivRoundUp(parameters.hdCamera.actualHeight, 8);
                cmd.DispatchCompute(cs, parameters.resolveKernel, coarseStencilWidth, coarseStencilHeight, parameters.hdCamera.viewCount);
            }
        }

        void ConfigureKeywords(bool enableBakeShadowMask, HDCamera hdCamera, CommandBuffer cmd)
        {
            // Globally enable (for GBuffer shader and forward lit (opaque and transparent) the keyword SHADOWS_SHADOWMASK
            CoreUtils.SetKeyword(cmd, "SHADOWS_SHADOWMASK", enableBakeShadowMask);
            // Configure material to use depends on shadow mask option
            m_CurrentRendererConfigurationBakedLighting = enableBakeShadowMask ? HDUtils.k_RendererConfigurationBakedLightingWithShadowMask : HDUtils.k_RendererConfigurationBakedLighting;
            m_currentDebugViewMaterialGBuffer = enableBakeShadowMask ? m_DebugViewMaterialGBufferShadowMask : m_DebugViewMaterialGBuffer;

            CoreUtils.SetKeyword(cmd, "LIGHT_LAYERS", hdCamera.frameSettings.IsEnabled(FrameSettingsField.LightLayers));

            // configure keyword for both decal.shader and material
            if (m_Asset.currentPlatformRenderPipelineSettings.supportDecals)
            {
                CoreUtils.SetKeyword(cmd, "DECALS_OFF", false);
                CoreUtils.SetKeyword(cmd, "DECALS_3RT", !m_Asset.currentPlatformRenderPipelineSettings.decalSettings.perChannelMask);
                CoreUtils.SetKeyword(cmd, "DECALS_4RT", m_Asset.currentPlatformRenderPipelineSettings.decalSettings.perChannelMask);
            }
            else
            {
                CoreUtils.SetKeyword(cmd, "DECALS_OFF", true);
                CoreUtils.SetKeyword(cmd, "DECALS_3RT", false);
                CoreUtils.SetKeyword(cmd, "DECALS_4RT", false);
            }

            // Raise the normal buffer flag only if we are in forward rendering
            CoreUtils.SetKeyword(cmd, "WRITE_NORMAL_BUFFER", hdCamera.frameSettings.litShaderMode == LitShaderMode.Forward);

            // Raise the decal buffer flag only if we have decal enabled
            CoreUtils.SetKeyword(cmd, "WRITE_DECAL_BUFFER", hdCamera.frameSettings.IsEnabled(FrameSettingsField.DecalLayers));

            // Raise or remove the depth msaa flag based on the frame setting
            CoreUtils.SetKeyword(cmd, "WRITE_MSAA_DEPTH", hdCamera.frameSettings.IsEnabled(FrameSettingsField.MSAA));
        }

        struct RenderRequest
        {
            public struct Target
            {
                public RenderTargetIdentifier id;
                public CubemapFace face;
                public RTHandle copyToTarget;
                public RTHandle targetDepth;
            }
            public HDCamera hdCamera;
            public bool clearCameraSettings;
            public Target target;
            public HDCullingResults cullingResults;
            public int index;
            // Indices of render request to render before this one
            public List<int> dependsOnRenderRequestIndices;
            public CameraSettings cameraSettings;
            public List<(HDProbe.RenderData, HDProbe)> viewDependentProbesData;
        }

        struct HDCullingResults
        {
            public CullingResults cullingResults;
            public CullingResults? customPassCullingResults;
            public HDProbeCullingResults hdProbeCullingResults;
            public DecalSystem.CullResult decalCullResults;
            // TODO: DecalCullResults

            internal void Reset()
            {
                hdProbeCullingResults.Reset();
                if (decalCullResults != null)
                    decalCullResults.Clear();
                else
                    decalCullResults = GenericPool<DecalSystem.CullResult>.Get();
            }
        }

#if UNITY_2021_1_OR_NEWER
        protected override void Render(ScriptableRenderContext renderContext, Camera[] cameras)
        {
            Render(renderContext, new List<Camera>(cameras));
        }

#endif

        /// <summary>
        /// RenderPipeline Render implementation.
        /// </summary>
        /// <param name="renderContext">Current ScriptableRenderContext.</param>
        /// <param name="cameras">List of cameras to render.</param>
#if UNITY_2021_1_OR_NEWER
        protected override void Render(ScriptableRenderContext renderContext, List<Camera> cameras)
#else
        protected override void Render(ScriptableRenderContext renderContext, Camera[] cameras)
#endif
        {
#if UNITY_EDITOR
            if (!m_ResourcesInitialized)
                return;
#endif

#if UNITY_2021_1_OR_NEWER
            if (!m_ValidAPI || cameras.Count == 0)
#else
            if (!m_ValidAPI || cameras.Length == 0)
#endif
                return;

            GetOrCreateDefaultVolume();

            // This function should be called once every render (once for all camera)
            LightLoopNewRender();

#if UNITY_2021_1_OR_NEWER
            BeginContextRendering(renderContext, cameras);
#else
            BeginFrameRendering(renderContext, cameras);

#endif

            // Check if we can speed up FrameSettings process by skiping history
            // or go in detail if debug is activated. Done once for all renderer.
            m_FrameSettingsHistoryEnabled = FrameSettingsHistory.enabled;

            int  newCount = Time.frameCount;
            bool newFrame = newCount != m_FrameCount;
            m_FrameCount  = newCount;

            if (newFrame)
            {
                m_LastTime = m_Time;                        // Only update time once per frame.
                m_Time     = Time.time;                     // Does NOT take the 'animateMaterials' setting into account.
                m_LastTime = Mathf.Min(m_Time, m_LastTime); // Guard against broken Unity behavior. Should not be necessary.

                m_ProbeCameraCache.ClearCamerasUnusedFor(2, m_FrameCount);
                HDCamera.CleanUnused();
            }

            var dynResHandler = DynamicResolutionHandler.instance;
            dynResHandler.Update(m_Asset.currentPlatformRenderPipelineSettings.dynamicResolutionSettings);


            // This syntax is awful and hostile to debugging, please don't use it...
            using (ListPool<RenderRequest>.Get(out List<RenderRequest> renderRequests))
            using (ListPool<int>.Get(out List<int> rootRenderRequestIndices))
            using (HashSetPool<int>.Get(out HashSet<int> skipClearCullingResults))
            using (DictionaryPool<HDProbe, List<(int index, float weight)>>.Get(out Dictionary<HDProbe, List<(int index, float weight)>> renderRequestIndicesWhereTheProbeIsVisible))
            using (ListPool<CameraSettings>.Get(out List<CameraSettings> cameraSettings))
            using (ListPool<CameraPositionSettings>.Get(out List<CameraPositionSettings> cameraPositionSettings))
            {
                // With XR multi-pass enabled, each camera can be rendered multiple times with different parameters
                var multipassCameras = m_XRSystem.SetupFrame(cameras, m_Asset.currentPlatformRenderPipelineSettings.xrSettings.singlePass, m_DebugDisplaySettings.data.xrSinglePassTestMode);

#if UNITY_EDITOR
                // See comment below about the preview camera workaround
                bool hasGameViewCamera = false;
                foreach (var c in cameras)
                {
                    if (c.cameraType == CameraType.Game)
                    {
                        hasGameViewCamera = true;
                        break;
                    }
                }
#endif

                // Culling loop
                foreach ((Camera camera, XRPass xrPass) in multipassCameras)
                {
                    if (camera == null)
                        continue;

#if UNITY_EDITOR
                    // We selecting a camera in the editor, we have a preview that is drawn.
                    // For legacy reasons, Unity will render all preview cameras when rendering the GameView
                    // Actually, we don't need this here because we call explicitly Camera.Render when we
                    // need a preview
                    //
                    // This is an issue, because at some point, you end up with 2 cameras to render:
                    // - Main Camera (game view)
                    // - Preview Camera (preview)
                    // If the preview camera is rendered last, it will alter the "GameView RT" RenderTexture
                    // that was previously rendered by the Main Camera.
                    // This is an issue.
                    //
                    // Meanwhile, skipping all preview camera when rendering the game views is sane,
                    // and will workaround the aformentionned issue.
                    if (hasGameViewCamera && camera.cameraType == CameraType.Preview)
                        continue;
#endif

                    bool cameraRequestedDynamicRes = false;
                    HDAdditionalCameraData hdCam;
                    if (camera.TryGetComponent<HDAdditionalCameraData>(out hdCam))
                    {
                        cameraRequestedDynamicRes = hdCam.allowDynamicResolution && camera.cameraType == CameraType.Game;

                        // We are in a case where the platform does not support hw dynamic resolution, so we force the software fallback.
                        // TODO: Expose the graphics caps info on whether the platform supports hw dynamic resolution or not.
                        // Temporarily disable HW Dynamic resolution on metal until the problems we have with it are fixed
                        if (dynResHandler.RequestsHardwareDynamicResolution() && cameraRequestedDynamicRes && !camera.allowDynamicResolution)
                        {
                            dynResHandler.ForceSoftwareFallback();
                        }
                    }

                    dynResHandler.SetCurrentCameraRequest(cameraRequestedDynamicRes);
                    RTHandles.SetHardwareDynamicResolutionState(dynResHandler.HardwareDynamicResIsEnabled());

                    VFXManager.PrepareCamera(camera);

                    // Reset pooled variables
                    cameraSettings.Clear();
                    cameraPositionSettings.Clear();
                    skipClearCullingResults.Clear();

                    var cullingResults = UnsafeGenericPool<HDCullingResults>.Get();
                    cullingResults.Reset();

                    // Try to compute the parameters of the request or skip the request
                    var skipRequest = !TryCalculateFrameParameters(
                        camera,
                        xrPass,
                        out var additionalCameraData,
                        out var hdCamera,
                        out var cullingParameters);

                    // Note: In case of a custom render, we have false here and 'TryCull' is not executed
                    if (!skipRequest)
                    {
                        var needCulling = true;

                        // In XR multipass, culling results can be shared if the pass has the same culling id
                        if (xrPass.multipassId > 0)
                        {
                            foreach (var req in renderRequests)
                            {
                                if (camera == req.hdCamera.camera && req.hdCamera.xr.cullingPassId == xrPass.cullingPassId)
                                {
                                    UnsafeGenericPool<HDCullingResults>.Release(cullingResults);
                                    cullingResults = req.cullingResults;
                                    skipClearCullingResults.Add(req.index);
                                    needCulling = false;
                                    m_SkyManager.UpdateCurrentSkySettings(hdCamera);
                                }
                            }
                        }

                        if (needCulling)
                            skipRequest = !TryCull(camera, hdCamera, renderContext, m_SkyManager, cullingParameters, m_Asset, ref cullingResults);
                    }

                    if (additionalCameraData != null && additionalCameraData.hasCustomRender)
                    {
                        skipRequest = true;
                        // Execute custom render
                        additionalCameraData.ExecuteCustomRender(renderContext, hdCamera);
                    }

                    if (skipRequest)
                    {
                        // Submit render context and free pooled resources for this request
                        renderContext.Submit();
                        UnsafeGenericPool<HDCullingResults>.Release(cullingResults);
                        UnityEngine.Rendering.RenderPipeline.EndCameraRendering(renderContext, camera);
                        continue;
                    }

                    // Select render target
                    RenderTargetIdentifier targetId = camera.targetTexture ?? new RenderTargetIdentifier(BuiltinRenderTextureType.CameraTarget);
                    if (camera.targetTexture != null)
                    {
                        camera.targetTexture.IncrementUpdateCount(); // Necessary if the texture is used as a cookie.
                    }

                    // Render directly to XR render target if active
                    if (hdCamera.xr.enabled && hdCamera.xr.renderTargetValid)
                        targetId = hdCamera.xr.renderTarget;

                    // Add render request
                    var request = new RenderRequest
                    {
                        hdCamera = hdCamera,
                        cullingResults = cullingResults,
                        target = new RenderRequest.Target
                        {
                            id = targetId,
                            face = CubemapFace.Unknown
                        },
                        dependsOnRenderRequestIndices = ListPool<int>.Get(),
                        index = renderRequests.Count,
                        cameraSettings = CameraSettings.From(hdCamera),
                        viewDependentProbesData = ListPool<(HDProbe.RenderData, HDProbe)>.Get()
                            // TODO: store DecalCullResult
                    };
                    renderRequests.Add(request);
                    // This is a root render request
                    rootRenderRequestIndices.Add(request.index);

                    // Add visible probes to list
                    for (var i = 0; i < cullingResults.cullingResults.visibleReflectionProbes.Length; ++i)
                    {
                        var visibleProbe = cullingResults.cullingResults.visibleReflectionProbes[i];

                        // TODO: The following fix is temporary.
                        // We should investigate why we got null cull result when we change scene
                        if (visibleProbe == null || visibleProbe.Equals(null) || visibleProbe.reflectionProbe == null || visibleProbe.reflectionProbe.Equals(null))
                            continue;

                        HDAdditionalReflectionData additionalReflectionData;
                        if (!visibleProbe.reflectionProbe.TryGetComponent<HDAdditionalReflectionData>(out additionalReflectionData))
                            additionalReflectionData = visibleProbe.reflectionProbe.gameObject.AddComponent<HDAdditionalReflectionData>();

                        AddVisibleProbeVisibleIndexIfUpdateIsRequired(additionalReflectionData, request.index);
                    }
                    for (var i = 0; i < cullingResults.hdProbeCullingResults.visibleProbes.Count; ++i)
                        AddVisibleProbeVisibleIndexIfUpdateIsRequired(cullingResults.hdProbeCullingResults.visibleProbes[i], request.index);

                    // local function to help insertion of visible probe
                    void AddVisibleProbeVisibleIndexIfUpdateIsRequired(HDProbe probe, int visibleInIndex)
                    {
                        // Don't add it if it has already been updated this frame or not a real time probe
                        // TODO: discard probes that are baked once per frame and already baked this frame
                        if (!probe.requiresRealtimeUpdate)
                            return;

                        float visibility = ComputeVisibility(visibleInIndex, probe);

                        // Notify that we render the probe at this frame
                        // NOTE: If the probe was rendered on the very first frame, we could have some data that was used and it wasn't in a fully initialized state, which is fine on PC, but on console
                        // might lead to NaNs due to lack of complete initialization. To circumvent this, we force the probe to render again only if it was rendered on the first frame. Note that the problem
                        // doesn't apply if probe is enable any frame other than the very first. Also note that we are likely to be re-rendering the probe anyway due to the issue on sky ambient probe
                        // (see m_SkyManager.HasSetValidAmbientProbe in this function).
                        // Also, we need to set the probe as rendered only if we'll actually render it and this won't happen if visibility is not > 0.
                        if (m_FrameCount > 1 && visibility > 0.0f)
                            probe.SetIsRendered(m_FrameCount);

                        if (!renderRequestIndicesWhereTheProbeIsVisible.TryGetValue(probe, out var visibleInIndices))
                        {
                            visibleInIndices = ListPool<(int index, float weight)>.Get();
                            renderRequestIndicesWhereTheProbeIsVisible.Add(probe, visibleInIndices);
                        }
                        if (!visibleInIndices.Contains((visibleInIndex, visibility)))
                            visibleInIndices.Add((visibleInIndex, visibility));
                    }

                    float ComputeVisibility(int visibleInIndex, HDProbe visibleProbe)
                    {
                        var visibleInRenderRequest = renderRequests[visibleInIndex];
                        var viewerTransform = visibleInRenderRequest.hdCamera.camera.transform;
                        return HDUtils.ComputeWeightedLinearFadeDistance(visibleProbe.transform.position, viewerTransform.position, visibleProbe.weight, visibleProbe.fadeDistance);
                    }
                }

                foreach (var probeToRenderAndDependencies in renderRequestIndicesWhereTheProbeIsVisible)
                {
                    var visibleProbe = probeToRenderAndDependencies.Key;
                    var visibilities = probeToRenderAndDependencies.Value;

                    // Two cases:
                    //   - If the probe is view independent, we add only one render request per face that is
                    //      a dependency for all its 'visibleIn' render requests
                    //   - If the probe is view dependent, we add one render request per face per 'visibleIn'
                    //      render requests
                    var isViewDependent = visibleProbe.type == ProbeSettings.ProbeType.PlanarProbe;

                    Camera parentCamera;

                    if (isViewDependent)
                    {
                        for (int i = 0; i < visibilities.Count; ++i)
                        {
                            var visibility = visibilities[i];
                            if (visibility.weight <= 0f)
                                continue;

                            var visibleInIndex = visibility.index;
                            var visibleInRenderRequest = renderRequests[visibleInIndex];
                            var viewerTransform = visibleInRenderRequest.hdCamera.camera.transform;

                            parentCamera = visibleInRenderRequest.hdCamera.camera;

                            var renderDatas = ListPool<HDProbe.RenderData>.Get();

                            AddHDProbeRenderRequests(
                                visibleProbe,
                                viewerTransform,
                                new List<(int index, float weight)> {visibility},
                                HDUtils.GetSceneCullingMaskFromCamera(visibleInRenderRequest.hdCamera.camera),
                                parentCamera,
                                visibleInRenderRequest.hdCamera.camera.fieldOfView,
                                visibleInRenderRequest.hdCamera.camera.aspect,
                                ref renderDatas
                            );

                            foreach (var renderData in renderDatas)
                            {
                                visibleInRenderRequest.viewDependentProbesData.Add((renderData, visibleProbe));
                            }

                            ListPool<HDProbe.RenderData>.Release(renderDatas);
                        }
                    }
                    else
                    {
                        // No single parent camera for view dependent probes.
                        parentCamera = null;

                        bool visibleInOneViewer = false;
                        for (int i = 0; i < visibilities.Count && !visibleInOneViewer; ++i)
                        {
                            if (visibilities[i].weight > 0f)
                                visibleInOneViewer = true;
                        }
                        if (visibleInOneViewer)
                        {
                            var renderDatas = ListPool<HDProbe.RenderData>.Get();
                            AddHDProbeRenderRequests(visibleProbe, null, visibilities, 0, parentCamera, referenceFieldOfView: 90, referenceAspect: 1, ref renderDatas);
                            ListPool<HDProbe.RenderData>.Release(renderDatas);
                        }
                    }
                }
                foreach (var pair in renderRequestIndicesWhereTheProbeIsVisible)
                    ListPool<(int index, float weight)>.Release(pair.Value);
                renderRequestIndicesWhereTheProbeIsVisible.Clear();

                // Local function to share common code between view dependent and view independent requests
                void AddHDProbeRenderRequests(
                    HDProbe visibleProbe,
                    Transform viewerTransform,
                    List<(int index, float weight)> visibilities,
                    ulong overrideSceneCullingMask,
                    Camera parentCamera,
                    float referenceFieldOfView,
                    float referenceAspect,
                    ref List<HDProbe.RenderData> renderDatas
                )
                {
                    var position = ProbeCapturePositionSettings.ComputeFrom(
                        visibleProbe,
                        viewerTransform
                    );
                    cameraSettings.Clear();
                    cameraPositionSettings.Clear();
                    HDRenderUtilities.GenerateRenderingSettingsFor(
                        visibleProbe.settings, position,
                        cameraSettings, cameraPositionSettings, overrideSceneCullingMask,
                        referenceFieldOfView: referenceFieldOfView,
                        referenceAspect: referenceAspect
                    );

                    var probeFormat = (GraphicsFormat)m_Asset.currentPlatformRenderPipelineSettings.lightLoopSettings.reflectionProbeFormat;

                    switch (visibleProbe.type)
                    {
                        case ProbeSettings.ProbeType.ReflectionProbe:
                            int desiredProbeSize = (int)((HDRenderPipeline)RenderPipelineManager.currentPipeline).currentPlatformRenderPipelineSettings.lightLoopSettings.reflectionCubemapSize;
                            var desiredProbeFormat = ((HDRenderPipeline)RenderPipelineManager.currentPipeline).currentPlatformRenderPipelineSettings.lightLoopSettings.reflectionProbeFormat;

                            if (visibleProbe.realtimeTextureRTH == null || visibleProbe.realtimeTextureRTH.rt.width != desiredProbeSize ||
                                visibleProbe.realtimeTextureRTH.rt.graphicsFormat != probeFormat)
                            {
                                visibleProbe.SetTexture(ProbeSettings.Mode.Realtime, HDRenderUtilities.CreateReflectionProbeRenderTarget(desiredProbeSize, probeFormat));
                            }
                            break;
                        case ProbeSettings.ProbeType.PlanarProbe:
                            int desiredPlanarProbeSize = (int)visibleProbe.resolution;
                            if (visibleProbe.realtimeTextureRTH == null || visibleProbe.realtimeTextureRTH.rt.width != desiredPlanarProbeSize || visibleProbe.realtimeTextureRTH.rt.graphicsFormat != probeFormat)
                            {
                                visibleProbe.SetTexture(ProbeSettings.Mode.Realtime, HDRenderUtilities.CreatePlanarProbeRenderTarget(desiredPlanarProbeSize, probeFormat));
                            }
                            if (visibleProbe.realtimeDepthTextureRTH == null || visibleProbe.realtimeDepthTextureRTH.rt.width != desiredPlanarProbeSize)
                            {
                                visibleProbe.SetDepthTexture(ProbeSettings.Mode.Realtime, HDRenderUtilities.CreatePlanarProbeDepthRenderTarget(desiredPlanarProbeSize));
                            }
                            // Set the viewer's camera as the default camera anchor
                            for (var i = 0; i < cameraSettings.Count; ++i)
                            {
                                var v = cameraSettings[i];
                                if (v.volumes.anchorOverride == null)
                                {
                                    v.volumes.anchorOverride = viewerTransform;
                                    cameraSettings[i] = v;
                                }
                            }
                            break;
                    }

                    for (int j = 0; j < cameraSettings.Count; ++j)
                    {
                        var camera = m_ProbeCameraCache.GetOrCreate((viewerTransform, visibleProbe, j), m_FrameCount, CameraType.Reflection);
                        var additionalCameraData = camera.GetComponent<HDAdditionalCameraData>();

                        if (additionalCameraData == null)
                            additionalCameraData = camera.gameObject.AddComponent<HDAdditionalCameraData>();
                        additionalCameraData.hasPersistentHistory = true;

                        // We need to set a targetTexture with the right otherwise when setting pixelRect, it will be rescaled internally to the size of the screen
                        camera.targetTexture = visibleProbe.realtimeTexture;
                        camera.gameObject.hideFlags = HideFlags.HideAndDontSave;
                        camera.gameObject.SetActive(false);

                        // Warning: accessing Object.name generate 48B of garbage at each frame here
                        // camera.name = HDUtils.ComputeProbeCameraName(visibleProbe.name, j, viewerTransform?.name);
                        // Non Alloc version of ComputeProbeCameraName but without the viewerTransform name part
                        camera.name = visibleProbe.probeName[j];

                        camera.ApplySettings(cameraSettings[j]);
                        camera.ApplySettings(cameraPositionSettings[j]);
                        camera.cameraType = CameraType.Reflection;
                        camera.pixelRect = new Rect(0, 0, visibleProbe.realtimeTexture.width, visibleProbe.realtimeTexture.height);

                        var _cullingResults = UnsafeGenericPool<HDCullingResults>.Get();
                        _cullingResults.Reset();

                        if (!(TryCalculateFrameParameters(
                            camera,
                            m_XRSystem.emptyPass,
                            out _,
                            out var hdCamera,
                            out var cullingParameters
                        )
                              && TryCull(
                                  camera, hdCamera, renderContext, m_SkyManager, cullingParameters, m_Asset,
                                  ref _cullingResults
                              )
                        ))
                        {
                            // Skip request and free resources
                            UnsafeGenericPool<HDCullingResults>.Release(_cullingResults);
                            continue;
                        }

                        // HACK! We render the probe until we know the ambient probe for the associated sky context is ready.
                        // For one-off rendering the dynamic ambient probe will be set to black until they are not processed, leading to faulty rendering.
                        // So we enqueue another rendering and then we will not set the probe texture until we have rendered with valid ambient probe.
                        if (!m_SkyManager.HasSetValidAmbientProbe(hdCamera))
                        {
                            visibleProbe.ForceRenderingNextUpdate();
                        }

                        hdCamera.parentCamera = parentCamera; // Used to inherit the properties of the view

                        if (visibleProbe.type == ProbeSettings.ProbeType.PlanarProbe && hdCamera.frameSettings.IsEnabled(FrameSettingsField.ExposureControl))
                        {
                            RTHandle exposureTexture = GetExposureTexture(hdCamera);
                            visibleProbe.RequestProbeExposureValue(exposureTexture);
                            // If the planar is under exposure control, all the pixels will be de-exposed, for the other skies it is handeled in a shader.
                            // For the clear color, we need to do it manually here.
                            additionalCameraData.backgroundColorHDR = additionalCameraData.backgroundColorHDR * visibleProbe.ProbeExposureValue();
                        }

                        HDAdditionalCameraData hdCam;
                        camera.TryGetComponent<HDAdditionalCameraData>(out hdCam);
                        hdCam.flipYMode = visibleProbe.type == ProbeSettings.ProbeType.ReflectionProbe
                            ? HDAdditionalCameraData.FlipYMode.ForceFlipY
                            : HDAdditionalCameraData.FlipYMode.Automatic;

                        if (!visibleProbe.realtimeTexture.IsCreated())
                            visibleProbe.realtimeTexture.Create();

                        var renderData = new HDProbe.RenderData(
                            camera.worldToCameraMatrix,
                            camera.projectionMatrix,
                            camera.transform.position,
                            camera.transform.rotation,
                            cameraSettings[j].frustum.fieldOfView,
                            cameraSettings[j].frustum.aspect
                        );

                        renderDatas.Add(renderData);

                        visibleProbe.SetRenderData(
                            ProbeSettings.Mode.Realtime,
                            renderData
                        );

                        // TODO: Assign the actual final target to render to.
                        //   Currently, we use a target for each probe, and then copy it into the cache before using it
                        //   during the lighting pass.
                        //   But what we actually want here, is to render directly into the cache (either CubeArray,
                        //   or Texture2DArray)
                        //   To do so, we need to first allocate in the cache the location of the target and then assign
                        //   it here.
                        var request = new RenderRequest
                        {
                            hdCamera = hdCamera,
                            cullingResults = _cullingResults,
                            clearCameraSettings = true,
                            dependsOnRenderRequestIndices = ListPool<int>.Get(),
                            index = renderRequests.Count,
                            cameraSettings = cameraSettings[j],
                            viewDependentProbesData = ListPool<(HDProbe.RenderData, HDProbe)>.Get()
                                // TODO: store DecalCullResult
                        };

                        if (m_SkyManager.HasSetValidAmbientProbe(hdCamera))
                        {
                            // As we render realtime texture on GPU side, we must tag the texture so our texture array cache detect that something have change
                            visibleProbe.realtimeTexture.IncrementUpdateCount();

                            if (cameraSettings.Count > 1)
                            {
                                var face = (CubemapFace)j;
                                request.target = new RenderRequest.Target
                                {
                                    copyToTarget = visibleProbe.realtimeTextureRTH,
                                    face = face
                                };
                            }
                            else
                            {
                                request.target = new RenderRequest.Target
                                {
                                    id = visibleProbe.realtimeTextureRTH,
                                    targetDepth = visibleProbe.realtimeDepthTextureRTH,
                                    face = CubemapFace.Unknown
                                };
                            }
                        }

                        renderRequests.Add(request);


                        foreach (var visibility in visibilities)
                            renderRequests[visibility.index].dependsOnRenderRequestIndices.Add(request.index);
                    }
                }

                // TODO: Refactor into a method. If possible remove the intermediate target
                // Find max size for Cubemap face targets and resize/allocate if required the intermediate render target
                {
                    var size = Vector2Int.zero;
                    for (int i = 0; i < renderRequests.Count; ++i)
                    {
                        var renderRequest = renderRequests[i];
                        var isCubemapFaceTarget = renderRequest.target.face != CubemapFace.Unknown;
                        if (!isCubemapFaceTarget)
                            continue;

                        var width = renderRequest.hdCamera.actualWidth;
                        var height = renderRequest.hdCamera.actualHeight;
                        size.x = Mathf.Max(width, size.x);
                        size.y = Mathf.Max(height, size.y);
                    }

                    if (size != Vector2.zero)
                    {
                        var probeFormat = (GraphicsFormat)m_Asset.currentPlatformRenderPipelineSettings.lightLoopSettings.reflectionProbeFormat;
                        if (m_TemporaryTargetForCubemaps != null)
                        {
                            if (m_TemporaryTargetForCubemaps.width != size.x
                                || m_TemporaryTargetForCubemaps.height != size.y
                                || m_TemporaryTargetForCubemaps.graphicsFormat != probeFormat)
                            {
                                m_TemporaryTargetForCubemaps.Release();
                                m_TemporaryTargetForCubemaps = null;
                            }
                        }
                        if (m_TemporaryTargetForCubemaps == null)
                        {
                            m_TemporaryTargetForCubemaps = new RenderTexture(
                                size.x, size.y, 1, probeFormat
                            )
                            {
                                autoGenerateMips = false,
                                useMipMap = false,
                                name = "Temporary Target For Cubemap Face",
                                volumeDepth = 1,
                                useDynamicScale = false
                            };
                        }
                    }
                }

                using (ListPool<int>.Get(out List<int> renderRequestIndicesToRender))
                {
                    // Flatten the render requests graph in an array that guarantee dependency constraints
                    {
                        using (GenericPool<Stack<int>>.Get(out Stack<int> stack))
                        {
                            stack.Clear();
                            for (int i = rootRenderRequestIndices.Count - 1; i >= 0; --i)
                            {
                                stack.Push(rootRenderRequestIndices[i]);
                                while (stack.Count > 0)
                                {
                                    var index = stack.Pop();
                                    if (!renderRequestIndicesToRender.Contains(index))
                                        renderRequestIndicesToRender.Add(index);

                                    var request = renderRequests[index];
                                    for (int j = 0; j < request.dependsOnRenderRequestIndices.Count; ++j)
                                        stack.Push(request.dependsOnRenderRequestIndices[j]);
                                }
                            }
                        }
                    }

                    using (new ProfilingScope(null, ProfilingSampler.Get(HDProfileId.HDRenderPipelineAllRenderRequest)))
                    {
                        // Warm up the RTHandle system so that it gets init to the maximum resolution available (avoiding to call multiple resizes
                        // that can lead to high memory spike as the memory release is delayed while the creation is immediate).
                        {
                            Vector2Int maxSize = new Vector2Int(1, 1);

                            for (int i = renderRequestIndicesToRender.Count - 1; i >= 0; --i)
                            {
                                var renderRequestIndex = renderRequestIndicesToRender[i];
                                var renderRequest = renderRequests[renderRequestIndex];
                                var hdCamera = renderRequest.hdCamera;

                                maxSize.x = Math.Max((int)hdCamera.finalViewport.size.x, maxSize.x);
                                maxSize.y = Math.Max((int)hdCamera.finalViewport.size.y, maxSize.y);
                            }

                            // Here we use the non scaled resolution for the RTHandleSystem ref size because we assume that at some point we will need full resolution anyway.
                            // This is necessary because we assume that after post processes, we have the full size render target for debug rendering
                            // The only point of calling this here is to grow the render targets. The call in BeginRender will setup the current RTHandle viewport size.
                            RTHandles.SetReferenceSize(maxSize.x, maxSize.y, m_MSAASamples);
                        }


                        // Execute render request graph, in reverse order
                        for (int i = renderRequestIndicesToRender.Count - 1; i >= 0; --i)
                        {
                            var renderRequestIndex = renderRequestIndicesToRender[i];
                            var renderRequest = renderRequests[renderRequestIndex];

                            var cmd = CommandBufferPool.Get("");

                            // TODO: Avoid the intermediate target and render directly into final target
                            //  CommandBuffer.Blit does not work on Cubemap faces
                            //  So we use an intermediate RT to perform a CommandBuffer.CopyTexture in the target Cubemap face
                            if (renderRequest.target.face != CubemapFace.Unknown)
                            {
                                if (!m_TemporaryTargetForCubemaps.IsCreated())
                                    m_TemporaryTargetForCubemaps.Create();

                                var hdCamera = renderRequest.hdCamera;
                                ref var target = ref renderRequest.target;
                                target.id = m_TemporaryTargetForCubemaps;
                            }

                            // The HDProbe store only one RenderData per probe, however RenderData can be view dependent (e.g. planar probes).
                            // To avoid that the render data for the wrong view is used, we previously store a copy of the render data
                            // for each viewer and we are going to set it on the probe right before said viewer is rendered.
                            foreach (var probeDataPair in renderRequest.viewDependentProbesData)
                            {
                                var probe = probeDataPair.Item2;
                                var probeRenderData = probeDataPair.Item1;
                                probe.SetRenderData(ProbeSettings.Mode.Realtime, probeRenderData);
                            }

                            // var aovRequestIndex = 0;
                            foreach (var aovRequest in renderRequest.hdCamera.aovRequests)
                            {
                                using (new ProfilingScope(cmd, ProfilingSampler.Get(HDProfileId.HDRenderPipelineRenderAOV)))
                                {
                                    cmd.SetInvertCulling(renderRequest.cameraSettings.invertFaceCulling);
                                    ExecuteRenderRequest(renderRequest, renderContext, cmd, aovRequest);
                                    cmd.SetInvertCulling(false);
                                }
                                renderContext.ExecuteCommandBuffer(cmd);
                                renderContext.Submit();
                                cmd.Clear();
                            }

                            using (new ProfilingScope(cmd, renderRequest.hdCamera.profilingSampler))
                            {
                                cmd.SetInvertCulling(renderRequest.cameraSettings.invertFaceCulling);
                                ExecuteRenderRequest(renderRequest, renderContext, cmd, AOVRequestData.defaultAOVRequestDataNonAlloc);
                                cmd.SetInvertCulling(false);
                                UnityEngine.Rendering.RenderPipeline.EndCameraRendering(renderContext, renderRequest.hdCamera.camera);
                            }

                            {
                                var target = renderRequest.target;
                                // Handle the copy if requested
                                if (target.copyToTarget != null)
                                {
                                    cmd.CopyTexture(
                                        target.id, 0, 0, 0, 0, renderRequest.hdCamera.actualWidth, renderRequest.hdCamera.actualHeight,
                                        target.copyToTarget, (int)target.face, 0, 0, 0
                                    );
                                }
                                if (renderRequest.clearCameraSettings)
                                    // release reference because the RenderTexture might be destroyed before the camera
                                    renderRequest.hdCamera.camera.targetTexture = null;

                                ListPool<int>.Release(renderRequest.dependsOnRenderRequestIndices);
                                ListPool<(HDProbe.RenderData, HDProbe)>.Release(renderRequest.viewDependentProbesData);

                                // Culling results can be shared between render requests: clear only when required
                                if (!skipClearCullingResults.Contains(renderRequest.index))
                                {
                                    renderRequest.cullingResults.decalCullResults?.Clear();
                                    UnsafeGenericPool<HDCullingResults>.Release(renderRequest.cullingResults);
                                }
                            }

                            // Render XR mirror view once all render requests have been completed
                            if (i == 0 && renderRequest.hdCamera.camera.cameraType == CameraType.Game && renderRequest.hdCamera.camera.targetTexture == null)
                            {
                                if (HDUtils.TryGetAdditionalCameraDataOrDefault(renderRequest.hdCamera.camera).xrRendering)
                                {
                                    m_XRSystem.RenderMirrorView(cmd);
                                }
                            }

                            // Now that all cameras have been rendered, let's propagate the data required for screen space shadows
                            PropagateScreenSpaceShadowData();

                            renderContext.ExecuteCommandBuffer(cmd);
                            CommandBufferPool.Release(cmd);
                            renderContext.Submit();
                        }
                    }
                }
            }

            m_RenderGraph.EndFrame();
            m_XRSystem.ReleaseFrame();

#if UNITY_2021_1_OR_NEWER
            EndContextRendering(renderContext, cameras);
#else
            EndFrameRendering(renderContext, cameras);
#endif
        }

        void PropagateScreenSpaceShadowData()
        {
            // For every unique light that has been registered, update the previous transform
            foreach (HDAdditionalLightData lightData in m_ScreenSpaceShadowsUnion)
            {
                lightData.previousTransform = lightData.transform.localToWorldMatrix;
            }
        }

        void ExecuteRenderRequest(
            RenderRequest renderRequest,
            ScriptableRenderContext renderContext,
            CommandBuffer cmd,
            AOVRequestData aovRequest
        )
        {
            InitializeGlobalResources(renderContext);

            var hdCamera = renderRequest.hdCamera;
            var camera = hdCamera.camera;
            var cullingResults = renderRequest.cullingResults.cullingResults;
            var customPassCullingResults = renderRequest.cullingResults.customPassCullingResults ?? cullingResults;
            var hdProbeCullingResults = renderRequest.cullingResults.hdProbeCullingResults;
            var decalCullingResults = renderRequest.cullingResults.decalCullResults;
            var target = renderRequest.target;

            // Updates RTHandle
            hdCamera.BeginRender(cmd);
            m_CurrentHDCamera = hdCamera;

            if (m_RayTracingSupported)
            {
                // This call need to happen once per camera
                // TODO: This can be wasteful for "compatible" cameras.
                // We need to determine the minimum set of feature used by all the camera and build the minimum number of acceleration structures.
                BuildRayTracingAccelerationStructure(hdCamera);
                CullForRayTracing(cmd, hdCamera);
            }

#if ENABLE_VIRTUALTEXTURES
            m_VtBufferManager.BeginRender(hdCamera);
#endif

            using (ListPool<RTHandle>.Get(out var aovBuffers))
            using (ListPool<RTHandle>.Get(out var aovCustomPassBuffers))
            {
                aovRequest.AllocateTargetTexturesIfRequired(ref aovBuffers, ref aovCustomPassBuffers);

                // If we render a reflection view or a preview we should not display any debug information
                // This need to be call before ApplyDebugDisplaySettings()
                if (camera.cameraType == CameraType.Reflection || camera.cameraType == CameraType.Preview)
                {
                    // Neutral allow to disable all debug settings
                    m_CurrentDebugDisplaySettings = s_NeutralDebugDisplaySettings;
                }
                else
                {
                    // Make sure we are in sync with the debug menu for the msaa count
                    m_MSAASamples = (m_DebugDisplaySettings.data.msaaSamples != MSAASamples.None) ?
                        m_DebugDisplaySettings.data.msaaSamples :
                        m_Asset.currentPlatformRenderPipelineSettings.msaaSampleCount;

                    m_DebugDisplaySettings.UpdateCameraFreezeOptions();

                    m_CurrentDebugDisplaySettings = m_DebugDisplaySettings;
                }

                aovRequest.SetupDebugData(ref m_CurrentDebugDisplaySettings);

                if (hdCamera.frameSettings.IsEnabled(FrameSettingsField.Decals))
                {
                    using (new ProfilingScope(cmd, ProfilingSampler.Get(HDProfileId.DBufferPrepareDrawData)))
                    {
                        // TODO: update singleton with DecalCullResults
                        DecalSystem.instance.CurrentCamera = hdCamera.camera; // Singletons are extremely dangerous...
                        DecalSystem.instance.LoadCullResults(decalCullingResults);
                        DecalSystem.instance.UpdateCachedMaterialData(); // textures, alpha or fade distances could've changed
                        DecalSystem.instance.CreateDrawData();          // prepare data is separate from draw
                        DecalSystem.instance.UpdateTextureAtlas(cmd);   // as this is only used for transparent pass, would've been nice not to have to do this if no transparent renderers are visible, needs to happen after CreateDrawData
                    }
                }

                using (new ProfilingScope(null, ProfilingSampler.Get(HDProfileId.CustomPassVolumeUpdate)))
                {
                    if (hdCamera.frameSettings.IsEnabled(FrameSettingsField.CustomPass))
                        CustomPassVolume.Update(hdCamera);
                }

                // Do anything we need to do upon a new frame.
                // The NewFrame must be after the VolumeManager update and before Resize because it uses properties set in NewFrame
                LightLoopNewFrame(cmd, hdCamera);

                // Apparently scissor states can leak from editor code. As it is not used currently in HDRP (apart from VR). We disable scissor at the beginning of the frame.
                cmd.DisableScissorRect();

                Resize(hdCamera);
                m_PostProcessSystem.BeginFrame(cmd, hdCamera, this);

                ApplyDebugDisplaySettings(hdCamera, cmd);

                if (DebugManager.instance.displayRuntimeUI
#if UNITY_EDITOR
                    || DebugManager.instance.displayEditorUI
#endif
                )
                    m_CurrentDebugDisplaySettings.UpdateAveragedProfilerTimings();

                SetupCameraProperties(hdCamera, renderContext, cmd);

                // TODO: Find a correct place to bind these material textures
                // We have to bind the material specific global parameters in this mode
                foreach (var material in m_MaterialList)
                    material.Bind(cmd);

                // Frustum cull density volumes on the CPU. Can be performed as soon as the camera is set up.
                DensityVolumeList densityVolumes = PrepareVisibleDensityVolumeList(hdCamera, cmd, hdCamera.time);

                // Frustum cull probe volumes on the CPU. Can be performed as soon as the camera is set up.
                ProbeVolumeList probeVolumes = PrepareVisibleProbeVolumeList(renderContext, hdCamera, cmd);

                // Note: Legacy Unity behave like this for ShadowMask
                // When you select ShadowMask in Lighting panel it recompile shaders on the fly with the SHADOW_MASK keyword.
                // However there is no C# function that we can query to know what mode have been select in Lighting Panel and it will be wrong anyway. Lighting Panel setup what will be the next bake mode. But until light is bake, it is wrong.
                // Currently to know if you need shadow mask you need to go through all visible lights (of CullResult), check the LightBakingOutput struct and look at lightmapBakeType/mixedLightingMode. If one light have shadow mask bake mode, then you need shadow mask features (i.e extra Gbuffer).
                // It mean that when we build a standalone player, if we detect a light with bake shadow mask, we generate all shader variant (with and without shadow mask) and at runtime, when a bake shadow mask light is visible, we dynamically allocate an extra GBuffer and switch the shader.
                // So the first thing to do is to go through all the light: PrepareLightsForGPU
                bool enableBakeShadowMask = PrepareLightsForGPU(cmd, hdCamera, cullingResults, hdProbeCullingResults, densityVolumes, probeVolumes, m_CurrentDebugDisplaySettings, aovRequest);

                UpdateGlobalConstantBuffers(hdCamera, cmd);

                // Do the same for ray tracing if allowed
                if (m_RayTracingSupported)
                {
                    BuildRayTracingLightData(cmd, hdCamera, m_CurrentDebugDisplaySettings);
                }

                // Configure all the keywords
                ConfigureKeywords(enableBakeShadowMask, hdCamera, cmd);

                // Caution: We require sun light here as some skies use the sun light to render, it means that UpdateSkyEnvironment must be called after PrepareLightsForGPU.
                // TODO: Try to arrange code so we can trigger this call earlier and use async compute here to run sky convolution during other passes (once we move convolution shader to compute).
                if (!m_CurrentDebugDisplaySettings.IsMatcapViewEnabled(hdCamera))
                    UpdateSkyEnvironment(hdCamera, renderContext, m_FrameCount, cmd);
                else
                    cmd.SetGlobalTexture(HDShaderIDs._SkyTexture, CoreUtils.magentaCubeTextureArray);

                VFXManager.ProcessCameraCommand(camera, cmd);

                if (GL.wireframe)
                {
                    RenderWireFrame(cullingResults, hdCamera, target.id, renderContext, cmd);
                    return;
                }

<<<<<<< HEAD
                if (m_EnableRenderGraph)
                {
                    try
                    {
                        ExecuteWithRenderGraph(renderRequest, aovRequest, aovBuffers, renderContext, cmd);
                    }
                    catch (Exception e)
                    {
                        Debug.LogError("Error while building Render Graph.");
                        Debug.LogException(e);
                    }
                    return;
                }

                hdCamera.xr.StartSinglePass(cmd);

                ClearBuffers(hdCamera, cmd);

                // Render XR occlusion mesh to depth buffer early in the frame to improve performance
                if (hdCamera.xr.enabled && m_Asset.currentPlatformRenderPipelineSettings.xrSettings.occlusionMesh)
                {
                    bool msaa = hdCamera.frameSettings.IsEnabled(FrameSettingsField.MSAA);
                    Color clearColor = GetColorBufferClearColor(hdCamera);

                    hdCamera.xr.StopSinglePass(cmd);
                    hdCamera.xr.RenderOcclusionMeshes(cmd, clearColor, msaa ? m_CameraColorMSAABuffer : m_CameraColorBuffer, m_SharedRTManager.GetDepthStencilBuffer(msaa));
                    hdCamera.xr.StartSinglePass(cmd);
                }

                // Bind the custom color/depth before the first custom pass
                if (hdCamera.frameSettings.IsEnabled(FrameSettingsField.CustomPass))
                {
                    if (m_CustomPassColorBuffer.IsValueCreated)
                        cmd.SetGlobalTexture(HDShaderIDs._CustomColorTexture, m_CustomPassColorBuffer.Value);
                    if (m_CustomPassDepthBuffer.IsValueCreated)
                        cmd.SetGlobalTexture(HDShaderIDs._CustomDepthTexture, m_CustomPassDepthBuffer.Value);
                }

                RenderCustomPass(renderContext, cmd, hdCamera, customPassCullingResults, cullingResults, CustomPassInjectionPoint.BeforeRendering, aovRequest, aovCustomPassBuffers);

                RenderRayTracingPrepass(cullingResults, hdCamera, renderContext, cmd, false);

                // This is always false in forward and if it is true, is equivalent of saying we have a partial depth prepass.
                bool shouldRenderMotionVectorAfterGBuffer = RenderDepthPrepass(cullingResults, hdCamera, renderContext, cmd);
                if (!shouldRenderMotionVectorAfterGBuffer)
=======
                try
>>>>>>> 59dd1279
                {
                    ExecuteWithRenderGraph(renderRequest, aovRequest, aovBuffers, renderContext, cmd);
                }
                catch (Exception e)
                {
                    Debug.LogError("Error while building Render Graph.");
                    Debug.LogException(e);
                }
            } // using (ListPool<RTHandle>.Get(out var aovCustomPassBuffers))

            // This is required so that all commands up to here are executed before EndCameraRendering is called for the user.
            // Otherwise command would not be rendered in order.
            renderContext.ExecuteCommandBuffer(cmd);
            cmd.Clear();

            m_CurrentHDCamera = null;
        }

        struct BlitFinalCameraTextureParameters
        {
            public bool                     flip;
            public int                      srcTexArraySlice;
            public int                      dstTexArraySlice;
            public Rect                     viewport;
            public Material                 blitMaterial;
        }

        internal RTHandle GetExposureTexture(HDCamera hdCamera) =>
            m_PostProcessSystem.GetExposureTexture(hdCamera);

        BlitFinalCameraTextureParameters PrepareFinalBlitParameters(HDCamera hdCamera, int viewIndex)
        {
            var parameters = new BlitFinalCameraTextureParameters();

            if (hdCamera.xr.enabled)
            {
                parameters.viewport = hdCamera.xr.GetViewport(viewIndex);
                parameters.srcTexArraySlice = viewIndex;
                parameters.dstTexArraySlice = hdCamera.xr.GetTextureArraySlice(viewIndex);
            }
            else
            {
                parameters.viewport = hdCamera.finalViewport;
                parameters.srcTexArraySlice = -1;
                parameters.dstTexArraySlice = -1;
            }

<<<<<<< HEAD
                // After Depth and Normals/roughness including decals
                bool depthBufferModified = RenderCustomPass(renderContext, cmd, hdCamera, customPassCullingResults, cullingResults, CustomPassInjectionPoint.AfterOpaqueDepthAndNormal, aovRequest, aovCustomPassBuffers);
=======
            parameters.flip = hdCamera.flipYMode == HDAdditionalCameraData.FlipYMode.ForceFlipY || hdCamera.isMainGameView;
            parameters.blitMaterial = HDUtils.GetBlitMaterial(TextureXR.useTexArray ? TextureDimension.Tex2DArray : TextureDimension.Tex2D, singleSlice: parameters.srcTexArraySlice >= 0);
>>>>>>> 59dd1279

            return parameters;
        }

        static void BlitFinalCameraTexture(BlitFinalCameraTextureParameters parameters, MaterialPropertyBlock propertyBlock, RTHandle source, RenderTargetIdentifier destination, CommandBuffer cmd)
        {
            // Here we can't use the viewport scale provided in hdCamera. The reason is that this scale is for internal rendering before post process with dynamic resolution factored in.
            // Here the input texture is already at the viewport size but may be smaller than the RT itself (because of the RTHandle system) so we compute the scale specifically here.
            var scaleBias = new Vector4((float)parameters.viewport.width / source.rt.width, (float)parameters.viewport.height / source.rt.height, 0.0f, 0.0f);

            if (parameters.flip)
            {
                scaleBias.w = scaleBias.y;
                scaleBias.y *= -1;
            }

            propertyBlock.SetTexture(HDShaderIDs._BlitTexture, source);
            propertyBlock.SetVector(HDShaderIDs._BlitScaleBias, scaleBias);
            propertyBlock.SetFloat(HDShaderIDs._BlitMipLevel, 0);
            propertyBlock.SetInt(HDShaderIDs._BlitTexArraySlice, parameters.srcTexArraySlice);
            HDUtils.DrawFullScreen(cmd, parameters.viewport, parameters.blitMaterial, destination, propertyBlock, 0, parameters.dstTexArraySlice);
        }

        void SetupCameraProperties(HDCamera hdCamera, ScriptableRenderContext renderContext, CommandBuffer cmd)
        {
            // The next 2 functions are required to flush the command buffer before calling functions directly on the render context.
            // This way, the commands will execute in the order specified by the C# code.
            renderContext.ExecuteCommandBuffer(cmd);
            cmd.Clear();

            renderContext.SetupCameraProperties(hdCamera.camera, hdCamera.xr.enabled);
        }

        void InitializeGlobalResources(ScriptableRenderContext renderContext)
        {
            // Global resources initialization
            var cmd = CommandBufferPool.Get("");
            // Init material if needed
            for (int bsdfIdx = 0; bsdfIdx < m_IBLFilterArray.Length; ++bsdfIdx)
            {
                if (!m_IBLFilterArray[bsdfIdx].IsInitialized())
                    m_IBLFilterArray[bsdfIdx].Initialize(cmd);
            }

            foreach (var material in m_MaterialList)
                material.RenderInit(cmd);

            TextureXR.Initialize(cmd, defaultResources.shaders.clearUIntTextureCS);

<<<<<<< HEAD
                RenderTransparencyOverdraw(cullingResults, hdCamera, renderContext, cmd);

                if (m_CurrentDebugDisplaySettings.IsDebugDisplayEnabled() && m_CurrentDebugDisplaySettings.IsFullScreenDebugPassEnabled())
                {
                    RenderFullScreenDebug(cullingResults, hdCamera, renderContext, cmd);
                }
                else if (m_CurrentDebugDisplaySettings.IsDebugMaterialDisplayEnabled() || m_CurrentDebugDisplaySettings.IsMaterialValidationEnabled() || CoreUtils.IsSceneLightingDisabled(hdCamera.camera))
                {
                    RenderDebugViewMaterial(cullingResults, hdCamera, renderContext, cmd);
                }
                else if (hdCamera.frameSettings.IsEnabled(FrameSettingsField.RayTracing) &&
                         hdCamera.volumeStack.GetComponent<PathTracing>().enable.value &&
                         hdCamera.camera.cameraType != CameraType.Preview)
                {
                    // We only request the light cluster if we are gonna use it for debug mode
                    if (FullScreenDebugMode.LightCluster == m_CurrentDebugDisplaySettings.data.fullScreenDebugMode && GetRayTracingClusterState())
                    {
                        HDRaytracingLightCluster lightCluster = RequestLightCluster();
                        lightCluster.EvaluateClusterDebugView(cmd, hdCamera);
                    }

                    RenderPathTracing(hdCamera, cmd, m_CameraColorBuffer);
                }
                else
                {
                    // When debug is enabled we need to clear otherwise we may see non-shadows areas with stale values.
                    if (hdCamera.frameSettings.IsEnabled(FrameSettingsField.ContactShadows) && m_CurrentDebugDisplaySettings.data.fullScreenDebugMode == FullScreenDebugMode.ContactShadows)
                    {
                        CoreUtils.SetRenderTarget(cmd, m_ContactShadowBuffer, ClearFlag.Color, Color.clear);
                    }

                    // NOTE: Currently we profiled that generating the HTile for SSR and using it is not worth it the optimization.
                    // However if the generated HTile will be used for something else but SSR, this should be made NOT resolve only and
                    // re-enabled in the shader.
                    if (hdCamera.IsSSREnabled())
                        BuildCoarseStencilAndResolveIfNeeded(hdCamera, cmd, resolveOnly: true);

                    hdCamera.xr.StopSinglePass(cmd);

                    var buildLightListTask = new HDGPUAsyncTask("Build light list", ComputeQueueType.Background);
                    // It is important that this task is in the same queue as the build light list due to dependency it has on it. If really need to move it, put an extra fence to make sure buildLightListTask has finished.
                    var volumeVoxelizationTask = new HDGPUAsyncTask("Volumetric voxelization", ComputeQueueType.Background);
                    var SSRTask = new HDGPUAsyncTask("Screen Space Reflection", ComputeQueueType.Background);
                    var SSAOTask = new HDGPUAsyncTask("SSAO", ComputeQueueType.Background);

                    // Avoid garbage by explicitely passing parameters to the lambdas
                    var asyncParams = new HDGPUAsyncTaskParams
                    {
                        renderContext = renderContext,
                        hdCamera = hdCamera,
                        frameCount = m_FrameCount,
                    };

                    var haveAsyncTaskWithShadows = false;
                    if (hdCamera.frameSettings.BuildLightListRunsAsync())
                    {
                        buildLightListTask.Start(cmd, asyncParams, Callback, !haveAsyncTaskWithShadows);

                        haveAsyncTaskWithShadows = true;

                        void Callback(CommandBuffer c, HDGPUAsyncTaskParams a)
                            => BuildGPULightListsCommon(a.hdCamera, c);
                    }

                    if (hdCamera.frameSettings.VolumeVoxelizationRunsAsync())
                    {
                        volumeVoxelizationTask.Start(cmd, asyncParams, Callback, !haveAsyncTaskWithShadows);

                        haveAsyncTaskWithShadows = true;

                        void Callback(CommandBuffer c, HDGPUAsyncTaskParams a)
                            => VolumeVoxelizationPass(a.hdCamera, c, m_FrameCount);
                    }

                    if (hdCamera.frameSettings.SSRRunsAsync())
                    {
                        SSRTask.Start(cmd, asyncParams, Callback, !haveAsyncTaskWithShadows);

                        haveAsyncTaskWithShadows = true;

                        void Callback(CommandBuffer c, HDGPUAsyncTaskParams a)
                            => RenderSSR(a.hdCamera, c, a.renderContext);
                    }

                    if (hdCamera.frameSettings.SSAORunsAsync())
                    {
                        var depthTexture = m_SharedRTManager.GetDepthTexture();
                        var normalBuffer = m_SharedRTManager.GetNormalBuffer();
                        var motionVectors = m_Asset.currentPlatformRenderPipelineSettings.supportMotionVectors ? m_SharedRTManager.GetMotionVectorsBuffer() : TextureXR.GetBlackTexture();

                        SSAOTask.Start(cmd, asyncParams, AsyncSSAODispatch, !haveAsyncTaskWithShadows);
                        haveAsyncTaskWithShadows = true;

                        void AsyncSSAODispatch(CommandBuffer c, HDGPUAsyncTaskParams a)
                            => m_AmbientOcclusionSystem.Dispatch(c, a.hdCamera, depthTexture, normalBuffer, motionVectors, a.frameCount);
                    }

                    using (new ProfilingScope(cmd, ProfilingSampler.Get(HDProfileId.RenderShadowMaps)))
                    {
                        // This call overwrites camera properties passed to the shader system.
                        RenderShadowMaps(renderContext, cmd, m_ShaderVariablesGlobalCB, cullingResults, hdCamera);

                        hdCamera.UpdateShaderVariablesGlobalCB(ref m_ShaderVariablesGlobalCB, m_FrameCount);
                        ConstantBuffer.PushGlobal(cmd, m_ShaderVariablesGlobalCB, HDShaderIDs._ShaderVariablesGlobal);
                    }

                    hdCamera.xr.StartSinglePass(cmd);

                    if (hdCamera.frameSettings.IsEnabled(FrameSettingsField.RayTracing))
                    {
                        // We only request the light cluster if we are gonna use it for debug mode
                        if (FullScreenDebugMode.LightCluster == m_CurrentDebugDisplaySettings.data.fullScreenDebugMode && GetRayTracingClusterState())
                        {
                            HDRaytracingLightCluster lightCluster = RequestLightCluster();
                            lightCluster.EvaluateClusterDebugView(cmd, hdCamera);
                        }
                    }

                    switch (GetIndirectDiffuseMode(hdCamera))
                    {
                        case IndirectDiffuseMode.Off:
                            BindBlackIndirectDiffuseTexture(cmd);
                            break;

                        case IndirectDiffuseMode.ScreenSpace:
                            RenderSSGI(hdCamera, cmd, renderContext, m_FrameCount);
                            BindIndirectDiffuseTexture(cmd);
                            break;

                        case IndirectDiffuseMode.Raytrace:
                            RenderRayTracedIndirectDiffuse(hdCamera, cmd, renderContext, m_FrameCount);
                            break;
                    }

                    if (!hdCamera.frameSettings.SSRRunsAsync())
                    {
                        // Needs the depth pyramid and motion vectors, as well as the render of the previous frame.
                        RenderSSR(hdCamera, cmd, renderContext);
                    }

                    // Contact shadows needs the light loop so we do them after the build light list
                    if (hdCamera.frameSettings.BuildLightListRunsAsync())
                    {
                        buildLightListTask.EndWithPostWork(cmd, hdCamera, Callback);

                        void Callback(CommandBuffer c, HDCamera cam)
                        {
                            var hdrp = (RenderPipelineManager.currentPipeline as HDRenderPipeline);
                            var globalParams = hdrp.PrepareLightLoopGlobalParameters(cam, m_TileAndClusterData);
                            PushLightLoopGlobalParams(globalParams, c);
                        }
                    }
                    else
                    {
                        BuildGPULightLists(hdCamera, cmd);
                    }

                    if (!hdCamera.frameSettings.SSAORunsAsync())
                    {
                        var motionVectors = m_Asset.currentPlatformRenderPipelineSettings.supportMotionVectors ? m_SharedRTManager.GetMotionVectorsBuffer() : TextureXR.GetBlackTexture();
                        m_AmbientOcclusionSystem.Render(cmd, hdCamera, renderContext, m_SharedRTManager.GetDepthTexture(), m_SharedRTManager.GetNormalBuffer(), motionVectors, m_ShaderVariablesRayTracingCB, m_FrameCount);
                    }

                    // Run the contact shadows here as they need the light list
                    HDUtils.CheckRTCreated(m_ContactShadowBuffer);
                    RenderContactShadows(hdCamera, cmd);
                    PushFullScreenDebugTexture(hdCamera, cmd, m_ContactShadowBuffer, FullScreenDebugMode.ContactShadows);

                    RenderScreenSpaceShadows(hdCamera, cmd);

                    if (hdCamera.frameSettings.VolumeVoxelizationRunsAsync())
                    {
                        volumeVoxelizationTask.End(cmd, hdCamera);
                    }
                    else
                    {
                        // Perform the voxelization step which fills the density 3D texture.
                        VolumeVoxelizationPass(hdCamera, cmd, m_FrameCount);
                    }

                    GenerateMaxZ(cmd, hdCamera, m_SharedRTManager.GetDepthTexture(), m_SharedRTManager.GetDepthBufferMipChainInfo(), m_FrameCount);

                    // Render the volumetric lighting.
                    // The pass requires the volume properties, the light list and the shadows, and can run async.
                    VolumetricLightingPass(hdCamera, cmd, m_FrameCount);

                    if (hdCamera.frameSettings.SSAORunsAsync())
                    {
                        SSAOTask.EndWithPostWork(cmd, hdCamera, Callback);
                        void Callback(CommandBuffer c, HDCamera cam)
                        {
                            var hdrp = (RenderPipelineManager.currentPipeline as HDRenderPipeline);
                            hdrp.m_AmbientOcclusionSystem.PostDispatchWork(c, cam);
                        }
                    }

                    SetContactShadowsTexture(hdCamera, m_ContactShadowBuffer, cmd);

                    if (hdCamera.frameSettings.SSRRunsAsync())
                    {
                        SSRTask.End(cmd, hdCamera);
                    }

                    RenderDeferredLighting(hdCamera, cmd);

                    RenderForwardOpaque(cullingResults, hdCamera, renderContext, cmd);

                    // Normal buffer could be reuse after that
                    if (aovRequest.isValid)
                        aovRequest.PushCameraTexture(cmd, AOVBuffers.Normals, hdCamera, m_SharedRTManager.GetNormalBuffer(), aovBuffers);

                    m_SharedRTManager.ResolveMSAAColor(cmd, hdCamera, m_CameraSssDiffuseLightingMSAABuffer, m_CameraSssDiffuseLightingBuffer);
                    m_SharedRTManager.ResolveMSAAColor(cmd, hdCamera, GetSSSBufferMSAA(), GetSSSBuffer());

                    // SSS pass here handle both SSS material from deferred and forward
                    RenderSubsurfaceScattering(hdCamera, cmd, hdCamera.frameSettings.IsEnabled(FrameSettingsField.MSAA) ? m_CameraColorMSAABuffer : m_CameraColorBuffer,
                        m_CameraSssDiffuseLightingBuffer, m_SharedRTManager.GetDepthStencilBuffer(hdCamera.frameSettings.IsEnabled(FrameSettingsField.MSAA)), m_SharedRTManager.GetDepthTexture(), m_SharedRTManager.GetNormalBuffer());

                    RenderForwardEmissive(cullingResults, hdCamera, renderContext, cmd);

                    RenderSky(hdCamera, cmd);

                    // Send all the geometry graphics buffer to client systems if required (must be done after the pyramid and before the transparent depth pre-pass)
                    SendGeometryGraphicsBuffers(PrepareSendGeometryBuffersParameters(hdCamera, m_SharedRTManager.GetDepthBufferMipChainInfo()), m_SharedRTManager.GetNormalBuffer(), m_SharedRTManager.GetDepthTexture(), cmd);

                    m_PostProcessSystem.DoUserAfterOpaqueAndSky(cmd, hdCamera, m_CameraColorBuffer);

                    // No need for old stencil values here since from transparent on different features are tagged
                    ClearStencilBuffer(cmd);

                    RenderTransparentDepthPrepass(cullingResults, hdCamera, renderContext, cmd);

                    RenderSSRTransparent(hdCamera, cmd, renderContext);

                    RenderRayTracingPrepass(cullingResults, hdCamera, renderContext, cmd, true);
                    RaytracingRecursiveRender(hdCamera, cmd);

                    // To allow users to fetch the current color buffer, we temporarily bind the camera color buffer
                    cmd.SetGlobalTexture(HDShaderIDs._ColorPyramidTexture, m_CameraColorBuffer);
                    RenderCustomPass(renderContext, cmd, hdCamera, customPassCullingResults, cullingResults, CustomPassInjectionPoint.BeforePreRefraction, aovRequest, aovCustomPassBuffers);

                    // Render pre refraction objects
                    RenderForwardTransparent(cullingResults, hdCamera, true, renderContext, cmd);

                    if (hdCamera.frameSettings.IsEnabled(FrameSettingsField.Refraction) || hdCamera.IsSSREnabled())
                    {
                        // First resolution of the color buffer for the color pyramid
                        m_SharedRTManager.ResolveMSAAColor(cmd, hdCamera, m_CameraColorMSAABuffer, m_CameraColorBuffer);

                        RTHandle colorPyramid = hdCamera.GetCurrentFrameRT((int)HDCameraFrameHistoryType.ColorBufferMipChain);
                        RenderColorPyramid(hdCamera, cmd, colorPyramid, FullScreenDebugMode.PreRefractionColorPyramid);

                        // Bind current color pyramid for shader graph SceneColorNode on transparent objects
                        cmd.SetGlobalTexture(HDShaderIDs._ColorPyramidTexture, hdCamera.GetCurrentFrameRT((int)HDCameraFrameHistoryType.ColorBufferMipChain));
                    }
                    else
                    {
                        cmd.SetGlobalTexture(HDShaderIDs._ColorPyramidTexture, TextureXR.GetBlackTexture());
                    }

                    // We don't have access to the color pyramid with transparent if rough refraction is disabled
                    RenderCustomPass(renderContext, cmd, hdCamera, customPassCullingResults, cullingResults, CustomPassInjectionPoint.BeforeTransparent, aovRequest, aovCustomPassBuffers);

                    // Render all type of transparent forward (unlit, lit, complex (hair...)) to keep the sorting between transparent objects.
                    RenderForwardTransparent(cullingResults, hdCamera, false, renderContext, cmd);

                    if (hdCamera.frameSettings.IsEnabled(FrameSettingsField.TransparentsWriteMotionVector))
                    {
                        m_SharedRTManager.ResolveMotionVectorTexture(cmd, hdCamera);
                        cmd.SetGlobalTexture(HDShaderIDs._CameraMotionVectorsTexture, m_SharedRTManager.GetMotionVectorsBuffer());
                    }

                    // We push the motion vector debug texture here as transparent object can overwrite the motion vector texture content.
                    if (m_Asset.currentPlatformRenderPipelineSettings.supportMotionVectors)
                        PushFullScreenDebugTexture(hdCamera, cmd, m_SharedRTManager.GetMotionVectorsBuffer(), FullScreenDebugMode.MotionVectors);

                    // Second resolve the color buffer for finishing the frame
                    m_SharedRTManager.ResolveMSAAColor(cmd, hdCamera, m_CameraColorMSAABuffer, m_CameraColorBuffer);

                    // Render All forward error
                    RenderForwardError(cullingResults, hdCamera, renderContext, cmd);

                    RenderLowResTransparent(cullingResults, hdCamera, renderContext, cmd);

                    UpsampleTransparent(hdCamera, cmd);

                    // Fill depth buffer to reduce artifact for transparent object during postprocess
                    RenderTransparentDepthPostpass(cullingResults, hdCamera, renderContext, cmd);

                    AccumulateDistortion(cullingResults, hdCamera, renderContext, cmd);
                    RenderDistortion(hdCamera, cmd);

                    PushFullScreenDebugTexture(hdCamera, cmd, m_CameraColorBuffer, FullScreenDebugMode.NanTracker);
                    PushFullScreenLightingDebugTexture(hdCamera, cmd, m_CameraColorBuffer);

                    if (m_SubFrameManager.isRecording && m_SubFrameManager.subFrameCount > 1)
                    {
                        RenderAccumulation(hdCamera, m_CameraColorBuffer, m_CameraColorBuffer, false, cmd);
                    }

#if UNITY_EDITOR
                    // Render gizmos that should be affected by post processes
                    if (showGizmos)
                    {
                        if (m_CurrentDebugDisplaySettings.GetDebugLightingMode() == DebugLightingMode.MatcapView)
                        {
                            Gizmos.exposure = Texture2D.blackTexture;
                        }
                        else
                        {
                            Gizmos.exposure = m_PostProcessSystem.GetExposureTexture(hdCamera).rt;
                        }

                        RenderGizmos(cmd, camera, renderContext, GizmoSubset.PreImageEffects);
                    }
#endif
                }

#if ENABLE_VIRTUALTEXTURES
                if (hdCamera.frameSettings.IsEnabled(FrameSettingsField.VirtualTexturing))
                {
                    m_VtBufferManager.Resolve(cmd, m_GbufferManager.GetVTFeedbackBuffer(), hdCamera);
                    VirtualTexturing.System.Update();

                    if (m_VTDebugBlit != null)
                    {
                        PushFullScreenVTFeedbackDebugTexture(cmd, GetVTFeedbackBufferForForward(hdCamera), hdCamera.frameSettings.IsEnabled(FrameSettingsField.MSAA));
                    }
                }
#endif

                // At this point, m_CameraColorBuffer has been filled by either debug views are regular rendering so we can push it here.
                PushColorPickerDebugTexture(cmd, hdCamera, m_CameraColorBuffer);

                RenderCustomPass(renderContext, cmd, hdCamera, customPassCullingResults, cullingResults, CustomPassInjectionPoint.BeforePostProcess, aovRequest, aovCustomPassBuffers);

                if (aovRequest.isValid)
                    aovRequest.PushCameraTexture(cmd, AOVBuffers.Color, hdCamera, m_CameraColorBuffer, aovBuffers);

                RenderTargetIdentifier postProcessDest = HDUtils.PostProcessIsFinalPass(hdCamera) ? target.id : m_IntermediateAfterPostProcessBuffer;
                RenderPostProcess(cullingResults, hdCamera, postProcessDest, renderContext, cmd);

                // If requested, compute histogram of the very final image
                if (m_CurrentDebugDisplaySettings.data.lightingDebugSettings.exposureDebugMode == ExposureDebugMode.FinalImageHistogramView)
                {
                    var debugImageHistogramParam = m_PostProcessSystem.PrepareDebugImageHistogramParameters(hdCamera);
                    PostProcessSystem.GenerateDebugImageHistogram(debugImageHistogramParam, cmd, m_IntermediateAfterPostProcessBuffer);
                }

                PushFullScreenExposureDebugTexture(cmd, m_IntermediateAfterPostProcessBuffer);

                RenderCustomPass(renderContext, cmd, hdCamera, customPassCullingResults, cullingResults, CustomPassInjectionPoint.AfterPostProcess, aovRequest, aovCustomPassBuffers);

                // Copy and rescale depth buffer for XR devices
                if (hdCamera.xr.enabled && hdCamera.xr.copyDepth)
                {
                    using (new ProfilingScope(cmd, ProfilingSampler.Get(HDProfileId.XRDepthCopy)))
                    {
                        var depthBuffer = m_SharedRTManager.GetDepthStencilBuffer();
                        var rtScale = depthBuffer.rtHandleProperties.rtHandleScale / DynamicResolutionHandler.instance.GetCurrentScale();

                        m_CopyDepthPropertyBlock.SetTexture(HDShaderIDs._InputDepth, depthBuffer);
                        m_CopyDepthPropertyBlock.SetVector(HDShaderIDs._BlitScaleBias, rtScale);
                        m_CopyDepthPropertyBlock.SetInt("_FlipY", 1);

                        cmd.SetRenderTarget(target.id, 0, CubemapFace.Unknown, -1);
                        cmd.SetViewport(hdCamera.finalViewport);
                        CoreUtils.DrawFullScreen(cmd, m_CopyDepth, m_CopyDepthPropertyBlock);
                    }
                }

                // In developer build, we always render post process in m_AfterPostProcessBuffer at (0,0) in which we will then render debug.
                // Because of this, we need another blit here to the final render target at the right viewport.
                if (!HDUtils.PostProcessIsFinalPass(hdCamera) || aovRequest.isValid)
                {
                    hdCamera.ExecuteCaptureActions(m_IntermediateAfterPostProcessBuffer, cmd);

                    RenderDebug(hdCamera, cmd, cullingResults);

                    hdCamera.xr.StopSinglePass(cmd);

                    using (new ProfilingScope(cmd, ProfilingSampler.Get(HDProfileId.BlitToFinalRTDevBuildOnly)))
                    {
                        for (int viewIndex = 0; viewIndex < hdCamera.viewCount; ++viewIndex)
                        {
                            var finalBlitParams = PrepareFinalBlitParameters(hdCamera, viewIndex);
                            BlitFinalCameraTexture(finalBlitParams, m_BlitPropertyBlock, m_IntermediateAfterPostProcessBuffer, target.id, cmd);

                            // If a depth target is specified, fill it
                            if (target.targetDepth != null)
                                BlitFinalCameraTexture(finalBlitParams, m_BlitPropertyBlock, m_SharedRTManager.GetDepthTexture(), target.targetDepth, cmd);
                        }
                    }

                    if (aovRequest.isValid)
                        aovRequest.PushCameraTexture(cmd, AOVBuffers.Output, hdCamera, m_IntermediateAfterPostProcessBuffer, aovBuffers);
                }

                // XR mirror view and blit do device
                hdCamera.xr.EndCamera(cmd, hdCamera);

                // Send all the color graphics buffer to client systems if required.
                SendColorGraphicsBuffer(cmd, hdCamera);

                // Due to our RT handle system we don't write into the backbuffer depth buffer (as our depth buffer can be bigger than the one provided)
                // So we need to do a copy of the corresponding part of RT depth buffer in the target depth buffer in various situation:
                // - RenderTexture (camera.targetTexture != null) has a depth buffer (camera.targetTexture.depth != 0)
                // - We are rendering into the main game view (i.e not a RenderTexture camera.cameraType == CameraType.Game && hdCamera.camera.targetTexture == null) in the editor for allowing usage of Debug.DrawLine and Debug.Ray.
                // - We draw Gizmo/Icons in the editor (hdCamera.camera.targetTexture != null && camera.targetTexture.depth != 0 - The Scene view has a targetTexture and a depth texture)
                // TODO: If at some point we get proper render target aliasing, we will be able to use the provided depth texture directly with our RT handle system
                // Note: Debug.DrawLine and Debug.Ray only work in editor, not in player
                var copyDepth = hdCamera.camera.targetTexture != null && hdCamera.camera.targetTexture.depth != 0;
#if UNITY_EDITOR
                copyDepth = copyDepth || hdCamera.isMainGameView; // Specific case of Debug.DrawLine and Debug.Ray
#endif
                if (copyDepth && !hdCamera.xr.enabled)
                {
                    using (new ProfilingScope(cmd, ProfilingSampler.Get(HDProfileId.CopyDepthInTargetTexture)))
                    {
                        cmd.SetRenderTarget(target.id);
                        cmd.SetViewport(hdCamera.finalViewport);
                        m_CopyDepthPropertyBlock.SetTexture(HDShaderIDs._InputDepth, m_SharedRTManager.GetDepthStencilBuffer());
                        // When we are Main Game View we need to flip the depth buffer ourselves as we are after postprocess / blit that have already flipped the screen
                        m_CopyDepthPropertyBlock.SetInt("_FlipY", hdCamera.isMainGameView ? 1 : 0);
                        m_CopyDepthPropertyBlock.SetVector(HDShaderIDs._BlitScaleBias, new Vector4(1.0f, 1.0f, 0.0f, 0.0f));
                        CoreUtils.DrawFullScreen(cmd, m_CopyDepth, m_CopyDepthPropertyBlock);
                    }
                }

                if (aovRequest.isValid)
                {
                    aovRequest.PushCameraTexture(cmd, AOVBuffers.DepthStencil, hdCamera, m_SharedRTManager.GetDepthStencilBuffer(), aovBuffers);
                    if (m_Asset.currentPlatformRenderPipelineSettings.supportMotionVectors)
                        aovRequest.PushCameraTexture(cmd, AOVBuffers.MotionVectors, hdCamera, m_SharedRTManager.GetMotionVectorsBuffer(), aovBuffers);

                    using (new ProfilingScope(cmd, ProfilingSampler.Get(HDProfileId.AOVExecute)))
                    {
                        aovRequest.Execute(cmd, aovBuffers, aovCustomPassBuffers, RenderOutputProperties.From(hdCamera));
                    }
                }

#if UNITY_EDITOR
                // We need to make sure the viewport is correctly set for the editor rendering. It might have been changed by debug overlay rendering just before.
                cmd.SetViewport(hdCamera.finalViewport);

                if (camera.cameraType == CameraType.SceneView)
                    RenderWireOverlay(cmd, camera, renderContext);

                // Render overlay Gizmos
                if (showGizmos)
                    RenderGizmos(cmd, camera, renderContext, GizmoSubset.PostImageEffects);
#endif
            } // using (ListPool<RTHandle>.Get(out var aovCustomPassBuffers))

            // This is required so that all commands up to here are executed before EndCameraRendering is called for the user.
            // Otherwise command would not be rendered in order.
            renderContext.ExecuteCommandBuffer(cmd);
            cmd.Clear();

            m_CurrentHDCamera = null;
        }

        struct BlitFinalCameraTextureParameters
        {
            public bool                     flip;
            public int                      srcTexArraySlice;
            public int                      dstTexArraySlice;
            public Rect                     viewport;
            public Material                 blitMaterial;
        }

        internal RTHandle GetExposureTexture(HDCamera hdCamera) =>
            m_PostProcessSystem.GetExposureTexture(hdCamera);

        BlitFinalCameraTextureParameters PrepareFinalBlitParameters(HDCamera hdCamera, int viewIndex)
        {
            var parameters = new BlitFinalCameraTextureParameters();

            if (hdCamera.xr.enabled)
            {
                parameters.viewport = hdCamera.xr.GetViewport(viewIndex);
                parameters.srcTexArraySlice = viewIndex;
                parameters.dstTexArraySlice = hdCamera.xr.GetTextureArraySlice(viewIndex);
            }
            else
            {
                parameters.viewport = hdCamera.finalViewport;
                parameters.srcTexArraySlice = -1;
                parameters.dstTexArraySlice = -1;
            }

            parameters.flip = hdCamera.flipYMode == HDAdditionalCameraData.FlipYMode.ForceFlipY || hdCamera.isMainGameView;
            parameters.blitMaterial = HDUtils.GetBlitMaterial(TextureXR.useTexArray ? TextureDimension.Tex2DArray : TextureDimension.Tex2D, singleSlice: parameters.srcTexArraySlice >= 0);

            return parameters;
        }

        static void BlitFinalCameraTexture(BlitFinalCameraTextureParameters parameters, MaterialPropertyBlock propertyBlock, RTHandle source, RenderTargetIdentifier destination, CommandBuffer cmd)
        {
            // Here we can't use the viewport scale provided in hdCamera. The reason is that this scale is for internal rendering before post process with dynamic resolution factored in.
            // Here the input texture is already at the viewport size but may be smaller than the RT itself (because of the RTHandle system) so we compute the scale specifically here.
            var scaleBias = new Vector4((float)parameters.viewport.width / source.rt.width, (float)parameters.viewport.height / source.rt.height, 0.0f, 0.0f);

            if (parameters.flip)
            {
                scaleBias.w = scaleBias.y;
                scaleBias.y *= -1;
            }

            propertyBlock.SetTexture(HDShaderIDs._BlitTexture, source);
            propertyBlock.SetVector(HDShaderIDs._BlitScaleBias, scaleBias);
            propertyBlock.SetFloat(HDShaderIDs._BlitMipLevel, 0);
            propertyBlock.SetInt(HDShaderIDs._BlitTexArraySlice, parameters.srcTexArraySlice);
            HDUtils.DrawFullScreen(cmd, parameters.viewport, parameters.blitMaterial, destination, propertyBlock, 0, parameters.dstTexArraySlice);
        }

        void SetupCameraProperties(HDCamera hdCamera, ScriptableRenderContext renderContext, CommandBuffer cmd)
        {
            // The next 2 functions are required to flush the command buffer before calling functions directly on the render context.
            // This way, the commands will execute in the order specified by the C# code.
            renderContext.ExecuteCommandBuffer(cmd);
            cmd.Clear();

            renderContext.SetupCameraProperties(hdCamera.camera, hdCamera.xr.enabled);
        }

        void InitializeGlobalResources(ScriptableRenderContext renderContext)
        {
            // Global resources initialization
            var cmd = CommandBufferPool.Get("");
            // Init material if needed
            for (int bsdfIdx = 0; bsdfIdx < m_IBLFilterArray.Length; ++bsdfIdx)
            {
                if (!m_IBLFilterArray[bsdfIdx].IsInitialized())
                    m_IBLFilterArray[bsdfIdx].Initialize(cmd);
            }

            foreach (var material in m_MaterialList)
                material.RenderInit(cmd);

            TextureXR.Initialize(cmd, defaultResources.shaders.clearUIntTextureCS);

=======
>>>>>>> 59dd1279
            renderContext.ExecuteCommandBuffer(cmd);
            CommandBufferPool.Release(cmd);
        }

        bool TryCalculateFrameParameters(
            Camera camera,
            XRPass xrPass,
            out HDAdditionalCameraData additionalCameraData,
            out HDCamera hdCamera,
            out ScriptableCullingParameters cullingParams
        )
        {
            // First, get aggregate of frame settings base on global settings, camera frame settings and debug settings
            // Note: the SceneView camera will never have additionalCameraData
            additionalCameraData = HDUtils.TryGetAdditionalCameraDataOrDefault(camera);
            hdCamera = default;
            cullingParams = default;

            FrameSettings currentFrameSettings = new FrameSettings();
            // Compute the FrameSettings actually used to draw the frame
            // FrameSettingsHistory do the same while keeping all step of FrameSettings aggregation in memory for DebugMenu
            if (m_FrameSettingsHistoryEnabled && camera.cameraType != CameraType.Preview && camera.cameraType != CameraType.Reflection)
                FrameSettingsHistory.AggregateFrameSettings(ref currentFrameSettings, camera, additionalCameraData, m_Asset, m_DefaultAsset);
            else
                FrameSettings.AggregateFrameSettings(ref currentFrameSettings, camera, additionalCameraData, m_Asset, m_DefaultAsset);

            // With the Frame Settings now properly set up, we can resolve the sample budget.
            currentFrameSettings.sssResolvedSampleBudget = currentFrameSettings.GetResolvedSssSampleBudget(m_Asset);

            // Specific pass to simply display the content of the camera buffer if users have fill it themselves (like video player)
            if (additionalCameraData.fullscreenPassthrough)
                return false;

            // Retrieve debug display settings to init FrameSettings, unless we are a reflection and in this case we don't have debug settings apply.
            DebugDisplaySettings debugDisplaySettings = (camera.cameraType == CameraType.Reflection || camera.cameraType == CameraType.Preview) ? s_NeutralDebugDisplaySettings : m_DebugDisplaySettings;

            // Disable post process if we enable debug mode or if the post process layer is disabled
            if (debugDisplaySettings.IsDebugDisplayEnabled())
            {
                if (debugDisplaySettings.IsDebugDisplayRemovePostprocess())
                {
                    currentFrameSettings.SetEnabled(FrameSettingsField.Postprocess, false);
                    currentFrameSettings.SetEnabled(FrameSettingsField.CustomPass, false);
                }

                // Disable exposure if required
                if (!debugDisplaySettings.DebugNeedsExposure())
                {
                    currentFrameSettings.SetEnabled(FrameSettingsField.ExposureControl, false);
                }

                // Disable SSS if luxmeter is enabled
                if (debugDisplaySettings.data.lightingDebugSettings.debugLightingMode == DebugLightingMode.LuxMeter)
                {
                    currentFrameSettings.SetEnabled(FrameSettingsField.SubsurfaceScattering, false);
                }
            }

            if (CoreUtils.IsSceneLightingDisabled(camera))
            {
                currentFrameSettings.SetEnabled(FrameSettingsField.ExposureControl, false);
            }

            // Disable object-motion vectors in everything but the game view
            if (camera.cameraType != CameraType.Game)
            {
                currentFrameSettings.SetEnabled(FrameSettingsField.ObjectMotionVectors, false);
                currentFrameSettings.SetEnabled(FrameSettingsField.TransparentsWriteMotionVector, false);
            }

            hdCamera = HDCamera.GetOrCreate(camera, xrPass.multipassId);

            // From this point, we should only use frame settings from the camera
            hdCamera.Update(currentFrameSettings, this, m_MSAASamples, xrPass);
            ResizeVolumetricLightingBuffers(hdCamera, GetFrameCount()); // Safe to update the Volumetric Lighting System now

            // Custom Render requires a proper HDCamera, so we return after the HDCamera was setup
            if (additionalCameraData != null && additionalCameraData.hasCustomRender)
                return false;

            if (hdCamera.xr.enabled)
            {
                cullingParams = hdCamera.xr.cullingParams;

                // Sync the FOV on the camera to match the projection from the XR device in order to cull shadows accurately
                if (!camera.usePhysicalProperties)
                    camera.fieldOfView = Mathf.Rad2Deg * Mathf.Atan(1.0f / cullingParams.stereoProjectionMatrix.m11) * 2.0f;
            }
            else
            {
                if (!camera.TryGetCullingParameters(camera.stereoEnabled, out cullingParams))
                    return false;
            }

            if (m_DebugDisplaySettings.IsCameraFreezeEnabled())
            {
                if (m_DebugDisplaySettings.IsCameraFrozen(camera))
                {
                    if (!frozenCullingParamAvailable)
                    {
                        frozenCullingParams = cullingParams;
                        frozenCullingParamAvailable = true;
                    }
                    cullingParams = frozenCullingParams;
                }
            }
            else
            {
                frozenCullingParamAvailable = false;
            }

            LightLoopUpdateCullingParameters(ref cullingParams, hdCamera);

            // If we don't use environment light (like when rendering reflection probes)
            //   we don't have to cull them.
            if (hdCamera.frameSettings.IsEnabled(FrameSettingsField.ReflectionProbe))
                cullingParams.cullingOptions |= CullingOptions.NeedsReflectionProbes;
            else
                cullingParams.cullingOptions &= ~CullingOptions.NeedsReflectionProbes;

            if (!hdCamera.frameSettings.IsEnabled(FrameSettingsField.ShadowMaps) || currentAsset.currentPlatformRenderPipelineSettings.hdShadowInitParams.maxShadowRequests == 0)
                cullingParams.cullingOptions &= ~CullingOptions.ShadowCasters;

            return true;
        }

        static void OverrideCullingForRayTracing(HDCamera hdCamera, Camera camera, ref ScriptableCullingParameters cullingParams)
        {
            var rayTracingSetting = hdCamera.volumeStack.GetComponent<RayTracingSettings>();

            if (rayTracingSetting.extendShadowCulling.value || rayTracingSetting.extendCameraCulling.value)
            {
                // We are in a static function, so we can't really save this allocation easily.
                Plane plane = new Plane();

                // Camera properties is a copy, need to grab it first
                CameraProperties cameraProperties = cullingParams.cameraProperties;

                // Override all the planes
                plane.SetNormalAndPosition(camera.transform.right, camera.transform.position - camera.transform.right * camera.farClipPlane);
                if (rayTracingSetting.extendShadowCulling.value)
                    cameraProperties.SetShadowCullingPlane(0, plane);
                if (rayTracingSetting.extendCameraCulling.value)
                    cullingParams.SetCullingPlane(0, plane);
                plane.SetNormalAndPosition(-camera.transform.right, camera.transform.position + camera.transform.right * camera.farClipPlane);
                if (rayTracingSetting.extendShadowCulling.value)
                    cameraProperties.SetShadowCullingPlane(1, plane);
                if (rayTracingSetting.extendCameraCulling.value)
                    cullingParams.SetCullingPlane(1, plane);
                plane.SetNormalAndPosition(camera.transform.up, camera.transform.position - camera.transform.up * camera.farClipPlane);
                if (rayTracingSetting.extendShadowCulling.value)
                    cameraProperties.SetShadowCullingPlane(2, plane);
                if (rayTracingSetting.extendCameraCulling.value)
                    cullingParams.SetCullingPlane(2, plane);
                plane.SetNormalAndPosition(-camera.transform.up, camera.transform.position + camera.transform.up * camera.farClipPlane);
                if (rayTracingSetting.extendShadowCulling.value)
                    cameraProperties.SetShadowCullingPlane(3, plane);
                if (rayTracingSetting.extendCameraCulling.value)
                    cullingParams.SetCullingPlane(3, plane);
                plane.SetNormalAndPosition(camera.transform.forward, camera.transform.position - camera.transform.forward * camera.farClipPlane);
                if (rayTracingSetting.extendShadowCulling.value)
                    cameraProperties.SetShadowCullingPlane(4, plane);
                if (rayTracingSetting.extendCameraCulling.value)
                    cullingParams.SetCullingPlane(4, plane);
                // The 5th planes doesn't need to be overriden, but just in case.
                plane.SetNormalAndPosition(-camera.transform.forward, camera.transform.position + camera.transform.forward * camera.farClipPlane);
                if (rayTracingSetting.extendShadowCulling.value)
                    cameraProperties.SetShadowCullingPlane(5, plane);
                if (rayTracingSetting.extendCameraCulling.value)
                    cullingParams.SetCullingPlane(5, plane);

                // Propagate the new planes
                cullingParams.cameraProperties = cameraProperties;
            }
        }

        static bool TryCull(
            Camera camera,
            HDCamera hdCamera,
            ScriptableRenderContext renderContext,
            SkyManager skyManager,
            ScriptableCullingParameters cullingParams,
            HDRenderPipelineAsset hdrp,
            ref HDCullingResults cullingResults
        )
        {
            if (camera.cameraType == CameraType.Reflection)
            {
#if UNITY_2020_2_OR_NEWER
                ScriptableRenderContext.EmitGeometryForCamera(camera);
#endif
            }
#if UNITY_EDITOR
            // emit scene view UI
            else if (camera.cameraType == CameraType.SceneView)
            {
                ScriptableRenderContext.EmitWorldGeometryForSceneView(camera);
            }
#endif

            // Set the LOD bias and store current value to be able to restore it.
            // Use a try/finalize pattern to be sure to restore properly the qualitySettings.lodBias
            var initialLODBias = QualitySettings.lodBias;
            var initialMaximumLODLevel = QualitySettings.maximumLODLevel;
            try
            {
#if UNITY_2021_1_OR_NEWER
                // Modifying the variables this way does not set the dirty flag, which avoids repainting all views
                QualitySettings.SetLODSettings(hdCamera.frameSettings.GetResolvedLODBias(hdrp), hdCamera.frameSettings.GetResolvedMaximumLODLevel(hdrp), false);
#else
                QualitySettings.lodBias = hdCamera.frameSettings.GetResolvedLODBias(hdrp);
                QualitySettings.maximumLODLevel = hdCamera.frameSettings.GetResolvedMaximumLODLevel(hdrp);
#endif

                // This needs to be called before culling, otherwise in the case where users generate intermediate renderers, it can provoke crashes.
                BeginCameraRendering(renderContext, camera);

                DecalSystem.CullRequest decalCullRequest = null;
                if (hdCamera.frameSettings.IsEnabled(FrameSettingsField.Decals))
                {
                    // decal system needs to be updated with current camera, it needs it to set up culling and light list generation parameters
                    decalCullRequest = GenericPool<DecalSystem.CullRequest>.Get();
                    DecalSystem.instance.CurrentCamera = camera;
                    DecalSystem.instance.BeginCull(decalCullRequest);
                }

                // TODO: use a parameter to select probe types to cull depending on what is enabled in framesettings
                var hdProbeCullState = new HDProbeCullState();
                if (hdCamera.frameSettings.IsEnabled(FrameSettingsField.PlanarProbe))
                    hdProbeCullState = HDProbeSystem.PrepareCull(camera);

                // We need to set the ambient probe here because it's passed down to objects during the culling process.
                skyManager.UpdateCurrentSkySettings(hdCamera);
                skyManager.SetupAmbientProbe(hdCamera);

                if (hdCamera.frameSettings.IsEnabled(FrameSettingsField.RayTracing))
                {
                    OverrideCullingForRayTracing(hdCamera, camera, ref cullingParams);
                }

                using (new ProfilingScope(null, ProfilingSampler.Get(HDProfileId.CullResultsCull)))
                {
                    cullingResults.cullingResults = renderContext.Cull(ref cullingParams);
                }

                if (hdCamera.frameSettings.IsEnabled(FrameSettingsField.CustomPass))
                {
                    using (new ProfilingScope(null, ProfilingSampler.Get(HDProfileId.CustomPassCullResultsCull)))
                    {
                        cullingResults.customPassCullingResults = CustomPassVolume.Cull(renderContext, hdCamera);
                    }
                }

                if (hdCamera.frameSettings.IsEnabled(FrameSettingsField.PlanarProbe) && hdProbeCullState.cullingGroup != null)
                    HDProbeSystem.QueryCullResults(hdProbeCullState, ref cullingResults.hdProbeCullingResults);
                else
                    cullingResults.hdProbeCullingResults = default;

                if (hdCamera.frameSettings.IsEnabled(FrameSettingsField.Decals))
                {
                    using (new ProfilingScope(null, ProfilingSampler.Get(HDProfileId.DBufferPrepareDrawData)))
                    {
                        DecalSystem.instance.EndCull(decalCullRequest, cullingResults.decalCullResults);
                    }
                }

                if (decalCullRequest != null)
                {
                    decalCullRequest.Clear();
                    GenericPool<DecalSystem.CullRequest>.Release(decalCullRequest);
                }

                return true;
            }
            finally
            {
#if UNITY_2021_1_OR_NEWER
                QualitySettings.SetLODSettings(initialLODBias, initialMaximumLODLevel, false);
#else
                QualitySettings.lodBias = initialLODBias;
                QualitySettings.maximumLODLevel = initialMaximumLODLevel;
#endif
            }
        }

        static RendererListDesc CreateOpaqueRendererListDesc(
            CullingResults cull,
            Camera camera,
            ShaderTagId passName,
            PerObjectData rendererConfiguration = 0,
            RenderQueueRange? renderQueueRange = null,
            RenderStateBlock? stateBlock = null,
            Material overrideMaterial = null,
            bool excludeObjectMotionVectors = false
        )
        {
            var result = new RendererListDesc(passName, cull, camera)
            {
                rendererConfiguration = rendererConfiguration,
                renderQueueRange = renderQueueRange != null ? renderQueueRange.Value : HDRenderQueue.k_RenderQueue_AllOpaque,
                sortingCriteria = SortingCriteria.CommonOpaque,
                stateBlock = stateBlock,
                overrideMaterial = overrideMaterial,
                excludeObjectMotionVectors = excludeObjectMotionVectors
            };
            return result;
        }

        static RendererListDesc CreateOpaqueRendererListDesc(
            CullingResults cull,
            Camera camera,
            ShaderTagId[] passNames,
            PerObjectData rendererConfiguration = 0,
            RenderQueueRange? renderQueueRange = null,
            RenderStateBlock? stateBlock = null,
            Material overrideMaterial = null,
            bool excludeObjectMotionVectors = false
        )
        {
            var result = new RendererListDesc(passNames, cull, camera)
            {
                rendererConfiguration = rendererConfiguration,
                renderQueueRange = renderQueueRange != null ? renderQueueRange.Value : HDRenderQueue.k_RenderQueue_AllOpaque,
                sortingCriteria = SortingCriteria.CommonOpaque,
                stateBlock = stateBlock,
                overrideMaterial = overrideMaterial,
                excludeObjectMotionVectors = excludeObjectMotionVectors
            };
            return result;
        }

        static RendererListDesc CreateTransparentRendererListDesc(
            CullingResults cull,
            Camera camera,
            ShaderTagId passName,
            PerObjectData rendererConfiguration = 0,
            RenderQueueRange? renderQueueRange = null,
            RenderStateBlock? stateBlock = null,
            Material overrideMaterial = null,
            bool excludeObjectMotionVectors = false
        )
        {
            var result = new RendererListDesc(passName, cull, camera)
            {
                rendererConfiguration = rendererConfiguration,
                renderQueueRange = renderQueueRange != null ? renderQueueRange.Value : HDRenderQueue.k_RenderQueue_AllTransparent,
                sortingCriteria = SortingCriteria.CommonTransparent | SortingCriteria.RendererPriority,
                stateBlock = stateBlock,
                overrideMaterial = overrideMaterial,
                excludeObjectMotionVectors = excludeObjectMotionVectors
            };
            return result;
        }

        static RendererListDesc CreateTransparentRendererListDesc(
            CullingResults cull,
            Camera camera,
            ShaderTagId[] passNames,
            PerObjectData rendererConfiguration = 0,
            RenderQueueRange? renderQueueRange = null,
            RenderStateBlock? stateBlock = null,
            Material overrideMaterial = null,
            bool excludeObjectMotionVectors = false
        )
        {
            var result = new RendererListDesc(passNames, cull, camera)
            {
                rendererConfiguration = rendererConfiguration,
                renderQueueRange = renderQueueRange != null ? renderQueueRange.Value : HDRenderQueue.k_RenderQueue_AllTransparent,
                sortingCriteria = SortingCriteria.CommonTransparent | SortingCriteria.RendererPriority,
                stateBlock = stateBlock,
                overrideMaterial = overrideMaterial,
                excludeObjectMotionVectors = excludeObjectMotionVectors
            };
            return result;
        }

        static void DrawOpaqueRendererList(in ScriptableRenderContext renderContext, CommandBuffer cmd, in FrameSettings frameSettings, RendererList rendererList)
        {
            if (!frameSettings.IsEnabled(FrameSettingsField.OpaqueObjects))
                return;

            CoreUtils.DrawRendererList(renderContext, cmd, rendererList);
        }

        static void DrawTransparentRendererList(in ScriptableRenderContext renderContext, CommandBuffer cmd, in FrameSettings frameSettings, RendererList rendererList)
        {
            if (!frameSettings.IsEnabled(FrameSettingsField.TransparentObjects))
                return;

            CoreUtils.DrawRendererList(renderContext, cmd, rendererList);
        }

        struct DepthPrepassParameters
        {
            public string           passName;
            public HDProfileId      profilingId;
            public RendererListDesc depthDeferredRendererListDesc;
            public RendererListDesc depthForwardRendererListDesc;
            public bool             hasDepthDeferredPass;
            public bool             shouldRenderMotionVectorAfterGBuffer;
        }

        DepthPrepassParameters PrepareDepthPrepass(CullingResults cull, HDCamera hdCamera)
        {
            // Guidelines:
            // Lit shader can be in deferred or forward mode. In this case we use "DepthOnly" pass with "GBuffer" or "Forward" pass name
            // Other shader, including unlit are always forward and use "DepthForwardOnly" with "ForwardOnly" pass.
            // Those pass are exclusive so use only "DepthOnly" or "DepthForwardOnly" but not both at the same time, same for "Forward" and "DepthForwardOnly"
            // Any opaque material rendered in forward should have a depth prepass. If there is no depth prepass the lighting will be incorrect (deferred shadowing, contact shadow, SSAO), this may be acceptable depends on usage

            // Whatever the configuration we always render first opaque object then opaque alpha tested as they are more costly to render and could be reject by early-z
            // (but no Hi-z as it is disable with clip instruction). This is handled automatically with the RenderQueue value (OpaqueAlphaTested have a different value and thus are sorted after Opaque)

            // Forward material always output normal buffer.
            // Deferred material never output normal buffer.
            // Caution: Unlit material let normal buffer untouch. Caution as if people try to filter normal buffer, it can result in weird result.
            // TODO: Do we need a stencil bit to identify normal buffer not fill by unlit? So don't execute SSAO / SRR ?

            // Additional guidelines for motion vector:
            // We render object motion vector at the same time than depth prepass with MRT to save drawcall. Depth buffer is then fill with combination of depth prepass + motion vector.
            // For this we render first all objects that render depth only, then object that require object motion vector.
            // We use the excludeMotion filter option of DrawRenderer to gather object without object motion vector (only C++ can know if an object have object motion vector).
            // Caution: if there is no depth prepass we must render object motion vector after GBuffer pass otherwise some depth only objects can hide objects with motion vector and overwrite depth buffer but not update
            // the motion vector buffer resulting in artifacts

            // Additional guideline for decal
            // Decal are in their own render queue to allow to force them to render in depth buffer.
            // Thus it is not required to do a full depth prepass when decal are enabled
            // Mean when decal are enabled and we haven't request a full prepass in deferred, we can't guarantee that the prepass will be complete

            // With all this variant we have the following scenario of render target binding
            // decalsEnabled
            //     LitShaderMode.Forward
            //         Range Opaque both deferred and forward - depth + optional msaa + normal
            //         Range opaqueDecal for both deferred and forward - depth + optional msaa + normal + decal
            //         Range opaqueAlphaTest for both deferred and forward - depth + optional msaa + normal
            //         Range opaqueDecalAlphaTes for both deferred and forward - depth + optional msaa + normal + decal
            //    LitShaderMode.Deferred
            //         fullDeferredPrepass
            //             Range Opaque for deferred - depth
            //             Range opaqueDecal for deferred - depth + decal
            //             Range opaqueAlphaTest for deferred - depth
            //             Range opaqueDecalAlphaTes for deferred - depth + decal

            //             Range Opaque for forward - depth + normal
            //             Range opaqueDecal for forward - depth + normal + decal
            //             Range opaqueAlphaTest for forward - depth + normal
            //             Range opaqueDecalAlphaTes for forward - depth + normal + decal
            //         !fullDeferredPrepass
            //             Range opaqueDecal for deferred - depth + decal
            //             Range opaqueAlphaTest for deferred - depth
            //             Range opaqueDecalAlphaTes for deferred - depth + decal

            //             Range Opaque for forward - depth + normal
            //             Range opaqueDecal for forward - depth + normal + decal
            //             Range opaqueAlphaTest for forward - depth + normal
            //             Range opaqueDecalAlphaTesT for forward - depth + normal + decal
            // !decalsEnabled
            //     LitShaderMode.Forward
            //         Range Opaque..OpaqueDecalAlphaTest for deferred and forward - depth + optional msaa + normal
            //     LitShaderMode.Deferred
            //         fullDeferredPrepass
            //             Range Opaque..OpaqueDecalAlphaTest for deferred - depth

            //             Range Opaque..OpaqueDecalAlphaTest for forward - depth + normal
            //         !fullDeferredPrepass
            //             Range OpaqueAlphaTest..OpaqueDecalAlphaTest for deferred - depth

            //             Range Opaque..OpaqueDecalAlphaTest for forward - depth + normal

            var result = new DepthPrepassParameters();

            bool decalsEnabled = hdCamera.frameSettings.IsEnabled(FrameSettingsField.Decals);
            bool fullDeferredPrepass = hdCamera.frameSettings.IsEnabled(FrameSettingsField.DepthPrepassWithDeferredRendering);
            // To avoid rendering objects twice (once in the depth pre-pass and once in the motion vector pass when the motion vector pass is enabled) we exclude the objects that have motion vectors.
            bool objectMotionEnabled = hdCamera.frameSettings.IsEnabled(FrameSettingsField.ObjectMotionVectors);

            result.shouldRenderMotionVectorAfterGBuffer = (hdCamera.frameSettings.litShaderMode == LitShaderMode.Deferred) && !fullDeferredPrepass;
            result.hasDepthDeferredPass = false;
            result.profilingId = HDProfileId.DepthPrepass;

            switch (hdCamera.frameSettings.litShaderMode)
            {
                case LitShaderMode.Forward:
                    result.passName = "Full Depth Prepass (Forward)";

                    RenderStateBlock? stateBlock = null;
                    if (!hdCamera.frameSettings.IsEnabled(FrameSettingsField.AlphaToMask))
                        stateBlock = m_AlphaToMaskBlock;

                    result.depthForwardRendererListDesc = CreateOpaqueRendererListDesc(cull, hdCamera.camera, m_DepthOnlyAndDepthForwardOnlyPassNames, stateBlock: stateBlock, excludeObjectMotionVectors: objectMotionEnabled);
                    break;

                case LitShaderMode.Deferred:
                    result.hasDepthDeferredPass = true;
                    result.passName = fullDeferredPrepass ? "Full Depth Prepass (Deferred)" :
                        (decalsEnabled ? "Partial Depth Prepass (Deferred - Decal + AlphaTest)" : "Partial Depth Prepass (Deferred - AlphaTest)");

                    bool excludeMotion = fullDeferredPrepass ? objectMotionEnabled : false;

                    // First deferred materials. Alpha tested object have always a prepass even if enableDepthPrepassWithDeferredRendering is disabled
                    result.depthDeferredRendererListDesc = CreateOpaqueRendererListDesc(
                        cull, hdCamera.camera, m_DepthOnlyPassNames,
                        renderQueueRange: fullDeferredPrepass ? HDRenderQueue.k_RenderQueue_AllOpaque :
                        (decalsEnabled ? HDRenderQueue.k_RenderQueue_OpaqueDecalAndAlphaTest : HDRenderQueue.k_RenderQueue_OpaqueAlphaTest),
                        stateBlock: m_AlphaToMaskBlock,
                        excludeObjectMotionVectors: excludeMotion);

                    // Then forward only material that output normal buffer
                    result.depthForwardRendererListDesc = CreateOpaqueRendererListDesc(cull, hdCamera.camera, m_DepthForwardOnlyPassNames, stateBlock: m_AlphaToMaskBlock, excludeObjectMotionVectors: excludeMotion);
                    break;
                default:
                    throw new ArgumentOutOfRangeException("Unknown ShaderLitMode");
            }

            return result;
        }

        static void RenderDepthPrepass(ScriptableRenderContext     renderContext,
            CommandBuffer               cmd,
            FrameSettings               frameSettings,
            RenderTargetIdentifier[]    deferredMrt,
            RenderTargetIdentifier[]    forwardMrt,
            RTHandle                    depthBuffer,
            in RendererList             depthDeferredRendererListDesc,
            in RendererList             depthForwardRendererListDesc,
            bool                        hasDepthDeferredPass
        )
        {
            // Disable write to normal buffer for unlit shader (the normal buffer binding change when using MSAA)
            cmd.SetGlobalInt(HDShaderIDs._ColorMaskNormal, frameSettings.IsEnabled(FrameSettingsField.MSAA) ? (int)ColorWriteMask.All : 0);

            if (hasDepthDeferredPass)
            {
                if (deferredMrt == null)
                    CoreUtils.SetRenderTarget(cmd, depthBuffer);
                else
                    CoreUtils.SetRenderTarget(cmd, deferredMrt, depthBuffer);

                DrawOpaqueRendererList(renderContext, cmd, frameSettings, depthDeferredRendererListDesc);
            }

            CoreUtils.SetRenderTarget(cmd, forwardMrt, depthBuffer);
            DrawOpaqueRendererList(renderContext, cmd, frameSettings, depthForwardRendererListDesc);
        }

        struct DBufferNormalPatchParameters
        {
            public Material decalNormalBufferMaterial;
            public int dBufferCount;
            public int stencilRef;
            public int stencilMask;
        }

        DBufferNormalPatchParameters PrepareDBufferNormalPatchParameters(HDCamera hdCamera)
        {
            var parameters = new DBufferNormalPatchParameters();
            parameters.dBufferCount = m_Asset.currentPlatformRenderPipelineSettings.decalSettings.perChannelMask ? 4 : 3;
            parameters.decalNormalBufferMaterial = m_DecalNormalBufferMaterial;
            switch (hdCamera.frameSettings.litShaderMode)
            {
                case LitShaderMode.Forward:  // in forward rendering all pixels that decals wrote into have to be composited
                    parameters.stencilMask = (int)StencilUsage.Decals;
                    parameters.stencilRef = (int)StencilUsage.Decals;
                    break;
                case LitShaderMode.Deferred: // in deferred rendering only pixels affected by both forward materials and decals need to be composited
                    parameters.stencilMask = (int)StencilUsage.Decals | (int)StencilUsage.RequiresDeferredLighting;
                    parameters.stencilRef = (int)StencilUsage.Decals;
                    break;
                default:
                    throw new ArgumentOutOfRangeException("Unknown ShaderLitMode");
            }

            return parameters;
        }

        static void DecalNormalPatch(DBufferNormalPatchParameters    parameters,
            RTHandle[]                      dBuffer,
            RTHandle                        depthStencilBuffer,
            RTHandle                        normalBuffer,
            CommandBuffer                   cmd)
        {
            using (new ProfilingScope(cmd, ProfilingSampler.Get(HDProfileId.DBufferNormal)))
            {
                parameters.decalNormalBufferMaterial.SetInt(HDShaderIDs._DecalNormalBufferStencilReadMask, parameters.stencilMask);
                parameters.decalNormalBufferMaterial.SetInt(HDShaderIDs._DecalNormalBufferStencilRef, parameters.stencilRef);
                for (int i = 0; i < parameters.dBufferCount; ++i)
                    parameters.decalNormalBufferMaterial.SetTexture(HDShaderIDs._DBufferTexture[i], dBuffer[i]);

                CoreUtils.SetRenderTarget(cmd, depthStencilBuffer);
                cmd.SetRandomWriteTarget(1, normalBuffer);
                cmd.DrawProcedural(Matrix4x4.identity, parameters.decalNormalBufferMaterial, 0, MeshTopology.Triangles, 3, 1);
                cmd.ClearRandomWriteTargets();
            }
        }

        RendererListDesc PrepareMeshDecalsRendererList(CullingResults cullingResults, HDCamera hdCamera, bool use4RTs)
        {
            var desc = new RendererListDesc(m_MeshDecalsPassNames, cullingResults, hdCamera.camera)
            {
                sortingCriteria = SortingCriteria.CommonOpaque,
                rendererConfiguration = PerObjectData.None,
                renderQueueRange = HDRenderQueue.k_RenderQueue_AllOpaque
            };

            return desc;
        }

        void UpdateShaderVariablesGlobalDecal(ref ShaderVariablesGlobal cb, HDCamera hdCamera)
        {
            if (hdCamera.frameSettings.IsEnabled(FrameSettingsField.Decals))
            {
                cb._EnableDecals  = 1;
                cb._DecalAtlasResolution = new Vector2(HDUtils.hdrpSettings.decalSettings.atlasWidth, HDUtils.hdrpSettings.decalSettings.atlasHeight);
            }
            else
            {
                cb._EnableDecals = 0;
            }
        }

        static RenderTargetIdentifier[] m_Dbuffer3RtIds = new RenderTargetIdentifier[3];

        struct RenderDBufferParameters
        {
            public bool use4RTs;
            public bool useDecalLayers;
        }

        RenderDBufferParameters PrepareRenderDBufferParameters(HDCamera hdCamera)
        {
            var parameters = new RenderDBufferParameters();
            parameters.use4RTs = m_Asset.currentPlatformRenderPipelineSettings.decalSettings.perChannelMask;
            parameters.useDecalLayers = hdCamera.frameSettings.IsEnabled(FrameSettingsField.DecalLayers);
            return parameters;
        }

        static void RenderDBuffer(in RenderDBufferParameters  parameters,
            RenderTargetIdentifier[]    mrt,
            RTHandle[]                  rtHandles,
            RTHandle                    depthStencilBuffer,
            RTHandle                    depthTexture,
            RendererList                meshDecalsRendererList,
            RTHandle                    decalPrepassBuffer,
            ScriptableRenderContext     renderContext,
            CommandBuffer               cmd)
        {
            // for alpha compositing, color is cleared to 0, alpha to 1
            // https://developer.nvidia.com/gpugems/GPUGems3/gpugems3_ch23.html

            // this clears the targets
            // TODO: Once we move to render graph, move this to render targets initialization parameters and remove rtHandles parameters
            Color clearColor = new Color(0.0f, 0.0f, 0.0f, 1.0f);
            Color clearColorNormal = new Color(0.5f, 0.5f, 0.5f, 1.0f); // for normals 0.5 is neutral
            Color clearColorAOSBlend = new Color(1.0f, 1.0f, 1.0f, 1.0f);
            CoreUtils.SetRenderTarget(cmd, rtHandles[0], ClearFlag.Color, clearColor);
            CoreUtils.SetRenderTarget(cmd, rtHandles[1], ClearFlag.Color, clearColorNormal);
            CoreUtils.SetRenderTarget(cmd, rtHandles[2], ClearFlag.Color, clearColor);

            if (parameters.use4RTs)
            {
                CoreUtils.SetRenderTarget(cmd, rtHandles[3], ClearFlag.Color, clearColorAOSBlend);
                // this actually sets the MRTs and HTile RWTexture, this is done separately because we do not have an api to clear MRTs to different colors
                CoreUtils.SetRenderTarget(cmd, mrt, depthStencilBuffer); // do not clear anymore
            }
            else
            {
                for (int rtindex = 0; rtindex < 3; rtindex++)
                {
                    m_Dbuffer3RtIds[rtindex] = mrt[rtindex];
                }
                // this actually sets the MRTs and HTile RWTexture, this is done separately because we do not have an api to clear MRTs to different colors
                CoreUtils.SetRenderTarget(cmd, m_Dbuffer3RtIds, depthStencilBuffer); // do not clear anymore
            }

            if (parameters.useDecalLayers)
                cmd.SetGlobalTexture(HDShaderIDs._DecalPrepassTexture, decalPrepassBuffer);
            else
                cmd.SetGlobalTexture(HDShaderIDs._DecalPrepassTexture, TextureXR.GetBlackTexture());

            cmd.SetGlobalTexture(HDShaderIDs._CameraDepthTexture, depthTexture);

            CoreUtils.DrawRendererList(renderContext, cmd, meshDecalsRendererList);
            DecalSystem.instance.RenderIntoDBuffer(cmd);

            cmd.ClearRandomWriteTargets();
        }

        RendererListDesc PrepareForwardEmissiveRendererList(CullingResults cullResults, HDCamera hdCamera)
        {
            var result = new RendererListDesc(m_DecalsEmissivePassNames, cullResults, hdCamera.camera)
            {
                renderQueueRange = HDRenderQueue.k_RenderQueue_AllOpaque,
                sortingCriteria = SortingCriteria.CommonOpaque,
                rendererConfiguration = PerObjectData.None
            };

            return result;
        }

        void RenderWireFrame(CullingResults cull, HDCamera hdCamera, RenderTargetIdentifier backbuffer, ScriptableRenderContext renderContext, CommandBuffer cmd)
        {
            using (new ProfilingScope(cmd, ProfilingSampler.Get(HDProfileId.RenderWireFrame)))
            {
                CoreUtils.SetRenderTarget(cmd, backbuffer, ClearFlag.Color, GetColorBufferClearColor(hdCamera));

                var rendererListOpaque = RendererList.Create(CreateOpaqueRendererListDesc(cull, hdCamera.camera, m_AllForwardOpaquePassNames));
                DrawOpaqueRendererList(renderContext, cmd, hdCamera.frameSettings, rendererListOpaque);

                // Render forward transparent
                var rendererListTransparent = RendererList.Create(CreateTransparentRendererListDesc(cull, hdCamera.camera, m_AllTransparentPassNames));
                DrawTransparentRendererList(renderContext, cmd, hdCamera.frameSettings, rendererListTransparent);
            }
        }

        struct TransparencyOverdrawParameters
        {
            public ShaderVariablesDebugDisplay constantBuffer;
            public RendererListDesc transparencyRL;
            public RendererListDesc transparencyAfterPostRL;
            public RendererListDesc transparencyLowResRL;
            public FrameSettings frameSettings;
        }

        TransparencyOverdrawParameters PrepareTransparencyOverdrawParameters(HDCamera hdCamera, CullingResults cull)
        {
            var parameters = new TransparencyOverdrawParameters();

            var passNames = m_Asset.currentPlatformRenderPipelineSettings.supportTransparentBackface ? m_AllTransparentPassNames : m_TransparentNoBackfaceNames;
            var stateBlock = new RenderStateBlock
            {
                mask = RenderStateMask.Blend,
                blendState = new BlendState
                {
                    blendState0 = new RenderTargetBlendState
                    {
                        destinationColorBlendMode = BlendMode.One,
                        sourceColorBlendMode = BlendMode.One,
                        destinationAlphaBlendMode = BlendMode.One,
                        sourceAlphaBlendMode = BlendMode.One,
                        colorBlendOperation = BlendOp.Add,
                        alphaBlendOperation = BlendOp.Add,
                        writeMask = ColorWriteMask.All
                    }
                }
            };

            parameters.constantBuffer = m_ShaderVariablesDebugDisplayCB;
            parameters.transparencyRL = CreateTransparentRendererListDesc(cull, hdCamera.camera, passNames, stateBlock: stateBlock);
            parameters.transparencyAfterPostRL = CreateTransparentRendererListDesc(cull, hdCamera.camera, passNames, renderQueueRange: HDRenderQueue.k_RenderQueue_AfterPostProcessTransparent, stateBlock: stateBlock);
            parameters.transparencyLowResRL = CreateTransparentRendererListDesc(cull, hdCamera.camera, passNames, renderQueueRange: HDRenderQueue.k_RenderQueue_LowTransparent, stateBlock: stateBlock);
            parameters.frameSettings = hdCamera.frameSettings;

            return parameters;
        }

        static void RenderTransparencyOverdraw(TransparencyOverdrawParameters  parameters,
            RTHandle                        colorBuffer,
            RTHandle                        depthBuffer,
            in RendererList                 transparencyRL,
            in RendererList                 transparencyAfterPostRL,
            in RendererList                 transparencyLowResRL,
            ScriptableRenderContext         renderContext,
            CommandBuffer                   cmd)
        {
            CoreUtils.SetRenderTarget(cmd, colorBuffer, depthBuffer, clearFlag: ClearFlag.Color, clearColor: Color.black);

            // High res transparent objects, drawing in m_DebugFullScreenTempBuffer
            parameters.constantBuffer._DebugTransparencyOverdrawWeight = 1.0f;
            ConstantBuffer.PushGlobal(cmd, parameters.constantBuffer, HDShaderIDs._ShaderVariablesDebugDisplay);

            DrawTransparentRendererList(renderContext, cmd, parameters.frameSettings, transparencyRL);
            DrawTransparentRendererList(renderContext, cmd, parameters.frameSettings, transparencyAfterPostRL);

            // Low res transparent objects, copying result m_DebugTranparencyLowRes
            parameters.constantBuffer._DebugTransparencyOverdrawWeight = 0.25f;
            ConstantBuffer.PushGlobal(cmd, parameters.constantBuffer, HDShaderIDs._ShaderVariablesDebugDisplay);
            DrawTransparentRendererList(renderContext, cmd, parameters.frameSettings, transparencyLowResRL);

            // weighted sum of m_DebugFullScreenTempBuffer and m_DebugTranparencyLowRes done in DebugFullScreen.shader
        }

        struct FullScreenDebugParameters
        {
            public RendererListDesc rendererList;
            public FrameSettings frameSettings;
        }

        FullScreenDebugParameters PrepareFullScreenDebugParameters(HDCamera hdCamera, CullingResults cull)
        {
            var parameters = new FullScreenDebugParameters();

            parameters.rendererList = CreateOpaqueRendererListDesc(cull, hdCamera.camera, m_FullScreenDebugPassNames, renderQueueRange: RenderQueueRange.all);
            parameters.frameSettings = hdCamera.frameSettings;

            return parameters;
        }

        static void RenderFullScreenDebug(FullScreenDebugParameters   parameters,
            RTHandle                    colorBuffer,
            RTHandle                    depthBuffer,
            ComputeBuffer               debugBuffer,
            in RendererList             rendererList,
            ScriptableRenderContext     renderContext,
            CommandBuffer               cmd)
        {
            using (new ProfilingScope(cmd, ProfilingSampler.Get(HDProfileId.RenderFullScreenDebug)))
            {
                CoreUtils.SetRenderTarget(cmd, colorBuffer, depthBuffer);
                cmd.SetRandomWriteTarget(1, debugBuffer);

                CoreUtils.DrawRendererList(renderContext, cmd, rendererList);

                cmd.ClearRandomWriteTargets();
            }
        }

        void UpdateSkyEnvironment(HDCamera hdCamera, ScriptableRenderContext renderContext, int frameIndex, CommandBuffer cmd)
        {
            m_SkyManager.UpdateEnvironment(hdCamera, renderContext, GetCurrentSunLight(), frameIndex, cmd);
        }

        /// <summary>
        /// Request an update of the environment lighting.
        /// </summary>
        public void RequestSkyEnvironmentUpdate()
        {
            m_SkyManager.RequestEnvironmentUpdate();
        }

        internal void RequestStaticSkyUpdate()
        {
            m_SkyManager.RequestStaticEnvironmentUpdate();
        }

        /// <summary>
        /// Export the provided camera's sky to a flattened cubemap.
        /// </summary>
        /// <param name="camera">Requested camera.</param>
        /// <returns>Result texture.</returns>
        public Texture2D ExportSkyToTexture(Camera camera)
        {
            return m_SkyManager.ExportSkyToTexture(camera);
        }

        RendererListDesc PrepareForwardOpaqueRendererList(CullingResults cullResults, HDCamera hdCamera)
        {
            var passNames = hdCamera.frameSettings.litShaderMode == LitShaderMode.Forward
                ? m_ForwardAndForwardOnlyPassNames
                : m_ForwardOnlyPassNames;
            return CreateOpaqueRendererListDesc(cullResults, hdCamera.camera, passNames, m_CurrentRendererConfigurationBakedLighting);
        }

        static bool NeedMotionVectorForTransparent(FrameSettings frameSettings)
        {
            return frameSettings.IsEnabled(FrameSettingsField.MotionVectors);
        }

        RendererListDesc PrepareForwardTransparentRendererList(CullingResults cullResults, HDCamera hdCamera, bool preRefraction)
        {
            RenderQueueRange transparentRange;
            if (preRefraction)
            {
                transparentRange = HDRenderQueue.k_RenderQueue_PreRefraction;
            }
            else if (hdCamera.frameSettings.IsEnabled(FrameSettingsField.LowResTransparent))
            {
                transparentRange = HDRenderQueue.k_RenderQueue_Transparent;
            }
            else // Low res transparent disabled
            {
                transparentRange = HDRenderQueue.k_RenderQueue_TransparentWithLowRes;
            }

            if (!hdCamera.frameSettings.IsEnabled(FrameSettingsField.Refraction))
            {
                if (hdCamera.frameSettings.IsEnabled(FrameSettingsField.LowResTransparent))
                    transparentRange = HDRenderQueue.k_RenderQueue_AllTransparent;
                else
                    transparentRange = HDRenderQueue.k_RenderQueue_AllTransparentWithLowRes;
            }

            if (NeedMotionVectorForTransparent(hdCamera.frameSettings))
            {
                m_CurrentRendererConfigurationBakedLighting |= PerObjectData.MotionVectors; // This will enable the flag for low res transparent as well
            }

            var passNames = m_Asset.currentPlatformRenderPipelineSettings.supportTransparentBackface ? m_AllTransparentPassNames : m_TransparentNoBackfaceNames;
            return CreateTransparentRendererListDesc(cullResults, hdCamera.camera, passNames, m_CurrentRendererConfigurationBakedLighting, transparentRange);
        }

        static void RenderForwardRendererList(FrameSettings               frameSettings,
            RendererList                rendererList,
            RenderTargetIdentifier[]    renderTarget,
            RTHandle                    depthBuffer,
            ComputeBuffer               lightListBuffer,
            bool                        opaque,
            ScriptableRenderContext     renderContext,
            CommandBuffer               cmd)
        {
            // Note: SHADOWS_SHADOWMASK keyword is enabled in HDRenderPipeline.cs ConfigureForShadowMask
            bool useFptl = opaque && frameSettings.IsEnabled(FrameSettingsField.FPTLForForwardOpaque);
<<<<<<< HEAD

            // say that we want to use tile/cluster light loop
            CoreUtils.SetKeyword(cmd, "USE_FPTL_LIGHTLIST", useFptl);
            CoreUtils.SetKeyword(cmd, "USE_CLUSTERED_LIGHTLIST", !useFptl);
            cmd.SetGlobalBuffer(HDShaderIDs.g_vLightListGlobal, lightListBuffer);

            CoreUtils.SetRenderTarget(cmd, renderTarget, depthBuffer);
            if (opaque)
                DrawOpaqueRendererList(renderContext, cmd, frameSettings, rendererList);
            else
                DrawTransparentRendererList(renderContext, cmd, frameSettings, rendererList);
        }

        // This is use to Display legacy shader with an error shader
        [Conditional("DEVELOPMENT_BUILD"), Conditional("UNITY_EDITOR")]
        void RenderForwardError(CullingResults cullResults, HDCamera hdCamera, ScriptableRenderContext renderContext, CommandBuffer cmd)
        {
            using (new ProfilingScope(cmd, ProfilingSampler.Get(HDProfileId.RenderForwardError)))
            {
                CoreUtils.SetRenderTarget(cmd, m_CameraColorBuffer, m_SharedRTManager.GetDepthStencilBuffer());
                var rendererList = RendererList.Create(CreateOpaqueRendererListDesc(cullResults, hdCamera.camera, m_ForwardErrorPassNames, renderQueueRange: RenderQueueRange.all, overrideMaterial: m_ErrorMaterial));
                CoreUtils.DrawRendererList(renderContext, cmd, rendererList);
            }
        }

        bool RenderCustomPass(ScriptableRenderContext context, CommandBuffer cmd, HDCamera hdCamera, CullingResults cullingResults, CullingResults cameraCullingResults, CustomPassInjectionPoint injectionPoint, AOVRequestData aovRequest, List<RTHandle> aovCustomPassBuffers)
        {
            if (!hdCamera.frameSettings.IsEnabled(FrameSettingsField.CustomPass))
                return false;

            bool executed = false;
            CustomPassVolume.GetActivePassVolumes(injectionPoint, m_ActivePassVolumes);
            foreach (var customPass in m_ActivePassVolumes)
            {
                if (customPass == null)
                    return false;

                var customPassTargets = new CustomPass.RenderTargets
                {
                    cameraColorMSAABuffer = m_CameraColorMSAABuffer,
                    cameraColorBuffer = (injectionPoint == CustomPassInjectionPoint.AfterPostProcess) ? m_IntermediateAfterPostProcessBuffer : m_CameraColorBuffer,
                    customColorBuffer = m_CustomPassColorBuffer,
                    customDepthBuffer = m_CustomPassDepthBuffer,
                };
                executed |= customPass.Execute(context, cmd, hdCamera, cullingResults, cameraCullingResults, m_SharedRTManager, customPassTargets);
            }

            // Push the custom pass buffer, in case it was requested in the AOVs
            aovRequest.PushCustomPassTexture(cmd, injectionPoint, m_CameraColorBuffer, m_CustomPassColorBuffer, aovCustomPassBuffers);

            return executed;
        }

        void RenderTransparentDepthPrepass(CullingResults cull, HDCamera hdCamera, ScriptableRenderContext renderContext, CommandBuffer cmd)
        {
            if (hdCamera.frameSettings.IsEnabled(FrameSettingsField.TransparentPrepass))
            {
                // Render transparent depth prepass after opaque one
                using (new ProfilingScope(cmd, ProfilingSampler.Get(HDProfileId.TransparentDepthPrepass)))
                {
                    if (hdCamera.IsSSREnabled(transparent: true))
                    {
                        // TO CHECK: we should disable decal variant here!

                        // But we also need to bind the normal buffer for objects that will receive SSR
                        CoreUtils.SetRenderTarget(cmd, m_SharedRTManager.GetDepthPrepassForwardRTI(hdCamera.frameSettings), m_SharedRTManager.GetDepthStencilBuffer());
                    }
                    else
                        CoreUtils.SetRenderTarget(cmd, m_SharedRTManager.GetDepthStencilBuffer());

                    var rendererList = RendererList.Create(CreateTransparentRendererListDesc(cull, hdCamera.camera, m_TransparentDepthPrepassNames));
                    DrawTransparentRendererList(renderContext, cmd, hdCamera.frameSettings, rendererList);
                }
            }
        }

        void RenderRayTracingPrepass(CullingResults cull, HDCamera hdCamera, ScriptableRenderContext renderContext, CommandBuffer cmd, bool clear)
        {
            if (!hdCamera.frameSettings.IsEnabled(FrameSettingsField.RayTracing))
                return;

            RecursiveRendering recursiveSettings = hdCamera.volumeStack.GetComponent<RecursiveRendering>();
            if (recursiveSettings.enable.value)
            {
                using (new ProfilingScope(cmd, ProfilingSampler.Get(HDProfileId.RayTracingPrepass)))
                {
                    RendererList transparentRendererList;
                    RendererList opaqueRendererList;

                    // when clear is required, it mean we are before the recursive rendering call, otherwise it mean we are before the depth prepass
                    // As the pass before depth prepass write depth, we don't need to write it again during the second one, also the buffer is only clear at this time
                    // TODO: evaluate the usage of a stencil bit in the stencil buffer to save a rendertarget (But it require various headaches to work correctly).
                    if (clear)
                    {
                        CoreUtils.SetRenderTarget(cmd, m_FlagMaskTextureRT, m_SharedRTManager.GetDepthStencilBuffer(), clearFlag: ClearFlag.Color, Color.black);
                        transparentRendererList = RendererList.Create(CreateOpaqueRendererListDesc(cull, hdCamera.camera, m_RayTracingPrepassNames, stateBlock: m_DepthStateNoWrite));
                        opaqueRendererList = RendererList.Create(CreateTransparentRendererListDesc(cull, hdCamera.camera, m_RayTracingPrepassNames, renderQueueRange: HDRenderQueue.k_RenderQueue_AllTransparentWithLowRes, stateBlock: m_DepthStateNoWrite));
                    }
                    else
                    {
                        CoreUtils.SetRenderTarget(cmd, m_FlagMaskTextureRT, m_SharedRTManager.GetDepthStencilBuffer());
                        transparentRendererList = RendererList.Create(CreateOpaqueRendererListDesc(cull, hdCamera.camera, m_RayTracingPrepassNames));
                        opaqueRendererList = RendererList.Create(CreateTransparentRendererListDesc(cull, hdCamera.camera, m_RayTracingPrepassNames));
                    }
                    DrawOpaqueRendererList(renderContext, cmd, hdCamera.frameSettings, opaqueRendererList);
                    DrawTransparentRendererList(renderContext, cmd, hdCamera.frameSettings, transparentRendererList);
                }
            }
        }

        void RenderTransparentDepthPostpass(CullingResults cullResults, HDCamera hdCamera, ScriptableRenderContext renderContext, CommandBuffer cmd)
        {
            if (!hdCamera.frameSettings.IsEnabled(FrameSettingsField.TransparentPostpass))
                return;

            using (new ProfilingScope(cmd, ProfilingSampler.Get(HDProfileId.TransparentDepthPostpass)))
            {
                CoreUtils.SetRenderTarget(cmd, m_SharedRTManager.GetDepthStencilBuffer());
                var rendererList = RendererList.Create(CreateTransparentRendererListDesc(cullResults, hdCamera.camera, m_TransparentDepthPostpassNames));
                DrawTransparentRendererList(renderContext, cmd, hdCamera.frameSettings, rendererList);
            }
        }

        void RenderLowResTransparent(CullingResults cullResults, HDCamera hdCamera, ScriptableRenderContext renderContext, CommandBuffer cmd)
        {
            if (!hdCamera.frameSettings.IsEnabled(FrameSettingsField.LowResTransparent))
                return;

            using (new ProfilingScope(cmd, ProfilingSampler.Get(HDProfileId.LowResTransparent)))
            {
                UpdateOffscreenRenderingConstants(ref m_ShaderVariablesGlobalCB, true, 2u);
                ConstantBuffer.PushGlobal(cmd, m_ShaderVariablesGlobalCB, HDShaderIDs._ShaderVariablesGlobal);

                CoreUtils.SetRenderTarget(cmd, m_LowResTransparentBuffer, m_SharedRTManager.GetLowResDepthBuffer(), clearFlag: ClearFlag.Color, Color.black);
                RenderQueueRange transparentRange = HDRenderQueue.k_RenderQueue_LowTransparent;
                var passNames = m_Asset.currentPlatformRenderPipelineSettings.supportTransparentBackface ? m_AllTransparentPassNames : m_TransparentNoBackfaceNames;
                var rendererList = RendererList.Create(CreateTransparentRendererListDesc(cullResults, hdCamera.camera, passNames, m_CurrentRendererConfigurationBakedLighting, HDRenderQueue.k_RenderQueue_LowTransparent));
                DrawTransparentRendererList(renderContext, cmd, hdCamera.frameSettings, rendererList);

                UpdateOffscreenRenderingConstants(ref m_ShaderVariablesGlobalCB, false, 1u);
                ConstantBuffer.PushGlobal(cmd, m_ShaderVariablesGlobalCB, HDShaderIDs._ShaderVariablesGlobal);
            }
        }

        void RenderObjectsMotionVectors(CullingResults cullResults, HDCamera hdCamera, ScriptableRenderContext renderContext, CommandBuffer cmd)
        {
            if (!hdCamera.frameSettings.IsEnabled(FrameSettingsField.ObjectMotionVectors))
                return;

            using (new ProfilingScope(cmd, ProfilingSampler.Get(HDProfileId.ObjectsMotionVector)))
            {
                // With all this variant we have the following scenario of render target binding
                // decalsEnabled
                //     LitShaderMode.Forward
                //         Range Opaque both deferred and forward - depth + optional msaa + motion + force zero decal + normal
                //         Range opaqueDecal for both deferred and forward - depth + optional msaa + motion + decal + normal
                //         Range opaqueAlphaTest for both deferred and forward - depth + optional msaa + motion + force zero decal + normal
                //         Range opaqueDecalAlphaTest for both deferred and forward - depth + optional msaa + motion + decal + normal
                //    LitShaderMode.Deferred
                //         Range Opaque for deferred - depth + motion + force zero decal
                //         Range opaqueDecal for deferred - depth + motion + decal
                //         Range opaqueAlphaTest for deferred - depth + motion + force zero decal
                //         Range opaqueDecalAlphaTes for deferred - depth + motion + decal

                //         Range Opaque for forward - depth + motion  + force zero decal + normal
                //         Range opaqueDecal for forward - depth + motion + decal + normal
                //         Range opaqueAlphaTest for forward - depth + motion + force zero decal + normal
                //         Range opaqueDecalAlphaTest for forward - depth + motion + decal + normal

                // !decalsEnabled
                //     LitShaderMode.Forward
                //         Range Opaque..OpaqueDecalAlphaTest for deferred and forward - depth + motion + optional msaa + normal
                //     LitShaderMode.Deferred
                //         Range Opaque..OpaqueDecalAlphaTest for deferred - depth + motion

                //         Range Opaque..OpaqueDecalAlphaTest for forward - depth + motion + normal

                // These flags are still required in SRP or the engine won't compute previous model matrices...
                // If the flag hasn't been set yet on this camera, motion vectors will skip a frame.
                hdCamera.camera.depthTextureMode |= DepthTextureMode.MotionVectors | DepthTextureMode.Depth;
                // Disable write to normal buffer for unlit shader (the normal buffer binding change when using MSAA)
                cmd.SetGlobalInt(HDShaderIDs._ColorMaskNormal, hdCamera.frameSettings.IsEnabled(FrameSettingsField.MSAA) ? (int)ColorWriteMask.All : 0);

                RenderStateBlock? stateBlock = null;
                if (hdCamera.frameSettings.litShaderMode == LitShaderMode.Deferred || !hdCamera.frameSettings.IsEnabled(FrameSettingsField.AlphaToMask))
                    stateBlock = m_AlphaToMaskBlock;

                CoreUtils.SetRenderTarget(cmd, m_SharedRTManager.GetMotionVectorsPassRTI(hdCamera.frameSettings), m_SharedRTManager.GetDepthStencilBuffer(hdCamera.frameSettings.IsEnabled(FrameSettingsField.MSAA)));
                var rendererList = RendererList.Create(CreateOpaqueRendererListDesc(cullResults, hdCamera.camera, HDShaderPassNames.s_MotionVectorsName, PerObjectData.MotionVectors, stateBlock: stateBlock));
                DrawOpaqueRendererList(renderContext, cmd, hdCamera.frameSettings, rendererList);
            }
        }

        void RenderCameraMotionVectors(CullingResults cullResults, HDCamera hdCamera, ScriptableRenderContext renderContext, CommandBuffer cmd)
        {
            if (!hdCamera.frameSettings.IsEnabled(FrameSettingsField.MotionVectors))
                return;

            using (new ProfilingScope(cmd, ProfilingSampler.Get(HDProfileId.CameraMotionVectors)))
            {
                bool msaa = hdCamera.frameSettings.IsEnabled(FrameSettingsField.MSAA);

                // These flags are still required in SRP or the engine won't compute previous model matrices...
                // If the flag hasn't been set yet on this camera, motion vectors will skip a frame.
                hdCamera.camera.depthTextureMode |= DepthTextureMode.MotionVectors | DepthTextureMode.Depth;
                m_CameraMotionVectorsMaterial.SetInt(HDShaderIDs._StencilMask, (int)StencilUsage.ObjectMotionVector);
                m_CameraMotionVectorsMaterial.SetInt(HDShaderIDs._StencilRef, (int)StencilUsage.ObjectMotionVector);
=======
>>>>>>> 59dd1279

            // say that we want to use tile/cluster light loop
            CoreUtils.SetKeyword(cmd, "USE_FPTL_LIGHTLIST", useFptl);
            CoreUtils.SetKeyword(cmd, "USE_CLUSTERED_LIGHTLIST", !useFptl);
            cmd.SetGlobalBuffer(HDShaderIDs.g_vLightListGlobal, lightListBuffer);

            CoreUtils.SetRenderTarget(cmd, renderTarget, depthBuffer);
            if (opaque)
                DrawOpaqueRendererList(renderContext, cmd, frameSettings, rendererList);
            else
                DrawTransparentRendererList(renderContext, cmd, frameSettings, rendererList);
        }

        struct RenderSSRParameters
        {
            public ComputeShader    ssrCS;
            public int              tracingKernel;
            public int              reprojectionKernel;
            public int              accumulateKernel;
            public bool             transparentSSR;
            public bool             usePBRAlgo;

            public int              width, height, viewCount;

            public ComputeBuffer    offsetBufferData;

            public ShaderVariablesScreenSpaceReflection cb;
        }

        RenderSSRParameters PrepareSSRParameters(HDCamera hdCamera, in HDUtils.PackedMipChainInfo depthPyramid, bool transparentSSR)
        {
            var volumeSettings = hdCamera.volumeStack.GetComponent<ScreenSpaceReflection>();
            var parameters = new RenderSSRParameters();

            parameters.ssrCS = m_ScreenSpaceReflectionsCS;
            parameters.tracingKernel = m_SsrTracingKernel;
            parameters.reprojectionKernel = m_SsrReprojectionKernel;
            parameters.accumulateKernel = m_SsrAccumulateKernel;
            parameters.transparentSSR = transparentSSR;
            parameters.usePBRAlgo = !transparentSSR && volumeSettings.usedAlgorithm.value == ScreenSpaceReflectionAlgorithm.PBRAccumulation;

            parameters.width = hdCamera.actualWidth;
            parameters.height = hdCamera.actualHeight;
            parameters.viewCount = hdCamera.viewCount;

            float n = hdCamera.camera.nearClipPlane;
            float f = hdCamera.camera.farClipPlane;
            float thickness = volumeSettings.depthBufferThickness.value;

            ref var cb = ref parameters.cb;
            cb._SsrThicknessScale = 1.0f / (1.0f + thickness);
            cb._SsrThicknessBias = -n / (f - n) * (thickness * cb._SsrThicknessScale);
            cb._SsrIterLimit = volumeSettings.rayMaxIterations;
            cb._SsrReflectsSky = volumeSettings.reflectSky.value ? 1 : 0;
            cb._SsrStencilBit = (int)StencilUsage.TraceReflectionRay;
            float roughnessFadeStart = 1 - volumeSettings.smoothnessFadeStart;
            cb._SsrRoughnessFadeEnd = 1 - volumeSettings.minSmoothness;
            float roughnessFadeLength = cb._SsrRoughnessFadeEnd - roughnessFadeStart;
            cb._SsrRoughnessFadeEndTimesRcpLength = (roughnessFadeLength != 0) ? (cb._SsrRoughnessFadeEnd * (1.0f / roughnessFadeLength)) : 1;
            cb._SsrRoughnessFadeRcpLength = (roughnessFadeLength != 0) ? (1.0f / roughnessFadeLength) : 0;
            cb._SsrEdgeFadeRcpLength = Mathf.Min(1.0f / volumeSettings.screenFadeDistance.value, float.MaxValue);
            cb._ColorPyramidUvScaleAndLimitPrevFrame = HDUtils.ComputeViewportScaleAndLimit(hdCamera.historyRTHandleProperties.previousViewportSize, hdCamera.historyRTHandleProperties.previousRenderTargetSize);
            cb._SsrColorPyramidMaxMip = hdCamera.colorPyramidHistoryMipCount - 1;
            cb._SsrDepthPyramidMaxMip = depthPyramid.mipLevelCount - 1;
            if (hdCamera.isFirstFrame || hdCamera.cameraFrameCount <= 2)
                cb._SsrAccumulationAmount = 1.0f;
            else
                cb._SsrAccumulationAmount = Mathf.Pow(2, Mathf.Lerp(0.0f, -7.0f, volumeSettings.accumulationFactor.value));

            parameters.offsetBufferData = depthPyramid.GetOffsetBufferData(m_DepthPyramidMipLevelOffsetsBuffer);

            return parameters;
        }

        static void RenderSSR(in RenderSSRParameters  parameters,
            HDCamera                hdCamera,
            BlueNoise               blueNoise,
            RTHandle                depthTexture,
            RTHandle                depthPyramid,
            RTHandle                normalBuffer,
            RTHandle                motionVectorsBuffer,
            RTHandle                SsrHitPointTexture,
            RTHandle                stencilBuffer,
            RTHandle                clearCoatMask,
            RTHandle                previousColorPyramid,
            RTHandle                ssrAccum,
            RTHandle                ssrLightingTexture,
            RTHandle                ssrAccumPrev,
            ComputeBuffer           coarseStencilBuffer,
            CommandBuffer           cmd,
            ScriptableRenderContext renderContext)
        {
            var cs = parameters.ssrCS;

            ScreenSpaceReflection ssrSettings = hdCamera.volumeStack.GetComponent<ScreenSpaceReflection>();

            if (!parameters.transparentSSR)
            {
                bool ssrNeedReset = false;
                if (ssrSettings.usedAlgorithm.value == ScreenSpaceReflectionAlgorithm.PBRAccumulation &&
                    hdCamera.currentSSRAlgorithm == ScreenSpaceReflectionAlgorithm.Approximation)
                    ssrNeedReset = true;

                hdCamera.currentSSRAlgorithm = ssrSettings.usedAlgorithm.value;

                if (ssrSettings.usedAlgorithm.value == ScreenSpaceReflectionAlgorithm.PBRAccumulation)
                {
                    CoreUtils.SetRenderTarget(cmd, ssrAccum, ClearFlag.Color, Color.clear);
                    if (ssrNeedReset || hdCamera.isFirstFrame)
                    {
                        CoreUtils.SetRenderTarget(cmd, ssrAccumPrev, ClearFlag.Color, Color.clear);
                    }
                }
            }

            CoreUtils.SetKeyword(cs, "SSR_APPROX", !parameters.usePBRAlgo);
            CoreUtils.SetKeyword(cs, "DEPTH_SOURCE_NOT_FROM_MIP_CHAIN", parameters.transparentSSR);

            using (new ProfilingScope(cmd, ProfilingSampler.Get(HDProfileId.SsrTracing)))
            {
                // cmd.SetComputeTextureParam(cs, kernel, "_SsrDebugTexture",    m_SsrDebugTexture);
                // Bind the non mip chain if we are rendering the transparent version
                cmd.SetComputeTextureParam(cs, parameters.tracingKernel, HDShaderIDs._DepthTexture, depthTexture);
                cmd.SetComputeTextureParam(cs, parameters.tracingKernel, HDShaderIDs._CameraDepthTexture, depthPyramid);
                cmd.SetComputeTextureParam(cs, parameters.tracingKernel, HDShaderIDs._NormalBufferTexture, normalBuffer);
                cmd.SetComputeTextureParam(cs, parameters.tracingKernel, HDShaderIDs._SsrClearCoatMaskTexture, clearCoatMask);
                cmd.SetComputeTextureParam(cs, parameters.tracingKernel, HDShaderIDs._SsrHitPointTexture, SsrHitPointTexture);

                if (stencilBuffer.rt.stencilFormat == GraphicsFormat.None)  // We are accessing MSAA resolved version and not the depth stencil buffer directly.
                {
                    cmd.SetComputeTextureParam(cs, parameters.tracingKernel, HDShaderIDs._StencilTexture, stencilBuffer);
                }
                else
                {
                    cmd.SetComputeTextureParam(cs, parameters.tracingKernel, HDShaderIDs._StencilTexture, stencilBuffer, 0, RenderTextureSubElement.Stencil);
                }

                cmd.SetComputeBufferParam(cs, parameters.tracingKernel, HDShaderIDs._CoarseStencilBuffer, coarseStencilBuffer);
                cmd.SetComputeBufferParam(cs, parameters.tracingKernel, HDShaderIDs._DepthPyramidMipLevelOffsets, parameters.offsetBufferData);

                blueNoise.BindDitheredRNGData1SPP(cmd);

                ConstantBuffer.Push(cmd, parameters.cb, cs, HDShaderIDs._ShaderVariablesScreenSpaceReflection);

                cmd.DispatchCompute(cs, parameters.tracingKernel, HDUtils.DivRoundUp(parameters.width, 8), HDUtils.DivRoundUp(parameters.height, 8), parameters.viewCount);
            }

            using (new ProfilingScope(cmd, ProfilingSampler.Get(HDProfileId.SsrReprojection)))
            {
                cmd.SetComputeTextureParam(cs, parameters.reprojectionKernel, HDShaderIDs._DepthTexture, depthTexture);
                cmd.SetComputeTextureParam(cs, parameters.reprojectionKernel, HDShaderIDs._CameraDepthTexture, depthPyramid);
                cmd.SetComputeTextureParam(cs, parameters.reprojectionKernel, HDShaderIDs._ColorPyramidTexture, previousColorPyramid);
                cmd.SetComputeTextureParam(cs, parameters.reprojectionKernel, HDShaderIDs._NormalBufferTexture, normalBuffer);
                cmd.SetComputeTextureParam(cs, parameters.reprojectionKernel, HDShaderIDs._SsrHitPointTexture, SsrHitPointTexture);
                cmd.SetComputeTextureParam(cs, parameters.reprojectionKernel, HDShaderIDs._SSRAccumTexture, parameters.usePBRAlgo ? ssrAccum : ssrLightingTexture);
                cmd.SetComputeTextureParam(cs, parameters.reprojectionKernel, HDShaderIDs._SsrClearCoatMaskTexture, clearCoatMask);
                cmd.SetComputeTextureParam(cs, parameters.reprojectionKernel, HDShaderIDs._CameraMotionVectorsTexture, motionVectorsBuffer);

                ConstantBuffer.Push(cmd, parameters.cb, cs, HDShaderIDs._ShaderVariablesScreenSpaceReflection);

                cmd.DispatchCompute(cs, parameters.reprojectionKernel, HDUtils.DivRoundUp(parameters.width, 8), HDUtils.DivRoundUp(parameters.height, 8), parameters.viewCount);
            }

            if (parameters.usePBRAlgo)
            {
                using (new ProfilingScope(cmd, ProfilingSampler.Get(HDProfileId.SsrAccumulate)))
                {
                    cmd.SetComputeTextureParam(cs, parameters.accumulateKernel, HDShaderIDs._DepthTexture, depthTexture);
                    cmd.SetComputeTextureParam(cs, parameters.accumulateKernel, HDShaderIDs._CameraDepthTexture, depthPyramid);
                    cmd.SetComputeTextureParam(cs, parameters.accumulateKernel, HDShaderIDs._NormalBufferTexture, normalBuffer);
                    cmd.SetComputeTextureParam(cs, parameters.accumulateKernel, HDShaderIDs._ColorPyramidTexture, previousColorPyramid);
                    cmd.SetComputeTextureParam(cs, parameters.accumulateKernel, HDShaderIDs._SsrHitPointTexture, SsrHitPointTexture);
                    cmd.SetComputeTextureParam(cs, parameters.accumulateKernel, HDShaderIDs._SSRAccumTexture, ssrAccum);
                    cmd.SetComputeTextureParam(cs, parameters.accumulateKernel, HDShaderIDs._SsrLightingTextureRW, ssrLightingTexture);
                    cmd.SetComputeTextureParam(cs, parameters.accumulateKernel, HDShaderIDs._SsrAccumPrev, ssrAccumPrev);
                    cmd.SetComputeTextureParam(cs, parameters.accumulateKernel, HDShaderIDs._SsrClearCoatMaskTexture, clearCoatMask);
                    cmd.SetComputeTextureParam(cs, parameters.accumulateKernel, HDShaderIDs._CameraMotionVectorsTexture, motionVectorsBuffer);

                    ConstantBuffer.Push(cmd, parameters.cb, cs, HDShaderIDs._ShaderVariablesScreenSpaceReflection);

                    cmd.DispatchCompute(cs, parameters.accumulateKernel, HDUtils.DivRoundUp(parameters.width, 8), HDUtils.DivRoundUp(parameters.height, 8), parameters.viewCount);
                }
            }
        }

        unsafe void ApplyDebugDisplaySettings(HDCamera hdCamera, CommandBuffer cmd)
        {
            // See ShaderPassForward.hlsl: for forward shaders, if DEBUG_DISPLAY is enabled and no DebugLightingMode or DebugMipMapMod
            // modes have been set, lighting is automatically skipped (To avoid some crashed due to lighting RT not set on console).
            // However debug mode like colorPickerModes and false color don't need DEBUG_DISPLAY and must work with the lighting.
            // So we will enabled DEBUG_DISPLAY independently

            bool debugDisplayEnabledOrSceneLightingDisabled = m_CurrentDebugDisplaySettings.IsDebugDisplayEnabled() || CoreUtils.IsSceneLightingDisabled(hdCamera.camera);
            // Enable globally the keyword DEBUG_DISPLAY on shader that support it with multi-compile
            CoreUtils.SetKeyword(cmd, "DEBUG_DISPLAY", debugDisplayEnabledOrSceneLightingDisabled);

            // Setting this all the time due to a strange bug that either reports a (globally) bound texture as not bound or where SetGlobalTexture doesn't behave as expected.
            // As a workaround we bind it regardless of debug display. Eventually with
            cmd.SetGlobalTexture(HDShaderIDs._DebugMatCapTexture, defaultResources.textures.matcapTex);

            m_ShaderVariablesGlobalCB._GlobalTessellationFactorMultiplier = (m_CurrentDebugDisplaySettings.data.fullScreenDebugMode == FullScreenDebugMode.QuadOverdraw) ? 0.0f : 1.0f;

            if (debugDisplayEnabledOrSceneLightingDisabled ||
                m_CurrentDebugDisplaySettings.data.colorPickerDebugSettings.colorPickerMode != ColorPickerDebugMode.None ||
                m_CurrentDebugDisplaySettings.IsDebugExposureModeEnabled())
            {
                // This is for texture streaming
                m_CurrentDebugDisplaySettings.UpdateMaterials();

                var lightingDebugSettings = m_CurrentDebugDisplaySettings.data.lightingDebugSettings;
                var materialDebugSettings = m_CurrentDebugDisplaySettings.data.materialDebugSettings;
                var debugAlbedo = new Vector4(lightingDebugSettings.overrideAlbedo ? 1.0f : 0.0f, lightingDebugSettings.overrideAlbedoValue.r, lightingDebugSettings.overrideAlbedoValue.g, lightingDebugSettings.overrideAlbedoValue.b);
                var debugSmoothness = new Vector4(lightingDebugSettings.overrideSmoothness ? 1.0f : 0.0f, lightingDebugSettings.overrideSmoothnessValue, 0.0f, 0.0f);
                var debugNormal = new Vector4(lightingDebugSettings.overrideNormal ? 1.0f : 0.0f, 0.0f, 0.0f, 0.0f);
                var debugAmbientOcclusion = new Vector4(lightingDebugSettings.overrideAmbientOcclusion ? 1.0f : 0.0f, lightingDebugSettings.overrideAmbientOcclusionValue, 0.0f, 0.0f);
                var debugSpecularColor = new Vector4(lightingDebugSettings.overrideSpecularColor ? 1.0f : 0.0f, lightingDebugSettings.overrideSpecularColorValue.r, lightingDebugSettings.overrideSpecularColorValue.g, lightingDebugSettings.overrideSpecularColorValue.b);
                var debugEmissiveColor = new Vector4(lightingDebugSettings.overrideEmissiveColor ? 1.0f : 0.0f, lightingDebugSettings.overrideEmissiveColorValue.r, lightingDebugSettings.overrideEmissiveColorValue.g, lightingDebugSettings.overrideEmissiveColorValue.b);
                var debugTrueMetalColor = new Vector4(materialDebugSettings.materialValidateTrueMetal ? 1.0f : 0.0f, materialDebugSettings.materialValidateTrueMetalColor.r, materialDebugSettings.materialValidateTrueMetalColor.g, materialDebugSettings.materialValidateTrueMetalColor.b);

                DebugLightingMode debugLightingMode = m_CurrentDebugDisplaySettings.GetDebugLightingMode();
                if (CoreUtils.IsSceneLightingDisabled(hdCamera.camera))
                {
                    debugLightingMode = DebugLightingMode.MatcapView;
                }

                ref var cb = ref m_ShaderVariablesDebugDisplayCB;

                var debugMaterialIndices = m_CurrentDebugDisplaySettings.GetDebugMaterialIndexes();
                for (int i = 0; i < 11; ++i)
                {
                    cb._DebugViewMaterialArray[i * 4] = (uint)debugMaterialIndices[i]; // Only x component is used.
                }
                for (int i = 0; i < 32; ++i)
                {
                    for (int j = 0; j < 4; ++j)
                        cb._DebugRenderingLayersColors[i * 4 + j] = m_CurrentDebugDisplaySettings.data.lightingDebugSettings.debugRenderingLayersColors[i][j];
                }

                cb._DebugLightingMode = (int)debugLightingMode;
                cb._DebugLightLayersMask = (int)m_CurrentDebugDisplaySettings.GetDebugLightLayersMask();
                cb._DebugShadowMapMode = (int)m_CurrentDebugDisplaySettings.GetDebugShadowMapMode();
                cb._DebugMipMapMode = (int)m_CurrentDebugDisplaySettings.GetDebugMipMapMode();
                cb._DebugMipMapModeTerrainTexture = (int)m_CurrentDebugDisplaySettings.GetDebugMipMapModeTerrainTexture();
                cb._ColorPickerMode = (int)m_CurrentDebugDisplaySettings.GetDebugColorPickerMode();
                cb._DebugFullScreenMode = (int)m_CurrentDebugDisplaySettings.data.fullScreenDebugMode;
                cb._DebugProbeVolumeMode = (int)m_CurrentDebugDisplaySettings.GetProbeVolumeDebugMode();

#if UNITY_EDITOR
                cb._MatcapMixAlbedo = HDRenderPipelinePreferences.matcapViewMixAlbedo ? 1 : 0;
                cb._MatcapViewScale = HDRenderPipelinePreferences.matcapViewScale;
#else
                cb._MatcapMixAlbedo = 0;
                cb._MatcapViewScale = 1.0f;
#endif
                cb._DebugLightingAlbedo = debugAlbedo;
                cb._DebugLightingSmoothness = debugSmoothness;
                cb._DebugLightingNormal = debugNormal;
                cb._DebugLightingAmbientOcclusion = debugAmbientOcclusion;
                cb._DebugLightingSpecularColor = debugSpecularColor;
                cb._DebugLightingEmissiveColor = debugEmissiveColor;
                cb._DebugLightingMaterialValidateHighColor = materialDebugSettings.materialValidateHighColor;
                cb._DebugLightingMaterialValidateLowColor = materialDebugSettings.materialValidateLowColor;
                cb._DebugLightingMaterialValidatePureMetalColor = debugTrueMetalColor;

                cb._MousePixelCoord = HDUtils.GetMouseCoordinates(hdCamera);
                cb._MouseClickPixelCoord = HDUtils.GetMouseClickCoordinates(hdCamera);

                cb._DebugSingleShadowIndex = m_CurrentDebugDisplaySettings.data.lightingDebugSettings.shadowDebugUseSelection ? m_DebugSelectedLightShadowIndex : (int)m_CurrentDebugDisplaySettings.data.lightingDebugSettings.shadowMapIndex;

                ConstantBuffer.PushGlobal(cmd, m_ShaderVariablesDebugDisplayCB, HDShaderIDs._ShaderVariablesDebugDisplay);

                cmd.SetGlobalTexture(HDShaderIDs._DebugFont, defaultResources.textures.debugFontTex);
            }
        }

        static bool NeedColorPickerDebug(DebugDisplaySettings debugSettings)
        {
            return debugSettings.data.colorPickerDebugSettings.colorPickerMode != ColorPickerDebugMode.None
                || debugSettings.data.falseColorDebugSettings.falseColor
                || debugSettings.data.lightingDebugSettings.debugLightingMode == DebugLightingMode.LuminanceMeter;
        }

        bool NeedExposureDebugMode(DebugDisplaySettings debugSettings)
        {
            return debugSettings.data.lightingDebugSettings.exposureDebugMode != ExposureDebugMode.None;
        }

        bool NeedsFullScreenDebugMode()
        {
            bool fullScreenDebugEnabled = m_CurrentDebugDisplaySettings.data.fullScreenDebugMode != FullScreenDebugMode.None;
            bool lightingDebugEnabled = m_CurrentDebugDisplaySettings.data.lightingDebugSettings.shadowDebugMode == ShadowMapDebugMode.SingleShadow;

            return fullScreenDebugEnabled || lightingDebugEnabled;
        }

        struct DebugParameters
        {
            public DebugDisplaySettings debugDisplaySettings;
            public HDCamera hdCamera;

            // Overlay
            public DebugOverlay debugOverlay;

            // Full screen debug
            public bool             resolveFullScreenDebug;
            public Material         debugFullScreenMaterial;
            public int              depthPyramidMip;
            public ComputeBuffer    depthPyramidOffsets;

            // Sky
            public Texture skyReflectionTexture;
            public Material debugLatlongMaterial;

            public bool rayTracingSupported;
            public RayCountManager rayCountManager;

            // Lighting
            public LightLoopDebugOverlayParameters lightingOverlayParameters;
            public ProbeVolumeDebugOverlayParameters probeVolumeOverlayParameters;

            // Color picker
            public bool     colorPickerEnabled;
            public Material colorPickerMaterial;

            // Exposure
            public bool     exposureDebugEnabled;
            public Material debugExposureMaterial;
        }

        DebugParameters PrepareDebugParameters(HDCamera hdCamera, HDUtils.PackedMipChainInfo depthMipInfo)
        {
            var parameters = new DebugParameters();

            parameters.debugDisplaySettings = m_CurrentDebugDisplaySettings;
            parameters.hdCamera = hdCamera;

            parameters.resolveFullScreenDebug = NeedsFullScreenDebugMode() && m_FullScreenDebugPushed;
            parameters.debugFullScreenMaterial = m_DebugFullScreen;
            parameters.depthPyramidMip = (int)(parameters.debugDisplaySettings.data.fullscreenDebugMip * depthMipInfo.mipLevelCount);
            parameters.depthPyramidOffsets = depthMipInfo.GetOffsetBufferData(m_DepthPyramidMipLevelOffsetsBuffer);

            parameters.skyReflectionTexture = m_SkyManager.GetSkyReflection(hdCamera);
            parameters.debugLatlongMaterial = m_DebugDisplayLatlong;
            parameters.lightingOverlayParameters = PrepareLightLoopDebugOverlayParameters();
            parameters.probeVolumeOverlayParameters = PrepareProbeVolumeOverlayParameters(m_CurrentDebugDisplaySettings.data.lightingDebugSettings);

            parameters.rayTracingSupported = hdCamera.frameSettings.IsEnabled(FrameSettingsField.RayTracing);
            parameters.rayCountManager = m_RayCountManager;

            parameters.colorPickerEnabled = NeedColorPickerDebug(parameters.debugDisplaySettings);
            parameters.colorPickerMaterial = m_DebugColorPicker;

            parameters.exposureDebugEnabled = NeedExposureDebugMode(parameters.debugDisplaySettings);
            parameters.debugExposureMaterial = m_DebugExposure;

            float overlayRatio = m_CurrentDebugDisplaySettings.data.debugOverlayRatio;
            int overlaySize = (int)(Math.Min(hdCamera.actualHeight, hdCamera.actualWidth) * overlayRatio);
            m_DebugOverlay.StartOverlay(HDUtils.GetRuntimeDebugPanelWidth(hdCamera), hdCamera.actualHeight - overlaySize, overlaySize, hdCamera.actualWidth);
            parameters.debugOverlay = m_DebugOverlay;

            return parameters;
        }

        static void ResolveFullScreenDebug(in DebugParameters      parameters,
            MaterialPropertyBlock   mpb,
            RTHandle                inputFullScreenDebug,
            RTHandle                inputDepthPyramid,
            RTHandle                output,
            ComputeBuffer           fullscreenBuffer,
            CommandBuffer           cmd)
        {
            mpb.SetTexture(HDShaderIDs._DebugFullScreenTexture, inputFullScreenDebug);
            mpb.SetTexture(HDShaderIDs._CameraDepthTexture, inputDepthPyramid);
            mpb.SetFloat(HDShaderIDs._FullScreenDebugMode, (float)parameters.debugDisplaySettings.data.fullScreenDebugMode);
            if (parameters.debugDisplaySettings.data.enableDebugDepthRemap)
                mpb.SetVector(HDShaderIDs._FullScreenDebugDepthRemap, new Vector4(parameters.debugDisplaySettings.data.fullScreenDebugDepthRemap.x, parameters.debugDisplaySettings.data.fullScreenDebugDepthRemap.y, parameters.hdCamera.camera.nearClipPlane, parameters.hdCamera.camera.farClipPlane));
            else // Setup neutral value
                mpb.SetVector(HDShaderIDs._FullScreenDebugDepthRemap, new Vector4(0.0f, 1.0f, 0.0f, 1.0f));
            mpb.SetInt(HDShaderIDs._DebugDepthPyramidMip, parameters.depthPyramidMip);
            mpb.SetBuffer(HDShaderIDs._DebugDepthPyramidOffsets, parameters.depthPyramidOffsets);
            mpb.SetInt(HDShaderIDs._DebugContactShadowLightIndex, parameters.debugDisplaySettings.data.fullScreenContactShadowLightIndex);
            mpb.SetFloat(HDShaderIDs._TransparencyOverdrawMaxPixelCost, (float)parameters.debugDisplaySettings.data.transparencyDebugSettings.maxPixelCost);
            mpb.SetFloat(HDShaderIDs._QuadOverdrawMaxQuadCost, (float)parameters.debugDisplaySettings.data.maxQuadCost);
            mpb.SetFloat(HDShaderIDs._VertexDensityMaxPixelCost, (float)parameters.debugDisplaySettings.data.maxVertexDensity);

            if (fullscreenBuffer != null)
                cmd.SetRandomWriteTarget(1, fullscreenBuffer);

            HDUtils.DrawFullScreen(cmd, parameters.debugFullScreenMaterial, output, mpb, 0);

            if (fullscreenBuffer != null)
                cmd.ClearRandomWriteTargets();
        }

        static void ResolveColorPickerDebug(in DebugParameters  parameters,
            RTHandle            debugColorPickerBuffer,
            RTHandle            output,
            CommandBuffer       cmd)
        {
            ColorPickerDebugSettings colorPickerDebugSettings = parameters.debugDisplaySettings.data.colorPickerDebugSettings;
            FalseColorDebugSettings falseColorDebugSettings = parameters.debugDisplaySettings.data.falseColorDebugSettings;
            var falseColorThresholds = new Vector4(falseColorDebugSettings.colorThreshold0, falseColorDebugSettings.colorThreshold1, falseColorDebugSettings.colorThreshold2, falseColorDebugSettings.colorThreshold3);

            // Here we have three cases:
            // - Material debug is enabled, this is the buffer we display
            // - Otherwise we display the HDR buffer before postprocess and distortion
            // - If fullscreen debug is enabled we always use it
            parameters.colorPickerMaterial.SetTexture(HDShaderIDs._DebugColorPickerTexture, debugColorPickerBuffer);
            parameters.colorPickerMaterial.SetColor(HDShaderIDs._ColorPickerFontColor, colorPickerDebugSettings.fontColor);
            parameters.colorPickerMaterial.SetInt(HDShaderIDs._FalseColorEnabled, falseColorDebugSettings.falseColor ? 1 : 0);
            parameters.colorPickerMaterial.SetVector(HDShaderIDs._FalseColorThresholds, falseColorThresholds);
            parameters.colorPickerMaterial.SetVector(HDShaderIDs._MousePixelCoord, HDUtils.GetMouseCoordinates(parameters.hdCamera));
            parameters.colorPickerMaterial.SetVector(HDShaderIDs._MouseClickPixelCoord, HDUtils.GetMouseClickCoordinates(parameters.hdCamera));

            // The material display debug perform sRGBToLinear conversion as the final blit currently hardcodes a linearToSrgb conversion. As when we read with color picker this is not done,
            // we perform it inside the color picker shader. But we shouldn't do it for HDR buffer.
            parameters.colorPickerMaterial.SetFloat(HDShaderIDs._ApplyLinearToSRGB, parameters.debugDisplaySettings.IsDebugMaterialDisplayEnabled() ? 1.0f : 0.0f);

            HDUtils.DrawFullScreen(cmd, parameters.colorPickerMaterial, output);
        }

        static void RenderExposureDebug(in DebugParameters parameters,
            RTHandle inputColorBuffer,
            RTHandle postprocessedColorBuffer,
            RTHandle currentExposure,
            RTHandle prevExposure,
            RTHandle debugExposureData,
            RTHandle output,
            HableCurve hableCurve,
            int lutSize,
            Vector4 proceduralParams1,
            Vector4 proceduralParams2,
            ComputeBuffer histogramBuffer,
            CommandBuffer cmd)
        {
            // Grab exposure parameters
            var exposureSettings = parameters.hdCamera.volumeStack.GetComponent<Exposure>();

            Vector4 exposureParams = new Vector4(exposureSettings.compensation.value + parameters.debugDisplaySettings.data.lightingDebugSettings.debugExposure, exposureSettings.limitMin.value,
                exposureSettings.limitMax.value, 0f);

            Vector4 exposureVariants = new Vector4(1.0f, (int)exposureSettings.meteringMode.value, (int)exposureSettings.adaptationMode.value, 0.0f);
            Vector2 histogramFraction = exposureSettings.histogramPercentages.value / 100.0f;
            float evRange = exposureSettings.limitMax.value - exposureSettings.limitMin.value;
            float histScale = 1.0f / Mathf.Max(1e-5f, evRange);
            float histBias = -exposureSettings.limitMin.value * histScale;
            Vector4 histogramParams = new Vector4(histScale, histBias, histogramFraction.x, histogramFraction.y);

            parameters.debugExposureMaterial.SetVector(HDShaderIDs._ProceduralMaskParams, proceduralParams1);
            parameters.debugExposureMaterial.SetVector(HDShaderIDs._ProceduralMaskParams2, proceduralParams2);

            parameters.debugExposureMaterial.SetVector(HDShaderIDs._HistogramExposureParams, histogramParams);
            parameters.debugExposureMaterial.SetVector(HDShaderIDs._Variants, exposureVariants);
            parameters.debugExposureMaterial.SetVector(HDShaderIDs._ExposureParams, exposureParams);
            parameters.debugExposureMaterial.SetVector(HDShaderIDs._ExposureParams2, new Vector4(0.0f, 0.0f, ColorUtils.lensImperfectionExposureScale, ColorUtils.s_LightMeterCalibrationConstant));
            parameters.debugExposureMaterial.SetVector(HDShaderIDs._MousePixelCoord, HDUtils.GetMouseCoordinates(parameters.hdCamera));
            parameters.debugExposureMaterial.SetTexture(HDShaderIDs._SourceTexture, inputColorBuffer);
            parameters.debugExposureMaterial.SetTexture(HDShaderIDs._DebugFullScreenTexture, postprocessedColorBuffer);
            parameters.debugExposureMaterial.SetTexture(HDShaderIDs._PreviousExposureTexture, prevExposure);
            parameters.debugExposureMaterial.SetTexture(HDShaderIDs._ExposureTexture, currentExposure);
            parameters.debugExposureMaterial.SetTexture(HDShaderIDs._ExposureWeightMask, exposureSettings.weightTextureMask.value);
            parameters.debugExposureMaterial.SetBuffer(HDShaderIDs._HistogramBuffer, histogramBuffer);


            int passIndex = 0;
            if (parameters.debugDisplaySettings.data.lightingDebugSettings.exposureDebugMode == ExposureDebugMode.MeteringWeighted)
            {
                passIndex = 1;
                parameters.debugExposureMaterial.SetVector(HDShaderIDs._ExposureDebugParams, new Vector4(parameters.debugDisplaySettings.data.lightingDebugSettings.displayMaskOnly ? 1 : 0, 0, 0, 0));
            }
            if (parameters.debugDisplaySettings.data.lightingDebugSettings.exposureDebugMode == ExposureDebugMode.HistogramView)
            {
                parameters.debugExposureMaterial.SetTexture(HDShaderIDs._ExposureDebugTexture, debugExposureData);
                var tonemappingSettings = parameters.hdCamera.volumeStack.GetComponent<Tonemapping>();

                bool toneMapIsEnabled = parameters.hdCamera.frameSettings.IsEnabled(FrameSettingsField.Tonemapping);
                var tonemappingMode = toneMapIsEnabled ? tonemappingSettings.mode.value : TonemappingMode.None;

                bool drawTonemapCurve = tonemappingMode != TonemappingMode.None &&
                    parameters.debugDisplaySettings.data.lightingDebugSettings.showTonemapCurveAlongHistogramView;

                bool centerAroundMiddleGrey = parameters.debugDisplaySettings.data.lightingDebugSettings.centerHistogramAroundMiddleGrey;
                parameters.debugExposureMaterial.SetVector(HDShaderIDs._ExposureDebugParams, new Vector4(drawTonemapCurve ? 1.0f : 0.0f, (int)tonemappingMode, centerAroundMiddleGrey ? 1 : 0, 0));
                if (drawTonemapCurve)
                {
                    if (tonemappingMode == TonemappingMode.Custom)
                    {
                        parameters.debugExposureMaterial.SetVector(HDShaderIDs._CustomToneCurve, hableCurve.uniforms.curve);
                        parameters.debugExposureMaterial.SetVector(HDShaderIDs._ToeSegmentA, hableCurve.uniforms.toeSegmentA);
                        parameters.debugExposureMaterial.SetVector(HDShaderIDs._ToeSegmentB, hableCurve.uniforms.toeSegmentB);
                        parameters.debugExposureMaterial.SetVector(HDShaderIDs._MidSegmentA, hableCurve.uniforms.midSegmentA);
                        parameters.debugExposureMaterial.SetVector(HDShaderIDs._MidSegmentB, hableCurve.uniforms.midSegmentB);
                        parameters.debugExposureMaterial.SetVector(HDShaderIDs._ShoSegmentA, hableCurve.uniforms.shoSegmentA);
                        parameters.debugExposureMaterial.SetVector(HDShaderIDs._ShoSegmentB, hableCurve.uniforms.shoSegmentB);
                    }
                }
                else if (tonemappingMode == TonemappingMode.External)
                {
                    parameters.debugExposureMaterial.SetTexture(HDShaderIDs._LogLut3D, tonemappingSettings.lutTexture.value);
                    parameters.debugExposureMaterial.SetVector(HDShaderIDs._LogLut3D_Params, new Vector4(1f / lutSize, lutSize - 1f, tonemappingSettings.lutContribution.value, 0f));
                }
                passIndex = 2;
            }
            if (parameters.debugDisplaySettings.data.lightingDebugSettings.exposureDebugMode == ExposureDebugMode.FinalImageHistogramView)
            {
                bool finalImageRGBHisto = parameters.debugDisplaySettings.data.lightingDebugSettings.displayFinalImageHistogramAsRGB;

                parameters.debugExposureMaterial.SetVector(HDShaderIDs._ExposureDebugParams, new Vector4(0, 0, 0, finalImageRGBHisto ? 1 : 0));

                parameters.debugExposureMaterial.SetBuffer(HDShaderIDs._FullImageHistogram, histogramBuffer);
                passIndex = 3;
            }


            HDUtils.DrawFullScreen(cmd, parameters.debugExposureMaterial, output, null, passIndex);
        }

        static void RenderSkyReflectionOverlay(in DebugParameters debugParameters, CommandBuffer cmd, MaterialPropertyBlock mpb)
        {
            var lightingDebug = debugParameters.debugDisplaySettings.data.lightingDebugSettings;

            debugParameters.debugOverlay.SetViewport(cmd);
            mpb.SetTexture(HDShaderIDs._InputCubemap, debugParameters.skyReflectionTexture);
            mpb.SetFloat(HDShaderIDs._Mipmap, lightingDebug.skyReflectionMipmap);
            mpb.SetFloat(HDShaderIDs._ApplyExposure, 1.0f);
            mpb.SetFloat(HDShaderIDs._SliceIndex, lightingDebug.cubeArraySliceIndex);
            cmd.DrawProcedural(Matrix4x4.identity, debugParameters.debugLatlongMaterial, 0, MeshTopology.Triangles, 3, 1, mpb);
            debugParameters.debugOverlay.Next();
        }

        struct PostProcessParameters
        {
            public ShaderVariablesGlobal globalCB;

            public HDCamera         hdCamera;
            public bool             postProcessIsFinalPass;
            public bool             flipYInPostProcess;
            public BlueNoise        blueNoise;

            // After Postprocess
            public bool             useDepthBuffer;
            public float            time;
            public float            lastTime;
            public int              frameCount;
            public RendererListDesc opaqueAfterPPDesc;
            public RendererListDesc transparentAfterPPDesc;
        }

        PostProcessParameters PreparePostProcess(CullingResults cullResults, HDCamera hdCamera)
        {
            PostProcessParameters result = new PostProcessParameters();
            result.globalCB = m_ShaderVariablesGlobalCB;
            result.hdCamera = hdCamera;
            result.postProcessIsFinalPass = HDUtils.PostProcessIsFinalPass(hdCamera);
            // Y-Flip needs to happen during the post process pass only if it's the final pass and is the regular game view
            // SceneView flip is handled by the editor internal code and GameView rendering into render textures should not be flipped in order to respect Unity texture coordinates convention
            result.flipYInPostProcess = result.postProcessIsFinalPass && (hdCamera.flipYMode == HDAdditionalCameraData.FlipYMode.ForceFlipY || hdCamera.isMainGameView);
            result.blueNoise = m_BlueNoise;

            result.useDepthBuffer = !hdCamera.IsTAAEnabled() && hdCamera.frameSettings.IsEnabled(FrameSettingsField.ZTestAfterPostProcessTAA);
            result.time = m_Time;
            result.lastTime = m_LastTime;
            result.frameCount = m_FrameCount;
            result.opaqueAfterPPDesc = CreateOpaqueRendererListDesc(cullResults, hdCamera.camera, HDShaderPassNames.s_ForwardOnlyName, renderQueueRange: HDRenderQueue.k_RenderQueue_AfterPostProcessOpaque);
            result.transparentAfterPPDesc = CreateTransparentRendererListDesc(cullResults, hdCamera.camera, HDShaderPassNames.s_ForwardOnlyName, renderQueueRange: HDRenderQueue.k_RenderQueue_AfterPostProcessTransparent);

            return result;
        }

        static void UpdateOffscreenRenderingConstants(ref ShaderVariablesGlobal cb, bool enabled, uint factor)
        {
            cb._OffScreenRendering = enabled ? 1u : 0u;
            cb._OffScreenDownsampleFactor = factor;
        }

        static void RenderAfterPostProcess(PostProcessParameters   parameters,
            in RendererList         opaqueAfterPostProcessRendererList,
            in RendererList         transparentAfterPostProcessRendererList,
            ScriptableRenderContext renderContext, CommandBuffer cmd)
        {
            using (new ProfilingScope(cmd, ProfilingSampler.Get(HDProfileId.AfterPostProcessing)))
            {
                // Note about AfterPostProcess and TAA:
                // When TAA is enabled rendering is jittered and then resolved during the post processing pass.
                // It means that any rendering done after post processing need to disable jittering. This is what we do with hdCamera.UpdateViewConstants(false);
                // The issue is that the only available depth buffer is jittered so pixels would wobble around depth tested edges.
                // In order to avoid that we decide that objects rendered after Post processes while TAA is active will not benefit from the depth buffer so we disable it.
                parameters.hdCamera.UpdateAllViewConstants(false);
                parameters.hdCamera.UpdateShaderVariablesGlobalCB(ref parameters.globalCB, parameters.frameCount);

                UpdateOffscreenRenderingConstants(ref parameters.globalCB, true, 1);
                ConstantBuffer.PushGlobal(cmd, parameters.globalCB, HDShaderIDs._ShaderVariablesGlobal);

                DrawOpaqueRendererList(renderContext, cmd, parameters.hdCamera.frameSettings, opaqueAfterPostProcessRendererList);
                // Setup off-screen transparency here
                DrawTransparentRendererList(renderContext, cmd, parameters.hdCamera.frameSettings, transparentAfterPostProcessRendererList);

                UpdateOffscreenRenderingConstants(ref parameters.globalCB, false, 1);
                ConstantBuffer.PushGlobal(cmd, parameters.globalCB, HDShaderIDs._ShaderVariablesGlobal);
            }
        }

        struct SendGeometryGraphcisBuffersParameters
        {
            public HDCamera hdCamera;
            public bool needNormalBuffer;
            public bool needDepthBuffer;
            public VFXCameraBufferTypes neededVFXBuffers;
            public HDUtils.PackedMipChainInfo packedMipChainInfo;

            public bool NeedSendBuffers()
            {
                return needNormalBuffer || needDepthBuffer || neededVFXBuffers != VFXCameraBufferTypes.None;
            }
        }

        SendGeometryGraphcisBuffersParameters PrepareSendGeometryBuffersParameters(HDCamera hdCamera, in HDUtils.PackedMipChainInfo packedMipInfo)
        {
            SendGeometryGraphcisBuffersParameters parameters = new SendGeometryGraphcisBuffersParameters();

            parameters.hdCamera = hdCamera;
            parameters.needNormalBuffer = false;
            parameters.needDepthBuffer = false;
            parameters.packedMipChainInfo = packedMipInfo;

            HDAdditionalCameraData acd = null;
            hdCamera.camera.TryGetComponent(out acd);

            HDAdditionalCameraData.BufferAccessType externalAccess = new HDAdditionalCameraData.BufferAccessType();
            if (acd != null)
                externalAccess = acd.GetBufferAccess();

            // Figure out which client systems need which buffers
            // Only VFX systems for now
            parameters.neededVFXBuffers = VFXManager.IsCameraBufferNeeded(hdCamera.camera);
            parameters.needNormalBuffer |= ((parameters.neededVFXBuffers & VFXCameraBufferTypes.Normal) != 0 || (externalAccess & HDAdditionalCameraData.BufferAccessType.Normal) != 0);
            parameters.needDepthBuffer |= ((parameters.neededVFXBuffers & VFXCameraBufferTypes.Depth) != 0 || (externalAccess & HDAdditionalCameraData.BufferAccessType.Depth) != 0 || GetIndirectDiffuseMode(hdCamera) == IndirectDiffuseMode.ScreenSpace);

            // Raytracing require both normal and depth from previous frame.
            if (hdCamera.frameSettings.IsEnabled(FrameSettingsField.RayTracing) && GetRayTracingState())
            {
                parameters.needNormalBuffer = true;
                parameters.needDepthBuffer = true;
            }

            return parameters;
        }

        static void SendGeometryGraphicsBuffers(in SendGeometryGraphcisBuffersParameters parameters,
            RTHandle mainNormalBuffer,
            RTHandle mainDepthBuffer,
            CommandBuffer cmd)
        {
            var hdCamera = parameters.hdCamera;

            Texture normalBuffer = null;
            Texture depthBuffer = null;
            Texture depthBuffer1 = null;

            // Here if needed for this particular camera, we allocate history buffers.
            // Only one is needed here because the main buffer used for rendering is separate.
            // Ideally, we should double buffer the main rendering buffer but since we don't know in advance if history is going to be needed, it would be a big waste of memory.
            if (parameters.needNormalBuffer && mainNormalBuffer.rt != null)
            {
                // local variable to avoid gcalloc caused by capture.
                var localNormalBuffer = mainNormalBuffer;
                RTHandle Allocator(string id, int frameIndex, RTHandleSystem rtHandleSystem)
                {
                    return rtHandleSystem.Alloc(Vector2.one, TextureXR.slices, colorFormat: localNormalBuffer.rt.graphicsFormat, dimension: TextureXR.dimension, enableRandomWrite: localNormalBuffer.rt.enableRandomWrite, name: $"{id}_Normal History Buffer"
                    );
                }

                normalBuffer = hdCamera.GetCurrentFrameRT((int)HDCameraFrameHistoryType.Normal) ?? hdCamera.AllocHistoryFrameRT((int)HDCameraFrameHistoryType.Normal, Allocator, 1);

                for (int i = 0; i < hdCamera.viewCount; i++)
                    cmd.CopyTexture(localNormalBuffer, i, 0, 0, 0, hdCamera.actualWidth, hdCamera.actualHeight, normalBuffer, i, 0, 0, 0);
            }

            if (parameters.needDepthBuffer && mainDepthBuffer.rt != null)
            {
                // local variable to avoid gcalloc caused by capture.
                var localDepthBuffer = mainDepthBuffer;
                RTHandle Allocator(string id, int frameIndex, RTHandleSystem rtHandleSystem)
                {
                    return rtHandleSystem.Alloc(Vector2.one, TextureXR.slices, colorFormat: localDepthBuffer.rt.graphicsFormat, dimension: TextureXR.dimension, enableRandomWrite: localDepthBuffer.rt.enableRandomWrite, name: $"{id}_Depth History Buffer");
                }

                depthBuffer = hdCamera.GetCurrentFrameRT((int)HDCameraFrameHistoryType.Depth) ?? hdCamera.AllocHistoryFrameRT((int)HDCameraFrameHistoryType.Depth, Allocator, 1);

                for (int i = 0; i < hdCamera.viewCount; i++)
                    cmd.CopyTexture(localDepthBuffer, i, 0, 0, 0, hdCamera.actualWidth, hdCamera.actualHeight, depthBuffer, i, 0, 0, 0);

                RTHandle Allocator1(string id, int frameIndex, RTHandleSystem rtHandleSystem)
                {
                    return rtHandleSystem.Alloc(Vector2.one * 0.5f, TextureXR.slices, colorFormat: localDepthBuffer.rt.graphicsFormat, dimension: TextureXR.dimension, enableRandomWrite: localDepthBuffer.rt.enableRandomWrite, name: $"Depth History Buffer Mip 1");
                }

                depthBuffer1 = hdCamera.GetCurrentFrameRT((int)HDCameraFrameHistoryType.Depth1) ?? hdCamera.AllocHistoryFrameRT((int)HDCameraFrameHistoryType.Depth1, Allocator1, 1);
                for (int i = 0; i < hdCamera.viewCount; i++)
                    cmd.CopyTexture(localDepthBuffer, i, 0, parameters.packedMipChainInfo.mipLevelOffsets[1].x, parameters.packedMipChainInfo.mipLevelOffsets[1].y, hdCamera.actualWidth / 2, hdCamera.actualHeight / 2, depthBuffer1, i, 0, 0, 0);
            }

            // Send buffers to client.
            // For now, only VFX systems
            if ((parameters.neededVFXBuffers & VFXCameraBufferTypes.Depth) != 0)
            {
                VFXManager.SetCameraBuffer(hdCamera.camera, VFXCameraBufferTypes.Depth, depthBuffer, 0, 0, hdCamera.actualWidth, hdCamera.actualHeight);
            }

            if ((parameters.neededVFXBuffers & VFXCameraBufferTypes.Normal) != 0)
            {
                VFXManager.SetCameraBuffer(hdCamera.camera, VFXCameraBufferTypes.Normal, normalBuffer, 0, 0, hdCamera.actualWidth, hdCamera.actualHeight);
            }
        }

        static void SendColorGraphicsBuffer(CommandBuffer cmd, HDCamera hdCamera)
        {
            // Figure out which client systems need which buffers
            VFXCameraBufferTypes neededVFXBuffers = VFXManager.IsCameraBufferNeeded(hdCamera.camera);

            if ((neededVFXBuffers & VFXCameraBufferTypes.Color) != 0)
            {
                var colorBuffer = hdCamera.GetCurrentFrameRT((int)HDCameraFrameHistoryType.ColorBufferMipChain);
                VFXManager.SetCameraBuffer(hdCamera.camera, VFXCameraBufferTypes.Color, colorBuffer, 0, 0, hdCamera.actualWidth, hdCamera.actualHeight);
            }
        }

        /// <summary>
        /// Overrides the current camera, changing all the matrices and view parameters for the new one.
        /// It allows you to render objects from another camera, which can be useful in custom passes for example.
        /// </summary>
        internal struct OverrideCameraRendering : IDisposable
        {
            CommandBuffer   cmd;
            Camera          overrideCamera;
            HDCamera        overrideHDCamera;
            float           originalAspect;

            /// <summary>
            /// Overrides the current camera, changing all the matrices and view parameters for the new one.
            /// </summary>
            /// <param name="cmd">The current command buffer in use</param>
            /// <param name="overrideCamera">The camera that will replace the current one</param>
            /// <example>
            /// <code>
            /// using (new HDRenderPipeline.OverrideCameraRendering(cmd, overrideCamera))
            /// {
            ///     ...
            /// }
            /// </code>
            /// </example>
            public OverrideCameraRendering(CommandBuffer cmd, Camera overrideCamera)
            {
                this.cmd = cmd;
                this.overrideCamera = overrideCamera;
                this.overrideHDCamera = null;
                this.originalAspect = 0;

                if (!IsContextValid(overrideCamera))
                    return;

                var hdrp = HDRenderPipeline.currentPipeline;
                overrideHDCamera = HDCamera.GetOrCreate(overrideCamera);

                // Mark the HDCamera as persistant so it's not deleted because it's camera is disabled.
                overrideHDCamera.isPersistent = true;

                // We need to patch the pixel rect of the camera because by default the camera size is synchronized
                // with the game view and so it breaks in the scene view. Note that we can't use Camera.pixelRect here
                // because when we assign it, the change is not instantaneous and is not reflected in pixelWidth/pixelHeight.
                overrideHDCamera.OverridePixelRect(hdrp.m_CurrentHDCamera.camera.pixelRect);
                // We also sync the aspect ratio of the camera, this time using the camera instead of HDCamera.
                // This will update the projection matrix to match the aspect of the current rendering camera.
                originalAspect = overrideCamera.aspect;
                overrideCamera.aspect = (float)hdrp.m_CurrentHDCamera.camera.pixelRect.width / (float)hdrp.m_CurrentHDCamera.camera.pixelRect.height;

                // Update HDCamera datas
                overrideHDCamera.Update(overrideHDCamera.frameSettings, hdrp, hdrp.m_MSAASamples, hdrp.m_XRSystem.emptyPass, allocateHistoryBuffers: false);
                // Reset the reference size as it could have been changed by the override camera
                hdrp.m_CurrentHDCamera.SetReferenceSize();
                overrideHDCamera.UpdateShaderVariablesGlobalCB(ref hdrp.m_ShaderVariablesGlobalCB, hdrp.m_FrameCount);

                ConstantBuffer.PushGlobal(cmd, hdrp.m_ShaderVariablesGlobalCB, HDShaderIDs._ShaderVariablesGlobal);
            }

            bool IsContextValid(Camera overrideCamera)
            {
                var hdrp = HDRenderPipeline.currentPipeline;

                if (hdrp.m_CurrentHDCamera == null)
                {
                    Debug.LogError("OverrideCameraRendering can only be called inside the render loop !");
                    return false;
                }

                if (overrideCamera == hdrp.m_CurrentHDCamera.camera)
                    return false;

                return true;
            }

            /// <summary>
            /// Reset the camera settings to the original camera
            /// </summary>
            void IDisposable.Dispose()
            {
                if (!IsContextValid(overrideCamera))
                    return;

                overrideHDCamera.ResetPixelRect();
                overrideCamera.aspect = originalAspect;

                var hdrp = HDRenderPipeline.currentPipeline;
                // Reset the reference size as it could have been changed by the override camera
                hdrp.m_CurrentHDCamera.SetReferenceSize();
                hdrp.m_CurrentHDCamera.UpdateShaderVariablesGlobalCB(ref hdrp.m_ShaderVariablesGlobalCB, hdrp.m_FrameCount);
                ConstantBuffer.PushGlobal(cmd, hdrp.m_ShaderVariablesGlobalCB, HDShaderIDs._ShaderVariablesGlobal);
            }
        }

        /// <summary>
        /// Release all persistent shadow atlas.
        /// In HDRP, shadow persistent atlases are allocated per light type (area, punctual or directional) when needed but never deallocated.
        /// Calling this will force deallocation of those atlases. This can be useful between levels for example when you know that some types of lights aren't used anymore.
        /// </summary>
        public void ReleasePersistentShadowAtlases()
        {
            // TODO RENDERGRAPH remove test when we have only one code path.
            if (m_RenderGraph != null)
                m_ShadowManager.ReleaseSharedShadowAtlases(m_RenderGraph);
        }
    }
}<|MERGE_RESOLUTION|>--- conflicted
+++ resolved
@@ -2113,55 +2113,7 @@
                     return;
                 }
 
-<<<<<<< HEAD
-                if (m_EnableRenderGraph)
-                {
-                    try
-                    {
-                        ExecuteWithRenderGraph(renderRequest, aovRequest, aovBuffers, renderContext, cmd);
-                    }
-                    catch (Exception e)
-                    {
-                        Debug.LogError("Error while building Render Graph.");
-                        Debug.LogException(e);
-                    }
-                    return;
-                }
-
-                hdCamera.xr.StartSinglePass(cmd);
-
-                ClearBuffers(hdCamera, cmd);
-
-                // Render XR occlusion mesh to depth buffer early in the frame to improve performance
-                if (hdCamera.xr.enabled && m_Asset.currentPlatformRenderPipelineSettings.xrSettings.occlusionMesh)
-                {
-                    bool msaa = hdCamera.frameSettings.IsEnabled(FrameSettingsField.MSAA);
-                    Color clearColor = GetColorBufferClearColor(hdCamera);
-
-                    hdCamera.xr.StopSinglePass(cmd);
-                    hdCamera.xr.RenderOcclusionMeshes(cmd, clearColor, msaa ? m_CameraColorMSAABuffer : m_CameraColorBuffer, m_SharedRTManager.GetDepthStencilBuffer(msaa));
-                    hdCamera.xr.StartSinglePass(cmd);
-                }
-
-                // Bind the custom color/depth before the first custom pass
-                if (hdCamera.frameSettings.IsEnabled(FrameSettingsField.CustomPass))
-                {
-                    if (m_CustomPassColorBuffer.IsValueCreated)
-                        cmd.SetGlobalTexture(HDShaderIDs._CustomColorTexture, m_CustomPassColorBuffer.Value);
-                    if (m_CustomPassDepthBuffer.IsValueCreated)
-                        cmd.SetGlobalTexture(HDShaderIDs._CustomDepthTexture, m_CustomPassDepthBuffer.Value);
-                }
-
-                RenderCustomPass(renderContext, cmd, hdCamera, customPassCullingResults, cullingResults, CustomPassInjectionPoint.BeforeRendering, aovRequest, aovCustomPassBuffers);
-
-                RenderRayTracingPrepass(cullingResults, hdCamera, renderContext, cmd, false);
-
-                // This is always false in forward and if it is true, is equivalent of saying we have a partial depth prepass.
-                bool shouldRenderMotionVectorAfterGBuffer = RenderDepthPrepass(cullingResults, hdCamera, renderContext, cmd);
-                if (!shouldRenderMotionVectorAfterGBuffer)
-=======
                 try
->>>>>>> 59dd1279
                 {
                     ExecuteWithRenderGraph(renderRequest, aovRequest, aovBuffers, renderContext, cmd);
                 }
@@ -2209,13 +2161,8 @@
                 parameters.dstTexArraySlice = -1;
             }
 
-<<<<<<< HEAD
-                // After Depth and Normals/roughness including decals
-                bool depthBufferModified = RenderCustomPass(renderContext, cmd, hdCamera, customPassCullingResults, cullingResults, CustomPassInjectionPoint.AfterOpaqueDepthAndNormal, aovRequest, aovCustomPassBuffers);
-=======
             parameters.flip = hdCamera.flipYMode == HDAdditionalCameraData.FlipYMode.ForceFlipY || hdCamera.isMainGameView;
             parameters.blitMaterial = HDUtils.GetBlitMaterial(TextureXR.useTexArray ? TextureDimension.Tex2DArray : TextureDimension.Tex2D, singleSlice: parameters.srcTexArraySlice >= 0);
->>>>>>> 59dd1279
 
             return parameters;
         }
@@ -2265,551 +2212,6 @@
 
             TextureXR.Initialize(cmd, defaultResources.shaders.clearUIntTextureCS);
 
-<<<<<<< HEAD
-                RenderTransparencyOverdraw(cullingResults, hdCamera, renderContext, cmd);
-
-                if (m_CurrentDebugDisplaySettings.IsDebugDisplayEnabled() && m_CurrentDebugDisplaySettings.IsFullScreenDebugPassEnabled())
-                {
-                    RenderFullScreenDebug(cullingResults, hdCamera, renderContext, cmd);
-                }
-                else if (m_CurrentDebugDisplaySettings.IsDebugMaterialDisplayEnabled() || m_CurrentDebugDisplaySettings.IsMaterialValidationEnabled() || CoreUtils.IsSceneLightingDisabled(hdCamera.camera))
-                {
-                    RenderDebugViewMaterial(cullingResults, hdCamera, renderContext, cmd);
-                }
-                else if (hdCamera.frameSettings.IsEnabled(FrameSettingsField.RayTracing) &&
-                         hdCamera.volumeStack.GetComponent<PathTracing>().enable.value &&
-                         hdCamera.camera.cameraType != CameraType.Preview)
-                {
-                    // We only request the light cluster if we are gonna use it for debug mode
-                    if (FullScreenDebugMode.LightCluster == m_CurrentDebugDisplaySettings.data.fullScreenDebugMode && GetRayTracingClusterState())
-                    {
-                        HDRaytracingLightCluster lightCluster = RequestLightCluster();
-                        lightCluster.EvaluateClusterDebugView(cmd, hdCamera);
-                    }
-
-                    RenderPathTracing(hdCamera, cmd, m_CameraColorBuffer);
-                }
-                else
-                {
-                    // When debug is enabled we need to clear otherwise we may see non-shadows areas with stale values.
-                    if (hdCamera.frameSettings.IsEnabled(FrameSettingsField.ContactShadows) && m_CurrentDebugDisplaySettings.data.fullScreenDebugMode == FullScreenDebugMode.ContactShadows)
-                    {
-                        CoreUtils.SetRenderTarget(cmd, m_ContactShadowBuffer, ClearFlag.Color, Color.clear);
-                    }
-
-                    // NOTE: Currently we profiled that generating the HTile for SSR and using it is not worth it the optimization.
-                    // However if the generated HTile will be used for something else but SSR, this should be made NOT resolve only and
-                    // re-enabled in the shader.
-                    if (hdCamera.IsSSREnabled())
-                        BuildCoarseStencilAndResolveIfNeeded(hdCamera, cmd, resolveOnly: true);
-
-                    hdCamera.xr.StopSinglePass(cmd);
-
-                    var buildLightListTask = new HDGPUAsyncTask("Build light list", ComputeQueueType.Background);
-                    // It is important that this task is in the same queue as the build light list due to dependency it has on it. If really need to move it, put an extra fence to make sure buildLightListTask has finished.
-                    var volumeVoxelizationTask = new HDGPUAsyncTask("Volumetric voxelization", ComputeQueueType.Background);
-                    var SSRTask = new HDGPUAsyncTask("Screen Space Reflection", ComputeQueueType.Background);
-                    var SSAOTask = new HDGPUAsyncTask("SSAO", ComputeQueueType.Background);
-
-                    // Avoid garbage by explicitely passing parameters to the lambdas
-                    var asyncParams = new HDGPUAsyncTaskParams
-                    {
-                        renderContext = renderContext,
-                        hdCamera = hdCamera,
-                        frameCount = m_FrameCount,
-                    };
-
-                    var haveAsyncTaskWithShadows = false;
-                    if (hdCamera.frameSettings.BuildLightListRunsAsync())
-                    {
-                        buildLightListTask.Start(cmd, asyncParams, Callback, !haveAsyncTaskWithShadows);
-
-                        haveAsyncTaskWithShadows = true;
-
-                        void Callback(CommandBuffer c, HDGPUAsyncTaskParams a)
-                            => BuildGPULightListsCommon(a.hdCamera, c);
-                    }
-
-                    if (hdCamera.frameSettings.VolumeVoxelizationRunsAsync())
-                    {
-                        volumeVoxelizationTask.Start(cmd, asyncParams, Callback, !haveAsyncTaskWithShadows);
-
-                        haveAsyncTaskWithShadows = true;
-
-                        void Callback(CommandBuffer c, HDGPUAsyncTaskParams a)
-                            => VolumeVoxelizationPass(a.hdCamera, c, m_FrameCount);
-                    }
-
-                    if (hdCamera.frameSettings.SSRRunsAsync())
-                    {
-                        SSRTask.Start(cmd, asyncParams, Callback, !haveAsyncTaskWithShadows);
-
-                        haveAsyncTaskWithShadows = true;
-
-                        void Callback(CommandBuffer c, HDGPUAsyncTaskParams a)
-                            => RenderSSR(a.hdCamera, c, a.renderContext);
-                    }
-
-                    if (hdCamera.frameSettings.SSAORunsAsync())
-                    {
-                        var depthTexture = m_SharedRTManager.GetDepthTexture();
-                        var normalBuffer = m_SharedRTManager.GetNormalBuffer();
-                        var motionVectors = m_Asset.currentPlatformRenderPipelineSettings.supportMotionVectors ? m_SharedRTManager.GetMotionVectorsBuffer() : TextureXR.GetBlackTexture();
-
-                        SSAOTask.Start(cmd, asyncParams, AsyncSSAODispatch, !haveAsyncTaskWithShadows);
-                        haveAsyncTaskWithShadows = true;
-
-                        void AsyncSSAODispatch(CommandBuffer c, HDGPUAsyncTaskParams a)
-                            => m_AmbientOcclusionSystem.Dispatch(c, a.hdCamera, depthTexture, normalBuffer, motionVectors, a.frameCount);
-                    }
-
-                    using (new ProfilingScope(cmd, ProfilingSampler.Get(HDProfileId.RenderShadowMaps)))
-                    {
-                        // This call overwrites camera properties passed to the shader system.
-                        RenderShadowMaps(renderContext, cmd, m_ShaderVariablesGlobalCB, cullingResults, hdCamera);
-
-                        hdCamera.UpdateShaderVariablesGlobalCB(ref m_ShaderVariablesGlobalCB, m_FrameCount);
-                        ConstantBuffer.PushGlobal(cmd, m_ShaderVariablesGlobalCB, HDShaderIDs._ShaderVariablesGlobal);
-                    }
-
-                    hdCamera.xr.StartSinglePass(cmd);
-
-                    if (hdCamera.frameSettings.IsEnabled(FrameSettingsField.RayTracing))
-                    {
-                        // We only request the light cluster if we are gonna use it for debug mode
-                        if (FullScreenDebugMode.LightCluster == m_CurrentDebugDisplaySettings.data.fullScreenDebugMode && GetRayTracingClusterState())
-                        {
-                            HDRaytracingLightCluster lightCluster = RequestLightCluster();
-                            lightCluster.EvaluateClusterDebugView(cmd, hdCamera);
-                        }
-                    }
-
-                    switch (GetIndirectDiffuseMode(hdCamera))
-                    {
-                        case IndirectDiffuseMode.Off:
-                            BindBlackIndirectDiffuseTexture(cmd);
-                            break;
-
-                        case IndirectDiffuseMode.ScreenSpace:
-                            RenderSSGI(hdCamera, cmd, renderContext, m_FrameCount);
-                            BindIndirectDiffuseTexture(cmd);
-                            break;
-
-                        case IndirectDiffuseMode.Raytrace:
-                            RenderRayTracedIndirectDiffuse(hdCamera, cmd, renderContext, m_FrameCount);
-                            break;
-                    }
-
-                    if (!hdCamera.frameSettings.SSRRunsAsync())
-                    {
-                        // Needs the depth pyramid and motion vectors, as well as the render of the previous frame.
-                        RenderSSR(hdCamera, cmd, renderContext);
-                    }
-
-                    // Contact shadows needs the light loop so we do them after the build light list
-                    if (hdCamera.frameSettings.BuildLightListRunsAsync())
-                    {
-                        buildLightListTask.EndWithPostWork(cmd, hdCamera, Callback);
-
-                        void Callback(CommandBuffer c, HDCamera cam)
-                        {
-                            var hdrp = (RenderPipelineManager.currentPipeline as HDRenderPipeline);
-                            var globalParams = hdrp.PrepareLightLoopGlobalParameters(cam, m_TileAndClusterData);
-                            PushLightLoopGlobalParams(globalParams, c);
-                        }
-                    }
-                    else
-                    {
-                        BuildGPULightLists(hdCamera, cmd);
-                    }
-
-                    if (!hdCamera.frameSettings.SSAORunsAsync())
-                    {
-                        var motionVectors = m_Asset.currentPlatformRenderPipelineSettings.supportMotionVectors ? m_SharedRTManager.GetMotionVectorsBuffer() : TextureXR.GetBlackTexture();
-                        m_AmbientOcclusionSystem.Render(cmd, hdCamera, renderContext, m_SharedRTManager.GetDepthTexture(), m_SharedRTManager.GetNormalBuffer(), motionVectors, m_ShaderVariablesRayTracingCB, m_FrameCount);
-                    }
-
-                    // Run the contact shadows here as they need the light list
-                    HDUtils.CheckRTCreated(m_ContactShadowBuffer);
-                    RenderContactShadows(hdCamera, cmd);
-                    PushFullScreenDebugTexture(hdCamera, cmd, m_ContactShadowBuffer, FullScreenDebugMode.ContactShadows);
-
-                    RenderScreenSpaceShadows(hdCamera, cmd);
-
-                    if (hdCamera.frameSettings.VolumeVoxelizationRunsAsync())
-                    {
-                        volumeVoxelizationTask.End(cmd, hdCamera);
-                    }
-                    else
-                    {
-                        // Perform the voxelization step which fills the density 3D texture.
-                        VolumeVoxelizationPass(hdCamera, cmd, m_FrameCount);
-                    }
-
-                    GenerateMaxZ(cmd, hdCamera, m_SharedRTManager.GetDepthTexture(), m_SharedRTManager.GetDepthBufferMipChainInfo(), m_FrameCount);
-
-                    // Render the volumetric lighting.
-                    // The pass requires the volume properties, the light list and the shadows, and can run async.
-                    VolumetricLightingPass(hdCamera, cmd, m_FrameCount);
-
-                    if (hdCamera.frameSettings.SSAORunsAsync())
-                    {
-                        SSAOTask.EndWithPostWork(cmd, hdCamera, Callback);
-                        void Callback(CommandBuffer c, HDCamera cam)
-                        {
-                            var hdrp = (RenderPipelineManager.currentPipeline as HDRenderPipeline);
-                            hdrp.m_AmbientOcclusionSystem.PostDispatchWork(c, cam);
-                        }
-                    }
-
-                    SetContactShadowsTexture(hdCamera, m_ContactShadowBuffer, cmd);
-
-                    if (hdCamera.frameSettings.SSRRunsAsync())
-                    {
-                        SSRTask.End(cmd, hdCamera);
-                    }
-
-                    RenderDeferredLighting(hdCamera, cmd);
-
-                    RenderForwardOpaque(cullingResults, hdCamera, renderContext, cmd);
-
-                    // Normal buffer could be reuse after that
-                    if (aovRequest.isValid)
-                        aovRequest.PushCameraTexture(cmd, AOVBuffers.Normals, hdCamera, m_SharedRTManager.GetNormalBuffer(), aovBuffers);
-
-                    m_SharedRTManager.ResolveMSAAColor(cmd, hdCamera, m_CameraSssDiffuseLightingMSAABuffer, m_CameraSssDiffuseLightingBuffer);
-                    m_SharedRTManager.ResolveMSAAColor(cmd, hdCamera, GetSSSBufferMSAA(), GetSSSBuffer());
-
-                    // SSS pass here handle both SSS material from deferred and forward
-                    RenderSubsurfaceScattering(hdCamera, cmd, hdCamera.frameSettings.IsEnabled(FrameSettingsField.MSAA) ? m_CameraColorMSAABuffer : m_CameraColorBuffer,
-                        m_CameraSssDiffuseLightingBuffer, m_SharedRTManager.GetDepthStencilBuffer(hdCamera.frameSettings.IsEnabled(FrameSettingsField.MSAA)), m_SharedRTManager.GetDepthTexture(), m_SharedRTManager.GetNormalBuffer());
-
-                    RenderForwardEmissive(cullingResults, hdCamera, renderContext, cmd);
-
-                    RenderSky(hdCamera, cmd);
-
-                    // Send all the geometry graphics buffer to client systems if required (must be done after the pyramid and before the transparent depth pre-pass)
-                    SendGeometryGraphicsBuffers(PrepareSendGeometryBuffersParameters(hdCamera, m_SharedRTManager.GetDepthBufferMipChainInfo()), m_SharedRTManager.GetNormalBuffer(), m_SharedRTManager.GetDepthTexture(), cmd);
-
-                    m_PostProcessSystem.DoUserAfterOpaqueAndSky(cmd, hdCamera, m_CameraColorBuffer);
-
-                    // No need for old stencil values here since from transparent on different features are tagged
-                    ClearStencilBuffer(cmd);
-
-                    RenderTransparentDepthPrepass(cullingResults, hdCamera, renderContext, cmd);
-
-                    RenderSSRTransparent(hdCamera, cmd, renderContext);
-
-                    RenderRayTracingPrepass(cullingResults, hdCamera, renderContext, cmd, true);
-                    RaytracingRecursiveRender(hdCamera, cmd);
-
-                    // To allow users to fetch the current color buffer, we temporarily bind the camera color buffer
-                    cmd.SetGlobalTexture(HDShaderIDs._ColorPyramidTexture, m_CameraColorBuffer);
-                    RenderCustomPass(renderContext, cmd, hdCamera, customPassCullingResults, cullingResults, CustomPassInjectionPoint.BeforePreRefraction, aovRequest, aovCustomPassBuffers);
-
-                    // Render pre refraction objects
-                    RenderForwardTransparent(cullingResults, hdCamera, true, renderContext, cmd);
-
-                    if (hdCamera.frameSettings.IsEnabled(FrameSettingsField.Refraction) || hdCamera.IsSSREnabled())
-                    {
-                        // First resolution of the color buffer for the color pyramid
-                        m_SharedRTManager.ResolveMSAAColor(cmd, hdCamera, m_CameraColorMSAABuffer, m_CameraColorBuffer);
-
-                        RTHandle colorPyramid = hdCamera.GetCurrentFrameRT((int)HDCameraFrameHistoryType.ColorBufferMipChain);
-                        RenderColorPyramid(hdCamera, cmd, colorPyramid, FullScreenDebugMode.PreRefractionColorPyramid);
-
-                        // Bind current color pyramid for shader graph SceneColorNode on transparent objects
-                        cmd.SetGlobalTexture(HDShaderIDs._ColorPyramidTexture, hdCamera.GetCurrentFrameRT((int)HDCameraFrameHistoryType.ColorBufferMipChain));
-                    }
-                    else
-                    {
-                        cmd.SetGlobalTexture(HDShaderIDs._ColorPyramidTexture, TextureXR.GetBlackTexture());
-                    }
-
-                    // We don't have access to the color pyramid with transparent if rough refraction is disabled
-                    RenderCustomPass(renderContext, cmd, hdCamera, customPassCullingResults, cullingResults, CustomPassInjectionPoint.BeforeTransparent, aovRequest, aovCustomPassBuffers);
-
-                    // Render all type of transparent forward (unlit, lit, complex (hair...)) to keep the sorting between transparent objects.
-                    RenderForwardTransparent(cullingResults, hdCamera, false, renderContext, cmd);
-
-                    if (hdCamera.frameSettings.IsEnabled(FrameSettingsField.TransparentsWriteMotionVector))
-                    {
-                        m_SharedRTManager.ResolveMotionVectorTexture(cmd, hdCamera);
-                        cmd.SetGlobalTexture(HDShaderIDs._CameraMotionVectorsTexture, m_SharedRTManager.GetMotionVectorsBuffer());
-                    }
-
-                    // We push the motion vector debug texture here as transparent object can overwrite the motion vector texture content.
-                    if (m_Asset.currentPlatformRenderPipelineSettings.supportMotionVectors)
-                        PushFullScreenDebugTexture(hdCamera, cmd, m_SharedRTManager.GetMotionVectorsBuffer(), FullScreenDebugMode.MotionVectors);
-
-                    // Second resolve the color buffer for finishing the frame
-                    m_SharedRTManager.ResolveMSAAColor(cmd, hdCamera, m_CameraColorMSAABuffer, m_CameraColorBuffer);
-
-                    // Render All forward error
-                    RenderForwardError(cullingResults, hdCamera, renderContext, cmd);
-
-                    RenderLowResTransparent(cullingResults, hdCamera, renderContext, cmd);
-
-                    UpsampleTransparent(hdCamera, cmd);
-
-                    // Fill depth buffer to reduce artifact for transparent object during postprocess
-                    RenderTransparentDepthPostpass(cullingResults, hdCamera, renderContext, cmd);
-
-                    AccumulateDistortion(cullingResults, hdCamera, renderContext, cmd);
-                    RenderDistortion(hdCamera, cmd);
-
-                    PushFullScreenDebugTexture(hdCamera, cmd, m_CameraColorBuffer, FullScreenDebugMode.NanTracker);
-                    PushFullScreenLightingDebugTexture(hdCamera, cmd, m_CameraColorBuffer);
-
-                    if (m_SubFrameManager.isRecording && m_SubFrameManager.subFrameCount > 1)
-                    {
-                        RenderAccumulation(hdCamera, m_CameraColorBuffer, m_CameraColorBuffer, false, cmd);
-                    }
-
-#if UNITY_EDITOR
-                    // Render gizmos that should be affected by post processes
-                    if (showGizmos)
-                    {
-                        if (m_CurrentDebugDisplaySettings.GetDebugLightingMode() == DebugLightingMode.MatcapView)
-                        {
-                            Gizmos.exposure = Texture2D.blackTexture;
-                        }
-                        else
-                        {
-                            Gizmos.exposure = m_PostProcessSystem.GetExposureTexture(hdCamera).rt;
-                        }
-
-                        RenderGizmos(cmd, camera, renderContext, GizmoSubset.PreImageEffects);
-                    }
-#endif
-                }
-
-#if ENABLE_VIRTUALTEXTURES
-                if (hdCamera.frameSettings.IsEnabled(FrameSettingsField.VirtualTexturing))
-                {
-                    m_VtBufferManager.Resolve(cmd, m_GbufferManager.GetVTFeedbackBuffer(), hdCamera);
-                    VirtualTexturing.System.Update();
-
-                    if (m_VTDebugBlit != null)
-                    {
-                        PushFullScreenVTFeedbackDebugTexture(cmd, GetVTFeedbackBufferForForward(hdCamera), hdCamera.frameSettings.IsEnabled(FrameSettingsField.MSAA));
-                    }
-                }
-#endif
-
-                // At this point, m_CameraColorBuffer has been filled by either debug views are regular rendering so we can push it here.
-                PushColorPickerDebugTexture(cmd, hdCamera, m_CameraColorBuffer);
-
-                RenderCustomPass(renderContext, cmd, hdCamera, customPassCullingResults, cullingResults, CustomPassInjectionPoint.BeforePostProcess, aovRequest, aovCustomPassBuffers);
-
-                if (aovRequest.isValid)
-                    aovRequest.PushCameraTexture(cmd, AOVBuffers.Color, hdCamera, m_CameraColorBuffer, aovBuffers);
-
-                RenderTargetIdentifier postProcessDest = HDUtils.PostProcessIsFinalPass(hdCamera) ? target.id : m_IntermediateAfterPostProcessBuffer;
-                RenderPostProcess(cullingResults, hdCamera, postProcessDest, renderContext, cmd);
-
-                // If requested, compute histogram of the very final image
-                if (m_CurrentDebugDisplaySettings.data.lightingDebugSettings.exposureDebugMode == ExposureDebugMode.FinalImageHistogramView)
-                {
-                    var debugImageHistogramParam = m_PostProcessSystem.PrepareDebugImageHistogramParameters(hdCamera);
-                    PostProcessSystem.GenerateDebugImageHistogram(debugImageHistogramParam, cmd, m_IntermediateAfterPostProcessBuffer);
-                }
-
-                PushFullScreenExposureDebugTexture(cmd, m_IntermediateAfterPostProcessBuffer);
-
-                RenderCustomPass(renderContext, cmd, hdCamera, customPassCullingResults, cullingResults, CustomPassInjectionPoint.AfterPostProcess, aovRequest, aovCustomPassBuffers);
-
-                // Copy and rescale depth buffer for XR devices
-                if (hdCamera.xr.enabled && hdCamera.xr.copyDepth)
-                {
-                    using (new ProfilingScope(cmd, ProfilingSampler.Get(HDProfileId.XRDepthCopy)))
-                    {
-                        var depthBuffer = m_SharedRTManager.GetDepthStencilBuffer();
-                        var rtScale = depthBuffer.rtHandleProperties.rtHandleScale / DynamicResolutionHandler.instance.GetCurrentScale();
-
-                        m_CopyDepthPropertyBlock.SetTexture(HDShaderIDs._InputDepth, depthBuffer);
-                        m_CopyDepthPropertyBlock.SetVector(HDShaderIDs._BlitScaleBias, rtScale);
-                        m_CopyDepthPropertyBlock.SetInt("_FlipY", 1);
-
-                        cmd.SetRenderTarget(target.id, 0, CubemapFace.Unknown, -1);
-                        cmd.SetViewport(hdCamera.finalViewport);
-                        CoreUtils.DrawFullScreen(cmd, m_CopyDepth, m_CopyDepthPropertyBlock);
-                    }
-                }
-
-                // In developer build, we always render post process in m_AfterPostProcessBuffer at (0,0) in which we will then render debug.
-                // Because of this, we need another blit here to the final render target at the right viewport.
-                if (!HDUtils.PostProcessIsFinalPass(hdCamera) || aovRequest.isValid)
-                {
-                    hdCamera.ExecuteCaptureActions(m_IntermediateAfterPostProcessBuffer, cmd);
-
-                    RenderDebug(hdCamera, cmd, cullingResults);
-
-                    hdCamera.xr.StopSinglePass(cmd);
-
-                    using (new ProfilingScope(cmd, ProfilingSampler.Get(HDProfileId.BlitToFinalRTDevBuildOnly)))
-                    {
-                        for (int viewIndex = 0; viewIndex < hdCamera.viewCount; ++viewIndex)
-                        {
-                            var finalBlitParams = PrepareFinalBlitParameters(hdCamera, viewIndex);
-                            BlitFinalCameraTexture(finalBlitParams, m_BlitPropertyBlock, m_IntermediateAfterPostProcessBuffer, target.id, cmd);
-
-                            // If a depth target is specified, fill it
-                            if (target.targetDepth != null)
-                                BlitFinalCameraTexture(finalBlitParams, m_BlitPropertyBlock, m_SharedRTManager.GetDepthTexture(), target.targetDepth, cmd);
-                        }
-                    }
-
-                    if (aovRequest.isValid)
-                        aovRequest.PushCameraTexture(cmd, AOVBuffers.Output, hdCamera, m_IntermediateAfterPostProcessBuffer, aovBuffers);
-                }
-
-                // XR mirror view and blit do device
-                hdCamera.xr.EndCamera(cmd, hdCamera);
-
-                // Send all the color graphics buffer to client systems if required.
-                SendColorGraphicsBuffer(cmd, hdCamera);
-
-                // Due to our RT handle system we don't write into the backbuffer depth buffer (as our depth buffer can be bigger than the one provided)
-                // So we need to do a copy of the corresponding part of RT depth buffer in the target depth buffer in various situation:
-                // - RenderTexture (camera.targetTexture != null) has a depth buffer (camera.targetTexture.depth != 0)
-                // - We are rendering into the main game view (i.e not a RenderTexture camera.cameraType == CameraType.Game && hdCamera.camera.targetTexture == null) in the editor for allowing usage of Debug.DrawLine and Debug.Ray.
-                // - We draw Gizmo/Icons in the editor (hdCamera.camera.targetTexture != null && camera.targetTexture.depth != 0 - The Scene view has a targetTexture and a depth texture)
-                // TODO: If at some point we get proper render target aliasing, we will be able to use the provided depth texture directly with our RT handle system
-                // Note: Debug.DrawLine and Debug.Ray only work in editor, not in player
-                var copyDepth = hdCamera.camera.targetTexture != null && hdCamera.camera.targetTexture.depth != 0;
-#if UNITY_EDITOR
-                copyDepth = copyDepth || hdCamera.isMainGameView; // Specific case of Debug.DrawLine and Debug.Ray
-#endif
-                if (copyDepth && !hdCamera.xr.enabled)
-                {
-                    using (new ProfilingScope(cmd, ProfilingSampler.Get(HDProfileId.CopyDepthInTargetTexture)))
-                    {
-                        cmd.SetRenderTarget(target.id);
-                        cmd.SetViewport(hdCamera.finalViewport);
-                        m_CopyDepthPropertyBlock.SetTexture(HDShaderIDs._InputDepth, m_SharedRTManager.GetDepthStencilBuffer());
-                        // When we are Main Game View we need to flip the depth buffer ourselves as we are after postprocess / blit that have already flipped the screen
-                        m_CopyDepthPropertyBlock.SetInt("_FlipY", hdCamera.isMainGameView ? 1 : 0);
-                        m_CopyDepthPropertyBlock.SetVector(HDShaderIDs._BlitScaleBias, new Vector4(1.0f, 1.0f, 0.0f, 0.0f));
-                        CoreUtils.DrawFullScreen(cmd, m_CopyDepth, m_CopyDepthPropertyBlock);
-                    }
-                }
-
-                if (aovRequest.isValid)
-                {
-                    aovRequest.PushCameraTexture(cmd, AOVBuffers.DepthStencil, hdCamera, m_SharedRTManager.GetDepthStencilBuffer(), aovBuffers);
-                    if (m_Asset.currentPlatformRenderPipelineSettings.supportMotionVectors)
-                        aovRequest.PushCameraTexture(cmd, AOVBuffers.MotionVectors, hdCamera, m_SharedRTManager.GetMotionVectorsBuffer(), aovBuffers);
-
-                    using (new ProfilingScope(cmd, ProfilingSampler.Get(HDProfileId.AOVExecute)))
-                    {
-                        aovRequest.Execute(cmd, aovBuffers, aovCustomPassBuffers, RenderOutputProperties.From(hdCamera));
-                    }
-                }
-
-#if UNITY_EDITOR
-                // We need to make sure the viewport is correctly set for the editor rendering. It might have been changed by debug overlay rendering just before.
-                cmd.SetViewport(hdCamera.finalViewport);
-
-                if (camera.cameraType == CameraType.SceneView)
-                    RenderWireOverlay(cmd, camera, renderContext);
-
-                // Render overlay Gizmos
-                if (showGizmos)
-                    RenderGizmos(cmd, camera, renderContext, GizmoSubset.PostImageEffects);
-#endif
-            } // using (ListPool<RTHandle>.Get(out var aovCustomPassBuffers))
-
-            // This is required so that all commands up to here are executed before EndCameraRendering is called for the user.
-            // Otherwise command would not be rendered in order.
-            renderContext.ExecuteCommandBuffer(cmd);
-            cmd.Clear();
-
-            m_CurrentHDCamera = null;
-        }
-
-        struct BlitFinalCameraTextureParameters
-        {
-            public bool                     flip;
-            public int                      srcTexArraySlice;
-            public int                      dstTexArraySlice;
-            public Rect                     viewport;
-            public Material                 blitMaterial;
-        }
-
-        internal RTHandle GetExposureTexture(HDCamera hdCamera) =>
-            m_PostProcessSystem.GetExposureTexture(hdCamera);
-
-        BlitFinalCameraTextureParameters PrepareFinalBlitParameters(HDCamera hdCamera, int viewIndex)
-        {
-            var parameters = new BlitFinalCameraTextureParameters();
-
-            if (hdCamera.xr.enabled)
-            {
-                parameters.viewport = hdCamera.xr.GetViewport(viewIndex);
-                parameters.srcTexArraySlice = viewIndex;
-                parameters.dstTexArraySlice = hdCamera.xr.GetTextureArraySlice(viewIndex);
-            }
-            else
-            {
-                parameters.viewport = hdCamera.finalViewport;
-                parameters.srcTexArraySlice = -1;
-                parameters.dstTexArraySlice = -1;
-            }
-
-            parameters.flip = hdCamera.flipYMode == HDAdditionalCameraData.FlipYMode.ForceFlipY || hdCamera.isMainGameView;
-            parameters.blitMaterial = HDUtils.GetBlitMaterial(TextureXR.useTexArray ? TextureDimension.Tex2DArray : TextureDimension.Tex2D, singleSlice: parameters.srcTexArraySlice >= 0);
-
-            return parameters;
-        }
-
-        static void BlitFinalCameraTexture(BlitFinalCameraTextureParameters parameters, MaterialPropertyBlock propertyBlock, RTHandle source, RenderTargetIdentifier destination, CommandBuffer cmd)
-        {
-            // Here we can't use the viewport scale provided in hdCamera. The reason is that this scale is for internal rendering before post process with dynamic resolution factored in.
-            // Here the input texture is already at the viewport size but may be smaller than the RT itself (because of the RTHandle system) so we compute the scale specifically here.
-            var scaleBias = new Vector4((float)parameters.viewport.width / source.rt.width, (float)parameters.viewport.height / source.rt.height, 0.0f, 0.0f);
-
-            if (parameters.flip)
-            {
-                scaleBias.w = scaleBias.y;
-                scaleBias.y *= -1;
-            }
-
-            propertyBlock.SetTexture(HDShaderIDs._BlitTexture, source);
-            propertyBlock.SetVector(HDShaderIDs._BlitScaleBias, scaleBias);
-            propertyBlock.SetFloat(HDShaderIDs._BlitMipLevel, 0);
-            propertyBlock.SetInt(HDShaderIDs._BlitTexArraySlice, parameters.srcTexArraySlice);
-            HDUtils.DrawFullScreen(cmd, parameters.viewport, parameters.blitMaterial, destination, propertyBlock, 0, parameters.dstTexArraySlice);
-        }
-
-        void SetupCameraProperties(HDCamera hdCamera, ScriptableRenderContext renderContext, CommandBuffer cmd)
-        {
-            // The next 2 functions are required to flush the command buffer before calling functions directly on the render context.
-            // This way, the commands will execute in the order specified by the C# code.
-            renderContext.ExecuteCommandBuffer(cmd);
-            cmd.Clear();
-
-            renderContext.SetupCameraProperties(hdCamera.camera, hdCamera.xr.enabled);
-        }
-
-        void InitializeGlobalResources(ScriptableRenderContext renderContext)
-        {
-            // Global resources initialization
-            var cmd = CommandBufferPool.Get("");
-            // Init material if needed
-            for (int bsdfIdx = 0; bsdfIdx < m_IBLFilterArray.Length; ++bsdfIdx)
-            {
-                if (!m_IBLFilterArray[bsdfIdx].IsInitialized())
-                    m_IBLFilterArray[bsdfIdx].Initialize(cmd);
-            }
-
-            foreach (var material in m_MaterialList)
-                material.RenderInit(cmd);
-
-            TextureXR.Initialize(cmd, defaultResources.shaders.clearUIntTextureCS);
-
-=======
->>>>>>> 59dd1279
             renderContext.ExecuteCommandBuffer(cmd);
             CommandBufferPool.Release(cmd);
         }
@@ -3713,216 +3115,6 @@
         {
             // Note: SHADOWS_SHADOWMASK keyword is enabled in HDRenderPipeline.cs ConfigureForShadowMask
             bool useFptl = opaque && frameSettings.IsEnabled(FrameSettingsField.FPTLForForwardOpaque);
-<<<<<<< HEAD
-
-            // say that we want to use tile/cluster light loop
-            CoreUtils.SetKeyword(cmd, "USE_FPTL_LIGHTLIST", useFptl);
-            CoreUtils.SetKeyword(cmd, "USE_CLUSTERED_LIGHTLIST", !useFptl);
-            cmd.SetGlobalBuffer(HDShaderIDs.g_vLightListGlobal, lightListBuffer);
-
-            CoreUtils.SetRenderTarget(cmd, renderTarget, depthBuffer);
-            if (opaque)
-                DrawOpaqueRendererList(renderContext, cmd, frameSettings, rendererList);
-            else
-                DrawTransparentRendererList(renderContext, cmd, frameSettings, rendererList);
-        }
-
-        // This is use to Display legacy shader with an error shader
-        [Conditional("DEVELOPMENT_BUILD"), Conditional("UNITY_EDITOR")]
-        void RenderForwardError(CullingResults cullResults, HDCamera hdCamera, ScriptableRenderContext renderContext, CommandBuffer cmd)
-        {
-            using (new ProfilingScope(cmd, ProfilingSampler.Get(HDProfileId.RenderForwardError)))
-            {
-                CoreUtils.SetRenderTarget(cmd, m_CameraColorBuffer, m_SharedRTManager.GetDepthStencilBuffer());
-                var rendererList = RendererList.Create(CreateOpaqueRendererListDesc(cullResults, hdCamera.camera, m_ForwardErrorPassNames, renderQueueRange: RenderQueueRange.all, overrideMaterial: m_ErrorMaterial));
-                CoreUtils.DrawRendererList(renderContext, cmd, rendererList);
-            }
-        }
-
-        bool RenderCustomPass(ScriptableRenderContext context, CommandBuffer cmd, HDCamera hdCamera, CullingResults cullingResults, CullingResults cameraCullingResults, CustomPassInjectionPoint injectionPoint, AOVRequestData aovRequest, List<RTHandle> aovCustomPassBuffers)
-        {
-            if (!hdCamera.frameSettings.IsEnabled(FrameSettingsField.CustomPass))
-                return false;
-
-            bool executed = false;
-            CustomPassVolume.GetActivePassVolumes(injectionPoint, m_ActivePassVolumes);
-            foreach (var customPass in m_ActivePassVolumes)
-            {
-                if (customPass == null)
-                    return false;
-
-                var customPassTargets = new CustomPass.RenderTargets
-                {
-                    cameraColorMSAABuffer = m_CameraColorMSAABuffer,
-                    cameraColorBuffer = (injectionPoint == CustomPassInjectionPoint.AfterPostProcess) ? m_IntermediateAfterPostProcessBuffer : m_CameraColorBuffer,
-                    customColorBuffer = m_CustomPassColorBuffer,
-                    customDepthBuffer = m_CustomPassDepthBuffer,
-                };
-                executed |= customPass.Execute(context, cmd, hdCamera, cullingResults, cameraCullingResults, m_SharedRTManager, customPassTargets);
-            }
-
-            // Push the custom pass buffer, in case it was requested in the AOVs
-            aovRequest.PushCustomPassTexture(cmd, injectionPoint, m_CameraColorBuffer, m_CustomPassColorBuffer, aovCustomPassBuffers);
-
-            return executed;
-        }
-
-        void RenderTransparentDepthPrepass(CullingResults cull, HDCamera hdCamera, ScriptableRenderContext renderContext, CommandBuffer cmd)
-        {
-            if (hdCamera.frameSettings.IsEnabled(FrameSettingsField.TransparentPrepass))
-            {
-                // Render transparent depth prepass after opaque one
-                using (new ProfilingScope(cmd, ProfilingSampler.Get(HDProfileId.TransparentDepthPrepass)))
-                {
-                    if (hdCamera.IsSSREnabled(transparent: true))
-                    {
-                        // TO CHECK: we should disable decal variant here!
-
-                        // But we also need to bind the normal buffer for objects that will receive SSR
-                        CoreUtils.SetRenderTarget(cmd, m_SharedRTManager.GetDepthPrepassForwardRTI(hdCamera.frameSettings), m_SharedRTManager.GetDepthStencilBuffer());
-                    }
-                    else
-                        CoreUtils.SetRenderTarget(cmd, m_SharedRTManager.GetDepthStencilBuffer());
-
-                    var rendererList = RendererList.Create(CreateTransparentRendererListDesc(cull, hdCamera.camera, m_TransparentDepthPrepassNames));
-                    DrawTransparentRendererList(renderContext, cmd, hdCamera.frameSettings, rendererList);
-                }
-            }
-        }
-
-        void RenderRayTracingPrepass(CullingResults cull, HDCamera hdCamera, ScriptableRenderContext renderContext, CommandBuffer cmd, bool clear)
-        {
-            if (!hdCamera.frameSettings.IsEnabled(FrameSettingsField.RayTracing))
-                return;
-
-            RecursiveRendering recursiveSettings = hdCamera.volumeStack.GetComponent<RecursiveRendering>();
-            if (recursiveSettings.enable.value)
-            {
-                using (new ProfilingScope(cmd, ProfilingSampler.Get(HDProfileId.RayTracingPrepass)))
-                {
-                    RendererList transparentRendererList;
-                    RendererList opaqueRendererList;
-
-                    // when clear is required, it mean we are before the recursive rendering call, otherwise it mean we are before the depth prepass
-                    // As the pass before depth prepass write depth, we don't need to write it again during the second one, also the buffer is only clear at this time
-                    // TODO: evaluate the usage of a stencil bit in the stencil buffer to save a rendertarget (But it require various headaches to work correctly).
-                    if (clear)
-                    {
-                        CoreUtils.SetRenderTarget(cmd, m_FlagMaskTextureRT, m_SharedRTManager.GetDepthStencilBuffer(), clearFlag: ClearFlag.Color, Color.black);
-                        transparentRendererList = RendererList.Create(CreateOpaqueRendererListDesc(cull, hdCamera.camera, m_RayTracingPrepassNames, stateBlock: m_DepthStateNoWrite));
-                        opaqueRendererList = RendererList.Create(CreateTransparentRendererListDesc(cull, hdCamera.camera, m_RayTracingPrepassNames, renderQueueRange: HDRenderQueue.k_RenderQueue_AllTransparentWithLowRes, stateBlock: m_DepthStateNoWrite));
-                    }
-                    else
-                    {
-                        CoreUtils.SetRenderTarget(cmd, m_FlagMaskTextureRT, m_SharedRTManager.GetDepthStencilBuffer());
-                        transparentRendererList = RendererList.Create(CreateOpaqueRendererListDesc(cull, hdCamera.camera, m_RayTracingPrepassNames));
-                        opaqueRendererList = RendererList.Create(CreateTransparentRendererListDesc(cull, hdCamera.camera, m_RayTracingPrepassNames));
-                    }
-                    DrawOpaqueRendererList(renderContext, cmd, hdCamera.frameSettings, opaqueRendererList);
-                    DrawTransparentRendererList(renderContext, cmd, hdCamera.frameSettings, transparentRendererList);
-                }
-            }
-        }
-
-        void RenderTransparentDepthPostpass(CullingResults cullResults, HDCamera hdCamera, ScriptableRenderContext renderContext, CommandBuffer cmd)
-        {
-            if (!hdCamera.frameSettings.IsEnabled(FrameSettingsField.TransparentPostpass))
-                return;
-
-            using (new ProfilingScope(cmd, ProfilingSampler.Get(HDProfileId.TransparentDepthPostpass)))
-            {
-                CoreUtils.SetRenderTarget(cmd, m_SharedRTManager.GetDepthStencilBuffer());
-                var rendererList = RendererList.Create(CreateTransparentRendererListDesc(cullResults, hdCamera.camera, m_TransparentDepthPostpassNames));
-                DrawTransparentRendererList(renderContext, cmd, hdCamera.frameSettings, rendererList);
-            }
-        }
-
-        void RenderLowResTransparent(CullingResults cullResults, HDCamera hdCamera, ScriptableRenderContext renderContext, CommandBuffer cmd)
-        {
-            if (!hdCamera.frameSettings.IsEnabled(FrameSettingsField.LowResTransparent))
-                return;
-
-            using (new ProfilingScope(cmd, ProfilingSampler.Get(HDProfileId.LowResTransparent)))
-            {
-                UpdateOffscreenRenderingConstants(ref m_ShaderVariablesGlobalCB, true, 2u);
-                ConstantBuffer.PushGlobal(cmd, m_ShaderVariablesGlobalCB, HDShaderIDs._ShaderVariablesGlobal);
-
-                CoreUtils.SetRenderTarget(cmd, m_LowResTransparentBuffer, m_SharedRTManager.GetLowResDepthBuffer(), clearFlag: ClearFlag.Color, Color.black);
-                RenderQueueRange transparentRange = HDRenderQueue.k_RenderQueue_LowTransparent;
-                var passNames = m_Asset.currentPlatformRenderPipelineSettings.supportTransparentBackface ? m_AllTransparentPassNames : m_TransparentNoBackfaceNames;
-                var rendererList = RendererList.Create(CreateTransparentRendererListDesc(cullResults, hdCamera.camera, passNames, m_CurrentRendererConfigurationBakedLighting, HDRenderQueue.k_RenderQueue_LowTransparent));
-                DrawTransparentRendererList(renderContext, cmd, hdCamera.frameSettings, rendererList);
-
-                UpdateOffscreenRenderingConstants(ref m_ShaderVariablesGlobalCB, false, 1u);
-                ConstantBuffer.PushGlobal(cmd, m_ShaderVariablesGlobalCB, HDShaderIDs._ShaderVariablesGlobal);
-            }
-        }
-
-        void RenderObjectsMotionVectors(CullingResults cullResults, HDCamera hdCamera, ScriptableRenderContext renderContext, CommandBuffer cmd)
-        {
-            if (!hdCamera.frameSettings.IsEnabled(FrameSettingsField.ObjectMotionVectors))
-                return;
-
-            using (new ProfilingScope(cmd, ProfilingSampler.Get(HDProfileId.ObjectsMotionVector)))
-            {
-                // With all this variant we have the following scenario of render target binding
-                // decalsEnabled
-                //     LitShaderMode.Forward
-                //         Range Opaque both deferred and forward - depth + optional msaa + motion + force zero decal + normal
-                //         Range opaqueDecal for both deferred and forward - depth + optional msaa + motion + decal + normal
-                //         Range opaqueAlphaTest for both deferred and forward - depth + optional msaa + motion + force zero decal + normal
-                //         Range opaqueDecalAlphaTest for both deferred and forward - depth + optional msaa + motion + decal + normal
-                //    LitShaderMode.Deferred
-                //         Range Opaque for deferred - depth + motion + force zero decal
-                //         Range opaqueDecal for deferred - depth + motion + decal
-                //         Range opaqueAlphaTest for deferred - depth + motion + force zero decal
-                //         Range opaqueDecalAlphaTes for deferred - depth + motion + decal
-
-                //         Range Opaque for forward - depth + motion  + force zero decal + normal
-                //         Range opaqueDecal for forward - depth + motion + decal + normal
-                //         Range opaqueAlphaTest for forward - depth + motion + force zero decal + normal
-                //         Range opaqueDecalAlphaTest for forward - depth + motion + decal + normal
-
-                // !decalsEnabled
-                //     LitShaderMode.Forward
-                //         Range Opaque..OpaqueDecalAlphaTest for deferred and forward - depth + motion + optional msaa + normal
-                //     LitShaderMode.Deferred
-                //         Range Opaque..OpaqueDecalAlphaTest for deferred - depth + motion
-
-                //         Range Opaque..OpaqueDecalAlphaTest for forward - depth + motion + normal
-
-                // These flags are still required in SRP or the engine won't compute previous model matrices...
-                // If the flag hasn't been set yet on this camera, motion vectors will skip a frame.
-                hdCamera.camera.depthTextureMode |= DepthTextureMode.MotionVectors | DepthTextureMode.Depth;
-                // Disable write to normal buffer for unlit shader (the normal buffer binding change when using MSAA)
-                cmd.SetGlobalInt(HDShaderIDs._ColorMaskNormal, hdCamera.frameSettings.IsEnabled(FrameSettingsField.MSAA) ? (int)ColorWriteMask.All : 0);
-
-                RenderStateBlock? stateBlock = null;
-                if (hdCamera.frameSettings.litShaderMode == LitShaderMode.Deferred || !hdCamera.frameSettings.IsEnabled(FrameSettingsField.AlphaToMask))
-                    stateBlock = m_AlphaToMaskBlock;
-
-                CoreUtils.SetRenderTarget(cmd, m_SharedRTManager.GetMotionVectorsPassRTI(hdCamera.frameSettings), m_SharedRTManager.GetDepthStencilBuffer(hdCamera.frameSettings.IsEnabled(FrameSettingsField.MSAA)));
-                var rendererList = RendererList.Create(CreateOpaqueRendererListDesc(cullResults, hdCamera.camera, HDShaderPassNames.s_MotionVectorsName, PerObjectData.MotionVectors, stateBlock: stateBlock));
-                DrawOpaqueRendererList(renderContext, cmd, hdCamera.frameSettings, rendererList);
-            }
-        }
-
-        void RenderCameraMotionVectors(CullingResults cullResults, HDCamera hdCamera, ScriptableRenderContext renderContext, CommandBuffer cmd)
-        {
-            if (!hdCamera.frameSettings.IsEnabled(FrameSettingsField.MotionVectors))
-                return;
-
-            using (new ProfilingScope(cmd, ProfilingSampler.Get(HDProfileId.CameraMotionVectors)))
-            {
-                bool msaa = hdCamera.frameSettings.IsEnabled(FrameSettingsField.MSAA);
-
-                // These flags are still required in SRP or the engine won't compute previous model matrices...
-                // If the flag hasn't been set yet on this camera, motion vectors will skip a frame.
-                hdCamera.camera.depthTextureMode |= DepthTextureMode.MotionVectors | DepthTextureMode.Depth;
-                m_CameraMotionVectorsMaterial.SetInt(HDShaderIDs._StencilMask, (int)StencilUsage.ObjectMotionVector);
-                m_CameraMotionVectorsMaterial.SetInt(HDShaderIDs._StencilRef, (int)StencilUsage.ObjectMotionVector);
-=======
->>>>>>> 59dd1279
 
             // say that we want to use tile/cluster light loop
             CoreUtils.SetKeyword(cmd, "USE_FPTL_LIGHTLIST", useFptl);
