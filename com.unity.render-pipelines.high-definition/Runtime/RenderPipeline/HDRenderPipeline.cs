--- conflicted
+++ resolved
@@ -4693,12 +4693,8 @@
                 RTHandle clearCoatMask = hdCamera.frameSettings.litShaderMode == LitShaderMode.Deferred ? m_GbufferManager.GetBuffer(2) : TextureXR.GetBlackTexture();
 
                 var parameters = PrepareSSRParameters(hdCamera, m_SharedRTManager.GetDepthBufferMipChainInfo(), false);
-<<<<<<< HEAD
-                RenderSSR(parameters, GetBlueNoiseManager(), m_SharedRTManager.GetDepthStencilBuffer(), m_SharedRTManager.GetDepthTexture(), m_SharedRTManager.GetNormalBuffer(), m_SharedRTManager.GetMotionVectorsBuffer(), m_SsrHitPointTexture,
-=======
                 var motionVectors = m_Asset.currentPlatformRenderPipelineSettings.supportMotionVectors ? m_SharedRTManager.GetMotionVectorsBuffer() : TextureXR.GetBlackTexture();
-                RenderSSR(parameters, m_SharedRTManager.GetDepthStencilBuffer(), m_SharedRTManager.GetDepthTexture(), m_SharedRTManager.GetNormalBuffer(), motionVectors, m_SsrHitPointTexture,
->>>>>>> 1cda2164
+                RenderSSR(parameters, GetBlueNoiseManager(), m_SharedRTManager.GetDepthStencilBuffer(), m_SharedRTManager.GetDepthTexture(), m_SharedRTManager.GetNormalBuffer(), motionVectors, m_SsrHitPointTexture,
                           m_SharedRTManager.GetStencilBuffer(hdCamera.frameSettings.IsEnabled(FrameSettingsField.MSAA)), clearCoatMask, previousColorPyramid,
                           m_SsrLightingTexture, m_SharedRTManager.GetCoarseStencilBuffer(), cmd, renderContext);
 
@@ -4740,12 +4736,8 @@
                 // Evaluate the screen space reflection for the transparent pixels
                 var previousColorPyramid = hdCamera.GetPreviousFrameRT((int)HDCameraFrameHistoryType.ColorBufferMipChain);
                 var parameters = PrepareSSRParameters(hdCamera, m_SharedRTManager.GetDepthBufferMipChainInfo(), true);
-<<<<<<< HEAD
-                RenderSSR(parameters, GetBlueNoiseManager(), m_SharedRTManager.GetDepthStencilBuffer(), m_SharedRTManager.GetDepthTexture(), m_SharedRTManager.GetNormalBuffer(), m_SharedRTManager.GetMotionVectorsBuffer(),
-=======
                 var motionVectors = m_Asset.currentPlatformRenderPipelineSettings.supportMotionVectors ? m_SharedRTManager.GetMotionVectorsBuffer() : TextureXR.GetBlackTexture();
-                RenderSSR(parameters, m_SharedRTManager.GetDepthStencilBuffer(), m_SharedRTManager.GetDepthTexture(), m_SharedRTManager.GetNormalBuffer(), motionVectors,
->>>>>>> 1cda2164
+                RenderSSR(parameters, GetBlueNoiseManager(), m_SharedRTManager.GetDepthStencilBuffer(), m_SharedRTManager.GetDepthTexture(), m_SharedRTManager.GetNormalBuffer(), motionVectors,
                     m_SsrHitPointTexture, m_SharedRTManager.GetStencilBuffer(), TextureXR.GetBlackTexture(), previousColorPyramid, m_SsrLightingTexture, m_SharedRTManager.GetCoarseStencilBuffer(), cmd, renderContext);
 
                 // If color pyramid was not valid, we bind a black texture
