--- conflicted
+++ resolved
@@ -1885,19 +1885,13 @@
                             }
                             else
                             {
-<<<<<<< HEAD
-                                id = visibleProbe.realtimeTexture,
-                                targetDepth = visibleProbe.realtimeDepthTexture,
-                                face = CubemapFace.Unknown
-                            };
-=======
                                 request.target = new RenderRequest.Target
                                 {
                                     id = visibleProbe.realtimeTexture,
+                                    targetDepth = visibleProbe.realtimeDepthTexture,
                                     face = CubemapFace.Unknown
                                 };
                             }
->>>>>>> 56c48ceb
                         }
 
                         renderRequests.Add(request);
