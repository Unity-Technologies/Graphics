--- conflicted
+++ resolved
@@ -2554,222 +2554,6 @@
             CoreUtils.DrawRendererList(renderContext, cmd, rendererList);
         }
 
-<<<<<<< HEAD
-=======
-        struct DepthPrepassParameters
-        {
-            public string           passName;
-            public HDProfileId      profilingId;
-            public RendererListDesc depthDeferredRendererListDesc;
-            public RendererListDesc depthForwardRendererListDesc;
-            public bool             hasDepthDeferredPass;
-            public bool             shouldRenderMotionVectorAfterGBuffer;
-        }
-
-        DepthPrepassParameters PrepareDepthPrepass(CullingResults cull, HDCamera hdCamera)
-        {
-            // Guidelines:
-            // Lit shader can be in deferred or forward mode. In this case we use "DepthOnly" pass with "GBuffer" or "Forward" pass name
-            // Other shader, including unlit are always forward and use "DepthForwardOnly" with "ForwardOnly" pass.
-            // Those pass are exclusive so use only "DepthOnly" or "DepthForwardOnly" but not both at the same time, same for "Forward" and "DepthForwardOnly"
-            // Any opaque material rendered in forward should have a depth prepass. If there is no depth prepass the lighting will be incorrect (deferred shadowing, contact shadow, SSAO), this may be acceptable depends on usage
-
-            // Whatever the configuration we always render first opaque object then opaque alpha tested as they are more costly to render and could be reject by early-z
-            // (but no Hi-z as it is disable with clip instruction). This is handled automatically with the RenderQueue value (OpaqueAlphaTested have a different value and thus are sorted after Opaque)
-
-            // Forward material always output normal buffer.
-            // Deferred material never output normal buffer.
-            // Caution: Unlit material let normal buffer untouch. Caution as if people try to filter normal buffer, it can result in weird result.
-            // TODO: Do we need a stencil bit to identify normal buffer not fill by unlit? So don't execute SSAO / SRR ?
-
-            // Additional guidelines for motion vector:
-            // We render object motion vector at the same time than depth prepass with MRT to save drawcall. Depth buffer is then fill with combination of depth prepass + motion vector.
-            // For this we render first all objects that render depth only, then object that require object motion vector.
-            // We use the excludeMotion filter option of DrawRenderer to gather object without object motion vector (only C++ can know if an object have object motion vector).
-            // Caution: if there is no depth prepass we must render object motion vector after GBuffer pass otherwise some depth only objects can hide objects with motion vector and overwrite depth buffer but not update
-            // the motion vector buffer resulting in artifacts
-
-            // Additional guideline for decal
-            // Decal are in their own render queue to allow to force them to render in depth buffer.
-            // Thus it is not required to do a full depth prepass when decal are enabled
-            // Mean when decal are enabled and we haven't request a full prepass in deferred, we can't guarantee that the prepass will be complete
-
-            // With all this variant we have the following scenario of render target binding
-            // decalsEnabled
-            //     LitShaderMode.Forward
-            //         Range Opaque both deferred and forward - depth + optional msaa + normal
-            //         Range opaqueDecal for both deferred and forward - depth + optional msaa + normal + decal
-            //         Range opaqueAlphaTest for both deferred and forward - depth + optional msaa + normal
-            //         Range opaqueDecalAlphaTes for both deferred and forward - depth + optional msaa + normal + decal
-            //    LitShaderMode.Deferred
-            //         fullDeferredPrepass
-            //             Range Opaque for deferred - depth
-            //             Range opaqueDecal for deferred - depth + decal
-            //             Range opaqueAlphaTest for deferred - depth
-            //             Range opaqueDecalAlphaTes for deferred - depth + decal
-
-            //             Range Opaque for forward - depth + normal
-            //             Range opaqueDecal for forward - depth + normal + decal
-            //             Range opaqueAlphaTest for forward - depth + normal
-            //             Range opaqueDecalAlphaTes for forward - depth + normal + decal
-            //         !fullDeferredPrepass
-            //             Range opaqueDecal for deferred - depth + decal
-            //             Range opaqueAlphaTest for deferred - depth
-            //             Range opaqueDecalAlphaTes for deferred - depth + decal
-
-            //             Range Opaque for forward - depth + normal
-            //             Range opaqueDecal for forward - depth + normal + decal
-            //             Range opaqueAlphaTest for forward - depth + normal
-            //             Range opaqueDecalAlphaTesT for forward - depth + normal + decal
-            // !decalsEnabled
-            //     LitShaderMode.Forward
-            //         Range Opaque..OpaqueDecalAlphaTest for deferred and forward - depth + optional msaa + normal
-            //     LitShaderMode.Deferred
-            //         fullDeferredPrepass
-            //             Range Opaque..OpaqueDecalAlphaTest for deferred - depth
-
-            //             Range Opaque..OpaqueDecalAlphaTest for forward - depth + normal
-            //         !fullDeferredPrepass
-            //             Range OpaqueAlphaTest..OpaqueDecalAlphaTest for deferred - depth
-
-            //             Range Opaque..OpaqueDecalAlphaTest for forward - depth + normal
-
-            var result = new DepthPrepassParameters();
-
-            bool decalsEnabled = hdCamera.frameSettings.IsEnabled(FrameSettingsField.Decals);
-            bool fullDeferredPrepass = hdCamera.frameSettings.IsEnabled(FrameSettingsField.DepthPrepassWithDeferredRendering);
-            // To avoid rendering objects twice (once in the depth pre-pass and once in the motion vector pass when the motion vector pass is enabled) we exclude the objects that have motion vectors.
-            bool objectMotionEnabled = hdCamera.frameSettings.IsEnabled(FrameSettingsField.ObjectMotionVectors);
-
-            result.shouldRenderMotionVectorAfterGBuffer = (hdCamera.frameSettings.litShaderMode == LitShaderMode.Deferred) && !fullDeferredPrepass;
-            result.hasDepthDeferredPass = false;
-            result.profilingId = HDProfileId.DepthPrepass;
-
-            switch (hdCamera.frameSettings.litShaderMode)
-            {
-                case LitShaderMode.Forward:
-                    result.passName = "Full Depth Prepass (Forward)";
-
-                    RenderStateBlock? stateBlock = null;
-                    if (!hdCamera.frameSettings.IsEnabled(FrameSettingsField.AlphaToMask))
-                        stateBlock = m_AlphaToMaskBlock;
-
-                    result.depthForwardRendererListDesc = CreateOpaqueRendererListDesc(cull, hdCamera.camera, m_DepthOnlyAndDepthForwardOnlyPassNames, stateBlock: stateBlock, excludeObjectMotionVectors: objectMotionEnabled);
-                    break;
-
-                case LitShaderMode.Deferred:
-                    result.hasDepthDeferredPass = true;
-                    result.passName = fullDeferredPrepass ? "Full Depth Prepass (Deferred)" :
-                        (decalsEnabled ? "Partial Depth Prepass (Deferred - Decal + AlphaTest)" : "Partial Depth Prepass (Deferred - AlphaTest)");
-
-                    bool excludeMotion = fullDeferredPrepass ? objectMotionEnabled : false;
-
-                    // First deferred materials. Alpha tested object have always a prepass even if enableDepthPrepassWithDeferredRendering is disabled
-                    result.depthDeferredRendererListDesc = CreateOpaqueRendererListDesc(
-                        cull, hdCamera.camera, m_DepthOnlyPassNames,
-                        renderQueueRange: fullDeferredPrepass ? HDRenderQueue.k_RenderQueue_AllOpaque :
-                        (decalsEnabled ? HDRenderQueue.k_RenderQueue_OpaqueDecalAndAlphaTest : HDRenderQueue.k_RenderQueue_OpaqueAlphaTest),
-                        stateBlock: m_AlphaToMaskBlock,
-                        excludeObjectMotionVectors: excludeMotion);
-
-                    // Then forward only material that output normal buffer
-                    result.depthForwardRendererListDesc = CreateOpaqueRendererListDesc(cull, hdCamera.camera, m_DepthForwardOnlyPassNames, stateBlock: m_AlphaToMaskBlock, excludeObjectMotionVectors: excludeMotion);
-                    break;
-                default:
-                    throw new ArgumentOutOfRangeException("Unknown ShaderLitMode");
-            }
-
-            return result;
-        }
-
-        static void RenderDepthPrepass(ScriptableRenderContext     renderContext,
-            CommandBuffer               cmd,
-            FrameSettings               frameSettings,
-            RenderTargetIdentifier[]    deferredMrt,
-            RenderTargetIdentifier[]    forwardMrt,
-            RTHandle                    depthBuffer,
-            in RendererList             depthDeferredRendererListDesc,
-            in RendererList             depthForwardRendererListDesc,
-            bool                        hasDepthDeferredPass
-        )
-        {
-            if (hasDepthDeferredPass)
-            {
-                if (deferredMrt == null)
-                    CoreUtils.SetRenderTarget(cmd, depthBuffer);
-                else
-                    CoreUtils.SetRenderTarget(cmd, deferredMrt, depthBuffer);
-
-                DrawOpaqueRendererList(renderContext, cmd, frameSettings, depthDeferredRendererListDesc);
-            }
-
-            CoreUtils.SetRenderTarget(cmd, forwardMrt, depthBuffer);
-            DrawOpaqueRendererList(renderContext, cmd, frameSettings, depthForwardRendererListDesc);
-        }
-
-        struct DBufferNormalPatchParameters
-        {
-            public Material decalNormalBufferMaterial;
-            public int dBufferCount;
-            public int stencilRef;
-            public int stencilMask;
-        }
-
-        DBufferNormalPatchParameters PrepareDBufferNormalPatchParameters(HDCamera hdCamera)
-        {
-            var parameters = new DBufferNormalPatchParameters();
-            parameters.dBufferCount = m_Asset.currentPlatformRenderPipelineSettings.decalSettings.perChannelMask ? 4 : 3;
-            parameters.decalNormalBufferMaterial = m_DecalNormalBufferMaterial;
-            switch (hdCamera.frameSettings.litShaderMode)
-            {
-                case LitShaderMode.Forward:  // in forward rendering all pixels that decals wrote into have to be composited
-                    parameters.stencilMask = (int)StencilUsage.Decals;
-                    parameters.stencilRef = (int)StencilUsage.Decals;
-                    break;
-                case LitShaderMode.Deferred: // in deferred rendering only pixels affected by both forward materials and decals need to be composited
-                    parameters.stencilMask = (int)StencilUsage.Decals | (int)StencilUsage.RequiresDeferredLighting;
-                    parameters.stencilRef = (int)StencilUsage.Decals;
-                    break;
-                default:
-                    throw new ArgumentOutOfRangeException("Unknown ShaderLitMode");
-            }
-
-            return parameters;
-        }
-
-        static void DecalNormalPatch(DBufferNormalPatchParameters    parameters,
-            RTHandle[]                      dBuffer,
-            RTHandle                        depthStencilBuffer,
-            RTHandle                        normalBuffer,
-            CommandBuffer                   cmd)
-        {
-            using (new ProfilingScope(cmd, ProfilingSampler.Get(HDProfileId.DBufferNormal)))
-            {
-                parameters.decalNormalBufferMaterial.SetInt(HDShaderIDs._DecalNormalBufferStencilReadMask, parameters.stencilMask);
-                parameters.decalNormalBufferMaterial.SetInt(HDShaderIDs._DecalNormalBufferStencilRef, parameters.stencilRef);
-                for (int i = 0; i < parameters.dBufferCount; ++i)
-                    parameters.decalNormalBufferMaterial.SetTexture(HDShaderIDs._DBufferTexture[i], dBuffer[i]);
-
-                CoreUtils.SetRenderTarget(cmd, depthStencilBuffer);
-                cmd.SetRandomWriteTarget(1, normalBuffer);
-                cmd.DrawProcedural(Matrix4x4.identity, parameters.decalNormalBufferMaterial, 0, MeshTopology.Triangles, 3, 1);
-                cmd.ClearRandomWriteTargets();
-            }
-        }
-
-        RendererListDesc PrepareMeshDecalsRendererList(CullingResults cullingResults, HDCamera hdCamera, bool use4RTs)
-        {
-            var desc = new RendererListDesc(m_MeshDecalsPassNames, cullingResults, hdCamera.camera)
-            {
-                sortingCriteria = SortingCriteria.CommonOpaque,
-                rendererConfiguration = PerObjectData.None,
-                renderQueueRange = HDRenderQueue.k_RenderQueue_AllOpaque
-            };
-
-            return desc;
-        }
-
->>>>>>> b20de102
         void UpdateShaderVariablesGlobalDecal(ref ShaderVariablesGlobal cb, HDCamera hdCamera)
         {
             if (hdCamera.frameSettings.IsEnabled(FrameSettingsField.Decals))
