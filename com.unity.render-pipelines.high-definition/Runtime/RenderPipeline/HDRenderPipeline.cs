//#define HAVE_DEFAULT_RENDERING_LAYER_MASK

using System.Collections.Generic;
using UnityEngine.VFX;
using System;
using System.Diagnostics;
using System.Linq;
using UnityEngine.Experimental.GlobalIllumination;
using UnityEngine.Experimental.Rendering;
using UnityEngine.Experimental.Rendering.RenderGraphModule;
#if UNITY_EDITOR
using UnityEditorInternal;
using UnityEditor.Rendering;
#endif

#if ENABLE_VIRTUALTEXTURES
using UnityEngine.Rendering.VirtualTexturing;
#endif


namespace UnityEngine.Rendering.HighDefinition
{
    /// <summary>
    /// High Definition Render Pipeline class.
    /// </summary>
    public partial class HDRenderPipeline : RenderPipeline
    {
        #region Default Settings
        internal static HDRenderPipelineAsset defaultAsset
            => GraphicsSettings.renderPipelineAsset is HDRenderPipelineAsset hdrpAsset ? hdrpAsset : null;

        internal static HDRenderPipelineAsset currentAsset
            => GraphicsSettings.currentRenderPipeline is HDRenderPipelineAsset hdrpAsset ? hdrpAsset : null;

        internal static HDRenderPipeline currentPipeline
            => RenderPipelineManager.currentPipeline is HDRenderPipeline hdrp ? hdrp : null;

        internal static bool pipelineSupportsRayTracing => HDRenderPipeline.currentPipeline != null && HDRenderPipeline.currentPipeline.rayTracingSupported;


        private static Volume s_DefaultVolume = null;
        static VolumeProfile defaultVolumeProfile
            => defaultAsset?.defaultVolumeProfile;

        static HDRenderPipeline()
        {
#if UNITY_EDITOR
            UnityEditor.AssemblyReloadEvents.beforeAssemblyReload += () =>
            {
                if (s_DefaultVolume != null && !s_DefaultVolume.Equals(null))
                {
                    CoreUtils.Destroy(s_DefaultVolume.gameObject);
                    s_DefaultVolume = null;
                }
            };
#endif
        }

        internal static Volume GetOrCreateDefaultVolume()
        {
            if (s_DefaultVolume == null || s_DefaultVolume.Equals(null))
            {
                var go = new GameObject("Default Volume") { hideFlags = HideFlags.HideAndDontSave };
                s_DefaultVolume = go.AddComponent<Volume>();
                s_DefaultVolume.isGlobal = true;
                s_DefaultVolume.priority = float.MinValue;
                s_DefaultVolume.sharedProfile = defaultVolumeProfile;
            }

            if (
                // In case the asset was deleted or the reference removed
                s_DefaultVolume.sharedProfile == null || s_DefaultVolume.sharedProfile.Equals(null)
#if UNITY_EDITOR

                // In case the serialization recreated an empty volume sharedProfile

                || !UnityEditor.AssetDatabase.Contains(s_DefaultVolume.sharedProfile)
#endif
            )
            {
                s_DefaultVolume.sharedProfile = defaultVolumeProfile;
            }

            if (s_DefaultVolume.sharedProfile != defaultVolumeProfile)
            {
                s_DefaultVolume.sharedProfile = defaultVolumeProfile;
            }

            return s_DefaultVolume;
        }
        #endregion

        /// <summary>
        /// Shader Tag for the High Definition Render Pipeline.
        /// </summary>
        public const string k_ShaderTagName = "HDRenderPipeline";

        readonly HDRenderPipelineAsset m_Asset;
        internal HDRenderPipelineAsset asset { get { return m_Asset; } }
        readonly HDRenderPipelineAsset m_DefaultAsset;
        internal RenderPipelineResources defaultResources { get { return m_DefaultAsset.renderPipelineResources; } }

        internal RenderPipelineSettings currentPlatformRenderPipelineSettings { get { return m_Asset.currentPlatformRenderPipelineSettings; } }

        readonly RenderPipelineMaterial m_DeferredMaterial;
        readonly List<RenderPipelineMaterial> m_MaterialList = new List<RenderPipelineMaterial>();

        readonly GBufferManager m_GbufferManager;
        readonly DBufferManager m_DbufferManager;
#if ENABLE_VIRTUALTEXTURES
        readonly VTBufferManager m_VtBufferManager;
#endif
        readonly SharedRTManager m_SharedRTManager = new SharedRTManager();
        internal SharedRTManager sharedRTManager { get { return m_SharedRTManager; } }

        readonly PostProcessSystem m_PostProcessSystem;
        readonly XRSystem m_XRSystem;

        // Keep track of previous Graphic and QualitySettings value to reset when switching to another pipeline
        bool m_PreviousLightsUseLinearIntensity;
        bool m_PreviousLightsUseColorTemperature;
        bool m_PreviousSRPBatcher;

#if HAVE_DEFAULT_RENDERING_LAYER_MASK
        uint m_PreviousDefaultRenderingLayerMask;
#endif
        ShadowmaskMode m_PreviousShadowMaskMode;

        bool m_FrameSettingsHistoryEnabled = false;
#if UNITY_EDITOR
        bool m_PreviousEnableCookiesInLightmapper = true;
#endif

        /// <summary>
        /// This functions allows the user to have an approximation of the number of rays that were traced for a given frame.
        /// </summary>
        /// <param name="rayValues">Specifes which ray count value should be returned.</param>
        /// <returns>The approximated ray count for a frame</returns>
        public uint GetRaysPerFrame(RayCountValues rayValues) { return m_RayCountManager.GetRaysPerFrame(rayValues); }

        // Renderer Bake configuration can vary depends on if shadow mask is enabled or no
        PerObjectData m_CurrentRendererConfigurationBakedLighting = HDUtils.k_RendererConfigurationBakedLighting;
        MaterialPropertyBlock m_CopyDepthPropertyBlock = new MaterialPropertyBlock();
        Material m_CopyDepth;
        Material m_DownsampleDepthMaterial;
        Material m_UpsampleTransparency;
        GPUCopy m_GPUCopy;
        MipGenerator m_MipGenerator;
        BlueNoise m_BlueNoise;

        IBLFilterBSDF[] m_IBLFilterArray = null;

        ComputeShader m_ScreenSpaceReflectionsCS { get { return defaultResources.shaders.screenSpaceReflectionsCS; } }
        int m_SsrTracingKernel      = -1;
        int m_SsrReprojectionKernel = -1;

        Material m_ApplyDistortionMaterial;

        Material m_CameraMotionVectorsMaterial;
        Material m_DecalNormalBufferMaterial;

        Material m_ClearStencilBufferMaterial;

        // Debug material
        Material m_DebugViewMaterialGBuffer;
        Material m_DebugViewMaterialGBufferShadowMask;
        Material m_currentDebugViewMaterialGBuffer;
        Material m_DebugDisplayLatlong;
        Material m_DebugFullScreen;
        MaterialPropertyBlock m_DebugFullScreenPropertyBlock = new MaterialPropertyBlock();
        Material m_DebugColorPicker;
        Material m_DebugExposure;
        Material m_ErrorMaterial;

        Material m_Blit;
        Material m_BlitTexArray;
        Material m_BlitTexArraySingleSlice;
        MaterialPropertyBlock m_BlitPropertyBlock = new MaterialPropertyBlock();

        RenderTargetIdentifier[] m_MRTCache2 = new RenderTargetIdentifier[2];

        // 'm_CameraColorBuffer' does not contain diffuse lighting of SSS materials until the SSS pass. It is stored within 'm_CameraSssDiffuseLightingBuffer'.
        RTHandle m_CameraColorBuffer;
        RTHandle m_OpaqueAtmosphericScatteringBuffer; // Necessary to perform dual-source (polychromatic alpha) blending which is not supported by Unity
        RTHandle m_CameraSssDiffuseLightingBuffer;

        RTHandle m_ContactShadowBuffer;
        RTHandle m_ScreenSpaceShadowsBuffer;
        RTHandle m_DistortionBuffer;

        RTHandle m_LowResTransparentBuffer;

        // TODO: remove me, I am just a temporary debug texture. :-)
        // RTHandle m_SsrDebugTexture;
        RTHandle m_SsrHitPointTexture;
        RTHandle m_SsrLightingTexture;
        // MSAA Versions of regular textures
        RTHandle m_CameraColorMSAABuffer;
        RTHandle m_OpaqueAtmosphericScatteringMSAABuffer;  // Necessary to perform dual-source (polychromatic alpha) blending which is not supported by Unity
        RTHandle m_CameraSssDiffuseLightingMSAABuffer;

        Lazy<RTHandle> m_CustomPassColorBuffer;
        Lazy<RTHandle> m_CustomPassDepthBuffer;

        // Constant Buffers
        ShaderVariablesGlobal m_ShaderVariablesGlobalCB = new ShaderVariablesGlobal();
        ShaderVariablesXR m_ShaderVariablesXRCB = new ShaderVariablesXR();
        ShaderVariablesDebugDisplay m_ShaderVariablesDebugDisplayCB = new ShaderVariablesDebugDisplay();
        ShaderVariablesRaytracing m_ShaderVariablesRayTracingCB = new ShaderVariablesRaytracing();

        // The current MSAA count
        MSAASamples m_MSAASamples;

        // The pass "SRPDefaultUnlit" is a fall back to legacy unlit rendering and is required to support unity 2d + unity UI that render in the scene.
        ShaderTagId[] m_ForwardAndForwardOnlyPassNames = { HDShaderPassNames.s_ForwardOnlyName, HDShaderPassNames.s_ForwardName, HDShaderPassNames.s_SRPDefaultUnlitName };
        ShaderTagId[] m_ForwardOnlyPassNames = { HDShaderPassNames.s_ForwardOnlyName, HDShaderPassNames.s_SRPDefaultUnlitName };

        ShaderTagId[] m_AllTransparentPassNames = {  HDShaderPassNames.s_TransparentBackfaceName,
                                                        HDShaderPassNames.s_ForwardOnlyName,
                                                        HDShaderPassNames.s_ForwardName,
                                                        HDShaderPassNames.s_SRPDefaultUnlitName };

        ShaderTagId[] m_TransparentNoBackfaceNames = {  HDShaderPassNames.s_ForwardOnlyName,
                                                        HDShaderPassNames.s_ForwardName,
                                                        HDShaderPassNames.s_SRPDefaultUnlitName };


        ShaderTagId[] m_AllForwardOpaquePassNames = {    HDShaderPassNames.s_ForwardOnlyName,
                                                            HDShaderPassNames.s_ForwardName,
                                                            HDShaderPassNames.s_SRPDefaultUnlitName };

        ShaderTagId[] m_DepthOnlyAndDepthForwardOnlyPassNames = { HDShaderPassNames.s_DepthForwardOnlyName, HDShaderPassNames.s_DepthOnlyName };
        ShaderTagId[] m_DepthForwardOnlyPassNames = { HDShaderPassNames.s_DepthForwardOnlyName };
        ShaderTagId[] m_DepthOnlyPassNames = { HDShaderPassNames.s_DepthOnlyName };
        ShaderTagId[] m_TransparentDepthPrepassNames = { HDShaderPassNames.s_TransparentDepthPrepassName };
        ShaderTagId[] m_TransparentDepthPostpassNames = { HDShaderPassNames.s_TransparentDepthPostpassName };
        ShaderTagId[] m_RayTracingPrepassNames = { HDShaderPassNames.s_RayTracingPrepassName };
        ShaderTagId[] m_ForwardErrorPassNames = { HDShaderPassNames.s_AlwaysName, HDShaderPassNames.s_ForwardBaseName, HDShaderPassNames.s_DeferredName, HDShaderPassNames.s_PrepassBaseName, HDShaderPassNames.s_VertexName, HDShaderPassNames.s_VertexLMRGBMName, HDShaderPassNames.s_VertexLMName };
        ShaderTagId[] m_DecalsEmissivePassNames = { HDShaderPassNames.s_MeshDecalsForwardEmissiveName, HDShaderPassNames.s_ShaderGraphMeshDecalsForwardEmissiveName };
        ShaderTagId[] m_SinglePassName = new ShaderTagId[1];
        ShaderTagId[] m_Decals4RTPassNames = { HDShaderPassNames.s_MeshDecalsMName , HDShaderPassNames.s_MeshDecalsAOName , HDShaderPassNames.s_MeshDecalsMAOName, HDShaderPassNames.s_MeshDecalsSName ,
                                                HDShaderPassNames.s_MeshDecalsMSName, HDShaderPassNames.s_MeshDecalsAOSName, HDShaderPassNames.s_MeshDecalsMAOSName, HDShaderPassNames.s_ShaderGraphMeshDecalsName4RT};
        ShaderTagId[] m_Decals3RTPassNames = { HDShaderPassNames.s_MeshDecals3RTName , HDShaderPassNames.s_ShaderGraphMeshDecalsName3RT };

        RenderStateBlock m_DepthStateOpaque;
        RenderStateBlock m_DepthStateNoWrite;
        RenderStateBlock m_AlphaToMaskBlock;

        readonly List<CustomPassVolume> m_ActivePassVolumes = new List<CustomPassVolume>(6);

        // Detect when windows size is changing
        int m_MaxCameraWidth;
        int m_MaxCameraHeight;
        // Keep track of the maximum number of XR instanced views
        int m_MaxViewCount = 1;

        // Use to detect frame changes
        int m_FrameCount;
        float m_LastTime, m_Time; // Do NOT take the 'animateMaterials' setting into account.

        internal int   GetFrameCount() { return m_FrameCount; }
        internal float GetLastTime()   { return m_LastTime;   }
        internal float GetTime()       { return m_Time;       }

        GraphicsFormat GetColorBufferFormat()
            => (GraphicsFormat)m_Asset.currentPlatformRenderPipelineSettings.colorBufferFormat;

        GraphicsFormat GetCustomBufferFormat()
            => (GraphicsFormat)m_Asset.currentPlatformRenderPipelineSettings.customBufferFormat;

        internal int GetDecalAtlasMipCount()
        {
            int highestDim = Math.Max(currentPlatformRenderPipelineSettings.decalSettings.atlasWidth, currentPlatformRenderPipelineSettings.decalSettings.atlasHeight);
            return (int)Math.Log(highestDim, 2);
        }

        internal int GetCookieAtlasMipCount() => (int)Mathf.Log((int)currentPlatformRenderPipelineSettings.lightLoopSettings.cookieAtlasSize, 2);

        internal int GetPlanarReflectionProbeMipCount()
        {
            int size = (int)currentPlatformRenderPipelineSettings.lightLoopSettings.planarReflectionAtlasSize;
            return (int)Mathf.Log(size, 2);
        }

        internal int GetMaxScreenSpaceShadows()
        {
            return currentPlatformRenderPipelineSettings.hdShadowInitParams.supportScreenSpaceShadows ? currentPlatformRenderPipelineSettings.hdShadowInitParams.maxScreenSpaceShadowSlots : 0;
        }

        readonly SkyManager m_SkyManager = new SkyManager();
        internal SkyManager skyManager { get { return m_SkyManager; } }
        readonly AmbientOcclusionSystem m_AmbientOcclusionSystem;

        // Debugging
        MaterialPropertyBlock m_SharedPropertyBlock = new MaterialPropertyBlock();
        DebugDisplaySettings m_DebugDisplaySettings = new DebugDisplaySettings();
        /// <summary>
        /// Debug display settings.
        /// </summary>
        public DebugDisplaySettings debugDisplaySettings { get { return m_DebugDisplaySettings; } }
        static DebugDisplaySettings s_NeutralDebugDisplaySettings = new DebugDisplaySettings();
        internal DebugDisplaySettings m_CurrentDebugDisplaySettings;
        RTHandle                        m_DebugColorPickerBuffer;
        RTHandle                        m_DebugFullScreenTempBuffer;
        // This target is only used in Dev builds as an intermediate destination for post process and where debug rendering will be done.
        RTHandle                        m_IntermediateAfterPostProcessBuffer;
        // We need this flag because otherwise if no full screen debug is pushed (like for example if the corresponding pass is disabled), when we render the result in RenderDebug m_DebugFullScreenTempBuffer will contain potential garbage
        bool                            m_FullScreenDebugPushed;
        bool                            m_ValidAPI; // False by default mean we render normally, true mean we don't render anything
        bool                            m_IsDepthBufferCopyValid;
        RenderTexture                   m_TemporaryTargetForCubemaps;
        HDCamera                        m_CurrentHDCamera;

        private CameraCache<(Transform viewer, HDProbe probe, int face)> m_ProbeCameraCache = new
            CameraCache<(Transform viewer, HDProbe probe, int face)>();

        RenderTargetIdentifier[] m_MRTTransparentMotionVec;
#if ENABLE_VIRTUALTEXTURES
        RenderTargetIdentifier[] m_MRTWithSSS = new RenderTargetIdentifier[3 + VTBufferManager.AdditionalForwardRT]; // Specular, (optional) VT, diffuse, sss buffer; note: vt is alway on slot 1 to keep in sync with unlit.
        RenderTargetIdentifier[] m_MRTWithVTFeedback = new RenderTargetIdentifier[2];
#else
        RenderTargetIdentifier[] m_MRTWithSSS = new RenderTargetIdentifier[3]; // Specular, diffuse, sss buffer;
#endif
        RenderTargetIdentifier[] mMRTSingle = new RenderTargetIdentifier[1];
        string m_ForwardPassProfileName;

        internal Material GetBlitMaterial(bool useTexArray, bool singleSlice) { return useTexArray ? (singleSlice ? m_BlitTexArraySingleSlice : m_BlitTexArray) : m_Blit; }

        ComputeBuffer m_DepthPyramidMipLevelOffsetsBuffer = null;

        ScriptableCullingParameters frozenCullingParams;
        bool frozenCullingParamAvailable = false;

        internal bool showCascade
        {
            get => m_CurrentDebugDisplaySettings.GetDebugLightingMode() == DebugLightingMode.VisualizeCascade;
            set
            {
                if (value)
                    m_CurrentDebugDisplaySettings.SetDebugLightingMode(DebugLightingMode.VisualizeCascade);
                else
                    m_CurrentDebugDisplaySettings.SetDebugLightingMode(DebugLightingMode.None);
            }
        }

        // RENDER GRAPH
        internal static bool enableRenderGraphTests { get => Array.Exists(Environment.GetCommandLineArgs(), arg => arg == "-rendergraph-tests"); }
        RenderGraph m_RenderGraph;
        bool        m_EnableRenderGraph;

        // MSAA resolve materials
        Material m_ColorResolveMaterial = null;
        Material m_MotionVectorResolve = null;

        // Flag that defines if ray tracing is supported by the current asset and platform
        bool m_RayTracingSupported = false;
        /// <summary>
        ///  Flag that defines if ray tracing is supported by the current HDRP asset and platform
        /// </summary>
        public bool rayTracingSupported { get { return m_RayTracingSupported; } }


#if UNITY_EDITOR
        bool m_ResourcesInitialized = false;
#endif

        /// <summary>
        /// HDRenderPipeline constructor.
        /// </summary>
        /// <param name="asset">Source HDRenderPipelineAsset.</param>
        /// <param name="defaultAsset">Defauklt HDRenderPipelineAsset.</param>
        public HDRenderPipeline(HDRenderPipelineAsset asset, HDRenderPipelineAsset defaultAsset)
        {
            m_Asset = asset;
            m_DefaultAsset = defaultAsset;
            HDProbeSystem.Parameters = asset.reflectionSystemParameters;

            DebugManager.instance.RefreshEditor();

            m_ValidAPI = true;

            SetRenderingFeatures();

            // The first thing we need to do is to set the defines that depend on the render pipeline settings
            m_RayTracingSupported = GatherRayTracingSupport(m_Asset.currentPlatformRenderPipelineSettings);

#if UNITY_EDITOR
            m_Asset.EvaluateSettings();

            UpgradeResourcesIfNeeded();

            //In case we are loading element in the asset pipeline (occurs when library is not fully constructed) the creation of the HDRenderPipeline is done at a time we cannot access resources.
            //So in this case, the reloader would fail and the resources cannot be validated. So skip validation here.
            //The HDRenderPipeline will be reconstructed in a few frame which will fix this issue.
            if (HDRenderPipeline.defaultAsset.renderPipelineResources == null
                || HDRenderPipeline.defaultAsset.renderPipelineEditorResources == null
                || (m_RayTracingSupported && HDRenderPipeline.defaultAsset.renderPipelineRayTracingResources == null))
                return;
            else
                m_ResourcesInitialized = true;

            ValidateResources();
#endif

            // We need to call this after the resource initialization as we attempt to use them in checking the supported API.
            if (!CheckAPIValidity())
            {
                m_ValidAPI = false;

                return;
            }

#if ENABLE_VIRTUALTEXTURES
            VirtualTexturingSettingsSRP settings = asset.virtualTexturingSettings;

            if (settings == null)
                settings = new VirtualTexturingSettingsSRP();

            VirtualTexturing.Streaming.SetCPUCacheSize(settings.streamingCpuCacheSizeInMegaBytes);

            GPUCacheSetting[] gpuCacheSettings = new GPUCacheSetting[settings.streamingGpuCacheSettings.Count];
            for (int i = 0; i < settings.streamingGpuCacheSettings.Count; ++i)
            {
                GPUCacheSettingSRP srpSetting = settings.streamingGpuCacheSettings[i];
                gpuCacheSettings[i] = new GPUCacheSetting() { format = srpSetting.format, sizeInMegaBytes = srpSetting.sizeInMegaBytes };
            }

            VirtualTexturing.Streaming.SetGPUCacheSettings(gpuCacheSettings);
#endif

            // Initial state of the RTHandle system.
            // Tells the system that we will require MSAA or not so that we can avoid wasteful render texture allocation.
            // We initialize to screen width/height to avoid multiple realloc that can lead to inflated memory usage (as releasing of memory is delayed).
            RTHandles.Initialize(Screen.width, Screen.height, m_Asset.currentPlatformRenderPipelineSettings.supportMSAA, m_Asset.currentPlatformRenderPipelineSettings.msaaSampleCount);

            m_XRSystem = new XRSystem(asset.renderPipelineResources.shaders);
            m_GPUCopy = new GPUCopy(defaultResources.shaders.copyChannelCS);

            m_MipGenerator = new MipGenerator(defaultResources);
            m_BlueNoise = new BlueNoise(defaultResources);

            EncodeBC6H.DefaultInstance = EncodeBC6H.DefaultInstance ?? new EncodeBC6H(defaultResources.shaders.encodeBC6HCS);

            // Scan material list and assign it
            m_MaterialList = HDUtils.GetRenderPipelineMaterialList();
            // Find first material that have non 0 Gbuffer count and assign it as deferredMaterial
            m_DeferredMaterial = null;
            foreach (var material in m_MaterialList)
            {
                if (material.IsDefferedMaterial())
                    m_DeferredMaterial = material;
            }

            // TODO: Handle the case of no Gbuffer material
            // TODO: I comment the assert here because m_DeferredMaterial for whatever reasons contain the correct class but with a "null" in the name instead of the real name and then trigger the assert
            // whereas it work. Don't know what is happening, DebugDisplay use the same code and name is correct there.
            // Debug.Assert(m_DeferredMaterial != null);

            m_GbufferManager = new GBufferManager(asset, m_DeferredMaterial);
            m_DbufferManager = new DBufferManager();
            m_DbufferManager.InitializeHDRPResouces(asset);
#if ENABLE_VIRTUALTEXTURES
            m_VtBufferManager = new VTBufferManager(asset);
#endif

            m_SharedRTManager.Build(asset);
            m_PostProcessSystem = new PostProcessSystem(asset, defaultResources);
            m_AmbientOcclusionSystem = new AmbientOcclusionSystem(asset, defaultResources);

            // Initialize various compute shader resources
            m_SsrTracingKernel      = m_ScreenSpaceReflectionsCS.FindKernel("ScreenSpaceReflectionsTracing");
            m_SsrReprojectionKernel = m_ScreenSpaceReflectionsCS.FindKernel("ScreenSpaceReflectionsReprojection");

            // General material
            m_CameraMotionVectorsMaterial = CoreUtils.CreateEngineMaterial(defaultResources.shaders.cameraMotionVectorsPS);
            m_DecalNormalBufferMaterial = CoreUtils.CreateEngineMaterial(defaultResources.shaders.decalNormalBufferPS);

            m_CopyDepth = CoreUtils.CreateEngineMaterial(defaultResources.shaders.copyDepthBufferPS);
            m_DownsampleDepthMaterial = CoreUtils.CreateEngineMaterial(defaultResources.shaders.downsampleDepthPS);
            m_UpsampleTransparency = CoreUtils.CreateEngineMaterial(defaultResources.shaders.upsampleTransparentPS);

            m_ApplyDistortionMaterial = CoreUtils.CreateEngineMaterial(defaultResources.shaders.applyDistortionPS);

            m_ClearStencilBufferMaterial = CoreUtils.CreateEngineMaterial(defaultResources.shaders.clearStencilBufferPS);

            InitializeDebugMaterials();

            m_MaterialList.ForEach(material => material.Build(asset, defaultResources));

            if (m_Asset.currentPlatformRenderPipelineSettings.lightLoopSettings.supportFabricConvolution)
            {
                m_IBLFilterArray = new IBLFilterBSDF[2];
                m_IBLFilterArray[0] = new IBLFilterGGX(defaultResources, m_MipGenerator);
                m_IBLFilterArray[1] = new IBLFilterCharlie(defaultResources, m_MipGenerator);
            }
            else
            {
                m_IBLFilterArray = new IBLFilterBSDF[1];
                m_IBLFilterArray[0] = new IBLFilterGGX(defaultResources, m_MipGenerator);
            }

            InitializeLightLoop(m_IBLFilterArray);

            m_SkyManager.Build(asset, defaultResources, m_IBLFilterArray);

            InitializeVolumetricLighting();
            InitializeSubsurfaceScattering();

            m_DebugDisplaySettings.RegisterDebug();
#if UNITY_EDITOR
            // We don't need the debug of Scene View at runtime (each camera have its own debug settings)
            // All scene view will share the same FrameSettings for now as sometimes Dispose is called after
            // another instance of HDRenderPipeline constructor is called.

            Camera firstSceneViewCamera = UnityEditor.SceneView.sceneViews.Count > 0 ? (UnityEditor.SceneView.sceneViews[0] as UnityEditor.SceneView).camera : null;
            if (firstSceneViewCamera != null)
            {
                var history = FrameSettingsHistory.RegisterDebug(null, true);
                DebugManager.instance.RegisterData(history);
            }
#endif

            m_DepthPyramidMipLevelOffsetsBuffer = new ComputeBuffer(15, sizeof(int) * 2);

            InitializeRenderTextures();

            // TODO RENDERGRAPH: Moved those out of InitializeRenderTexture as they are still needed in render graph and would be deallocated otherwise when switching it on.
            m_CustomPassColorBuffer = new Lazy<RTHandle>(() => RTHandles.Alloc(Vector2.one, TextureXR.slices, dimension: TextureXR.dimension, colorFormat: GetCustomBufferFormat(), enableRandomWrite: true, useDynamicScale: true, name: "CustomPassColorBuffer"));
            m_CustomPassDepthBuffer = new Lazy<RTHandle>(() => RTHandles.Alloc(Vector2.one, TextureXR.slices, dimension: TextureXR.dimension, colorFormat: GraphicsFormat.R32_UInt, useDynamicScale: true, name: "CustomPassDepthBuffer", depthBufferBits: DepthBits.Depth32));

            // For debugging
            MousePositionDebug.instance.Build();

            InitializeRenderStateBlocks();

            // Keep track of the original msaa sample value
            // TODO : Bind this directly to the debug menu instead of having an intermediate value
            m_MSAASamples = m_Asset ? m_Asset.currentPlatformRenderPipelineSettings.msaaSampleCount : MSAASamples.None;

            // Propagate it to the debug menu
            m_DebugDisplaySettings.data.msaaSamples = m_MSAASamples;

#if ENABLE_VIRTUALTEXTURES
            // Debug.Log("Scriptable renderpipeline VT enabled");
            m_MRTTransparentMotionVec = new RenderTargetIdentifier[2 + VTBufferManager.AdditionalForwardRT];
#else
            //Debug.Log("Scriptable renderpipeline VT disabled");
            m_MRTTransparentMotionVec = new RenderTargetIdentifier[2];
#endif

            if (m_RayTracingSupported)
            {
                InitRayTracingManager();
                InitRayTracedReflections();
                InitRayTracedIndirectDiffuse();
                InitRaytracingDeferred();
                InitRecursiveRenderer();
                InitPathTracing();

                m_AmbientOcclusionSystem.InitRaytracing(this);
            }
            // Initialize the SSGI structures
            InitScreenSpaceGlobalIllumination();

            // Initialize screen space shadows
            InitializeScreenSpaceShadows();

            CameraCaptureBridge.enabled = true;

            InitializePrepass(m_Asset);
            m_ColorResolveMaterial = CoreUtils.CreateEngineMaterial(asset.renderPipelineResources.shaders.colorResolvePS);
            m_MotionVectorResolve = CoreUtils.CreateEngineMaterial(asset.renderPipelineResources.shaders.resolveMotionVecPS);

            InitializeProbeVolumes();
            CustomPassUtils.Initialize();

            if (enableRenderGraphTests)
                EnableRenderGraph(true);
        }

#if UNITY_EDITOR
        void UpgradeResourcesInAssetIfNeeded(HDRenderPipelineAsset asset)
        {
            // Check that the serialized Resources are not broken
            if (asset.renderPipelineResources == null)
                asset.renderPipelineResources
                    = UnityEditor.AssetDatabase.LoadAssetAtPath<RenderPipelineResources>(HDUtils.GetHDRenderPipelinePath() + "Runtime/RenderPipelineResources/HDRenderPipelineResources.asset");
#if UNITY_EDITOR_LINUX // Temp hack to be able to make linux test run. To clarify
            ResourceReloader.TryReloadAllNullIn(asset.renderPipelineResources, HDUtils.GetHDRenderPipelinePath());
#else
            ResourceReloader.ReloadAllNullIn(asset.renderPipelineResources, HDUtils.GetHDRenderPipelinePath());
#endif

            if (m_RayTracingSupported)
            {
                if (asset.renderPipelineRayTracingResources == null)
                    asset.renderPipelineRayTracingResources
                        = UnityEditor.AssetDatabase.LoadAssetAtPath<HDRenderPipelineRayTracingResources>(HDUtils.GetHDRenderPipelinePath() + "Runtime/RenderPipelineResources/HDRenderPipelineRayTracingResources.asset");
#if UNITY_EDITOR_LINUX // Temp hack to be able to make linux test run. To clarify
                ResourceReloader.TryReloadAllNullIn(asset.renderPipelineRayTracingResources, HDUtils.GetHDRenderPipelinePath());
#else
                ResourceReloader.ReloadAllNullIn(asset.renderPipelineRayTracingResources, HDUtils.GetHDRenderPipelinePath());
#endif
            }
            else
            {
                // If ray tracing is not enabled we do not want to have ray tracing resources referenced
                asset.renderPipelineRayTracingResources = null;
            }

            var editorResourcesPath = HDUtils.GetHDRenderPipelinePath() + "Editor/RenderPipelineResources/HDRenderPipelineEditorResources.asset";
            if (asset.renderPipelineEditorResources == null)
            {
                var objs = InternalEditorUtility.LoadSerializedFileAndForget(editorResourcesPath);
                asset.renderPipelineEditorResources = objs != null && objs.Length > 0 ? objs.First() as HDRenderPipelineEditorResources : null;
            }

            if (ResourceReloader.ReloadAllNullIn(asset.renderPipelineEditorResources,
                HDUtils.GetHDRenderPipelinePath()))
            {
                InternalEditorUtility.SaveToSerializedFileAndForget(
                    new Object[]{asset.renderPipelineEditorResources },
                    editorResourcesPath,
                    true);
            }

            // Upgrade the resources (re-import every references in RenderPipelineResources) if the resource version mismatches
            // It's done here because we know every HDRP assets have been imported before
            asset.renderPipelineResources?.UpgradeIfNeeded();
        }

        void UpgradeResourcesIfNeeded()
        {
            // The first thing we need to do is to set the defines that depend on the render pipeline settings
            m_Asset.EvaluateSettings();

            // Check and fix both the default and current HDRP asset
            UpgradeResourcesInAssetIfNeeded(HDRenderPipeline.defaultAsset);
            UpgradeResourcesInAssetIfNeeded(HDRenderPipeline.currentAsset);
        }

        void ValidateResources()
        {
            var resources = HDRenderPipeline.defaultAsset.renderPipelineResources;

            // We iterate over all compute shader to verify if they are all compiled, if it's not the case
            // then we throw an exception to avoid allocating resources and crashing later on by using a null
            // compute kernel.
            foreach (var computeShader in resources.shaders.GetAllComputeShaders())
            {
                foreach (var message in UnityEditor.ShaderUtil.GetComputeShaderMessages(computeShader))
                {
                    if (message.severity == UnityEditor.Rendering.ShaderCompilerMessageSeverity.Error)
                    {
                        // Will be catched by the try in HDRenderPipelineAsset.CreatePipeline()
                        throw new Exception(String.Format(
                            "Compute Shader compilation error on platform {0} in file {1}:{2}: {3}{4}\n" +
                            "HDRP will not run until the error is fixed.\n",
                            message.platform, message.file, message.line, message.message, message.messageDetails
                        ));
                    }
                }
            }
        }

#endif

#if UNITY_2020_2_OR_NEWER
        internal void SwitchRenderTargetsToFastMem(CommandBuffer cmd, HDCamera camera)
        {
            // Color and normal buffer will always be in fast memory
            m_CameraColorBuffer.SwitchToFastMemory(cmd, residencyFraction: 1.0f, FastMemoryFlags.SpillTop, copyContents: false);
            m_SharedRTManager.GetNormalBuffer().SwitchToFastMemory(cmd, residencyFraction: 1.0f, FastMemoryFlags.SpillTop, copyContents: false);
            // Following might need to change depending on context... TODO: Do a deep investigation of projects we have to check what is the most beneficial.
            RenderPipelineSettings settings = m_Asset.currentPlatformRenderPipelineSettings;

            if (settings.supportedLitShaderMode != RenderPipelineSettings.SupportedLitShaderMode.ForwardOnly)
            {
                // Switch gbuffers to fast memory when we are in deferred
                var buffers = m_GbufferManager.GetBuffers();
                foreach (var buffer in buffers)
                {
                    buffer.SwitchToFastMemory(cmd, residencyFraction: 1.0f, FastMemoryFlags.SpillTop, copyContents: false);
                }
            }

            // Trying to fit the depth pyramid
            m_SharedRTManager.GetDepthTexture().SwitchToFastMemory(cmd, residencyFraction: 1.0f, FastMemoryFlags.SpillTop, false);
        }
#endif
        /// <summary>
        /// Resets the reference size of the internal RTHandle System.
        /// This allows users to reduce the memory footprint of render textures after doing a super sampled rendering pass for example.
        /// </summary>
        /// <param name="width">New width of the internal RTHandle System.</param>
        /// <param name="height">New height of the internal RTHandle System.</param>
        public void ResetRTHandleReferenceSize(int width, int height)
        {
            RTHandles.ResetReferenceSize(width, height);
            HDCamera.ResetAllHistoryRTHandleSystems(width, height);
        }

        void InitializeRenderTextures()
        {
            RenderPipelineSettings settings = m_Asset.currentPlatformRenderPipelineSettings;

            if (settings.supportedLitShaderMode != RenderPipelineSettings.SupportedLitShaderMode.ForwardOnly)
                m_GbufferManager.CreateBuffers();

            if (settings.supportDecals)
                m_DbufferManager.CreateBuffers();

#if ENABLE_VIRTUALTEXTURES
            m_VtBufferManager.CreateBuffers(settings);
#endif

            InitSSSBuffers();
            m_SharedRTManager.InitSharedBuffers(m_GbufferManager, m_Asset.currentPlatformRenderPipelineSettings, defaultResources);

            m_CameraColorBuffer = RTHandles.Alloc(Vector2.one, TextureXR.slices, dimension: TextureXR.dimension, colorFormat: GetColorBufferFormat(), enableRandomWrite: true, useMipMap: false, useDynamicScale: true, name: "CameraColor");
            m_OpaqueAtmosphericScatteringBuffer = RTHandles.Alloc(Vector2.one, TextureXR.slices, dimension: TextureXR.dimension, colorFormat: GetColorBufferFormat(), enableRandomWrite: true, useMipMap: false, useDynamicScale: true, name: "OpaqueAtmosphericScattering");
            m_CameraSssDiffuseLightingBuffer = RTHandles.Alloc(Vector2.one, TextureXR.slices, dimension: TextureXR.dimension, colorFormat: GraphicsFormat.B10G11R11_UFloatPack32, enableRandomWrite: true, useDynamicScale: true, name: "CameraSSSDiffuseLighting");

            m_DistortionBuffer = RTHandles.Alloc(Vector2.one, TextureXR.slices, dimension: TextureXR.dimension, colorFormat: Builtin.GetDistortionBufferFormat(), useDynamicScale: true, name: "Distortion");

            m_ContactShadowBuffer = RTHandles.Alloc(Vector2.one, TextureXR.slices, dimension: TextureXR.dimension, colorFormat: GraphicsFormat.R32_UInt, enableRandomWrite: true, useDynamicScale: true, name: "ContactShadowsBuffer");

            if (m_Asset.currentPlatformRenderPipelineSettings.lowresTransparentSettings.enabled)
            {
                // We need R16G16B16A16_SFloat as we need a proper alpha channel for compositing.
                m_LowResTransparentBuffer = RTHandles.Alloc(Vector2.one * 0.5f, TextureXR.slices, dimension: TextureXR.dimension, colorFormat: GraphicsFormat.R16G16B16A16_SFloat, enableRandomWrite: true, useDynamicScale: true, name: "Low res transparent");
            }

            if (settings.supportSSR)
            {
                // m_SsrDebugTexture    = RTHandles.Alloc(Vector2.one, TextureXR.slices, dimension: TextureXR.dimension, colorFormat: RenderTextureFormat.ARGBFloat, sRGB: false, enableRandomWrite: true, useDynamicScale: true, name: "SSR_Debug_Texture");
                m_SsrHitPointTexture = RTHandles.Alloc(Vector2.one, TextureXR.slices, dimension: TextureXR.dimension, colorFormat: GraphicsFormat.R16G16_UNorm, enableRandomWrite: true, useDynamicScale: true, name: "SSR_Hit_Point_Texture");
                m_SsrLightingTexture = RTHandles.Alloc(Vector2.one, TextureXR.slices, dimension: TextureXR.dimension, colorFormat: GraphicsFormat.R16G16B16A16_SFloat, enableRandomWrite: true, useDynamicScale: true, name: "SSR_Lighting_Texture");
            }

            // Let's create the MSAA textures
            if (m_Asset.currentPlatformRenderPipelineSettings.supportMSAA && m_Asset.currentPlatformRenderPipelineSettings.supportedLitShaderMode != RenderPipelineSettings.SupportedLitShaderMode.DeferredOnly)
            {
                m_CameraColorMSAABuffer = RTHandles.Alloc(Vector2.one, TextureXR.slices, dimension: TextureXR.dimension, colorFormat: GetColorBufferFormat(), bindTextureMS: true, enableMSAA: true, useDynamicScale: true, name: "CameraColorMSAA");
                m_OpaqueAtmosphericScatteringMSAABuffer = RTHandles.Alloc(Vector2.one, TextureXR.slices, dimension: TextureXR.dimension, colorFormat: GetColorBufferFormat(), bindTextureMS: true, enableMSAA: true, useDynamicScale: true, name: "OpaqueAtmosphericScatteringMSAA");
                m_CameraSssDiffuseLightingMSAABuffer = RTHandles.Alloc(Vector2.one, TextureXR.slices, dimension: TextureXR.dimension, colorFormat: GetColorBufferFormat(), bindTextureMS: true, enableMSAA: true, useDynamicScale: true, name: "CameraSSSDiffuseLightingMSAA");
            }
        }

        void GetOrCreateDebugTextures()
        {
            if (m_EnableRenderGraph)
                return;

            //Debug.isDebugBuild can be changed during DoBuildPlayer, these allocation has to be check on every frames
            //TODO : Clean this with the RenderGraph system
            if (Debug.isDebugBuild && m_DebugColorPickerBuffer == null && m_DebugFullScreenTempBuffer == null)
            {
                m_DebugColorPickerBuffer = RTHandles.Alloc(Vector2.one, filterMode: FilterMode.Point, colorFormat: GraphicsFormat.R16G16B16A16_SFloat, useDynamicScale: true, name: "DebugColorPicker");
                m_DebugFullScreenTempBuffer = RTHandles.Alloc(Vector2.one, TextureXR.slices, dimension: TextureXR.dimension, colorFormat: GraphicsFormat.R16G16B16A16_SFloat, useDynamicScale: true, name: "DebugFullScreen");
            }

            if (m_IntermediateAfterPostProcessBuffer == null)
            {
                // We always need this target because there could be a custom pass in after post process mode.
                // In that case, we need to do the flip y after this pass.
                m_IntermediateAfterPostProcessBuffer = RTHandles.Alloc(Vector2.one, TextureXR.slices, dimension: TextureXR.dimension, colorFormat: GetColorBufferFormat(), useDynamicScale: true, name: "AfterPostProcess"); // Needs to be FP16 because output target might be HDR
            }
        }

        void DestroyRenderTextures()
        {
            m_GbufferManager.DestroyBuffers();
            m_DbufferManager.DestroyBuffers();
#if ENABLE_VIRTUALTEXTURES
            m_VtBufferManager.DestroyBuffers();
#endif

            DestroySSSBuffers();
            m_SharedRTManager.Cleanup();

            RTHandles.Release(m_CameraColorBuffer);
            RTHandles.Release(m_OpaqueAtmosphericScatteringBuffer);
            RTHandles.Release(m_CameraSssDiffuseLightingBuffer);

            RTHandles.Release(m_DistortionBuffer);
            RTHandles.Release(m_ContactShadowBuffer);

            RTHandles.Release(m_LowResTransparentBuffer);

            // RTHandles.Release(m_SsrDebugTexture);
            RTHandles.Release(m_SsrHitPointTexture);
            RTHandles.Release(m_SsrLightingTexture);

            RTHandles.Release(m_CameraColorMSAABuffer);
            RTHandles.Release(m_OpaqueAtmosphericScatteringMSAABuffer);
            RTHandles.Release(m_CameraSssDiffuseLightingMSAABuffer);

            // Those buffer are initialized lazily so we need to null them for this to work after deallocation.
            RTHandles.Release(m_DebugColorPickerBuffer);
            RTHandles.Release(m_DebugFullScreenTempBuffer);
            RTHandles.Release(m_IntermediateAfterPostProcessBuffer);
            m_DebugColorPickerBuffer = null;
            m_DebugFullScreenTempBuffer = null;
            m_IntermediateAfterPostProcessBuffer = null;
        }

        void SetRenderingFeatures()
        {
            // Set sub-shader pipeline tag
            Shader.globalRenderPipeline = "HDRenderPipeline";

            // HD use specific GraphicsSettings
            m_PreviousLightsUseLinearIntensity = GraphicsSettings.lightsUseLinearIntensity;
            GraphicsSettings.lightsUseLinearIntensity = true;
            m_PreviousLightsUseColorTemperature = GraphicsSettings.lightsUseColorTemperature;
            GraphicsSettings.lightsUseColorTemperature = true;
            m_PreviousSRPBatcher = GraphicsSettings.useScriptableRenderPipelineBatching;
            GraphicsSettings.useScriptableRenderPipelineBatching = m_Asset.enableSRPBatcher;
#if  HAVE_DEFAULT_RENDERING_LAYER_MASK
            m_PreviousDefaultRenderingLayerMask = GraphicsSettings.defaultRenderingLayerMask;
            GraphicsSettings.defaultRenderingLayerMask = ShaderVariablesGlobal.DefaultRenderingLayerMask;
#endif

            // In case shadowmask mode isn't setup correctly, force it to correct usage (as there is no UI to fix it)
            m_PreviousShadowMaskMode = QualitySettings.shadowmaskMode;
            QualitySettings.shadowmaskMode = ShadowmaskMode.DistanceShadowmask;

            SupportedRenderingFeatures.active = new SupportedRenderingFeatures()
            {
                reflectionProbeModes = SupportedRenderingFeatures.ReflectionProbeModes.Rotation,
                defaultMixedLightingModes = SupportedRenderingFeatures.LightmapMixedBakeModes.IndirectOnly,
                mixedLightingModes = SupportedRenderingFeatures.LightmapMixedBakeModes.IndirectOnly | (m_Asset.currentPlatformRenderPipelineSettings.supportShadowMask ? SupportedRenderingFeatures.LightmapMixedBakeModes.Shadowmask : 0),
                lightmapBakeTypes = LightmapBakeType.Baked | LightmapBakeType.Mixed | LightmapBakeType.Realtime,
                lightmapsModes = LightmapsMode.NonDirectional | LightmapsMode.CombinedDirectional,
                lightProbeProxyVolumes = true,
                motionVectors = true,
                receiveShadows = false,
                reflectionProbes = false,
                rendererPriority = true,
                overridesFog = true,
                overridesOtherLightingSettings = true,
                editableMaterialRenderQueue = false
                // Enlighten is deprecated in 2019.3 and above
                , enlighten = false
                , overridesLODBias = true
                , overridesMaximumLODLevel = true
                , terrainDetailUnsupported = true
                , overridesShadowmask = true // Don't display the shadow mask UI in Quality Settings
                , overrideShadowmaskMessage = "\nThe Shadowmask Mode used at run time can be found in the Shadows section of Light component."
                , overridesRealtimeReflectionProbes = true // Don't display the real time reflection probes checkbox UI in Quality Settings
            };

            Lightmapping.SetDelegate(GlobalIlluminationUtils.hdLightsDelegate);

#if UNITY_EDITOR
            // HDRP always enable baking of cookie by default
            m_PreviousEnableCookiesInLightmapper = UnityEditor.EditorSettings.enableCookiesInLightmapper;
            UnityEditor.EditorSettings.enableCookiesInLightmapper = true;

            SceneViewDrawMode.SetupDrawMode();

            if (UnityEditor.PlayerSettings.colorSpace == ColorSpace.Gamma)
            {
                Debug.LogError("High Definition Render Pipeline doesn't support Gamma mode, change to Linear mode (HDRP isn't set up properly. Go to Windows > RenderPipeline > HDRP Wizard to fix your settings).");
            }
#endif
        }

        bool CheckAPIValidity()
        {
            GraphicsDeviceType unsupportedDeviceType;
            if (!IsSupportedPlatform(out unsupportedDeviceType))
            {
                HDUtils.DisplayUnsupportedAPIMessage(unsupportedDeviceType.ToString());

                // Display more information to the users when it should have use Metal instead of OpenGL
                if (SystemInfo.graphicsDeviceType.ToString().StartsWith("OpenGL"))
                {
                    if (SystemInfo.operatingSystem.StartsWith("Mac"))
                        HDUtils.DisplayUnsupportedMessage("Use Metal API instead.");
                    else if (SystemInfo.operatingSystem.StartsWith("Windows"))
                        HDUtils.DisplayUnsupportedMessage("Use Vulkan API instead.");
                }

                return false;
            }

            return true;
        }

        // Note: If you add new platform in this function, think about adding support when building the player to in HDRPCustomBuildProcessor.cs
        bool IsSupportedPlatform(out GraphicsDeviceType unsupportedGraphicDevice)
        {
            unsupportedGraphicDevice = SystemInfo.graphicsDeviceType;

            if (!SystemInfo.supportsComputeShaders)
                return false;

            if (!(defaultResources?.shaders.defaultPS?.isSupported ?? true))
                return false;

#if UNITY_EDITOR
            UnityEditor.BuildTarget activeBuildTarget = UnityEditor.EditorUserBuildSettings.activeBuildTarget;
            // If the build target matches the operating system of the editor
            if (SystemInfo.operatingSystemFamily == HDUtils.BuildTargetToOperatingSystemFamily(activeBuildTarget))
            {
                bool autoAPI = UnityEditor.PlayerSettings.GetUseDefaultGraphicsAPIs(activeBuildTarget);

                // then, there is two configuration possible:
                if (autoAPI)
                {
                    // if the graphic api is chosen automatically, then only the system's graphic device type matters
                    if (!HDUtils.IsSupportedGraphicDevice(SystemInfo.graphicsDeviceType))
                        return false;
                }
                else
                {
                    // otherwise, we need to iterate over every graphic api available in the list to track every non-supported APIs
                    return HDUtils.AreGraphicsAPIsSupported(activeBuildTarget, out unsupportedGraphicDevice);
                }
            }
            else // if the build target does not match the editor OS, then we have to check using the graphic api list
            {
                return HDUtils.AreGraphicsAPIsSupported(activeBuildTarget, out unsupportedGraphicDevice);
            }

            if (!HDUtils.IsSupportedBuildTarget(activeBuildTarget))
                return false;
#else
            if (!HDUtils.IsSupportedGraphicDevice(SystemInfo.graphicsDeviceType))
                return false;
#endif

            if (!HDUtils.IsOperatingSystemSupported(SystemInfo.operatingSystem))
                return false;

            return true;
        }

        void UnsetRenderingFeatures()
        {
            Shader.globalRenderPipeline = "";

            GraphicsSettings.lightsUseLinearIntensity = m_PreviousLightsUseLinearIntensity;
            GraphicsSettings.lightsUseColorTemperature = m_PreviousLightsUseColorTemperature;
            GraphicsSettings.useScriptableRenderPipelineBatching = m_PreviousSRPBatcher;
#if HAVE_DEFAULT_RENDERING_LAYER_MASK
            GraphicsSettings.defaultRenderingLayerMask = m_PreviousDefaultRenderingLayerMask;
#endif
            QualitySettings.shadowmaskMode = m_PreviousShadowMaskMode;

            SupportedRenderingFeatures.active = new SupportedRenderingFeatures();

            Lightmapping.ResetDelegate();

#if UNITY_EDITOR
            UnityEditor.EditorSettings.enableCookiesInLightmapper = m_PreviousEnableCookiesInLightmapper;
#endif
        }

        void InitializeRenderGraph()
        {
            m_RenderGraph = new RenderGraph(m_Asset.currentPlatformRenderPipelineSettings.supportMSAA, m_MSAASamples);
            m_RenderGraph.RegisterDebug();
        }

        void CleanupRenderGraph()
        {
            if (m_EnableRenderGraph)
            {
                m_RenderGraph.Cleanup();
                m_RenderGraph.UnRegisterDebug();
                m_RenderGraph = null;
            }
        }

        internal bool IsRenderGraphEnabled()
        {
            return m_EnableRenderGraph;
        }

        internal void EnableRenderGraph(bool value)
        {
            bool changed = value != m_EnableRenderGraph;
            if (changed)
            {
                if (value)
                {
                    CleanupNonRenderGraphResources();
                    InitializeRenderGraph();
                    m_EnableRenderGraph = true;
                }
                else
                {
                    CleanupRenderGraph();
                    InitializeNonRenderGraphResources();
                    m_EnableRenderGraph = false;
                }
            }
        }

        void InitializeNonRenderGraphResources()
        {
            InitializeRenderTextures();
            m_ShadowManager.InitializeNonRenderGraphResources();
            m_AmbientOcclusionSystem.InitializeNonRenderGraphResources();
            m_PostProcessSystem.InitializeNonRenderGraphResources(asset);
            s_lightVolumes.InitializeNonRenderGraphResources();

            // Reset resolution dependent buffers. Tile, Coarse stencil etc...
            m_MaxCameraWidth = m_MaxCameraHeight = m_MaxViewCount = 1;
        }

        void CleanupNonRenderGraphResources()
        {
            DestroyRenderTextures();
            m_ShadowManager.CleanupNonRenderGraphResources();
            m_AmbientOcclusionSystem.CleanupNonRenderGraphResources();
            m_PostProcessSystem.CleanupNonRenderGraphResources();
            s_lightVolumes.CleanupNonRenderGraphResources();
            LightLoopCleanupNonRenderGraphResources();
            m_SharedRTManager.DisposeCoarseStencilBuffer();
            m_DbufferManager.ReleaseResolutionDependentBuffers();
        }

        void InitializeDebugMaterials()
        {
            m_DebugViewMaterialGBuffer = CoreUtils.CreateEngineMaterial(defaultResources.shaders.debugViewMaterialGBufferPS);
            m_DebugViewMaterialGBufferShadowMask = CoreUtils.CreateEngineMaterial(defaultResources.shaders.debugViewMaterialGBufferPS);
            m_DebugViewMaterialGBufferShadowMask.EnableKeyword("SHADOWS_SHADOWMASK");
            m_DebugDisplayLatlong = CoreUtils.CreateEngineMaterial(defaultResources.shaders.debugDisplayLatlongPS);
            m_DebugFullScreen = CoreUtils.CreateEngineMaterial(defaultResources.shaders.debugFullScreenPS);
            m_DebugColorPicker = CoreUtils.CreateEngineMaterial(defaultResources.shaders.debugColorPickerPS);
            m_DebugExposure = CoreUtils.CreateEngineMaterial(defaultResources.shaders.debugExposurePS);
            m_Blit = CoreUtils.CreateEngineMaterial(defaultResources.shaders.blitPS);
            m_ErrorMaterial = CoreUtils.CreateEngineMaterial("Hidden/InternalErrorShader");

            // With texture array enabled, we still need the normal blit version for other systems like atlas
            if (TextureXR.useTexArray)
            {
                m_Blit.EnableKeyword("DISABLE_TEXTURE2D_X_ARRAY");
                m_BlitTexArray = CoreUtils.CreateEngineMaterial(defaultResources.shaders.blitPS);
                m_BlitTexArraySingleSlice = CoreUtils.CreateEngineMaterial(defaultResources.shaders.blitPS);
                m_BlitTexArraySingleSlice.EnableKeyword("BLIT_SINGLE_SLICE");
            }
        }

        void InitializeRenderStateBlocks()
        {
            m_DepthStateOpaque = new RenderStateBlock
            {
                depthState = new DepthState(true, CompareFunction.LessEqual),
                mask = RenderStateMask.Depth
            };

            m_DepthStateNoWrite = new RenderStateBlock
            {
                depthState = new DepthState(false, CompareFunction.LessEqual),
                mask = RenderStateMask.Depth
            };

            m_AlphaToMaskBlock = new RenderStateBlock
            {
                blendState = new BlendState(true, false),
                mask = RenderStateMask.Blend
            };
        }

        /// <summary>
        /// Disposable pattern implementation.
        /// </summary>
        /// <param name="disposing">Is disposing.</param>
        protected override void Dispose(bool disposing)
        {
            DisposeProbeCameraPool();

            UnsetRenderingFeatures();

            if (!m_ValidAPI)
                return;

#if UNITY_EDITOR
            if (!m_ResourcesInitialized)
                return;
#endif

            base.Dispose(disposing);

            ReleaseScreenSpaceShadows();
            ReleaseScreenSpaceGlobalIllumination();

            if (m_RayTracingSupported)
            {
                ReleaseRecursiveRenderer();
                ReleaseRayTracingDeferred();
                ReleaseRayTracedIndirectDiffuse();
                ReleaseRayTracedReflections();
                ReleasePathTracing();
            }
            ReleaseRayTracingManager();
            m_DebugDisplaySettings.UnregisterDebug();

            CleanupLightLoop();

            // For debugging
            MousePositionDebug.instance.Cleanup();

            DecalSystem.instance.Cleanup();

            m_MaterialList.ForEach(material => material.Cleanup());

            CoreUtils.Destroy(m_CameraMotionVectorsMaterial);
            CoreUtils.Destroy(m_DecalNormalBufferMaterial);

            CoreUtils.Destroy(m_DebugViewMaterialGBuffer);
            CoreUtils.Destroy(m_DebugViewMaterialGBufferShadowMask);
            CoreUtils.Destroy(m_DebugDisplayLatlong);
            CoreUtils.Destroy(m_DebugFullScreen);
            CoreUtils.Destroy(m_DebugColorPicker);
            CoreUtils.Destroy(m_DebugExposure);
            CoreUtils.Destroy(m_Blit);
            CoreUtils.Destroy(m_BlitTexArray);
            CoreUtils.Destroy(m_BlitTexArraySingleSlice);
            CoreUtils.Destroy(m_CopyDepth);
            CoreUtils.Destroy(m_ErrorMaterial);
            CoreUtils.Destroy(m_DownsampleDepthMaterial);
            CoreUtils.Destroy(m_UpsampleTransparency);
            CoreUtils.Destroy(m_ApplyDistortionMaterial);
            CoreUtils.Destroy(m_ClearStencilBufferMaterial);

            m_XRSystem.Cleanup();
            m_SkyManager.Cleanup();
            CleanupVolumetricLighting();
            CleanupProbeVolumes();

            for(int bsdfIdx = 0; bsdfIdx < m_IBLFilterArray.Length; ++bsdfIdx)
            {
                m_IBLFilterArray[bsdfIdx].Cleanup();
            }

            m_PostProcessSystem.Cleanup();
            m_AmbientOcclusionSystem.Cleanup();
            m_BlueNoise.Cleanup();

            HDCamera.ClearAll();

            m_MipGenerator.Release();

            DestroyRenderTextures();

            if (m_CustomPassColorBuffer.IsValueCreated)
                RTHandles.Release(m_CustomPassColorBuffer.Value);
            if (m_CustomPassDepthBuffer.IsValueCreated)
                RTHandles.Release(m_CustomPassDepthBuffer.Value);

            CullingGroupManager.instance.Cleanup();

            m_DbufferManager.ReleaseResolutionDependentBuffers();
            m_SharedRTManager.DisposeCoarseStencilBuffer();

            CoreUtils.SafeRelease(m_DepthPyramidMipLevelOffsetsBuffer);

            CustomPassVolume.Cleanup();

            CleanupPrepass();
            CoreUtils.Destroy(m_ColorResolveMaterial);
            CoreUtils.Destroy(m_MotionVectorResolve);

            CustomPassUtils.Cleanup();
#if UNITY_EDITOR
            SceneViewDrawMode.ResetDrawMode();

            // Do not attempt to unregister SceneView FrameSettings. It is shared amongst every scene view and take only a little place.
            // For removing it, you should be sure that Dispose could never be called after the constructor of another instance of this SRP.
            // Also, at the moment, applying change to hdrpAsset cause the SRP to be Disposed and Constructed again.
            // Not always in that order.
#endif

            // Dispose m_ProbeCameraPool properly
            void DisposeProbeCameraPool()
            {
#if UNITY_EDITOR
                // Special case here: when the HDRP asset is modified in the Editor,
                //   it is disposed during an `OnValidate` call.
                //   But during `OnValidate` call, game object must not be destroyed.
                //   So, only when this method was called during an `OnValidate` call, the destruction of the
                //   pool is delayed, otherwise, it is destroyed as usual with `CoreUtils.Destroy`
                var isInOnValidate = false;
                isInOnValidate = new StackTrace().ToString().Contains("OnValidate");
                if (isInOnValidate)
                {
                    var pool = m_ProbeCameraCache;
                    UnityEditor.EditorApplication.delayCall += () => pool.Dispose();
                    m_ProbeCameraCache = null;
                }
                else
                {
#endif
                    m_ProbeCameraCache.Dispose();
                    m_ProbeCameraCache = null;
#if UNITY_EDITOR
                }
#endif

                CleanupRenderGraph();
            }

            ConstantBuffer.ReleaseAll();

            CameraCaptureBridge.enabled = false;

            // Dispose of Render Pipeline can be call either by OnValidate() or by OnDisable().
            // Inside an OnValidate() call we can't call a DestroyImmediate().
            // Here we are releasing our singleton to not leak while doing a domain reload.
            // However this is doing a call to DestroyImmediate().
            // To workaround this, and was we only leak with Singleton while doing domain reload (and not in OnValidate)
            // we are detecting if we are in an OnValidate call and releasing the Singleton only if it is not the case.
            if (!m_Asset.isInOnValidateCall)
                HDUtils.ReleaseComponentSingletons();
        }


        void Resize(HDCamera hdCamera)
        {
            // m_MaxCameraWidth and m_MaxCameraHeight start at 0 so we will at least go through this once at first frame to allocate the buffers for the first time.
            bool resolutionChanged = (hdCamera.actualWidth > m_MaxCameraWidth) || (hdCamera.actualHeight > m_MaxCameraHeight) || (hdCamera.viewCount > m_MaxViewCount);

            if (resolutionChanged)
            {
                // update recorded window resolution
                m_MaxCameraWidth = Mathf.Max(m_MaxCameraWidth, hdCamera.actualWidth);
                m_MaxCameraHeight = Mathf.Max(m_MaxCameraHeight, hdCamera.actualHeight);
                m_MaxViewCount = Math.Max(m_MaxViewCount, hdCamera.viewCount);

                if (m_MaxCameraWidth > 0 && m_MaxCameraHeight > 0)
                {
                    LightLoopReleaseResolutionDependentBuffers();
                    m_DbufferManager.ReleaseResolutionDependentBuffers();
                    m_SharedRTManager.DisposeCoarseStencilBuffer();
                }

                LightLoopAllocResolutionDependentBuffers(hdCamera, m_MaxCameraWidth, m_MaxCameraHeight);
                if (!m_EnableRenderGraph)
                {
                    m_DbufferManager.AllocResolutionDependentBuffers(m_MaxCameraWidth, m_MaxCameraHeight);
                    m_SharedRTManager.AllocateCoarseStencilBuffer(m_MaxCameraWidth, m_MaxCameraHeight, hdCamera.viewCount);
                }
            }
        }

        void UpdateGlobalConstantBuffers(HDCamera hdCamera, CommandBuffer cmd)
        {
            UpdateShaderVariablesGlobalCB(hdCamera, cmd);
            UpdateShaderVariablesXRCB(hdCamera, cmd);
            UpdateShaderVariablesRaytracingCB(hdCamera, cmd);

            // This one is not in a constant buffer because it's only used as a parameter for some shader's render states. It's not actually used inside shader code.
            cmd.SetGlobalInt(HDShaderIDs._ColorMaskTransparentVel, (int)ColorWriteMask.All);
        }

        void UpdateShaderVariablesGlobalCB(HDCamera hdCamera, CommandBuffer cmd)
        {
            hdCamera.UpdateShaderVariablesGlobalCB(ref m_ShaderVariablesGlobalCB, m_FrameCount);
            Fog.UpdateShaderVariablesGlobalCB(ref m_ShaderVariablesGlobalCB, hdCamera);
            UpdateShaderVariablesGlobalSubsurface(ref m_ShaderVariablesGlobalCB, hdCamera);
            UpdateShaderVariablesGlobalDecal(ref m_ShaderVariablesGlobalCB, hdCamera);
            UpdateShaderVariablesGlobalVolumetrics(ref m_ShaderVariablesGlobalCB, hdCamera);
            m_ShadowManager.UpdateShaderVariablesGlobalCB(ref m_ShaderVariablesGlobalCB);
            UpdateShaderVariablesGlobalLightLoop(ref m_ShaderVariablesGlobalCB, hdCamera);
            UpdateShaderVariablesGlobalProbeVolumes(ref m_ShaderVariablesGlobalCB, hdCamera);
            m_AmbientOcclusionSystem.UpdateShaderVariableGlobalCB(ref m_ShaderVariablesGlobalCB, hdCamera);

            // Misc
            MicroShadowing microShadowingSettings = hdCamera.volumeStack.GetComponent<MicroShadowing>();
            m_ShaderVariablesGlobalCB._MicroShadowOpacity = microShadowingSettings.enable.value ? microShadowingSettings.opacity.value : 0.0f;

            HDShadowSettings shadowSettings = hdCamera.volumeStack.GetComponent<HDShadowSettings>();
            m_ShaderVariablesGlobalCB._DirectionalTransmissionMultiplier = shadowSettings.directionalTransmissionMultiplier.value;

            ScreenSpaceRefraction ssRefraction = hdCamera.volumeStack.GetComponent<ScreenSpaceRefraction>();
            m_ShaderVariablesGlobalCB._SSRefractionInvScreenWeightDistance = 1.0f / ssRefraction.screenFadeDistance.value;

            IndirectLightingController indirectLightingController = hdCamera.volumeStack.GetComponent<IndirectLightingController>();
            m_ShaderVariablesGlobalCB._IndirectDiffuseLightingMultiplier = indirectLightingController.indirectDiffuseLightingMultiplier.value;
            m_ShaderVariablesGlobalCB._IndirectDiffuseLightingLayers = hdCamera.frameSettings.IsEnabled(FrameSettingsField.LightLayers) ? indirectLightingController.GetIndirectDiffuseLightingLayers() : uint.MaxValue;
            m_ShaderVariablesGlobalCB._ReflectionLightingMultiplier = indirectLightingController.reflectionLightingMultiplier.value;
            m_ShaderVariablesGlobalCB._ReflectionLightingLayers = hdCamera.frameSettings.IsEnabled(FrameSettingsField.LightLayers) ? indirectLightingController.GetReflectionLightingLayers() : uint.MaxValue;

            m_ShaderVariablesGlobalCB._OffScreenRendering = 0;
            m_ShaderVariablesGlobalCB._OffScreenDownsampleFactor = 1;
            m_ShaderVariablesGlobalCB._ReplaceDiffuseForIndirect = hdCamera.frameSettings.IsEnabled(FrameSettingsField.ReplaceDiffuseForIndirect) ? 1.0f : 0.0f;
            m_ShaderVariablesGlobalCB._EnableSkyReflection = hdCamera.frameSettings.IsEnabled(FrameSettingsField.SkyReflection) ? 1u : 0u;
            m_ShaderVariablesGlobalCB._ContactShadowOpacity = m_ContactShadows.opacity.value;

            int coarseStencilWidth = HDUtils.DivRoundUp(hdCamera.actualWidth, 8);
            int coarseStencilHeight = HDUtils.DivRoundUp(hdCamera.actualHeight, 8);
            m_ShaderVariablesGlobalCB._CoarseStencilBufferSize = new Vector4(coarseStencilWidth, coarseStencilHeight, 1.0f / coarseStencilWidth, 1.0f / coarseStencilHeight);

            m_ShaderVariablesGlobalCB._RaytracingFrameIndex = RayTracingFrameIndex(hdCamera);
            m_ShaderVariablesGlobalCB._IndirectDiffuseMode = (int)GetIndirectDiffuseMode(hdCamera);

            if (hdCamera.frameSettings.IsEnabled(FrameSettingsField.RayTracing))
            {
                // Check if recursive rendering is enabled or not. This will control the cull of primitive
                // during the gbuffer and forward pass
                ScreenSpaceReflection settings = hdCamera.volumeStack.GetComponent<ScreenSpaceReflection>();
                bool enableRaytracedReflections = hdCamera.frameSettings.IsEnabled(FrameSettingsField.RayTracing) && settings.rayTracing.value;
                m_ShaderVariablesGlobalCB._EnableRayTracedReflections = enableRaytracedReflections ? 1 : 0;
                RecursiveRendering recursiveSettings = hdCamera.volumeStack.GetComponent<RecursiveRendering>();
                m_ShaderVariablesGlobalCB._EnableRecursiveRayTracing = recursiveSettings.enable.value ? 1u : 0u;
            }
            else
            {
                m_ShaderVariablesGlobalCB._EnableRayTracedReflections = 0;
                m_ShaderVariablesGlobalCB._EnableRecursiveRayTracing = 0;
            }

            ConstantBuffer.PushGlobal(cmd, m_ShaderVariablesGlobalCB, HDShaderIDs._ShaderVariablesGlobal);
        }

        void UpdateShaderVariablesXRCB(HDCamera hdCamera, CommandBuffer cmd)
        {
            hdCamera.xr.UpdateBuiltinStereoMatrices(cmd);
            hdCamera.UpdateShaderVariablesXRCB(ref m_ShaderVariablesXRCB);
            ConstantBuffer.PushGlobal(cmd, m_ShaderVariablesXRCB, HDShaderIDs._ShaderVariablesXR);
        }


        void UpdateShaderVariablesRaytracingCB(HDCamera hdCamera, CommandBuffer cmd)
        {
            if (!hdCamera.frameSettings.IsEnabled(FrameSettingsField.RayTracing))
                return;

            RayTracingSettings rayTracingSettings = hdCamera.volumeStack.GetComponent<RayTracingSettings>();
            ScreenSpaceReflection screenSpaceReflection = hdCamera.volumeStack.GetComponent<ScreenSpaceReflection>();

            // Those are globally set parameters. The others are set per effect and will update the constant buffer as we render.
            m_ShaderVariablesRayTracingCB._RaytracingRayBias = rayTracingSettings.rayBias.value;
            m_ShaderVariablesRayTracingCB._RayCountEnabled = m_RayCountManager.RayCountIsEnabled();
            m_ShaderVariablesRayTracingCB._RaytracingCameraNearPlane = hdCamera.camera.nearClipPlane;
            m_ShaderVariablesRayTracingCB._RaytracingPixelSpreadAngle = GetPixelSpreadAngle(hdCamera.camera.fieldOfView, hdCamera.actualWidth, hdCamera.actualHeight);
            m_ShaderVariablesRayTracingCB._RaytracingReflectionMinSmoothness = screenSpaceReflection.minSmoothness;
            m_ShaderVariablesRayTracingCB._RaytracingReflectionSmoothnessFadeStart = screenSpaceReflection.smoothnessFadeStart;

            ConstantBuffer.PushGlobal(cmd, m_ShaderVariablesRayTracingCB, HDShaderIDs._ShaderVariablesRaytracing);
        }

        void CopyDepthBufferIfNeeded(HDCamera hdCamera, CommandBuffer cmd)
        {
            if (!m_IsDepthBufferCopyValid)
            {
                using (new ProfilingScope(cmd, ProfilingSampler.Get(HDProfileId.CopyDepthBuffer)))
                {
                    // TODO: maybe we don't actually need the top MIP level?
                    // That way we could avoid making the copy, and build the MIP hierarchy directly.
                    // The downside is that our SSR tracing accuracy would decrease a little bit.
                    // But since we never render SSR at full resolution, this may be acceptable.

                    // TODO: reading the depth buffer with a compute shader will cause it to decompress in place.
                    // On console, to preserve the depth test performance, we must NOT decompress the 'm_CameraDepthStencilBuffer' in place.
                    // We should call decompressDepthSurfaceToCopy() and decompress it to 'm_CameraDepthBufferMipChain'.
                    m_GPUCopy.SampleCopyChannel_xyzw2x(cmd, m_SharedRTManager.GetDepthStencilBuffer(), m_SharedRTManager.GetDepthTexture(), new RectInt(0, 0, hdCamera.actualWidth, hdCamera.actualHeight));
                    // Depth texture is now ready, bind it.
                    cmd.SetGlobalTexture(HDShaderIDs._CameraDepthTexture, m_SharedRTManager.GetDepthTexture());
                }
                m_IsDepthBufferCopyValid = true;
            }
        }

        struct BuildCoarseStencilAndResolveParameters
        {
            public HDCamera         hdCamera;
            public ComputeShader    resolveStencilCS;
            public int              resolveKernel;
            public bool             resolveIsNecessary;
        }

        BuildCoarseStencilAndResolveParameters PrepareBuildCoarseStencilParameters(HDCamera hdCamera)
        {
            var parameters = new BuildCoarseStencilAndResolveParameters();
            parameters.hdCamera = hdCamera;
            parameters.resolveStencilCS = defaultResources.shaders.resolveStencilCS;

            bool MSAAEnabled = hdCamera.frameSettings.IsEnabled(FrameSettingsField.MSAA);

            // The following features require a copy of the stencil, if none are active, no need to do the resolve.
            bool resolveIsNecessary = GetFeatureVariantsEnabled(hdCamera.frameSettings);
            resolveIsNecessary = resolveIsNecessary || hdCamera.IsSSREnabled()
                                                    || hdCamera.IsSSREnabled(transparent: true);
            // We need the resolve only with msaa
            parameters.resolveIsNecessary = resolveIsNecessary && MSAAEnabled;

            int kernel = SampleCountToPassIndex(MSAAEnabled ? hdCamera.msaaSamples : MSAASamples.None);
            parameters.resolveKernel = parameters.resolveIsNecessary ? kernel + 3 : kernel; // We have a different variant if we need to resolve to non-MSAA stencil

            return parameters;
        }

        void BuildCoarseStencilAndResolveIfNeeded(HDCamera hdCamera, CommandBuffer cmd)
        {
            var parameters = PrepareBuildCoarseStencilParameters(hdCamera);
            bool msaaEnabled = hdCamera.frameSettings.IsEnabled(FrameSettingsField.MSAA);
            BuildCoarseStencilAndResolveIfNeeded(parameters, m_SharedRTManager.GetDepthStencilBuffer(msaaEnabled),
                         msaaEnabled ? m_SharedRTManager.GetStencilBuffer(msaaEnabled) : null,
                         m_SharedRTManager.GetCoarseStencilBuffer(), cmd);

        }

        static void BuildCoarseStencilAndResolveIfNeeded(BuildCoarseStencilAndResolveParameters parameters, RTHandle depthStencilBuffer, RTHandle resolvedStencilBuffer, ComputeBuffer coarseStencilBuffer, CommandBuffer cmd)
        {
            using (new ProfilingScope(cmd, ProfilingSampler.Get(HDProfileId.CoarseStencilGeneration)))
            {
                ComputeShader cs = parameters.resolveStencilCS;
                cmd.SetComputeBufferParam(cs, parameters.resolveKernel, HDShaderIDs._CoarseStencilBuffer, coarseStencilBuffer);
                cmd.SetComputeTextureParam(cs, parameters.resolveKernel, HDShaderIDs._StencilTexture, depthStencilBuffer, 0, RenderTextureSubElement.Stencil);

                if (parameters.resolveIsNecessary)
                {
                    cmd.SetComputeTextureParam(cs, parameters.resolveKernel, HDShaderIDs._OutputStencilBuffer, resolvedStencilBuffer);
                }

                int coarseStencilWidth = HDUtils.DivRoundUp(parameters.hdCamera.actualWidth, 8);
                int coarseStencilHeight = HDUtils.DivRoundUp(parameters.hdCamera.actualHeight, 8);
                cmd.DispatchCompute(cs, parameters.resolveKernel, coarseStencilWidth, coarseStencilHeight, parameters.hdCamera.viewCount);
            }
        }

        void ConfigureKeywords(bool enableBakeShadowMask, HDCamera hdCamera, CommandBuffer cmd)
        {
            // Globally enable (for GBuffer shader and forward lit (opaque and transparent) the keyword SHADOWS_SHADOWMASK
            CoreUtils.SetKeyword(cmd, "SHADOWS_SHADOWMASK", enableBakeShadowMask);
            // Configure material to use depends on shadow mask option
            m_CurrentRendererConfigurationBakedLighting = enableBakeShadowMask ? HDUtils.k_RendererConfigurationBakedLightingWithShadowMask : HDUtils.k_RendererConfigurationBakedLighting;
            m_currentDebugViewMaterialGBuffer = enableBakeShadowMask ? m_DebugViewMaterialGBufferShadowMask : m_DebugViewMaterialGBuffer;

            CoreUtils.SetKeyword(cmd, "LIGHT_LAYERS", hdCamera.frameSettings.IsEnabled(FrameSettingsField.LightLayers));

            // configure keyword for both decal.shader and material
            if (m_Asset.currentPlatformRenderPipelineSettings.supportDecals)
            {
                CoreUtils.SetKeyword(cmd, "DECALS_OFF", false);
                CoreUtils.SetKeyword(cmd, "DECALS_3RT", !m_Asset.currentPlatformRenderPipelineSettings.decalSettings.perChannelMask);
                CoreUtils.SetKeyword(cmd, "DECALS_4RT", m_Asset.currentPlatformRenderPipelineSettings.decalSettings.perChannelMask);
            }
            else
            {
                CoreUtils.SetKeyword(cmd, "DECALS_OFF", true);
                CoreUtils.SetKeyword(cmd, "DECALS_3RT", false);
                CoreUtils.SetKeyword(cmd, "DECALS_4RT", false);
            }

            // Raise the normal buffer flag only if we are in forward rendering
            CoreUtils.SetKeyword(cmd, "WRITE_NORMAL_BUFFER", hdCamera.frameSettings.litShaderMode == LitShaderMode.Forward);

            // Raise the decal buffer flag only if we have decal enabled
            CoreUtils.SetKeyword(cmd, "WRITE_DECAL_BUFFER", hdCamera.frameSettings.IsEnabled(FrameSettingsField.DecalLayers));

            // Raise or remove the depth msaa flag based on the frame setting
            CoreUtils.SetKeyword(cmd, "WRITE_MSAA_DEPTH", hdCamera.frameSettings.IsEnabled(FrameSettingsField.MSAA));
        }

        struct RenderRequest
        {
            public struct Target
            {
                public RenderTargetIdentifier id;
                public CubemapFace face;
                public RTHandle copyToTarget;
                public RTHandle targetDepth;
            }
            public HDCamera hdCamera;
            public bool clearCameraSettings;
            public Target target;
            public HDCullingResults cullingResults;
            public int index;
            // Indices of render request to render before this one
            public List<int> dependsOnRenderRequestIndices;
            public CameraSettings cameraSettings;
            public List<(HDProbe.RenderData, HDProbe)> viewDependentProbesData;
        }
        struct HDCullingResults
        {
            public CullingResults cullingResults;
            public CullingResults? customPassCullingResults;
            public HDProbeCullingResults hdProbeCullingResults;
            public DecalSystem.CullResult decalCullResults;
            // TODO: DecalCullResults

            internal void Reset()
            {
                hdProbeCullingResults.Reset();
                if (decalCullResults != null)
                    decalCullResults.Clear();
                else
                    decalCullResults = GenericPool<DecalSystem.CullResult>.Get();
            }
        }

        /// <summary>
        /// RenderPipeline Render implementation.
        /// </summary>
        /// <param name="renderContext">Current ScriptableRenderContext.</param>
        /// <param name="cameras">List of cameras to render.</param>
        protected override void Render(ScriptableRenderContext renderContext, Camera[] cameras)
        {
#if UNITY_EDITOR
            if (!m_ResourcesInitialized)
                return;
#endif

            if (!m_ValidAPI || cameras.Length == 0)
                return;

            GetOrCreateDefaultVolume();
            GetOrCreateDebugTextures();

            // This function should be called once every render (once for all camera)
            LightLoopNewRender();

            BeginFrameRendering(renderContext, cameras);

            // Check if we can speed up FrameSettings process by skiping history
            // or go in detail if debug is activated. Done once for all renderer.
            m_FrameSettingsHistoryEnabled = FrameSettingsHistory.enabled;

            int  newCount = Time.frameCount;
            bool newFrame = newCount != m_FrameCount;
            m_FrameCount  = newCount;

            if (newFrame)
            {
                m_LastTime = m_Time;                        // Only update time once per frame.
                m_Time     = Time.time;                     // Does NOT take the 'animateMaterials' setting into account.
                m_LastTime = Mathf.Min(m_Time, m_LastTime); // Guard against broken Unity behavior. Should not be necessary.

                m_ProbeCameraCache.ClearCamerasUnusedFor(2, m_FrameCount);
                HDCamera.CleanUnused();
            }

            var dynResHandler = DynamicResolutionHandler.instance;
            dynResHandler.Update(m_Asset.currentPlatformRenderPipelineSettings.dynamicResolutionSettings, () =>
            {
                var hdrp = (RenderPipelineManager.currentPipeline as HDRenderPipeline);
                var stencilBuffer = hdrp.m_SharedRTManager.GetDepthStencilBuffer().rt;
                var stencilBufferSize = new Vector2Int(stencilBuffer.width, stencilBuffer.height);
                hdrp.m_SharedRTManager.ComputeDepthBufferMipChainSize(DynamicResolutionHandler.instance.GetScaledSize(stencilBufferSize));
            }
            );

            // This syntax is awful and hostile to debugging, please don't use it...
            using (ListPool<RenderRequest>.Get(out List<RenderRequest> renderRequests))
            using (ListPool<int>.Get(out List<int> rootRenderRequestIndices))
            using (HashSetPool<int>.Get(out HashSet<int> skipClearCullingResults))
            using (DictionaryPool<HDProbe, List<(int index, float weight)>>.Get(out Dictionary<HDProbe, List<(int index, float weight)>> renderRequestIndicesWhereTheProbeIsVisible))
            using (ListPool<CameraSettings>.Get(out List<CameraSettings> cameraSettings))
            using (ListPool<CameraPositionSettings>.Get(out List<CameraPositionSettings> cameraPositionSettings))
            {
                // With XR multi-pass enabled, each camera can be rendered multiple times with different parameters
                var multipassCameras = m_XRSystem.SetupFrame(cameras, m_Asset.currentPlatformRenderPipelineSettings.xrSettings.singlePass, m_DebugDisplaySettings.data.xrSinglePassTestMode);

#if UNITY_EDITOR
                // See comment below about the preview camera workaround
                bool hasGameViewCamera = false;
                foreach (var c in cameras)
                {
                    if (c.cameraType == CameraType.Game)
                    {
                        hasGameViewCamera = true;
                        break;
                    }
                }
#endif

                // Culling loop
                foreach ((Camera camera, XRPass xrPass) in multipassCameras)
                {
                    if (camera == null)
                        continue;

#if UNITY_EDITOR
                    // We selecting a camera in the editor, we have a preview that is drawn.
                    // For legacy reasons, Unity will render all preview cameras when rendering the GameView
                    // Actually, we don't need this here because we call explicitly Camera.Render when we
                    // need a preview
                    //
                    // This is an issue, because at some point, you end up with 2 cameras to render:
                    // - Main Camera (game view)
                    // - Preview Camera (preview)
                    // If the preview camera is rendered last, it will alter the "GameView RT" RenderTexture
                    // that was previously rendered by the Main Camera.
                    // This is an issue.
                    //
                    // Meanwhile, skipping all preview camera when rendering the game views is sane,
                    // and will workaround the aformentionned issue.
                    if (hasGameViewCamera && camera.cameraType == CameraType.Preview)
                        continue;
#endif

                    bool cameraRequestedDynamicRes = false;
                    HDAdditionalCameraData hdCam;
                    if (camera.TryGetComponent<HDAdditionalCameraData>(out hdCam))
                    {
                        cameraRequestedDynamicRes = hdCam.allowDynamicResolution && camera.cameraType == CameraType.Game;

                        // We are in a case where the platform does not support hw dynamic resolution, so we force the software fallback.
                        // TODO: Expose the graphics caps info on whether the platform supports hw dynamic resolution or not.
                        // Temporarily disable HW Dynamic resolution on metal until the problems we have with it are fixed
                        bool isMetal = (SystemInfo.graphicsDeviceType == GraphicsDeviceType.Metal);
                        if (isMetal || (dynResHandler.RequestsHardwareDynamicResolution() && cameraRequestedDynamicRes && !camera.allowDynamicResolution))
                        {
                            dynResHandler.ForceSoftwareFallback();
                        }
                    }

                    dynResHandler.SetCurrentCameraRequest(cameraRequestedDynamicRes);
                    RTHandles.SetHardwareDynamicResolutionState(dynResHandler.HardwareDynamicResIsEnabled());

                    VFXManager.PrepareCamera(camera);

                    // Reset pooled variables
                    cameraSettings.Clear();
                    cameraPositionSettings.Clear();
                    skipClearCullingResults.Clear();

                    var cullingResults = UnsafeGenericPool<HDCullingResults>.Get();
                    cullingResults.Reset();

                    // Try to compute the parameters of the request or skip the request
                    var skipRequest = !TryCalculateFrameParameters(
                            camera,
                            xrPass,
                            out var additionalCameraData,
                            out var hdCamera,
                            out var cullingParameters);

                    // Note: In case of a custom render, we have false here and 'TryCull' is not executed
                    if (!skipRequest)
                    {
                        var needCulling = true;

                        // In XR multipass, culling results can be shared if the pass has the same culling id
                        if (xrPass.multipassId > 0)
                        {
                            foreach (var req in renderRequests)
                            {
                                if (camera == req.hdCamera.camera && req.hdCamera.xr.cullingPassId == xrPass.cullingPassId)
                                {
                                    UnsafeGenericPool<HDCullingResults>.Release(cullingResults);
                                    cullingResults = req.cullingResults;
                                    skipClearCullingResults.Add(req.index);
                                    needCulling = false;
                                    m_SkyManager.UpdateCurrentSkySettings(hdCamera);
                                }
                            }
                        }

                        if (needCulling)
                            skipRequest = !TryCull(camera, hdCamera, renderContext, m_SkyManager, cullingParameters, m_Asset, ref cullingResults);
                    }

                    if (additionalCameraData != null && additionalCameraData.hasCustomRender)
                    {
                        skipRequest = true;
                        // Execute custom render
                        additionalCameraData.ExecuteCustomRender(renderContext, hdCamera);
                    }

                    if (skipRequest)
                    {
                        // Submit render context and free pooled resources for this request
                        renderContext.Submit();
                        UnsafeGenericPool<HDCullingResults>.Release(cullingResults);
                        UnityEngine.Rendering.RenderPipeline.EndCameraRendering(renderContext, camera);
                        continue;
                    }

                    // Select render target
                    RenderTargetIdentifier targetId = camera.targetTexture ?? new RenderTargetIdentifier(BuiltinRenderTextureType.CameraTarget);
                    if (camera.targetTexture != null)
                    {
                        camera.targetTexture.IncrementUpdateCount(); // Necessary if the texture is used as a cookie.
                    }

                    // Render directly to XR render target if active
                    if (hdCamera.xr.enabled && hdCamera.xr.renderTargetValid)
                        targetId = hdCamera.xr.renderTarget;

                    // Add render request
                    var request = new RenderRequest
                    {
                        hdCamera = hdCamera,
                        cullingResults = cullingResults,
                        target = new RenderRequest.Target
                        {
                            id = targetId,
                            face = CubemapFace.Unknown
                        },
                        dependsOnRenderRequestIndices = ListPool<int>.Get(),
                        index = renderRequests.Count,
                        cameraSettings = CameraSettings.From(hdCamera),
                        viewDependentProbesData = ListPool<(HDProbe.RenderData, HDProbe)>.Get()
                        // TODO: store DecalCullResult
                    };
                    renderRequests.Add(request);
                    // This is a root render request
                    rootRenderRequestIndices.Add(request.index);

                    // Add visible probes to list
                    for (var i = 0; i < cullingResults.cullingResults.visibleReflectionProbes.Length; ++i)
                    {
                        var visibleProbe = cullingResults.cullingResults.visibleReflectionProbes[i];

                        // TODO: The following fix is temporary.
                        // We should investigate why we got null cull result when we change scene
                        if (visibleProbe == null || visibleProbe.Equals(null) || visibleProbe.reflectionProbe == null || visibleProbe.reflectionProbe.Equals(null))
                            continue;

                        HDAdditionalReflectionData additionalReflectionData;
                        if (!visibleProbe.reflectionProbe.TryGetComponent<HDAdditionalReflectionData>(out additionalReflectionData))
                            additionalReflectionData = visibleProbe.reflectionProbe.gameObject.AddComponent<HDAdditionalReflectionData>();

                        AddVisibleProbeVisibleIndexIfUpdateIsRequired(additionalReflectionData, request.index);
                    }
                    for (var i = 0; i < cullingResults.hdProbeCullingResults.visibleProbes.Count; ++i)
                        AddVisibleProbeVisibleIndexIfUpdateIsRequired(cullingResults.hdProbeCullingResults.visibleProbes[i], request.index);

                    // local function to help insertion of visible probe
                    void AddVisibleProbeVisibleIndexIfUpdateIsRequired(HDProbe probe, int visibleInIndex)
                    {
                        // Don't add it if it has already been updated this frame or not a real time probe
                        // TODO: discard probes that are baked once per frame and already baked this frame
                        if (!probe.requiresRealtimeUpdate)
                            return;

                        // Notify that we render the probe at this frame
                        // NOTE: If the probe was rendered on the very first frame, we could have some data that was used and it wasn't in a fully initialized state, which is fine on PC, but on console
                        // might lead to NaNs due to lack of complete initialization. To circumvent this, we force the probe to render again only if it was rendered on the first frame. Note that the problem
                        // doesn't apply if probe is enable any frame other than the very first. Also note that we are likely to be re-rendering the probe anyway due to the issue on sky ambient probe
                        // (see m_SkyManager.HasSetValidAmbientProbe in this function).
                        if (m_FrameCount > 1)
                            probe.SetIsRendered(m_FrameCount);

                        float visibility = ComputeVisibility(visibleInIndex, probe);

                        if (!renderRequestIndicesWhereTheProbeIsVisible.TryGetValue(probe, out var visibleInIndices))
                        {
                            visibleInIndices = ListPool<(int index, float weight)>.Get();
                            renderRequestIndicesWhereTheProbeIsVisible.Add(probe, visibleInIndices);
                        }
                        if (!visibleInIndices.Contains((visibleInIndex, visibility)))
                            visibleInIndices.Add((visibleInIndex, visibility));
                    }

                    float ComputeVisibility(int visibleInIndex, HDProbe visibleProbe)
                    {
                        var visibleInRenderRequest = renderRequests[visibleInIndex];
                        var viewerTransform = visibleInRenderRequest.hdCamera.camera.transform;
                        return HDUtils.ComputeWeightedLinearFadeDistance(visibleProbe.transform.position, viewerTransform.position, visibleProbe.weight, visibleProbe.fadeDistance);
                    }
                }

                foreach (var probeToRenderAndDependencies in renderRequestIndicesWhereTheProbeIsVisible)
                {
                    var visibleProbe = probeToRenderAndDependencies.Key;
                    var visibilities = probeToRenderAndDependencies.Value;

                    // Two cases:
                    //   - If the probe is view independent, we add only one render request per face that is
                    //      a dependency for all its 'visibleIn' render requests
                    //   - If the probe is view dependent, we add one render request per face per 'visibleIn'
                    //      render requests
                    var isViewDependent = visibleProbe.type == ProbeSettings.ProbeType.PlanarProbe;

                    Camera parentCamera;

                    if (isViewDependent)
                    {
                        for (int i = 0; i < visibilities.Count; ++i)
                        {
                            var visibility = visibilities[i];
                            if (visibility.weight <= 0f)
                                continue;

                            var visibleInIndex = visibility.index;
                            var visibleInRenderRequest = renderRequests[visibleInIndex];
                            var viewerTransform = visibleInRenderRequest.hdCamera.camera.transform;

                            parentCamera = visibleInRenderRequest.hdCamera.camera;

                            var renderDatas = ListPool<HDProbe.RenderData>.Get();

                            AddHDProbeRenderRequests(
                                visibleProbe,
                                viewerTransform,
                                new List<(int index, float weight)>{visibility},
                                HDUtils.GetSceneCullingMaskFromCamera(visibleInRenderRequest.hdCamera.camera),
                                parentCamera,
                                visibleInRenderRequest.hdCamera.camera.fieldOfView,
                                visibleInRenderRequest.hdCamera.camera.aspect,
                                ref renderDatas
                            );

                            foreach (var renderData in renderDatas)
                            {
                                visibleInRenderRequest.viewDependentProbesData.Add((renderData, visibleProbe));
                            }

                            ListPool<HDProbe.RenderData>.Release(renderDatas);
                        }
                    }
                    else
                    {
                        // No single parent camera for view dependent probes.
                        parentCamera = null;

                        bool visibleInOneViewer = false;
                        for (int i = 0; i < visibilities.Count && !visibleInOneViewer; ++i)
                        {
                            if (visibilities[i].weight > 0f)
                                visibleInOneViewer = true;
                        }
                        if (visibleInOneViewer)
                        {
                            var renderDatas = ListPool<HDProbe.RenderData>.Get();
                            AddHDProbeRenderRequests(visibleProbe, null, visibilities, 0, parentCamera, referenceFieldOfView: 90, referenceAspect: 1, ref renderDatas);
                            ListPool<HDProbe.RenderData>.Release(renderDatas);
                        }
                    }
                }
                foreach (var pair in renderRequestIndicesWhereTheProbeIsVisible)
                    ListPool<(int index, float weight)>.Release(pair.Value);
                renderRequestIndicesWhereTheProbeIsVisible.Clear();

                // Local function to share common code between view dependent and view independent requests
                void AddHDProbeRenderRequests(
                    HDProbe visibleProbe,
                    Transform viewerTransform,
                    List<(int index, float weight)> visibilities,
                    ulong overrideSceneCullingMask,
                    Camera parentCamera,
                    float referenceFieldOfView,
                    float referenceAspect,
                    ref List<HDProbe.RenderData> renderDatas
                )
                {
                    var position = ProbeCapturePositionSettings.ComputeFrom(
                        visibleProbe,
                        viewerTransform
                    );
                    cameraSettings.Clear();
                    cameraPositionSettings.Clear();
                    HDRenderUtilities.GenerateRenderingSettingsFor(
                        visibleProbe.settings, position,
                        cameraSettings, cameraPositionSettings, overrideSceneCullingMask,
                        referenceFieldOfView: referenceFieldOfView,
                        referenceAspect: referenceAspect
                    );

                    switch (visibleProbe.type)
                    {
                        case ProbeSettings.ProbeType.ReflectionProbe:
                            int desiredProbeSize = (int)((HDRenderPipeline)RenderPipelineManager.currentPipeline).currentPlatformRenderPipelineSettings.lightLoopSettings.reflectionCubemapSize;
                            if (visibleProbe.realtimeTextureRTH == null || visibleProbe.realtimeTextureRTH.rt.width != desiredProbeSize)
                            {
                                visibleProbe.SetTexture(ProbeSettings.Mode.Realtime, HDRenderUtilities.CreateReflectionProbeRenderTarget(desiredProbeSize));
                            }
                            break;
                        case ProbeSettings.ProbeType.PlanarProbe:
                            int desiredPlanarProbeSize = (int)visibleProbe.resolution;
                            GraphicsFormat planarFormat = (GraphicsFormat)m_Asset.currentPlatformRenderPipelineSettings.colorBufferFormat;
                            if (visibleProbe.realtimeTextureRTH == null || visibleProbe.realtimeTextureRTH.rt.width != desiredPlanarProbeSize || visibleProbe.realtimeTextureRTH.rt.graphicsFormat != planarFormat)
                            {
                                visibleProbe.SetTexture(ProbeSettings.Mode.Realtime, HDRenderUtilities.CreatePlanarProbeRenderTarget(desiredPlanarProbeSize, planarFormat));
                            }
                            if (visibleProbe.realtimeDepthTextureRTH == null || visibleProbe.realtimeDepthTextureRTH.rt.width != desiredPlanarProbeSize)
                            {
                                visibleProbe.SetDepthTexture(ProbeSettings.Mode.Realtime, HDRenderUtilities.CreatePlanarProbeDepthRenderTarget(desiredPlanarProbeSize));
                            }
                            // Set the viewer's camera as the default camera anchor
                            for (var i = 0; i < cameraSettings.Count; ++i)
                            {
                                var v = cameraSettings[i];
                                if (v.volumes.anchorOverride == null)
                                {
                                    v.volumes.anchorOverride = viewerTransform;
                                    cameraSettings[i] = v;
                                }
                            }
                            break;
                    }

                    for (int j = 0; j < cameraSettings.Count; ++j)
                    {
                        var camera = m_ProbeCameraCache.GetOrCreate((viewerTransform, visibleProbe, j), m_FrameCount, CameraType.Reflection);
                        var additionalCameraData = camera.GetComponent<HDAdditionalCameraData>();

                        if (additionalCameraData == null)
                            additionalCameraData = camera.gameObject.AddComponent<HDAdditionalCameraData>();
                        additionalCameraData.hasPersistentHistory = true;

                        // We need to set a targetTexture with the right otherwise when setting pixelRect, it will be rescaled internally to the size of the screen
                        camera.targetTexture = visibleProbe.realtimeTexture;
                        camera.gameObject.hideFlags = HideFlags.HideAndDontSave;
                        camera.gameObject.SetActive(false);

                        // Warning: accessing Object.name generate 48B of garbage at each frame here
                        // camera.name = HDUtils.ComputeProbeCameraName(visibleProbe.name, j, viewerTransform?.name);
                        // Non Alloc version of ComputeProbeCameraName but without the viewerTransform name part
                        camera.name = visibleProbe.probeName[j];

                        camera.ApplySettings(cameraSettings[j]);
                        camera.ApplySettings(cameraPositionSettings[j]);
                        camera.cameraType = CameraType.Reflection;
                        camera.pixelRect = new Rect(0, 0, visibleProbe.realtimeTexture.width, visibleProbe.realtimeTexture.height);

                        var _cullingResults = UnsafeGenericPool<HDCullingResults>.Get();
                        _cullingResults.Reset();

                        if (!(TryCalculateFrameParameters(
                                camera,
                                m_XRSystem.emptyPass,
                                out _,
                                out var hdCamera,
                                out var cullingParameters
                            )
                            && TryCull(
                                camera, hdCamera, renderContext, m_SkyManager, cullingParameters, m_Asset,
                                ref _cullingResults
                            )))
                        {
                            // Skip request and free resources
                            UnsafeGenericPool<HDCullingResults>.Release(_cullingResults);
                            continue;
                        }

                        // HACK! We render the probe until we know the ambient probe for the associated sky context is ready.
                        // For one-off rendering the dynamic ambient probe will be set to black until they are not processed, leading to faulty rendering.
                        // So we enqueue another rendering and then we will not set the probe texture until we have rendered with valid ambient probe.
                        if (!m_SkyManager.HasSetValidAmbientProbe(hdCamera))
                        {
                            visibleProbe.ForceRenderingNextUpdate();
                        }

                        hdCamera.parentCamera = parentCamera; // Used to inherit the properties of the view

                        HDAdditionalCameraData hdCam;
                        camera.TryGetComponent<HDAdditionalCameraData>(out hdCam);
                        hdCam.flipYMode = visibleProbe.type == ProbeSettings.ProbeType.ReflectionProbe
                                ? HDAdditionalCameraData.FlipYMode.ForceFlipY
                                : HDAdditionalCameraData.FlipYMode.Automatic;

                        if (!visibleProbe.realtimeTexture.IsCreated())
                            visibleProbe.realtimeTexture.Create();

                        var renderData = new HDProbe.RenderData(
                                camera.worldToCameraMatrix,
                                camera.projectionMatrix,
                                camera.transform.position,
                                camera.transform.rotation,
                                cameraSettings[j].frustum.fieldOfView,
                                cameraSettings[j].frustum.aspect
                            );

                        renderDatas.Add(renderData);

                        visibleProbe.SetRenderData(
                            ProbeSettings.Mode.Realtime,
                            renderData
                        );

                        // TODO: Assign the actual final target to render to.
                        //   Currently, we use a target for each probe, and then copy it into the cache before using it
                        //   during the lighting pass.
                        //   But what we actually want here, is to render directly into the cache (either CubeArray,
                        //   or Texture2DArray)
                        //   To do so, we need to first allocate in the cache the location of the target and then assign
                        //   it here.
                        var request = new RenderRequest
                        {
                            hdCamera = hdCamera,
                            cullingResults = _cullingResults,
                            clearCameraSettings = true,
                            dependsOnRenderRequestIndices = ListPool<int>.Get(),
                            index = renderRequests.Count,
                            cameraSettings = cameraSettings[j],
                            viewDependentProbesData = ListPool<(HDProbe.RenderData, HDProbe)>.Get()
                            // TODO: store DecalCullResult
                        };

                        if (m_SkyManager.HasSetValidAmbientProbe(hdCamera))
                        {
                            // As we render realtime texture on GPU side, we must tag the texture so our texture array cache detect that something have change
                            visibleProbe.realtimeTexture.IncrementUpdateCount();

                            if (cameraSettings.Count > 1)
                            {
                                var face = (CubemapFace)j;
                                request.target = new RenderRequest.Target
                                {
                                    copyToTarget = visibleProbe.realtimeTextureRTH,
                                    face = face
                                };
                            }
                            else
                            {
                                request.target = new RenderRequest.Target
                                {
                                    id = visibleProbe.realtimeTextureRTH,
                                    targetDepth = visibleProbe.realtimeDepthTextureRTH,
                                    face = CubemapFace.Unknown
                                };
                            }
                        }

                        renderRequests.Add(request);


                        foreach (var visibility in visibilities)
                            renderRequests[visibility.index].dependsOnRenderRequestIndices.Add(request.index);
                    }
                }

                // TODO: Refactor into a method. If possible remove the intermediate target
                // Find max size for Cubemap face targets and resize/allocate if required the intermediate render target
                {
                    var size = Vector2Int.zero;
                    for (int i = 0; i < renderRequests.Count; ++i)
                    {
                        var renderRequest = renderRequests[i];
                        var isCubemapFaceTarget = renderRequest.target.face != CubemapFace.Unknown;
                        if (!isCubemapFaceTarget)
                            continue;

                        var width = renderRequest.hdCamera.actualWidth;
                        var height = renderRequest.hdCamera.actualHeight;
                        size.x = Mathf.Max(width, size.x);
                        size.y = Mathf.Max(height, size.y);
                    }

                    if (size != Vector2.zero)
                    {
                        if (m_TemporaryTargetForCubemaps != null)
                        {
                            if (m_TemporaryTargetForCubemaps.width != size.x
                                || m_TemporaryTargetForCubemaps.height != size.y)
                            {
                                m_TemporaryTargetForCubemaps.Release();
                                m_TemporaryTargetForCubemaps = null;
                            }
                        }
                        if (m_TemporaryTargetForCubemaps == null)
                        {
                            m_TemporaryTargetForCubemaps = new RenderTexture(
                                size.x, size.y, 1, GraphicsFormat.R16G16B16A16_SFloat
                            )
                            {
                                autoGenerateMips = false,
                                useMipMap = false,
                                name = "Temporary Target For Cubemap Face",
                                volumeDepth = 1,
                                useDynamicScale = false
                            };
                        }
                    }
                }

                using (ListPool<int>.Get(out List<int> renderRequestIndicesToRender))
                {
                    // Flatten the render requests graph in an array that guarantee dependency constraints
                    {
                        using (GenericPool<Stack<int>>.Get(out Stack<int> stack))
                        {
                            stack.Clear();
                            for (int i = rootRenderRequestIndices.Count -1; i >= 0; --i)
                            {
                                stack.Push(rootRenderRequestIndices[i]);
                                while (stack.Count > 0)
                                {
                                    var index = stack.Pop();
                                    if (!renderRequestIndicesToRender.Contains(index))
                                        renderRequestIndicesToRender.Add(index);

                                    var request = renderRequests[index];
                                    for (int j = 0; j < request.dependsOnRenderRequestIndices.Count; ++j)
                                        stack.Push(request.dependsOnRenderRequestIndices[j]);
                                }
                            }
                        }
                    }

                    using (new ProfilingScope(null, ProfilingSampler.Get(HDProfileId.HDRenderPipelineAllRenderRequest)))
                    {

                        // Warm up the RTHandle system so that it gets init to the maximum resolution available (avoiding to call multiple resizes
                        // that can lead to high memory spike as the memory release is delayed while the creation is immediate).
                        {
                            Vector2Int maxSize = new Vector2Int(1, 1);

                            for (int i = renderRequestIndicesToRender.Count - 1; i >= 0; --i)
                            {
                                var renderRequestIndex = renderRequestIndicesToRender[i];
                                var renderRequest = renderRequests[renderRequestIndex];
                                var hdCamera = renderRequest.hdCamera;

                                maxSize.x = Math.Max((int)hdCamera.finalViewport.size.x, maxSize.x);
                                maxSize.y = Math.Max((int)hdCamera.finalViewport.size.y, maxSize.y);
                            }

                            // Here we use the non scaled resolution for the RTHandleSystem ref size because we assume that at some point we will need full resolution anyway.
                            // This is necessary because we assume that after post processes, we have the full size render target for debug rendering
                            // The only point of calling this here is to grow the render targets. The call in BeginRender will setup the current RTHandle viewport size.
                            RTHandles.SetReferenceSize(maxSize.x, maxSize.y, m_MSAASamples);
                        }


                        // Execute render request graph, in reverse order
                        for (int i = renderRequestIndicesToRender.Count - 1; i >= 0; --i)
                        {
                            var renderRequestIndex = renderRequestIndicesToRender[i];
                            var renderRequest = renderRequests[renderRequestIndex];

                            var cmd = CommandBufferPool.Get("");

                            // TODO: Avoid the intermediate target and render directly into final target
                            //  CommandBuffer.Blit does not work on Cubemap faces
                            //  So we use an intermediate RT to perform a CommandBuffer.CopyTexture in the target Cubemap face
                            if (renderRequest.target.face != CubemapFace.Unknown)
                            {
                                if (!m_TemporaryTargetForCubemaps.IsCreated())
                                    m_TemporaryTargetForCubemaps.Create();

                                var hdCamera = renderRequest.hdCamera;
                                ref var target = ref renderRequest.target;
                                target.id = m_TemporaryTargetForCubemaps;
                            }

                            // The HDProbe store only one RenderData per probe, however RenderData can be view dependent (e.g. planar probes).
                            // To avoid that the render data for the wrong view is used, we previously store a copy of the render data
                            // for each viewer and we are going to set it on the probe right before said viewer is rendered.
                            foreach (var probeDataPair in renderRequest.viewDependentProbesData)
                            {
                                var probe = probeDataPair.Item2;
                                var probeRenderData = probeDataPair.Item1;
                                probe.SetRenderData(ProbeSettings.Mode.Realtime, probeRenderData);
                            }

                            // var aovRequestIndex = 0;
                            foreach (var aovRequest in renderRequest.hdCamera.aovRequests)
                            {
                                using (new ProfilingScope(cmd, ProfilingSampler.Get(HDProfileId.HDRenderPipelineRenderAOV)))
                                {
                                    cmd.SetInvertCulling(renderRequest.cameraSettings.invertFaceCulling);
                                    ExecuteRenderRequest(renderRequest, renderContext, cmd, aovRequest);
                                    cmd.SetInvertCulling(false);
                                }
                                renderContext.ExecuteCommandBuffer(cmd);
                                renderContext.Submit();
                                cmd.Clear();
                            }

                            using (new ProfilingScope(cmd, renderRequest.hdCamera.profilingSampler))
                            {
                                cmd.SetInvertCulling(renderRequest.cameraSettings.invertFaceCulling);
                                ExecuteRenderRequest(renderRequest, renderContext, cmd, AOVRequestData.defaultAOVRequestDataNonAlloc);
                                cmd.SetInvertCulling(false);
                                UnityEngine.Rendering.RenderPipeline.EndCameraRendering(renderContext, renderRequest.hdCamera.camera);
                            }

                            {
                                var target = renderRequest.target;
                                // Handle the copy if requested
                                if (target.copyToTarget != null)
                                {
                                    cmd.CopyTexture(
                                        target.id, 0, 0, 0, 0, renderRequest.hdCamera.actualWidth, renderRequest.hdCamera.actualHeight,
                                        target.copyToTarget, (int)target.face, 0, 0, 0
                                    );
                                }
                                if (renderRequest.clearCameraSettings)
                                    // release reference because the RenderTexture might be destroyed before the camera
                                    renderRequest.hdCamera.camera.targetTexture = null;

                                ListPool<int>.Release(renderRequest.dependsOnRenderRequestIndices);
                                ListPool<(HDProbe.RenderData, HDProbe)>.Release(renderRequest.viewDependentProbesData);

                                // Culling results can be shared between render requests: clear only when required
                                if (!skipClearCullingResults.Contains(renderRequest.index))
                                {
                                    renderRequest.cullingResults.decalCullResults?.Clear();
                                    UnsafeGenericPool<HDCullingResults>.Release(renderRequest.cullingResults);
                                }
                            }

                            // Render XR mirror view once all render requests have been completed
                            if (i == 0 && renderRequest.hdCamera.camera.cameraType == CameraType.Game && renderRequest.hdCamera.camera.targetTexture == null)
                            {
                                if (HDUtils.TryGetAdditionalCameraDataOrDefault(renderRequest.hdCamera.camera).xrRendering)
                                {
                                    m_XRSystem.RenderMirrorView(cmd);
                                }
                            }

                            // Now that all cameras have been rendered, let's propagate the data required for screen space shadows
                            PropagateScreenSpaceShadowData();

                            renderContext.ExecuteCommandBuffer(cmd);
                            CommandBufferPool.Release(cmd);
                            renderContext.Submit();
                        }
                    }
                }
            }

            if (m_EnableRenderGraph)
                m_RenderGraph.PurgeUnusedResources();
            m_XRSystem.ReleaseFrame();
            UnityEngine.Rendering.RenderPipeline.EndFrameRendering(renderContext, cameras);
        }


        void PropagateScreenSpaceShadowData()
        {
            // For every unique light that has been registered, update the previous transform
            foreach (HDAdditionalLightData lightData in m_ScreenSpaceShadowsUnion)
            {
                lightData.previousTransform = lightData.transform.localToWorldMatrix;
            }
        }

        void ExecuteRenderRequest(
            RenderRequest renderRequest,
            ScriptableRenderContext renderContext,
            CommandBuffer cmd,
            AOVRequestData aovRequest
        )
        {
            InitializeGlobalResources(renderContext);

            var hdCamera = renderRequest.hdCamera;
            var camera = hdCamera.camera;
            var cullingResults = renderRequest.cullingResults.cullingResults;
            var customPassCullingResults = renderRequest.cullingResults.customPassCullingResults ?? cullingResults;
            var hdProbeCullingResults = renderRequest.cullingResults.hdProbeCullingResults;
            var decalCullingResults = renderRequest.cullingResults.decalCullResults;
            var target = renderRequest.target;

            // Updates RTHandle
            hdCamera.BeginRender(cmd);
            m_CurrentHDCamera = hdCamera;

            // Render graph deals with Fast memory support in an automatic way.
            if(!m_EnableRenderGraph)
            {
#if UNITY_2020_2_OR_NEWER
                SwitchRenderTargetsToFastMem(cmd, hdCamera);
#endif
            }

            if (m_RayTracingSupported)
            {
                // This call need to happen once per camera
                // TODO: This can be wasteful for "compatible" cameras.
                // We need to determine the minimum set of feature used by all the camera and build the minimum number of acceleration structures.
                BuildRayTracingAccelerationStructure(hdCamera);
                CullForRayTracing(cmd, hdCamera);
            }

#if ENABLE_VIRTUALTEXTURES
            m_VtBufferManager.BeginRender(hdCamera.actualWidth, hdCamera.actualHeight);
#endif

            using (ListPool<RTHandle>.Get(out var aovBuffers))
            using (ListPool<RTHandle>.Get(out var aovCustomPassBuffers))
            {
                aovRequest.AllocateTargetTexturesIfRequired(ref aovBuffers, ref aovCustomPassBuffers);

            // If we render a reflection view or a preview we should not display any debug information
            // This need to be call before ApplyDebugDisplaySettings()
            if (camera.cameraType == CameraType.Reflection || camera.cameraType == CameraType.Preview)
            {
                // Neutral allow to disable all debug settings
                m_CurrentDebugDisplaySettings = s_NeutralDebugDisplaySettings;
            }
            else
            {
                // Make sure we are in sync with the debug menu for the msaa count
                m_MSAASamples = m_DebugDisplaySettings.data.msaaSamples;
                m_SharedRTManager.SetNumMSAASamples(m_MSAASamples);

                m_DebugDisplaySettings.UpdateCameraFreezeOptions();

                m_CurrentDebugDisplaySettings = m_DebugDisplaySettings;
            }

            // Now that we have the display settings, we can setup the lens attenuation factor.
            ColorUtils.s_LensAttenuation = m_CurrentDebugDisplaySettings.data.lightingDebugSettings.debugLensAttenuation;

            aovRequest.SetupDebugData(ref m_CurrentDebugDisplaySettings);

            if (hdCamera.frameSettings.IsEnabled(FrameSettingsField.RayTracing))
            {
                // Must update after getting DebugDisplaySettings
                m_RayCountManager.ClearRayCount(cmd, hdCamera, m_CurrentDebugDisplaySettings.data.countRays);
            }


            if (hdCamera.frameSettings.IsEnabled(FrameSettingsField.Decals))
            {
                using (new ProfilingScope(cmd, ProfilingSampler.Get(HDProfileId.DBufferPrepareDrawData)))
                {
                    // TODO: update singleton with DecalCullResults
                    DecalSystem.instance.CurrentCamera = hdCamera.camera; // Singletons are extremely dangerous...
                    DecalSystem.instance.LoadCullResults(decalCullingResults);
                    DecalSystem.instance.UpdateCachedMaterialData();    // textures, alpha or fade distances could've changed
                    DecalSystem.instance.CreateDrawData();              // prepare data is separate from draw
                    DecalSystem.instance.UpdateTextureAtlas(cmd);       // as this is only used for transparent pass, would've been nice not to have to do this if no transparent renderers are visible, needs to happen after CreateDrawData
                }
            }

            using (new ProfilingScope(null, ProfilingSampler.Get(HDProfileId.CustomPassVolumeUpdate)))
            {
                if (hdCamera.frameSettings.IsEnabled(FrameSettingsField.CustomPass))
                    CustomPassVolume.Update(hdCamera);
            }

            // Do anything we need to do upon a new frame.
            // The NewFrame must be after the VolumeManager update and before Resize because it uses properties set in NewFrame
            LightLoopNewFrame(cmd, hdCamera);

            // Apparently scissor states can leak from editor code. As it is not used currently in HDRP (apart from VR). We disable scissor at the beginning of the frame.
            cmd.DisableScissorRect();

            Resize(hdCamera);
            m_PostProcessSystem.BeginFrame(cmd, hdCamera, this);

            ApplyDebugDisplaySettings(hdCamera, cmd);

            SetupCameraProperties(hdCamera, renderContext, cmd);

            // TODO: Find a correct place to bind these material textures
            // We have to bind the material specific global parameters in this mode
            foreach (var material in m_MaterialList)
                material.Bind(cmd);

            // Frustum cull density volumes on the CPU. Can be performed as soon as the camera is set up.
            DensityVolumeList densityVolumes = PrepareVisibleDensityVolumeList(hdCamera, cmd, hdCamera.time);

            // Frustum cull probe volumes on the CPU. Can be performed as soon as the camera is set up.
            ProbeVolumeList probeVolumes = PrepareVisibleProbeVolumeList(renderContext, hdCamera, cmd);
            // Cache probe volume list as a member variable so it can be accessed inside of async compute tasks.
            SetProbeVolumeList(probeVolumes);

            // Note: Legacy Unity behave like this for ShadowMask
            // When you select ShadowMask in Lighting panel it recompile shaders on the fly with the SHADOW_MASK keyword.
            // However there is no C# function that we can query to know what mode have been select in Lighting Panel and it will be wrong anyway. Lighting Panel setup what will be the next bake mode. But until light is bake, it is wrong.
            // Currently to know if you need shadow mask you need to go through all visible lights (of CullResult), check the LightBakingOutput struct and look at lightmapBakeType/mixedLightingMode. If one light have shadow mask bake mode, then you need shadow mask features (i.e extra Gbuffer).
            // It mean that when we build a standalone player, if we detect a light with bake shadow mask, we generate all shader variant (with and without shadow mask) and at runtime, when a bake shadow mask light is visible, we dynamically allocate an extra GBuffer and switch the shader.
            // So the first thing to do is to go through all the light: PrepareLightsForGPU
            bool enableBakeShadowMask = PrepareLightsForGPU(cmd, hdCamera, cullingResults, hdProbeCullingResults, densityVolumes, probeVolumes, m_CurrentDebugDisplaySettings, aovRequest);

            UpdateGlobalConstantBuffers(hdCamera, cmd);

            // Do the same for ray tracing if allowed
            if (m_RayTracingSupported)
            {
                BuildRayTracingLightData(cmd, hdCamera, m_CurrentDebugDisplaySettings);
            }

            // Configure all the keywords
            ConfigureKeywords(enableBakeShadowMask, hdCamera, cmd);

            // Caution: We require sun light here as some skies use the sun light to render, it means that UpdateSkyEnvironment must be called after PrepareLightsForGPU.
            // TODO: Try to arrange code so we can trigger this call earlier and use async compute here to run sky convolution during other passes (once we move convolution shader to compute).
            if (!m_CurrentDebugDisplaySettings.IsMatcapViewEnabled(hdCamera))
                UpdateSkyEnvironment(hdCamera, renderContext, m_FrameCount, cmd);
            else
                cmd.SetGlobalTexture(HDShaderIDs._SkyTexture, CoreUtils.magentaCubeTextureArray);

            VFXManager.ProcessCameraCommand(camera, cmd);

            if (GL.wireframe)
            {
                RenderWireFrame(cullingResults, hdCamera, target.id, renderContext, cmd);
                return;
            }

            if (m_EnableRenderGraph)
            {
                try
                {
                    ExecuteWithRenderGraph(renderRequest, aovRequest, aovBuffers, renderContext, cmd);
                }
                catch(Exception e)
                {
                    Debug.LogError("Error while building Render Graph.");
                    Debug.LogException(e);
                }
                return;
            }

            hdCamera.xr.StartSinglePass(cmd);

            ClearBuffers(hdCamera, cmd);

            // Render XR occlusion mesh to depth buffer early in the frame to improve performance
            if (hdCamera.xr.enabled && m_Asset.currentPlatformRenderPipelineSettings.xrSettings.occlusionMesh)
            {
                bool msaa = hdCamera.frameSettings.IsEnabled(FrameSettingsField.MSAA);
                Color clearColor = GetColorBufferClearColor(hdCamera);

                hdCamera.xr.StopSinglePass(cmd);
                hdCamera.xr.RenderOcclusionMeshes(cmd, clearColor, msaa ? m_CameraColorMSAABuffer : m_CameraColorBuffer, m_SharedRTManager.GetDepthStencilBuffer(msaa));
                hdCamera.xr.StartSinglePass(cmd);
            }

            // Bind the custom color/depth before the first custom pass
            if (hdCamera.frameSettings.IsEnabled(FrameSettingsField.CustomPass))
            {
                if (m_CustomPassColorBuffer.IsValueCreated)
                    cmd.SetGlobalTexture(HDShaderIDs._CustomColorTexture, m_CustomPassColorBuffer.Value);
                if (m_CustomPassDepthBuffer.IsValueCreated)
                    cmd.SetGlobalTexture(HDShaderIDs._CustomDepthTexture, m_CustomPassDepthBuffer.Value);
            }

            RenderCustomPass(renderContext, cmd, hdCamera, customPassCullingResults, CustomPassInjectionPoint.BeforeRendering, aovRequest, aovCustomPassBuffers);

            RenderRayTracingPrepass(cullingResults, hdCamera, renderContext, cmd, false);

            // When evaluating probe volumes in material pass, we build a custom probe volume light list.
            // When evaluating probe volumes in light loop, probe volumes are folded into the standard light loop data.
            // Build probe volumes light list async during depth prepass.
            // TODO: (Nick): Take a look carefully at data dependancies - could this be moved even earlier? Directly after PrepareVisibleProbeVolumeList?
            // The probe volume light lists do not depend on any of the framebuffer RTs being cleared - do they depend on anything in PushGlobalParams()?
            // Do they depend on hdCamera.xr.StartSinglePass()?
            var buildProbeVolumeLightListTask = new HDGPUAsyncTask("Build probe volume light list", ComputeQueueType.Background);

            // Avoid garbage by explicitely passing parameters to the lambdas
            var asyncParams = new HDGPUAsyncTaskParams
            {
                renderContext = renderContext,
                hdCamera = hdCamera,
                frameCount = m_FrameCount,
            };

            // Currently we only have a single task that could potentially happen asny with depthPrepass.
            // Keeping this variable here in case additional passes are added.
            var haveAsyncTaskWithDepthPrepass = false;

            if (hdCamera.frameSettings.IsEnabled(FrameSettingsField.ProbeVolume) && ShaderConfig.s_ProbeVolumesEvaluationMode == ProbeVolumesEvaluationModes.MaterialPass)
            {
                // TODO: (Nick): Should we only build probe volume light lists async of we build standard light lists async? Or should we always build probe volume light lists async?
                if (hdCamera.frameSettings.BuildLightListRunsAsync())
                {
                    buildProbeVolumeLightListTask.Start(cmd, asyncParams, Callback, !haveAsyncTaskWithDepthPrepass);

                    haveAsyncTaskWithDepthPrepass = true;

                    void Callback(CommandBuffer c, HDGPUAsyncTaskParams a)
                        => BuildGPULightListProbeVolumesCommon(a.hdCamera, c);
                }
            }

            // This is always false in forward and if it is true, is equivalent of saying we have a partial depth prepass.
            bool shouldRenderMotionVectorAfterGBuffer = RenderDepthPrepass(cullingResults, hdCamera, renderContext, cmd);
            if (!shouldRenderMotionVectorAfterGBuffer)
            {
                // If objects motion vectors if enabled, this will render the objects with motion vector into the target buffers (in addition to the depth)
                // Note: An object with motion vector must not be render in the prepass otherwise we can have motion vector write that should have been rejected
                RenderObjectsMotionVectors(cullingResults, hdCamera, renderContext, cmd);
            }
            // If we have MSAA, we need to complete the motion vector buffer before buffer resolves, hence we need to run camera mv first.
            // This is always fine since shouldRenderMotionVectorAfterGBuffer is always false for forward.
            bool needCameraMVBeforeResolve = hdCamera.frameSettings.IsEnabled(FrameSettingsField.MSAA);
            if (needCameraMVBeforeResolve)
            {
                RenderCameraMotionVectors(cullingResults, hdCamera, renderContext, cmd);
            }

            PreRenderSky(hdCamera, cmd);

            // Now that all depths have been rendered, resolve the depth buffer
            m_SharedRTManager.ResolveSharedRT(cmd, hdCamera);

            RenderDBuffer(hdCamera, cmd, renderContext, cullingResults);


            // When evaluating probe volumes in material pass, we build a custom probe volume light list.
            // When evaluating probe volumes in light loop, probe volumes are folded into the standard light loop data.
            if (hdCamera.frameSettings.IsEnabled(FrameSettingsField.ProbeVolume) && ShaderConfig.s_ProbeVolumesEvaluationMode == ProbeVolumesEvaluationModes.MaterialPass)
            {
                if (hdCamera.frameSettings.BuildLightListRunsAsync())
                {
                    buildProbeVolumeLightListTask.EndWithPostWork(cmd, hdCamera, Callback);

                    void Callback(CommandBuffer c, HDCamera cam)
                    {
                        var hdrp = (RenderPipelineManager.currentPipeline as HDRenderPipeline);
                        var globalParams = hdrp.PrepareLightLoopGlobalParameters(cam, m_ProbeVolumeClusterData);
                        PushProbeVolumeLightListGlobalParams(globalParams, c);
                    }
                }
                else
                {
                    BuildGPULightListProbeVolumesCommon(hdCamera, cmd);
                    var hdrp = (RenderPipelineManager.currentPipeline as HDRenderPipeline);
                    var globalParams = hdrp.PrepareLightLoopGlobalParameters(hdCamera, m_ProbeVolumeClusterData);
                    PushProbeVolumeLightListGlobalParams(globalParams, cmd);
                }
            }

            RenderGBuffer(cullingResults, hdCamera, renderContext, cmd);

            DecalNormalPatch(hdCamera, cmd);

            // We can now bind the normal buffer to be use by any effect
            m_SharedRTManager.BindNormalBuffer(cmd);

            // After Depth and Normals/roughness including decals
            bool depthBufferModified = RenderCustomPass(renderContext, cmd, hdCamera, customPassCullingResults, CustomPassInjectionPoint.AfterOpaqueDepthAndNormal, aovRequest, aovCustomPassBuffers);

            // If the depth was already copied in RenderDBuffer, we force the copy again because the custom pass modified the depth.
            if (depthBufferModified)
                m_IsDepthBufferCopyValid = false;

            // In both forward and deferred, everything opaque should have been rendered at this point so we can safely copy the depth buffer for later processing.
            GenerateDepthPyramid(hdCamera, cmd, FullScreenDebugMode.DepthPyramid);

            // Depth texture is now ready, bind it (Depth buffer could have been bind before if DBuffer is enable)
            cmd.SetGlobalTexture(HDShaderIDs._CameraDepthTexture, m_SharedRTManager.GetDepthTexture());

            if (shouldRenderMotionVectorAfterGBuffer)
            {
                // See the call RenderObjectsMotionVectors() above and comment
                RenderObjectsMotionVectors(cullingResults, hdCamera, renderContext, cmd);
            }

            // In case we don't have MSAA, we always run camera motion vectors when is safe to assume Object MV are rendered
            if(!needCameraMVBeforeResolve)
            {
                RenderCameraMotionVectors(cullingResults, hdCamera, renderContext, cmd);
            }


            if (hdCamera.frameSettings.IsEnabled(FrameSettingsField.MotionVectors))
                cmd.SetGlobalTexture(HDShaderIDs._CameraMotionVectorsTexture, m_SharedRTManager.GetMotionVectorsBuffer());
            else
                cmd.SetGlobalTexture(HDShaderIDs._CameraMotionVectorsTexture, TextureXR.GetBlackTexture());

#if UNITY_EDITOR
            var showGizmos = camera.cameraType == CameraType.SceneView || (camera.targetTexture == null && camera.cameraType == CameraType.Game);
#endif

            if (m_CurrentDebugDisplaySettings.IsDebugDisplayEnabled() && m_CurrentDebugDisplaySettings.data.fullScreenDebugMode != FullScreenDebugMode.None)
            {
                RenderFullScreenDebug(cullingResults, hdCamera, renderContext, cmd);
            }

            if (m_CurrentDebugDisplaySettings.IsDebugMaterialDisplayEnabled() || m_CurrentDebugDisplaySettings.IsMaterialValidationEnabled() || CoreUtils.IsSceneLightingDisabled(hdCamera.camera))
            {
                RenderDebugViewMaterial(cullingResults, hdCamera, renderContext, cmd);
            }
            else if (hdCamera.frameSettings.IsEnabled(FrameSettingsField.RayTracing) &&
                     hdCamera.volumeStack.GetComponent<PathTracing>().enable.value &&
                     hdCamera.camera.cameraType != CameraType.Preview)
            {

                // We only request the light cluster if we are gonna use it for debug mode
                if (FullScreenDebugMode.LightCluster == m_CurrentDebugDisplaySettings.data.fullScreenDebugMode && GetRayTracingClusterState())
                {
                    HDRaytracingLightCluster lightCluster = RequestLightCluster();
                    lightCluster.EvaluateClusterDebugView(cmd, hdCamera);
                }

                RenderPathTracing(hdCamera, cmd, m_CameraColorBuffer);
            }
            else
            {

                // When debug is enabled we need to clear otherwise we may see non-shadows areas with stale values.
                if (hdCamera.frameSettings.IsEnabled(FrameSettingsField.ContactShadows) && m_CurrentDebugDisplaySettings.data.fullScreenDebugMode == FullScreenDebugMode.ContactShadows)
                {
                    CoreUtils.SetRenderTarget(cmd, m_ContactShadowBuffer, ClearFlag.Color, Color.clear);
                }

                BuildCoarseStencilAndResolveIfNeeded(hdCamera, cmd);

                hdCamera.xr.StopSinglePass(cmd);

                var buildLightListTask = new HDGPUAsyncTask("Build light list", ComputeQueueType.Background);
                // It is important that this task is in the same queue as the build light list due to dependency it has on it. If really need to move it, put an extra fence to make sure buildLightListTask has finished.
                var volumeVoxelizationTask = new HDGPUAsyncTask("Volumetric voxelization", ComputeQueueType.Background);
                var SSRTask = new HDGPUAsyncTask("Screen Space Reflection", ComputeQueueType.Background);
                var SSAOTask = new HDGPUAsyncTask("SSAO", ComputeQueueType.Background);

                var haveAsyncTaskWithShadows = false;
                if (hdCamera.frameSettings.BuildLightListRunsAsync())
                {
                    buildLightListTask.Start(cmd, asyncParams, Callback, !haveAsyncTaskWithShadows);

                    haveAsyncTaskWithShadows = true;

                    void Callback(CommandBuffer c, HDGPUAsyncTaskParams a)
                        => BuildGPULightListsCommon(a.hdCamera, c);
                }

                if (hdCamera.frameSettings.VolumeVoxelizationRunsAsync())
                {
                    volumeVoxelizationTask.Start(cmd, asyncParams, Callback, !haveAsyncTaskWithShadows);

                    haveAsyncTaskWithShadows = true;

                    void Callback(CommandBuffer c, HDGPUAsyncTaskParams a)
                        => VolumeVoxelizationPass(a.hdCamera, c, m_FrameCount);
                }

                if (hdCamera.frameSettings.SSRRunsAsync())
                {
                    SSRTask.Start(cmd, asyncParams, Callback, !haveAsyncTaskWithShadows);

                    haveAsyncTaskWithShadows = true;

                void Callback(CommandBuffer c, HDGPUAsyncTaskParams a)
                        => RenderSSR(a.hdCamera, c, a.renderContext);
                }

                if (hdCamera.frameSettings.SSAORunsAsync())
                {
                    var depthTexture = m_SharedRTManager.GetDepthTexture();
                    var normalBuffer = m_SharedRTManager.GetNormalBuffer();

                    SSAOTask.Start(cmd, asyncParams, AsyncSSAODispatch, !haveAsyncTaskWithShadows);
                    haveAsyncTaskWithShadows = true;

                    void AsyncSSAODispatch(CommandBuffer c, HDGPUAsyncTaskParams a)
                        => m_AmbientOcclusionSystem.Dispatch(c, a.hdCamera, depthTexture, normalBuffer, a.frameCount);
                }

                using (new ProfilingScope(cmd, ProfilingSampler.Get(HDProfileId.RenderShadowMaps)))
                {
                    // This call overwrites camera properties passed to the shader system.
                    RenderShadowMaps(renderContext, cmd, m_ShaderVariablesGlobalCB, cullingResults, hdCamera);

                    hdCamera.UpdateShaderVariablesGlobalCB(ref m_ShaderVariablesGlobalCB, m_FrameCount);
                    ConstantBuffer.PushGlobal(cmd, m_ShaderVariablesGlobalCB, HDShaderIDs._ShaderVariablesGlobal);
                }

                hdCamera.xr.StartSinglePass(cmd);

                if (hdCamera.frameSettings.IsEnabled(FrameSettingsField.RayTracing))
                {
                    // We only request the light cluster if we are gonna use it for debug mode
                    if (FullScreenDebugMode.LightCluster == m_CurrentDebugDisplaySettings.data.fullScreenDebugMode && GetRayTracingClusterState())
                    {
                        HDRaytracingLightCluster lightCluster = RequestLightCluster();
                        lightCluster.EvaluateClusterDebugView(cmd, hdCamera);
                    }
                }

                switch (GetIndirectDiffuseMode(hdCamera))
                {
                    case IndirectDiffuseMode.Off:
                        BindBlackIndirectDiffuseTexture(cmd);
                        break;

                    case IndirectDiffuseMode.ScreenSpace:
                        RenderSSGI(hdCamera, cmd, renderContext, m_FrameCount);
                        BindIndirectDiffuseTexture(cmd);
                        break;

                    case IndirectDiffuseMode.Raytrace:
                        RenderRayTracedIndirectDiffuse(hdCamera, cmd, renderContext, m_FrameCount);
                        break;
                }

                if (!hdCamera.frameSettings.SSRRunsAsync())
                {
                    // Needs the depth pyramid and motion vectors, as well as the render of the previous frame.
                    RenderSSR(hdCamera, cmd, renderContext);
                }

                // Contact shadows needs the light loop so we do them after the build light list
                if (hdCamera.frameSettings.BuildLightListRunsAsync())
                {
                    buildLightListTask.EndWithPostWork(cmd, hdCamera, Callback);

                    void Callback(CommandBuffer c, HDCamera cam)
                    {
                        var hdrp = (RenderPipelineManager.currentPipeline as HDRenderPipeline);
                        var globalParams = hdrp.PrepareLightLoopGlobalParameters(cam, m_TileAndClusterData);
                        PushLightLoopGlobalParams(globalParams, c);
                    }
                }
                else
                {
                    BuildGPULightLists(hdCamera, cmd);
                }

                if (!hdCamera.frameSettings.SSAORunsAsync())
                    m_AmbientOcclusionSystem.Render(cmd, hdCamera, renderContext, m_SharedRTManager.GetDepthTexture(), m_SharedRTManager.GetNormalBuffer(),  m_ShaderVariablesRayTracingCB, m_FrameCount);

                // Run the contact shadows here as they need the light list
                HDUtils.CheckRTCreated(m_ContactShadowBuffer);
                RenderContactShadows(hdCamera, cmd);
                PushFullScreenDebugTexture(hdCamera, cmd, m_ContactShadowBuffer, FullScreenDebugMode.ContactShadows);

                RenderScreenSpaceShadows(hdCamera, cmd);

                if (hdCamera.frameSettings.VolumeVoxelizationRunsAsync())
                {
                    volumeVoxelizationTask.End(cmd, hdCamera);
                }
                else
                {
                    // Perform the voxelization step which fills the density 3D texture.
                    VolumeVoxelizationPass(hdCamera, cmd, m_FrameCount);
                }

                // Render the volumetric lighting.
                // The pass requires the volume properties, the light list and the shadows, and can run async.
                VolumetricLightingPass(hdCamera, cmd, m_FrameCount);

                if (hdCamera.frameSettings.SSAORunsAsync())
                {
                    SSAOTask.EndWithPostWork(cmd, hdCamera, Callback);
                    void Callback(CommandBuffer c, HDCamera cam)
                    {
                        var hdrp = (RenderPipelineManager.currentPipeline as HDRenderPipeline);
                        hdrp.m_AmbientOcclusionSystem.PostDispatchWork(c, cam);
                    }
                }

                SetContactShadowsTexture(hdCamera, m_ContactShadowBuffer, cmd);


                if (hdCamera.frameSettings.SSRRunsAsync())
                {
                    SSRTask.End(cmd, hdCamera);
                }

                RenderDeferredLighting(hdCamera, cmd);

                RenderForwardOpaque(cullingResults, hdCamera, renderContext, cmd);

                m_SharedRTManager.ResolveMSAAColor(cmd, hdCamera, m_CameraSssDiffuseLightingMSAABuffer, m_CameraSssDiffuseLightingBuffer);
                m_SharedRTManager.ResolveMSAAColor(cmd, hdCamera, GetSSSBufferMSAA(), GetSSSBuffer());

                // SSS pass here handle both SSS material from deferred and forward
                RenderSubsurfaceScattering(hdCamera, cmd, hdCamera.frameSettings.IsEnabled(FrameSettingsField.MSAA) ? m_CameraColorMSAABuffer : m_CameraColorBuffer,
                                           m_CameraSssDiffuseLightingBuffer, m_SharedRTManager.GetDepthStencilBuffer(hdCamera.frameSettings.IsEnabled(FrameSettingsField.MSAA)), m_SharedRTManager.GetDepthTexture());

                RenderForwardEmissive(cullingResults, hdCamera, renderContext, cmd);

                RenderSky(hdCamera, cmd);

                // Send all the geometry graphics buffer to client systems if required (must be done after the pyramid and before the transparent depth pre-pass)
                SendGeometryGraphicsBuffers(PrepareSendGeometryBuffersParameters(hdCamera, m_SharedRTManager.GetDepthBufferMipChainInfo()), m_SharedRTManager.GetNormalBuffer(), m_SharedRTManager.GetDepthTexture(), cmd);

                m_PostProcessSystem.DoUserAfterOpaqueAndSky(cmd, hdCamera, m_CameraColorBuffer);

                // No need for old stencil values here since from transparent on different features are tagged
                ClearStencilBuffer(cmd);

                RenderTransparentDepthPrepass(cullingResults, hdCamera, renderContext, cmd);

                RenderSSRTransparent(hdCamera, cmd, renderContext);

                RenderRayTracingPrepass(cullingResults, hdCamera, renderContext, cmd, true);
                RaytracingRecursiveRender(hdCamera, cmd, renderContext, cullingResults);

                // To allow users to fetch the current color buffer, we temporarily bind the camera color buffer
                cmd.SetGlobalTexture(HDShaderIDs._ColorPyramidTexture, m_CameraColorBuffer);
                RenderCustomPass(renderContext, cmd, hdCamera, customPassCullingResults, CustomPassInjectionPoint.BeforePreRefraction, aovRequest, aovCustomPassBuffers);

                // Render pre refraction objects
                RenderForwardTransparent(cullingResults, hdCamera, true, renderContext, cmd);

                if (hdCamera.frameSettings.IsEnabled(FrameSettingsField.Refraction))
                {
                    // First resolution of the color buffer for the color pyramid
                    m_SharedRTManager.ResolveMSAAColor(cmd, hdCamera, m_CameraColorMSAABuffer, m_CameraColorBuffer);

                    RenderColorPyramid(hdCamera, cmd, true);

                    // Bind current color pyramid for shader graph SceneColorNode on transparent objects
                    cmd.SetGlobalTexture(HDShaderIDs._ColorPyramidTexture, hdCamera.GetCurrentFrameRT((int)HDCameraFrameHistoryType.ColorBufferMipChain));
                }
                else
                {
                    cmd.SetGlobalTexture(HDShaderIDs._ColorPyramidTexture, TextureXR.GetBlackTexture());
                }

                // We don't have access to the color pyramid with transparent if rough refraction is disabled
                RenderCustomPass(renderContext, cmd, hdCamera, customPassCullingResults, CustomPassInjectionPoint.BeforeTransparent, aovRequest, aovCustomPassBuffers);

                // Render all type of transparent forward (unlit, lit, complex (hair...)) to keep the sorting between transparent objects.
                RenderForwardTransparent(cullingResults, hdCamera, false, renderContext, cmd);

                if (hdCamera.frameSettings.IsEnabled(FrameSettingsField.TransparentsWriteMotionVector))
                {
                    m_SharedRTManager.ResolveMotionVectorTexture(cmd, hdCamera);
                    cmd.SetGlobalTexture(HDShaderIDs._CameraMotionVectorsTexture, m_SharedRTManager.GetMotionVectorsBuffer());
                }

                // We push the motion vector debug texture here as transparent object can overwrite the motion vector texture content.
                if(m_Asset.currentPlatformRenderPipelineSettings.supportMotionVectors)
                    PushFullScreenDebugTexture(hdCamera, cmd, m_SharedRTManager.GetMotionVectorsBuffer(), FullScreenDebugMode.MotionVectors);

                // Second resolve the color buffer for finishing the frame
                m_SharedRTManager.ResolveMSAAColor(cmd, hdCamera, m_CameraColorMSAABuffer, m_CameraColorBuffer);

                // Render All forward error
                RenderForwardError(cullingResults, hdCamera, renderContext, cmd);

                DownsampleDepthForLowResTransparency(hdCamera, cmd);

                RenderLowResTransparent(cullingResults, hdCamera, renderContext, cmd);

                UpsampleTransparent(hdCamera, cmd);

                // Fill depth buffer to reduce artifact for transparent object during postprocess
                RenderTransparentDepthPostpass(cullingResults, hdCamera, renderContext, cmd);

                RenderColorPyramid(hdCamera, cmd, false);

                AccumulateDistortion(cullingResults, hdCamera, renderContext, cmd);
                RenderDistortion(hdCamera, cmd);

                PushFullScreenDebugTexture(hdCamera, cmd, m_CameraColorBuffer, FullScreenDebugMode.NanTracker);
                PushFullScreenLightingDebugTexture(hdCamera, cmd, m_CameraColorBuffer);

                if (m_SubFrameManager.isRecording && m_SubFrameManager.subFrameCount > 1)
                {
                    RenderAccumulation(hdCamera, m_CameraColorBuffer, m_CameraColorBuffer, false, cmd);
                }

#if UNITY_EDITOR
                // Render gizmos that should be affected by post processes
                if (showGizmos)
                {
                    if(m_CurrentDebugDisplaySettings.GetDebugLightingMode() == DebugLightingMode.MatcapView)
                    {
                        Gizmos.exposure = Texture2D.blackTexture;
                    }
                    else
                    {
                        Gizmos.exposure = m_PostProcessSystem.GetExposureTexture(hdCamera).rt;
                    }

                    RenderGizmos(cmd, camera, renderContext, GizmoSubset.PreImageEffects);
                }
#endif
            }

#if ENABLE_VIRTUALTEXTURES
            m_VtBufferManager.Resolve(cmd, m_GbufferManager.GetVTFeedbackBuffer(), hdCamera);
            VirtualTexturing.System.Update();
#endif

            // At this point, m_CameraColorBuffer has been filled by either debug views are regular rendering so we can push it here.
            PushColorPickerDebugTexture(cmd, hdCamera, m_CameraColorBuffer);

            RenderCustomPass(renderContext, cmd, hdCamera, customPassCullingResults, CustomPassInjectionPoint.BeforePostProcess, aovRequest, aovCustomPassBuffers);

            aovRequest.PushCameraTexture(cmd, AOVBuffers.Color, hdCamera, m_CameraColorBuffer, aovBuffers);

            RenderTargetIdentifier postProcessDest = HDUtils.PostProcessIsFinalPass(hdCamera) ? target.id : m_IntermediateAfterPostProcessBuffer;
            RenderPostProcess(cullingResults, hdCamera, postProcessDest, renderContext, cmd);

            // If requested, compute histogram of the very final image
            if (m_CurrentDebugDisplaySettings.data.lightingDebugSettings.exposureDebugMode == ExposureDebugMode.FinalImageHistogramView)
            {
                m_PostProcessSystem.GenerateDebugImageHistogram(cmd, hdCamera, m_IntermediateAfterPostProcessBuffer);
            }

            PushFullScreenExposureDebugTexture(cmd, m_IntermediateAfterPostProcessBuffer);

            RenderCustomPass(renderContext, cmd, hdCamera, customPassCullingResults, CustomPassInjectionPoint.AfterPostProcess, aovRequest, aovCustomPassBuffers);

            // Copy and rescale depth buffer for XR devices
            if (hdCamera.xr.enabled && hdCamera.xr.copyDepth)
            {
                using (new ProfilingScope(cmd, ProfilingSampler.Get(HDProfileId.XRDepthCopy)))
                {
                    var depthBuffer = m_SharedRTManager.GetDepthStencilBuffer();
                    var rtScale = depthBuffer.rtHandleProperties.rtHandleScale / DynamicResolutionHandler.instance.GetCurrentScale();

                    m_CopyDepthPropertyBlock.SetTexture(HDShaderIDs._InputDepth, depthBuffer);
                    m_CopyDepthPropertyBlock.SetVector(HDShaderIDs._BlitScaleBias, rtScale);
                    m_CopyDepthPropertyBlock.SetInt("_FlipY", 1);

                    cmd.SetRenderTarget(target.id, 0, CubemapFace.Unknown, -1);
                    cmd.SetViewport(hdCamera.finalViewport);
                    CoreUtils.DrawFullScreen(cmd, m_CopyDepth, m_CopyDepthPropertyBlock);
                }
            }

            // In developer build, we always render post process in m_AfterPostProcessBuffer at (0,0) in which we will then render debug.
            // Because of this, we need another blit here to the final render target at the right viewport.
            if (!HDUtils.PostProcessIsFinalPass(hdCamera) || aovRequest.isValid)
            {
                hdCamera.ExecuteCaptureActions(m_IntermediateAfterPostProcessBuffer, cmd);

                RenderDebug(hdCamera, cmd, cullingResults);

                hdCamera.xr.StopSinglePass(cmd);

                using (new ProfilingScope(cmd, ProfilingSampler.Get(HDProfileId.BlitToFinalRTDevBuildOnly)))
                {
                        for (int viewIndex = 0; viewIndex < hdCamera.viewCount; ++viewIndex)
                        {
                            var finalBlitParams = PrepareFinalBlitParameters(hdCamera, viewIndex);
                            BlitFinalCameraTexture(finalBlitParams, m_BlitPropertyBlock, m_IntermediateAfterPostProcessBuffer, target.id, cmd);

                            // If a depth target is specified, fill it
                            if (target.targetDepth != null)
                                BlitFinalCameraTexture(finalBlitParams, m_BlitPropertyBlock, m_SharedRTManager.GetDepthTexture(), target.targetDepth, cmd);
                        }
                }

                aovRequest.PushCameraTexture(cmd, AOVBuffers.Output, hdCamera, m_IntermediateAfterPostProcessBuffer, aovBuffers);
            }

            // XR mirror view and blit do device
            hdCamera.xr.EndCamera(cmd, hdCamera);

            // Send all the color graphics buffer to client systems if required.
            SendColorGraphicsBuffer(cmd, hdCamera);

            // Due to our RT handle system we don't write into the backbuffer depth buffer (as our depth buffer can be bigger than the one provided)
            // So we need to do a copy of the corresponding part of RT depth buffer in the target depth buffer in various situation:
            // - RenderTexture (camera.targetTexture != null) has a depth buffer (camera.targetTexture.depth != 0)
            // - We are rendering into the main game view (i.e not a RenderTexture camera.cameraType == CameraType.Game && hdCamera.camera.targetTexture == null) in the editor for allowing usage of Debug.DrawLine and Debug.Ray.
            // - We draw Gizmo/Icons in the editor (hdCamera.camera.targetTexture != null && camera.targetTexture.depth != 0 - The Scene view has a targetTexture and a depth texture)
            // TODO: If at some point we get proper render target aliasing, we will be able to use the provided depth texture directly with our RT handle system
            // Note: Debug.DrawLine and Debug.Ray only work in editor, not in player
            var copyDepth = hdCamera.camera.targetTexture != null && hdCamera.camera.targetTexture.depth != 0;
#if UNITY_EDITOR
            copyDepth = copyDepth || hdCamera.isMainGameView; // Specific case of Debug.DrawLine and Debug.Ray
#endif
            if (copyDepth && !hdCamera.xr.enabled)
            {
                using (new ProfilingScope(cmd, ProfilingSampler.Get(HDProfileId.CopyDepthInTargetTexture)))
                {
                    cmd.SetRenderTarget(target.id);
                    cmd.SetViewport(hdCamera.finalViewport);
                    m_CopyDepthPropertyBlock.SetTexture(HDShaderIDs._InputDepth, m_SharedRTManager.GetDepthStencilBuffer());
                    // When we are Main Game View we need to flip the depth buffer ourselves as we are after postprocess / blit that have already flipped the screen
                    m_CopyDepthPropertyBlock.SetInt("_FlipY", hdCamera.isMainGameView ? 1 : 0);
                    m_CopyDepthPropertyBlock.SetVector(HDShaderIDs._BlitScaleBias, new Vector4(1.0f, 1.0f, 0.0f, 0.0f));
                    CoreUtils.DrawFullScreen(cmd, m_CopyDepth, m_CopyDepthPropertyBlock);
                }
            }
                aovRequest.PushCameraTexture(cmd, AOVBuffers.DepthStencil, hdCamera, m_SharedRTManager.GetDepthStencilBuffer(), aovBuffers);
                aovRequest.PushCameraTexture(cmd, AOVBuffers.Normals, hdCamera, m_SharedRTManager.GetNormalBuffer(), aovBuffers);
                if (m_Asset.currentPlatformRenderPipelineSettings.supportMotionVectors)
                    aovRequest.PushCameraTexture(cmd, AOVBuffers.MotionVectors, hdCamera, m_SharedRTManager.GetMotionVectorsBuffer(), aovBuffers);

#if UNITY_EDITOR
            // We need to make sure the viewport is correctly set for the editor rendering. It might have been changed by debug overlay rendering just before.
            cmd.SetViewport(hdCamera.finalViewport);

            if (camera.cameraType == CameraType.SceneView)
                RenderWireOverlay(cmd, camera, renderContext);

            // Render overlay Gizmos
            if (showGizmos)
                RenderGizmos(cmd, camera, renderContext, GizmoSubset.PostImageEffects);
#endif

                aovRequest.Execute(cmd, aovBuffers, aovCustomPassBuffers, RenderOutputProperties.From(hdCamera));
            }

            // This is required so that all commands up to here are executed before EndCameraRendering is called for the user.
            // Otherwise command would not be rendered in order.
            renderContext.ExecuteCommandBuffer(cmd);
            cmd.Clear();

            m_CurrentHDCamera = null;
        }

        struct BlitFinalCameraTextureParameters
        {
            public bool                     flip;
            public int                      srcTexArraySlice;
            public int                      dstTexArraySlice;
            public Rect                     viewport;
            public Material                 blitMaterial;
        }

        internal RTHandle GetExposureTexture(HDCamera hdCamera) =>
            m_PostProcessSystem.GetExposureTexture(hdCamera);

        BlitFinalCameraTextureParameters PrepareFinalBlitParameters(HDCamera hdCamera, int viewIndex)
        {
            var parameters = new BlitFinalCameraTextureParameters();

            if (hdCamera.xr.enabled)
            {
                parameters.viewport = hdCamera.xr.GetViewport(viewIndex);
                parameters.srcTexArraySlice = viewIndex;
                parameters.dstTexArraySlice = hdCamera.xr.GetTextureArraySlice(viewIndex);
            }
            else
            {
                parameters.viewport = hdCamera.finalViewport;
                parameters.srcTexArraySlice = -1;
                parameters.dstTexArraySlice = -1;
            }

            parameters.flip = hdCamera.flipYMode == HDAdditionalCameraData.FlipYMode.ForceFlipY || hdCamera.isMainGameView;
            parameters.blitMaterial = HDUtils.GetBlitMaterial(TextureXR.useTexArray ? TextureDimension.Tex2DArray : TextureDimension.Tex2D, singleSlice: parameters.srcTexArraySlice >= 0);

            return parameters;
        }

        static void BlitFinalCameraTexture(BlitFinalCameraTextureParameters parameters, MaterialPropertyBlock propertyBlock, RTHandle source, RenderTargetIdentifier destination, CommandBuffer cmd)
        {
            // Here we can't use the viewport scale provided in hdCamera. The reason is that this scale is for internal rendering before post process with dynamic resolution factored in.
            // Here the input texture is already at the viewport size but may be smaller than the RT itself (because of the RTHandle system) so we compute the scale specifically here.
            var scaleBias = new Vector4((float)parameters.viewport.width / source.rt.width, (float)parameters.viewport.height / source.rt.height, 0.0f, 0.0f);

            if (parameters.flip)
            {
                scaleBias.w = scaleBias.y;
                scaleBias.y *= -1;
            }

            propertyBlock.SetTexture(HDShaderIDs._BlitTexture, source);
            propertyBlock.SetVector(HDShaderIDs._BlitScaleBias, scaleBias);
            propertyBlock.SetFloat(HDShaderIDs._BlitMipLevel, 0);
            propertyBlock.SetInt(HDShaderIDs._BlitTexArraySlice, parameters.srcTexArraySlice);
            HDUtils.DrawFullScreen(cmd, parameters.viewport, parameters.blitMaterial, destination, propertyBlock, 0, parameters.dstTexArraySlice);
        }

        void SetupCameraProperties(HDCamera hdCamera, ScriptableRenderContext renderContext, CommandBuffer cmd)
        {
            // The next 2 functions are required to flush the command buffer before calling functions directly on the render context.
            // This way, the commands will execute in the order specified by the C# code.
            renderContext.ExecuteCommandBuffer(cmd);
            cmd.Clear();

            renderContext.SetupCameraProperties(hdCamera.camera, hdCamera.xr.enabled);
        }

        void InitializeGlobalResources(ScriptableRenderContext renderContext)
        {
            // Global resources initialization
            var cmd = CommandBufferPool.Get("");
            // Init material if needed
            for (int bsdfIdx = 0; bsdfIdx < m_IBLFilterArray.Length; ++bsdfIdx)
            {
                if (!m_IBLFilterArray[bsdfIdx].IsInitialized())
                    m_IBLFilterArray[bsdfIdx].Initialize(cmd);
            }

            foreach (var material in m_MaterialList)
                material.RenderInit(cmd);

            TextureXR.Initialize(cmd, defaultResources.shaders.clearUIntTextureCS);

            renderContext.ExecuteCommandBuffer(cmd);
            CommandBufferPool.Release(cmd);
        }

        bool TryCalculateFrameParameters(
            Camera camera,
            XRPass xrPass,
            out HDAdditionalCameraData additionalCameraData,
            out HDCamera hdCamera,
            out ScriptableCullingParameters cullingParams
        )
        {
            // First, get aggregate of frame settings base on global settings, camera frame settings and debug settings
            // Note: the SceneView camera will never have additionalCameraData
            additionalCameraData = HDUtils.TryGetAdditionalCameraDataOrDefault(camera);
            hdCamera = default;
            cullingParams = default;

            FrameSettings currentFrameSettings = new FrameSettings();
            // Compute the FrameSettings actually used to draw the frame
            // FrameSettingsHistory do the same while keeping all step of FrameSettings aggregation in memory for DebugMenu
            if (m_FrameSettingsHistoryEnabled && camera.cameraType != CameraType.Preview && camera.cameraType != CameraType.Reflection)
                FrameSettingsHistory.AggregateFrameSettings(ref currentFrameSettings, camera, additionalCameraData, m_Asset, m_DefaultAsset);
            else
                FrameSettings.AggregateFrameSettings(ref currentFrameSettings, camera, additionalCameraData, m_Asset, m_DefaultAsset);

            // With the Frame Settings now properly set up, we can resolve the sample budget.
            currentFrameSettings.sssResolvedSampleBudget = currentFrameSettings.GetResolvedSssSampleBudget(m_Asset);

            // Specific pass to simply display the content of the camera buffer if users have fill it themselves (like video player)
            if (additionalCameraData.fullscreenPassthrough)
                return false;

            // Retrieve debug display settings to init FrameSettings, unless we are a reflection and in this case we don't have debug settings apply.
            DebugDisplaySettings debugDisplaySettings = (camera.cameraType == CameraType.Reflection || camera.cameraType == CameraType.Preview) ? s_NeutralDebugDisplaySettings : m_DebugDisplaySettings;

            // Disable post process if we enable debug mode or if the post process layer is disabled
            if (debugDisplaySettings.IsDebugDisplayEnabled())
            {
                if (debugDisplaySettings.IsDebugDisplayRemovePostprocess())
                {
                    currentFrameSettings.SetEnabled(FrameSettingsField.Postprocess, false);
                    currentFrameSettings.SetEnabled(FrameSettingsField.CustomPass, false);
                }

                // Disable exposure if required
                if (!debugDisplaySettings.DebugNeedsExposure())
                {
                    currentFrameSettings.SetEnabled(FrameSettingsField.ExposureControl, false);
                }

                // Disable SSS if luxmeter is enabled
                if (debugDisplaySettings.data.lightingDebugSettings.debugLightingMode == DebugLightingMode.LuxMeter)
                {
                    currentFrameSettings.SetEnabled(FrameSettingsField.SubsurfaceScattering, false);
                }
            }

            if(CoreUtils.IsSceneLightingDisabled(camera))
            {
                currentFrameSettings.SetEnabled(FrameSettingsField.ExposureControl, false);
            }

            // Disable object-motion vectors in everything but the game view
            if (camera.cameraType != CameraType.Game)
            {
                currentFrameSettings.SetEnabled(FrameSettingsField.ObjectMotionVectors, false);
                currentFrameSettings.SetEnabled(FrameSettingsField.TransparentsWriteMotionVector, false);
            }

            hdCamera = HDCamera.GetOrCreate(camera, xrPass.multipassId);

            // From this point, we should only use frame settings from the camera
            hdCamera.Update(currentFrameSettings, this, m_MSAASamples, xrPass);
            ResizeVolumetricLightingBuffers(hdCamera, GetFrameCount()); // Safe to update the Volumetric Lighting System now

            // Custom Render requires a proper HDCamera, so we return after the HDCamera was setup
            if (additionalCameraData != null && additionalCameraData.hasCustomRender)
                return false;

            if (hdCamera.xr.enabled)
            {
                cullingParams = hdCamera.xr.cullingParams;
            }
            else
            {
                if (!camera.TryGetCullingParameters(camera.stereoEnabled, out cullingParams))
                    return false;
            }

            if (m_DebugDisplaySettings.IsCameraFreezeEnabled())
            {
                if (m_DebugDisplaySettings.IsCameraFrozen(camera))
                {
                    if (!frozenCullingParamAvailable)
                    {
                        frozenCullingParams = cullingParams;
                        frozenCullingParamAvailable = true;
                    }
                    cullingParams = frozenCullingParams;
                }
            }
            else
            {
                frozenCullingParamAvailable = false;
            }

            LightLoopUpdateCullingParameters(ref cullingParams, hdCamera);

            // If we don't use environment light (like when rendering reflection probes)
            //   we don't have to cull them.
            if (hdCamera.frameSettings.IsEnabled(FrameSettingsField.ReflectionProbe))
                cullingParams.cullingOptions |= CullingOptions.NeedsReflectionProbes;
            else
                cullingParams.cullingOptions &= ~CullingOptions.NeedsReflectionProbes;

            return true;
        }

        static void OverrideCullingForRayTracing(HDCamera hdCamera, Camera camera, ref ScriptableCullingParameters cullingParams)
        {
            var rayTracingSetting = hdCamera.volumeStack.GetComponent<RayTracingSettings>();

            if (rayTracingSetting.extendShadowCulling.value || rayTracingSetting.extendCameraCulling.value)
            {
                // We are in a static function, so we can't really save this allocation easily.
                Plane plane = new Plane();

                // Camera properties is a copy, need to grab it first
                CameraProperties cameraProperties = cullingParams.cameraProperties;

                // Override all the planes
                plane.SetNormalAndPosition(camera.transform.right, camera.transform.position - camera.transform.right * camera.farClipPlane);
                if (rayTracingSetting.extendShadowCulling.value)
                    cameraProperties.SetShadowCullingPlane(0, plane);
                if (rayTracingSetting.extendCameraCulling.value)
                    cullingParams.SetCullingPlane(0, plane);
                plane.SetNormalAndPosition(-camera.transform.right, camera.transform.position + camera.transform.right * camera.farClipPlane);
                if (rayTracingSetting.extendShadowCulling.value)
                    cameraProperties.SetShadowCullingPlane(1, plane);
                if (rayTracingSetting.extendCameraCulling.value)
                    cullingParams.SetCullingPlane(1, plane);
                plane.SetNormalAndPosition(camera.transform.up, camera.transform.position - camera.transform.up * camera.farClipPlane);
                if (rayTracingSetting.extendShadowCulling.value)
                    cameraProperties.SetShadowCullingPlane(2, plane);
                if (rayTracingSetting.extendCameraCulling.value)
                    cullingParams.SetCullingPlane(2, plane);
                plane.SetNormalAndPosition(-camera.transform.up, camera.transform.position + camera.transform.up * camera.farClipPlane);
                if (rayTracingSetting.extendShadowCulling.value)
                    cameraProperties.SetShadowCullingPlane(3, plane);
                if (rayTracingSetting.extendCameraCulling.value)
                    cullingParams.SetCullingPlane(3, plane);
                plane.SetNormalAndPosition(camera.transform.forward, camera.transform.position - camera.transform.forward * camera.farClipPlane);
                if (rayTracingSetting.extendShadowCulling.value)
                    cameraProperties.SetShadowCullingPlane(4, plane);
                if (rayTracingSetting.extendCameraCulling.value)
                    cullingParams.SetCullingPlane(4, plane);
                // The 5th planes doesn't need to be overriden, but just in case.
                plane.SetNormalAndPosition(-camera.transform.forward, camera.transform.position + camera.transform.forward * camera.farClipPlane);
                if (rayTracingSetting.extendShadowCulling.value)
                    cameraProperties.SetShadowCullingPlane(5, plane);
                if (rayTracingSetting.extendCameraCulling.value)
                    cullingParams.SetCullingPlane(5, plane);

                // Propagate the new planes
                cullingParams.cameraProperties = cameraProperties;
            }
        }

        static bool TryCull(
            Camera camera,
            HDCamera hdCamera,
            ScriptableRenderContext renderContext,
            SkyManager skyManager,
            ScriptableCullingParameters cullingParams,
            HDRenderPipelineAsset hdrp,
            ref HDCullingResults cullingResults
        )
        {
#if UNITY_EDITOR
            // emit scene view UI
            if (camera.cameraType == CameraType.SceneView)
            {
                ScriptableRenderContext.EmitWorldGeometryForSceneView(camera);
            }
#endif

            // Set the LOD bias and store current value to be able to restore it.
            // Use a try/finalize pattern to be sure to restore properly the qualitySettings.lodBias
            var initialLODBias = QualitySettings.lodBias;
            var initialMaximumLODLevel = QualitySettings.maximumLODLevel;
            try
            {
                QualitySettings.lodBias = hdCamera.frameSettings.GetResolvedLODBias(hdrp);
                QualitySettings.maximumLODLevel = hdCamera.frameSettings.GetResolvedMaximumLODLevel(hdrp);

                // This needs to be called before culling, otherwise in the case where users generate intermediate renderers, it can provoke crashes.
                BeginCameraRendering(renderContext, camera);

                DecalSystem.CullRequest decalCullRequest = null;
                if (hdCamera.frameSettings.IsEnabled(FrameSettingsField.Decals))
                {
                    // decal system needs to be updated with current camera, it needs it to set up culling and light list generation parameters
                    decalCullRequest = GenericPool<DecalSystem.CullRequest>.Get();
                    DecalSystem.instance.CurrentCamera = camera;
                    DecalSystem.instance.BeginCull(decalCullRequest);
                }

                // TODO: use a parameter to select probe types to cull depending on what is enabled in framesettings
                var hdProbeCullState = new HDProbeCullState();
                if (hdCamera.frameSettings.IsEnabled(FrameSettingsField.PlanarProbe))
                    hdProbeCullState = HDProbeSystem.PrepareCull(camera);

                // We need to set the ambient probe here because it's passed down to objects during the culling process.
                skyManager.UpdateCurrentSkySettings(hdCamera);
                skyManager.SetupAmbientProbe(hdCamera);

                if (hdCamera.frameSettings.IsEnabled(FrameSettingsField.RayTracing))
                {
                    OverrideCullingForRayTracing(hdCamera, camera, ref cullingParams);
                }

                using (new ProfilingScope(null, ProfilingSampler.Get(HDProfileId.CullResultsCull)))
                {
                    cullingResults.cullingResults = renderContext.Cull(ref cullingParams);
                }

                if (hdCamera.frameSettings.IsEnabled(FrameSettingsField.CustomPass))
                {
                    using (new ProfilingScope(null, ProfilingSampler.Get(HDProfileId.CustomPassCullResultsCull)))
                    {
                        cullingResults.customPassCullingResults = CustomPassVolume.Cull(renderContext, hdCamera);
                    }
                }

                if (hdCamera.frameSettings.IsEnabled(FrameSettingsField.PlanarProbe) && hdProbeCullState.cullingGroup != null)
                    HDProbeSystem.QueryCullResults(hdProbeCullState, ref cullingResults.hdProbeCullingResults);
                else
                    cullingResults.hdProbeCullingResults = default;

                if (hdCamera.frameSettings.IsEnabled(FrameSettingsField.Decals))
                {
                    using (new ProfilingScope(null, ProfilingSampler.Get(HDProfileId.DBufferPrepareDrawData)))
                    {
                        DecalSystem.instance.EndCull(decalCullRequest, cullingResults.decalCullResults);
                    }
                }

                if (decalCullRequest != null)
                {
                    decalCullRequest.Clear();
                    GenericPool<DecalSystem.CullRequest>.Release(decalCullRequest);
                }

                return true;
            }
            finally
            {
                QualitySettings.lodBias = initialLODBias;
                QualitySettings.maximumLODLevel = initialMaximumLODLevel;
            }
        }

        void RenderGizmos(CommandBuffer cmd, Camera camera, ScriptableRenderContext renderContext, GizmoSubset gizmoSubset)
        {
#if UNITY_EDITOR
            if (UnityEditor.Handles.ShouldRenderGizmos())
            {
                bool renderPrePostprocessGizmos = (gizmoSubset == GizmoSubset.PreImageEffects);

                using (new ProfilingScope(cmd, renderPrePostprocessGizmos ? ProfilingSampler.Get(HDProfileId.GizmosPrePostprocess) : ProfilingSampler.Get(HDProfileId.Gizmos)))
                {
                    renderContext.ExecuteCommandBuffer(cmd);
                    cmd.Clear();
                    renderContext.DrawGizmos(camera, gizmoSubset);
                }
            }
#endif
        }

#if UNITY_EDITOR
        void RenderWireOverlay(CommandBuffer cmd, Camera camera, ScriptableRenderContext renderContext)
        {
            using (new ProfilingScope(cmd, ProfilingSampler.Get(HDProfileId.RenderWireFrame)))
            {
                renderContext.ExecuteCommandBuffer(cmd);
                cmd.Clear();
                renderContext.DrawWireOverlay(camera);
            }
        }
#endif

        static RendererListDesc CreateOpaqueRendererListDesc(
            CullingResults cull,
            Camera camera,
            ShaderTagId passName,
            PerObjectData rendererConfiguration = 0,
            RenderQueueRange? renderQueueRange = null,
            RenderStateBlock? stateBlock = null,
            Material overrideMaterial = null,
            bool excludeObjectMotionVectors = false
        )
        {
            var result = new RendererListDesc(passName, cull, camera)
            {
                rendererConfiguration = rendererConfiguration,
                renderQueueRange = renderQueueRange != null ? renderQueueRange.Value : HDRenderQueue.k_RenderQueue_AllOpaque,
                sortingCriteria = SortingCriteria.CommonOpaque,
                stateBlock = stateBlock,
                overrideMaterial = overrideMaterial,
                excludeObjectMotionVectors = excludeObjectMotionVectors
            };
            return result;
        }

        static RendererListDesc CreateOpaqueRendererListDesc(
            CullingResults cull,
            Camera camera,
            ShaderTagId[] passNames,
            PerObjectData rendererConfiguration = 0,
            RenderQueueRange? renderQueueRange = null,
            RenderStateBlock? stateBlock = null,
            Material overrideMaterial = null,
            bool excludeObjectMotionVectors = false
        )
        {
            var result = new RendererListDesc(passNames, cull, camera)
            {
                rendererConfiguration = rendererConfiguration,
                renderQueueRange = renderQueueRange != null ? renderQueueRange.Value : HDRenderQueue.k_RenderQueue_AllOpaque,
                sortingCriteria = SortingCriteria.CommonOpaque,
                stateBlock = stateBlock,
                overrideMaterial = overrideMaterial,
                excludeObjectMotionVectors = excludeObjectMotionVectors
            };
            return result;
        }

        static RendererListDesc CreateTransparentRendererListDesc(
            CullingResults cull,
            Camera camera,
            ShaderTagId passName,
            PerObjectData rendererConfiguration = 0,
            RenderQueueRange? renderQueueRange = null,
            RenderStateBlock? stateBlock = null,
            Material overrideMaterial = null,
            bool excludeObjectMotionVectors = false
        )
        {
            var result = new RendererListDesc(passName, cull, camera)
            {
                rendererConfiguration = rendererConfiguration,
                renderQueueRange = renderQueueRange != null ? renderQueueRange.Value : HDRenderQueue.k_RenderQueue_AllTransparent,
                sortingCriteria = SortingCriteria.CommonTransparent | SortingCriteria.RendererPriority,
                stateBlock = stateBlock,
                overrideMaterial = overrideMaterial,
                excludeObjectMotionVectors = excludeObjectMotionVectors
            };
            return result;
        }

        static RendererListDesc CreateTransparentRendererListDesc(
            CullingResults cull,
            Camera camera,
            ShaderTagId[] passNames,
            PerObjectData rendererConfiguration = 0,
            RenderQueueRange? renderQueueRange = null,
            RenderStateBlock? stateBlock = null,
            Material overrideMaterial = null,
            bool excludeObjectMotionVectors = false
        )
        {
            var result = new RendererListDesc(passNames, cull, camera)
            {
                rendererConfiguration = rendererConfiguration,
                renderQueueRange = renderQueueRange != null ? renderQueueRange.Value : HDRenderQueue.k_RenderQueue_AllTransparent,
                sortingCriteria = SortingCriteria.CommonTransparent | SortingCriteria.RendererPriority,
                stateBlock = stateBlock,
                overrideMaterial = overrideMaterial,
                excludeObjectMotionVectors = excludeObjectMotionVectors
            };
            return result;
        }

        static void DrawOpaqueRendererList(in ScriptableRenderContext renderContext, CommandBuffer cmd, in FrameSettings frameSettings, RendererList rendererList)
        {
            if (!frameSettings.IsEnabled(FrameSettingsField.OpaqueObjects))
                return;

            HDUtils.DrawRendererList(renderContext, cmd, rendererList);
        }

        static void DrawTransparentRendererList(in ScriptableRenderContext renderContext, CommandBuffer cmd, in FrameSettings frameSettings, RendererList rendererList)
        {
            if (!frameSettings.IsEnabled(FrameSettingsField.TransparentObjects))
                return;

            HDUtils.DrawRendererList(renderContext, cmd, rendererList);
        }

        void AccumulateDistortion(CullingResults cullResults, HDCamera hdCamera, ScriptableRenderContext renderContext, CommandBuffer cmd)
        {
            if (!hdCamera.frameSettings.IsEnabled(FrameSettingsField.Distortion))
                return;

            using (new ProfilingScope(cmd, ProfilingSampler.Get(HDProfileId.Distortion)))
            {
                CoreUtils.SetRenderTarget(cmd, m_DistortionBuffer, m_SharedRTManager.GetDepthStencilBuffer(), ClearFlag.Color, Color.clear);

                // Only transparent object can render distortion vectors
                var rendererList = RendererList.Create(CreateTransparentRendererListDesc(cullResults, hdCamera.camera, HDShaderPassNames.s_DistortionVectorsName));
                DrawTransparentRendererList(renderContext, cmd, hdCamera.frameSettings, rendererList);
            }
        }

        void RenderDistortion(HDCamera hdCamera, CommandBuffer cmd)
        {
            if (!hdCamera.frameSettings.IsEnabled(FrameSettingsField.Distortion))
                return;

            using (new ProfilingScope(cmd, ProfilingSampler.Get(HDProfileId.ApplyDistortion)))
            {
                var currentColorPyramid = hdCamera.GetCurrentFrameRT((int)HDCameraFrameHistoryType.ColorBufferMipChain);

                CoreUtils.SetRenderTarget(cmd, m_CameraColorBuffer);
                // TODO: Set stencil stuff via parameters rather than hardcoding it in shader.
                m_ApplyDistortionMaterial.SetTexture(HDShaderIDs._DistortionTexture, m_DistortionBuffer);
                m_ApplyDistortionMaterial.SetTexture(HDShaderIDs._ColorPyramidTexture, currentColorPyramid);

                var size = new Vector4(hdCamera.actualWidth, hdCamera.actualHeight, 1f / hdCamera.actualWidth, 1f / hdCamera.actualHeight);
                m_ApplyDistortionMaterial.SetVector(HDShaderIDs._Size, size);
                m_ApplyDistortionMaterial.SetInt(HDShaderIDs._StencilMask, (int)StencilUsage.DistortionVectors);
                m_ApplyDistortionMaterial.SetInt(HDShaderIDs._StencilRef, (int)StencilUsage.DistortionVectors);

                HDUtils.DrawFullScreen(cmd, m_ApplyDistortionMaterial, m_CameraColorBuffer, m_SharedRTManager.GetDepthStencilBuffer(), null, 0);
            }
        }

        struct DepthPrepassParameters
        {
            public string           passName;
            public HDProfileId      profilingId;
            public RendererListDesc depthDeferredRendererListDesc;
            public RendererListDesc depthForwardRendererListDesc;
            public bool             hasDepthDeferredPass;
            public bool             shouldRenderMotionVectorAfterGBuffer;
        }

        DepthPrepassParameters PrepareDepthPrepass(CullingResults cull, HDCamera hdCamera)
        {
            // Guidelines:
            // Lit shader can be in deferred or forward mode. In this case we use "DepthOnly" pass with "GBuffer" or "Forward" pass name
            // Other shader, including unlit are always forward and use "DepthForwardOnly" with "ForwardOnly" pass.
            // Those pass are exclusive so use only "DepthOnly" or "DepthForwardOnly" but not both at the same time, same for "Forward" and "DepthForwardOnly"
            // Any opaque material rendered in forward should have a depth prepass. If there is no depth prepass the lighting will be incorrect (deferred shadowing, contact shadow, SSAO), this may be acceptable depends on usage

            // Whatever the configuration we always render first opaque object then opaque alpha tested as they are more costly to render and could be reject by early-z
            // (but no Hi-z as it is disable with clip instruction). This is handled automatically with the RenderQueue value (OpaqueAlphaTested have a different value and thus are sorted after Opaque)

            // Forward material always output normal buffer.
            // Deferred material never output normal buffer.
            // Caution: Unlit material let normal buffer untouch. Caution as if people try to filter normal buffer, it can result in weird result.
            // TODO: Do we need a stencil bit to identify normal buffer not fill by unlit? So don't execute SSAO / SRR ?

            // Additional guidelines for motion vector:
            // We render object motion vector at the same time than depth prepass with MRT to save drawcall. Depth buffer is then fill with combination of depth prepass + motion vector.
            // For this we render first all objects that render depth only, then object that require object motion vector.
            // We use the excludeMotion filter option of DrawRenderer to gather object without object motion vector (only C++ can know if an object have object motion vector).
            // Caution: if there is no depth prepass we must render object motion vector after GBuffer pass otherwise some depth only objects can hide objects with motion vector and overwrite depth buffer but not update
            // the motion vector buffer resulting in artifacts

            // Additional guideline for decal
            // Decal are in their own render queue to allow to force them to render in depth buffer.
            // Thus it is not required to do a full depth prepass when decal are enabled
            // Mean when decal are enabled and we haven't request a full prepass in deferred, we can't guarantee that the prepass will be complete

            // With all this variant we have the following scenario of render target binding
            // decalsEnabled
            //     LitShaderMode.Forward
            //         Range Opaque both deferred and forward - depth + optional msaa + normal
            //	       Range opaqueDecal for both deferred and forward - depth + optional msaa + normal + decal
            //	       Range opaqueAlphaTest for both deferred and forward - depth + optional msaa + normal
            //	       Range opaqueDecalAlphaTes for both deferred and forward - depth + optional msaa + normal + decal
            //    LitShaderMode.Deferred
            //         fullDeferredPrepass
            //	           Range Opaque for deferred - depth
            //	           Range opaqueDecal for deferred - depth + decal
            //	           Range opaqueAlphaTest for deferred - depth
            //	           Range opaqueDecalAlphaTes for deferred - depth + decal

            //	           Range Opaque for forward - depth + normal
            //	           Range opaqueDecal for forward - depth + normal + decal
            //	           Range opaqueAlphaTest for forward - depth + normal
            //	           Range opaqueDecalAlphaTes for forward - depth + normal + decal
            //	       !fullDeferredPrepass
            //	           Range opaqueDecal for deferred - depth + decal
            //	           Range opaqueAlphaTest for deferred - depth
            //	           Range opaqueDecalAlphaTes for deferred - depth + decal

            //	           Range Opaque for forward - depth + normal
            //	           Range opaqueDecal for forward - depth + normal + decal
            //	           Range opaqueAlphaTest for forward - depth + normal
            //	           Range opaqueDecalAlphaTesT for forward - depth + normal + decal
            // !decalsEnabled
            //     LitShaderMode.Forward
            //	       Range Opaque..OpaqueDecalAlphaTest for deferred and forward - depth + optional msaa + normal
            //     LitShaderMode.Deferred
            //         fullDeferredPrepass
            //	           Range Opaque..OpaqueDecalAlphaTest for deferred - depth

            //	           Range Opaque..OpaqueDecalAlphaTest for forward - depth + normal
            //	       !fullDeferredPrepass
            //	           Range OpaqueAlphaTest..OpaqueDecalAlphaTest for deferred - depth

            //	           Range Opaque..OpaqueDecalAlphaTest for forward - depth + normal

            var result = new DepthPrepassParameters();

            bool decalsEnabled = hdCamera.frameSettings.IsEnabled(FrameSettingsField.Decals);
            bool fullDeferredPrepass = hdCamera.frameSettings.IsEnabled(FrameSettingsField.DepthPrepassWithDeferredRendering);
            // To avoid rendering objects twice (once in the depth pre-pass and once in the motion vector pass when the motion vector pass is enabled) we exclude the objects that have motion vectors.
            bool objectMotionEnabled = hdCamera.frameSettings.IsEnabled(FrameSettingsField.ObjectMotionVectors);

            result.shouldRenderMotionVectorAfterGBuffer = (hdCamera.frameSettings.litShaderMode == LitShaderMode.Deferred) && !fullDeferredPrepass;
            result.hasDepthDeferredPass = false;
            result.profilingId = HDProfileId.DepthPrepass;

            switch (hdCamera.frameSettings.litShaderMode)
            {
                case LitShaderMode.Forward:
                    result.passName = "Full Depth Prepass (Forward)";     

                    RenderStateBlock? stateBlock = null;
                    if (!hdCamera.frameSettings.IsEnabled(FrameSettingsField.AlphaToMask))
                        stateBlock = m_AlphaToMaskBlock;

                    result.depthForwardRendererListDesc = CreateOpaqueRendererListDesc( cull, hdCamera.camera, m_DepthOnlyAndDepthForwardOnlyPassNames, stateBlock: stateBlock, excludeObjectMotionVectors: objectMotionEnabled);
                    break;

                case LitShaderMode.Deferred:
                    result.hasDepthDeferredPass = true;
                    result.passName = fullDeferredPrepass ? "Full Depth Prepass (Deferred)" :
                                        (decalsEnabled ? "Partial Depth Prepass (Deferred - Decal + AlphaTest)" : "Partial Depth Prepass (Deferred - AlphaTest)");

                    bool excludeMotion = fullDeferredPrepass ? objectMotionEnabled : false;

                    // First deferred materials. Alpha tested object have always a prepass even if enableDepthPrepassWithDeferredRendering is disabled
                    result.depthDeferredRendererListDesc = CreateOpaqueRendererListDesc(
                        cull, hdCamera.camera, m_DepthOnlyPassNames,
                        renderQueueRange: fullDeferredPrepass ? HDRenderQueue.k_RenderQueue_AllOpaque :
                                                                (decalsEnabled ? HDRenderQueue.k_RenderQueue_OpaqueDecalAndAlphaTest : HDRenderQueue.k_RenderQueue_OpaqueAlphaTest),
                        stateBlock: m_AlphaToMaskBlock,
                        excludeObjectMotionVectors: excludeMotion);

                    // Then forward only material that output normal buffer
                    result.depthForwardRendererListDesc = CreateOpaqueRendererListDesc(cull, hdCamera.camera, m_DepthForwardOnlyPassNames, stateBlock: m_AlphaToMaskBlock, excludeObjectMotionVectors: excludeMotion);
                    break;
                default:
                    throw new ArgumentOutOfRangeException("Unknown ShaderLitMode");
            }

            return result;
        }

        static void RenderDepthPrepass( ScriptableRenderContext     renderContext,
                                        CommandBuffer               cmd,
                                        FrameSettings               frameSettings,
                                        RenderTargetIdentifier[]    deferredMrt,
                                        RenderTargetIdentifier[]    forwardMrt,
                                        RTHandle                    depthBuffer,
                                        in RendererList             depthDeferredRendererListDesc,
                                        in RendererList             depthForwardRendererListDesc,
                                        bool                        hasDepthDeferredPass
                                        )
        {
            // Disable write to normal buffer for unlit shader (the normal buffer binding change when using MSAA)
            cmd.SetGlobalInt(HDShaderIDs._ColorMaskNormal, frameSettings.IsEnabled(FrameSettingsField.MSAA) ? (int)ColorWriteMask.All : 0);

            if (hasDepthDeferredPass)
            {
                if (deferredMrt == null)
                    CoreUtils.SetRenderTarget(cmd, depthBuffer);
                else
                    CoreUtils.SetRenderTarget(cmd, deferredMrt, depthBuffer);

                DrawOpaqueRendererList(renderContext, cmd, frameSettings, depthDeferredRendererListDesc);
            }

            CoreUtils.SetRenderTarget(cmd, forwardMrt, depthBuffer);
            DrawOpaqueRendererList(renderContext, cmd, frameSettings, depthForwardRendererListDesc);
        }

        // RenderDepthPrepass render both opaque and opaque alpha tested based on engine configuration.
        // Lit Forward only: We always render all materials
        // Lit Deferred: We always render depth prepass for alpha tested (optimization), other deferred material are render based on engine configuration.
        // Forward opaque with deferred renderer (DepthForwardOnly pass): We always render all materials
        // True is return if motion vector must be render after GBuffer pass
        bool RenderDepthPrepass(CullingResults cull, HDCamera hdCamera, ScriptableRenderContext renderContext, CommandBuffer cmd)
        {
            var depthPrepassParameters = PrepareDepthPrepass(cull, hdCamera);

            using (new ProfilingScope(cmd, ProfilingSampler.Get(depthPrepassParameters.profilingId)))
            {
                RenderDepthPrepass(renderContext, cmd, hdCamera.frameSettings,
                                    m_SharedRTManager.GetDepthPrepassDeferredRTI(hdCamera.frameSettings),
                                    m_SharedRTManager.GetDepthPrepassForwardRTI(hdCamera.frameSettings),
                                    m_SharedRTManager.GetDepthStencilBuffer(hdCamera.frameSettings.IsEnabled(FrameSettingsField.MSAA)),
                                    RendererList.Create(depthPrepassParameters.depthDeferredRendererListDesc),
                                    RendererList.Create(depthPrepassParameters.depthForwardRendererListDesc),
                                    depthPrepassParameters.hasDepthDeferredPass
                                    );
            }

            return depthPrepassParameters.shouldRenderMotionVectorAfterGBuffer;
        }

        // RenderGBuffer do the gbuffer pass. This is solely call with deferred. If we use a depth prepass, then the depth prepass will perform the alpha testing for opaque alpha tested and we don't need to do it anymore
        // during Gbuffer pass. This is handled in the shader and the depth test (equal and no depth write) is done here.
        void RenderGBuffer(CullingResults cull, HDCamera hdCamera, ScriptableRenderContext renderContext, CommandBuffer cmd)
        {
            if (hdCamera.frameSettings.litShaderMode != LitShaderMode.Deferred)
                return;

            using (new ProfilingScope(cmd, m_CurrentDebugDisplaySettings.IsDebugDisplayEnabled() ? ProfilingSampler.Get(HDProfileId.GBufferDebug) : ProfilingSampler.Get(HDProfileId.GBuffer)))
            {
                // setup GBuffer for rendering
                CoreUtils.SetRenderTarget(cmd, m_GbufferManager.GetBuffersRTI(hdCamera.frameSettings), m_SharedRTManager.GetDepthStencilBuffer());

                var rendererList = RendererList.Create(CreateOpaqueRendererListDesc(cull, hdCamera.camera, HDShaderPassNames.s_GBufferName, m_CurrentRendererConfigurationBakedLighting));
                DrawOpaqueRendererList(renderContext, cmd, hdCamera.frameSettings, rendererList);

                m_GbufferManager.BindBufferAsTextures(cmd);
#if ENABLE_VIRTUALTEXTURES
                cmd.ClearRandomWriteTargets();
#endif
            }
        }

        void RenderDBuffer(HDCamera hdCamera, CommandBuffer cmd, ScriptableRenderContext renderContext, CullingResults cullingResults)
        {
            if (!hdCamera.frameSettings.IsEnabled(FrameSettingsField.Decals))
            {
                // We still bind black textures to make sure that something is bound (can be a problem on some platforms)
                m_DbufferManager.BindBlackTextures(cmd);

                // Bind buffer to make sure that something is bound .
                cmd.SetGlobalBuffer(HDShaderIDs._DecalPropertyMaskBufferSRV, m_DbufferManager.propertyMaskBuffer);

                return;
            }

            // We need to copy depth buffer texture if we want to bind it at this stage
            CopyDepthBufferIfNeeded(hdCamera, cmd);

            // If we have an incomplete depth buffer use for decal we will need to do another copy
            // after the rendering of the GBuffer
            if ((   hdCamera.frameSettings.litShaderMode == LitShaderMode.Deferred) &&
                    !hdCamera.frameSettings.IsEnabled(FrameSettingsField.DepthPrepassWithDeferredRendering))
                m_IsDepthBufferCopyValid = false;

            using (new ProfilingScope(cmd, ProfilingSampler.Get(HDProfileId.DBufferRender)))
            {
                var parameters = PrepareRenderDBufferParameters(hdCamera);
                RenderDBuffer(  parameters,
                                m_DbufferManager.GetBuffersRTI(),
                                m_DbufferManager.GetRTHandles(),
                                m_SharedRTManager.GetDepthStencilBuffer(),
                                m_SharedRTManager.GetDepthTexture(),
                                RendererList.Create(PrepareMeshDecalsRendererList(cullingResults, hdCamera, parameters.use4RTs)),
                                m_DbufferManager.propertyMaskBuffer,
                                m_SharedRTManager.GetDecalPrepassBuffer(hdCamera.frameSettings.IsEnabled(FrameSettingsField.MSAA)),
                                renderContext, cmd);

                cmd.SetGlobalBuffer(HDShaderIDs._DecalPropertyMaskBufferSRV, m_DbufferManager.propertyMaskBuffer);

                m_DbufferManager.BindBufferAsTextures(cmd);
            }
        }

        void DecalNormalPatch(HDCamera hdCamera, CommandBuffer cmd)
        {
            if (hdCamera.frameSettings.IsEnabled(FrameSettingsField.Decals) &&
                !hdCamera.frameSettings.IsEnabled(FrameSettingsField.MSAA)) // MSAA not supported
            {
                var parameters = PrepareDBufferNormalPatchParameters(hdCamera);
                DecalNormalPatch(parameters, m_DbufferManager.GetRTHandles(), m_SharedRTManager.GetDepthStencilBuffer(), m_SharedRTManager.GetNormalBuffer(), cmd);
            }
        }

        struct DBufferNormalPatchParameters
        {
            public Material decalNormalBufferMaterial;
            public int dBufferCount;
            public int stencilRef;
            public int stencilMask;
        }

        DBufferNormalPatchParameters PrepareDBufferNormalPatchParameters(HDCamera hdCamera)
        {
            var parameters = new DBufferNormalPatchParameters();
            parameters.dBufferCount = m_Asset.currentPlatformRenderPipelineSettings.decalSettings.perChannelMask ? 4 : 3;
            parameters.decalNormalBufferMaterial = m_DecalNormalBufferMaterial;
            switch (hdCamera.frameSettings.litShaderMode)
            {
                case LitShaderMode.Forward:  // in forward rendering all pixels that decals wrote into have to be composited
                    parameters.stencilMask = (int)StencilUsage.Decals;
                    parameters.stencilRef = (int)StencilUsage.Decals;
                    break;
                case LitShaderMode.Deferred: // in deferred rendering only pixels affected by both forward materials and decals need to be composited
                    parameters.stencilMask = (int)StencilUsage.Decals | (int)StencilUsage.RequiresDeferredLighting;
                    parameters.stencilRef = (int)StencilUsage.Decals;
                    break;
                default:
                    throw new ArgumentOutOfRangeException("Unknown ShaderLitMode");
            }

            return parameters;
        }

        static void DecalNormalPatch(   DBufferNormalPatchParameters    parameters,
                                        RTHandle[]                      dBuffer,
                                        RTHandle                        depthStencilBuffer,
                                        RTHandle                        normalBuffer,
                                        CommandBuffer                   cmd)
        {
            using (new ProfilingScope(cmd, ProfilingSampler.Get(HDProfileId.DBufferNormal)))
            {
                parameters.decalNormalBufferMaterial.SetInt(HDShaderIDs._DecalNormalBufferStencilReadMask, parameters.stencilMask);
                parameters.decalNormalBufferMaterial.SetInt(HDShaderIDs._DecalNormalBufferStencilRef, parameters.stencilRef);
                for (int i = 0; i < parameters.dBufferCount; ++i)
                    parameters.decalNormalBufferMaterial.SetTexture(HDShaderIDs._DBufferTexture[i], dBuffer[i]);

                CoreUtils.SetRenderTarget(cmd, depthStencilBuffer);
                cmd.SetRandomWriteTarget(1, normalBuffer);
                cmd.DrawProcedural(Matrix4x4.identity, parameters.decalNormalBufferMaterial, 0, MeshTopology.Triangles, 3, 1);
                cmd.ClearRandomWriteTargets();
            }
        }

        RendererListDesc PrepareMeshDecalsRendererList(CullingResults cullingResults, HDCamera hdCamera, bool use4RTs)
        {
            var desc = new RendererListDesc(use4RTs ? m_Decals4RTPassNames : m_Decals3RTPassNames, cullingResults, hdCamera.camera)
            {
                sortingCriteria = SortingCriteria.CommonOpaque,
                rendererConfiguration = PerObjectData.None,
                renderQueueRange = HDRenderQueue.k_RenderQueue_AllOpaque
            };

            return desc;
        }

        void UpdateShaderVariablesGlobalDecal(ref ShaderVariablesGlobal cb, HDCamera hdCamera)
        {
            if (hdCamera.frameSettings.IsEnabled(FrameSettingsField.Decals))
            {
                cb._EnableDecals  = 1;
                cb._DecalAtlasResolution = new Vector2(HDUtils.hdrpSettings.decalSettings.atlasWidth, HDUtils.hdrpSettings.decalSettings.atlasHeight);
            }
            else
            {
                cb._EnableDecals = 0;
            }
        }

        static RenderTargetIdentifier[] m_Dbuffer3RtIds = new RenderTargetIdentifier[3];

        struct RenderDBufferParameters
        {
            public bool use4RTs;
            public bool useDecalLayers;
            public ComputeShader clearPropertyMaskBufferCS;
            public int clearPropertyMaskBufferKernel;
            public int propertyMaskBufferSize;
        }

        RenderDBufferParameters PrepareRenderDBufferParameters(HDCamera hdCamera)
        {
            var parameters = new RenderDBufferParameters();
            parameters.use4RTs = m_Asset.currentPlatformRenderPipelineSettings.decalSettings.perChannelMask;
            parameters.useDecalLayers = hdCamera.frameSettings.IsEnabled(FrameSettingsField.DecalLayers);
            parameters.clearPropertyMaskBufferCS = m_DbufferManager.clearPropertyMaskBufferShader;
            parameters.clearPropertyMaskBufferKernel = m_DbufferManager.clearPropertyMaskBufferKernel;
            parameters.propertyMaskBufferSize = m_DbufferManager.GetPropertyMaskBufferSize(m_MaxCameraWidth, m_MaxCameraHeight);
            return parameters;
        }

        static void RenderDBuffer(  in RenderDBufferParameters  parameters,
                                    RenderTargetIdentifier[]    mrt,
                                    RTHandle[]                  rtHandles,
                                    RTHandle                    depthStencilBuffer,
                                    RTHandle                    depthTexture,
                                    RendererList                meshDecalsRendererList,
                                    ComputeBuffer               propertyMaskBuffer,
                                    RTHandle                    decalPrepassBuffer,
                                    ScriptableRenderContext     renderContext,
                                    CommandBuffer               cmd)
        {
            // for alpha compositing, color is cleared to 0, alpha to 1
            // https://developer.nvidia.com/gpugems/GPUGems3/gpugems3_ch23.html

            // this clears the targets
            // TODO: Once we move to render graph, move this to render targets initialization parameters and remove rtHandles parameters
            Color clearColor = new Color(0.0f, 0.0f, 0.0f, 1.0f);
            Color clearColorNormal = new Color(0.5f, 0.5f, 0.5f, 1.0f); // for normals 0.5 is neutral
            Color clearColorAOSBlend = new Color(1.0f, 1.0f, 1.0f, 1.0f);
            CoreUtils.SetRenderTarget(cmd, rtHandles[0], ClearFlag.Color, clearColor);
            CoreUtils.SetRenderTarget(cmd, rtHandles[1], ClearFlag.Color, clearColorNormal);
            CoreUtils.SetRenderTarget(cmd, rtHandles[2], ClearFlag.Color, clearColor);

            if (parameters.use4RTs)
            {
                CoreUtils.SetRenderTarget(cmd, rtHandles[3], ClearFlag.Color, clearColorAOSBlend);
                // this actually sets the MRTs and HTile RWTexture, this is done separately because we do not have an api to clear MRTs to different colors
                CoreUtils.SetRenderTarget(cmd, mrt, depthStencilBuffer); // do not clear anymore
            }
            else
            {
                for (int rtindex = 0; rtindex < 3; rtindex++)
                {
                     m_Dbuffer3RtIds[rtindex] = mrt[rtindex];
                }
                // this actually sets the MRTs and HTile RWTexture, this is done separately because we do not have an api to clear MRTs to different colors
                CoreUtils.SetRenderTarget(cmd, m_Dbuffer3RtIds, depthStencilBuffer); // do not clear anymore
            }

            // clear decal property mask buffer
            cmd.SetComputeBufferParam(parameters.clearPropertyMaskBufferCS, parameters.clearPropertyMaskBufferKernel, HDShaderIDs._DecalPropertyMaskBuffer, propertyMaskBuffer);
            cmd.DispatchCompute(parameters.clearPropertyMaskBufferCS, parameters.clearPropertyMaskBufferKernel, parameters.propertyMaskBufferSize / 64, 1, 1);
            cmd.SetRandomWriteTarget(parameters.use4RTs ? 4 : 3, propertyMaskBuffer);

            if (parameters.useDecalLayers)
                cmd.SetGlobalTexture(HDShaderIDs._DecalPrepassTexture, decalPrepassBuffer);
            else
                cmd.SetGlobalTexture(HDShaderIDs._DecalPrepassTexture, TextureXR.GetBlackTexture());

            cmd.SetGlobalTexture(HDShaderIDs._CameraDepthTexture, depthTexture);

            HDUtils.DrawRendererList(renderContext, cmd, meshDecalsRendererList);
            DecalSystem.instance.RenderIntoDBuffer(cmd);

            cmd.ClearRandomWriteTargets();
        }

        RendererListDesc PrepareForwardEmissiveRendererList(CullingResults cullResults, HDCamera hdCamera)
        {
            var result = new RendererListDesc(m_DecalsEmissivePassNames, cullResults, hdCamera.camera)
            {
                renderQueueRange = HDRenderQueue.k_RenderQueue_AllOpaque,
                sortingCriteria = SortingCriteria.CommonOpaque,
                rendererConfiguration = PerObjectData.None
            };

            return result;
        }

        void RenderForwardEmissive(CullingResults cullResults, HDCamera hdCamera, ScriptableRenderContext renderContext, CommandBuffer cmd)
        {
            bool debugDisplay = m_CurrentDebugDisplaySettings.IsDebugDisplayEnabled();
            using (new ProfilingScope(cmd, ProfilingSampler.Get(HDProfileId.ForwardEmissive)))
            {
                bool msaa = hdCamera.frameSettings.IsEnabled(FrameSettingsField.MSAA);
                CoreUtils.SetRenderTarget(cmd, msaa ? m_CameraColorMSAABuffer : m_CameraColorBuffer, m_SharedRTManager.GetDepthStencilBuffer(msaa));
                if (debugDisplay)
                    cmd.SetRandomWriteTarget(5, TextureXR.GetBlackUIntTexture());

                HDUtils.DrawRendererList(renderContext, cmd, RendererList.Create(PrepareForwardEmissiveRendererList(cullResults, hdCamera)));

                if (hdCamera.frameSettings.IsEnabled(FrameSettingsField.Decals))
                    DecalSystem.instance.RenderForwardEmissive(cmd);

                if (debugDisplay)
                    cmd.ClearRandomWriteTargets();
            }
        }

        void RenderWireFrame(CullingResults cull, HDCamera hdCamera, RenderTargetIdentifier backbuffer, ScriptableRenderContext renderContext, CommandBuffer cmd)
        {
            using (new ProfilingScope(cmd, ProfilingSampler.Get(HDProfileId.RenderWireFrame)))
            {
                CoreUtils.SetRenderTarget(cmd, backbuffer, ClearFlag.Color, GetColorBufferClearColor(hdCamera));

                var rendererListOpaque = RendererList.Create(CreateOpaqueRendererListDesc(cull, hdCamera.camera, m_AllForwardOpaquePassNames));
                DrawOpaqueRendererList(renderContext, cmd, hdCamera.frameSettings, rendererListOpaque);

                // Render forward transparent
                var rendererListTransparent = RendererList.Create(CreateTransparentRendererListDesc(cull, hdCamera.camera, m_AllTransparentPassNames));
                DrawTransparentRendererList(renderContext, cmd, hdCamera.frameSettings, rendererListTransparent);
            }
        }

        void RenderDebugViewMaterial(CullingResults cull, HDCamera hdCamera, ScriptableRenderContext renderContext, CommandBuffer cmd)
        {
            using (new ProfilingScope(cmd, ProfilingSampler.Get(HDProfileId.DisplayDebugViewMaterial)))
            {
                if (m_CurrentDebugDisplaySettings.data.materialDebugSettings.IsDebugGBufferEnabled() && hdCamera.frameSettings.litShaderMode == LitShaderMode.Deferred)
                {
                    using (new ProfilingScope(cmd, ProfilingSampler.Get(HDProfileId.DebugViewMaterialGBuffer)))
                    {
                        HDUtils.DrawFullScreen(cmd, m_currentDebugViewMaterialGBuffer, m_CameraColorBuffer);
                    }
                }
                else
                {
                    // When rendering debug material we shouldn't rely on a depth prepass for optimizing the alpha clip test. As it is control on the material inspector side
                    // we must override the state here.

                    CoreUtils.SetRenderTarget(cmd, m_CameraColorBuffer, m_SharedRTManager.GetDepthStencilBuffer(), ClearFlag.All, Color.clear);
                    cmd.SetRandomWriteTarget(5, TextureXR.GetBlackUIntTexture());

                    // Render Opaque forward
                    var rendererListOpaque = RendererList.Create(CreateOpaqueRendererListDesc(cull, hdCamera.camera, m_AllForwardOpaquePassNames, m_CurrentRendererConfigurationBakedLighting, stateBlock: m_DepthStateOpaque));
                    DrawOpaqueRendererList(renderContext, cmd, hdCamera.frameSettings, rendererListOpaque);

                    // Render forward transparent
                    var rendererListTransparent = RendererList.Create(CreateTransparentRendererListDesc(cull, hdCamera.camera, m_AllTransparentPassNames, m_CurrentRendererConfigurationBakedLighting));
                    DrawTransparentRendererList(renderContext, cmd, hdCamera.frameSettings, rendererListTransparent);

                    cmd.ClearRandomWriteTargets();
                }
            }
        }

<<<<<<< HEAD
        void RenderFullScreenDebug(CullingResults cullingResults, HDCamera hdCamera, ScriptableRenderContext renderContext, CommandBuffer cmd)
        {
            RenderTransparencyOverdraw(cullingResults, hdCamera, renderContext, cmd);
            RenderFullScreenDebugForward(cullingResults, hdCamera, renderContext, cmd);
        }

        void RenderTransparencyOverdraw(CullingResults cull, HDCamera hdCamera, ScriptableRenderContext renderContext, CommandBuffer cmd)
        {
            if (m_CurrentDebugDisplaySettings.data.fullScreenDebugMode == FullScreenDebugMode.TransparencyOverdraw)
            {
                CoreUtils.SetRenderTarget(cmd, m_CameraColorBuffer, m_SharedRTManager.GetDepthStencilBuffer(), clearFlag: ClearFlag.Color, clearColor: Color.black);
                cmd.SetRandomWriteTarget(5, TextureXR.GetBlackUIntTexture());

                var stateBlock = new RenderStateBlock
=======
        struct TransparencyOverdrawParameters
        {
            public ShaderVariablesDebugDisplay constantBuffer;
            public RendererListDesc transparencyRL;
            public RendererListDesc transparencyAfterPostRL;
            public RendererListDesc transparencyLowResRL;
            public FrameSettings frameSettings;
        }

        TransparencyOverdrawParameters PrepareTransparencyOverdrawParameters(HDCamera hdCamera, CullingResults cull)
        {
            var parameters = new TransparencyOverdrawParameters();

            var passNames = m_Asset.currentPlatformRenderPipelineSettings.supportTransparentBackface ? m_AllTransparentPassNames : m_TransparentNoBackfaceNames;
            var stateBlock = new RenderStateBlock
            {
                mask = RenderStateMask.Blend,
                blendState = new BlendState
                {
                    blendState0 = new RenderTargetBlendState
                    {

                        destinationColorBlendMode = BlendMode.One,
                        sourceColorBlendMode = BlendMode.One,
                        destinationAlphaBlendMode = BlendMode.One,
                        sourceAlphaBlendMode = BlendMode.One,
                        colorBlendOperation = BlendOp.Add,
                        alphaBlendOperation = BlendOp.Add,
                        writeMask = ColorWriteMask.All
                    }
                }
            };

            parameters.constantBuffer = m_ShaderVariablesDebugDisplayCB;
            parameters.transparencyRL = CreateTransparentRendererListDesc(cull, hdCamera.camera, passNames, stateBlock: stateBlock);
            parameters.transparencyAfterPostRL = CreateTransparentRendererListDesc(cull, hdCamera.camera, passNames, renderQueueRange: HDRenderQueue.k_RenderQueue_AfterPostProcessTransparent, stateBlock: stateBlock);
            parameters.transparencyLowResRL = CreateTransparentRendererListDesc(cull, hdCamera.camera, passNames, renderQueueRange: HDRenderQueue.k_RenderQueue_LowTransparent, stateBlock: stateBlock);
            parameters.frameSettings = hdCamera.frameSettings;

            return parameters;
        }

        static void RenderTransparencyOverdraw( TransparencyOverdrawParameters  parameters,
                                                RTHandle                        colorBuffer,
                                                RTHandle                        depthBuffer,
                                                in RendererList                 transparencyRL,
                                                in RendererList                 transparencyAfterPostRL,
                                                in RendererList                 transparencyLowResRL,
                                                ScriptableRenderContext         renderContext,
                                                CommandBuffer                   cmd)
        {
            CoreUtils.SetRenderTarget(cmd, colorBuffer, depthBuffer, clearFlag: ClearFlag.Color, clearColor: Color.black);
            var stateBlock = new RenderStateBlock
            {
                mask = RenderStateMask.Blend,
                blendState = new BlendState
>>>>>>> 9df292ff
                {
                    blendState0 = new RenderTargetBlendState
                    {

                        destinationColorBlendMode = BlendMode.One,
                        sourceColorBlendMode = BlendMode.One,
                        destinationAlphaBlendMode = BlendMode.One,
                        sourceAlphaBlendMode = BlendMode.One,
                        colorBlendOperation = BlendOp.Add,
                        alphaBlendOperation = BlendOp.Add,
                        writeMask = ColorWriteMask.All
                    }
                }
            };

            // High res transparent objects, drawing in m_DebugFullScreenTempBuffer
            parameters.constantBuffer._DebugTransparencyOverdrawWeight = 1.0f;
            ConstantBuffer.PushGlobal(cmd, parameters.constantBuffer, HDShaderIDs._ShaderVariablesDebugDisplay);

            DrawTransparentRendererList(renderContext, cmd, parameters.frameSettings, transparencyRL);
            DrawTransparentRendererList(renderContext, cmd, parameters.frameSettings, transparencyAfterPostRL);

            // Low res transparent objects, copying result m_DebugTranparencyLowRes
            parameters.constantBuffer._DebugTransparencyOverdrawWeight = 0.25f;
            ConstantBuffer.PushGlobal(cmd, parameters.constantBuffer, HDShaderIDs._ShaderVariablesDebugDisplay);
            DrawTransparentRendererList(renderContext, cmd, parameters.frameSettings, transparencyLowResRL);

            // weighted sum of m_DebugFullScreenTempBuffer and m_DebugTranparencyLowRes done in DebugFullScreen.shader
        }

<<<<<<< HEAD
                cmd.ClearRandomWriteTargets();
            }
        }

        void RenderFullScreenDebugForward(CullingResults cull, HDCamera hdCamera, ScriptableRenderContext renderContext, CommandBuffer cmd)
        {
            var mode = m_CurrentDebugDisplaySettings.data.fullScreenDebugMode;
            if (mode == FullScreenDebugMode.QuadOverdraw || mode == FullScreenDebugMode.VertexDensity)
            {
                CoreUtils.SetRenderTarget(cmd, m_CameraColorBuffer, m_SharedRTManager.GetDepthStencilBuffer());
                cmd.SetRandomWriteTarget(5, m_SharedRTManager.GetDebugDisplayUAV());

                // Depth test less equal + no color write
                var stateBlock = new RenderStateBlock
                {
                    mask = RenderStateMask.Depth | RenderStateMask.Blend,
                    depthState = new DepthState(true, CompareFunction.LessEqual),
                    blendState = new BlendState { blendState0 = new RenderTargetBlendState((ColorWriteMask)0) }
                };

                // Render Forward Opaque
                var rendererListOpaque = RendererList.Create(CreateOpaqueRendererListDesc(cull, hdCamera.camera, m_AllForwardOpaquePassNames, m_CurrentRendererConfigurationBakedLighting, stateBlock: stateBlock));
                DrawOpaqueRendererList(renderContext, cmd, hdCamera.frameSettings, rendererListOpaque);

                // Render Forward Transparent
                var rendererListTransparent = RendererList.Create(CreateTransparentRendererListDesc(cull, hdCamera.camera, m_AllTransparentPassNames, m_CurrentRendererConfigurationBakedLighting, stateBlock: stateBlock));
                DrawTransparentRendererList(renderContext, cmd, hdCamera.frameSettings, rendererListTransparent);

                cmd.ClearRandomWriteTargets();
                m_FullScreenDebugPushed = true;
=======
        void RenderTransparencyOverdraw(CullingResults cull, HDCamera hdCamera, ScriptableRenderContext renderContext, CommandBuffer cmd)
        {
            if (m_CurrentDebugDisplaySettings.IsDebugDisplayEnabled() && m_CurrentDebugDisplaySettings.data.fullScreenDebugMode == FullScreenDebugMode.TransparencyOverdraw)
            {
                var parameters = PrepareTransparencyOverdrawParameters(hdCamera, cull);
                RenderTransparencyOverdraw( parameters,
                                            m_CameraColorBuffer,
                                            m_SharedRTManager.GetDepthStencilBuffer(),
                                            RendererList.Create(parameters.transparencyRL),
                                            RendererList.Create(parameters.transparencyAfterPostRL),
                                            RendererList.Create(parameters.transparencyLowResRL),
                                            renderContext, cmd);
                PushFullScreenDebugTexture(hdCamera, cmd, m_CameraColorBuffer, FullScreenDebugMode.TransparencyOverdraw);
>>>>>>> 9df292ff
            }
        }

        void UpdateSkyEnvironment(HDCamera hdCamera, ScriptableRenderContext renderContext, int frameIndex, CommandBuffer cmd)
        {
            m_SkyManager.UpdateEnvironment(hdCamera, renderContext, GetCurrentSunLight(), frameIndex, cmd);
        }

        /// <summary>
        /// Request an update of the environment lighting.
        /// </summary>
        public void RequestSkyEnvironmentUpdate()
        {
            m_SkyManager.RequestEnvironmentUpdate();
        }

        internal void RequestStaticSkyUpdate()
        {
            m_SkyManager.RequestStaticEnvironmentUpdate();
        }

        void PreRenderSky(HDCamera hdCamera, CommandBuffer cmd)
        {
            if (m_CurrentDebugDisplaySettings.DebugHideSky(hdCamera))
            {
                return;
            }

            bool msaaEnabled = hdCamera.frameSettings.IsEnabled(FrameSettingsField.MSAA);
            var colorBuffer = msaaEnabled ? m_CameraColorMSAABuffer : m_CameraColorBuffer;
            var depthBuffer = m_SharedRTManager.GetDepthStencilBuffer(msaaEnabled);
            var normalBuffer = m_SharedRTManager.GetNormalBuffer(msaaEnabled);

            m_SkyManager.PreRenderSky(hdCamera, GetCurrentSunLight(), colorBuffer, normalBuffer, depthBuffer, m_CurrentDebugDisplaySettings, m_FrameCount, cmd);
        }

        void RenderSky(HDCamera hdCamera, CommandBuffer cmd)
        {
            if (m_CurrentDebugDisplaySettings.DebugHideSky(hdCamera))
            {
                return;
            }

            // Necessary to perform dual-source (polychromatic alpha) blending which is not supported by Unity.
            // We load from the color buffer, perform blending manually, and store to the atmospheric scattering buffer.
            // Then we perform a copy from the atmospheric scattering buffer back to the color buffer.
            bool msaaEnabled = hdCamera.frameSettings.IsEnabled(FrameSettingsField.MSAA);
            var colorBuffer = msaaEnabled ? m_CameraColorMSAABuffer : m_CameraColorBuffer;
            var intermediateBuffer = msaaEnabled ? m_OpaqueAtmosphericScatteringMSAABuffer : m_OpaqueAtmosphericScatteringBuffer;
            var depthBuffer = m_SharedRTManager.GetDepthStencilBuffer(msaaEnabled);

            var visualEnv = hdCamera.volumeStack.GetComponent<VisualEnvironment>();
            m_SkyManager.RenderSky(hdCamera, GetCurrentSunLight(), colorBuffer, depthBuffer, m_CurrentDebugDisplaySettings, m_FrameCount, cmd);

            if (Fog.IsFogEnabled(hdCamera) || Fog.IsPBRFogEnabled(hdCamera))
            {
                var pixelCoordToViewDirWS = hdCamera.mainViewConstants.pixelCoordToViewDirWS;
                m_SkyManager.RenderOpaqueAtmosphericScattering(cmd, hdCamera, colorBuffer, m_LightingBuffer, intermediateBuffer, depthBuffer, pixelCoordToViewDirWS, hdCamera.frameSettings.IsEnabled(FrameSettingsField.MSAA));
            }
        }

        /// <summary>
        /// Export the provided camera's sky to a flattened cubemap.
        /// </summary>
        /// <param name="camera">Requested camera.</param>
        /// <returns>Result texture.</returns>
        public Texture2D ExportSkyToTexture(Camera camera)
        {
            return m_SkyManager.ExportSkyToTexture(camera);
        }

        RendererListDesc PrepareForwardOpaqueRendererList(CullingResults cullResults, HDCamera hdCamera)
        {
            var passNames = hdCamera.frameSettings.litShaderMode == LitShaderMode.Forward
                ? m_ForwardAndForwardOnlyPassNames
                : m_ForwardOnlyPassNames;
            return  CreateOpaqueRendererListDesc(cullResults, hdCamera.camera, passNames, m_CurrentRendererConfigurationBakedLighting);
        }

        // Guidelines: In deferred by default there is no opaque in forward. However it is possible to force an opaque material to render in forward
        // by using the pass "ForwardOnly". In this case the .shader should not have "Forward" but only a "ForwardOnly" pass.
        // It must also have a "DepthForwardOnly" and no "DepthOnly" pass as forward material (either deferred or forward only rendering) have always a depth pass.
        // The RenderForward pass will render the appropriate pass depends on the engine settings. In case of forward only rendering, both "Forward" pass and "ForwardOnly" pass
        // material will be render for both transparent and opaque. In case of deferred, both path are used for transparent but only "ForwardOnly" is use for opaque.
        // (Thus why "Forward" and "ForwardOnly" are exclusive, else they will render two times"
        void RenderForwardOpaque(CullingResults cullResults, HDCamera hdCamera, ScriptableRenderContext renderContext, CommandBuffer cmd)
        {
            bool debugDisplay = m_CurrentDebugDisplaySettings.IsDebugDisplayEnabled();
            using (new ProfilingScope(cmd, debugDisplay ? ProfilingSampler.Get(HDProfileId.ForwardOpaqueDebug) : ProfilingSampler.Get(HDProfileId.ForwardOpaque)))
            {
                bool useFptl = hdCamera.frameSettings.IsEnabled(FrameSettingsField.FPTLForForwardOpaque);
                bool msaa = hdCamera.frameSettings.IsEnabled(FrameSettingsField.MSAA);

                RenderTargetIdentifier[] renderTarget = null;

                // In case of forward SSS we will bind all the required target. It is up to the shader to write into it or not.
                if (hdCamera.frameSettings.IsEnabled(FrameSettingsField.SubsurfaceScattering))
                {
                    renderTarget = m_MRTWithSSS;
                    renderTarget[0] = msaa ? m_CameraColorMSAABuffer : m_CameraColorBuffer; // Store the specular color

#if ENABLE_VIRTUALTEXTURES
                    renderTarget[1] = GetVTFeedbackBufferForForward(hdCamera);
                    const int offset = 2;
#else
                    const int offset = 1;
#endif
                    renderTarget[offset+0] = msaa ? m_CameraSssDiffuseLightingMSAABuffer : m_CameraSssDiffuseLightingBuffer;
                    renderTarget[offset+1] = msaa ? GetSSSBufferMSAA() : GetSSSBuffer();
                }
                else
                {
#if ENABLE_VIRTUALTEXTURES
                    renderTarget = m_MRTWithVTFeedback;
                    renderTarget[0] = msaa ? m_CameraColorMSAABuffer : m_CameraColorBuffer;
                    renderTarget[1] = GetVTFeedbackBufferForForward(hdCamera);
#else
                    renderTarget = mMRTSingle;
                    renderTarget[0] = msaa ? m_CameraColorMSAABuffer : m_CameraColorBuffer;
#endif
                }

                RenderForwardRendererList(hdCamera.frameSettings,
                                            RendererList.Create(PrepareForwardOpaqueRendererList(cullResults, hdCamera)),
                                            renderTarget,
                                            m_SharedRTManager.GetDepthStencilBuffer(msaa),
                                            useFptl ? m_TileAndClusterData.lightList : m_TileAndClusterData.perVoxelLightLists,
                                            true, debugDisplay, renderContext, cmd);

#if ENABLE_VIRTUALTEXTURES
                cmd.ClearRandomWriteTargets();
#endif
            }
        }

        static bool NeedMotionVectorForTransparent(FrameSettings frameSettings)
        {
            return frameSettings.IsEnabled(FrameSettingsField.MotionVectors);
        }

        RendererListDesc PrepareForwardTransparentRendererList(CullingResults cullResults, HDCamera hdCamera, bool preRefraction)
        {
            RenderQueueRange transparentRange;
            if (preRefraction)
            {
                transparentRange = HDRenderQueue.k_RenderQueue_PreRefraction;
            }
            else if (hdCamera.frameSettings.IsEnabled(FrameSettingsField.LowResTransparent))
            {
                transparentRange = HDRenderQueue.k_RenderQueue_Transparent;
            }
            else // Low res transparent disabled
            {
                transparentRange = HDRenderQueue.k_RenderQueue_TransparentWithLowRes;
            }

            if (!hdCamera.frameSettings.IsEnabled(FrameSettingsField.Refraction))
            {
                if (hdCamera.frameSettings.IsEnabled(FrameSettingsField.LowResTransparent))
                    transparentRange = HDRenderQueue.k_RenderQueue_AllTransparent;
                else
                    transparentRange = HDRenderQueue.k_RenderQueue_AllTransparentWithLowRes;
            }

            if (NeedMotionVectorForTransparent(hdCamera.frameSettings))
            {
                m_CurrentRendererConfigurationBakedLighting |= PerObjectData.MotionVectors; // This will enable the flag for low res transparent as well
            }

            var passNames = m_Asset.currentPlatformRenderPipelineSettings.supportTransparentBackface ? m_AllTransparentPassNames : m_TransparentNoBackfaceNames;
            return CreateTransparentRendererListDesc(cullResults, hdCamera.camera, passNames, m_CurrentRendererConfigurationBakedLighting, transparentRange);
        }


        void RenderForwardTransparent(CullingResults cullResults, HDCamera hdCamera, bool preRefraction, ScriptableRenderContext renderContext, CommandBuffer cmd)
        {
            // If rough refraction are turned off, we render all transparents in the Transparent pass and we skip the PreRefraction one.
            if (!hdCamera.frameSettings.IsEnabled(FrameSettingsField.Refraction) && preRefraction)
            {
                return;
            }

            HDProfileId passName;
            bool debugDisplay = m_CurrentDebugDisplaySettings.IsDebugDisplayEnabled();
            if (debugDisplay)
                passName = preRefraction ? HDProfileId.ForwardPreRefractionDebug : HDProfileId.ForwardTransparentDebug;
            else
                passName = preRefraction ? HDProfileId.ForwardPreRefraction : HDProfileId.ForwardTransparent;

            using (new ProfilingScope(cmd, ProfilingSampler.Get(passName)))
            {
                bool msaa = hdCamera.frameSettings.IsEnabled(FrameSettingsField.MSAA);
                bool renderMotionVecForTransparent = NeedMotionVectorForTransparent(hdCamera.frameSettings);
                cmd.SetGlobalInt(HDShaderIDs._ColorMaskTransparentVel, renderMotionVecForTransparent ? (int)ColorWriteMask.All : 0);

                m_MRTTransparentMotionVec[0] = msaa ? m_CameraColorMSAABuffer : m_CameraColorBuffer;

#if ENABLE_VIRTUALTEXTURES
                m_MRTTransparentMotionVec[1] = GetVTFeedbackBufferForForward(hdCamera);
                const int offset = 2;
#else
                const int offset = 1;
#endif
                m_MRTTransparentMotionVec[offset] = renderMotionVecForTransparent ? m_SharedRTManager.GetMotionVectorsBuffer(hdCamera.frameSettings.IsEnabled(FrameSettingsField.MSAA))
                    // It doesn't really matter what gets bound here since the color mask state set will prevent this from ever being written to. However, we still need to bind something
                    // to avoid warnings about unbound render targets. The following rendertarget could really be anything if renderVelocitiesForTransparent, here the normal buffer
                    // as it is guaranteed to exist and to have the same size.
                    // to avoid warnings about unbound render targets.
                    : m_SharedRTManager.GetNormalBuffer(msaa);

                if ((hdCamera.frameSettings.IsEnabled(FrameSettingsField.Decals)) && (DecalSystem.m_DecalDatasCount > 0)) // enable d-buffer flag value is being interpreted more like enable decals in general now that we have clustered
                                                                                                                          // decal datas count is 0 if no decals affect transparency
                {
                    DecalSystem.instance.SetAtlas(cmd); // for clustered decals
                }

                RenderForwardRendererList(hdCamera.frameSettings,
                                            RendererList.Create(PrepareForwardTransparentRendererList(cullResults, hdCamera, preRefraction)),
                                            m_MRTTransparentMotionVec,
                                            m_SharedRTManager.GetDepthStencilBuffer(hdCamera.frameSettings.IsEnabled(FrameSettingsField.MSAA)),
                                            m_TileAndClusterData.perVoxelLightLists,
                                            false, debugDisplay, renderContext, cmd);
            }
        }

        static void RenderForwardRendererList(  FrameSettings               frameSettings,
                                                RendererList                rendererList,
                                                RenderTargetIdentifier[]    renderTarget,
                                                RTHandle                    depthBuffer,
                                                ComputeBuffer               lightListBuffer,
                                                bool                        opaque,
                                                bool                        debugDisplay,
                                                ScriptableRenderContext     renderContext,
                                                CommandBuffer               cmd)
        {
            // Note: SHADOWS_SHADOWMASK keyword is enabled in HDRenderPipeline.cs ConfigureForShadowMask
            bool useFptl = opaque && frameSettings.IsEnabled(FrameSettingsField.FPTLForForwardOpaque);

            // say that we want to use tile/cluster light loop
            CoreUtils.SetKeyword(cmd, "USE_FPTL_LIGHTLIST", useFptl);
            CoreUtils.SetKeyword(cmd, "USE_CLUSTERED_LIGHTLIST", !useFptl);
            cmd.SetGlobalBuffer(HDShaderIDs.g_vLightListGlobal, lightListBuffer);

            CoreUtils.SetRenderTarget(cmd, renderTarget, depthBuffer);
            if (debugDisplay)
                cmd.SetRandomWriteTarget(5, TextureXR.GetBlackUIntTexture());

            if (opaque)
                DrawOpaqueRendererList(renderContext, cmd, frameSettings, rendererList);
            else
                DrawTransparentRendererList(renderContext, cmd, frameSettings, rendererList);

            if (debugDisplay)
                cmd.ClearRandomWriteTargets();
        }

        // This is use to Display legacy shader with an error shader
        [Conditional("DEVELOPMENT_BUILD"), Conditional("UNITY_EDITOR")]
        void RenderForwardError(CullingResults cullResults, HDCamera hdCamera, ScriptableRenderContext renderContext, CommandBuffer cmd)
        {
            using (new ProfilingScope(cmd, ProfilingSampler.Get(HDProfileId.RenderForwardError)))
            {
                CoreUtils.SetRenderTarget(cmd, m_CameraColorBuffer, m_SharedRTManager.GetDepthStencilBuffer());
                var rendererList = RendererList.Create(CreateOpaqueRendererListDesc(cullResults, hdCamera.camera, m_ForwardErrorPassNames, renderQueueRange: RenderQueueRange.all, overrideMaterial: m_ErrorMaterial));
                HDUtils.DrawRendererList(renderContext, cmd, rendererList);
            }
        }

        bool RenderCustomPass(ScriptableRenderContext context, CommandBuffer cmd, HDCamera hdCamera, CullingResults cullingResults, CustomPassInjectionPoint injectionPoint, AOVRequestData aovRequest, List<RTHandle> aovCustomPassBuffers)
        {
            if (!hdCamera.frameSettings.IsEnabled(FrameSettingsField.CustomPass))
                return false;

            bool executed = false;
            CustomPassVolume.GetActivePassVolumes(injectionPoint, m_ActivePassVolumes);
            foreach (var customPass in m_ActivePassVolumes)
            {
                if (customPass == null)
                    return false;

                var customPassTargets = new CustomPass.RenderTargets
                {
                    cameraColorMSAABuffer = m_CameraColorMSAABuffer,
                    cameraColorBuffer = (injectionPoint == CustomPassInjectionPoint.AfterPostProcess) ? m_IntermediateAfterPostProcessBuffer : m_CameraColorBuffer,
                    customColorBuffer = m_CustomPassColorBuffer,
                    customDepthBuffer = m_CustomPassDepthBuffer,
                };
                executed |= customPass.Execute(context, cmd, hdCamera, cullingResults, m_SharedRTManager, customPassTargets);
            }

            // Push the custom pass buffer, in case it was requested in the AOVs
            aovRequest.PushCustomPassTexture(cmd, injectionPoint, m_CameraColorBuffer, m_CustomPassColorBuffer, aovCustomPassBuffers);

            return executed;
        }

        void RenderTransparentDepthPrepass(CullingResults cull, HDCamera hdCamera, ScriptableRenderContext renderContext, CommandBuffer cmd)
        {
            if (hdCamera.frameSettings.IsEnabled(FrameSettingsField.TransparentPrepass))
            {
                // Render transparent depth prepass after opaque one
                using (new ProfilingScope(cmd, ProfilingSampler.Get(HDProfileId.TransparentDepthPrepass)))
                {
                    if (hdCamera.IsSSREnabled(transparent: true))
                    {
                        // TO CHECK: we should disable decal variant here!

                        // But we also need to bind the normal buffer for objects that will receive SSR
                        CoreUtils.SetRenderTarget(cmd, m_SharedRTManager.GetDepthPrepassForwardRTI(hdCamera.frameSettings), m_SharedRTManager.GetDepthStencilBuffer());
                    }
                    else
                        CoreUtils.SetRenderTarget(cmd, m_SharedRTManager.GetDepthStencilBuffer());

                    var rendererList = RendererList.Create(CreateTransparentRendererListDesc(cull, hdCamera.camera, m_TransparentDepthPrepassNames));
                    DrawTransparentRendererList(renderContext, cmd, hdCamera.frameSettings, rendererList);
                }
            }
        }

        void RenderRayTracingPrepass(CullingResults cull, HDCamera hdCamera, ScriptableRenderContext renderContext, CommandBuffer cmd, bool clear)
        {
            if (!hdCamera.frameSettings.IsEnabled(FrameSettingsField.RayTracing))
                return;

            RecursiveRendering recursiveSettings = hdCamera.volumeStack.GetComponent<RecursiveRendering>();
            if (recursiveSettings.enable.value)
            {
                using (new ProfilingScope(cmd, ProfilingSampler.Get(HDProfileId.RayTracingPrepass)))
                {
                    RendererList transparentRendererList;
                    RendererList opaqueRendererList;

                    // when clear is required, it mean we are before the recursive rendering call, otherwise it mean we are before the depth prepass
                    // As the pass before depth prepass write depth, we don't need to write it again during the second one, also the buffer is only clear at this time
                    // TODO: evaluate the usage of a stencil bit in the stencil buffer to save a rendertarget (But it require various headaches to work correctly).
                    if (clear)
                    {
                        CoreUtils.SetRenderTarget(cmd, GetRayTracingBuffer(InternalRayTracingBuffers.R0), m_SharedRTManager.GetDepthStencilBuffer(), clearFlag: ClearFlag.Color, Color.black);
                        transparentRendererList = RendererList.Create(CreateOpaqueRendererListDesc(cull, hdCamera.camera, m_RayTracingPrepassNames, stateBlock: m_DepthStateNoWrite));
                        opaqueRendererList = RendererList.Create(CreateTransparentRendererListDesc(cull, hdCamera.camera, m_RayTracingPrepassNames, renderQueueRange: HDRenderQueue.k_RenderQueue_AllTransparentWithLowRes, stateBlock: m_DepthStateNoWrite));
                    }
                    else
                    {
                        CoreUtils.SetRenderTarget(cmd, GetRayTracingBuffer(InternalRayTracingBuffers.R0), m_SharedRTManager.GetDepthStencilBuffer());
                        transparentRendererList = RendererList.Create(CreateOpaqueRendererListDesc(cull, hdCamera.camera, m_RayTracingPrepassNames));
                        opaqueRendererList = RendererList.Create(CreateTransparentRendererListDesc(cull, hdCamera.camera, m_RayTracingPrepassNames));
                    }
                    DrawOpaqueRendererList(renderContext, cmd, hdCamera.frameSettings, opaqueRendererList);
                    DrawTransparentRendererList(renderContext, cmd, hdCamera.frameSettings, transparentRendererList);
                }
            }
        }

        void RenderTransparentDepthPostpass(CullingResults cullResults, HDCamera hdCamera, ScriptableRenderContext renderContext, CommandBuffer cmd)
        {
            if (!hdCamera.frameSettings.IsEnabled(FrameSettingsField.TransparentPostpass))
                return;

            using (new ProfilingScope(cmd, ProfilingSampler.Get(HDProfileId.TransparentDepthPostpass)))
            {
                CoreUtils.SetRenderTarget(cmd, m_SharedRTManager.GetDepthStencilBuffer());
                var rendererList = RendererList.Create(CreateTransparentRendererListDesc(cullResults, hdCamera.camera, m_TransparentDepthPostpassNames));
                DrawTransparentRendererList(renderContext, cmd, hdCamera.frameSettings, rendererList);
            }
        }

        void RenderLowResTransparent(CullingResults cullResults, HDCamera hdCamera, ScriptableRenderContext renderContext, CommandBuffer cmd)
        {
            if (!hdCamera.frameSettings.IsEnabled(FrameSettingsField.LowResTransparent))
                return;

            using (new ProfilingScope(cmd, ProfilingSampler.Get(HDProfileId.LowResTransparent)))
            {
                UpdateOffscreenRenderingConstants(ref m_ShaderVariablesGlobalCB, true, 2u);
                ConstantBuffer.PushGlobal(cmd, m_ShaderVariablesGlobalCB, HDShaderIDs._ShaderVariablesGlobal);

                CoreUtils.SetRenderTarget(cmd, m_LowResTransparentBuffer, m_SharedRTManager.GetLowResDepthBuffer(), clearFlag: ClearFlag.Color, Color.black);
                RenderQueueRange transparentRange = HDRenderQueue.k_RenderQueue_LowTransparent;
                var passNames = m_Asset.currentPlatformRenderPipelineSettings.supportTransparentBackface ? m_AllTransparentPassNames : m_TransparentNoBackfaceNames;
                var rendererList = RendererList.Create(CreateTransparentRendererListDesc(cullResults, hdCamera.camera, passNames, m_CurrentRendererConfigurationBakedLighting, HDRenderQueue.k_RenderQueue_LowTransparent));
                DrawTransparentRendererList(renderContext, cmd, hdCamera.frameSettings, rendererList);

                UpdateOffscreenRenderingConstants(ref m_ShaderVariablesGlobalCB, false, 1u);
                ConstantBuffer.PushGlobal(cmd, m_ShaderVariablesGlobalCB, HDShaderIDs._ShaderVariablesGlobal);
            }
        }

        void RenderObjectsMotionVectors(CullingResults cullResults, HDCamera hdCamera, ScriptableRenderContext renderContext, CommandBuffer cmd)
        {
            if (!hdCamera.frameSettings.IsEnabled(FrameSettingsField.ObjectMotionVectors))
                return;

            using (new ProfilingScope(cmd, ProfilingSampler.Get(HDProfileId.ObjectsMotionVector)))
            {
                // With all this variant we have the following scenario of render target binding
                // decalsEnabled
                //     LitShaderMode.Forward
                //         Range Opaque both deferred and forward - depth + optional msaa + motion + force zero decal + normal
                //	       Range opaqueDecal for both deferred and forward - depth + optional msaa + motion + decal + normal
                //	       Range opaqueAlphaTest for both deferred and forward - depth + optional msaa + motion + force zero decal + normal
                //	       Range opaqueDecalAlphaTest for both deferred and forward - depth + optional msaa + motion + decal + normal
                //    LitShaderMode.Deferred
                //	       Range Opaque for deferred - depth + motion + force zero decal
                //	       Range opaqueDecal for deferred - depth + motion + decal
                //	       Range opaqueAlphaTest for deferred - depth + motion + force zero decal
                //	       Range opaqueDecalAlphaTes for deferred - depth + motion + decal

                //	       Range Opaque for forward - depth + motion  + force zero decal + normal
                //	       Range opaqueDecal for forward - depth + motion + decal + normal
                //	       Range opaqueAlphaTest for forward - depth + motion + force zero decal + normal
                //	       Range opaqueDecalAlphaTest for forward - depth + motion + decal + normal

                // !decalsEnabled
                //     LitShaderMode.Forward
                //	       Range Opaque..OpaqueDecalAlphaTest for deferred and forward - depth + motion + optional msaa + normal
                //     LitShaderMode.Deferred
                //	       Range Opaque..OpaqueDecalAlphaTest for deferred - depth + motion

                //	       Range Opaque..OpaqueDecalAlphaTest for forward - depth + motion + normal

                // These flags are still required in SRP or the engine won't compute previous model matrices...
                // If the flag hasn't been set yet on this camera, motion vectors will skip a frame.
                hdCamera.camera.depthTextureMode |= DepthTextureMode.MotionVectors | DepthTextureMode.Depth;
                // Disable write to normal buffer for unlit shader (the normal buffer binding change when using MSAA)
                cmd.SetGlobalInt(HDShaderIDs._ColorMaskNormal, hdCamera.frameSettings.IsEnabled(FrameSettingsField.MSAA) ? (int)ColorWriteMask.All : 0);

                RenderStateBlock? stateBlock = null;
                if (hdCamera.frameSettings.litShaderMode == LitShaderMode.Deferred || !hdCamera.frameSettings.IsEnabled(FrameSettingsField.AlphaToMask))
                    stateBlock = m_AlphaToMaskBlock;

                CoreUtils.SetRenderTarget(cmd, m_SharedRTManager.GetMotionVectorsPassRTI(hdCamera.frameSettings), m_SharedRTManager.GetDepthStencilBuffer(hdCamera.frameSettings.IsEnabled(FrameSettingsField.MSAA)));
                var rendererList = RendererList.Create(CreateOpaqueRendererListDesc(cullResults, hdCamera.camera, HDShaderPassNames.s_MotionVectorsName, PerObjectData.MotionVectors, stateBlock: stateBlock));
                DrawOpaqueRendererList(renderContext, cmd, hdCamera.frameSettings, rendererList);
            }
        }

        void RenderCameraMotionVectors(CullingResults cullResults, HDCamera hdCamera, ScriptableRenderContext renderContext, CommandBuffer cmd)
        {
            if (!hdCamera.frameSettings.IsEnabled(FrameSettingsField.MotionVectors))
                return;

            using (new ProfilingScope(cmd, ProfilingSampler.Get(HDProfileId.CameraMotionVectors)))
            {
            	bool msaa = hdCamera.frameSettings.IsEnabled(FrameSettingsField.MSAA);

                // These flags are still required in SRP or the engine won't compute previous model matrices...
                // If the flag hasn't been set yet on this camera, motion vectors will skip a frame.
                hdCamera.camera.depthTextureMode |= DepthTextureMode.MotionVectors | DepthTextureMode.Depth;
                m_CameraMotionVectorsMaterial.SetInt(HDShaderIDs._StencilMask, (int)StencilUsage.ObjectMotionVector);
                m_CameraMotionVectorsMaterial.SetInt(HDShaderIDs._StencilRef, (int)StencilUsage.ObjectMotionVector);

                HDUtils.DrawFullScreen(cmd, m_CameraMotionVectorsMaterial, m_SharedRTManager.GetMotionVectorsBuffer(msaa), m_SharedRTManager.GetDepthStencilBuffer(msaa), null, 0);

#if UNITY_EDITOR
                // In scene view there is no motion vector, so we clear the RT to black
                if (hdCamera.camera.cameraType == CameraType.SceneView && !hdCamera.animateMaterials)
                {
                    CoreUtils.SetRenderTarget(cmd, m_SharedRTManager.GetMotionVectorsBuffer(msaa), m_SharedRTManager.GetDepthStencilBuffer(msaa), ClearFlag.Color, Color.clear);
                }
#endif
            }
        }

        struct RenderSSRParameters
        {
            public ComputeShader    ssrCS;
            public int              tracingKernel;
            public int              reprojectionKernel;
            public bool             transparentSSR;

            public int              width, height, viewCount;

            public ComputeBuffer    offsetBufferData;

            public ShaderVariablesScreenSpaceReflection cb;
        }

        RenderSSRParameters PrepareSSRParameters(HDCamera hdCamera, in HDUtils.PackedMipChainInfo depthPyramid, bool transparentSSR)
        {
            var volumeSettings = hdCamera.volumeStack.GetComponent<ScreenSpaceReflection>();
            var parameters = new RenderSSRParameters();

            parameters.ssrCS = m_ScreenSpaceReflectionsCS;
            parameters.tracingKernel = m_SsrTracingKernel;
            parameters.reprojectionKernel = m_SsrReprojectionKernel;
            parameters.transparentSSR = transparentSSR;

            parameters.width = hdCamera.actualWidth;
            parameters.height = hdCamera.actualHeight;
            parameters.viewCount = hdCamera.viewCount;

            float n = hdCamera.camera.nearClipPlane;
            float f = hdCamera.camera.farClipPlane;
            float thickness = volumeSettings.depthBufferThickness.value;

            ref var cb = ref parameters.cb;
            cb._SsrThicknessScale = 1.0f / (1.0f + thickness);
            cb._SsrThicknessBias = -n / (f - n) * (thickness * cb._SsrThicknessScale);
            cb._SsrIterLimit = volumeSettings.rayMaxIterations;
            cb._SsrReflectsSky = volumeSettings.reflectSky.value ? 1 : 0;
            cb._SsrStencilBit = (int)StencilUsage.TraceReflectionRay;
            float roughnessFadeStart = 1 - volumeSettings.smoothnessFadeStart;
            cb._SsrRoughnessFadeEnd = 1 - volumeSettings.minSmoothness;
            float roughnessFadeLength = cb._SsrRoughnessFadeEnd - roughnessFadeStart;
            cb._SsrRoughnessFadeEndTimesRcpLength = (roughnessFadeLength != 0) ? (cb._SsrRoughnessFadeEnd * (1.0f / roughnessFadeLength)) : 1;
            cb._SsrRoughnessFadeRcpLength = (roughnessFadeLength != 0) ? (1.0f / roughnessFadeLength) : 0;
            cb._SsrEdgeFadeRcpLength = Mathf.Min(1.0f / volumeSettings.screenFadeDistance.value, float.MaxValue);
            cb._ColorPyramidUvScaleAndLimitPrevFrame = HDUtils.ComputeViewportScaleAndLimit(hdCamera.historyRTHandleProperties.previousViewportSize, hdCamera.historyRTHandleProperties.previousRenderTargetSize);
            cb._SsrColorPyramidMaxMip = hdCamera.colorPyramidHistoryMipCount - 1;
            cb._SsrDepthPyramidMaxMip = depthPyramid.mipLevelCount - 1;

            parameters.offsetBufferData = depthPyramid.GetOffsetBufferData(m_DepthPyramidMipLevelOffsetsBuffer);

            return parameters;
        }

        static void RenderSSR(  in RenderSSRParameters  parameters,
                                RTHandle                depthTexture,
                                RTHandle                depthPyramid,
                                RTHandle                normalBuffer,
                                RTHandle                motionVectorsBuffer,
                                RTHandle                SsrHitPointTexture,
                                RTHandle                stencilBuffer,
                                RTHandle                clearCoatMask,
                                RTHandle                previousColorPyramid,
                                RTHandle                ssrLightingTexture,
                                ComputeBuffer           coarseStencilBuffer,
                                CommandBuffer           cmd,
                                ScriptableRenderContext renderContext)
        {
            var cs = parameters.ssrCS;

            using (new ProfilingScope(cmd, ProfilingSampler.Get(HDProfileId.SsrTracing)))
            {
                // cmd.SetComputeTextureParam(cs, kernel, "_SsrDebugTexture",    m_SsrDebugTexture);
                // Bind the non mip chain if we are rendering the transaprent version
                if (parameters.transparentSSR)
                {
                    CoreUtils.SetKeyword(cmd, "DEPTH_SOURCE_NOT_FROM_MIP_CHAIN", true);
                    cmd.SetComputeTextureParam(cs, parameters.tracingKernel, HDShaderIDs._DepthTexture, depthTexture);
                }
                cmd.SetComputeTextureParam(cs, parameters.tracingKernel, HDShaderIDs._CameraDepthTexture, depthPyramid);
                cmd.SetComputeTextureParam(cs, parameters.tracingKernel, HDShaderIDs._NormalBufferTexture, normalBuffer);
                cmd.SetComputeTextureParam(cs, parameters.tracingKernel, HDShaderIDs._SsrClearCoatMaskTexture, clearCoatMask);
                cmd.SetComputeTextureParam(cs, parameters.tracingKernel, HDShaderIDs._SsrHitPointTexture, SsrHitPointTexture);

                if (stencilBuffer.rt.stencilFormat == GraphicsFormat.None)  // We are accessing MSAA resolved version and not the depth stencil buffer directly.
                {
                    cmd.SetComputeTextureParam(cs, parameters.tracingKernel, HDShaderIDs._StencilTexture, stencilBuffer);
                }
                else
                {
                    cmd.SetComputeTextureParam(cs, parameters.tracingKernel, HDShaderIDs._StencilTexture, stencilBuffer, 0, RenderTextureSubElement.Stencil);
                }

                cmd.SetComputeBufferParam(cs, parameters.tracingKernel, HDShaderIDs._CoarseStencilBuffer, coarseStencilBuffer);
                cmd.SetComputeBufferParam(cs, parameters.tracingKernel, HDShaderIDs._DepthPyramidMipLevelOffsets, parameters.offsetBufferData);

                ConstantBuffer.Push(cmd, parameters.cb, cs, HDShaderIDs._ShaderVariablesScreenSpaceReflection);

                cmd.DispatchCompute(cs, parameters.tracingKernel, HDUtils.DivRoundUp(parameters.width, 8), HDUtils.DivRoundUp(parameters.height, 8), parameters.viewCount);

                if (parameters.transparentSSR)
                    CoreUtils.SetKeyword(cmd, "DEPTH_SOURCE_NOT_FROM_MIP_CHAIN", false);
            }

            using (new ProfilingScope(cmd, ProfilingSampler.Get(HDProfileId.SsrReprojection)))
            {
                // cmd.SetComputeTextureParam(cs, kernel, "_SsrDebugTexture",    m_SsrDebugTexture);
                cmd.SetComputeTextureParam(cs, parameters.reprojectionKernel, HDShaderIDs._SsrHitPointTexture, SsrHitPointTexture);
                cmd.SetComputeTextureParam(cs, parameters.reprojectionKernel, HDShaderIDs._SsrLightingTextureRW, ssrLightingTexture);
                cmd.SetComputeTextureParam(cs, parameters.reprojectionKernel, HDShaderIDs._ColorPyramidTexture, previousColorPyramid);
                cmd.SetComputeTextureParam(cs, parameters.reprojectionKernel, HDShaderIDs._SsrClearCoatMaskTexture, clearCoatMask);
                cmd.SetComputeTextureParam(cs, parameters.reprojectionKernel, HDShaderIDs._CameraMotionVectorsTexture, motionVectorsBuffer);

                ConstantBuffer.Push(cmd, parameters.cb, cs, HDShaderIDs._ShaderVariablesScreenSpaceReflection);

                cmd.DispatchCompute(cs, parameters.reprojectionKernel, HDUtils.DivRoundUp(parameters.width, 8), HDUtils.DivRoundUp(parameters.height, 8), parameters.viewCount);
            }
        }

        void RenderSSR(HDCamera hdCamera, CommandBuffer cmd, ScriptableRenderContext renderContext)
        {
            if (!hdCamera.IsSSREnabled())
            {
                cmd.SetGlobalTexture(HDShaderIDs._SsrLightingTexture, TextureXR.GetClearTexture());
                return;
            }

            var settings = hdCamera.volumeStack.GetComponent<ScreenSpaceReflection>();
            bool usesRaytracedReflections = hdCamera.frameSettings.IsEnabled(FrameSettingsField.RayTracing) && settings.rayTracing.value;
            if (usesRaytracedReflections)
            {
                RenderRayTracedReflections(hdCamera, cmd, m_SsrLightingTexture, renderContext, m_FrameCount);
            }
            else
            {
                var previousColorPyramid = hdCamera.GetPreviousFrameRT((int)HDCameraFrameHistoryType.ColorBufferMipChain);

                // Evaluate the clear coat mask texture based on the lit shader mode
                RTHandle clearCoatMask = hdCamera.frameSettings.litShaderMode == LitShaderMode.Deferred ? m_GbufferManager.GetBuffer(2) : TextureXR.GetBlackTexture();

                var parameters = PrepareSSRParameters(hdCamera, m_SharedRTManager.GetDepthBufferMipChainInfo(), false);
                RenderSSR(parameters, m_SharedRTManager.GetDepthStencilBuffer(), m_SharedRTManager.GetDepthTexture(), m_SharedRTManager.GetNormalBuffer(), m_SharedRTManager.GetMotionVectorsBuffer(), m_SsrHitPointTexture,
                          m_SharedRTManager.GetStencilBuffer(hdCamera.frameSettings.IsEnabled(FrameSettingsField.MSAA)), clearCoatMask, previousColorPyramid,
                          m_SsrLightingTexture, m_SharedRTManager.GetCoarseStencilBuffer(), cmd, renderContext);

            	if (!hdCamera.colorPyramidHistoryIsValid)
            	{
                	cmd.SetGlobalTexture(HDShaderIDs._SsrLightingTexture, TextureXR.GetClearTexture());
                	hdCamera.colorPyramidHistoryIsValid = true; // For the next frame...
            	}
			}

            cmd.SetGlobalTexture(HDShaderIDs._SsrLightingTexture, m_SsrLightingTexture);
            PushFullScreenDebugTexture(hdCamera, cmd, m_SsrLightingTexture, FullScreenDebugMode.ScreenSpaceReflections);
        }

        void RenderSSRTransparent(HDCamera hdCamera, CommandBuffer cmd, ScriptableRenderContext renderContext)
        {
            if (!hdCamera.IsSSREnabled(transparent: true))
                return;

            var settings = hdCamera.volumeStack.GetComponent<ScreenSpaceReflection>();
            bool usesRaytracedReflections = hdCamera.frameSettings.IsEnabled(FrameSettingsField.RayTracing) && settings.rayTracing.value;
            if (usesRaytracedReflections)
            {
                RenderRayTracedReflections(hdCamera, cmd, m_SsrLightingTexture, renderContext, m_FrameCount, true);
            }
            else
            {
                BuildCoarseStencilAndResolveIfNeeded(hdCamera, cmd);

                // Before doing anything, we need to clear the target buffers and rebuild the depth pyramid for tracing
                // NOTE: This is probably something we can avoid if we read from the depth buffer and traced on the pyramid without the transparent objects
                using (new ProfilingScope(cmd, ProfilingSampler.Get(HDProfileId.PrepareForTransparentSsr)))
                {
                    // Clear the SSR lighting buffer (not sure it is required)
                    CoreUtils.SetRenderTarget(cmd, m_SsrLightingTexture, ClearFlag.Color, Color.clear);
                    CoreUtils.SetRenderTarget(cmd, m_SsrHitPointTexture, ClearFlag.Color, Color.clear);
                }

                // Evaluate the screen space reflection for the transparent pixels
                var previousColorPyramid = hdCamera.GetPreviousFrameRT((int)HDCameraFrameHistoryType.ColorBufferMipChain);
                var parameters = PrepareSSRParameters(hdCamera, m_SharedRTManager.GetDepthBufferMipChainInfo(), true);
                RenderSSR(parameters, m_SharedRTManager.GetDepthStencilBuffer(), m_SharedRTManager.GetDepthTexture(), m_SharedRTManager.GetNormalBuffer(), m_SharedRTManager.GetMotionVectorsBuffer(),
                    m_SsrHitPointTexture, m_SharedRTManager.GetStencilBuffer(), TextureXR.GetBlackTexture(), previousColorPyramid, m_SsrLightingTexture, m_SharedRTManager.GetCoarseStencilBuffer(), cmd, renderContext);

                // If color pyramid was not valid, we bind a black texture
                if (!hdCamera.colorPyramidHistoryIsValid)
                {
                    cmd.SetGlobalTexture(HDShaderIDs._SsrLightingTexture, TextureXR.GetClearTexture());
                    hdCamera.colorPyramidHistoryIsValid = true; // For the next frame...
                }
            }

            // Push our texture to the debug menu
            PushFullScreenDebugTexture(hdCamera, cmd, m_SsrLightingTexture, FullScreenDebugMode.TransparentScreenSpaceReflections);
        }

        void RenderColorPyramid(HDCamera hdCamera, CommandBuffer cmd, bool isPreRefraction)
        {
            if (isPreRefraction)
            {
                if (!hdCamera.frameSettings.IsEnabled(FrameSettingsField.Refraction))
                    return;
            }
            else
            {
                // This final Gaussian pyramid can be reused by SSR, so disable it only if there is no distortion
                if (!hdCamera.frameSettings.IsEnabled(FrameSettingsField.Distortion) && !hdCamera.IsSSREnabled())
                    return;
            }

            var currentColorPyramid = hdCamera.GetCurrentFrameRT((int)HDCameraFrameHistoryType.ColorBufferMipChain);

            int lodCount;

            using (new ProfilingScope(cmd, ProfilingSampler.Get(HDProfileId.ColorPyramid)))
            {
                Vector2Int pyramidSizeV2I = new Vector2Int(hdCamera.actualWidth, hdCamera.actualHeight);
                lodCount = m_MipGenerator.RenderColorGaussianPyramid(cmd, pyramidSizeV2I, m_CameraColorBuffer, currentColorPyramid);
                hdCamera.colorPyramidHistoryMipCount = lodCount;
            }

            // Warning! Danger!
            // The color pyramid scale is only correct for the most detailed MIP level.
            // For the other MIP levels, due to truncation after division by 2, a row or
            // column of texels may be lost. Since this can happen to BOTH the texture
            // size AND the viewport, (uv * _ColorPyramidScale.xy) can be off by a texel
            // unless the scale is 1 (and it will not be 1 if the texture was resized
            // and is of greater size compared to the viewport).
            cmd.SetGlobalTexture(HDShaderIDs._ColorPyramidTexture, currentColorPyramid);
            PushFullScreenDebugTextureMip(hdCamera, cmd, currentColorPyramid, lodCount, isPreRefraction ? FullScreenDebugMode.PreRefractionColorPyramid : FullScreenDebugMode.FinalColorPyramid);
        }

        void GenerateDepthPyramid(HDCamera hdCamera, CommandBuffer cmd, FullScreenDebugMode debugMode)
        {
            CopyDepthBufferIfNeeded(hdCamera, cmd);
            m_SharedRTManager.GetDepthBufferMipChainInfo().ComputePackedMipChainInfo(new Vector2Int(hdCamera.actualWidth, hdCamera.actualHeight));
            int mipCount = m_SharedRTManager.GetDepthBufferMipChainInfo().mipLevelCount;

            using (new ProfilingScope(cmd, ProfilingSampler.Get(HDProfileId.DepthPyramid)))
            {
                m_MipGenerator.RenderMinDepthPyramid(cmd, m_SharedRTManager.GetDepthTexture(), m_SharedRTManager.GetDepthBufferMipChainInfo());
            }

            cmd.SetGlobalTexture(HDShaderIDs._CameraDepthTexture, m_SharedRTManager.GetDepthTexture());
            PushFullScreenDebugTextureMip(hdCamera, cmd, m_SharedRTManager.GetDepthTexture(), mipCount, debugMode);
        }

        void DownsampleDepthForLowResTransparency(HDCamera hdCamera, CommandBuffer cmd)
        {
            var settings = m_Asset.currentPlatformRenderPipelineSettings.lowresTransparentSettings;
            if (!hdCamera.frameSettings.IsEnabled(FrameSettingsField.LowResTransparent))
                return;

            using (new ProfilingScope(cmd, ProfilingSampler.Get(HDProfileId.DownsampleDepth)))
            {
                CoreUtils.SetRenderTarget(cmd, m_SharedRTManager.GetLowResDepthBuffer());
                cmd.SetViewport(new Rect(0, 0, hdCamera.actualWidth * 0.5f, hdCamera.actualHeight * 0.5f));
                // TODO: Add option to switch modes at runtime
                if(settings.checkerboardDepthBuffer)
                {
                    m_DownsampleDepthMaterial.EnableKeyword("CHECKERBOARD_DOWNSAMPLE");
                }
                cmd.DrawProcedural(Matrix4x4.identity, m_DownsampleDepthMaterial, 0, MeshTopology.Triangles, 3, 1, null);
            }
        }

        void UpsampleTransparent(HDCamera hdCamera, CommandBuffer cmd)
        {
            var settings = m_Asset.currentPlatformRenderPipelineSettings.lowresTransparentSettings;
            if (!hdCamera.frameSettings.IsEnabled(FrameSettingsField.LowResTransparent))
                return;

            using (new ProfilingScope(cmd, ProfilingSampler.Get(HDProfileId.UpsampleLowResTransparent)))
            {
                CoreUtils.SetRenderTarget(cmd, m_CameraColorBuffer);
                if(settings.upsampleType == LowResTransparentUpsample.Bilinear)
                {
                    m_UpsampleTransparency.EnableKeyword("BILINEAR");
                }
                else if (settings.upsampleType == LowResTransparentUpsample.NearestDepth)
                {
                    m_UpsampleTransparency.EnableKeyword("NEAREST_DEPTH");
                }
                m_UpsampleTransparency.SetTexture(HDShaderIDs._LowResTransparent, m_LowResTransparentBuffer);
                m_UpsampleTransparency.SetTexture(HDShaderIDs._LowResDepthTexture, m_SharedRTManager.GetLowResDepthBuffer());
                cmd.DrawProcedural(Matrix4x4.identity, m_UpsampleTransparency, 0, MeshTopology.Triangles, 3, 1, null);
            }
        }

        unsafe void ApplyDebugDisplaySettings(HDCamera hdCamera, CommandBuffer cmd)
        {
            // See ShaderPassForward.hlsl: for forward shaders, if DEBUG_DISPLAY is enabled and no DebugLightingMode or DebugMipMapMod
            // modes have been set, lighting is automatically skipped (To avoid some crashed due to lighting RT not set on console).
            // However debug mode like colorPickerModes and false color don't need DEBUG_DISPLAY and must work with the lighting.
            // So we will enabled DEBUG_DISPLAY independently

            bool debugDisplayEnabledOrSceneLightingDisabled = m_CurrentDebugDisplaySettings.IsDebugDisplayEnabled() || CoreUtils.IsSceneLightingDisabled(hdCamera.camera);
            // Enable globally the keyword DEBUG_DISPLAY on shader that support it with multi-compile
            CoreUtils.SetKeyword(cmd, "DEBUG_DISPLAY", debugDisplayEnabledOrSceneLightingDisabled);

            // Setting this all the time due to a strange bug that either reports a (globally) bound texture as not bound or where SetGlobalTexture doesn't behave as expected.
            // As a workaround we bind it regardless of debug display. Eventually with
            cmd.SetGlobalTexture(HDShaderIDs._DebugMatCapTexture, defaultResources.textures.matcapTex);

            m_ShaderVariablesGlobalCB._GlobalTessellationFactorMultiplier = 1.0f;

            if (debugDisplayEnabledOrSceneLightingDisabled ||
                m_CurrentDebugDisplaySettings.data.colorPickerDebugSettings.colorPickerMode != ColorPickerDebugMode.None ||
                m_CurrentDebugDisplaySettings.IsDebugExposureModeEnabled())
            {
                // This is for texture streaming
                m_CurrentDebugDisplaySettings.UpdateMaterials();

                var lightingDebugSettings = m_CurrentDebugDisplaySettings.data.lightingDebugSettings;
                var materialDebugSettings = m_CurrentDebugDisplaySettings.data.materialDebugSettings;
                var debugAlbedo = new Vector4(lightingDebugSettings.overrideAlbedo ? 1.0f : 0.0f, lightingDebugSettings.overrideAlbedoValue.r, lightingDebugSettings.overrideAlbedoValue.g, lightingDebugSettings.overrideAlbedoValue.b);
                var debugSmoothness = new Vector4(lightingDebugSettings.overrideSmoothness ? 1.0f : 0.0f, lightingDebugSettings.overrideSmoothnessValue, 0.0f, 0.0f);
                var debugNormal = new Vector4(lightingDebugSettings.overrideNormal ? 1.0f : 0.0f, 0.0f, 0.0f, 0.0f);
                var debugAmbientOcclusion = new Vector4(lightingDebugSettings.overrideAmbientOcclusion ? 1.0f : 0.0f, lightingDebugSettings.overrideAmbientOcclusionValue, 0.0f, 0.0f);
                var debugSpecularColor = new Vector4(lightingDebugSettings.overrideSpecularColor ? 1.0f : 0.0f, lightingDebugSettings.overrideSpecularColorValue.r, lightingDebugSettings.overrideSpecularColorValue.g, lightingDebugSettings.overrideSpecularColorValue.b);
                var debugEmissiveColor = new Vector4(lightingDebugSettings.overrideEmissiveColor ? 1.0f : 0.0f, lightingDebugSettings.overrideEmissiveColorValue.r, lightingDebugSettings.overrideEmissiveColorValue.g, lightingDebugSettings.overrideEmissiveColorValue.b);
                var debugTrueMetalColor = new Vector4(materialDebugSettings.materialValidateTrueMetal ? 1.0f : 0.0f, materialDebugSettings.materialValidateTrueMetalColor.r, materialDebugSettings.materialValidateTrueMetalColor.g, materialDebugSettings.materialValidateTrueMetalColor.b);

                DebugLightingMode debugLightingMode = m_CurrentDebugDisplaySettings.GetDebugLightingMode();
                if (CoreUtils.IsSceneLightingDisabled(hdCamera.camera))
                {
                    debugLightingMode = DebugLightingMode.MatcapView;
                }

                ref var cb = ref m_ShaderVariablesDebugDisplayCB;

                var debugMaterialIndices = m_CurrentDebugDisplaySettings.GetDebugMaterialIndexes();
                for (int i = 0; i < 11; ++i)
                {
                    cb._DebugViewMaterialArray[i * 4] = (uint)debugMaterialIndices[i]; // Only x component is used.
                }
                for (int i = 0; i < 32; ++i)
                {
                    for (int j = 0; j < 4; ++j)
                        cb._DebugRenderingLayersColors[i * 4 + j] = m_CurrentDebugDisplaySettings.data.lightingDebugSettings.debugRenderingLayersColors[i][j];
                }

                cb._DebugLightingMode = (int)debugLightingMode;
                cb._DebugLightLayersMask = (int)m_CurrentDebugDisplaySettings.GetDebugLightLayersMask();
                cb._DebugShadowMapMode = (int)m_CurrentDebugDisplaySettings.GetDebugShadowMapMode();
                cb._DebugMipMapMode = (int)m_CurrentDebugDisplaySettings.GetDebugMipMapMode();
                cb._DebugMipMapModeTerrainTexture = (int)m_CurrentDebugDisplaySettings.GetDebugMipMapModeTerrainTexture();
                cb._ColorPickerMode = (int)m_CurrentDebugDisplaySettings.GetDebugColorPickerMode();
                cb._DebugFullScreenMode = (int)m_CurrentDebugDisplaySettings.data.fullScreenDebugMode;
                cb._DebugProbeVolumeMode = (int)m_CurrentDebugDisplaySettings.GetProbeVolumeDebugMode();

#if UNITY_EDITOR
                cb._MatcapMixAlbedo = HDRenderPipelinePreferences.matcapViewMixAlbedo ? 1 : 0;
                cb._MatcapViewScale = HDRenderPipelinePreferences.matcapViewScale;
#else
                cb._MatcapMixAlbedo = 0;
                cb._MatcapViewScale = 1.0f;
#endif
                cb._DebugLightingAlbedo = debugAlbedo;
                cb._DebugLightingSmoothness = debugSmoothness;
                cb._DebugLightingNormal = debugNormal;
                cb._DebugLightingAmbientOcclusion = debugAmbientOcclusion;
                cb._DebugLightingSpecularColor = debugSpecularColor;
                cb._DebugLightingEmissiveColor = debugEmissiveColor;
                cb._DebugLightingMaterialValidateHighColor = materialDebugSettings.materialValidateHighColor;
                cb._DebugLightingMaterialValidateLowColor = materialDebugSettings.materialValidateLowColor;
                cb._DebugLightingMaterialValidatePureMetalColor = debugTrueMetalColor;

                cb._MousePixelCoord = HDUtils.GetMouseCoordinates(hdCamera);
                cb._MouseClickPixelCoord = HDUtils.GetMouseClickCoordinates(hdCamera);

                cb._DebugSingleShadowIndex = m_CurrentDebugDisplaySettings.data.lightingDebugSettings.shadowDebugUseSelection ? m_DebugSelectedLightShadowIndex : (int)m_CurrentDebugDisplaySettings.data.lightingDebugSettings.shadowMapIndex;

                ConstantBuffer.PushGlobal(cmd, m_ShaderVariablesDebugDisplayCB, HDShaderIDs._ShaderVariablesDebugDisplay);

                cmd.SetGlobalTexture(HDShaderIDs._DebugFont, defaultResources.textures.debugFontTex);

                if (m_CurrentDebugDisplaySettings.data.fullScreenDebugMode == FullScreenDebugMode.QuadOverdraw)
                    m_ShaderVariablesGlobalCB._GlobalTessellationFactorMultiplier = 0.0f;
            }
        }

        static bool NeedColorPickerDebug(DebugDisplaySettings debugSettings)
        {
            return debugSettings.data.colorPickerDebugSettings.colorPickerMode != ColorPickerDebugMode.None
                || debugSettings.data.falseColorDebugSettings.falseColor
                || debugSettings.data.lightingDebugSettings.debugLightingMode == DebugLightingMode.LuminanceMeter;
        }

        void PushColorPickerDebugTexture(CommandBuffer cmd, HDCamera hdCamera, RTHandle textureID)
        {
            if (NeedColorPickerDebug(m_CurrentDebugDisplaySettings))
            {
                using (new ProfilingScope(cmd, ProfilingSampler.Get(HDProfileId.PushToColorPicker)))
                {
                    HDUtils.BlitCameraTexture(cmd, textureID, m_DebugColorPickerBuffer);
                }
            }
        }

        bool NeedExposureDebugMode(DebugDisplaySettings debugSettings)
        {
            return debugSettings.data.lightingDebugSettings.exposureDebugMode != ExposureDebugMode.None;
        }

        bool NeedsFullScreenDebugMode()
        {
            bool fullScreenDebugEnabled = m_CurrentDebugDisplaySettings.data.fullScreenDebugMode != FullScreenDebugMode.None;
            bool lightingDebugEnabled = m_CurrentDebugDisplaySettings.data.lightingDebugSettings.shadowDebugMode == ShadowMapDebugMode.SingleShadow;

            return fullScreenDebugEnabled || lightingDebugEnabled;
        }

        void PushFullScreenLightingDebugTexture(HDCamera hdCamera, CommandBuffer cmd, RTHandle textureID)
        {
            // In practice, this is only useful for the SingleShadow debug view.
            // TODO: See how we can make this nicer than a specific functions just for one case.
            if (NeedsFullScreenDebugMode() && m_FullScreenDebugPushed == false)
            {
                m_FullScreenDebugPushed = true;
                HDUtils.BlitCameraTexture(cmd, textureID, m_DebugFullScreenTempBuffer);
            }
        }

        void PushFullScreenExposureDebugTexture(CommandBuffer cmd, RTHandle textureID)
        {
            if (m_CurrentDebugDisplaySettings.data.lightingDebugSettings.exposureDebugMode != ExposureDebugMode.None)
            {
                HDUtils.BlitCameraTexture(cmd, textureID, m_DebugFullScreenTempBuffer);
            }
        }

        internal void PushFullScreenDebugTexture(HDCamera hdCamera, CommandBuffer cmd, RTHandle textureID, FullScreenDebugMode debugMode)
        {
            if (debugMode == m_CurrentDebugDisplaySettings.data.fullScreenDebugMode)
            {
                m_FullScreenDebugPushed = true; // We need this flag because otherwise if no full screen debug is pushed (like for example if the corresponding pass is disabled), when we render the result in RenderDebug m_DebugFullScreenTempBuffer will contain potential garbage
                HDUtils.BlitCameraTexture(cmd, textureID, m_DebugFullScreenTempBuffer);
            }
        }

        void PushFullScreenDebugTextureMip(HDCamera hdCamera, CommandBuffer cmd, RTHandle texture, int lodCount, FullScreenDebugMode debugMode)
        {
            if (debugMode == m_CurrentDebugDisplaySettings.data.fullScreenDebugMode)
            {
                var mipIndex = Mathf.FloorToInt(m_CurrentDebugDisplaySettings.data.fullscreenDebugMip * lodCount);

                m_FullScreenDebugPushed = true; // We need this flag because otherwise if no full screen debug is pushed (like for example if the corresponding pass is disabled), when we render the result in RenderDebug m_DebugFullScreenTempBuffer will contain potential garbage
                HDUtils.BlitCameraTexture(cmd, texture, m_DebugFullScreenTempBuffer, mipIndex);
            }
        }

        struct DebugParameters
        {
            public DebugDisplaySettings debugDisplaySettings;
            public HDCamera hdCamera;

            // Full screen debug
            public bool             resolveFullScreenDebug;
            public Material         debugFullScreenMaterial;
            public int              depthPyramidMip;
            public ComputeBuffer    depthPyramidOffsets;
            public RTHandle         debugDisplayUAV;

            // Sky
            public Texture skyReflectionTexture;
            public Material debugLatlongMaterial;

            public bool rayTracingSupported;
            public RayCountManager rayCountManager;

            // Lighting
            public LightLoopDebugOverlayParameters lightingOverlayParameters;

            // Color picker
            public bool     colorPickerEnabled;
            public Material colorPickerMaterial;

            // Exposure
            public bool     exposureDebugEnabled;
            public Material debugExposureMaterial;
        }

        DebugParameters PrepareDebugParameters(HDCamera hdCamera, HDUtils.PackedMipChainInfo depthMipInfo)
        {
            var parameters = new DebugParameters();

            parameters.debugDisplaySettings = m_CurrentDebugDisplaySettings;
            parameters.hdCamera = hdCamera;

            parameters.resolveFullScreenDebug = NeedsFullScreenDebugMode() && m_FullScreenDebugPushed;
            parameters.debugFullScreenMaterial = m_DebugFullScreen;
            parameters.depthPyramidMip = (int)(parameters.debugDisplaySettings.data.fullscreenDebugMip * depthMipInfo.mipLevelCount);
            parameters.depthPyramidOffsets = depthMipInfo.GetOffsetBufferData(m_DepthPyramidMipLevelOffsetsBuffer);

            parameters.debugDisplayUAV = m_SharedRTManager.GetDebugDisplayUAV();

            parameters.skyReflectionTexture = m_SkyManager.GetSkyReflection(hdCamera);
            parameters.debugLatlongMaterial = m_DebugDisplayLatlong;
            parameters.lightingOverlayParameters = PrepareLightLoopDebugOverlayParameters();

            parameters.rayTracingSupported = hdCamera.frameSettings.IsEnabled(FrameSettingsField.RayTracing);
            parameters.rayCountManager = m_RayCountManager;

            parameters.colorPickerEnabled = NeedColorPickerDebug(parameters.debugDisplaySettings);
            parameters.colorPickerMaterial = m_DebugColorPicker;

            parameters.exposureDebugEnabled = NeedExposureDebugMode(parameters.debugDisplaySettings);
            parameters.debugExposureMaterial = m_DebugExposure;

            return parameters;
        }

        static void ResolveFullScreenDebug( in DebugParameters      parameters,
                                            MaterialPropertyBlock   mpb,
                                            RTHandle                inputFullScreenDebug,
                                            RTHandle                inputDepthPyramid,
                                            RTHandle                output,
                                            CommandBuffer           cmd)
        {
            mpb.SetTexture(HDShaderIDs._DebugFullScreenTexture, inputFullScreenDebug);
            mpb.SetTexture(HDShaderIDs._CameraDepthTexture, inputDepthPyramid);
            mpb.SetFloat(HDShaderIDs._FullScreenDebugMode, (float)parameters.debugDisplaySettings.data.fullScreenDebugMode);
            mpb.SetInt(HDShaderIDs._DebugDepthPyramidMip, parameters.depthPyramidMip);
            mpb.SetBuffer(HDShaderIDs._DebugDepthPyramidOffsets, parameters.depthPyramidOffsets);
            mpb.SetInt(HDShaderIDs._DebugContactShadowLightIndex, parameters.debugDisplaySettings.data.fullScreenContactShadowLightIndex);
            mpb.SetFloat(HDShaderIDs._TransparencyOverdrawMaxPixelCost, (float)parameters.debugDisplaySettings.data.transparencyDebugSettings.maxPixelCost);

            mpb.SetFloat(HDShaderIDs._QuadOverdrawMaxQuadCost, (float)parameters.debugDisplaySettings.data.maxQuadCost);
            mpb.SetFloat(HDShaderIDs._VertexDensityMaxPixelCost, (float)parameters.debugDisplaySettings.data.maxVertexDensity);

            cmd.SetRandomWriteTarget(5, parameters.debugDisplayUAV);

            HDUtils.DrawFullScreen(cmd, parameters.debugFullScreenMaterial, output, mpb, 0);

            cmd.ClearRandomWriteTargets();
        }

        static void ResolveColorPickerDebug(in DebugParameters  parameters,
                                            RTHandle            debugColorPickerBuffer,
                                            RTHandle            output,
                                            CommandBuffer       cmd)
        {
            ColorPickerDebugSettings colorPickerDebugSettings = parameters.debugDisplaySettings.data.colorPickerDebugSettings;
            FalseColorDebugSettings falseColorDebugSettings = parameters.debugDisplaySettings.data.falseColorDebugSettings;
            var falseColorThresholds = new Vector4(falseColorDebugSettings.colorThreshold0, falseColorDebugSettings.colorThreshold1, falseColorDebugSettings.colorThreshold2, falseColorDebugSettings.colorThreshold3);

            // Here we have three cases:
            // - Material debug is enabled, this is the buffer we display
            // - Otherwise we display the HDR buffer before postprocess and distortion
            // - If fullscreen debug is enabled we always use it
            parameters.colorPickerMaterial.SetTexture(HDShaderIDs._DebugColorPickerTexture, debugColorPickerBuffer);
            parameters.colorPickerMaterial.SetColor(HDShaderIDs._ColorPickerFontColor, colorPickerDebugSettings.fontColor);
            parameters.colorPickerMaterial.SetInt(HDShaderIDs._FalseColorEnabled, falseColorDebugSettings.falseColor ? 1 : 0);
            parameters.colorPickerMaterial.SetVector(HDShaderIDs._FalseColorThresholds, falseColorThresholds);
            parameters.colorPickerMaterial.SetVector(HDShaderIDs._MousePixelCoord, HDUtils.GetMouseCoordinates(parameters.hdCamera));
            parameters.colorPickerMaterial.SetVector(HDShaderIDs._MouseClickPixelCoord, HDUtils.GetMouseClickCoordinates(parameters.hdCamera));

            // The material display debug perform sRGBToLinear conversion as the final blit currently hardcodes a linearToSrgb conversion. As when we read with color picker this is not done,
            // we perform it inside the color picker shader. But we shouldn't do it for HDR buffer.
            parameters.colorPickerMaterial.SetFloat(HDShaderIDs._ApplyLinearToSRGB, parameters.debugDisplaySettings.IsDebugMaterialDisplayEnabled() ? 1.0f : 0.0f);

            HDUtils.DrawFullScreen(cmd, parameters.colorPickerMaterial, output);
        }


        static void RenderExposureDebug(in DebugParameters parameters,
                                            RTHandle inputColorBuffer,
                                            RTHandle postprocessedColorBuffer,
                                            RTHandle currentExposure,
                                            RTHandle prevExposure,
                                            RTHandle debugExposureData,
                                            RTHandle output,
                                            HableCurve hableCurve,
                                            int lutSize,
                                            Vector4 proceduralParams1,
                                            Vector4 proceduralParams2,
                                            ComputeBuffer histogramBuffer,
                                            CommandBuffer cmd)
        {
            // Grab exposure parameters
            var exposureSettings = parameters.hdCamera.volumeStack.GetComponent<Exposure>();

            Vector4 exposureParams = new Vector4(exposureSettings.compensation.value + parameters.debugDisplaySettings.data.lightingDebugSettings.debugExposure, exposureSettings.limitMin.value,
                                                exposureSettings.limitMax.value, 0f);

            Vector4 exposureVariants = new Vector4(1.0f, (int)exposureSettings.meteringMode.value, (int)exposureSettings.adaptationMode.value, 0.0f);
            Vector2 histogramFraction = exposureSettings.histogramPercentages.value / 100.0f;
            float evRange = exposureSettings.limitMax.value - exposureSettings.limitMin.value;
            float histScale = 1.0f / Mathf.Max(1e-5f, evRange);
            float histBias = -exposureSettings.limitMin.value * histScale;
            Vector4 histogramParams = new Vector4(histScale, histBias, histogramFraction.x, histogramFraction.y);

            parameters.debugExposureMaterial.SetVector(HDShaderIDs._ProceduralMaskParams, proceduralParams1);
            parameters.debugExposureMaterial.SetVector(HDShaderIDs._ProceduralMaskParams2, proceduralParams2);

            parameters.debugExposureMaterial.SetVector(HDShaderIDs._HistogramExposureParams, histogramParams);
            parameters.debugExposureMaterial.SetVector(HDShaderIDs._Variants, exposureVariants);
            parameters.debugExposureMaterial.SetVector(HDShaderIDs._ExposureParams, exposureParams);
            parameters.debugExposureMaterial.SetVector(HDShaderIDs._ExposureParams2, new Vector4(0.0f, 0.0f, ColorUtils.lensImperfectionExposureScale, ColorUtils.s_LightMeterCalibrationConstant));
            parameters.debugExposureMaterial.SetVector(HDShaderIDs._MousePixelCoord, HDUtils.GetMouseCoordinates(parameters.hdCamera));
            parameters.debugExposureMaterial.SetTexture(HDShaderIDs._SourceTexture, inputColorBuffer);
            parameters.debugExposureMaterial.SetTexture(HDShaderIDs._DebugFullScreenTexture, postprocessedColorBuffer);
            parameters.debugExposureMaterial.SetTexture(HDShaderIDs._PreviousExposureTexture, prevExposure);
            parameters.debugExposureMaterial.SetTexture(HDShaderIDs._ExposureTexture, currentExposure);
            parameters.debugExposureMaterial.SetTexture(HDShaderIDs._ExposureWeightMask, exposureSettings.weightTextureMask.value);
            parameters.debugExposureMaterial.SetBuffer(HDShaderIDs._HistogramBuffer, histogramBuffer);


            int passIndex = 0;
            if (parameters.debugDisplaySettings.data.lightingDebugSettings.exposureDebugMode == ExposureDebugMode.MeteringWeighted)
                passIndex = 1;
            if (parameters.debugDisplaySettings.data.lightingDebugSettings.exposureDebugMode == ExposureDebugMode.HistogramView)
            {
                parameters.debugExposureMaterial.SetTexture(HDShaderIDs._ExposureDebugTexture, debugExposureData);
                var tonemappingSettings = parameters.hdCamera.volumeStack.GetComponent<Tonemapping>();

                bool toneMapIsEnabled = parameters.hdCamera.frameSettings.IsEnabled(FrameSettingsField.Tonemapping);
                var tonemappingMode = toneMapIsEnabled ? tonemappingSettings.mode.value : TonemappingMode.None;

                bool drawTonemapCurve = tonemappingMode != TonemappingMode.None &&
                                        parameters.debugDisplaySettings.data.lightingDebugSettings.showTonemapCurveAlongHistogramView;

                bool centerAroundMiddleGrey = parameters.debugDisplaySettings.data.lightingDebugSettings.centerHistogramAroundMiddleGrey;
                parameters.debugExposureMaterial.SetVector(HDShaderIDs._ExposureDebugParams, new Vector4(drawTonemapCurve ? 1.0f : 0.0f, (int)tonemappingMode, centerAroundMiddleGrey ? 1 : 0, 0));
                if (drawTonemapCurve)
                {
                    if (tonemappingMode == TonemappingMode.Custom)
                    {
                        parameters.debugExposureMaterial.SetVector(HDShaderIDs._CustomToneCurve, hableCurve.uniforms.curve);
                        parameters.debugExposureMaterial.SetVector(HDShaderIDs._ToeSegmentA, hableCurve.uniforms.toeSegmentA);
                        parameters.debugExposureMaterial.SetVector(HDShaderIDs._ToeSegmentB, hableCurve.uniforms.toeSegmentB);
                        parameters.debugExposureMaterial.SetVector(HDShaderIDs._MidSegmentA, hableCurve.uniforms.midSegmentA);
                        parameters.debugExposureMaterial.SetVector(HDShaderIDs._MidSegmentB, hableCurve.uniforms.midSegmentB);
                        parameters.debugExposureMaterial.SetVector(HDShaderIDs._ShoSegmentA, hableCurve.uniforms.shoSegmentA);
                        parameters.debugExposureMaterial.SetVector(HDShaderIDs._ShoSegmentB, hableCurve.uniforms.shoSegmentB);
                    }
                }
                else if (tonemappingMode == TonemappingMode.External)
                {
                    parameters.debugExposureMaterial.SetTexture(HDShaderIDs._LogLut3D, tonemappingSettings.lutTexture.value);
                    parameters.debugExposureMaterial.SetVector(HDShaderIDs._LogLut3D_Params, new Vector4(1f / lutSize, lutSize - 1f, tonemappingSettings.lutContribution.value, 0f));
                }
                passIndex = 2;
            }
            if (parameters.debugDisplaySettings.data.lightingDebugSettings.exposureDebugMode == ExposureDebugMode.FinalImageHistogramView)
            {
                bool finalImageRGBHisto = parameters.debugDisplaySettings.data.lightingDebugSettings.displayFinalImageHistogramAsRGB;

                parameters.debugExposureMaterial.SetVector(HDShaderIDs._ExposureDebugParams, new Vector4(0, 0, 0, finalImageRGBHisto ? 1 : 0));

                parameters.debugExposureMaterial.SetBuffer(HDShaderIDs._FullImageHistogram, histogramBuffer);
                passIndex = 3;
            }


            HDUtils.DrawFullScreen(cmd, parameters.debugExposureMaterial, output, null, passIndex);
        }

        static void RenderSkyReflectionOverlay(in DebugParameters debugParameters, CommandBuffer cmd, MaterialPropertyBlock mpb, ref float x, ref float y, float overlaySize)
        {
            var lightingDebug = debugParameters.debugDisplaySettings.data.lightingDebugSettings;
            if (lightingDebug.displaySkyReflection)
            {
                mpb.SetTexture(HDShaderIDs._InputCubemap, debugParameters.skyReflectionTexture);
                mpb.SetFloat(HDShaderIDs._Mipmap, lightingDebug.skyReflectionMipmap);
                mpb.SetFloat(HDShaderIDs._ApplyExposure, 1.0f);
                mpb.SetFloat(HDShaderIDs._SliceIndex, lightingDebug.cubeArraySliceIndex);
                cmd.SetViewport(new Rect(x, y, overlaySize, overlaySize));
                cmd.DrawProcedural(Matrix4x4.identity, debugParameters.debugLatlongMaterial, 0, MeshTopology.Triangles, 3, 1, mpb);
                HDUtils.NextOverlayCoord(ref x, ref y, overlaySize, overlaySize, debugParameters.hdCamera);
            }
        }

        static void RenderRayCountOverlay(in DebugParameters debugParameters, CommandBuffer cmd, ref float x, ref float y, float overlaySize)
        {
            if (debugParameters.rayTracingSupported)
                debugParameters.rayCountManager.EvaluateRayCount(cmd, debugParameters.hdCamera);
        }

        void RenderDebug(HDCamera hdCamera, CommandBuffer cmd, CullingResults cullResults)
        {
            // We don't want any overlay for these kind of rendering
            if (hdCamera.camera.cameraType == CameraType.Reflection || hdCamera.camera.cameraType == CameraType.Preview)
                return;

            // Render Debug are only available in dev builds and we always render them in the same RT
            CoreUtils.SetRenderTarget(cmd, m_IntermediateAfterPostProcessBuffer, m_SharedRTManager.GetDepthStencilBuffer());

            var debugParams = PrepareDebugParameters(hdCamera, m_SharedRTManager.GetDepthBufferMipChainInfo());

            using (new ProfilingScope(cmd, ProfilingSampler.Get(HDProfileId.RenderDebug)))
            {
                // First render full screen debug texture
                if (debugParams.resolveFullScreenDebug)
                {
                    m_FullScreenDebugPushed = false;
                    ResolveFullScreenDebug(debugParams, m_DebugFullScreenPropertyBlock, m_DebugFullScreenTempBuffer, m_SharedRTManager.GetDepthTexture(), m_IntermediateAfterPostProcessBuffer, cmd);
                    PushColorPickerDebugTexture(cmd, hdCamera, m_IntermediateAfterPostProcessBuffer);
                }

                if (debugParams.exposureDebugEnabled)
                {
                    m_PostProcessSystem.ComputeProceduralMeteringParams(hdCamera, out Vector4 proceduralParams1, out Vector4 proceduralParams2);

                    RenderExposureDebug(debugParams, m_CameraColorBuffer, m_DebugFullScreenTempBuffer,
                                        m_PostProcessSystem.GetPreviousExposureTexture(hdCamera),
                                        m_PostProcessSystem.GetExposureTexture(hdCamera),
                                        m_PostProcessSystem.GetExposureDebugData(),
                                        m_IntermediateAfterPostProcessBuffer,
                                        m_PostProcessSystem.GetCustomToneMapCurve(),
                                        m_PostProcessSystem.GetLutSize(),
                                        proceduralParams1,
                                        proceduralParams2,
                                        debugParams.debugDisplaySettings.data.lightingDebugSettings.exposureDebugMode == ExposureDebugMode.FinalImageHistogramView ? m_PostProcessSystem.GetDebugImageHistogramBuffer() : m_PostProcessSystem.GetHistogramBuffer(), cmd);
                }

                // First resolve color picker
                if (debugParams.colorPickerEnabled)
                    ResolveColorPickerDebug(debugParams, m_DebugColorPickerBuffer, m_IntermediateAfterPostProcessBuffer, cmd);

                // Light volumes
                var lightingDebug = debugParams.debugDisplaySettings.data.lightingDebugSettings;
                bool isLightOverlapDebugEnabled = CoreUtils.IsLightOverlapDebugEnabled(hdCamera.camera);
                if (lightingDebug.displayLightVolumes || isLightOverlapDebugEnabled)
                {
                    s_lightVolumes.RenderLightVolumes(cmd, hdCamera, cullResults, lightingDebug, m_IntermediateAfterPostProcessBuffer);
                }

                // Then overlays
                HDUtils.ResetOverlay();
                float debugPanelWidth = HDUtils.GetRuntimeDebugPanelWidth(debugParams.hdCamera);
                float x = 0.0f;
                float overlayRatio = debugParams.debugDisplaySettings.data.debugOverlayRatio;
                float overlaySize = Math.Min(debugParams.hdCamera.actualHeight, debugParams.hdCamera.actualWidth - debugPanelWidth) * overlayRatio;
                float y = debugParams.hdCamera.actualHeight - overlaySize;

                // Add the width of the debug display if enabled on the camera
                x += debugPanelWidth;

                RenderSkyReflectionOverlay(debugParams, cmd, m_SharedPropertyBlock, ref x, ref y, overlaySize);
                RenderRayCountOverlay(debugParams, cmd, ref x, ref y, overlaySize);
                RenderLightLoopDebugOverlay(debugParams, cmd, ref x, ref y, overlaySize, m_TileAndClusterData.tileList, m_TileAndClusterData.lightList, m_TileAndClusterData.perVoxelLightLists, m_TileAndClusterData.dispatchIndirectBuffer, m_SharedRTManager.GetDepthTexture());
                RenderProbeVolumeDebugOverlay(debugParams, cmd, ref x, ref y, overlaySize, m_DebugDisplayProbeVolumeMaterial); // TODO(Nicholas): renders as a black square in the upper right.

                HDShadowManager.ShadowDebugAtlasTextures atlases = debugParams.lightingOverlayParameters.shadowManager.GetDebugAtlasTextures();
                RenderShadowsDebugOverlay(debugParams, atlases, cmd, ref x, ref y, overlaySize, m_SharedPropertyBlock);

                DecalSystem.instance.RenderDebugOverlay(debugParams.hdCamera, cmd, debugParams.debugDisplaySettings, ref x, ref y, overlaySize, debugParams.hdCamera.actualWidth);
            }
        }

        void ClearStencilBuffer(CommandBuffer cmd)
        {
            using (new ProfilingScope(cmd, ProfilingSampler.Get(HDProfileId.ClearStencil)))
            {
                m_ClearStencilBufferMaterial.SetInt(HDShaderIDs._StencilMask, (int)StencilUsage.HDRPReservedBits);
                HDUtils.DrawFullScreen(cmd, m_ClearStencilBufferMaterial, m_CameraColorBuffer, m_SharedRTManager.GetDepthStencilBuffer());
            }
        }

        void ClearBuffers(HDCamera hdCamera, CommandBuffer cmd)
        {
            bool msaa = hdCamera.frameSettings.IsEnabled(FrameSettingsField.MSAA);

            using (new ProfilingScope(cmd, ProfilingSampler.Get(HDProfileId.ClearBuffers)))
            {
                // We clear only the depth buffer, no need to clear the various color buffer as we overwrite them.
                // Clear depth/stencil and init buffers
                using (new ProfilingScope(cmd, ProfilingSampler.Get(HDProfileId.ClearDepthStencil)))
                {
                    if (hdCamera.clearDepth)
                    {
                        CoreUtils.SetRenderTarget(cmd, msaa ? m_CameraColorMSAABuffer : m_CameraColorBuffer, m_SharedRTManager.GetDepthStencilBuffer(msaa), ClearFlag.Depth);
                        if (hdCamera.frameSettings.IsEnabled(FrameSettingsField.MSAA))
                        {
                            CoreUtils.SetRenderTarget(cmd, m_SharedRTManager.GetDepthTexture(true), m_SharedRTManager.GetDepthStencilBuffer(true), ClearFlag.Color, Color.black);
                        }
                    }
                    m_IsDepthBufferCopyValid = false;
                }

                // Clear the decal buffer
                if (hdCamera.frameSettings.IsEnabled(FrameSettingsField.DecalLayers))
                {
                    using (new ProfilingScope(cmd, ProfilingSampler.Get(HDProfileId.ClearDecalBuffer)))
                        CoreUtils.SetRenderTarget(cmd, m_SharedRTManager.GetDecalPrepassBuffer(hdCamera.frameSettings.IsEnabled(FrameSettingsField.MSAA)), ClearFlag.Color, Color.clear);
                }

                // Clear the HDR target
                using (new ProfilingScope(cmd, ProfilingSampler.Get(HDProfileId.ClearHDRTarget)))
                {
                    if (hdCamera.clearColorMode == HDAdditionalCameraData.ClearColorMode.Color ||
                        // If the luxmeter is enabled, the sky isn't rendered so we clear the background color
                        m_CurrentDebugDisplaySettings.data.lightingDebugSettings.debugLightingMode == DebugLightingMode.LuxMeter ||
                        // If the matcap view is enabled, the sky isn't updated so we clear the background color
                        m_CurrentDebugDisplaySettings.DebugHideSky(hdCamera) ||
                        // If we want the sky but the sky don't exist, still clear with background color
                        (hdCamera.clearColorMode == HDAdditionalCameraData.ClearColorMode.Sky && !m_SkyManager.IsVisualSkyValid(hdCamera)) ||
                        // Special handling for Preview we force to clear with background color (i.e black)
                        // Note that the sky use in this case is the last one setup. If there is no scene or game, there is no sky use as reflection in the preview
                        HDUtils.IsRegularPreviewCamera(hdCamera.camera)
                        )
                    {
                        CoreUtils.SetRenderTarget(cmd, msaa ? m_CameraColorMSAABuffer : m_CameraColorBuffer, m_SharedRTManager.GetDepthStencilBuffer(msaa), ClearFlag.Color, GetColorBufferClearColor(hdCamera));
                    }
                }

                if (hdCamera.frameSettings.IsEnabled(FrameSettingsField.SubsurfaceScattering))
                {
                    using (new ProfilingScope(cmd, ProfilingSampler.Get(HDProfileId.ClearSssLightingBuffer)))
                    {
                        CoreUtils.SetRenderTarget(cmd, msaa ? m_CameraSssDiffuseLightingMSAABuffer : m_CameraSssDiffuseLightingBuffer, ClearFlag.Color, Color.clear);
                    }
                }

                if (hdCamera.IsSSREnabled())
                {
                    using (new ProfilingScope(cmd, ProfilingSampler.Get(HDProfileId.ClearSsrBuffers)))
                    {
                        // In practice, these textures are sparse (mostly black). Therefore, clearing them is fast (due to CMASK),
                        // and much faster than fully overwriting them from within SSR shaders.
                        // CoreUtils.SetRenderTarget(cmd, hdCamera, m_SsrDebugTexture,    ClearFlag.Color, Color.clear);
                        CoreUtils.SetRenderTarget(cmd, m_SsrHitPointTexture, ClearFlag.Color, Color.clear);
                        CoreUtils.SetRenderTarget(cmd, m_SsrLightingTexture, ClearFlag.Color, Color.clear);
                    }
                }

#if ENABLE_VIRTUALTEXTURES
                using (new ProfilingScope(cmd, ProfilingSampler.Get(HDProfileId.VTFeedbackClear)))
                {
                    RTHandle alreadyCleared = null;
                    if (m_GbufferManager?.GetVTFeedbackBuffer() != null)
                    {
                        alreadyCleared = m_GbufferManager.GetVTFeedbackBuffer();
                        CoreUtils.SetRenderTarget(cmd, alreadyCleared, ClearFlag.Color, Color.white);
                    }

                    // If the forward buffer is different from the GBuffer clear it also
                    if (GetVTFeedbackBufferForForward(hdCamera) != alreadyCleared)
                    {
                        CoreUtils.SetRenderTarget(cmd, GetVTFeedbackBufferForForward(hdCamera), ClearFlag.Color, Color.white);
                    }
                }
#endif

                // We don't need to clear the GBuffers as scene is rewrite and we are suppose to only access valid data (invalid data are tagged with StencilUsage.Clear in the stencil),
                // This is to save some performance
                if (hdCamera.frameSettings.litShaderMode == LitShaderMode.Deferred)
                {
                    using (new ProfilingScope(cmd, ProfilingSampler.Get(HDProfileId.ClearGBuffer)))
                    {
                        // We still clear in case of debug mode or on demand
                        if (m_CurrentDebugDisplaySettings.IsDebugDisplayEnabled() || hdCamera.frameSettings.IsEnabled(FrameSettingsField.ClearGBuffers))
                        {
                            // On PS4 we don't have working MRT clear, so need to clear buffers one by one
                            // https://fogbugz.unity3d.com/f/cases/1182018/
                            if (Application.platform == RuntimePlatform.PS4)
                            {
                                var GBuffers = m_GbufferManager.GetBuffersRTI();
                                foreach (var gbuffer in GBuffers)
                                {
                                    CoreUtils.SetRenderTarget(cmd, gbuffer, m_SharedRTManager.GetDepthStencilBuffer(), ClearFlag.Color, Color.clear);
                                }
                            }
                            else
                            {
                                CoreUtils.SetRenderTarget(cmd, m_GbufferManager.GetBuffersRTI(), m_SharedRTManager.GetDepthStencilBuffer(), ClearFlag.Color, Color.clear);
                            }
                        }

                        // If we are in deferred mode and the ssr is enabled, we need to make sure that the second gbuffer is cleared given that we are using that information for
                        // clear coat selection
                        if (hdCamera.IsSSREnabled())
                        {
                            CoreUtils.SetRenderTarget(cmd, m_GbufferManager.GetBuffer(2), m_SharedRTManager.GetDepthStencilBuffer(), ClearFlag.Color, Color.clear);
                        }
                    }
                }
            }
        }

        struct PostProcessParameters
        {
            public ShaderVariablesGlobal globalCB;

            public HDCamera         hdCamera;
            public bool             postProcessIsFinalPass;
            public bool             flipYInPostProcess;
            public BlueNoise        blueNoise;

            // After Postprocess
            public bool             useDepthBuffer;
            public float            time;
            public float            lastTime;
            public int              frameCount;
            public RendererListDesc opaqueAfterPPDesc;
            public RendererListDesc transparentAfterPPDesc;
        }

        PostProcessParameters PreparePostProcess(CullingResults cullResults, HDCamera hdCamera)
        {
            PostProcessParameters result = new PostProcessParameters();
            result.globalCB = m_ShaderVariablesGlobalCB;
            result.hdCamera = hdCamera;
            result.postProcessIsFinalPass = HDUtils.PostProcessIsFinalPass(hdCamera);
            // Y-Flip needs to happen during the post process pass only if it's the final pass and is the regular game view
            // SceneView flip is handled by the editor internal code and GameView rendering into render textures should not be flipped in order to respect Unity texture coordinates convention
            result.flipYInPostProcess = result.postProcessIsFinalPass && (hdCamera.flipYMode == HDAdditionalCameraData.FlipYMode.ForceFlipY || hdCamera.isMainGameView);
            result.blueNoise = m_BlueNoise;

            result.useDepthBuffer = !hdCamera.IsTAAEnabled() && hdCamera.frameSettings.IsEnabled(FrameSettingsField.ZTestAfterPostProcessTAA);
            result.time = m_Time;
            result.lastTime = m_LastTime;
            result.frameCount = m_FrameCount;
            result.opaqueAfterPPDesc = CreateOpaqueRendererListDesc(cullResults, hdCamera.camera, HDShaderPassNames.s_ForwardOnlyName, renderQueueRange: HDRenderQueue.k_RenderQueue_AfterPostProcessOpaque);
            result.transparentAfterPPDesc = CreateTransparentRendererListDesc(cullResults, hdCamera.camera, HDShaderPassNames.s_ForwardOnlyName, renderQueueRange: HDRenderQueue.k_RenderQueue_AfterPostProcessTransparent);

            return result;
        }

        void RenderPostProcess(CullingResults cullResults, HDCamera hdCamera, RenderTargetIdentifier destination, ScriptableRenderContext renderContext, CommandBuffer cmd)
        {
            PostProcessParameters parameters = PreparePostProcess(cullResults, hdCamera);

            if (hdCamera.frameSettings.IsEnabled(FrameSettingsField.AfterPostprocess))
            {
                using (new ProfilingScope(cmd, ProfilingSampler.Get(HDProfileId.AfterPostProcessing)))
                {
                    // Note: We bind the depth only if the ZTest for After Post Process is enabled. It is disabled by
                    // default so we're consistent in the behavior: no ZTest for After Post Process materials).
                    if (!parameters.useDepthBuffer)
                        CoreUtils.SetRenderTarget(cmd, GetAfterPostProcessOffScreenBuffer(), clearFlag: ClearFlag.Color, clearColor: Color.black);
                    else
                        CoreUtils.SetRenderTarget(cmd, GetAfterPostProcessOffScreenBuffer(), m_SharedRTManager.GetDepthStencilBuffer(), clearFlag: ClearFlag.Color, clearColor: Color.black);

            // We render AfterPostProcess objects first into a separate buffer that will be composited in the final post process pass
                    RenderAfterPostProcess(parameters
                                        , RendererList.Create(parameters.opaqueAfterPPDesc)
                                        , RendererList.Create(parameters.transparentAfterPPDesc)
                                        , renderContext, cmd);

                }
            }

            // Set the depth buffer to the main one to avoid missing out on transparent depth for post process.
            cmd.SetGlobalTexture(HDShaderIDs._CameraDepthTexture, m_SharedRTManager.GetDepthStencilBuffer());

            // Post-processes output straight to the backbuffer
            m_PostProcessSystem.Render(
                cmd: cmd,
                camera: hdCamera,
                blueNoise: parameters.blueNoise,
                colorBuffer: m_CameraColorBuffer,
                afterPostProcessTexture: GetAfterPostProcessOffScreenBuffer(),
                finalRT: destination,
                depthBuffer: m_SharedRTManager.GetDepthStencilBuffer(),
                depthMipChain: m_SharedRTManager.GetDepthTexture(),
                motionVecTexture: m_SharedRTManager.GetMotionVectorsBuffer(),
                flipY: parameters.flipYInPostProcess
            );
        }


        RTHandle GetAfterPostProcessOffScreenBuffer()
        {
            // Here we share GBuffer albedo buffer since it's not needed anymore else we
            if (currentPlatformRenderPipelineSettings.supportedLitShaderMode == RenderPipelineSettings.SupportedLitShaderMode.ForwardOnly)
                return GetSSSBuffer();
            else
                return m_GbufferManager.GetBuffer(0);
        }

        static void UpdateOffscreenRenderingConstants(ref ShaderVariablesGlobal cb, bool enabled, uint factor)
        {
            cb._OffScreenRendering = enabled ? 1u : 0u;
            cb._OffScreenDownsampleFactor = factor;
        }

        static void RenderAfterPostProcess( PostProcessParameters   parameters,
                                            in RendererList         opaqueAfterPostProcessRendererList,
                                            in RendererList         transparentAfterPostProcessRendererList,
                                            ScriptableRenderContext renderContext, CommandBuffer cmd)
        {

            using (new ProfilingScope(cmd, ProfilingSampler.Get(HDProfileId.AfterPostProcessing)))
            {
                // Note about AfterPostProcess and TAA:
                // When TAA is enabled rendering is jittered and then resolved during the post processing pass.
                // It means that any rendering done after post processing need to disable jittering. This is what we do with hdCamera.UpdateViewConstants(false);
                // The issue is that the only available depth buffer is jittered so pixels would wobble around depth tested edges.
                // In order to avoid that we decide that objects rendered after Post processes while TAA is active will not benefit from the depth buffer so we disable it.
                parameters.hdCamera.UpdateAllViewConstants(false);
                parameters.hdCamera.UpdateShaderVariablesGlobalCB(ref parameters.globalCB, parameters.frameCount);

                UpdateOffscreenRenderingConstants(ref parameters.globalCB, true, 1);
                ConstantBuffer.PushGlobal(cmd, parameters.globalCB, HDShaderIDs._ShaderVariablesGlobal);

                DrawOpaqueRendererList(renderContext, cmd, parameters.hdCamera.frameSettings, opaqueAfterPostProcessRendererList);
                // Setup off-screen transparency here
                DrawTransparentRendererList(renderContext, cmd, parameters.hdCamera.frameSettings, transparentAfterPostProcessRendererList);

                UpdateOffscreenRenderingConstants(ref parameters.globalCB, false, 1);
                ConstantBuffer.PushGlobal(cmd, parameters.globalCB, HDShaderIDs._ShaderVariablesGlobal);
            }
        }

        struct SendGeometryGraphcisBuffersParameters
        {
            public HDCamera hdCamera;
            public bool needNormalBuffer;
            public bool needDepthBuffer;
            public VFXCameraBufferTypes neededVFXBuffers;
            public HDUtils.PackedMipChainInfo packedMipChainInfo;

            public bool NeedSendBuffers()
            {
                return needNormalBuffer || needDepthBuffer || neededVFXBuffers != VFXCameraBufferTypes.None;
            }
        }

        SendGeometryGraphcisBuffersParameters PrepareSendGeometryBuffersParameters(HDCamera hdCamera, in HDUtils.PackedMipChainInfo packedMipInfo)
        {
            SendGeometryGraphcisBuffersParameters parameters = new SendGeometryGraphcisBuffersParameters();

            parameters.hdCamera = hdCamera;
            parameters.needNormalBuffer = false;
            parameters.needDepthBuffer = false;
            parameters.packedMipChainInfo = packedMipInfo;

            HDAdditionalCameraData acd = null;
            hdCamera.camera.TryGetComponent(out acd);

            HDAdditionalCameraData.BufferAccessType externalAccess = new HDAdditionalCameraData.BufferAccessType();
            if (acd != null)
                externalAccess = acd.GetBufferAccess();

            // Figure out which client systems need which buffers
            // Only VFX systems for now
            parameters.neededVFXBuffers = VFXManager.IsCameraBufferNeeded(hdCamera.camera);
            parameters.needNormalBuffer |= ((parameters.neededVFXBuffers & VFXCameraBufferTypes.Normal) != 0 || (externalAccess & HDAdditionalCameraData.BufferAccessType.Normal) != 0);
            parameters.needDepthBuffer |= ((parameters.neededVFXBuffers & VFXCameraBufferTypes.Depth) != 0 || (externalAccess & HDAdditionalCameraData.BufferAccessType.Depth) != 0 || GetIndirectDiffuseMode(hdCamera) == IndirectDiffuseMode.ScreenSpace);

            // Raytracing require both normal and depth from previous frame.
            if (hdCamera.frameSettings.IsEnabled(FrameSettingsField.RayTracing) && GetRayTracingState())
            {
                parameters.needNormalBuffer = true;
                parameters.needDepthBuffer = true;
            }

            return parameters;
        }

        static void SendGeometryGraphicsBuffers(in SendGeometryGraphcisBuffersParameters parameters,
                                                RTHandle mainNormalBuffer,
                                                RTHandle mainDepthBuffer,
                                                CommandBuffer cmd)
        {

            var hdCamera = parameters.hdCamera;

            Texture normalBuffer = null;
            Texture depthBuffer = null;
            Texture depthBuffer1 = null;

            // Here if needed for this particular camera, we allocate history buffers.
            // Only one is needed here because the main buffer used for rendering is separate.
            // Ideally, we should double buffer the main rendering buffer but since we don't know in advance if history is going to be needed, it would be a big waste of memory.
            if (parameters.needNormalBuffer)
            {
                // local variable to avoid gcalloc caused by capture.
                var localNormalBuffer = mainNormalBuffer;
                RTHandle Allocator(string id, int frameIndex, RTHandleSystem rtHandleSystem)
                {
                    return rtHandleSystem.Alloc(Vector2.one, TextureXR.slices, colorFormat: localNormalBuffer.rt.graphicsFormat, dimension: TextureXR.dimension, enableRandomWrite: localNormalBuffer.rt.enableRandomWrite, name: $"{id}_Normal History Buffer"
                    );
                }

                normalBuffer = hdCamera.GetCurrentFrameRT((int)HDCameraFrameHistoryType.Normal) ?? hdCamera.AllocHistoryFrameRT((int)HDCameraFrameHistoryType.Normal, Allocator, 1);

                for (int i = 0; i < hdCamera.viewCount; i++)
                    cmd.CopyTexture(localNormalBuffer, i, 0, 0, 0, hdCamera.actualWidth, hdCamera.actualHeight, normalBuffer, i, 0, 0, 0);
            }

            if (parameters.needDepthBuffer)
            {
                // local variable to avoid gcalloc caused by capture.
                var localDepthBuffer = mainDepthBuffer;
                RTHandle Allocator(string id, int frameIndex, RTHandleSystem rtHandleSystem)
                {
                    return rtHandleSystem.Alloc(Vector2.one, TextureXR.slices, colorFormat: localDepthBuffer.rt.graphicsFormat, dimension: TextureXR.dimension, enableRandomWrite: localDepthBuffer.rt.enableRandomWrite, name: $"{id}_Depth History Buffer");
                }
                depthBuffer = hdCamera.GetCurrentFrameRT((int)HDCameraFrameHistoryType.Depth) ?? hdCamera.AllocHistoryFrameRT((int)HDCameraFrameHistoryType.Depth, Allocator, 1);

                for (int i = 0; i < hdCamera.viewCount; i++)
                    cmd.CopyTexture(localDepthBuffer, i, 0, 0, 0, hdCamera.actualWidth, hdCamera.actualHeight, depthBuffer, i, 0, 0, 0);

                RTHandle Allocator1(string id, int frameIndex, RTHandleSystem rtHandleSystem)
                {
                    return rtHandleSystem.Alloc(Vector2.one * 0.5f, TextureXR.slices, colorFormat: localDepthBuffer.rt.graphicsFormat, dimension: TextureXR.dimension, enableRandomWrite: localDepthBuffer.rt.enableRandomWrite, name: $"Depth History Buffer Mip 1");
                }

                depthBuffer1 = hdCamera.GetCurrentFrameRT((int)HDCameraFrameHistoryType.Depth1) ?? hdCamera.AllocHistoryFrameRT((int)HDCameraFrameHistoryType.Depth1, Allocator1, 1);
                for (int i = 0; i < hdCamera.viewCount; i++)
                    cmd.CopyTexture(localDepthBuffer, i, 0, parameters.packedMipChainInfo.mipLevelOffsets[1].x, parameters.packedMipChainInfo.mipLevelOffsets[1].y, hdCamera.actualWidth / 2, hdCamera.actualHeight / 2, depthBuffer1, i, 0, 0, 0);
            }

            // Send buffers to client.
            // For now, only VFX systems
            if ((parameters.neededVFXBuffers & VFXCameraBufferTypes.Depth) != 0)
            {
                VFXManager.SetCameraBuffer(hdCamera.camera, VFXCameraBufferTypes.Depth, depthBuffer, 0, 0, hdCamera.actualWidth, hdCamera.actualHeight);
            }

            if ((parameters.neededVFXBuffers & VFXCameraBufferTypes.Normal) != 0)
            {
                VFXManager.SetCameraBuffer(hdCamera.camera, VFXCameraBufferTypes.Normal, normalBuffer, 0, 0, hdCamera.actualWidth, hdCamera.actualHeight);
            }
        }

        static void SendColorGraphicsBuffer(CommandBuffer cmd, HDCamera hdCamera)
        {
            // Figure out which client systems need which buffers
            VFXCameraBufferTypes neededVFXBuffers = VFXManager.IsCameraBufferNeeded(hdCamera.camera);

            if ((neededVFXBuffers & VFXCameraBufferTypes.Color) != 0)
            {
                var colorBuffer = hdCamera.GetCurrentFrameRT((int)HDCameraFrameHistoryType.ColorBufferMipChain);
                VFXManager.SetCameraBuffer(hdCamera.camera, VFXCameraBufferTypes.Color, colorBuffer, 0, 0, hdCamera.actualWidth, hdCamera.actualHeight);
            }
        }

        /// <summary>
        /// Overrides the current camera, changing all the matrices and view parameters for the new one.
        /// It allows you to render objects from another camera, which can be useful in custom passes for example.
        /// </summary>
        internal struct OverrideCameraRendering : IDisposable
        {
            CommandBuffer   cmd;
            Camera          overrideCamera;
            HDCamera        overrideHDCamera;
            float           originalAspect;

            /// <summary>
            /// Overrides the current camera, changing all the matrices and view parameters for the new one.
            /// </summary>
            /// <param name="cmd">The current command buffer in use</param>
            /// <param name="overrideCamera">The camera that will replace the current one</param>
            /// <example>
            /// <code>
            /// using (new HDRenderPipeline.OverrideCameraRendering(cmd, overrideCamera))
            /// {
            ///     ...
            /// }
            /// </code>
            /// </example>
            public OverrideCameraRendering(CommandBuffer cmd, Camera overrideCamera)
            {
                this.cmd = cmd;
                this.overrideCamera = overrideCamera;
                this.overrideHDCamera = null;
                this.originalAspect = 0;

                if (!IsContextValid(overrideCamera))
                    return;

                var hdrp = HDRenderPipeline.currentPipeline;
                overrideHDCamera = HDCamera.GetOrCreate(overrideCamera);

                // Mark the HDCamera as persistant so it's not deleted because it's camera is disabled.
                overrideHDCamera.isPersistent = true;

                // We need to patch the pixel rect of the camera because by default the camera size is synchronized
                // with the game view and so it breaks in the scene view. Note that we can't use Camera.pixelRect here
                // because when we assign it, the change is not instantaneous and is not reflected in pixelWidth/pixelHeight.
                overrideHDCamera.OverridePixelRect(hdrp.m_CurrentHDCamera.camera.pixelRect);
                // We also sync the aspect ratio of the camera, this time using the camera instead of HDCamera.
                // This will update the projection matrix to match the aspect of the current rendering camera.
                originalAspect = overrideCamera.aspect;
                overrideCamera.aspect = (float)hdrp.m_CurrentHDCamera.camera.pixelRect.width / (float)hdrp.m_CurrentHDCamera.camera.pixelRect.height;

                // Update HDCamera datas
                overrideHDCamera.Update(overrideHDCamera.frameSettings, hdrp, hdrp.m_MSAASamples, hdrp.m_XRSystem.emptyPass, allocateHistoryBuffers: false);
                // Reset the reference size as it could have been changed by the override camera
                hdrp.m_CurrentHDCamera.SetReferenceSize();
                overrideHDCamera.UpdateShaderVariablesGlobalCB(ref hdrp.m_ShaderVariablesGlobalCB, hdrp.m_FrameCount);

                ConstantBuffer.PushGlobal(cmd, hdrp.m_ShaderVariablesGlobalCB, HDShaderIDs._ShaderVariablesGlobal);
            }

            bool IsContextValid(Camera overrideCamera)
            {
                var hdrp = HDRenderPipeline.currentPipeline;

                if (hdrp.m_CurrentHDCamera == null)
                {
                    Debug.LogError("OverrideCameraRendering can only be called inside the render loop !");
                    return false;
                }

                if (overrideCamera == hdrp.m_CurrentHDCamera.camera)
                    return false;

                return true;
            }

            /// <summary>
            /// Reset the camera settings to the original camera
            /// </summary>
            void IDisposable.Dispose()
            {
                if (!IsContextValid(overrideCamera))
                    return;

                overrideHDCamera.ResetPixelRect();
                overrideCamera.aspect = originalAspect;

                var hdrp = HDRenderPipeline.currentPipeline;
                // Reset the reference size as it could have been changed by the override camera
                hdrp.m_CurrentHDCamera.SetReferenceSize();
                hdrp.m_CurrentHDCamera.UpdateShaderVariablesGlobalCB(ref hdrp.m_ShaderVariablesGlobalCB, hdrp.m_FrameCount);
                ConstantBuffer.PushGlobal(cmd, hdrp.m_ShaderVariablesGlobalCB, HDShaderIDs._ShaderVariablesGlobal);
            }
        }

#if ENABLE_VIRTUALTEXTURES
        RTHandle GetVTFeedbackBufferForForward(HDCamera hdCamera)
        {
            bool msaaEnabled = hdCamera.frameSettings.IsEnabled(FrameSettingsField.MSAA);
            if (msaaEnabled) return m_VtBufferManager.FeedbackBufferMsaa;

            var res =  m_GbufferManager.GetVTFeedbackBuffer();
            if (res != null) return res;

            return m_VtBufferManager.FeedbackBuffer;
        }
#endif
    }
}<|MERGE_RESOLUTION|>--- conflicted
+++ resolved
@@ -3981,22 +3981,12 @@
             }
         }
 
-<<<<<<< HEAD
         void RenderFullScreenDebug(CullingResults cullingResults, HDCamera hdCamera, ScriptableRenderContext renderContext, CommandBuffer cmd)
         {
             RenderTransparencyOverdraw(cullingResults, hdCamera, renderContext, cmd);
             RenderFullScreenDebugForward(cullingResults, hdCamera, renderContext, cmd);
         }
 
-        void RenderTransparencyOverdraw(CullingResults cull, HDCamera hdCamera, ScriptableRenderContext renderContext, CommandBuffer cmd)
-        {
-            if (m_CurrentDebugDisplaySettings.data.fullScreenDebugMode == FullScreenDebugMode.TransparencyOverdraw)
-            {
-                CoreUtils.SetRenderTarget(cmd, m_CameraColorBuffer, m_SharedRTManager.GetDepthStencilBuffer(), clearFlag: ClearFlag.Color, clearColor: Color.black);
-                cmd.SetRandomWriteTarget(5, TextureXR.GetBlackUIntTexture());
-
-                var stateBlock = new RenderStateBlock
-=======
         struct TransparencyOverdrawParameters
         {
             public ShaderVariablesDebugDisplay constantBuffer;
@@ -4018,7 +4008,6 @@
                 {
                     blendState0 = new RenderTargetBlendState
                     {
-
                         destinationColorBlendMode = BlendMode.One,
                         sourceColorBlendMode = BlendMode.One,
                         destinationAlphaBlendMode = BlendMode.One,
@@ -4048,26 +4037,11 @@
                                                 ScriptableRenderContext         renderContext,
                                                 CommandBuffer                   cmd)
         {
+            bool isMetal = SystemInfo.graphicsDeviceType == GraphicsDeviceType.Metal;
+
             CoreUtils.SetRenderTarget(cmd, colorBuffer, depthBuffer, clearFlag: ClearFlag.Color, clearColor: Color.black);
-            var stateBlock = new RenderStateBlock
-            {
-                mask = RenderStateMask.Blend,
-                blendState = new BlendState
->>>>>>> 9df292ff
-                {
-                    blendState0 = new RenderTargetBlendState
-                    {
-
-                        destinationColorBlendMode = BlendMode.One,
-                        sourceColorBlendMode = BlendMode.One,
-                        destinationAlphaBlendMode = BlendMode.One,
-                        sourceAlphaBlendMode = BlendMode.One,
-                        colorBlendOperation = BlendOp.Add,
-                        alphaBlendOperation = BlendOp.Add,
-                        writeMask = ColorWriteMask.All
-                    }
-                }
-            };
+            if (!isMetal)
+                cmd.SetRandomWriteTarget(5, TextureXR.GetBlackUIntTexture());
 
             // High res transparent objects, drawing in m_DebugFullScreenTempBuffer
             parameters.constantBuffer._DebugTransparencyOverdrawWeight = 1.0f;
@@ -4081,41 +4055,12 @@
             ConstantBuffer.PushGlobal(cmd, parameters.constantBuffer, HDShaderIDs._ShaderVariablesDebugDisplay);
             DrawTransparentRendererList(renderContext, cmd, parameters.frameSettings, transparencyLowResRL);
 
+            if (!isMetal)
+                cmd.ClearRandomWriteTargets();
+
             // weighted sum of m_DebugFullScreenTempBuffer and m_DebugTranparencyLowRes done in DebugFullScreen.shader
         }
 
-<<<<<<< HEAD
-                cmd.ClearRandomWriteTargets();
-            }
-        }
-
-        void RenderFullScreenDebugForward(CullingResults cull, HDCamera hdCamera, ScriptableRenderContext renderContext, CommandBuffer cmd)
-        {
-            var mode = m_CurrentDebugDisplaySettings.data.fullScreenDebugMode;
-            if (mode == FullScreenDebugMode.QuadOverdraw || mode == FullScreenDebugMode.VertexDensity)
-            {
-                CoreUtils.SetRenderTarget(cmd, m_CameraColorBuffer, m_SharedRTManager.GetDepthStencilBuffer());
-                cmd.SetRandomWriteTarget(5, m_SharedRTManager.GetDebugDisplayUAV());
-
-                // Depth test less equal + no color write
-                var stateBlock = new RenderStateBlock
-                {
-                    mask = RenderStateMask.Depth | RenderStateMask.Blend,
-                    depthState = new DepthState(true, CompareFunction.LessEqual),
-                    blendState = new BlendState { blendState0 = new RenderTargetBlendState((ColorWriteMask)0) }
-                };
-
-                // Render Forward Opaque
-                var rendererListOpaque = RendererList.Create(CreateOpaqueRendererListDesc(cull, hdCamera.camera, m_AllForwardOpaquePassNames, m_CurrentRendererConfigurationBakedLighting, stateBlock: stateBlock));
-                DrawOpaqueRendererList(renderContext, cmd, hdCamera.frameSettings, rendererListOpaque);
-
-                // Render Forward Transparent
-                var rendererListTransparent = RendererList.Create(CreateTransparentRendererListDesc(cull, hdCamera.camera, m_AllTransparentPassNames, m_CurrentRendererConfigurationBakedLighting, stateBlock: stateBlock));
-                DrawTransparentRendererList(renderContext, cmd, hdCamera.frameSettings, rendererListTransparent);
-
-                cmd.ClearRandomWriteTargets();
-                m_FullScreenDebugPushed = true;
-=======
         void RenderTransparencyOverdraw(CullingResults cull, HDCamera hdCamera, ScriptableRenderContext renderContext, CommandBuffer cmd)
         {
             if (m_CurrentDebugDisplaySettings.IsDebugDisplayEnabled() && m_CurrentDebugDisplaySettings.data.fullScreenDebugMode == FullScreenDebugMode.TransparencyOverdraw)
@@ -4129,7 +4074,39 @@
                                             RendererList.Create(parameters.transparencyLowResRL),
                                             renderContext, cmd);
                 PushFullScreenDebugTexture(hdCamera, cmd, m_CameraColorBuffer, FullScreenDebugMode.TransparencyOverdraw);
->>>>>>> 9df292ff
+            }
+        }
+
+        void RenderFullScreenDebugForward(CullingResults cull, HDCamera hdCamera, ScriptableRenderContext renderContext, CommandBuffer cmd)
+        {
+            var mode = m_CurrentDebugDisplaySettings.data.fullScreenDebugMode;
+            if (mode == FullScreenDebugMode.QuadOverdraw || mode == FullScreenDebugMode.VertexDensity)
+            {
+                // Metal doesn't support atomic texture writes
+                if (SystemInfo.graphicsDeviceType == GraphicsDeviceType.Metal)
+                    return;
+
+                CoreUtils.SetRenderTarget(cmd, m_CameraColorBuffer, m_SharedRTManager.GetDepthStencilBuffer());
+                cmd.SetRandomWriteTarget(5, m_SharedRTManager.GetDebugDisplayUAV());
+
+                // Depth test less equal + no color write
+                var stateBlock = new RenderStateBlock
+                {
+                    mask = RenderStateMask.Depth | RenderStateMask.Blend,
+                    depthState = new DepthState(true, CompareFunction.LessEqual),
+                    blendState = new BlendState { blendState0 = new RenderTargetBlendState((ColorWriteMask)0) }
+                };
+
+                // Render Forward Opaque
+                var rendererListOpaque = RendererList.Create(CreateOpaqueRendererListDesc(cull, hdCamera.camera, m_AllForwardOpaquePassNames, m_CurrentRendererConfigurationBakedLighting, stateBlock: stateBlock));
+                DrawOpaqueRendererList(renderContext, cmd, hdCamera.frameSettings, rendererListOpaque);
+
+                // Render Forward Transparent
+                var rendererListTransparent = RendererList.Create(CreateTransparentRendererListDesc(cull, hdCamera.camera, m_AllTransparentPassNames, m_CurrentRendererConfigurationBakedLighting, stateBlock: stateBlock));
+                DrawTransparentRendererList(renderContext, cmd, hdCamera.frameSettings, rendererListTransparent);
+
+                cmd.ClearRandomWriteTargets();
+                m_FullScreenDebugPushed = true;
             }
         }
 
