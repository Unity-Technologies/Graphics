--- conflicted
+++ resolved
@@ -2560,102 +2560,6 @@
         }
 
         /// <summary>
-<<<<<<< HEAD
-        /// Overrides the current camera, changing all the matrices and view parameters for the new one.
-        /// It allows you to render objects from another camera, which can be useful in custom passes for example.
-        /// </summary>
-        internal struct OverrideCameraRendering : IDisposable
-        {
-            CommandBuffer   cmd;
-            Camera          overrideCamera;
-            HDCamera        overrideHDCamera;
-            float           originalAspect;
-
-            /// <summary>
-            /// Overrides the current camera, changing all the matrices and view parameters for the new one.
-            /// </summary>
-            /// <param name="cmd">The current command buffer in use</param>
-            /// <param name="overrideCamera">The camera that will replace the current one</param>
-            /// <example>
-            /// <code>
-            /// using (new HDRenderPipeline.OverrideCameraRendering(cmd, overrideCamera))
-            /// {
-            ///     ...
-            /// }
-            /// </code>
-            /// </example>
-            public OverrideCameraRendering(CommandBuffer cmd, Camera overrideCamera)
-            {
-                this.cmd = cmd;
-                this.overrideCamera = overrideCamera;
-                this.overrideHDCamera = null;
-                this.originalAspect = 0;
-
-                if (!IsContextValid(overrideCamera))
-                    return;
-
-                var hdrp = HDRenderPipeline.currentPipeline;
-                overrideHDCamera = HDCamera.GetOrCreate(overrideCamera);
-
-                // Mark the HDCamera as persistant so it's not deleted because it's camera is disabled.
-                overrideHDCamera.isPersistent = true;
-
-                // We need to patch the pixel rect of the camera because by default the camera size is synchronized
-                // with the game view and so it breaks in the scene view. Note that we can't use Camera.pixelRect here
-                // because when we assign it, the change is not instantaneous and is not reflected in pixelWidth/pixelHeight.
-                overrideHDCamera.OverridePixelRect(hdrp.m_CurrentHDCamera.camera.pixelRect);
-                // We also sync the aspect ratio of the camera, this time using the camera instead of HDCamera.
-                // This will update the projection matrix to match the aspect of the current rendering camera.
-                originalAspect = overrideCamera.aspect;
-                overrideCamera.aspect = (float)hdrp.m_CurrentHDCamera.camera.pixelRect.width / (float)hdrp.m_CurrentHDCamera.camera.pixelRect.height;
-
-                // Update HDCamera datas
-                overrideHDCamera.Update(overrideHDCamera.frameSettings, hdrp, XRSystem.emptyPass, allocateHistoryBuffers: false);
-                // Reset the reference size as it could have been changed by the override camera
-                hdrp.m_CurrentHDCamera.SetReferenceSize();
-                overrideHDCamera.UpdateShaderVariablesGlobalCB(ref hdrp.m_ShaderVariablesGlobalCB);
-
-                ConstantBuffer.PushGlobal(cmd, hdrp.m_ShaderVariablesGlobalCB, HDShaderIDs._ShaderVariablesGlobal);
-            }
-
-            bool IsContextValid(Camera overrideCamera)
-            {
-                var hdrp = HDRenderPipeline.currentPipeline;
-
-                if (hdrp.m_CurrentHDCamera == null)
-                {
-                    Debug.LogError("OverrideCameraRendering can only be called inside the render loop !");
-                    return false;
-                }
-
-                if (overrideCamera == hdrp.m_CurrentHDCamera.camera)
-                    return false;
-
-                return true;
-            }
-
-            /// <summary>
-            /// Reset the camera settings to the original camera
-            /// </summary>
-            void IDisposable.Dispose()
-            {
-                if (!IsContextValid(overrideCamera))
-                    return;
-
-                overrideHDCamera.ResetPixelRect();
-                overrideCamera.aspect = originalAspect;
-
-                var hdrp = HDRenderPipeline.currentPipeline;
-                // Reset the reference size as it could have been changed by the override camera
-                hdrp.m_CurrentHDCamera.SetReferenceSize();
-                hdrp.m_CurrentHDCamera.UpdateShaderVariablesGlobalCB(ref hdrp.m_ShaderVariablesGlobalCB);
-                ConstantBuffer.PushGlobal(cmd, hdrp.m_ShaderVariablesGlobalCB, HDShaderIDs._ShaderVariablesGlobal);
-            }
-        }
-
-        /// <summary>
-=======
->>>>>>> e672156e
         /// Release all persistent shadow atlas.
         /// In HDRP, shadow persistent atlases are allocated per light type (area, punctual or directional) when needed but never deallocated.
         /// Calling this will force deallocation of those atlases. This can be useful between levels for example when you know that some types of lights aren't used anymore.
