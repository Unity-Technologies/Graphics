--- conflicted
+++ resolved
@@ -1219,24 +1219,20 @@
             CoreUtils.Destroy(m_UpsampleTransparency);
             CoreUtils.Destroy(m_ApplyDistortionMaterial);
             CoreUtils.Destroy(m_ClearStencilBufferMaterial);
-<<<<<<< HEAD
 
             // Distributed
             CoreUtils.Destroy(m_BlitYUVToRGB);
             CoreUtils.Destroy(m_BlitYUVToRGBTexArray);
             CoreUtils.Destroy(m_BlitYUVToRGBTexArraySingleSlice);
 
-
             CoreUtils.Destroy(m_BlitRGBToYUV);
             CoreUtils.Destroy(m_BlitRGBToYUVTexArray);
             CoreUtils.Destroy(m_BlitRGBToYUVTexArraySingleSlice);
 
-=======
 #if UNITY_GPU_DRIVEN_PIPELINE
             CoreUtils.Destroy(m_DebugVisibilityMaterial);
             CoreUtils.Destroy(m_DebugMaterialIDMaterial);
 #endif
->>>>>>> 78933de6
             m_XRSystem.Cleanup();
             m_SkyManager.Cleanup();
             CleanupVolumetricLighting();
