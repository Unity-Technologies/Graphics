using System.Collections.Generic;
using UnityEngine.VFX;
using System;
using System.Diagnostics;
using System.Linq;
using UnityEngine.Experimental.GlobalIllumination;
using UnityEngine.Experimental.Rendering;
using UnityEngine.Experimental.Rendering.RenderGraphModule;
#if UNITY_EDITOR
using UnityEditorInternal;
using UnityEditor.Rendering;
#endif

#if ENABLE_VIRTUALTEXTURES
using UnityEngine.Rendering.VirtualTexturing;
#endif


namespace UnityEngine.Rendering.HighDefinition
{
    /// <summary>
    /// High Definition Render Pipeline class.
    /// </summary>
    public partial class HDRenderPipeline : RenderPipeline
    {
        #region Default Settings
        internal static HDRenderPipelineAsset defaultAsset
            => GraphicsSettings.renderPipelineAsset is HDRenderPipelineAsset hdrpAsset ? hdrpAsset : null;

        internal static HDRenderPipelineAsset currentAsset
            => GraphicsSettings.currentRenderPipeline is HDRenderPipelineAsset hdrpAsset ? hdrpAsset : null;

        internal static HDRenderPipeline currentPipeline
            => RenderPipelineManager.currentPipeline is HDRenderPipeline hdrp ? hdrp : null;

        internal static bool pipelineSupportsRayTracing => HDRenderPipeline.currentPipeline != null && HDRenderPipeline.currentPipeline.rayTracingSupported;

        internal static bool pipelineSupportsScreenSpaceShadows => GraphicsSettings.currentRenderPipeline is HDRenderPipelineAsset hdrpAsset ? hdrpAsset.currentPlatformRenderPipelineSettings.hdShadowInitParams.supportScreenSpaceShadows : false;


        private static Volume s_DefaultVolume = null;
        static VolumeProfile defaultVolumeProfile
            => defaultAsset?.defaultVolumeProfile;

        static HDRenderPipeline()
        {
#if UNITY_EDITOR
            UnityEditor.AssemblyReloadEvents.beforeAssemblyReload += () =>
            {
                if (s_DefaultVolume != null && !s_DefaultVolume.Equals(null))
                {
                    CoreUtils.Destroy(s_DefaultVolume.gameObject);
                    s_DefaultVolume = null;
                }
            };
#endif
        }

        internal static Volume GetOrCreateDefaultVolume()
        {
            if (s_DefaultVolume == null || s_DefaultVolume.Equals(null))
            {
                var go = new GameObject("Default Volume") { hideFlags = HideFlags.HideAndDontSave };
                s_DefaultVolume = go.AddComponent<Volume>();
                s_DefaultVolume.isGlobal = true;
                s_DefaultVolume.priority = float.MinValue;
                s_DefaultVolume.sharedProfile = defaultVolumeProfile;
            }

            if (
                // In case the asset was deleted or the reference removed
                s_DefaultVolume.sharedProfile == null || s_DefaultVolume.sharedProfile.Equals(null)
#if UNITY_EDITOR

                // In case the serialization recreated an empty volume sharedProfile

                || !UnityEditor.AssetDatabase.Contains(s_DefaultVolume.sharedProfile)
#endif
            )
            {
                s_DefaultVolume.sharedProfile = defaultVolumeProfile;
            }

            if (s_DefaultVolume.sharedProfile != defaultVolumeProfile)
            {
                s_DefaultVolume.sharedProfile = defaultVolumeProfile;
            }

            return s_DefaultVolume;
        }

        #endregion

        /// <summary>
        /// Shader Tag for the High Definition Render Pipeline.
        /// </summary>
        public const string k_ShaderTagName = "HDRenderPipeline";

        readonly HDRenderPipelineAsset m_Asset;
        internal HDRenderPipelineAsset asset { get { return m_Asset; } }
        readonly HDRenderPipelineAsset m_DefaultAsset;
        internal RenderPipelineResources defaultResources { get { return m_DefaultAsset.renderPipelineResources; } }

        internal RenderPipelineSettings currentPlatformRenderPipelineSettings { get { return m_Asset.currentPlatformRenderPipelineSettings; } }

        readonly List<RenderPipelineMaterial> m_MaterialList = new List<RenderPipelineMaterial>();

#if ENABLE_VIRTUALTEXTURES
        readonly VTBufferManager m_VtBufferManager;
#endif
        readonly PostProcessSystem m_PostProcessSystem;
        readonly XRSystem m_XRSystem;

        // Keep track of previous Graphic and QualitySettings value to reset when switching to another pipeline
        bool m_PreviousLightsUseLinearIntensity;
        bool m_PreviousLightsUseColorTemperature;
        bool m_PreviousSRPBatcher;

#if UNITY_2020_2_OR_NEWER
        uint m_PreviousDefaultRenderingLayerMask;
#endif
        ShadowmaskMode m_PreviousShadowMaskMode;

        bool m_FrameSettingsHistoryEnabled = false;
#if UNITY_EDITOR
        bool m_PreviousEnableCookiesInLightmapper = true;
#endif

        /// <summary>
        /// This functions allows the user to have an approximation of the number of rays that were traced for a given frame.
        /// </summary>
        /// <param name="rayValues">Specifes which ray count value should be returned.</param>
        /// <returns>The approximated ray count for a frame</returns>
        public uint GetRaysPerFrame(RayCountValues rayValues) { return m_RayCountManager.GetRaysPerFrame(rayValues); }

        // Renderer Bake configuration can vary depends on if shadow mask is enabled or no
        PerObjectData m_CurrentRendererConfigurationBakedLighting = HDUtils.k_RendererConfigurationBakedLighting;
        MaterialPropertyBlock m_CopyDepthPropertyBlock = new MaterialPropertyBlock();
        Material m_CopyDepth;
        Material m_UpsampleTransparency;
        MipGenerator m_MipGenerator;
        BlueNoise m_BlueNoise;

        IBLFilterBSDF[] m_IBLFilterArray = null;

        ComputeShader m_ScreenSpaceReflectionsCS { get { return defaultResources.shaders.screenSpaceReflectionsCS; } }
        int m_SsrTracingKernel = -1;
        int m_SsrReprojectionKernel = -1;
        int m_SsrAccumulateKernel = -1;

        Material m_ApplyDistortionMaterial;

        Material m_ClearStencilBufferMaterial;

        Material m_ErrorMaterial;

        Material m_Blit;
        Material m_BlitTexArray;
        Material m_BlitTexArraySingleSlice;
        Material m_BlitColorAndDepth;

        Lazy<RTHandle> m_CustomPassColorBuffer;
        Lazy<RTHandle> m_CustomPassDepthBuffer;

        // Constant Buffers
        ShaderVariablesGlobal m_ShaderVariablesGlobalCB = new ShaderVariablesGlobal();
        ShaderVariablesXR m_ShaderVariablesXRCB = new ShaderVariablesXR();
        ShaderVariablesRaytracing m_ShaderVariablesRayTracingCB = new ShaderVariablesRaytracing();

        // The current MSAA count
        MSAASamples m_MSAASamples;

        // The pass "SRPDefaultUnlit" is a fall back to legacy unlit rendering and is required to support unity 2d + unity UI that render in the scene.
        ShaderTagId[] m_ForwardAndForwardOnlyPassNames = { HDShaderPassNames.s_ForwardOnlyName, HDShaderPassNames.s_ForwardName, HDShaderPassNames.s_SRPDefaultUnlitName };
        ShaderTagId[] m_ForwardOnlyPassNames = { HDShaderPassNames.s_ForwardOnlyName, HDShaderPassNames.s_SRPDefaultUnlitName };

        ShaderTagId[] m_AllTransparentPassNames = {  HDShaderPassNames.s_TransparentBackfaceName,
                                                     HDShaderPassNames.s_ForwardOnlyName,
                                                     HDShaderPassNames.s_ForwardName,
                                                     HDShaderPassNames.s_SRPDefaultUnlitName };

        ShaderTagId[] m_TransparentNoBackfaceNames = {  HDShaderPassNames.s_ForwardOnlyName,
                                                        HDShaderPassNames.s_ForwardName,
                                                        HDShaderPassNames.s_SRPDefaultUnlitName };


        ShaderTagId[] m_AllForwardOpaquePassNames = {    HDShaderPassNames.s_ForwardOnlyName,
                                                         HDShaderPassNames.s_ForwardName,
                                                         HDShaderPassNames.s_SRPDefaultUnlitName };

        ShaderTagId[] m_DepthOnlyAndDepthForwardOnlyPassNames = { HDShaderPassNames.s_DepthForwardOnlyName, HDShaderPassNames.s_DepthOnlyName };
        ShaderTagId[] m_DepthForwardOnlyPassNames = { HDShaderPassNames.s_DepthForwardOnlyName };
        ShaderTagId[] m_DepthOnlyPassNames = { HDShaderPassNames.s_DepthOnlyName };
        ShaderTagId[] m_TransparentDepthPrepassNames = { HDShaderPassNames.s_TransparentDepthPrepassName };
        ShaderTagId[] m_TransparentDepthPostpassNames = { HDShaderPassNames.s_TransparentDepthPostpassName };
        ShaderTagId[] m_RayTracingPrepassNames = { HDShaderPassNames.s_RayTracingPrepassName };
        ShaderTagId[] m_FullScreenDebugPassNames = { HDShaderPassNames.s_FullScreenDebugName };
        ShaderTagId[] m_ForwardErrorPassNames = { HDShaderPassNames.s_AlwaysName, HDShaderPassNames.s_ForwardBaseName, HDShaderPassNames.s_DeferredName, HDShaderPassNames.s_PrepassBaseName, HDShaderPassNames.s_VertexName, HDShaderPassNames.s_VertexLMRGBMName, HDShaderPassNames.s_VertexLMName };
        ShaderTagId[] m_DecalsEmissivePassNames = { HDShaderPassNames.s_DecalMeshForwardEmissiveName };
        ShaderTagId[] m_SinglePassName = new ShaderTagId[1];
        ShaderTagId[] m_MeshDecalsPassNames = { HDShaderPassNames.s_DBufferMeshName };

        RenderStateBlock m_DepthStateOpaque;
        RenderStateBlock m_DepthStateNoWrite;
        RenderStateBlock m_AlphaToMaskBlock;

        readonly List<CustomPassVolume> m_ActivePassVolumes = new List<CustomPassVolume>(6);

        // Detect when windows size is changing
        int m_MaxCameraWidth;
        int m_MaxCameraHeight;
        // Keep track of the maximum number of XR instanced views
        int m_MaxViewCount = 1;

        // Use to detect frame changes (for accurate frame count in editor, consider using hdCamera.GetCameraFrameCount)
        int m_FrameCount;

        GraphicsFormat GetColorBufferFormat()
            => (GraphicsFormat)m_Asset.currentPlatformRenderPipelineSettings.colorBufferFormat;

        GraphicsFormat GetCustomBufferFormat()
            => (GraphicsFormat)m_Asset.currentPlatformRenderPipelineSettings.customBufferFormat;

        internal int GetDecalAtlasMipCount()
        {
            int highestDim = Math.Max(currentPlatformRenderPipelineSettings.decalSettings.atlasWidth, currentPlatformRenderPipelineSettings.decalSettings.atlasHeight);
            return (int)Math.Log(highestDim, 2);
        }

        internal int GetCookieAtlasMipCount() => (int)Mathf.Log((int)currentPlatformRenderPipelineSettings.lightLoopSettings.cookieAtlasSize, 2);

        internal int GetPlanarReflectionProbeMipCount()
        {
            int size = (int)currentPlatformRenderPipelineSettings.lightLoopSettings.planarReflectionAtlasSize;
            return (int)Mathf.Log(size, 2);
        }

        internal int GetMaxScreenSpaceShadows()
        {
            return currentPlatformRenderPipelineSettings.hdShadowInitParams.supportScreenSpaceShadows ? currentPlatformRenderPipelineSettings.hdShadowInitParams.maxScreenSpaceShadowSlots : 0;
        }

        readonly SkyManager m_SkyManager = new SkyManager();
        internal SkyManager skyManager { get { return m_SkyManager; } }
        readonly AmbientOcclusionSystem m_AmbientOcclusionSystem;

        bool                            m_ValidAPI; // False by default mean we render normally, true mean we don't render anything
        bool                            m_IsDepthBufferCopyValid;
        RenderTexture                   m_TemporaryTargetForCubemaps;
        HDCamera                        m_CurrentHDCamera;

        private CameraCache<(Transform viewer, HDProbe probe, int face)> m_ProbeCameraCache = new
            CameraCache<(Transform viewer, HDProbe probe, int face)>();

        internal Material GetBlitMaterial(bool useTexArray, bool singleSlice) { return useTexArray ? (singleSlice ? m_BlitTexArraySingleSlice : m_BlitTexArray) : m_Blit; }
        internal Material GetBlitColorAndDepthMaterial() { return m_BlitColorAndDepth; }

        ComputeBuffer m_DepthPyramidMipLevelOffsetsBuffer = null;

        ScriptableCullingParameters frozenCullingParams;
        bool frozenCullingParamAvailable = false;

        // RENDER GRAPH
        RenderGraph m_RenderGraph = new RenderGraph("HDRPGraph");

        // MSAA resolve materials
        Material m_ColorResolveMaterial = null;
        Material m_MotionVectorResolve = null;

        internal Material GetMSAAColorResolveMaterial()
        {
            return m_ColorResolveMaterial;
        }

        // Flag that defines if ray tracing is supported by the current asset and platform
        bool m_RayTracingSupported = false;
        /// <summary>
        ///  Flag that defines if ray tracing is supported by the current HDRP asset and platform
        /// </summary>
        public bool rayTracingSupported { get { return m_RayTracingSupported; } }


#if UNITY_EDITOR
        bool m_ResourcesInitialized = false;
#endif

        internal bool reflectionProbeBaking { get; set; }

        /// <summary>
        /// HDRenderPipeline constructor.
        /// </summary>
        /// <param name="asset">Source HDRenderPipelineAsset.</param>
        /// <param name="defaultAsset">Defauklt HDRenderPipelineAsset.</param>
        public HDRenderPipeline(HDRenderPipelineAsset asset, HDRenderPipelineAsset defaultAsset)
        {
            m_Asset = asset;
            m_DefaultAsset = defaultAsset;
            HDProbeSystem.Parameters = asset.reflectionSystemParameters;

            DebugManager.instance.RefreshEditor();

            m_ValidAPI = true;

            SetRenderingFeatures();

            // Initialize lod settings with the default frame settings. This will pull LoD values from the current quality level HDRP asset if necessary.
            // This will make the LoD Group UI consistent with the scene view camera like it is for builtin pipeline.
            QualitySettings.lodBias = m_Asset.GetDefaultFrameSettings(FrameSettingsRenderType.Camera).GetResolvedLODBias(m_Asset);
            QualitySettings.maximumLODLevel = m_Asset.GetDefaultFrameSettings(FrameSettingsRenderType.Camera).GetResolvedMaximumLODLevel(m_Asset);

            // The first thing we need to do is to set the defines that depend on the render pipeline settings
            m_RayTracingSupported = GatherRayTracingSupport(m_Asset.currentPlatformRenderPipelineSettings);

#if UNITY_EDITOR
            // If defaultAsset is not ready (can happen due to loading order issue), then we should return
            // There is a similar check in Render()
            if (HDRenderPipeline.defaultAsset == null)
                return;

            UpgradeResourcesIfNeeded();

            //In case we are loading element in the asset pipeline (occurs when library is not fully constructed) the creation of the HDRenderPipeline is done at a time we cannot access resources.
            //So in this case, the reloader would fail and the resources cannot be validated. So skip validation here.
            //The HDRenderPipeline will be reconstructed in a few frame which will fix this issue.
            if (HDRenderPipeline.defaultAsset.renderPipelineResources == null
                || HDRenderPipeline.defaultAsset.renderPipelineEditorResources == null
                || (m_RayTracingSupported && HDRenderPipeline.defaultAsset.renderPipelineRayTracingResources == null))
                return;
            else
                m_ResourcesInitialized = true;

            ValidateResources();
#endif

            // We need to call this after the resource initialization as we attempt to use them in checking the supported API.
            if (!CheckAPIValidity())
            {
                m_ValidAPI = false;

                return;
            }

            var defaultLensAttenuation = m_DefaultAsset.lensAttenuationMode;
            if (defaultLensAttenuation == LensAttenuationMode.ImperfectLens)
            {
                ColorUtils.s_LensAttenuation = 0.65f;
            }
            else if (defaultLensAttenuation == LensAttenuationMode.PerfectLens)
            {
                ColorUtils.s_LensAttenuation = 0.78f;
            }

#if ENABLE_VIRTUALTEXTURES
            VirtualTexturingSettingsSRP settings = asset.virtualTexturingSettings;

            if (settings == null)
                settings = new VirtualTexturingSettingsSRP();

            VirtualTexturing.Streaming.SetCPUCacheSize(settings.streamingCpuCacheSizeInMegaBytes);

            GPUCacheSetting[] gpuCacheSettings = new GPUCacheSetting[settings.streamingGpuCacheSettings.Count];
            for (int i = 0; i < settings.streamingGpuCacheSettings.Count; ++i)
            {
                GPUCacheSettingSRP srpSetting = settings.streamingGpuCacheSettings[i];
                gpuCacheSettings[i] = new GPUCacheSetting() { format = srpSetting.format, sizeInMegaBytes = srpSetting.sizeInMegaBytes };
            }

            VirtualTexturing.Streaming.SetGPUCacheSettings(gpuCacheSettings);
#endif

            // Initial state of the RTHandle system.
            // Tells the system that we will require MSAA or not so that we can avoid wasteful render texture allocation.
            // We initialize to screen width/height to avoid multiple realloc that can lead to inflated memory usage (as releasing of memory is delayed).
            RTHandles.Initialize(Screen.width, Screen.height, m_Asset.currentPlatformRenderPipelineSettings.supportMSAA, m_Asset.currentPlatformRenderPipelineSettings.msaaSampleCount);

            m_XRSystem = new XRSystem(asset.renderPipelineResources.shaders);

            m_MipGenerator = new MipGenerator(defaultResources);
            m_BlueNoise = new BlueNoise(defaultResources);

            EncodeBC6H.DefaultInstance = EncodeBC6H.DefaultInstance ?? new EncodeBC6H(defaultResources.shaders.encodeBC6HCS);

            // Scan material list and assign it
            m_MaterialList = HDUtils.GetRenderPipelineMaterialList();

#if ENABLE_VIRTUALTEXTURES
            m_VtBufferManager = new VTBufferManager(asset);
#endif

            m_PostProcessSystem = new PostProcessSystem(asset, defaultResources);
            m_AmbientOcclusionSystem = new AmbientOcclusionSystem(asset, defaultResources);

            // Initialize various compute shader resources
            m_SsrTracingKernel = m_ScreenSpaceReflectionsCS.FindKernel("ScreenSpaceReflectionsTracing");
            m_SsrReprojectionKernel = m_ScreenSpaceReflectionsCS.FindKernel("ScreenSpaceReflectionsReprojection");
            m_SsrAccumulateKernel = m_ScreenSpaceReflectionsCS.FindKernel("ScreenSpaceReflectionsAccumulate");

            m_CopyDepth = CoreUtils.CreateEngineMaterial(defaultResources.shaders.copyDepthBufferPS);
            m_UpsampleTransparency = CoreUtils.CreateEngineMaterial(defaultResources.shaders.upsampleTransparentPS);

            m_ApplyDistortionMaterial = CoreUtils.CreateEngineMaterial(defaultResources.shaders.applyDistortionPS);

            m_ClearStencilBufferMaterial = CoreUtils.CreateEngineMaterial(defaultResources.shaders.clearStencilBufferPS);

            InitializeDebug();

            m_Blit = CoreUtils.CreateEngineMaterial(defaultResources.shaders.blitPS);
            m_BlitColorAndDepth = CoreUtils.CreateEngineMaterial(defaultResources.shaders.blitColorAndDepthPS);
            m_ErrorMaterial = CoreUtils.CreateEngineMaterial("Hidden/InternalErrorShader");

            // With texture array enabled, we still need the normal blit version for other systems like atlas
            if (TextureXR.useTexArray)
            {
                m_Blit.EnableKeyword("DISABLE_TEXTURE2D_X_ARRAY");
                m_BlitTexArray = CoreUtils.CreateEngineMaterial(defaultResources.shaders.blitPS);
                m_BlitTexArraySingleSlice = CoreUtils.CreateEngineMaterial(defaultResources.shaders.blitPS);
                m_BlitTexArraySingleSlice.EnableKeyword("BLIT_SINGLE_SLICE");
            }

            m_MaterialList.ForEach(material => material.Build(asset, defaultResources));

            if (m_Asset.currentPlatformRenderPipelineSettings.lightLoopSettings.supportFabricConvolution)
            {
                m_IBLFilterArray = new IBLFilterBSDF[2];
                m_IBLFilterArray[0] = new IBLFilterGGX(defaultResources, m_MipGenerator);
                m_IBLFilterArray[1] = new IBLFilterCharlie(defaultResources, m_MipGenerator);
            }
            else
            {
                m_IBLFilterArray = new IBLFilterBSDF[1];
                m_IBLFilterArray[0] = new IBLFilterGGX(defaultResources, m_MipGenerator);
            }

            InitializeLightLoop(m_IBLFilterArray);

            m_SkyManager.Build(asset, defaultResources, m_IBLFilterArray);

            InitializeVolumetricLighting();
            InitializeSubsurfaceScattering();

            m_DebugDisplaySettings.RegisterDebug();
#if UNITY_EDITOR
            // We don't need the debug of Scene View at runtime (each camera have its own debug settings)
            // All scene view will share the same FrameSettings for now as sometimes Dispose is called after
            // another instance of HDRenderPipeline constructor is called.

            Camera firstSceneViewCamera = UnityEditor.SceneView.sceneViews.Count > 0 ? (UnityEditor.SceneView.sceneViews[0] as UnityEditor.SceneView).camera : null;
            if (firstSceneViewCamera != null)
            {
                var history = FrameSettingsHistory.RegisterDebug(null, true);
                DebugManager.instance.RegisterData(history);
            }
#endif

            m_DepthPyramidMipLevelOffsetsBuffer = new ComputeBuffer(15, sizeof(int) * 2);

            // TODO RENDERGRAPH: Moved those out of InitializeRenderTexture as they are still needed in render graph and would be deallocated otherwise when switching it on.
            m_CustomPassColorBuffer = new Lazy<RTHandle>(() => RTHandles.Alloc(Vector2.one, TextureXR.slices, dimension: TextureXR.dimension, colorFormat: GetCustomBufferFormat(), enableRandomWrite: true, useDynamicScale: true, name: "CustomPassColorBuffer"));
            m_CustomPassDepthBuffer = new Lazy<RTHandle>(() => RTHandles.Alloc(Vector2.one, TextureXR.slices, dimension: TextureXR.dimension, colorFormat: GraphicsFormat.R32_UInt, useDynamicScale: true, name: "CustomPassDepthBuffer", depthBufferBits: DepthBits.Depth32));

            // For debugging
            MousePositionDebug.instance.Build();

            InitializeRenderStateBlocks();

            // Keep track of the original msaa sample value
            // TODO : Bind this directly to the debug menu instead of having an intermediate value
            m_MSAASamples = m_Asset ? m_Asset.currentPlatformRenderPipelineSettings.msaaSampleCount : MSAASamples.None;

            if (m_RayTracingSupported)
            {
                InitRayTracingManager();
                InitRayTracedReflections();
                InitRayTracedIndirectDiffuse();
                InitRaytracingDeferred();
                InitRecursiveRenderer();
                InitPathTracing();

                m_AmbientOcclusionSystem.InitRaytracing(this);
            }

            // Initialize the SSGI structures
            InitScreenSpaceGlobalIllumination();

            // Initialize screen space shadows
            InitializeScreenSpaceShadows();

            CameraCaptureBridge.enabled = true;

            InitializePrepass(m_Asset);
            m_ColorResolveMaterial = CoreUtils.CreateEngineMaterial(asset.renderPipelineResources.shaders.colorResolvePS);
            m_MotionVectorResolve = CoreUtils.CreateEngineMaterial(asset.renderPipelineResources.shaders.resolveMotionVecPS);

            CustomPassUtils.Initialize();
        }

#if UNITY_EDITOR
        void UpgradeResourcesInAssetIfNeeded(HDRenderPipelineAsset asset)
        {
            // Check that the serialized Resources are not broken
            if (asset.renderPipelineResources == null)
                asset.renderPipelineResources
                    = UnityEditor.AssetDatabase.LoadAssetAtPath<RenderPipelineResources>(HDUtils.GetHDRenderPipelinePath() + "Runtime/RenderPipelineResources/HDRenderPipelineResources.asset");
#if UNITY_EDITOR_LINUX // Temp hack to be able to make linux test run. To clarify
            ResourceReloader.TryReloadAllNullIn(asset.renderPipelineResources, HDUtils.GetHDRenderPipelinePath());
#else
            ResourceReloader.ReloadAllNullIn(asset.renderPipelineResources, HDUtils.GetHDRenderPipelinePath());
#endif

            if (m_RayTracingSupported)
            {
                if (asset.renderPipelineRayTracingResources == null)
                    asset.renderPipelineRayTracingResources
                        = UnityEditor.AssetDatabase.LoadAssetAtPath<HDRenderPipelineRayTracingResources>(HDUtils.GetHDRenderPipelinePath() + "Runtime/RenderPipelineResources/HDRenderPipelineRayTracingResources.asset");
#if UNITY_EDITOR_LINUX // Temp hack to be able to make linux test run. To clarify
                ResourceReloader.TryReloadAllNullIn(asset.renderPipelineRayTracingResources, HDUtils.GetHDRenderPipelinePath());
#else
                ResourceReloader.ReloadAllNullIn(asset.renderPipelineRayTracingResources, HDUtils.GetHDRenderPipelinePath());
#endif
            }
            else
            {
                // If ray tracing is not enabled we do not want to have ray tracing resources referenced
                asset.renderPipelineRayTracingResources = null;
            }

            var editorResourcesPath = HDUtils.GetHDRenderPipelinePath() + "Editor/RenderPipelineResources/HDRenderPipelineEditorResources.asset";
            if (asset.renderPipelineEditorResources == null)
            {
                var objs = InternalEditorUtility.LoadSerializedFileAndForget(editorResourcesPath);
                asset.renderPipelineEditorResources = objs != null && objs.Length > 0 ? objs.First() as HDRenderPipelineEditorResources : null;
            }

            if (ResourceReloader.ReloadAllNullIn(asset.renderPipelineEditorResources,
                HDUtils.GetHDRenderPipelinePath()))
            {
                InternalEditorUtility.SaveToSerializedFileAndForget(
                    new Object[] {asset.renderPipelineEditorResources },
                    editorResourcesPath,
                    true);
            }

            // Upgrade the resources (re-import every references in RenderPipelineResources) if the resource version mismatches
            // It's done here because we know every HDRP assets have been imported before
            asset.renderPipelineResources?.UpgradeIfNeeded();
        }

        void UpgradeResourcesIfNeeded()
        {
            // The first thing we need to do is to set the defines that depend on the render pipeline settings
            m_Asset.EvaluateSettings();

            // Check and fix both the default and current HDRP asset
            UpgradeResourcesInAssetIfNeeded(HDRenderPipeline.defaultAsset);
            UpgradeResourcesInAssetIfNeeded(HDRenderPipeline.currentAsset);
        }

        void ValidateResources()
        {
            var resources = HDRenderPipeline.defaultAsset.renderPipelineResources;

            // We iterate over all compute shader to verify if they are all compiled, if it's not the case
            // then we throw an exception to avoid allocating resources and crashing later on by using a null
            // compute kernel.
            foreach (var computeShader in resources.shaders.GetAllComputeShaders())
            {
                foreach (var message in UnityEditor.ShaderUtil.GetComputeShaderMessages(computeShader))
                {
                    if (message.severity == UnityEditor.Rendering.ShaderCompilerMessageSeverity.Error)
                    {
                        // Will be catched by the try in HDRenderPipelineAsset.CreatePipeline()
                        throw new Exception(String.Format(
                            "Compute Shader compilation error on platform {0} in file {1}:{2}: {3}{4}\n" +
                            "HDRP will not run until the error is fixed.\n",
                            message.platform, message.file, message.line, message.message, message.messageDetails
                        ));
                    }
                }
            }
        }

#endif

        /// <summary>
        /// Resets the reference size of the internal RTHandle System.
        /// This allows users to reduce the memory footprint of render textures after doing a super sampled rendering pass for example.
        /// </summary>
        /// <param name="width">New width of the internal RTHandle System.</param>
        /// <param name="height">New height of the internal RTHandle System.</param>
        public void ResetRTHandleReferenceSize(int width, int height)
        {
            RTHandles.ResetReferenceSize(width, height);
            HDCamera.ResetAllHistoryRTHandleSystems(width, height);
        }

        void SetRenderingFeatures()
        {
            // Set sub-shader pipeline tag
            Shader.globalRenderPipeline = "HDRenderPipeline";

            // HD use specific GraphicsSettings
            m_PreviousLightsUseLinearIntensity = GraphicsSettings.lightsUseLinearIntensity;
            GraphicsSettings.lightsUseLinearIntensity = true;
            m_PreviousLightsUseColorTemperature = GraphicsSettings.lightsUseColorTemperature;
            GraphicsSettings.lightsUseColorTemperature = true;
            m_PreviousSRPBatcher = GraphicsSettings.useScriptableRenderPipelineBatching;
            GraphicsSettings.useScriptableRenderPipelineBatching = m_Asset.enableSRPBatcher;
#if  UNITY_2020_2_OR_NEWER
            m_PreviousDefaultRenderingLayerMask = GraphicsSettings.defaultRenderingLayerMask;
            GraphicsSettings.defaultRenderingLayerMask = ShaderVariablesGlobal.DefaultRenderingLayerMask;
#endif

            // In case shadowmask mode isn't setup correctly, force it to correct usage (as there is no UI to fix it)
            m_PreviousShadowMaskMode = QualitySettings.shadowmaskMode;
            QualitySettings.shadowmaskMode = ShadowmaskMode.DistanceShadowmask;

            SupportedRenderingFeatures.active = new SupportedRenderingFeatures()
            {
                reflectionProbeModes = SupportedRenderingFeatures.ReflectionProbeModes.Rotation,
                defaultMixedLightingModes = SupportedRenderingFeatures.LightmapMixedBakeModes.IndirectOnly,
                mixedLightingModes = SupportedRenderingFeatures.LightmapMixedBakeModes.IndirectOnly | (m_Asset.currentPlatformRenderPipelineSettings.supportShadowMask ? SupportedRenderingFeatures.LightmapMixedBakeModes.Shadowmask : 0),
                lightmapBakeTypes = LightmapBakeType.Baked | LightmapBakeType.Mixed | LightmapBakeType.Realtime,
                lightmapsModes = LightmapsMode.NonDirectional | LightmapsMode.CombinedDirectional,
                lightProbeProxyVolumes = true,
                motionVectors = true,
                receiveShadows = false,
                reflectionProbes = false,
                rendererPriority = true,
                overridesFog = true,
                overridesOtherLightingSettings = true,
                editableMaterialRenderQueue = false
                    // Enlighten is deprecated in 2019.3 and above
                , enlighten = false
                , overridesLODBias = true
                , overridesMaximumLODLevel = true
                , overridesShadowmask = true // Don't display the shadow mask UI in Quality Settings
                , overrideShadowmaskMessage = "\nThe Shadowmask Mode used at run time can be found in the Shadows section of Light component."
                , overridesRealtimeReflectionProbes = true // Don't display the real time reflection probes checkbox UI in Quality Settings
            };

            Lightmapping.SetDelegate(GlobalIlluminationUtils.hdLightsDelegate);

#if UNITY_EDITOR
            // HDRP always enable baking of cookie by default
            m_PreviousEnableCookiesInLightmapper = UnityEditor.EditorSettings.enableCookiesInLightmapper;
            UnityEditor.EditorSettings.enableCookiesInLightmapper = true;

            SceneViewDrawMode.SetupDrawMode();

            if (UnityEditor.PlayerSettings.colorSpace == ColorSpace.Gamma)
            {
                Debug.LogError("High Definition Render Pipeline doesn't support Gamma mode, change to Linear mode (HDRP isn't set up properly. Go to Windows > RenderPipeline > HDRP Wizard to fix your settings).");
            }
#endif
        }

        bool CheckAPIValidity()
        {
            if (!IsSupportedPlatformAndDevice(out GraphicsDeviceType deviceType))
            {
                string msg = HDUtils.GetUnsupportedAPIMessage(deviceType.ToString());
                HDUtils.DisplayMessageNotification(msg);

                return false;
            }

            return true;
        }

        // Note: If you add new platform in this function, think about adding support when building the player too in HDRPCustomBuildProcessor.cs
        bool IsSupportedPlatformAndDevice(out GraphicsDeviceType unsupportedGraphicDevice)
        {
            unsupportedGraphicDevice = SystemInfo.graphicsDeviceType;

            if (!SystemInfo.supportsComputeShaders)
            {
                HDUtils.DisplayMessageNotification("Current platform / API don't support ComputeShaders which is a requirement.");
                return false;
            }

            if (!(defaultResources?.shaders.defaultPS?.isSupported ?? true))
            {
                HDUtils.DisplayMessageNotification("Unable to compile Default Material based on Lit.shader. Either there is a compile error in Lit.shader or the current platform / API isn't compatible.");
                return false;
            }

#if UNITY_EDITOR
            UnityEditor.BuildTarget activeBuildTarget = UnityEditor.EditorUserBuildSettings.activeBuildTarget;
            return HDUtils.IsSupportedBuildTargetAndDevice(activeBuildTarget, out unsupportedGraphicDevice);
#else
            return HDUtils.IsSupportedGraphicDevice(SystemInfo.graphicsDeviceType) && HDUtils.IsOperatingSystemSupported(SystemInfo.operatingSystem);
#endif
        }

        void UnsetRenderingFeatures()
        {
            Shader.globalRenderPipeline = "";

            GraphicsSettings.lightsUseLinearIntensity = m_PreviousLightsUseLinearIntensity;
            GraphicsSettings.lightsUseColorTemperature = m_PreviousLightsUseColorTemperature;
            GraphicsSettings.useScriptableRenderPipelineBatching = m_PreviousSRPBatcher;
#if UNITY_2020_2_OR_NEWER
            GraphicsSettings.defaultRenderingLayerMask = m_PreviousDefaultRenderingLayerMask;
#endif
            QualitySettings.shadowmaskMode = m_PreviousShadowMaskMode;

            SupportedRenderingFeatures.active = new SupportedRenderingFeatures();

            Lightmapping.ResetDelegate();

#if UNITY_EDITOR
            UnityEditor.EditorSettings.enableCookiesInLightmapper = m_PreviousEnableCookiesInLightmapper;
#endif
        }

        void InitializeRenderGraph()
        {
            m_RenderGraph = new RenderGraph("HDRPGraph");
        }

        void CleanupRenderGraph()
        {
            m_RenderGraph.Cleanup();
            m_RenderGraph = null;
        }

        void InitializeRenderStateBlocks()
        {
            m_DepthStateOpaque = new RenderStateBlock
            {
                depthState = new DepthState(true, CompareFunction.LessEqual),
                mask = RenderStateMask.Depth
            };

            m_DepthStateNoWrite = new RenderStateBlock
            {
                depthState = new DepthState(false, CompareFunction.LessEqual),
                mask = RenderStateMask.Depth
            };

            m_AlphaToMaskBlock = new RenderStateBlock
            {
                blendState = new BlendState(true, false),
                mask = RenderStateMask.Blend
            };
        }

        /// <summary>
        /// Disposable pattern implementation.
        /// </summary>
        /// <param name="disposing">Is disposing.</param>
        protected override void Dispose(bool disposing)
        {
            DisposeProbeCameraPool();

            UnsetRenderingFeatures();

            if (!m_ValidAPI)
                return;

#if UNITY_EDITOR
            if (!m_ResourcesInitialized)
                return;
#endif

            base.Dispose(disposing);

            ReleaseScreenSpaceShadows();

            if (m_RayTracingSupported)
            {
                ReleaseRayTracingDeferred();
                ReleaseRayTracedIndirectDiffuse();
                ReleasePathTracing();
            }

            ReleaseRayTracingManager();
            m_DebugDisplaySettings.UnregisterDebug();

            CleanupLightLoop();

            // For debugging
            MousePositionDebug.instance.Cleanup();

            DecalSystem.instance.Cleanup();

            ProbeReferenceVolume.instance.Cleanup();
            CoreUtils.SafeRelease(m_EmptyIndexBuffer);
            m_EmptyIndexBuffer = null;

            m_MaterialList.ForEach(material => material.Cleanup());

#if ENABLE_VIRTUALTEXTURES
            m_VtBufferManager.Cleanup();
#endif

            CleanupDebug();

            CoreUtils.Destroy(m_Blit);
            CoreUtils.Destroy(m_BlitTexArray);
            CoreUtils.Destroy(m_BlitTexArraySingleSlice);
            CoreUtils.Destroy(m_CopyDepth);
            CoreUtils.Destroy(m_ErrorMaterial);
            CoreUtils.Destroy(m_UpsampleTransparency);
            CoreUtils.Destroy(m_ApplyDistortionMaterial);
            CoreUtils.Destroy(m_ClearStencilBufferMaterial);

            m_XRSystem.Cleanup();
            m_SkyManager.Cleanup();
            CleanupVolumetricLighting();

            for (int bsdfIdx = 0; bsdfIdx < m_IBLFilterArray.Length; ++bsdfIdx)
            {
                m_IBLFilterArray[bsdfIdx].Cleanup();
            }

            m_PostProcessSystem.Cleanup();
            m_BlueNoise.Cleanup();

            HDCamera.ClearAll();

            m_MipGenerator.Release();

            if (m_CustomPassColorBuffer.IsValueCreated)
                RTHandles.Release(m_CustomPassColorBuffer.Value);
            if (m_CustomPassDepthBuffer.IsValueCreated)
                RTHandles.Release(m_CustomPassDepthBuffer.Value);

            CullingGroupManager.instance.Cleanup();

            CoreUtils.SafeRelease(m_DepthPyramidMipLevelOffsetsBuffer);

            CustomPassVolume.Cleanup();

            DensityVolumeManager.manager.ReleaseAtlas();

            CleanupPrepass();
            CoreUtils.Destroy(m_ColorResolveMaterial);
            CoreUtils.Destroy(m_MotionVectorResolve);

            CustomPassUtils.Cleanup();
#if UNITY_EDITOR
            SceneViewDrawMode.ResetDrawMode();

            // Do not attempt to unregister SceneView FrameSettings. It is shared amongst every scene view and take only a little place.
            // For removing it, you should be sure that Dispose could never be called after the constructor of another instance of this SRP.
            // Also, at the moment, applying change to hdrpAsset cause the SRP to be Disposed and Constructed again.
            // Not always in that order.
#endif

            // Dispose m_ProbeCameraPool properly
            void DisposeProbeCameraPool()
            {
#if UNITY_EDITOR
                // Special case here: when the HDRP asset is modified in the Editor,
                //   it is disposed during an `OnValidate` call.
                //   But during `OnValidate` call, game object must not be destroyed.
                //   So, only when this method was called during an `OnValidate` call, the destruction of the
                //   pool is delayed, otherwise, it is destroyed as usual with `CoreUtils.Destroy`
                var isInOnValidate = false;
                isInOnValidate = new StackTrace().ToString().Contains("OnValidate");
                if (isInOnValidate)
                {
                    var pool = m_ProbeCameraCache;
                    UnityEditor.EditorApplication.delayCall += () => pool.Dispose();
                    m_ProbeCameraCache = null;
                }
                else
                {
#endif
                m_ProbeCameraCache.Dispose();
                m_ProbeCameraCache = null;
#if UNITY_EDITOR
            }

#endif

                CleanupRenderGraph();
            }

            ConstantBuffer.ReleaseAll();

            CameraCaptureBridge.enabled = false;

            // Dispose of Render Pipeline can be call either by OnValidate() or by OnDisable().
            // Inside an OnValidate() call we can't call a DestroyImmediate().
            // Here we are releasing our singleton to not leak while doing a domain reload.
            // However this is doing a call to DestroyImmediate().
            // To workaround this, and was we only leak with Singleton while doing domain reload (and not in OnValidate)
            // we are detecting if we are in an OnValidate call and releasing the Singleton only if it is not the case.
            if (!m_Asset.isInOnValidateCall)
                HDUtils.ReleaseComponentSingletons();
        }

        void Resize(HDCamera hdCamera)
        {
            // m_MaxCameraWidth and m_MaxCameraHeight start at 0 so we will at least go through this once at first frame to allocate the buffers for the first time.
            bool resolutionChanged = (hdCamera.actualWidth > m_MaxCameraWidth) || (hdCamera.actualHeight > m_MaxCameraHeight) || (hdCamera.viewCount > m_MaxViewCount);

            if (resolutionChanged)
            {
                // update recorded window resolution
                m_MaxCameraWidth = Mathf.Max(m_MaxCameraWidth, hdCamera.actualWidth);
                m_MaxCameraHeight = Mathf.Max(m_MaxCameraHeight, hdCamera.actualHeight);
                m_MaxViewCount = Math.Max(m_MaxViewCount, hdCamera.viewCount);

                if (m_MaxCameraWidth > 0 && m_MaxCameraHeight > 0)
                {
                    LightLoopReleaseResolutionDependentBuffers();
                }

                LightLoopAllocResolutionDependentBuffers(hdCamera, m_MaxCameraWidth, m_MaxCameraHeight);
            }
        }

        void UpdateGlobalConstantBuffers(HDCamera hdCamera, CommandBuffer cmd)
        {
            UpdateShaderVariablesGlobalCB(hdCamera, cmd);
            UpdateShaderVariablesXRCB(hdCamera, cmd);
            UpdateShaderVariablesRaytracingCB(hdCamera, cmd);

            // This one is not in a constant buffer because it's only used as a parameter for some shader's render states. It's not actually used inside shader code.
            cmd.SetGlobalInt(HDShaderIDs._ColorMaskTransparentVel, (int)ColorWriteMask.All);
        }

        void UpdateShaderVariablesGlobalCB(HDCamera hdCamera, CommandBuffer cmd)
        {
            hdCamera.UpdateShaderVariablesGlobalCB(ref m_ShaderVariablesGlobalCB);
            Fog.UpdateShaderVariablesGlobalCB(ref m_ShaderVariablesGlobalCB, hdCamera);
            UpdateShaderVariablesGlobalSubsurface(ref m_ShaderVariablesGlobalCB, hdCamera);
            UpdateShaderVariablesGlobalDecal(ref m_ShaderVariablesGlobalCB, hdCamera);
            UpdateShaderVariablesGlobalVolumetrics(ref m_ShaderVariablesGlobalCB, hdCamera);
            m_ShadowManager.UpdateShaderVariablesGlobalCB(ref m_ShaderVariablesGlobalCB);
            UpdateShaderVariablesGlobalLightLoop(ref m_ShaderVariablesGlobalCB, hdCamera);
            UpdateShaderVariablesProbeVolumes(ref m_ShaderVariablesGlobalCB, hdCamera);
            m_AmbientOcclusionSystem.UpdateShaderVariableGlobalCB(ref m_ShaderVariablesGlobalCB, hdCamera);

            // Misc
            MicroShadowing microShadowingSettings = hdCamera.volumeStack.GetComponent<MicroShadowing>();
            m_ShaderVariablesGlobalCB._MicroShadowOpacity = microShadowingSettings.enable.value ? microShadowingSettings.opacity.value : 0.0f;

            HDShadowSettings shadowSettings = hdCamera.volumeStack.GetComponent<HDShadowSettings>();
            m_ShaderVariablesGlobalCB._DirectionalTransmissionMultiplier = shadowSettings.directionalTransmissionMultiplier.value;

            ScreenSpaceRefraction ssRefraction = hdCamera.volumeStack.GetComponent<ScreenSpaceRefraction>();
            m_ShaderVariablesGlobalCB._SSRefractionInvScreenWeightDistance = 1.0f / ssRefraction.screenFadeDistance.value;

            IndirectLightingController indirectLightingController = hdCamera.volumeStack.GetComponent<IndirectLightingController>();
            m_ShaderVariablesGlobalCB._IndirectDiffuseLightingMultiplier = indirectLightingController.indirectDiffuseLightingMultiplier.value;
            m_ShaderVariablesGlobalCB._IndirectDiffuseLightingLayers = hdCamera.frameSettings.IsEnabled(FrameSettingsField.LightLayers) ? indirectLightingController.GetIndirectDiffuseLightingLayers() : uint.MaxValue;
            m_ShaderVariablesGlobalCB._ReflectionLightingMultiplier = indirectLightingController.reflectionLightingMultiplier.value;
            m_ShaderVariablesGlobalCB._ReflectionLightingLayers = hdCamera.frameSettings.IsEnabled(FrameSettingsField.LightLayers) ? indirectLightingController.GetReflectionLightingLayers() : uint.MaxValue;

            m_ShaderVariablesGlobalCB._OffScreenRendering = 0;
            m_ShaderVariablesGlobalCB._OffScreenDownsampleFactor = 1;
            m_ShaderVariablesGlobalCB._ReplaceDiffuseForIndirect = hdCamera.frameSettings.IsEnabled(FrameSettingsField.ReplaceDiffuseForIndirect) ? 1.0f : 0.0f;
            m_ShaderVariablesGlobalCB._EnableSkyReflection = hdCamera.frameSettings.IsEnabled(FrameSettingsField.SkyReflection) ? 1u : 0u;
            m_ShaderVariablesGlobalCB._ContactShadowOpacity = m_ContactShadows.opacity.value;

            int coarseStencilWidth = HDUtils.DivRoundUp(hdCamera.actualWidth, 8);
            int coarseStencilHeight = HDUtils.DivRoundUp(hdCamera.actualHeight, 8);
            m_ShaderVariablesGlobalCB._CoarseStencilBufferSize = new Vector4(coarseStencilWidth, coarseStencilHeight, 1.0f / coarseStencilWidth, 1.0f / coarseStencilHeight);

            m_ShaderVariablesGlobalCB._RaytracingFrameIndex = RayTracingFrameIndex(hdCamera);
            m_ShaderVariablesGlobalCB._IndirectDiffuseMode = (int)GetIndirectDiffuseMode(hdCamera);

            if (hdCamera.frameSettings.IsEnabled(FrameSettingsField.RayTracing))
            {
                // Check if recursive rendering is enabled or not. This will control the cull of primitive
                // during the gbuffer and forward pass
                ScreenSpaceReflection settings = hdCamera.volumeStack.GetComponent<ScreenSpaceReflection>();
                bool enableRaytracedReflections = hdCamera.frameSettings.IsEnabled(FrameSettingsField.RayTracing) && settings.rayTracing.value;
                m_ShaderVariablesGlobalCB._EnableRayTracedReflections = enableRaytracedReflections ? 1 : 0;
                RecursiveRendering recursiveSettings = hdCamera.volumeStack.GetComponent<RecursiveRendering>();
                m_ShaderVariablesGlobalCB._EnableRecursiveRayTracing = recursiveSettings.enable.value ? 1u : 0u;

                m_ShaderVariablesGlobalCB._SpecularOcclusionBlend = m_AmbientOcclusionSystem.EvaluateSpecularOcclusionFlag(hdCamera);
            }
            else
            {
                m_ShaderVariablesGlobalCB._EnableRayTracedReflections = 0;
                m_ShaderVariablesGlobalCB._EnableRecursiveRayTracing = 0;
                m_ShaderVariablesGlobalCB._SpecularOcclusionBlend = 1.0f;
            }

            ConstantBuffer.PushGlobal(cmd, m_ShaderVariablesGlobalCB, HDShaderIDs._ShaderVariablesGlobal);
        }

        void UpdateShaderVariablesXRCB(HDCamera hdCamera, CommandBuffer cmd)
        {
            hdCamera.xr.UpdateBuiltinStereoMatrices(cmd, hdCamera);
            hdCamera.UpdateShaderVariablesXRCB(ref m_ShaderVariablesXRCB);
            ConstantBuffer.PushGlobal(cmd, m_ShaderVariablesXRCB, HDShaderIDs._ShaderVariablesXR);
        }

        void UpdateShaderVariablesRaytracingCB(HDCamera hdCamera, CommandBuffer cmd)
        {
            if (!hdCamera.frameSettings.IsEnabled(FrameSettingsField.RayTracing))
                return;

            RayTracingSettings rayTracingSettings = hdCamera.volumeStack.GetComponent<RayTracingSettings>();
            ScreenSpaceReflection screenSpaceReflection = hdCamera.volumeStack.GetComponent<ScreenSpaceReflection>();

            // Those are globally set parameters. The others are set per effect and will update the constant buffer as we render.
            m_ShaderVariablesRayTracingCB._RaytracingRayBias = rayTracingSettings.rayBias.value;
            m_ShaderVariablesRayTracingCB._RayCountEnabled = m_RayCountManager.RayCountIsEnabled();
            m_ShaderVariablesRayTracingCB._RaytracingCameraNearPlane = hdCamera.camera.nearClipPlane;
            m_ShaderVariablesRayTracingCB._RaytracingPixelSpreadAngle = GetPixelSpreadAngle(hdCamera.camera.fieldOfView, hdCamera.actualWidth, hdCamera.actualHeight);
            m_ShaderVariablesRayTracingCB._RaytracingReflectionMinSmoothness = screenSpaceReflection.minSmoothness;
            m_ShaderVariablesRayTracingCB._RaytracingReflectionSmoothnessFadeStart = screenSpaceReflection.smoothnessFadeStart;
            m_ShaderVariablesRayTracingCB._DirectionalShadowFallbackIntensity = rayTracingSettings.directionalShadowFallbackIntensity.value;

            ConstantBuffer.PushGlobal(cmd, m_ShaderVariablesRayTracingCB, HDShaderIDs._ShaderVariablesRaytracing);
        }

        void ConfigureKeywords(bool enableBakeShadowMask, HDCamera hdCamera, CommandBuffer cmd)
        {
            // Globally enable (for GBuffer shader and forward lit (opaque and transparent) the keyword SHADOWS_SHADOWMASK
            CoreUtils.SetKeyword(cmd, "SHADOWS_SHADOWMASK", enableBakeShadowMask);
            // Configure material to use depends on shadow mask option
            m_CurrentRendererConfigurationBakedLighting = enableBakeShadowMask ? HDUtils.k_RendererConfigurationBakedLightingWithShadowMask : HDUtils.k_RendererConfigurationBakedLighting;
            m_currentDebugViewMaterialGBuffer = enableBakeShadowMask ? m_DebugViewMaterialGBufferShadowMask : m_DebugViewMaterialGBuffer;

            CoreUtils.SetKeyword(cmd, "LIGHT_LAYERS", hdCamera.frameSettings.IsEnabled(FrameSettingsField.LightLayers));

            // configure keyword for both decal.shader and material
            if (m_Asset.currentPlatformRenderPipelineSettings.supportDecals)
            {
                CoreUtils.SetKeyword(cmd, "DECALS_OFF", false);
                CoreUtils.SetKeyword(cmd, "DECALS_3RT", !m_Asset.currentPlatformRenderPipelineSettings.decalSettings.perChannelMask);
                CoreUtils.SetKeyword(cmd, "DECALS_4RT", m_Asset.currentPlatformRenderPipelineSettings.decalSettings.perChannelMask);
            }
            else
            {
                CoreUtils.SetKeyword(cmd, "DECALS_OFF", true);
                CoreUtils.SetKeyword(cmd, "DECALS_3RT", false);
                CoreUtils.SetKeyword(cmd, "DECALS_4RT", false);
            }

            CoreUtils.SetKeyword(cmd, "PROBE_VOLUMES_OFF", !m_Asset.currentPlatformRenderPipelineSettings.supportProbeVolume);
            CoreUtils.SetKeyword(cmd, "PROBE_VOLUMES_L1", m_Asset.currentPlatformRenderPipelineSettings.supportProbeVolume && m_Asset.currentPlatformRenderPipelineSettings.probeVolumeSHBands == ProbeVolumeSHBands.SphericalHarmonicsL1);
            CoreUtils.SetKeyword(cmd, "PROBE_VOLUMES_L2", m_Asset.currentPlatformRenderPipelineSettings.supportProbeVolume && m_Asset.currentPlatformRenderPipelineSettings.probeVolumeSHBands == ProbeVolumeSHBands.SphericalHarmonicsL2);

            // Raise the normal buffer flag only if we are in forward rendering
            CoreUtils.SetKeyword(cmd, "WRITE_NORMAL_BUFFER", hdCamera.frameSettings.litShaderMode == LitShaderMode.Forward);

            // Raise the decal buffer flag only if we have decal enabled
            CoreUtils.SetKeyword(cmd, "WRITE_DECAL_BUFFER", hdCamera.frameSettings.IsEnabled(FrameSettingsField.DecalLayers));

            // Raise or remove the depth msaa flag based on the frame setting
            CoreUtils.SetKeyword(cmd, "WRITE_MSAA_DEPTH", hdCamera.frameSettings.IsEnabled(FrameSettingsField.MSAA));
        }

        struct RenderRequest
        {
            public struct Target
            {
                public RenderTargetIdentifier id;
                public CubemapFace face;
                public RTHandle copyToTarget;
                public RTHandle targetDepth;
            }
            public HDCamera hdCamera;
            public bool clearCameraSettings;
            public Target target;
            public HDCullingResults cullingResults;
            public int index;
            // Indices of render request to render before this one
            public List<int> dependsOnRenderRequestIndices;
            public CameraSettings cameraSettings;
            public List<(HDProbe.RenderData, HDProbe)> viewDependentProbesData;
        }

        struct HDCullingResults
        {
            public CullingResults cullingResults;
            public CullingResults? customPassCullingResults;
            public HDProbeCullingResults hdProbeCullingResults;
            public DecalSystem.CullResult decalCullResults;
            // TODO: DecalCullResults

            internal void Reset()
            {
                hdProbeCullingResults.Reset();
                if (decalCullResults != null)
                    decalCullResults.Clear();
                else
                    decalCullResults = GenericPool<DecalSystem.CullResult>.Get();
            }
        }

#if UNITY_2021_1_OR_NEWER
        protected override void Render(ScriptableRenderContext renderContext, Camera[] cameras)
        {
            Render(renderContext, new List<Camera>(cameras));
        }

#endif

        /// <summary>
        /// RenderPipeline Render implementation.
        /// </summary>
        /// <param name="renderContext">Current ScriptableRenderContext.</param>
        /// <param name="cameras">List of cameras to render.</param>
#if UNITY_2021_1_OR_NEWER
        protected override void Render(ScriptableRenderContext renderContext, List<Camera> cameras)
#else
        protected override void Render(ScriptableRenderContext renderContext, Camera[] cameras)
#endif
        {
#if UNITY_EDITOR
            if (!m_ResourcesInitialized)
                return;
#endif

#if UNITY_2021_1_OR_NEWER
            if (!m_ValidAPI || cameras.Count == 0)
#else
            if (!m_ValidAPI || cameras.Length == 0)
#endif
                return;

            GetOrCreateDefaultVolume();

            // This function should be called once every render (once for all camera)
            LightLoopNewRender();

#if UNITY_2021_1_OR_NEWER
            BeginContextRendering(renderContext, cameras);
#else
            BeginFrameRendering(renderContext, cameras);
#endif

            // Check if we can speed up FrameSettings process by skiping history
            // or go in detail if debug is activated. Done once for all renderer.
            m_FrameSettingsHistoryEnabled = FrameSettingsHistory.enabled;

#if UNITY_EDITOR
            int newCount = m_FrameCount;
            foreach (var c in cameras)
            {
                if (c.cameraType != CameraType.Preview)
                {
                    newCount++;
                    break;
                }
            }
#else
            int newCount = Time.frameCount;
#endif
            if (newCount != m_FrameCount)
            {
                m_FrameCount = newCount;
                m_ProbeCameraCache.ClearCamerasUnusedFor(2, Time.frameCount);
                HDCamera.CleanUnused();
            }

            var dynResHandler = DynamicResolutionHandler.instance;
            dynResHandler.Update(m_Asset.currentPlatformRenderPipelineSettings.dynamicResolutionSettings);


            // This syntax is awful and hostile to debugging, please don't use it...
            using (ListPool<RenderRequest>.Get(out List<RenderRequest> renderRequests))
            using (ListPool<int>.Get(out List<int> rootRenderRequestIndices))
            using (HashSetPool<int>.Get(out HashSet<int> skipClearCullingResults))
            using (DictionaryPool<HDProbe, List<(int index, float weight)>>.Get(out Dictionary<HDProbe, List<(int index, float weight)>> renderRequestIndicesWhereTheProbeIsVisible))
            using (ListPool<CameraSettings>.Get(out List<CameraSettings> cameraSettings))
            using (ListPool<CameraPositionSettings>.Get(out List<CameraPositionSettings> cameraPositionSettings))
            {
                // With XR multi-pass enabled, each camera can be rendered multiple times with different parameters
                var multipassCameras = m_XRSystem.SetupFrame(cameras, m_Asset.currentPlatformRenderPipelineSettings.xrSettings.singlePass, m_DebugDisplaySettings.data.xrSinglePassTestMode);

#if UNITY_EDITOR
                // See comment below about the preview camera workaround
                bool hasGameViewCamera = false;
                foreach (var c in cameras)
                {
                    if (c.cameraType == CameraType.Game)
                    {
                        hasGameViewCamera = true;
                        break;
                    }
                }
#endif

                // Culling loop
                foreach ((Camera camera, XRPass xrPass) in multipassCameras)
                {
                    if (camera == null)
                        continue;

#if UNITY_EDITOR
                    // We selecting a camera in the editor, we have a preview that is drawn.
                    // For legacy reasons, Unity will render all preview cameras when rendering the GameView
                    // Actually, we don't need this here because we call explicitly Camera.Render when we
                    // need a preview
                    //
                    // This is an issue, because at some point, you end up with 2 cameras to render:
                    // - Main Camera (game view)
                    // - Preview Camera (preview)
                    // If the preview camera is rendered last, it will alter the "GameView RT" RenderTexture
                    // that was previously rendered by the Main Camera.
                    // This is an issue.
                    //
                    // Meanwhile, skipping all preview camera when rendering the game views is sane,
                    // and will workaround the aformentionned issue.
                    if (hasGameViewCamera && camera.cameraType == CameraType.Preview)
                        continue;
#endif

                    bool cameraRequestedDynamicRes = false;
                    HDAdditionalCameraData hdCam;
                    if (camera.TryGetComponent<HDAdditionalCameraData>(out hdCam))
                    {
                        cameraRequestedDynamicRes = hdCam.allowDynamicResolution && camera.cameraType == CameraType.Game;

                        // We are in a case where the platform does not support hw dynamic resolution, so we force the software fallback.
                        // TODO: Expose the graphics caps info on whether the platform supports hw dynamic resolution or not.
                        // Temporarily disable HW Dynamic resolution on metal until the problems we have with it are fixed
                        if (dynResHandler.RequestsHardwareDynamicResolution() && cameraRequestedDynamicRes && !camera.allowDynamicResolution)
                        {
                            dynResHandler.ForceSoftwareFallback();
                        }
                    }

                    dynResHandler.SetCurrentCameraRequest(cameraRequestedDynamicRes);
                    RTHandles.SetHardwareDynamicResolutionState(dynResHandler.HardwareDynamicResIsEnabled());

                    VFXManager.PrepareCamera(camera);

                    // Reset pooled variables
                    cameraSettings.Clear();
                    cameraPositionSettings.Clear();
                    skipClearCullingResults.Clear();

                    var cullingResults = UnsafeGenericPool<HDCullingResults>.Get();
                    cullingResults.Reset();

                    // Try to compute the parameters of the request or skip the request
                    var skipRequest = !TryCalculateFrameParameters(
                        camera,
                        xrPass,
                        out var additionalCameraData,
                        out var hdCamera,
                        out var cullingParameters);

                    // Note: In case of a custom render, we have false here and 'TryCull' is not executed
                    if (!skipRequest)
                    {
                        var needCulling = true;

                        // In XR multipass, culling results can be shared if the pass has the same culling id
                        if (xrPass.multipassId > 0)
                        {
                            foreach (var req in renderRequests)
                            {
                                if (camera == req.hdCamera.camera && req.hdCamera.xr.cullingPassId == xrPass.cullingPassId)
                                {
                                    UnsafeGenericPool<HDCullingResults>.Release(cullingResults);
                                    cullingResults = req.cullingResults;
                                    skipClearCullingResults.Add(req.index);
                                    needCulling = false;
                                    m_SkyManager.UpdateCurrentSkySettings(hdCamera);
                                }
                            }
                        }

                        if (needCulling)
                            skipRequest = !TryCull(camera, hdCamera, renderContext, m_SkyManager, cullingParameters, m_Asset, ref cullingResults);
                    }

                    if (additionalCameraData != null && additionalCameraData.hasCustomRender)
                    {
                        skipRequest = true;
                        // Execute custom render
                        UnityEngine.Rendering.RenderPipeline.BeginCameraRendering(renderContext, camera);
                        additionalCameraData.ExecuteCustomRender(renderContext, hdCamera);
                    }

                    if (skipRequest)
                    {
                        // Submit render context and free pooled resources for this request
                        renderContext.Submit();
                        UnsafeGenericPool<HDCullingResults>.Release(cullingResults);
                        UnityEngine.Rendering.RenderPipeline.EndCameraRendering(renderContext, camera);
                        continue;
                    }

                    // Select render target
                    RenderTargetIdentifier targetId = camera.targetTexture ?? new RenderTargetIdentifier(BuiltinRenderTextureType.CameraTarget);
                    if (camera.targetTexture != null)
                    {
                        camera.targetTexture.IncrementUpdateCount(); // Necessary if the texture is used as a cookie.
                    }

                    // Render directly to XR render target if active
                    if (hdCamera.xr.enabled && hdCamera.xr.renderTargetValid)
                        targetId = hdCamera.xr.renderTarget;

                    // Add render request
                    var request = new RenderRequest
                    {
                        hdCamera = hdCamera,
                        cullingResults = cullingResults,
                        target = new RenderRequest.Target
                        {
                            id = targetId,
                            face = CubemapFace.Unknown
                        },
                        dependsOnRenderRequestIndices = ListPool<int>.Get(),
                        index = renderRequests.Count,
                        cameraSettings = CameraSettings.From(hdCamera),
                        viewDependentProbesData = ListPool<(HDProbe.RenderData, HDProbe)>.Get()
                            // TODO: store DecalCullResult
                    };
                    renderRequests.Add(request);
                    // This is a root render request
                    rootRenderRequestIndices.Add(request.index);

                    // Add visible probes to list
                    for (var i = 0; i < cullingResults.cullingResults.visibleReflectionProbes.Length; ++i)
                    {
                        var visibleProbe = cullingResults.cullingResults.visibleReflectionProbes[i];

                        // TODO: The following fix is temporary.
                        // We should investigate why we got null cull result when we change scene
                        if (visibleProbe == null || visibleProbe.Equals(null) || visibleProbe.reflectionProbe == null || visibleProbe.reflectionProbe.Equals(null))
                            continue;

                        HDAdditionalReflectionData additionalReflectionData;
                        if (!visibleProbe.reflectionProbe.TryGetComponent<HDAdditionalReflectionData>(out additionalReflectionData))
                            additionalReflectionData = visibleProbe.reflectionProbe.gameObject.AddComponent<HDAdditionalReflectionData>();

                        AddVisibleProbeVisibleIndexIfUpdateIsRequired(additionalReflectionData, request.index);
                    }
                    for (var i = 0; i < cullingResults.hdProbeCullingResults.visibleProbes.Count; ++i)
                        AddVisibleProbeVisibleIndexIfUpdateIsRequired(cullingResults.hdProbeCullingResults.visibleProbes[i], request.index);

                    // local function to help insertion of visible probe
                    void AddVisibleProbeVisibleIndexIfUpdateIsRequired(HDProbe probe, int visibleInIndex)
                    {
                        // Don't add it if it has already been updated this frame or not a real time probe
                        // TODO: discard probes that are baked once per frame and already baked this frame
                        if (!probe.requiresRealtimeUpdate)
                            return;

                        float visibility = ComputeVisibility(visibleInIndex, probe);

                        // Notify that we render the probe at this frame
                        // NOTE: If the probe was rendered on the very first frame, we could have some data that was used and it wasn't in a fully initialized state, which is fine on PC, but on console
                        // might lead to NaNs due to lack of complete initialization. To circumvent this, we force the probe to render again only if it was rendered on the first frame. Note that the problem
                        // doesn't apply if probe is enable any frame other than the very first. Also note that we are likely to be re-rendering the probe anyway due to the issue on sky ambient probe
                        // (see m_SkyManager.HasSetValidAmbientProbe in this function).
                        // Also, we need to set the probe as rendered only if we'll actually render it and this won't happen if visibility is not > 0.
                        if (m_FrameCount > 1 && visibility > 0.0f)
                            probe.SetIsRendered();

                        if (!renderRequestIndicesWhereTheProbeIsVisible.TryGetValue(probe, out var visibleInIndices))
                        {
                            visibleInIndices = ListPool<(int index, float weight)>.Get();
                            renderRequestIndicesWhereTheProbeIsVisible.Add(probe, visibleInIndices);
                        }
                        if (!visibleInIndices.Contains((visibleInIndex, visibility)))
                            visibleInIndices.Add((visibleInIndex, visibility));
                    }

                    float ComputeVisibility(int visibleInIndex, HDProbe visibleProbe)
                    {
                        var visibleInRenderRequest = renderRequests[visibleInIndex];
                        var viewerTransform = visibleInRenderRequest.hdCamera.camera.transform;
                        return HDUtils.ComputeWeightedLinearFadeDistance(visibleProbe.transform.position, viewerTransform.position, visibleProbe.weight, visibleProbe.fadeDistance);
                    }
                }

                foreach (var probeToRenderAndDependencies in renderRequestIndicesWhereTheProbeIsVisible)
                {
                    var visibleProbe = probeToRenderAndDependencies.Key;
                    var visibilities = probeToRenderAndDependencies.Value;

                    // Two cases:
                    //   - If the probe is view independent, we add only one render request per face that is
                    //      a dependency for all its 'visibleIn' render requests
                    //   - If the probe is view dependent, we add one render request per face per 'visibleIn'
                    //      render requests
                    var isViewDependent = visibleProbe.type == ProbeSettings.ProbeType.PlanarProbe;

                    Camera parentCamera;

                    if (isViewDependent)
                    {
                        for (int i = 0; i < visibilities.Count; ++i)
                        {
                            var visibility = visibilities[i];
                            if (visibility.weight <= 0f)
                                continue;

                            var visibleInIndex = visibility.index;
                            var visibleInRenderRequest = renderRequests[visibleInIndex];
                            var viewerTransform = visibleInRenderRequest.hdCamera.camera.transform;

                            parentCamera = visibleInRenderRequest.hdCamera.camera;

                            var renderDatas = ListPool<HDProbe.RenderData>.Get();

                            AddHDProbeRenderRequests(
                                visibleProbe,
                                viewerTransform,
                                new List<(int index, float weight)> {visibility},
                                HDUtils.GetSceneCullingMaskFromCamera(visibleInRenderRequest.hdCamera.camera),
                                parentCamera,
                                visibleInRenderRequest.hdCamera.camera.fieldOfView,
                                visibleInRenderRequest.hdCamera.camera.aspect,
                                ref renderDatas
                            );

                            foreach (var renderData in renderDatas)
                            {
                                visibleInRenderRequest.viewDependentProbesData.Add((renderData, visibleProbe));
                            }

                            ListPool<HDProbe.RenderData>.Release(renderDatas);
                        }
                    }
                    else
                    {
                        // No single parent camera for view dependent probes.
                        parentCamera = null;

                        bool visibleInOneViewer = false;
                        for (int i = 0; i < visibilities.Count && !visibleInOneViewer; ++i)
                        {
                            if (visibilities[i].weight > 0f)
                                visibleInOneViewer = true;
                        }
                        if (visibleInOneViewer)
                        {
                            var renderDatas = ListPool<HDProbe.RenderData>.Get();
                            AddHDProbeRenderRequests(visibleProbe, null, visibilities, 0, parentCamera, referenceFieldOfView: 90, referenceAspect: 1, ref renderDatas);
                            ListPool<HDProbe.RenderData>.Release(renderDatas);
                        }
                    }
                }
                foreach (var pair in renderRequestIndicesWhereTheProbeIsVisible)
                    ListPool<(int index, float weight)>.Release(pair.Value);
                renderRequestIndicesWhereTheProbeIsVisible.Clear();

                // Local function to share common code between view dependent and view independent requests
                void AddHDProbeRenderRequests(
                    HDProbe visibleProbe,
                    Transform viewerTransform,
                    List<(int index, float weight)> visibilities,
                    ulong overrideSceneCullingMask,
                    Camera parentCamera,
                    float referenceFieldOfView,
                    float referenceAspect,
                    ref List<HDProbe.RenderData> renderDatas
                )
                {
                    var position = ProbeCapturePositionSettings.ComputeFrom(
                        visibleProbe,
                        viewerTransform
                    );
                    cameraSettings.Clear();
                    cameraPositionSettings.Clear();
                    HDRenderUtilities.GenerateRenderingSettingsFor(
                        visibleProbe.settings, position,
                        cameraSettings, cameraPositionSettings, overrideSceneCullingMask,
                        referenceFieldOfView: referenceFieldOfView,
                        referenceAspect: referenceAspect
                    );

                    var probeFormat = (GraphicsFormat)m_Asset.currentPlatformRenderPipelineSettings.lightLoopSettings.reflectionProbeFormat;

                    switch (visibleProbe.type)
                    {
                        case ProbeSettings.ProbeType.ReflectionProbe:
                            int desiredProbeSize = (int)((HDRenderPipeline)RenderPipelineManager.currentPipeline).currentPlatformRenderPipelineSettings.lightLoopSettings.reflectionCubemapSize;
                            var desiredProbeFormat = ((HDRenderPipeline)RenderPipelineManager.currentPipeline).currentPlatformRenderPipelineSettings.lightLoopSettings.reflectionProbeFormat;

                            if (visibleProbe.realtimeTextureRTH == null || visibleProbe.realtimeTextureRTH.rt.width != desiredProbeSize ||
                                visibleProbe.realtimeTextureRTH.rt.graphicsFormat != probeFormat)
                            {
                                visibleProbe.SetTexture(ProbeSettings.Mode.Realtime, HDRenderUtilities.CreateReflectionProbeRenderTarget(desiredProbeSize, probeFormat));
                            }
                            break;
                        case ProbeSettings.ProbeType.PlanarProbe:
                            int desiredPlanarProbeSize = (int)visibleProbe.resolution;
                            if (visibleProbe.realtimeTextureRTH == null || visibleProbe.realtimeTextureRTH.rt.width != desiredPlanarProbeSize || visibleProbe.realtimeTextureRTH.rt.graphicsFormat != probeFormat)
                            {
                                visibleProbe.SetTexture(ProbeSettings.Mode.Realtime, HDRenderUtilities.CreatePlanarProbeRenderTarget(desiredPlanarProbeSize, probeFormat));
                            }
                            if (visibleProbe.realtimeDepthTextureRTH == null || visibleProbe.realtimeDepthTextureRTH.rt.width != desiredPlanarProbeSize)
                            {
                                visibleProbe.SetDepthTexture(ProbeSettings.Mode.Realtime, HDRenderUtilities.CreatePlanarProbeDepthRenderTarget(desiredPlanarProbeSize));
                            }
                            // Set the viewer's camera as the default camera anchor
                            for (var i = 0; i < cameraSettings.Count; ++i)
                            {
                                var v = cameraSettings[i];
                                if (v.volumes.anchorOverride == null)
                                {
                                    v.volumes.anchorOverride = viewerTransform;
                                    cameraSettings[i] = v;
                                }
                            }
                            break;
                    }

                    for (int j = 0; j < cameraSettings.Count; ++j)
                    {
                        var camera = m_ProbeCameraCache.GetOrCreate((viewerTransform, visibleProbe, j), Time.frameCount, CameraType.Reflection);
                        var additionalCameraData = camera.GetComponent<HDAdditionalCameraData>();

                        if (additionalCameraData == null)
                            additionalCameraData = camera.gameObject.AddComponent<HDAdditionalCameraData>();
                        additionalCameraData.hasPersistentHistory = true;

                        // We need to set a targetTexture with the right otherwise when setting pixelRect, it will be rescaled internally to the size of the screen
                        camera.targetTexture = visibleProbe.realtimeTexture;
                        camera.gameObject.hideFlags = HideFlags.HideAndDontSave;
                        camera.gameObject.SetActive(false);

                        // Warning: accessing Object.name generate 48B of garbage at each frame here
                        // camera.name = HDUtils.ComputeProbeCameraName(visibleProbe.name, j, viewerTransform?.name);
                        // Non Alloc version of ComputeProbeCameraName but without the viewerTransform name part
                        camera.name = visibleProbe.probeName[j];

                        camera.ApplySettings(cameraSettings[j]);
                        camera.ApplySettings(cameraPositionSettings[j]);
                        camera.cameraType = CameraType.Reflection;
                        camera.pixelRect = new Rect(0, 0, visibleProbe.realtimeTexture.width, visibleProbe.realtimeTexture.height);

                        var _cullingResults = UnsafeGenericPool<HDCullingResults>.Get();
                        _cullingResults.Reset();

                        if (!(TryCalculateFrameParameters(
                            camera,
                            m_XRSystem.emptyPass,
                            out _,
                            out var hdCamera,
                            out var cullingParameters
                        )
                              && TryCull(
                                  camera, hdCamera, renderContext, m_SkyManager, cullingParameters, m_Asset,
                                  ref _cullingResults
                              )
                        ))
                        {
                            // Skip request and free resources
                            UnsafeGenericPool<HDCullingResults>.Release(_cullingResults);
                            continue;
                        }

                        // HACK! We render the probe until we know the ambient probe for the associated sky context is ready.
                        // For one-off rendering the dynamic ambient probe will be set to black until they are not processed, leading to faulty rendering.
                        // So we enqueue another rendering and then we will not set the probe texture until we have rendered with valid ambient probe.
                        if (!m_SkyManager.HasSetValidAmbientProbe(hdCamera))
                        {
                            visibleProbe.ForceRenderingNextUpdate();
                        }

                        hdCamera.parentCamera = parentCamera; // Used to inherit the properties of the view

                        if (visibleProbe.type == ProbeSettings.ProbeType.PlanarProbe && hdCamera.frameSettings.IsEnabled(FrameSettingsField.ExposureControl))
                        {
                            RTHandle exposureTexture = GetExposureTexture(hdCamera);
                            visibleProbe.RequestProbeExposureValue(exposureTexture);
                            // If the planar is under exposure control, all the pixels will be de-exposed, for the other skies it is handeled in a shader.
                            // For the clear color, we need to do it manually here.
                            additionalCameraData.backgroundColorHDR = additionalCameraData.backgroundColorHDR * visibleProbe.ProbeExposureValue();
                        }

                        HDAdditionalCameraData hdCam;
                        camera.TryGetComponent<HDAdditionalCameraData>(out hdCam);
                        hdCam.flipYMode = visibleProbe.type == ProbeSettings.ProbeType.ReflectionProbe
                            ? HDAdditionalCameraData.FlipYMode.ForceFlipY
                            : HDAdditionalCameraData.FlipYMode.Automatic;

                        if (!visibleProbe.realtimeTexture.IsCreated())
                            visibleProbe.realtimeTexture.Create();

                        var renderData = new HDProbe.RenderData(
                            camera.worldToCameraMatrix,
                            camera.projectionMatrix,
                            camera.transform.position,
                            camera.transform.rotation,
                            cameraSettings[j].frustum.fieldOfView,
                            cameraSettings[j].frustum.aspect
                        );

                        renderDatas.Add(renderData);

                        visibleProbe.SetRenderData(
                            ProbeSettings.Mode.Realtime,
                            renderData
                        );

                        // TODO: Assign the actual final target to render to.
                        //   Currently, we use a target for each probe, and then copy it into the cache before using it
                        //   during the lighting pass.
                        //   But what we actually want here, is to render directly into the cache (either CubeArray,
                        //   or Texture2DArray)
                        //   To do so, we need to first allocate in the cache the location of the target and then assign
                        //   it here.
                        var request = new RenderRequest
                        {
                            hdCamera = hdCamera,
                            cullingResults = _cullingResults,
                            clearCameraSettings = true,
                            dependsOnRenderRequestIndices = ListPool<int>.Get(),
                            index = renderRequests.Count,
                            cameraSettings = cameraSettings[j],
                            viewDependentProbesData = ListPool<(HDProbe.RenderData, HDProbe)>.Get()
                                // TODO: store DecalCullResult
                        };

                        if (m_SkyManager.HasSetValidAmbientProbe(hdCamera))
                        {
                            // As we render realtime texture on GPU side, we must tag the texture so our texture array cache detect that something have change
                            visibleProbe.realtimeTexture.IncrementUpdateCount();

                            if (cameraSettings.Count > 1)
                            {
                                var face = (CubemapFace)j;
                                request.target = new RenderRequest.Target
                                {
                                    copyToTarget = visibleProbe.realtimeTextureRTH,
                                    face = face
                                };
                            }
                            else
                            {
                                request.target = new RenderRequest.Target
                                {
                                    id = visibleProbe.realtimeTextureRTH,
                                    targetDepth = visibleProbe.realtimeDepthTextureRTH,
                                    face = CubemapFace.Unknown
                                };
                            }
                        }

                        renderRequests.Add(request);


                        foreach (var visibility in visibilities)
                            renderRequests[visibility.index].dependsOnRenderRequestIndices.Add(request.index);
                    }
                }

                // TODO: Refactor into a method. If possible remove the intermediate target
                // Find max size for Cubemap face targets and resize/allocate if required the intermediate render target
                {
                    var size = Vector2Int.zero;
                    for (int i = 0; i < renderRequests.Count; ++i)
                    {
                        var renderRequest = renderRequests[i];
                        var isCubemapFaceTarget = renderRequest.target.face != CubemapFace.Unknown;
                        if (!isCubemapFaceTarget)
                            continue;

                        var width = renderRequest.hdCamera.actualWidth;
                        var height = renderRequest.hdCamera.actualHeight;
                        size.x = Mathf.Max(width, size.x);
                        size.y = Mathf.Max(height, size.y);
                    }

                    if (size != Vector2.zero)
                    {
                        var probeFormat = (GraphicsFormat)m_Asset.currentPlatformRenderPipelineSettings.lightLoopSettings.reflectionProbeFormat;
                        if (m_TemporaryTargetForCubemaps != null)
                        {
                            if (m_TemporaryTargetForCubemaps.width != size.x
                                || m_TemporaryTargetForCubemaps.height != size.y
                                || m_TemporaryTargetForCubemaps.graphicsFormat != probeFormat)
                            {
                                m_TemporaryTargetForCubemaps.Release();
                                m_TemporaryTargetForCubemaps = null;
                            }
                        }
                        if (m_TemporaryTargetForCubemaps == null)
                        {
                            m_TemporaryTargetForCubemaps = new RenderTexture(
                                size.x, size.y, 1, probeFormat
                            )
                            {
                                autoGenerateMips = false,
                                useMipMap = false,
                                name = "Temporary Target For Cubemap Face",
                                volumeDepth = 1,
                                useDynamicScale = false
                            };
                        }
                    }
                }

                using (ListPool<int>.Get(out List<int> renderRequestIndicesToRender))
                {
                    // Flatten the render requests graph in an array that guarantee dependency constraints
                    {
                        using (GenericPool<Stack<int>>.Get(out Stack<int> stack))
                        {
                            stack.Clear();
                            for (int i = rootRenderRequestIndices.Count - 1; i >= 0; --i)
                            {
                                stack.Push(rootRenderRequestIndices[i]);
                                while (stack.Count > 0)
                                {
                                    var index = stack.Pop();
                                    if (!renderRequestIndicesToRender.Contains(index))
                                        renderRequestIndicesToRender.Add(index);

                                    var request = renderRequests[index];
                                    for (int j = 0; j < request.dependsOnRenderRequestIndices.Count; ++j)
                                        stack.Push(request.dependsOnRenderRequestIndices[j]);
                                }
                            }
                        }
                    }

                    using (new ProfilingScope(null, ProfilingSampler.Get(HDProfileId.HDRenderPipelineAllRenderRequest)))
                    {
                        // Warm up the RTHandle system so that it gets init to the maximum resolution available (avoiding to call multiple resizes
                        // that can lead to high memory spike as the memory release is delayed while the creation is immediate).
                        {
                            Vector2Int maxSize = new Vector2Int(1, 1);

                            for (int i = renderRequestIndicesToRender.Count - 1; i >= 0; --i)
                            {
                                var renderRequestIndex = renderRequestIndicesToRender[i];
                                var renderRequest = renderRequests[renderRequestIndex];
                                var hdCamera = renderRequest.hdCamera;

                                maxSize.x = Math.Max((int)hdCamera.finalViewport.size.x, maxSize.x);
                                maxSize.y = Math.Max((int)hdCamera.finalViewport.size.y, maxSize.y);
                            }

                            // Here we use the non scaled resolution for the RTHandleSystem ref size because we assume that at some point we will need full resolution anyway.
                            // This is necessary because we assume that after post processes, we have the full size render target for debug rendering
                            // The only point of calling this here is to grow the render targets. The call in BeginRender will setup the current RTHandle viewport size.
                            RTHandles.SetReferenceSize(maxSize.x, maxSize.y, m_MSAASamples);
                        }


                        // Execute render request graph, in reverse order
                        for (int i = renderRequestIndicesToRender.Count - 1; i >= 0; --i)
                        {
                            var renderRequestIndex = renderRequestIndicesToRender[i];
                            var renderRequest = renderRequests[renderRequestIndex];

                            var cmd = CommandBufferPool.Get("");

                            // TODO: Avoid the intermediate target and render directly into final target
                            //  CommandBuffer.Blit does not work on Cubemap faces
                            //  So we use an intermediate RT to perform a CommandBuffer.CopyTexture in the target Cubemap face
                            if (renderRequest.target.face != CubemapFace.Unknown)
                            {
                                if (!m_TemporaryTargetForCubemaps.IsCreated())
                                    m_TemporaryTargetForCubemaps.Create();

                                var hdCamera = renderRequest.hdCamera;
                                ref var target = ref renderRequest.target;
                                target.id = m_TemporaryTargetForCubemaps;
                            }

                            // The HDProbe store only one RenderData per probe, however RenderData can be view dependent (e.g. planar probes).
                            // To avoid that the render data for the wrong view is used, we previously store a copy of the render data
                            // for each viewer and we are going to set it on the probe right before said viewer is rendered.
                            foreach (var probeDataPair in renderRequest.viewDependentProbesData)
                            {
                                var probe = probeDataPair.Item2;
                                var probeRenderData = probeDataPair.Item1;
                                probe.SetRenderData(ProbeSettings.Mode.Realtime, probeRenderData);
                            }

                            // var aovRequestIndex = 0;
                            foreach (var aovRequest in renderRequest.hdCamera.aovRequests)
                            {
                                using (new ProfilingScope(cmd, ProfilingSampler.Get(HDProfileId.HDRenderPipelineRenderAOV)))
                                {
                                    cmd.SetInvertCulling(renderRequest.cameraSettings.invertFaceCulling);
                                    ExecuteRenderRequest(renderRequest, renderContext, cmd, aovRequest);
                                    cmd.SetInvertCulling(false);
                                }
                                renderContext.ExecuteCommandBuffer(cmd);
                                renderContext.Submit();
                                cmd.Clear();
                            }

                            using (new ProfilingScope(cmd, renderRequest.hdCamera.profilingSampler))
                            {
                                cmd.SetInvertCulling(renderRequest.cameraSettings.invertFaceCulling);
                                ExecuteRenderRequest(renderRequest, renderContext, cmd, AOVRequestData.defaultAOVRequestDataNonAlloc);
                                cmd.SetInvertCulling(false);
                            }

                            //  EndCameraRendering callback should be executed outside of any profiling scope in case user code submits the renderContext
                            EndCameraRendering(renderContext, renderRequest.hdCamera.camera);

                            {
                                var target = renderRequest.target;
                                // Handle the copy if requested
                                if (target.copyToTarget != null)
                                {
                                    cmd.CopyTexture(
                                        target.id, 0, 0, 0, 0, renderRequest.hdCamera.actualWidth, renderRequest.hdCamera.actualHeight,
                                        target.copyToTarget, (int)target.face, 0, 0, 0
                                    );
                                }
                                if (renderRequest.clearCameraSettings)
                                    // release reference because the RenderTexture might be destroyed before the camera
                                    renderRequest.hdCamera.camera.targetTexture = null;

                                ListPool<int>.Release(renderRequest.dependsOnRenderRequestIndices);
                                ListPool<(HDProbe.RenderData, HDProbe)>.Release(renderRequest.viewDependentProbesData);

                                // Culling results can be shared between render requests: clear only when required
                                if (!skipClearCullingResults.Contains(renderRequest.index))
                                {
                                    renderRequest.cullingResults.decalCullResults?.Clear();
                                    UnsafeGenericPool<HDCullingResults>.Release(renderRequest.cullingResults);
                                }
                            }

                            if (m_CurrentDebugDisplaySettings.data.lightingDebugSettings.clearPlanarReflectionProbeAtlas)
                            {
                                m_TextureCaches.reflectionPlanarProbeCache.Clear(cmd);
                            }

                            // Render XR mirror view once all render requests have been completed
                            if (i == 0 && renderRequest.hdCamera.camera.cameraType == CameraType.Game && renderRequest.hdCamera.camera.targetTexture == null)
                            {
                                if (HDUtils.TryGetAdditionalCameraDataOrDefault(renderRequest.hdCamera.camera).xrRendering)
                                {
                                    m_XRSystem.RenderMirrorView(cmd);
                                }
                            }

                            // Now that all cameras have been rendered, let's propagate the data required for screen space shadows
                            PropagateScreenSpaceShadowData();

                            renderContext.ExecuteCommandBuffer(cmd);
                            CommandBufferPool.Release(cmd);
                            renderContext.Submit();
                        }
                    }
                }
            }

            m_RenderGraph.EndFrame();
            m_XRSystem.ReleaseFrame();

#if UNITY_2021_1_OR_NEWER
            EndContextRendering(renderContext, cameras);
#else
            EndFrameRendering(renderContext, cameras);
#endif
        }

        void PropagateScreenSpaceShadowData()
        {
            // For every unique light that has been registered, update the previous transform
            foreach (HDAdditionalLightData lightData in m_ScreenSpaceShadowsUnion)
            {
                lightData.previousTransform = lightData.transform.localToWorldMatrix;
            }
        }

        void ExecuteRenderRequest(
            RenderRequest renderRequest,
            ScriptableRenderContext renderContext,
            CommandBuffer cmd,
            AOVRequestData aovRequest
        )
        {
            InitializeGlobalResources(renderContext);

            var hdCamera = renderRequest.hdCamera;
            var camera = hdCamera.camera;
            var cullingResults = renderRequest.cullingResults.cullingResults;
            var customPassCullingResults = renderRequest.cullingResults.customPassCullingResults ?? cullingResults;
            var hdProbeCullingResults = renderRequest.cullingResults.hdProbeCullingResults;
            var decalCullingResults = renderRequest.cullingResults.decalCullResults;
            var target = renderRequest.target;

            // Updates RTHandle
            hdCamera.BeginRender(cmd);
            m_CurrentHDCamera = hdCamera;

            if (m_RayTracingSupported)
            {
                // This call need to happen once per camera
                // TODO: This can be wasteful for "compatible" cameras.
                // We need to determine the minimum set of feature used by all the camera and build the minimum number of acceleration structures.
                BuildRayTracingAccelerationStructure(hdCamera);
                CullForRayTracing(cmd, hdCamera);
            }

#if ENABLE_VIRTUALTEXTURES
            m_VtBufferManager.BeginRender(hdCamera);
#endif

            using (ListPool<RTHandle>.Get(out var aovBuffers))
            using (ListPool<RTHandle>.Get(out var aovCustomPassBuffers))
            {
                aovRequest.AllocateTargetTexturesIfRequired(ref aovBuffers, ref aovCustomPassBuffers);

                // If we render a reflection view or a preview we should not display any debug information
                // This need to be call before ApplyDebugDisplaySettings()
                if (camera.cameraType == CameraType.Reflection || camera.cameraType == CameraType.Preview)
                {
                    // Neutral allow to disable all debug settings
                    m_CurrentDebugDisplaySettings = s_NeutralDebugDisplaySettings;
                }
                else
                {
                    // Make sure we are in sync with the debug menu for the msaa count
                    m_MSAASamples = (m_DebugDisplaySettings.data.msaaSamples != MSAASamples.None) ?
                        m_DebugDisplaySettings.data.msaaSamples :
                        m_Asset.currentPlatformRenderPipelineSettings.msaaSampleCount;

                    m_DebugDisplaySettings.UpdateCameraFreezeOptions();

                    m_CurrentDebugDisplaySettings = m_DebugDisplaySettings;
                }

                aovRequest.SetupDebugData(ref m_CurrentDebugDisplaySettings);

                if (hdCamera.frameSettings.IsEnabled(FrameSettingsField.Decals))
                {
                    using (new ProfilingScope(cmd, ProfilingSampler.Get(HDProfileId.DBufferPrepareDrawData)))
                    {
                        // TODO: update singleton with DecalCullResults
                        DecalSystem.instance.CurrentCamera = hdCamera.camera; // Singletons are extremely dangerous...
                        DecalSystem.instance.LoadCullResults(decalCullingResults);
                        DecalSystem.instance.UpdateCachedMaterialData(); // textures, alpha or fade distances could've changed
                        DecalSystem.instance.CreateDrawData();          // prepare data is separate from draw
                        DecalSystem.instance.UpdateTextureAtlas(cmd);   // as this is only used for transparent pass, would've been nice not to have to do this if no transparent renderers are visible, needs to happen after CreateDrawData
                    }
                }

                using (new ProfilingScope(null, ProfilingSampler.Get(HDProfileId.CustomPassVolumeUpdate)))
                {
                    if (hdCamera.frameSettings.IsEnabled(FrameSettingsField.CustomPass))
                        CustomPassVolume.Update(hdCamera);
                }

                // Do anything we need to do upon a new frame.
                // The NewFrame must be after the VolumeManager update and before Resize because it uses properties set in NewFrame
                LightLoopNewFrame(cmd, hdCamera);

                // Apparently scissor states can leak from editor code. As it is not used currently in HDRP (apart from VR). We disable scissor at the beginning of the frame.
                cmd.DisableScissorRect();

                Resize(hdCamera);
                m_PostProcessSystem.BeginFrame(cmd, hdCamera, this);

                ApplyDebugDisplaySettings(hdCamera, cmd);

                if (DebugManager.instance.displayRuntimeUI
#if UNITY_EDITOR
                    || DebugManager.instance.displayEditorUI
#endif
                )
                    m_CurrentDebugDisplaySettings.UpdateAveragedProfilerTimings();

                SetupCameraProperties(hdCamera, renderContext, cmd);

                // TODO: Find a correct place to bind these material textures
                // We have to bind the material specific global parameters in this mode
                foreach (var material in m_MaterialList)
                    material.Bind(cmd);

                // Frustum cull density volumes on the CPU. Can be performed as soon as the camera is set up.
                DensityVolumeList densityVolumes = PrepareVisibleDensityVolumeList(hdCamera, cmd);

                // do AdaptiveProbeVolume stuff
                BindAPVRuntimeResources(cmd, hdCamera);

                // Note: Legacy Unity behave like this for ShadowMask
                // When you select ShadowMask in Lighting panel it recompile shaders on the fly with the SHADOW_MASK keyword.
                // However there is no C# function that we can query to know what mode have been select in Lighting Panel and it will be wrong anyway. Lighting Panel setup what will be the next bake mode. But until light is bake, it is wrong.
                // Currently to know if you need shadow mask you need to go through all visible lights (of CullResult), check the LightBakingOutput struct and look at lightmapBakeType/mixedLightingMode. If one light have shadow mask bake mode, then you need shadow mask features (i.e extra Gbuffer).
                // It mean that when we build a standalone player, if we detect a light with bake shadow mask, we generate all shader variant (with and without shadow mask) and at runtime, when a bake shadow mask light is visible, we dynamically allocate an extra GBuffer and switch the shader.
                // So the first thing to do is to go through all the light: PrepareLightsForGPU
                bool enableBakeShadowMask = PrepareLightsForGPU(cmd, hdCamera, cullingResults, hdProbeCullingResults, densityVolumes, m_CurrentDebugDisplaySettings, aovRequest);

                UpdateGlobalConstantBuffers(hdCamera, cmd);

                // Do the same for ray tracing if allowed
                if (m_RayTracingSupported)
                {
                    BuildRayTracingLightData(cmd, hdCamera, m_CurrentDebugDisplaySettings);
                }

                // Configure all the keywords
                ConfigureKeywords(enableBakeShadowMask, hdCamera, cmd);

                // Caution: We require sun light here as some skies use the sun light to render, it means that UpdateSkyEnvironment must be called after PrepareLightsForGPU.
                // TODO: Try to arrange code so we can trigger this call earlier and use async compute here to run sky convolution during other passes (once we move convolution shader to compute).
                if (!m_CurrentDebugDisplaySettings.IsMatcapViewEnabled(hdCamera))
                    UpdateSkyEnvironment(hdCamera, renderContext, cmd);
                else
                    cmd.SetGlobalTexture(HDShaderIDs._SkyTexture, CoreUtils.magentaCubeTextureArray);

                VFXManager.ProcessCameraCommand(camera, cmd);

                if (GL.wireframe)
                {
                    RenderWireFrame(cullingResults, hdCamera, target.id, renderContext, cmd);
                    return;
                }

                try
                {
                    ExecuteWithRenderGraph(renderRequest, aovRequest, aovBuffers, aovCustomPassBuffers, renderContext, cmd);
                }
                catch (Exception e)
                {
                    Debug.LogError("Error while building Render Graph.");
                    Debug.LogException(e);
                }
            } // using (ListPool<RTHandle>.Get(out var aovCustomPassBuffers))

            // This is required so that all commands up to here are executed before EndCameraRendering is called for the user.
            // Otherwise command would not be rendered in order.
            renderContext.ExecuteCommandBuffer(cmd);
            cmd.Clear();

            m_CurrentHDCamera = null;
        }

        struct BlitFinalCameraTextureParameters
        {
            public bool                     flip;
            public int                      srcTexArraySlice;
            public int                      dstTexArraySlice;
            public Rect                     viewport;
            public Material                 blitMaterial;
        }

        internal RTHandle GetExposureTexture(HDCamera hdCamera) =>
            m_PostProcessSystem.GetExposureTexture(hdCamera);

        BlitFinalCameraTextureParameters PrepareFinalBlitParameters(HDCamera hdCamera, int viewIndex)
        {
            var parameters = new BlitFinalCameraTextureParameters();

            if (hdCamera.xr.enabled)
            {
                parameters.viewport = hdCamera.xr.GetViewport(viewIndex);
                parameters.srcTexArraySlice = viewIndex;
                parameters.dstTexArraySlice = hdCamera.xr.GetTextureArraySlice(viewIndex);
            }
            else
            {
                parameters.viewport = hdCamera.finalViewport;
                parameters.srcTexArraySlice = -1;
                parameters.dstTexArraySlice = -1;
            }

            parameters.flip = hdCamera.flipYMode == HDAdditionalCameraData.FlipYMode.ForceFlipY || hdCamera.isMainGameView;
            parameters.blitMaterial = HDUtils.GetBlitMaterial(TextureXR.useTexArray ? TextureDimension.Tex2DArray : TextureDimension.Tex2D, singleSlice: parameters.srcTexArraySlice >= 0);

            return parameters;
        }

        static void BlitFinalCameraTexture(BlitFinalCameraTextureParameters parameters, MaterialPropertyBlock propertyBlock, RTHandle source, RenderTargetIdentifier destination, CommandBuffer cmd)
        {
            // Here we can't use the viewport scale provided in hdCamera. The reason is that this scale is for internal rendering before post process with dynamic resolution factored in.
            // Here the input texture is already at the viewport size but may be smaller than the RT itself (because of the RTHandle system) so we compute the scale specifically here.
            var scaleBias = new Vector4((float)parameters.viewport.width / source.rt.width, (float)parameters.viewport.height / source.rt.height, 0.0f, 0.0f);

            if (parameters.flip)
            {
                scaleBias.w = scaleBias.y;
                scaleBias.y *= -1;
            }

            propertyBlock.SetTexture(HDShaderIDs._BlitTexture, source);
            propertyBlock.SetVector(HDShaderIDs._BlitScaleBias, scaleBias);
            propertyBlock.SetFloat(HDShaderIDs._BlitMipLevel, 0);
            propertyBlock.SetInt(HDShaderIDs._BlitTexArraySlice, parameters.srcTexArraySlice);
            HDUtils.DrawFullScreen(cmd, parameters.viewport, parameters.blitMaterial, destination, propertyBlock, 0, parameters.dstTexArraySlice);
        }

        void SetupCameraProperties(HDCamera hdCamera, ScriptableRenderContext renderContext, CommandBuffer cmd)
        {
            // The next 2 functions are required to flush the command buffer before calling functions directly on the render context.
            // This way, the commands will execute in the order specified by the C# code.
            renderContext.ExecuteCommandBuffer(cmd);
            cmd.Clear();

            renderContext.SetupCameraProperties(hdCamera.camera, hdCamera.xr.enabled);
        }

        void InitializeGlobalResources(ScriptableRenderContext renderContext)
        {
            // Global resources initialization
            var cmd = CommandBufferPool.Get("");
            // Init material if needed
            for (int bsdfIdx = 0; bsdfIdx < m_IBLFilterArray.Length; ++bsdfIdx)
            {
                if (!m_IBLFilterArray[bsdfIdx].IsInitialized())
                    m_IBLFilterArray[bsdfIdx].Initialize(cmd);
            }

            foreach (var material in m_MaterialList)
                material.RenderInit(cmd);

            TextureXR.Initialize(cmd, defaultResources.shaders.clearUIntTextureCS);

            renderContext.ExecuteCommandBuffer(cmd);
            CommandBufferPool.Release(cmd);
        }

        bool TryCalculateFrameParameters(
            Camera camera,
            XRPass xrPass,
            out HDAdditionalCameraData additionalCameraData,
            out HDCamera hdCamera,
            out ScriptableCullingParameters cullingParams
        )
        {
            // First, get aggregate of frame settings base on global settings, camera frame settings and debug settings
            // Note: the SceneView camera will never have additionalCameraData
            additionalCameraData = HDUtils.TryGetAdditionalCameraDataOrDefault(camera);
            hdCamera = default;
            cullingParams = default;

            FrameSettings currentFrameSettings = new FrameSettings();
            // Compute the FrameSettings actually used to draw the frame
            // FrameSettingsHistory do the same while keeping all step of FrameSettings aggregation in memory for DebugMenu
            if (m_FrameSettingsHistoryEnabled && camera.cameraType != CameraType.Preview && camera.cameraType != CameraType.Reflection)
                FrameSettingsHistory.AggregateFrameSettings(ref currentFrameSettings, camera, additionalCameraData, m_Asset, m_DefaultAsset);
            else
                FrameSettings.AggregateFrameSettings(ref currentFrameSettings, camera, additionalCameraData, m_Asset, m_DefaultAsset);

            // With the Frame Settings now properly set up, we can resolve the sample budget.
            currentFrameSettings.sssResolvedSampleBudget = currentFrameSettings.GetResolvedSssSampleBudget(m_Asset);

            // Specific pass to simply display the content of the camera buffer if users have fill it themselves (like video player)
            if (additionalCameraData.fullscreenPassthrough)
                return false;

            // Retrieve debug display settings to init FrameSettings, unless we are a reflection and in this case we don't have debug settings apply.
            DebugDisplaySettings debugDisplaySettings = (camera.cameraType == CameraType.Reflection || camera.cameraType == CameraType.Preview) ? s_NeutralDebugDisplaySettings : m_DebugDisplaySettings;

            // Getting the background color from preferences to add to the preview camera
#if UNITY_EDITOR
            if (camera.cameraType == CameraType.Preview)
            {
                camera.backgroundColor = CoreRenderPipelinePreferences.previewBackgroundColor;
            }
#endif

            // Disable post process if we enable debug mode or if the post process layer is disabled
            if (debugDisplaySettings.IsDebugDisplayEnabled())
            {
                if (debugDisplaySettings.IsDebugDisplayRemovePostprocess())
                {
                    currentFrameSettings.SetEnabled(FrameSettingsField.Postprocess, false);
                    currentFrameSettings.SetEnabled(FrameSettingsField.CustomPass, false);
                }

                // Disable exposure if required
                if (!debugDisplaySettings.DebugNeedsExposure())
                {
                    currentFrameSettings.SetEnabled(FrameSettingsField.ExposureControl, false);
                }

                // Disable SSS if luxmeter is enabled
                if (debugDisplaySettings.data.lightingDebugSettings.debugLightingMode == DebugLightingMode.LuxMeter)
                {
                    currentFrameSettings.SetEnabled(FrameSettingsField.SubsurfaceScattering, false);
                }
            }

            if (CoreUtils.IsSceneLightingDisabled(camera))
            {
                currentFrameSettings.SetEnabled(FrameSettingsField.ExposureControl, false);
            }

            // Disable object-motion vectors in everything but the game view
            if (camera.cameraType != CameraType.Game)
            {
                currentFrameSettings.SetEnabled(FrameSettingsField.ObjectMotionVectors, false);
                currentFrameSettings.SetEnabled(FrameSettingsField.TransparentsWriteMotionVector, false);
            }

            hdCamera = HDCamera.GetOrCreate(camera, xrPass.multipassId);

            // From this point, we should only use frame settings from the camera
            hdCamera.Update(currentFrameSettings, this, m_MSAASamples, xrPass);
            ResizeVolumetricLightingBuffers(hdCamera); // Safe to update the Volumetric Lighting System now

            // Custom Render requires a proper HDCamera, so we return after the HDCamera was setup
            if (additionalCameraData != null && additionalCameraData.hasCustomRender)
                return false;

            if (hdCamera.xr.enabled)
            {
                cullingParams = hdCamera.xr.cullingParams;

                // Sync the FOV on the camera to match the projection from the XR device in order to cull shadows accurately
                if (!camera.usePhysicalProperties && !XRGraphicsAutomatedTests.enabled)
                    camera.fieldOfView = Mathf.Rad2Deg * Mathf.Atan(1.0f / cullingParams.stereoProjectionMatrix.m11) * 2.0f;
            }
            else
            {
                if (!camera.TryGetCullingParameters(camera.stereoEnabled, out cullingParams))
                    return false;
            }

            if (m_DebugDisplaySettings.IsCameraFreezeEnabled())
            {
                if (m_DebugDisplaySettings.IsCameraFrozen(camera))
                {
                    if (!frozenCullingParamAvailable)
                    {
                        frozenCullingParams = cullingParams;
                        frozenCullingParamAvailable = true;
                    }
                    cullingParams = frozenCullingParams;
                }
            }
            else
            {
                frozenCullingParamAvailable = false;
            }

            LightLoopUpdateCullingParameters(ref cullingParams, hdCamera);

            // If we don't use environment light (like when rendering reflection probes)
            //   we don't have to cull them.
            if (hdCamera.frameSettings.IsEnabled(FrameSettingsField.ReflectionProbe))
                cullingParams.cullingOptions |= CullingOptions.NeedsReflectionProbes;
            else
                cullingParams.cullingOptions &= ~CullingOptions.NeedsReflectionProbes;

            if (!hdCamera.frameSettings.IsEnabled(FrameSettingsField.ShadowMaps) || currentAsset.currentPlatformRenderPipelineSettings.hdShadowInitParams.maxShadowRequests == 0)
                cullingParams.cullingOptions &= ~CullingOptions.ShadowCasters;

            return true;
        }

        static void OverrideCullingForRayTracing(HDCamera hdCamera, Camera camera, ref ScriptableCullingParameters cullingParams)
        {
            var rayTracingSetting = hdCamera.volumeStack.GetComponent<RayTracingSettings>();

            if (rayTracingSetting.extendShadowCulling.value || rayTracingSetting.extendCameraCulling.value)
            {
                // We are in a static function, so we can't really save this allocation easily.
                Plane plane = new Plane();

                // Camera properties is a copy, need to grab it first
                CameraProperties cameraProperties = cullingParams.cameraProperties;

                // Override all the planes
                plane.SetNormalAndPosition(camera.transform.right, camera.transform.position - camera.transform.right * camera.farClipPlane);
                if (rayTracingSetting.extendShadowCulling.value)
                    cameraProperties.SetShadowCullingPlane(0, plane);
                if (rayTracingSetting.extendCameraCulling.value)
                    cullingParams.SetCullingPlane(0, plane);
                plane.SetNormalAndPosition(-camera.transform.right, camera.transform.position + camera.transform.right * camera.farClipPlane);
                if (rayTracingSetting.extendShadowCulling.value)
                    cameraProperties.SetShadowCullingPlane(1, plane);
                if (rayTracingSetting.extendCameraCulling.value)
                    cullingParams.SetCullingPlane(1, plane);
                plane.SetNormalAndPosition(camera.transform.up, camera.transform.position - camera.transform.up * camera.farClipPlane);
                if (rayTracingSetting.extendShadowCulling.value)
                    cameraProperties.SetShadowCullingPlane(2, plane);
                if (rayTracingSetting.extendCameraCulling.value)
                    cullingParams.SetCullingPlane(2, plane);
                plane.SetNormalAndPosition(-camera.transform.up, camera.transform.position + camera.transform.up * camera.farClipPlane);
                if (rayTracingSetting.extendShadowCulling.value)
                    cameraProperties.SetShadowCullingPlane(3, plane);
                if (rayTracingSetting.extendCameraCulling.value)
                    cullingParams.SetCullingPlane(3, plane);
                plane.SetNormalAndPosition(camera.transform.forward, camera.transform.position - camera.transform.forward * camera.farClipPlane);
                if (rayTracingSetting.extendShadowCulling.value)
                    cameraProperties.SetShadowCullingPlane(4, plane);
                if (rayTracingSetting.extendCameraCulling.value)
                    cullingParams.SetCullingPlane(4, plane);
                // The 5th planes doesn't need to be overriden, but just in case.
                plane.SetNormalAndPosition(-camera.transform.forward, camera.transform.position + camera.transform.forward * camera.farClipPlane);
                if (rayTracingSetting.extendShadowCulling.value)
                    cameraProperties.SetShadowCullingPlane(5, plane);
                if (rayTracingSetting.extendCameraCulling.value)
                    cullingParams.SetCullingPlane(5, plane);

                // Propagate the new planes
                cullingParams.cameraProperties = cameraProperties;
            }
        }

        static bool TryCull(
            Camera camera,
            HDCamera hdCamera,
            ScriptableRenderContext renderContext,
            SkyManager skyManager,
            ScriptableCullingParameters cullingParams,
            HDRenderPipelineAsset hdrp,
            ref HDCullingResults cullingResults
        )
        {
            if (camera.cameraType == CameraType.Reflection)
            {
#if UNITY_2020_2_OR_NEWER
                ScriptableRenderContext.EmitGeometryForCamera(camera);
#endif
            }
#if UNITY_EDITOR
            // emit scene view UI
            else if (camera.cameraType == CameraType.SceneView)
            {
                ScriptableRenderContext.EmitWorldGeometryForSceneView(camera);
            }
#endif

            // Set the LOD bias and store current value to be able to restore it.
            // Use a try/finalize pattern to be sure to restore properly the qualitySettings.lodBias
            var initialLODBias = QualitySettings.lodBias;
            var initialMaximumLODLevel = QualitySettings.maximumLODLevel;
            try
            {
#if UNITY_2021_1_OR_NEWER
                // Modifying the variables this way does not set the dirty flag, which avoids repainting all views
                QualitySettings.SetLODSettings(hdCamera.frameSettings.GetResolvedLODBias(hdrp), hdCamera.frameSettings.GetResolvedMaximumLODLevel(hdrp), false);
#else
                QualitySettings.lodBias = hdCamera.frameSettings.GetResolvedLODBias(hdrp);
                QualitySettings.maximumLODLevel = hdCamera.frameSettings.GetResolvedMaximumLODLevel(hdrp);
#endif

                // This needs to be called before culling, otherwise in the case where users generate intermediate renderers, it can provoke crashes.
                BeginCameraRendering(renderContext, camera);

                DecalSystem.CullRequest decalCullRequest = null;
                if (hdCamera.frameSettings.IsEnabled(FrameSettingsField.Decals))
                {
                    // decal system needs to be updated with current camera, it needs it to set up culling and light list generation parameters
                    decalCullRequest = GenericPool<DecalSystem.CullRequest>.Get();
                    DecalSystem.instance.CurrentCamera = camera;
                    DecalSystem.instance.BeginCull(decalCullRequest);
                }

                // TODO: use a parameter to select probe types to cull depending on what is enabled in framesettings
                var hdProbeCullState = new HDProbeCullState();
                if (hdCamera.frameSettings.IsEnabled(FrameSettingsField.PlanarProbe))
                    hdProbeCullState = HDProbeSystem.PrepareCull(camera);

                // We need to set the ambient probe here because it's passed down to objects during the culling process.
                skyManager.UpdateCurrentSkySettings(hdCamera);
                skyManager.SetupAmbientProbe(hdCamera);

                if (hdCamera.frameSettings.IsEnabled(FrameSettingsField.RayTracing))
                {
                    OverrideCullingForRayTracing(hdCamera, camera, ref cullingParams);
                }

                using (new ProfilingScope(null, ProfilingSampler.Get(HDProfileId.CullResultsCull)))
                {
                    cullingResults.cullingResults = renderContext.Cull(ref cullingParams);
                }

                if (hdCamera.frameSettings.IsEnabled(FrameSettingsField.CustomPass))
                {
                    using (new ProfilingScope(null, ProfilingSampler.Get(HDProfileId.CustomPassCullResultsCull)))
                    {
                        cullingResults.customPassCullingResults = CustomPassVolume.Cull(renderContext, hdCamera);
                    }
                }

                if (hdCamera.frameSettings.IsEnabled(FrameSettingsField.PlanarProbe) && hdProbeCullState.cullingGroup != null)
                    HDProbeSystem.QueryCullResults(hdProbeCullState, ref cullingResults.hdProbeCullingResults);
                else
                    cullingResults.hdProbeCullingResults = default;

                if (hdCamera.frameSettings.IsEnabled(FrameSettingsField.Decals))
                {
                    using (new ProfilingScope(null, ProfilingSampler.Get(HDProfileId.DBufferPrepareDrawData)))
                    {
                        DecalSystem.instance.EndCull(decalCullRequest, cullingResults.decalCullResults);
                    }
                }

                if (decalCullRequest != null)
                {
                    decalCullRequest.Clear();
                    GenericPool<DecalSystem.CullRequest>.Release(decalCullRequest);
                }

                return true;
            }
            finally
            {
#if UNITY_2021_1_OR_NEWER
                QualitySettings.SetLODSettings(initialLODBias, initialMaximumLODLevel, false);
#else
                QualitySettings.lodBias = initialLODBias;
                QualitySettings.maximumLODLevel = initialMaximumLODLevel;
#endif
            }
        }

        static RendererListDesc CreateOpaqueRendererListDesc(
            CullingResults cull,
            Camera camera,
            ShaderTagId passName,
            PerObjectData rendererConfiguration = 0,
            RenderQueueRange? renderQueueRange = null,
            RenderStateBlock? stateBlock = null,
            Material overrideMaterial = null,
            bool excludeObjectMotionVectors = false
        )
        {
            var result = new RendererListDesc(passName, cull, camera)
            {
                rendererConfiguration = rendererConfiguration,
                renderQueueRange = renderQueueRange != null ? renderQueueRange.Value : HDRenderQueue.k_RenderQueue_AllOpaque,
                sortingCriteria = SortingCriteria.CommonOpaque,
                stateBlock = stateBlock,
                overrideMaterial = overrideMaterial,
                excludeObjectMotionVectors = excludeObjectMotionVectors
            };
            return result;
        }

        static RendererListDesc CreateOpaqueRendererListDesc(
            CullingResults cull,
            Camera camera,
            ShaderTagId[] passNames,
            PerObjectData rendererConfiguration = 0,
            RenderQueueRange? renderQueueRange = null,
            RenderStateBlock? stateBlock = null,
            Material overrideMaterial = null,
            bool excludeObjectMotionVectors = false
        )
        {
            var result = new RendererListDesc(passNames, cull, camera)
            {
                rendererConfiguration = rendererConfiguration,
                renderQueueRange = renderQueueRange != null ? renderQueueRange.Value : HDRenderQueue.k_RenderQueue_AllOpaque,
                sortingCriteria = SortingCriteria.CommonOpaque,
                stateBlock = stateBlock,
                overrideMaterial = overrideMaterial,
                excludeObjectMotionVectors = excludeObjectMotionVectors
            };
            return result;
        }

        static RendererListDesc CreateTransparentRendererListDesc(
            CullingResults cull,
            Camera camera,
            ShaderTagId passName,
            PerObjectData rendererConfiguration = 0,
            RenderQueueRange? renderQueueRange = null,
            RenderStateBlock? stateBlock = null,
            Material overrideMaterial = null,
            bool excludeObjectMotionVectors = false
        )
        {
            var result = new RendererListDesc(passName, cull, camera)
            {
                rendererConfiguration = rendererConfiguration,
                renderQueueRange = renderQueueRange != null ? renderQueueRange.Value : HDRenderQueue.k_RenderQueue_AllTransparent,
                sortingCriteria = SortingCriteria.CommonTransparent | SortingCriteria.RendererPriority,
                stateBlock = stateBlock,
                overrideMaterial = overrideMaterial,
                excludeObjectMotionVectors = excludeObjectMotionVectors
            };
            return result;
        }

        static RendererListDesc CreateTransparentRendererListDesc(
            CullingResults cull,
            Camera camera,
            ShaderTagId[] passNames,
            PerObjectData rendererConfiguration = 0,
            RenderQueueRange? renderQueueRange = null,
            RenderStateBlock? stateBlock = null,
            Material overrideMaterial = null,
            bool excludeObjectMotionVectors = false
        )
        {
            var result = new RendererListDesc(passNames, cull, camera)
            {
                rendererConfiguration = rendererConfiguration,
                renderQueueRange = renderQueueRange != null ? renderQueueRange.Value : HDRenderQueue.k_RenderQueue_AllTransparent,
                sortingCriteria = SortingCriteria.CommonTransparent | SortingCriteria.RendererPriority,
                stateBlock = stateBlock,
                overrideMaterial = overrideMaterial,
                excludeObjectMotionVectors = excludeObjectMotionVectors
            };
            return result;
        }

        static void DrawOpaqueRendererList(in ScriptableRenderContext renderContext, CommandBuffer cmd, in FrameSettings frameSettings, RendererList rendererList)
        {
            if (!frameSettings.IsEnabled(FrameSettingsField.OpaqueObjects))
                return;

            CoreUtils.DrawRendererList(renderContext, cmd, rendererList);
        }

        static void DrawTransparentRendererList(in ScriptableRenderContext renderContext, CommandBuffer cmd, in FrameSettings frameSettings, RendererList rendererList)
        {
            if (!frameSettings.IsEnabled(FrameSettingsField.TransparentObjects))
                return;

            CoreUtils.DrawRendererList(renderContext, cmd, rendererList);
        }

        void UpdateShaderVariablesGlobalDecal(ref ShaderVariablesGlobal cb, HDCamera hdCamera)
        {
            if (hdCamera.frameSettings.IsEnabled(FrameSettingsField.Decals))
            {
                cb._EnableDecals  = 1;
                cb._DecalAtlasResolution = new Vector2(HDUtils.hdrpSettings.decalSettings.atlasWidth, HDUtils.hdrpSettings.decalSettings.atlasHeight);
            }
            else
            {
                cb._EnableDecals = 0;
            }
        }

        RendererListDesc PrepareForwardEmissiveRendererList(CullingResults cullResults, HDCamera hdCamera)
        {
            var result = new RendererListDesc(m_DecalsEmissivePassNames, cullResults, hdCamera.camera)
            {
                renderQueueRange = HDRenderQueue.k_RenderQueue_AllOpaque,
                sortingCriteria = SortingCriteria.CommonOpaque,
                rendererConfiguration = PerObjectData.None
            };

            return result;
        }

        void RenderWireFrame(CullingResults cull, HDCamera hdCamera, RenderTargetIdentifier backbuffer, ScriptableRenderContext renderContext, CommandBuffer cmd)
        {
            using (new ProfilingScope(cmd, ProfilingSampler.Get(HDProfileId.RenderWireFrame)))
            {
                CoreUtils.SetRenderTarget(cmd, backbuffer, ClearFlag.Color, GetColorBufferClearColor(hdCamera));

                var rendererListOpaque = RendererList.Create(CreateOpaqueRendererListDesc(cull, hdCamera.camera, m_AllForwardOpaquePassNames));
                DrawOpaqueRendererList(renderContext, cmd, hdCamera.frameSettings, rendererListOpaque);

                // Render forward transparent
                var rendererListTransparent = RendererList.Create(CreateTransparentRendererListDesc(cull, hdCamera.camera, m_AllTransparentPassNames));
                DrawTransparentRendererList(renderContext, cmd, hdCamera.frameSettings, rendererListTransparent);
            }
        }

<<<<<<< HEAD
        void UpdateSkyEnvironment(HDCamera hdCamera, ScriptableRenderContext renderContext, int frameIndex, CommandBuffer cmd)
=======
        struct TransparencyOverdrawParameters
        {
            public ShaderVariablesDebugDisplay constantBuffer;
            public RendererListDesc transparencyRL;
            public RendererListDesc transparencyAfterPostRL;
            public RendererListDesc transparencyLowResRL;
            public FrameSettings frameSettings;
        }

        TransparencyOverdrawParameters PrepareTransparencyOverdrawParameters(HDCamera hdCamera, CullingResults cull)
        {
            var parameters = new TransparencyOverdrawParameters();

            var passNames = m_Asset.currentPlatformRenderPipelineSettings.supportTransparentBackface ? m_AllTransparentPassNames : m_TransparentNoBackfaceNames;
            var stateBlock = new RenderStateBlock
            {
                mask = RenderStateMask.Blend,
                blendState = new BlendState
                {
                    blendState0 = new RenderTargetBlendState
                    {
                        destinationColorBlendMode = BlendMode.One,
                        sourceColorBlendMode = BlendMode.One,
                        destinationAlphaBlendMode = BlendMode.One,
                        sourceAlphaBlendMode = BlendMode.One,
                        colorBlendOperation = BlendOp.Add,
                        alphaBlendOperation = BlendOp.Add,
                        writeMask = ColorWriteMask.All
                    }
                }
            };

            parameters.constantBuffer = m_ShaderVariablesDebugDisplayCB;
            parameters.transparencyRL = CreateTransparentRendererListDesc(cull, hdCamera.camera, passNames, stateBlock: stateBlock);
            parameters.transparencyAfterPostRL = CreateTransparentRendererListDesc(cull, hdCamera.camera, passNames, renderQueueRange: HDRenderQueue.k_RenderQueue_AfterPostProcessTransparent, stateBlock: stateBlock);
            parameters.transparencyLowResRL = CreateTransparentRendererListDesc(cull, hdCamera.camera, passNames, renderQueueRange: HDRenderQueue.k_RenderQueue_LowTransparent, stateBlock: stateBlock);
            parameters.frameSettings = hdCamera.frameSettings;

            return parameters;
        }

        static void RenderTransparencyOverdraw(TransparencyOverdrawParameters  parameters,
            RTHandle                        colorBuffer,
            RTHandle                        depthBuffer,
            in RendererList                 transparencyRL,
            in RendererList                 transparencyAfterPostRL,
            in RendererList                 transparencyLowResRL,
            ScriptableRenderContext         renderContext,
            CommandBuffer                   cmd)
        {
            CoreUtils.SetRenderTarget(cmd, colorBuffer, depthBuffer, clearFlag: ClearFlag.Color, clearColor: Color.black);

            // High res transparent objects, drawing in m_DebugFullScreenTempBuffer
            parameters.constantBuffer._DebugTransparencyOverdrawWeight = 1.0f;
            ConstantBuffer.PushGlobal(cmd, parameters.constantBuffer, HDShaderIDs._ShaderVariablesDebugDisplay);

            DrawTransparentRendererList(renderContext, cmd, parameters.frameSettings, transparencyRL);
            DrawTransparentRendererList(renderContext, cmd, parameters.frameSettings, transparencyAfterPostRL);

            // Low res transparent objects, copying result m_DebugTranparencyLowRes
            parameters.constantBuffer._DebugTransparencyOverdrawWeight = 0.25f;
            ConstantBuffer.PushGlobal(cmd, parameters.constantBuffer, HDShaderIDs._ShaderVariablesDebugDisplay);
            DrawTransparentRendererList(renderContext, cmd, parameters.frameSettings, transparencyLowResRL);

            // weighted sum of m_DebugFullScreenTempBuffer and m_DebugTranparencyLowRes done in DebugFullScreen.shader
        }

        struct FullScreenDebugParameters
        {
            public RendererListDesc rendererList;
            public FrameSettings frameSettings;
        }

        FullScreenDebugParameters PrepareFullScreenDebugParameters(HDCamera hdCamera, CullingResults cull)
        {
            var parameters = new FullScreenDebugParameters();

            parameters.rendererList = CreateOpaqueRendererListDesc(cull, hdCamera.camera, m_FullScreenDebugPassNames, renderQueueRange: RenderQueueRange.all);
            parameters.frameSettings = hdCamera.frameSettings;

            return parameters;
        }

        static void RenderFullScreenDebug(FullScreenDebugParameters   parameters,
            RTHandle                    colorBuffer,
            RTHandle                    depthBuffer,
            ComputeBuffer               debugBuffer,
            in RendererList             rendererList,
            ScriptableRenderContext     renderContext,
            CommandBuffer               cmd)
        {
            using (new ProfilingScope(cmd, ProfilingSampler.Get(HDProfileId.RenderFullScreenDebug)))
            {
                CoreUtils.SetRenderTarget(cmd, colorBuffer, depthBuffer);
                cmd.SetRandomWriteTarget(1, debugBuffer);

                CoreUtils.DrawRendererList(renderContext, cmd, rendererList);

                cmd.ClearRandomWriteTargets();
            }
        }

        void UpdateSkyEnvironment(HDCamera hdCamera, ScriptableRenderContext renderContext, CommandBuffer cmd)
>>>>>>> 199c0f25
        {
            m_SkyManager.UpdateEnvironment(hdCamera, renderContext, GetCurrentSunLight(), cmd);
        }

        /// <summary>
        /// Request an update of the environment lighting.
        /// </summary>
        public void RequestSkyEnvironmentUpdate()
        {
            m_SkyManager.RequestEnvironmentUpdate();
        }

        internal void RequestStaticSkyUpdate()
        {
            m_SkyManager.RequestStaticEnvironmentUpdate();
        }

        /// <summary>
        /// Export the provided camera's sky to a flattened cubemap.
        /// </summary>
        /// <param name="camera">Requested camera.</param>
        /// <returns>Result texture.</returns>
        public Texture2D ExportSkyToTexture(Camera camera)
        {
            return m_SkyManager.ExportSkyToTexture(camera);
        }

        RendererListDesc PrepareForwardOpaqueRendererList(CullingResults cullResults, HDCamera hdCamera)
        {
            var passNames = hdCamera.frameSettings.litShaderMode == LitShaderMode.Forward
                ? m_ForwardAndForwardOnlyPassNames
                : m_ForwardOnlyPassNames;
            return CreateOpaqueRendererListDesc(cullResults, hdCamera.camera, passNames, m_CurrentRendererConfigurationBakedLighting);
        }

        static bool NeedMotionVectorForTransparent(FrameSettings frameSettings)
        {
            return frameSettings.IsEnabled(FrameSettingsField.MotionVectors);
        }

        RendererListDesc PrepareForwardTransparentRendererList(CullingResults cullResults, HDCamera hdCamera, bool preRefraction)
        {
            RenderQueueRange transparentRange;
            if (preRefraction)
            {
                transparentRange = HDRenderQueue.k_RenderQueue_PreRefraction;
            }
            else if (hdCamera.frameSettings.IsEnabled(FrameSettingsField.LowResTransparent))
            {
                transparentRange = HDRenderQueue.k_RenderQueue_Transparent;
            }
            else // Low res transparent disabled
            {
                transparentRange = HDRenderQueue.k_RenderQueue_TransparentWithLowRes;
            }

            if (!hdCamera.frameSettings.IsEnabled(FrameSettingsField.Refraction))
            {
                if (hdCamera.frameSettings.IsEnabled(FrameSettingsField.LowResTransparent))
                    transparentRange = HDRenderQueue.k_RenderQueue_AllTransparent;
                else
                    transparentRange = HDRenderQueue.k_RenderQueue_AllTransparentWithLowRes;
            }

            if (NeedMotionVectorForTransparent(hdCamera.frameSettings))
            {
                m_CurrentRendererConfigurationBakedLighting |= PerObjectData.MotionVectors; // This will enable the flag for low res transparent as well
            }

            var passNames = m_Asset.currentPlatformRenderPipelineSettings.supportTransparentBackface ? m_AllTransparentPassNames : m_TransparentNoBackfaceNames;
            return CreateTransparentRendererListDesc(cullResults, hdCamera.camera, passNames, m_CurrentRendererConfigurationBakedLighting, transparentRange);
        }

        static void RenderForwardRendererList(FrameSettings               frameSettings,
            RendererList                rendererList,
            RenderTargetIdentifier[]    renderTarget,
            RTHandle                    depthBuffer,
            ComputeBuffer               lightListBuffer,
            bool                        opaque,
            ScriptableRenderContext     renderContext,
            CommandBuffer               cmd)
        {
            // Note: SHADOWS_SHADOWMASK keyword is enabled in HDRenderPipeline.cs ConfigureForShadowMask
            bool useFptl = opaque && frameSettings.IsEnabled(FrameSettingsField.FPTLForForwardOpaque);

            // say that we want to use tile/cluster light loop
            CoreUtils.SetKeyword(cmd, "USE_FPTL_LIGHTLIST", useFptl);
            CoreUtils.SetKeyword(cmd, "USE_CLUSTERED_LIGHTLIST", !useFptl);
            cmd.SetGlobalBuffer(HDShaderIDs.g_vLightListGlobal, lightListBuffer);

            CoreUtils.SetRenderTarget(cmd, renderTarget, depthBuffer);
            if (opaque)
                DrawOpaqueRendererList(renderContext, cmd, frameSettings, rendererList);
            else
                DrawTransparentRendererList(renderContext, cmd, frameSettings, rendererList);
        }

        struct RenderSSRParameters
        {
            public ComputeShader    ssrCS;
            public int              tracingKernel;
            public int              reprojectionKernel;
            public int              accumulateKernel;
            public bool             transparentSSR;
            public bool             usePBRAlgo;

            public int              width, height, viewCount;

            public ComputeBuffer    offsetBufferData;

            public ShaderVariablesScreenSpaceReflection cb;
        }

        RenderSSRParameters PrepareSSRParameters(HDCamera hdCamera, in HDUtils.PackedMipChainInfo depthPyramid, bool transparentSSR)
        {
            var volumeSettings = hdCamera.volumeStack.GetComponent<ScreenSpaceReflection>();
            var parameters = new RenderSSRParameters();

            parameters.ssrCS = m_ScreenSpaceReflectionsCS;
            parameters.tracingKernel = m_SsrTracingKernel;
            parameters.reprojectionKernel = m_SsrReprojectionKernel;
            parameters.accumulateKernel = m_SsrAccumulateKernel;
            parameters.transparentSSR = transparentSSR;
            parameters.usePBRAlgo = !transparentSSR && volumeSettings.usedAlgorithm.value == ScreenSpaceReflectionAlgorithm.PBRAccumulation;

            parameters.width = hdCamera.actualWidth;
            parameters.height = hdCamera.actualHeight;
            parameters.viewCount = hdCamera.viewCount;

            float n = hdCamera.camera.nearClipPlane;
            float f = hdCamera.camera.farClipPlane;
            float thickness = volumeSettings.depthBufferThickness.value;

            ref var cb = ref parameters.cb;
            cb._SsrThicknessScale = 1.0f / (1.0f + thickness);
            cb._SsrThicknessBias = -n / (f - n) * (thickness * cb._SsrThicknessScale);
            cb._SsrIterLimit = volumeSettings.rayMaxIterations;
            cb._SsrReflectsSky = volumeSettings.reflectSky.value ? 1 : 0;
            cb._SsrStencilBit = (int)StencilUsage.TraceReflectionRay;
            float roughnessFadeStart = 1 - volumeSettings.smoothnessFadeStart;
            cb._SsrRoughnessFadeEnd = 1 - volumeSettings.minSmoothness;
            float roughnessFadeLength = cb._SsrRoughnessFadeEnd - roughnessFadeStart;
            cb._SsrRoughnessFadeEndTimesRcpLength = (roughnessFadeLength != 0) ? (cb._SsrRoughnessFadeEnd * (1.0f / roughnessFadeLength)) : 1;
            cb._SsrRoughnessFadeRcpLength = (roughnessFadeLength != 0) ? (1.0f / roughnessFadeLength) : 0;
            cb._SsrEdgeFadeRcpLength = Mathf.Min(1.0f / volumeSettings.screenFadeDistance.value, float.MaxValue);
            cb._ColorPyramidUvScaleAndLimitPrevFrame = HDUtils.ComputeViewportScaleAndLimit(hdCamera.historyRTHandleProperties.previousViewportSize, hdCamera.historyRTHandleProperties.previousRenderTargetSize);
            cb._SsrColorPyramidMaxMip = hdCamera.colorPyramidHistoryMipCount - 1;
            cb._SsrDepthPyramidMaxMip = depthPyramid.mipLevelCount - 1;
            if (hdCamera.isFirstFrame || hdCamera.cameraFrameCount <= 2)
                cb._SsrAccumulationAmount = 1.0f;
            else
                cb._SsrAccumulationAmount = Mathf.Pow(2, Mathf.Lerp(0.0f, -7.0f, volumeSettings.accumulationFactor.value));

            parameters.offsetBufferData = depthPyramid.GetOffsetBufferData(m_DepthPyramidMipLevelOffsetsBuffer);

            return parameters;
        }

        static void RenderSSR(in RenderSSRParameters  parameters,
            HDCamera                hdCamera,
            BlueNoise               blueNoise,
            RTHandle                depthTexture,
            RTHandle                depthPyramid,
            RTHandle                normalBuffer,
            RTHandle                motionVectorsBuffer,
            RTHandle                SsrHitPointTexture,
            RTHandle                stencilBuffer,
            RTHandle                clearCoatMask,
            RTHandle                previousColorPyramid,
            RTHandle                ssrAccum,
            RTHandle                ssrLightingTexture,
            RTHandle                ssrAccumPrev,
            ComputeBuffer           coarseStencilBuffer,
            CommandBuffer           cmd,
            ScriptableRenderContext renderContext)
        {
            var cs = parameters.ssrCS;

            ScreenSpaceReflection ssrSettings = hdCamera.volumeStack.GetComponent<ScreenSpaceReflection>();

            if (!parameters.transparentSSR)
            {
                bool ssrNeedReset = false;
                if (ssrSettings.usedAlgorithm.value == ScreenSpaceReflectionAlgorithm.PBRAccumulation &&
                    hdCamera.currentSSRAlgorithm == ScreenSpaceReflectionAlgorithm.Approximation)
                    ssrNeedReset = true;

                hdCamera.currentSSRAlgorithm = ssrSettings.usedAlgorithm.value;

                if (ssrSettings.usedAlgorithm.value == ScreenSpaceReflectionAlgorithm.PBRAccumulation)
                {
                    CoreUtils.SetRenderTarget(cmd, ssrAccum, ClearFlag.Color, Color.clear);
                    if (ssrNeedReset || hdCamera.isFirstFrame)
                    {
                        CoreUtils.SetRenderTarget(cmd, ssrAccumPrev, ClearFlag.Color, Color.clear);
                    }
                }
            }

            CoreUtils.SetKeyword(cs, "SSR_APPROX", !parameters.usePBRAlgo);
            CoreUtils.SetKeyword(cs, "DEPTH_SOURCE_NOT_FROM_MIP_CHAIN", parameters.transparentSSR);

            using (new ProfilingScope(cmd, ProfilingSampler.Get(HDProfileId.SsrTracing)))
            {
                // cmd.SetComputeTextureParam(cs, kernel, "_SsrDebugTexture",    m_SsrDebugTexture);
                // Bind the non mip chain if we are rendering the transparent version
                cmd.SetComputeTextureParam(cs, parameters.tracingKernel, HDShaderIDs._DepthTexture, depthTexture);
                cmd.SetComputeTextureParam(cs, parameters.tracingKernel, HDShaderIDs._CameraDepthTexture, depthPyramid);
                cmd.SetComputeTextureParam(cs, parameters.tracingKernel, HDShaderIDs._NormalBufferTexture, normalBuffer);
                cmd.SetComputeTextureParam(cs, parameters.tracingKernel, HDShaderIDs._SsrClearCoatMaskTexture, clearCoatMask);
                cmd.SetComputeTextureParam(cs, parameters.tracingKernel, HDShaderIDs._SsrHitPointTexture, SsrHitPointTexture);

                if (stencilBuffer.rt.stencilFormat == GraphicsFormat.None)  // We are accessing MSAA resolved version and not the depth stencil buffer directly.
                {
                    cmd.SetComputeTextureParam(cs, parameters.tracingKernel, HDShaderIDs._StencilTexture, stencilBuffer);
                }
                else
                {
                    cmd.SetComputeTextureParam(cs, parameters.tracingKernel, HDShaderIDs._StencilTexture, stencilBuffer, 0, RenderTextureSubElement.Stencil);
                }

                cmd.SetComputeBufferParam(cs, parameters.tracingKernel, HDShaderIDs._CoarseStencilBuffer, coarseStencilBuffer);
                cmd.SetComputeBufferParam(cs, parameters.tracingKernel, HDShaderIDs._DepthPyramidMipLevelOffsets, parameters.offsetBufferData);

                blueNoise.BindDitheredRNGData1SPP(cmd);

                ConstantBuffer.Push(cmd, parameters.cb, cs, HDShaderIDs._ShaderVariablesScreenSpaceReflection);

                cmd.DispatchCompute(cs, parameters.tracingKernel, HDUtils.DivRoundUp(parameters.width, 8), HDUtils.DivRoundUp(parameters.height, 8), parameters.viewCount);
            }

            using (new ProfilingScope(cmd, ProfilingSampler.Get(HDProfileId.SsrReprojection)))
            {
                cmd.SetComputeTextureParam(cs, parameters.reprojectionKernel, HDShaderIDs._DepthTexture, depthTexture);
                cmd.SetComputeTextureParam(cs, parameters.reprojectionKernel, HDShaderIDs._CameraDepthTexture, depthPyramid);
                cmd.SetComputeTextureParam(cs, parameters.reprojectionKernel, HDShaderIDs._ColorPyramidTexture, previousColorPyramid);
                cmd.SetComputeTextureParam(cs, parameters.reprojectionKernel, HDShaderIDs._NormalBufferTexture, normalBuffer);
                cmd.SetComputeTextureParam(cs, parameters.reprojectionKernel, HDShaderIDs._SsrHitPointTexture, SsrHitPointTexture);
                cmd.SetComputeTextureParam(cs, parameters.reprojectionKernel, HDShaderIDs._SSRAccumTexture, parameters.usePBRAlgo ? ssrAccum : ssrLightingTexture);
                cmd.SetComputeTextureParam(cs, parameters.reprojectionKernel, HDShaderIDs._SsrClearCoatMaskTexture, clearCoatMask);
                cmd.SetComputeTextureParam(cs, parameters.reprojectionKernel, HDShaderIDs._CameraMotionVectorsTexture, motionVectorsBuffer);

                ConstantBuffer.Push(cmd, parameters.cb, cs, HDShaderIDs._ShaderVariablesScreenSpaceReflection);

                cmd.DispatchCompute(cs, parameters.reprojectionKernel, HDUtils.DivRoundUp(parameters.width, 8), HDUtils.DivRoundUp(parameters.height, 8), parameters.viewCount);
            }

            if (parameters.usePBRAlgo)
            {
                using (new ProfilingScope(cmd, ProfilingSampler.Get(HDProfileId.SsrAccumulate)))
                {
                    cmd.SetComputeTextureParam(cs, parameters.accumulateKernel, HDShaderIDs._DepthTexture, depthTexture);
                    cmd.SetComputeTextureParam(cs, parameters.accumulateKernel, HDShaderIDs._CameraDepthTexture, depthPyramid);
                    cmd.SetComputeTextureParam(cs, parameters.accumulateKernel, HDShaderIDs._NormalBufferTexture, normalBuffer);
                    cmd.SetComputeTextureParam(cs, parameters.accumulateKernel, HDShaderIDs._ColorPyramidTexture, previousColorPyramid);
                    cmd.SetComputeTextureParam(cs, parameters.accumulateKernel, HDShaderIDs._SsrHitPointTexture, SsrHitPointTexture);
                    cmd.SetComputeTextureParam(cs, parameters.accumulateKernel, HDShaderIDs._SSRAccumTexture, ssrAccum);
                    cmd.SetComputeTextureParam(cs, parameters.accumulateKernel, HDShaderIDs._SsrLightingTextureRW, ssrLightingTexture);
                    cmd.SetComputeTextureParam(cs, parameters.accumulateKernel, HDShaderIDs._SsrAccumPrev, ssrAccumPrev);
                    cmd.SetComputeTextureParam(cs, parameters.accumulateKernel, HDShaderIDs._SsrClearCoatMaskTexture, clearCoatMask);
                    cmd.SetComputeTextureParam(cs, parameters.accumulateKernel, HDShaderIDs._CameraMotionVectorsTexture, motionVectorsBuffer);

                    ConstantBuffer.Push(cmd, parameters.cb, cs, HDShaderIDs._ShaderVariablesScreenSpaceReflection);

                    cmd.DispatchCompute(cs, parameters.accumulateKernel, HDUtils.DivRoundUp(parameters.width, 8), HDUtils.DivRoundUp(parameters.height, 8), parameters.viewCount);
                }
            }
        }

        struct PostProcessParameters
        {
            public ShaderVariablesGlobal globalCB;

            public HDCamera         hdCamera;
            public bool             postProcessIsFinalPass;
            public bool             flipYInPostProcess;
            public BlueNoise        blueNoise;

            // After Postprocess
            public bool             useDepthBuffer;
            public RendererListDesc opaqueAfterPPDesc;
            public RendererListDesc transparentAfterPPDesc;
        }

        PostProcessParameters PreparePostProcess(CullingResults cullResults, HDCamera hdCamera)
        {
            PostProcessParameters result = new PostProcessParameters();
            result.globalCB = m_ShaderVariablesGlobalCB;
            result.hdCamera = hdCamera;
            result.postProcessIsFinalPass = HDUtils.PostProcessIsFinalPass(hdCamera);
            // Y-Flip needs to happen during the post process pass only if it's the final pass and is the regular game view
            // SceneView flip is handled by the editor internal code and GameView rendering into render textures should not be flipped in order to respect Unity texture coordinates convention
            result.flipYInPostProcess = result.postProcessIsFinalPass && (hdCamera.flipYMode == HDAdditionalCameraData.FlipYMode.ForceFlipY || hdCamera.isMainGameView);
            result.blueNoise = m_BlueNoise;

            result.useDepthBuffer = !hdCamera.IsTAAEnabled() && hdCamera.frameSettings.IsEnabled(FrameSettingsField.ZTestAfterPostProcessTAA);
            result.opaqueAfterPPDesc = CreateOpaqueRendererListDesc(cullResults, hdCamera.camera, HDShaderPassNames.s_ForwardOnlyName, renderQueueRange: HDRenderQueue.k_RenderQueue_AfterPostProcessOpaque);
            result.transparentAfterPPDesc = CreateTransparentRendererListDesc(cullResults, hdCamera.camera, HDShaderPassNames.s_ForwardOnlyName, renderQueueRange: HDRenderQueue.k_RenderQueue_AfterPostProcessTransparent);

            return result;
        }

        static void UpdateOffscreenRenderingConstants(ref ShaderVariablesGlobal cb, bool enabled, uint factor)
        {
            cb._OffScreenRendering = enabled ? 1u : 0u;
            cb._OffScreenDownsampleFactor = factor;
        }

        static void RenderAfterPostProcess(PostProcessParameters   parameters,
            in RendererList         opaqueAfterPostProcessRendererList,
            in RendererList         transparentAfterPostProcessRendererList,
            ScriptableRenderContext renderContext, CommandBuffer cmd)
        {
            using (new ProfilingScope(cmd, ProfilingSampler.Get(HDProfileId.AfterPostProcessing)))
            {
                // Note about AfterPostProcess and TAA:
                // When TAA is enabled rendering is jittered and then resolved during the post processing pass.
                // It means that any rendering done after post processing need to disable jittering. This is what we do with hdCamera.UpdateViewConstants(false);
                // The issue is that the only available depth buffer is jittered so pixels would wobble around depth tested edges.
                // In order to avoid that we decide that objects rendered after Post processes while TAA is active will not benefit from the depth buffer so we disable it.
                parameters.hdCamera.UpdateAllViewConstants(false);
                parameters.hdCamera.UpdateShaderVariablesGlobalCB(ref parameters.globalCB);

                UpdateOffscreenRenderingConstants(ref parameters.globalCB, true, 1);
                ConstantBuffer.PushGlobal(cmd, parameters.globalCB, HDShaderIDs._ShaderVariablesGlobal);

                DrawOpaqueRendererList(renderContext, cmd, parameters.hdCamera.frameSettings, opaqueAfterPostProcessRendererList);
                // Setup off-screen transparency here
                DrawTransparentRendererList(renderContext, cmd, parameters.hdCamera.frameSettings, transparentAfterPostProcessRendererList);

                UpdateOffscreenRenderingConstants(ref parameters.globalCB, false, 1);
                ConstantBuffer.PushGlobal(cmd, parameters.globalCB, HDShaderIDs._ShaderVariablesGlobal);
            }
        }

        struct SendGeometryGraphcisBuffersParameters
        {
            public HDCamera hdCamera;
            public bool needNormalBuffer;
            public bool needDepthBuffer;
            public VFXCameraBufferTypes neededVFXBuffers;
            public HDUtils.PackedMipChainInfo packedMipChainInfo;

            public bool NeedSendBuffers()
            {
                return needNormalBuffer || needDepthBuffer || neededVFXBuffers != VFXCameraBufferTypes.None;
            }
        }

        SendGeometryGraphcisBuffersParameters PrepareSendGeometryBuffersParameters(HDCamera hdCamera, in HDUtils.PackedMipChainInfo packedMipInfo)
        {
            SendGeometryGraphcisBuffersParameters parameters = new SendGeometryGraphcisBuffersParameters();

            parameters.hdCamera = hdCamera;
            parameters.needNormalBuffer = false;
            parameters.needDepthBuffer = false;
            parameters.packedMipChainInfo = packedMipInfo;

            HDAdditionalCameraData acd = null;
            hdCamera.camera.TryGetComponent(out acd);

            HDAdditionalCameraData.BufferAccessType externalAccess = new HDAdditionalCameraData.BufferAccessType();
            if (acd != null)
                externalAccess = acd.GetBufferAccess();

            // Figure out which client systems need which buffers
            // Only VFX systems for now
            parameters.neededVFXBuffers = VFXManager.IsCameraBufferNeeded(hdCamera.camera);
            parameters.needNormalBuffer |= ((parameters.neededVFXBuffers & VFXCameraBufferTypes.Normal) != 0 || (externalAccess & HDAdditionalCameraData.BufferAccessType.Normal) != 0);
            parameters.needDepthBuffer |= ((parameters.neededVFXBuffers & VFXCameraBufferTypes.Depth) != 0 || (externalAccess & HDAdditionalCameraData.BufferAccessType.Depth) != 0 || GetIndirectDiffuseMode(hdCamera) == IndirectDiffuseMode.ScreenSpace);

            // Raytracing require both normal and depth from previous frame.
            if (hdCamera.frameSettings.IsEnabled(FrameSettingsField.RayTracing) && GetRayTracingState())
            {
                parameters.needNormalBuffer = true;
                parameters.needDepthBuffer = true;
            }

            return parameters;
        }

        static void SendGeometryGraphicsBuffers(in SendGeometryGraphcisBuffersParameters parameters,
            RTHandle mainNormalBuffer,
            RTHandle mainDepthBuffer,
            CommandBuffer cmd)
        {
            var hdCamera = parameters.hdCamera;

            Texture normalBuffer = null;
            Texture depthBuffer = null;
            Texture depthBuffer1 = null;

            // Here if needed for this particular camera, we allocate history buffers.
            // Only one is needed here because the main buffer used for rendering is separate.
            // Ideally, we should double buffer the main rendering buffer but since we don't know in advance if history is going to be needed, it would be a big waste of memory.
            if (parameters.needNormalBuffer && mainNormalBuffer.rt != null)
            {
                // local variable to avoid gcalloc caused by capture.
                var localNormalBuffer = mainNormalBuffer;
                RTHandle Allocator(string id, int frameIndex, RTHandleSystem rtHandleSystem)
                {
                    return rtHandleSystem.Alloc(Vector2.one, TextureXR.slices, colorFormat: localNormalBuffer.rt.graphicsFormat, dimension: TextureXR.dimension, enableRandomWrite: localNormalBuffer.rt.enableRandomWrite, name: $"{id}_Normal History Buffer"
                    );
                }

                normalBuffer = hdCamera.GetCurrentFrameRT((int)HDCameraFrameHistoryType.Normal) ?? hdCamera.AllocHistoryFrameRT((int)HDCameraFrameHistoryType.Normal, Allocator, 1);

                for (int i = 0; i < hdCamera.viewCount; i++)
                    cmd.CopyTexture(localNormalBuffer, i, 0, 0, 0, hdCamera.actualWidth, hdCamera.actualHeight, normalBuffer, i, 0, 0, 0);
            }

            if (parameters.needDepthBuffer && mainDepthBuffer.rt != null)
            {
                // local variable to avoid gcalloc caused by capture.
                var localDepthBuffer = mainDepthBuffer;
                RTHandle Allocator(string id, int frameIndex, RTHandleSystem rtHandleSystem)
                {
                    return rtHandleSystem.Alloc(Vector2.one, TextureXR.slices, colorFormat: localDepthBuffer.rt.graphicsFormat, dimension: TextureXR.dimension, enableRandomWrite: localDepthBuffer.rt.enableRandomWrite, name: $"{id}_Depth History Buffer");
                }

                depthBuffer = hdCamera.GetCurrentFrameRT((int)HDCameraFrameHistoryType.Depth) ?? hdCamera.AllocHistoryFrameRT((int)HDCameraFrameHistoryType.Depth, Allocator, 1);

                for (int i = 0; i < hdCamera.viewCount; i++)
                    cmd.CopyTexture(localDepthBuffer, i, 0, 0, 0, hdCamera.actualWidth, hdCamera.actualHeight, depthBuffer, i, 0, 0, 0);

                RTHandle Allocator1(string id, int frameIndex, RTHandleSystem rtHandleSystem)
                {
                    return rtHandleSystem.Alloc(Vector2.one * 0.5f, TextureXR.slices, colorFormat: localDepthBuffer.rt.graphicsFormat, dimension: TextureXR.dimension, enableRandomWrite: localDepthBuffer.rt.enableRandomWrite, name: $"Depth History Buffer Mip 1");
                }

                depthBuffer1 = hdCamera.GetCurrentFrameRT((int)HDCameraFrameHistoryType.Depth1) ?? hdCamera.AllocHistoryFrameRT((int)HDCameraFrameHistoryType.Depth1, Allocator1, 1);
                for (int i = 0; i < hdCamera.viewCount; i++)
                    cmd.CopyTexture(localDepthBuffer, i, 0, parameters.packedMipChainInfo.mipLevelOffsets[1].x, parameters.packedMipChainInfo.mipLevelOffsets[1].y, hdCamera.actualWidth / 2, hdCamera.actualHeight / 2, depthBuffer1, i, 0, 0, 0);
            }

            // Send buffers to client.
            // For now, only VFX systems
            if ((parameters.neededVFXBuffers & VFXCameraBufferTypes.Depth) != 0)
            {
                VFXManager.SetCameraBuffer(hdCamera.camera, VFXCameraBufferTypes.Depth, depthBuffer, 0, 0, hdCamera.actualWidth, hdCamera.actualHeight);
            }

            if ((parameters.neededVFXBuffers & VFXCameraBufferTypes.Normal) != 0)
            {
                VFXManager.SetCameraBuffer(hdCamera.camera, VFXCameraBufferTypes.Normal, normalBuffer, 0, 0, hdCamera.actualWidth, hdCamera.actualHeight);
            }
        }

        static void SendColorGraphicsBuffer(CommandBuffer cmd, HDCamera hdCamera)
        {
            // Figure out which client systems need which buffers
            VFXCameraBufferTypes neededVFXBuffers = VFXManager.IsCameraBufferNeeded(hdCamera.camera);

            if ((neededVFXBuffers & VFXCameraBufferTypes.Color) != 0)
            {
                var colorBuffer = hdCamera.GetCurrentFrameRT((int)HDCameraFrameHistoryType.ColorBufferMipChain);
                VFXManager.SetCameraBuffer(hdCamera.camera, VFXCameraBufferTypes.Color, colorBuffer, 0, 0, hdCamera.actualWidth, hdCamera.actualHeight);
            }
        }

        /// <summary>
        /// Overrides the current camera, changing all the matrices and view parameters for the new one.
        /// It allows you to render objects from another camera, which can be useful in custom passes for example.
        /// </summary>
        internal struct OverrideCameraRendering : IDisposable
        {
            CommandBuffer   cmd;
            Camera          overrideCamera;
            HDCamera        overrideHDCamera;
            float           originalAspect;

            /// <summary>
            /// Overrides the current camera, changing all the matrices and view parameters for the new one.
            /// </summary>
            /// <param name="cmd">The current command buffer in use</param>
            /// <param name="overrideCamera">The camera that will replace the current one</param>
            /// <example>
            /// <code>
            /// using (new HDRenderPipeline.OverrideCameraRendering(cmd, overrideCamera))
            /// {
            ///     ...
            /// }
            /// </code>
            /// </example>
            public OverrideCameraRendering(CommandBuffer cmd, Camera overrideCamera)
            {
                this.cmd = cmd;
                this.overrideCamera = overrideCamera;
                this.overrideHDCamera = null;
                this.originalAspect = 0;

                if (!IsContextValid(overrideCamera))
                    return;

                var hdrp = HDRenderPipeline.currentPipeline;
                overrideHDCamera = HDCamera.GetOrCreate(overrideCamera);

                // Mark the HDCamera as persistant so it's not deleted because it's camera is disabled.
                overrideHDCamera.isPersistent = true;

                // We need to patch the pixel rect of the camera because by default the camera size is synchronized
                // with the game view and so it breaks in the scene view. Note that we can't use Camera.pixelRect here
                // because when we assign it, the change is not instantaneous and is not reflected in pixelWidth/pixelHeight.
                overrideHDCamera.OverridePixelRect(hdrp.m_CurrentHDCamera.camera.pixelRect);
                // We also sync the aspect ratio of the camera, this time using the camera instead of HDCamera.
                // This will update the projection matrix to match the aspect of the current rendering camera.
                originalAspect = overrideCamera.aspect;
                overrideCamera.aspect = (float)hdrp.m_CurrentHDCamera.camera.pixelRect.width / (float)hdrp.m_CurrentHDCamera.camera.pixelRect.height;

                // Update HDCamera datas
                overrideHDCamera.Update(overrideHDCamera.frameSettings, hdrp, hdrp.m_MSAASamples, hdrp.m_XRSystem.emptyPass, allocateHistoryBuffers: false);
                // Reset the reference size as it could have been changed by the override camera
                hdrp.m_CurrentHDCamera.SetReferenceSize();
                overrideHDCamera.UpdateShaderVariablesGlobalCB(ref hdrp.m_ShaderVariablesGlobalCB);

                ConstantBuffer.PushGlobal(cmd, hdrp.m_ShaderVariablesGlobalCB, HDShaderIDs._ShaderVariablesGlobal);
            }

            bool IsContextValid(Camera overrideCamera)
            {
                var hdrp = HDRenderPipeline.currentPipeline;

                if (hdrp.m_CurrentHDCamera == null)
                {
                    Debug.LogError("OverrideCameraRendering can only be called inside the render loop !");
                    return false;
                }

                if (overrideCamera == hdrp.m_CurrentHDCamera.camera)
                    return false;

                return true;
            }

            /// <summary>
            /// Reset the camera settings to the original camera
            /// </summary>
            void IDisposable.Dispose()
            {
                if (!IsContextValid(overrideCamera))
                    return;

                overrideHDCamera.ResetPixelRect();
                overrideCamera.aspect = originalAspect;

                var hdrp = HDRenderPipeline.currentPipeline;
                // Reset the reference size as it could have been changed by the override camera
                hdrp.m_CurrentHDCamera.SetReferenceSize();
                hdrp.m_CurrentHDCamera.UpdateShaderVariablesGlobalCB(ref hdrp.m_ShaderVariablesGlobalCB);
                ConstantBuffer.PushGlobal(cmd, hdrp.m_ShaderVariablesGlobalCB, HDShaderIDs._ShaderVariablesGlobal);
            }
        }

        /// <summary>
        /// Release all persistent shadow atlas.
        /// In HDRP, shadow persistent atlases are allocated per light type (area, punctual or directional) when needed but never deallocated.
        /// Calling this will force deallocation of those atlases. This can be useful between levels for example when you know that some types of lights aren't used anymore.
        /// </summary>
        public void ReleasePersistentShadowAtlases()
        {
            // TODO RENDERGRAPH remove test when we have only one code path.
            if (m_RenderGraph != null)
                m_ShadowManager.ReleaseSharedShadowAtlases(m_RenderGraph);
        }
    }
}<|MERGE_RESOLUTION|>--- conflicted
+++ resolved
@@ -2550,113 +2550,7 @@
             }
         }
 
-<<<<<<< HEAD
-        void UpdateSkyEnvironment(HDCamera hdCamera, ScriptableRenderContext renderContext, int frameIndex, CommandBuffer cmd)
-=======
-        struct TransparencyOverdrawParameters
-        {
-            public ShaderVariablesDebugDisplay constantBuffer;
-            public RendererListDesc transparencyRL;
-            public RendererListDesc transparencyAfterPostRL;
-            public RendererListDesc transparencyLowResRL;
-            public FrameSettings frameSettings;
-        }
-
-        TransparencyOverdrawParameters PrepareTransparencyOverdrawParameters(HDCamera hdCamera, CullingResults cull)
-        {
-            var parameters = new TransparencyOverdrawParameters();
-
-            var passNames = m_Asset.currentPlatformRenderPipelineSettings.supportTransparentBackface ? m_AllTransparentPassNames : m_TransparentNoBackfaceNames;
-            var stateBlock = new RenderStateBlock
-            {
-                mask = RenderStateMask.Blend,
-                blendState = new BlendState
-                {
-                    blendState0 = new RenderTargetBlendState
-                    {
-                        destinationColorBlendMode = BlendMode.One,
-                        sourceColorBlendMode = BlendMode.One,
-                        destinationAlphaBlendMode = BlendMode.One,
-                        sourceAlphaBlendMode = BlendMode.One,
-                        colorBlendOperation = BlendOp.Add,
-                        alphaBlendOperation = BlendOp.Add,
-                        writeMask = ColorWriteMask.All
-                    }
-                }
-            };
-
-            parameters.constantBuffer = m_ShaderVariablesDebugDisplayCB;
-            parameters.transparencyRL = CreateTransparentRendererListDesc(cull, hdCamera.camera, passNames, stateBlock: stateBlock);
-            parameters.transparencyAfterPostRL = CreateTransparentRendererListDesc(cull, hdCamera.camera, passNames, renderQueueRange: HDRenderQueue.k_RenderQueue_AfterPostProcessTransparent, stateBlock: stateBlock);
-            parameters.transparencyLowResRL = CreateTransparentRendererListDesc(cull, hdCamera.camera, passNames, renderQueueRange: HDRenderQueue.k_RenderQueue_LowTransparent, stateBlock: stateBlock);
-            parameters.frameSettings = hdCamera.frameSettings;
-
-            return parameters;
-        }
-
-        static void RenderTransparencyOverdraw(TransparencyOverdrawParameters  parameters,
-            RTHandle                        colorBuffer,
-            RTHandle                        depthBuffer,
-            in RendererList                 transparencyRL,
-            in RendererList                 transparencyAfterPostRL,
-            in RendererList                 transparencyLowResRL,
-            ScriptableRenderContext         renderContext,
-            CommandBuffer                   cmd)
-        {
-            CoreUtils.SetRenderTarget(cmd, colorBuffer, depthBuffer, clearFlag: ClearFlag.Color, clearColor: Color.black);
-
-            // High res transparent objects, drawing in m_DebugFullScreenTempBuffer
-            parameters.constantBuffer._DebugTransparencyOverdrawWeight = 1.0f;
-            ConstantBuffer.PushGlobal(cmd, parameters.constantBuffer, HDShaderIDs._ShaderVariablesDebugDisplay);
-
-            DrawTransparentRendererList(renderContext, cmd, parameters.frameSettings, transparencyRL);
-            DrawTransparentRendererList(renderContext, cmd, parameters.frameSettings, transparencyAfterPostRL);
-
-            // Low res transparent objects, copying result m_DebugTranparencyLowRes
-            parameters.constantBuffer._DebugTransparencyOverdrawWeight = 0.25f;
-            ConstantBuffer.PushGlobal(cmd, parameters.constantBuffer, HDShaderIDs._ShaderVariablesDebugDisplay);
-            DrawTransparentRendererList(renderContext, cmd, parameters.frameSettings, transparencyLowResRL);
-
-            // weighted sum of m_DebugFullScreenTempBuffer and m_DebugTranparencyLowRes done in DebugFullScreen.shader
-        }
-
-        struct FullScreenDebugParameters
-        {
-            public RendererListDesc rendererList;
-            public FrameSettings frameSettings;
-        }
-
-        FullScreenDebugParameters PrepareFullScreenDebugParameters(HDCamera hdCamera, CullingResults cull)
-        {
-            var parameters = new FullScreenDebugParameters();
-
-            parameters.rendererList = CreateOpaqueRendererListDesc(cull, hdCamera.camera, m_FullScreenDebugPassNames, renderQueueRange: RenderQueueRange.all);
-            parameters.frameSettings = hdCamera.frameSettings;
-
-            return parameters;
-        }
-
-        static void RenderFullScreenDebug(FullScreenDebugParameters   parameters,
-            RTHandle                    colorBuffer,
-            RTHandle                    depthBuffer,
-            ComputeBuffer               debugBuffer,
-            in RendererList             rendererList,
-            ScriptableRenderContext     renderContext,
-            CommandBuffer               cmd)
-        {
-            using (new ProfilingScope(cmd, ProfilingSampler.Get(HDProfileId.RenderFullScreenDebug)))
-            {
-                CoreUtils.SetRenderTarget(cmd, colorBuffer, depthBuffer);
-                cmd.SetRandomWriteTarget(1, debugBuffer);
-
-                CoreUtils.DrawRendererList(renderContext, cmd, rendererList);
-
-                cmd.ClearRandomWriteTargets();
-            }
-        }
-
         void UpdateSkyEnvironment(HDCamera hdCamera, ScriptableRenderContext renderContext, CommandBuffer cmd)
->>>>>>> 199c0f25
         {
             m_SkyManager.UpdateEnvironment(hdCamera, renderContext, GetCurrentSunLight(), cmd);
         }
