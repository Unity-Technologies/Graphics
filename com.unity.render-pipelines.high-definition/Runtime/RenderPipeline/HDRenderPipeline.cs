using System.Collections.Generic;
using UnityEngine.VFX;
using System;
using System.Diagnostics;
using System.Linq;
using UnityEngine.Experimental.GlobalIllumination;
using UnityEngine.Experimental.Rendering;
using UnityEngine.Experimental.Rendering.RenderGraphModule;
#if UNITY_EDITOR
using UnityEditorInternal;
using UnityEditor.Rendering;
#endif

#if ENABLE_VIRTUALTEXTURES
using UnityEngine.Rendering.VirtualTexturing;
#endif


namespace UnityEngine.Rendering.HighDefinition
{
    /// <summary>
    /// High Definition Render Pipeline class.
    /// </summary>
    public partial class HDRenderPipeline : RenderPipeline
    {
        #region Default Settings
        internal static HDRenderPipelineAsset defaultAsset
            => GraphicsSettings.renderPipelineAsset is HDRenderPipelineAsset hdrpAsset ? hdrpAsset : null;

        internal static HDRenderPipelineAsset currentAsset
            => GraphicsSettings.currentRenderPipeline is HDRenderPipelineAsset hdrpAsset ? hdrpAsset : null;

        internal static HDRenderPipeline currentPipeline
            => RenderPipelineManager.currentPipeline is HDRenderPipeline hdrp ? hdrp : null;

        internal static bool pipelineSupportsRayTracing => HDRenderPipeline.currentPipeline != null && HDRenderPipeline.currentPipeline.rayTracingSupported;

        internal static bool pipelineSupportsScreenSpaceShadows => GraphicsSettings.currentRenderPipeline is HDRenderPipelineAsset hdrpAsset ? hdrpAsset.currentPlatformRenderPipelineSettings.hdShadowInitParams.supportScreenSpaceShadows : false;


        private static Volume s_DefaultVolume = null;
        static VolumeProfile defaultVolumeProfile
            => defaultAsset?.defaultVolumeProfile;

        static HDRenderPipeline()
        {
#if UNITY_EDITOR
            UnityEditor.AssemblyReloadEvents.beforeAssemblyReload += () =>
            {
                if (s_DefaultVolume != null && !s_DefaultVolume.Equals(null))
                {
                    CoreUtils.Destroy(s_DefaultVolume.gameObject);
                    s_DefaultVolume = null;
                }
            };
#endif
        }

        internal static Volume GetOrCreateDefaultVolume()
        {
            if (s_DefaultVolume == null || s_DefaultVolume.Equals(null))
            {
                var go = new GameObject("Default Volume") { hideFlags = HideFlags.HideAndDontSave };
                s_DefaultVolume = go.AddComponent<Volume>();
                s_DefaultVolume.isGlobal = true;
                s_DefaultVolume.priority = float.MinValue;
                s_DefaultVolume.sharedProfile = defaultVolumeProfile;
            }

            if (
                // In case the asset was deleted or the reference removed
                s_DefaultVolume.sharedProfile == null || s_DefaultVolume.sharedProfile.Equals(null)
#if UNITY_EDITOR

                // In case the serialization recreated an empty volume sharedProfile

                || !UnityEditor.AssetDatabase.Contains(s_DefaultVolume.sharedProfile)
#endif
            )
            {
                s_DefaultVolume.sharedProfile = defaultVolumeProfile;
            }

            if (s_DefaultVolume.sharedProfile != defaultVolumeProfile)
            {
                s_DefaultVolume.sharedProfile = defaultVolumeProfile;
            }

            return s_DefaultVolume;
        }
        #endregion

        /// <summary>
        /// Shader Tag for the High Definition Render Pipeline.
        /// </summary>
        public const string k_ShaderTagName = "HDRenderPipeline";

        readonly HDRenderPipelineAsset m_Asset;
        internal HDRenderPipelineAsset asset { get { return m_Asset; } }
        readonly HDRenderPipelineAsset m_DefaultAsset;
        internal RenderPipelineResources defaultResources { get { return m_DefaultAsset.renderPipelineResources; } }

        internal RenderPipelineSettings currentPlatformRenderPipelineSettings { get { return m_Asset.currentPlatformRenderPipelineSettings; } }

        readonly RenderPipelineMaterial m_DeferredMaterial;
        readonly List<RenderPipelineMaterial> m_MaterialList = new List<RenderPipelineMaterial>();

        readonly GBufferManager m_GbufferManager;
        readonly DBufferManager m_DbufferManager;
#if ENABLE_VIRTUALTEXTURES
        readonly VTBufferManager m_VtBufferManager;
#endif
        readonly SharedRTManager m_SharedRTManager = new SharedRTManager();
        internal SharedRTManager sharedRTManager { get { return m_SharedRTManager; } }

        readonly PostProcessSystem m_PostProcessSystem;
        readonly XRSystem m_XRSystem;

        // Keep track of previous Graphic and QualitySettings value to reset when switching to another pipeline
        bool m_PreviousLightsUseLinearIntensity;
        bool m_PreviousLightsUseColorTemperature;
        bool m_PreviousSRPBatcher;

#if UNITY_2020_2_OR_NEWER
        uint m_PreviousDefaultRenderingLayerMask;
#endif
        ShadowmaskMode m_PreviousShadowMaskMode;

        bool m_FrameSettingsHistoryEnabled = false;
#if UNITY_EDITOR
        bool m_PreviousEnableCookiesInLightmapper = true;
#endif

        /// <summary>
        /// This functions allows the user to have an approximation of the number of rays that were traced for a given frame.
        /// </summary>
        /// <param name="rayValues">Specifes which ray count value should be returned.</param>
        /// <returns>The approximated ray count for a frame</returns>
        public uint GetRaysPerFrame(RayCountValues rayValues) { return m_RayCountManager.GetRaysPerFrame(rayValues); }

        // Renderer Bake configuration can vary depends on if shadow mask is enabled or no
        PerObjectData m_CurrentRendererConfigurationBakedLighting = HDUtils.k_RendererConfigurationBakedLighting;
        MaterialPropertyBlock m_CopyDepthPropertyBlock = new MaterialPropertyBlock();
        Material m_CopyDepth;
        Material m_DownsampleDepthMaterial;
        Material m_UpsampleTransparency;
        GPUCopy m_GPUCopy;
        MipGenerator m_MipGenerator;
        BlueNoise m_BlueNoise;

        IBLFilterBSDF[] m_IBLFilterArray = null;

        ComputeShader m_ScreenSpaceReflectionsCS { get { return defaultResources.shaders.screenSpaceReflectionsCS; } }
        int m_SsrTracingKernel      = -1;
        int m_SsrReprojectionKernel = -1;

        Material m_ApplyDistortionMaterial;

        Material m_CameraMotionVectorsMaterial;
        Material m_DecalNormalBufferMaterial;

        Material m_ClearStencilBufferMaterial;

        // Debug material
        Material m_DebugViewMaterialGBuffer;
        Material m_DebugViewMaterialGBufferShadowMask;
        Material m_currentDebugViewMaterialGBuffer;
        Material m_DebugDisplayLatlong;
        Material m_DebugFullScreen;
        MaterialPropertyBlock m_DebugFullScreenPropertyBlock = new MaterialPropertyBlock();
        Material m_DebugColorPicker;
        Material m_DebugExposure;
        Material m_ErrorMaterial;

        Material m_Blit;
        Material m_BlitTexArray;
        Material m_BlitTexArraySingleSlice;
        MaterialPropertyBlock m_BlitPropertyBlock = new MaterialPropertyBlock();

        RenderTargetIdentifier[] m_MRTCache2 = new RenderTargetIdentifier[2];

        // 'm_CameraColorBuffer' does not contain diffuse lighting of SSS materials until the SSS pass. It is stored within 'm_CameraSssDiffuseLightingBuffer'.
        RTHandle m_CameraColorBuffer;
        RTHandle m_OpaqueAtmosphericScatteringBuffer; // Necessary to perform dual-source (polychromatic alpha) blending which is not supported by Unity
        RTHandle m_CameraSssDiffuseLightingBuffer;

        RTHandle m_ContactShadowBuffer;
        RTHandle m_ScreenSpaceShadowsBuffer;
        RTHandle m_DistortionBuffer;

        RTHandle m_LowResTransparentBuffer;

        // TODO: remove me, I am just a temporary debug texture. :-)
        // RTHandle m_SsrDebugTexture;
        RTHandle m_SsrHitPointTexture;
        RTHandle m_SsrLightingTexture;
        // MSAA Versions of regular textures
        RTHandle m_CameraColorMSAABuffer;
        RTHandle m_OpaqueAtmosphericScatteringMSAABuffer;  // Necessary to perform dual-source (polychromatic alpha) blending which is not supported by Unity
        RTHandle m_CameraSssDiffuseLightingMSAABuffer;

        Lazy<RTHandle> m_CustomPassColorBuffer;
        Lazy<RTHandle> m_CustomPassDepthBuffer;

        // Constant Buffers
        ShaderVariablesGlobal m_ShaderVariablesGlobalCB = new ShaderVariablesGlobal();
        ShaderVariablesXR m_ShaderVariablesXRCB = new ShaderVariablesXR();
        ShaderVariablesDebugDisplay m_ShaderVariablesDebugDisplayCB = new ShaderVariablesDebugDisplay();
        ShaderVariablesRaytracing m_ShaderVariablesRayTracingCB = new ShaderVariablesRaytracing();

        // The current MSAA count
        MSAASamples m_MSAASamples;

        // The pass "SRPDefaultUnlit" is a fall back to legacy unlit rendering and is required to support unity 2d + unity UI that render in the scene.
        ShaderTagId[] m_ForwardAndForwardOnlyPassNames = { HDShaderPassNames.s_ForwardOnlyName, HDShaderPassNames.s_ForwardName, HDShaderPassNames.s_SRPDefaultUnlitName };
        ShaderTagId[] m_ForwardOnlyPassNames = { HDShaderPassNames.s_ForwardOnlyName, HDShaderPassNames.s_SRPDefaultUnlitName };

        ShaderTagId[] m_AllTransparentPassNames = {  HDShaderPassNames.s_TransparentBackfaceName,
                                                        HDShaderPassNames.s_ForwardOnlyName,
                                                        HDShaderPassNames.s_ForwardName,
                                                        HDShaderPassNames.s_SRPDefaultUnlitName };

        ShaderTagId[] m_TransparentNoBackfaceNames = {  HDShaderPassNames.s_ForwardOnlyName,
                                                        HDShaderPassNames.s_ForwardName,
                                                        HDShaderPassNames.s_SRPDefaultUnlitName };


        ShaderTagId[] m_AllForwardOpaquePassNames = {    HDShaderPassNames.s_ForwardOnlyName,
                                                            HDShaderPassNames.s_ForwardName,
                                                            HDShaderPassNames.s_SRPDefaultUnlitName };

        ShaderTagId[] m_DepthOnlyAndDepthForwardOnlyPassNames = { HDShaderPassNames.s_DepthForwardOnlyName, HDShaderPassNames.s_DepthOnlyName };
        ShaderTagId[] m_DepthForwardOnlyPassNames = { HDShaderPassNames.s_DepthForwardOnlyName };
        ShaderTagId[] m_DepthOnlyPassNames = { HDShaderPassNames.s_DepthOnlyName };
        ShaderTagId[] m_TransparentDepthPrepassNames = { HDShaderPassNames.s_TransparentDepthPrepassName };
        ShaderTagId[] m_TransparentDepthPostpassNames = { HDShaderPassNames.s_TransparentDepthPostpassName };
        ShaderTagId[] m_RayTracingPrepassNames = { HDShaderPassNames.s_RayTracingPrepassName };
        ShaderTagId[] m_FullScreenDebugPassNames = { HDShaderPassNames.s_FullScreenDebugName };
        ShaderTagId[] m_ForwardErrorPassNames = { HDShaderPassNames.s_AlwaysName, HDShaderPassNames.s_ForwardBaseName, HDShaderPassNames.s_DeferredName, HDShaderPassNames.s_PrepassBaseName, HDShaderPassNames.s_VertexName, HDShaderPassNames.s_VertexLMRGBMName, HDShaderPassNames.s_VertexLMName };
        ShaderTagId[] m_DecalsEmissivePassNames = { HDShaderPassNames.s_DecalMeshForwardEmissiveName };
        ShaderTagId[] m_SinglePassName = new ShaderTagId[1];
        ShaderTagId[] m_MeshDecalsPassNames = { HDShaderPassNames.s_DBufferMeshName };

        RenderStateBlock m_DepthStateOpaque;
        RenderStateBlock m_DepthStateNoWrite;
        RenderStateBlock m_AlphaToMaskBlock;

        readonly List<CustomPassVolume> m_ActivePassVolumes = new List<CustomPassVolume>(6);

        // Detect when windows size is changing
        int m_MaxCameraWidth;
        int m_MaxCameraHeight;
        // Keep track of the maximum number of XR instanced views
        int m_MaxViewCount = 1;

        // Use to detect frame changes
        int m_FrameCount;
        float m_LastTime, m_Time; // Do NOT take the 'animateMaterials' setting into account.

        internal int   GetFrameCount() { return m_FrameCount; }
        internal float GetLastTime()   { return m_LastTime;   }
        internal float GetTime()       { return m_Time;       }

        GraphicsFormat GetColorBufferFormat()
            => (GraphicsFormat)m_Asset.currentPlatformRenderPipelineSettings.colorBufferFormat;

        GraphicsFormat GetCustomBufferFormat()
            => (GraphicsFormat)m_Asset.currentPlatformRenderPipelineSettings.customBufferFormat;

        internal int GetDecalAtlasMipCount()
        {
            int highestDim = Math.Max(currentPlatformRenderPipelineSettings.decalSettings.atlasWidth, currentPlatformRenderPipelineSettings.decalSettings.atlasHeight);
            return (int)Math.Log(highestDim, 2);
        }

        internal int GetCookieAtlasMipCount() => (int)Mathf.Log((int)currentPlatformRenderPipelineSettings.lightLoopSettings.cookieAtlasSize, 2);

        internal int GetPlanarReflectionProbeMipCount()
        {
            int size = (int)currentPlatformRenderPipelineSettings.lightLoopSettings.planarReflectionAtlasSize;
            return (int)Mathf.Log(size, 2);
        }

        internal int GetMaxScreenSpaceShadows()
        {
            return currentPlatformRenderPipelineSettings.hdShadowInitParams.supportScreenSpaceShadows ? currentPlatformRenderPipelineSettings.hdShadowInitParams.maxScreenSpaceShadowSlots : 0;
        }

        readonly SkyManager m_SkyManager = new SkyManager();
        internal SkyManager skyManager { get { return m_SkyManager; } }
        readonly AmbientOcclusionSystem m_AmbientOcclusionSystem;

        // Debugging
        MaterialPropertyBlock m_SharedPropertyBlock = new MaterialPropertyBlock();
        DebugDisplaySettings m_DebugDisplaySettings = new DebugDisplaySettings();
#if ENABLE_VIRTUALTEXTURES
        Material m_VTDebugBlit;
#endif
        /// <summary>
        /// Debug display settings.
        /// </summary>
        public DebugDisplaySettings debugDisplaySettings { get { return m_DebugDisplaySettings; } }
        static DebugDisplaySettings s_NeutralDebugDisplaySettings = new DebugDisplaySettings();
        internal DebugDisplaySettings m_CurrentDebugDisplaySettings;
        RTHandle                        m_DebugColorPickerBuffer;
        RTHandle                        m_DebugFullScreenTempBuffer;
        // This target is only used in Dev builds as an intermediate destination for post process and where debug rendering will be done.
        RTHandle                        m_IntermediateAfterPostProcessBuffer;
        // We need this flag because otherwise if no full screen debug is pushed (like for example if the corresponding pass is disabled), when we render the result in RenderDebug m_DebugFullScreenTempBuffer will contain potential garbage
        bool                            m_FullScreenDebugPushed;
        bool                            m_ValidAPI; // False by default mean we render normally, true mean we don't render anything
        bool                            m_IsDepthBufferCopyValid;
        RenderTexture                   m_TemporaryTargetForCubemaps;
        HDCamera                        m_CurrentHDCamera;

        private CameraCache<(Transform viewer, HDProbe probe, int face)> m_ProbeCameraCache = new
            CameraCache<(Transform viewer, HDProbe probe, int face)>();

        RenderTargetIdentifier[] m_MRTTransparentMotionVec;
#if ENABLE_VIRTUALTEXTURES
        RenderTargetIdentifier[] m_MRTWithSSS = new RenderTargetIdentifier[3 + VTBufferManager.AdditionalForwardRT]; // Specular, (optional) VT, diffuse, sss buffer; note: vt is alway on slot 1 to keep in sync with unlit.
        RenderTargetIdentifier[] m_MRTWithVTFeedback = new RenderTargetIdentifier[2];
#else
        RenderTargetIdentifier[] m_MRTWithSSS = new RenderTargetIdentifier[3]; // Specular, diffuse, sss buffer;
#endif
        RenderTargetIdentifier[] mMRTSingle = new RenderTargetIdentifier[1];
        string m_ForwardPassProfileName;

        internal Material GetBlitMaterial(bool useTexArray, bool singleSlice) { return useTexArray ? (singleSlice ? m_BlitTexArraySingleSlice : m_BlitTexArray) : m_Blit; }

        ComputeBuffer m_DepthPyramidMipLevelOffsetsBuffer = null;

        ScriptableCullingParameters frozenCullingParams;
        bool frozenCullingParamAvailable = false;

        internal bool showCascade
        {
            get => m_CurrentDebugDisplaySettings.GetDebugLightingMode() == DebugLightingMode.VisualizeCascade;
            set
            {
                if (value)
                    m_CurrentDebugDisplaySettings.SetDebugLightingMode(DebugLightingMode.VisualizeCascade);
                else
                    m_CurrentDebugDisplaySettings.SetDebugLightingMode(DebugLightingMode.None);
            }
        }

        // RENDER GRAPH
        internal static bool enableRenderGraphTests { get => Array.Exists(Environment.GetCommandLineArgs(), arg => arg == "-rendergraph-tests"); }
        RenderGraph m_RenderGraph;
        bool        m_EnableRenderGraph;

        // MSAA resolve materials
        Material m_ColorResolveMaterial = null;
        Material m_MotionVectorResolve = null;

        // Flag that defines if ray tracing is supported by the current asset and platform
        bool m_RayTracingSupported = false;
        /// <summary>
        ///  Flag that defines if ray tracing is supported by the current HDRP asset and platform
        /// </summary>
        public bool rayTracingSupported { get { return m_RayTracingSupported; } }


#if UNITY_EDITOR
        bool m_ResourcesInitialized = false;
#endif

        /// <summary>
        /// HDRenderPipeline constructor.
        /// </summary>
        /// <param name="asset">Source HDRenderPipelineAsset.</param>
        /// <param name="defaultAsset">Defauklt HDRenderPipelineAsset.</param>
        public HDRenderPipeline(HDRenderPipelineAsset asset, HDRenderPipelineAsset defaultAsset)
        {
            m_Asset = asset;
            m_DefaultAsset = defaultAsset;
            HDProbeSystem.Parameters = asset.reflectionSystemParameters;

            DebugManager.instance.RefreshEditor();

            m_ValidAPI = true;

            SetRenderingFeatures();

            // The first thing we need to do is to set the defines that depend on the render pipeline settings
            m_RayTracingSupported = GatherRayTracingSupport(m_Asset.currentPlatformRenderPipelineSettings);

#if UNITY_EDITOR
            m_Asset.EvaluateSettings();

            UpgradeResourcesIfNeeded();

            //In case we are loading element in the asset pipeline (occurs when library is not fully constructed) the creation of the HDRenderPipeline is done at a time we cannot access resources.
            //So in this case, the reloader would fail and the resources cannot be validated. So skip validation here.
            //The HDRenderPipeline will be reconstructed in a few frame which will fix this issue.
            if (HDRenderPipeline.defaultAsset.renderPipelineResources == null
                || HDRenderPipeline.defaultAsset.renderPipelineEditorResources == null
                || (m_RayTracingSupported && HDRenderPipeline.defaultAsset.renderPipelineRayTracingResources == null))
                return;
            else
                m_ResourcesInitialized = true;

            ValidateResources();
#endif

            // We need to call this after the resource initialization as we attempt to use them in checking the supported API.
            if (!CheckAPIValidity())
            {
                m_ValidAPI = false;

                return;
            }

            var defaultLensAttenuation = m_DefaultAsset.lensAttenuationMode;
            if (defaultLensAttenuation == LensAttenuationMode.ImperfectLens)
            {
                ColorUtils.s_LensAttenuation = 0.65f;
            }
            else if (defaultLensAttenuation == LensAttenuationMode.PerfectLens)
            {
                ColorUtils.s_LensAttenuation = 0.78f;
            }

#if ENABLE_VIRTUALTEXTURES
            VirtualTexturingSettingsSRP settings = asset.virtualTexturingSettings;

            if (settings == null)
                settings = new VirtualTexturingSettingsSRP();

            VirtualTexturing.Streaming.SetCPUCacheSize(settings.streamingCpuCacheSizeInMegaBytes);

            GPUCacheSetting[] gpuCacheSettings = new GPUCacheSetting[settings.streamingGpuCacheSettings.Count];
            for (int i = 0; i < settings.streamingGpuCacheSettings.Count; ++i)
            {
                GPUCacheSettingSRP srpSetting = settings.streamingGpuCacheSettings[i];
                gpuCacheSettings[i] = new GPUCacheSetting() { format = srpSetting.format, sizeInMegaBytes = srpSetting.sizeInMegaBytes };
            }

            VirtualTexturing.Streaming.SetGPUCacheSettings(gpuCacheSettings);
#endif

            // Initial state of the RTHandle system.
            // Tells the system that we will require MSAA or not so that we can avoid wasteful render texture allocation.
            // We initialize to screen width/height to avoid multiple realloc that can lead to inflated memory usage (as releasing of memory is delayed).
            RTHandles.Initialize(Screen.width, Screen.height, m_Asset.currentPlatformRenderPipelineSettings.supportMSAA, m_Asset.currentPlatformRenderPipelineSettings.msaaSampleCount);

            m_XRSystem = new XRSystem(asset.renderPipelineResources.shaders);
            m_GPUCopy = new GPUCopy(defaultResources.shaders.copyChannelCS);

            m_MipGenerator = new MipGenerator(defaultResources);
            m_BlueNoise = new BlueNoise(defaultResources);

            EncodeBC6H.DefaultInstance = EncodeBC6H.DefaultInstance ?? new EncodeBC6H(defaultResources.shaders.encodeBC6HCS);

            // Scan material list and assign it
            m_MaterialList = HDUtils.GetRenderPipelineMaterialList();
            // Find first material that have non 0 Gbuffer count and assign it as deferredMaterial
            m_DeferredMaterial = null;
            foreach (var material in m_MaterialList)
            {
                if (material.IsDefferedMaterial())
                    m_DeferredMaterial = material;
            }

            // TODO: Handle the case of no Gbuffer material
            // TODO: I comment the assert here because m_DeferredMaterial for whatever reasons contain the correct class but with a "null" in the name instead of the real name and then trigger the assert
            // whereas it work. Don't know what is happening, DebugDisplay use the same code and name is correct there.
            // Debug.Assert(m_DeferredMaterial != null);

            m_GbufferManager = new GBufferManager(asset, m_DeferredMaterial);
            m_DbufferManager = new DBufferManager();
#if ENABLE_VIRTUALTEXTURES
            m_VtBufferManager = new VTBufferManager(asset);
            m_VTDebugBlit = CoreUtils.CreateEngineMaterial(defaultResources.shaders.debugViewVirtualTexturingBlit);
#endif

            m_SharedRTManager.Build(asset);
            m_PostProcessSystem = new PostProcessSystem(asset, defaultResources);
            m_AmbientOcclusionSystem = new AmbientOcclusionSystem(asset, defaultResources);

            // Initialize various compute shader resources
            m_SsrTracingKernel      = m_ScreenSpaceReflectionsCS.FindKernel("ScreenSpaceReflectionsTracing");
            m_SsrReprojectionKernel = m_ScreenSpaceReflectionsCS.FindKernel("ScreenSpaceReflectionsReprojection");

            // General material
            m_CameraMotionVectorsMaterial = CoreUtils.CreateEngineMaterial(defaultResources.shaders.cameraMotionVectorsPS);
            m_DecalNormalBufferMaterial = CoreUtils.CreateEngineMaterial(defaultResources.shaders.decalNormalBufferPS);

            m_CopyDepth = CoreUtils.CreateEngineMaterial(defaultResources.shaders.copyDepthBufferPS);
            m_DownsampleDepthMaterial = CoreUtils.CreateEngineMaterial(defaultResources.shaders.downsampleDepthPS);
            m_UpsampleTransparency = CoreUtils.CreateEngineMaterial(defaultResources.shaders.upsampleTransparentPS);

            m_ApplyDistortionMaterial = CoreUtils.CreateEngineMaterial(defaultResources.shaders.applyDistortionPS);

            m_ClearStencilBufferMaterial = CoreUtils.CreateEngineMaterial(defaultResources.shaders.clearStencilBufferPS);

            InitializeDebugMaterials();

            m_MaterialList.ForEach(material => material.Build(asset, defaultResources));

            if (m_Asset.currentPlatformRenderPipelineSettings.lightLoopSettings.supportFabricConvolution)
            {
                m_IBLFilterArray = new IBLFilterBSDF[2];
                m_IBLFilterArray[0] = new IBLFilterGGX(defaultResources, m_MipGenerator);
                m_IBLFilterArray[1] = new IBLFilterCharlie(defaultResources, m_MipGenerator);
            }
            else
            {
                m_IBLFilterArray = new IBLFilterBSDF[1];
                m_IBLFilterArray[0] = new IBLFilterGGX(defaultResources, m_MipGenerator);
            }

            InitializeLightLoop(m_IBLFilterArray);

            m_SkyManager.Build(asset, defaultResources, m_IBLFilterArray);

            InitializeVolumetricLighting();
            InitializeSubsurfaceScattering();

            m_DebugDisplaySettings.RegisterDebug();
#if UNITY_EDITOR
            // We don't need the debug of Scene View at runtime (each camera have its own debug settings)
            // All scene view will share the same FrameSettings for now as sometimes Dispose is called after
            // another instance of HDRenderPipeline constructor is called.

            Camera firstSceneViewCamera = UnityEditor.SceneView.sceneViews.Count > 0 ? (UnityEditor.SceneView.sceneViews[0] as UnityEditor.SceneView).camera : null;
            if (firstSceneViewCamera != null)
            {
                var history = FrameSettingsHistory.RegisterDebug(null, true);
                DebugManager.instance.RegisterData(history);
            }
#endif

            m_DepthPyramidMipLevelOffsetsBuffer = new ComputeBuffer(15, sizeof(int) * 2);

            InitializeRenderTextures();

            // TODO RENDERGRAPH: Moved those out of InitializeRenderTexture as they are still needed in render graph and would be deallocated otherwise when switching it on.
            m_CustomPassColorBuffer = new Lazy<RTHandle>(() => RTHandles.Alloc(Vector2.one, TextureXR.slices, dimension: TextureXR.dimension, colorFormat: GetCustomBufferFormat(), enableRandomWrite: true, useDynamicScale: true, name: "CustomPassColorBuffer"));
            m_CustomPassDepthBuffer = new Lazy<RTHandle>(() => RTHandles.Alloc(Vector2.one, TextureXR.slices, dimension: TextureXR.dimension, colorFormat: GraphicsFormat.R32_UInt, useDynamicScale: true, name: "CustomPassDepthBuffer", depthBufferBits: DepthBits.Depth32));

            // For debugging
            MousePositionDebug.instance.Build();

            InitializeRenderStateBlocks();

            // Keep track of the original msaa sample value
            // TODO : Bind this directly to the debug menu instead of having an intermediate value
            m_MSAASamples = m_Asset ? m_Asset.currentPlatformRenderPipelineSettings.msaaSampleCount : MSAASamples.None;

#if ENABLE_VIRTUALTEXTURES
            // Debug.Log("Scriptable renderpipeline VT enabled");
            m_MRTTransparentMotionVec = new RenderTargetIdentifier[2 + VTBufferManager.AdditionalForwardRT];
#else
            //Debug.Log("Scriptable renderpipeline VT disabled");
            m_MRTTransparentMotionVec = new RenderTargetIdentifier[2];
#endif

            if (m_RayTracingSupported)
            {
                InitRayTracingManager();
                InitRayTracedReflections();
                InitRayTracedIndirectDiffuse();
                InitRaytracingDeferred();
                InitRecursiveRenderer();
                InitPathTracing();

                m_AmbientOcclusionSystem.InitRaytracing(this);
            }
            // Initialize the SSGI structures
            InitScreenSpaceGlobalIllumination();

            // Initialize screen space shadows
            InitializeScreenSpaceShadows();

            CameraCaptureBridge.enabled = true;

            InitializePrepass(m_Asset);
            m_ColorResolveMaterial = CoreUtils.CreateEngineMaterial(asset.renderPipelineResources.shaders.colorResolvePS);
            m_MotionVectorResolve = CoreUtils.CreateEngineMaterial(asset.renderPipelineResources.shaders.resolveMotionVecPS);

            InitializeProbeVolumes();
            CustomPassUtils.Initialize();

            if (enableRenderGraphTests)
                EnableRenderGraph(true);
        }

#if UNITY_EDITOR
        void UpgradeResourcesInAssetIfNeeded(HDRenderPipelineAsset asset)
        {
            // Check that the serialized Resources are not broken
            if (asset.renderPipelineResources == null)
                asset.renderPipelineResources
                    = UnityEditor.AssetDatabase.LoadAssetAtPath<RenderPipelineResources>(HDUtils.GetHDRenderPipelinePath() + "Runtime/RenderPipelineResources/HDRenderPipelineResources.asset");
#if UNITY_EDITOR_LINUX // Temp hack to be able to make linux test run. To clarify
            ResourceReloader.TryReloadAllNullIn(asset.renderPipelineResources, HDUtils.GetHDRenderPipelinePath());
#else
            ResourceReloader.ReloadAllNullIn(asset.renderPipelineResources, HDUtils.GetHDRenderPipelinePath());
#endif

            if (m_RayTracingSupported)
            {
                if (asset.renderPipelineRayTracingResources == null)
                    asset.renderPipelineRayTracingResources
                        = UnityEditor.AssetDatabase.LoadAssetAtPath<HDRenderPipelineRayTracingResources>(HDUtils.GetHDRenderPipelinePath() + "Runtime/RenderPipelineResources/HDRenderPipelineRayTracingResources.asset");
#if UNITY_EDITOR_LINUX // Temp hack to be able to make linux test run. To clarify
                ResourceReloader.TryReloadAllNullIn(asset.renderPipelineRayTracingResources, HDUtils.GetHDRenderPipelinePath());
#else
                ResourceReloader.ReloadAllNullIn(asset.renderPipelineRayTracingResources, HDUtils.GetHDRenderPipelinePath());
#endif
            }
            else
            {
                // If ray tracing is not enabled we do not want to have ray tracing resources referenced
                asset.renderPipelineRayTracingResources = null;
            }

            var editorResourcesPath = HDUtils.GetHDRenderPipelinePath() + "Editor/RenderPipelineResources/HDRenderPipelineEditorResources.asset";
            if (asset.renderPipelineEditorResources == null)
            {
                var objs = InternalEditorUtility.LoadSerializedFileAndForget(editorResourcesPath);
                asset.renderPipelineEditorResources = objs != null && objs.Length > 0 ? objs.First() as HDRenderPipelineEditorResources : null;
            }

            if (ResourceReloader.ReloadAllNullIn(asset.renderPipelineEditorResources,
                HDUtils.GetHDRenderPipelinePath()))
            {
                InternalEditorUtility.SaveToSerializedFileAndForget(
                    new Object[]{asset.renderPipelineEditorResources },
                    editorResourcesPath,
                    true);
            }

            // Upgrade the resources (re-import every references in RenderPipelineResources) if the resource version mismatches
            // It's done here because we know every HDRP assets have been imported before
            asset.renderPipelineResources?.UpgradeIfNeeded();
        }

        void UpgradeResourcesIfNeeded()
        {
            // The first thing we need to do is to set the defines that depend on the render pipeline settings
            m_Asset.EvaluateSettings();

            // Check and fix both the default and current HDRP asset
            UpgradeResourcesInAssetIfNeeded(HDRenderPipeline.defaultAsset);
            UpgradeResourcesInAssetIfNeeded(HDRenderPipeline.currentAsset);
        }

        void ValidateResources()
        {
            var resources = HDRenderPipeline.defaultAsset.renderPipelineResources;

            // We iterate over all compute shader to verify if they are all compiled, if it's not the case
            // then we throw an exception to avoid allocating resources and crashing later on by using a null
            // compute kernel.
            foreach (var computeShader in resources.shaders.GetAllComputeShaders())
            {
                foreach (var message in UnityEditor.ShaderUtil.GetComputeShaderMessages(computeShader))
                {
                    if (message.severity == UnityEditor.Rendering.ShaderCompilerMessageSeverity.Error)
                    {
                        // Will be catched by the try in HDRenderPipelineAsset.CreatePipeline()
                        throw new Exception(String.Format(
                            "Compute Shader compilation error on platform {0} in file {1}:{2}: {3}{4}\n" +
                            "HDRP will not run until the error is fixed.\n",
                            message.platform, message.file, message.line, message.message, message.messageDetails
                        ));
                    }
                }
            }
        }

#endif

#if UNITY_2020_2_OR_NEWER
        internal void SwitchRenderTargetsToFastMem(CommandBuffer cmd, HDCamera camera)
        {
            // Color and normal buffer will always be in fast memory
            m_CameraColorBuffer.SwitchToFastMemory(cmd, residencyFraction: 1.0f, FastMemoryFlags.SpillTop, copyContents: false);
            m_SharedRTManager.GetNormalBuffer().SwitchToFastMemory(cmd, residencyFraction: 1.0f, FastMemoryFlags.SpillTop, copyContents: false);
            // Following might need to change depending on context... TODO: Do a deep investigation of projects we have to check what is the most beneficial.
            RenderPipelineSettings settings = m_Asset.currentPlatformRenderPipelineSettings;

            if (settings.supportedLitShaderMode != RenderPipelineSettings.SupportedLitShaderMode.ForwardOnly)
            {
                // Switch gbuffers to fast memory when we are in deferred
                var buffers = m_GbufferManager.GetBuffers();
                foreach (var buffer in buffers)
                {
                    buffer.SwitchToFastMemory(cmd, residencyFraction: 1.0f, FastMemoryFlags.SpillTop, copyContents: false);
                }
            }

            // Trying to fit the depth pyramid
            m_SharedRTManager.GetDepthTexture().SwitchToFastMemory(cmd, residencyFraction: 1.0f, FastMemoryFlags.SpillTop, false);
        }
#endif
        /// <summary>
        /// Resets the reference size of the internal RTHandle System.
        /// This allows users to reduce the memory footprint of render textures after doing a super sampled rendering pass for example.
        /// </summary>
        /// <param name="width">New width of the internal RTHandle System.</param>
        /// <param name="height">New height of the internal RTHandle System.</param>
        public void ResetRTHandleReferenceSize(int width, int height)
        {
            RTHandles.ResetReferenceSize(width, height);
            HDCamera.ResetAllHistoryRTHandleSystems(width, height);
        }

        void InitializeRenderTextures()
        {
            RenderPipelineSettings settings = m_Asset.currentPlatformRenderPipelineSettings;

            if (settings.supportedLitShaderMode != RenderPipelineSettings.SupportedLitShaderMode.ForwardOnly)
                m_GbufferManager.CreateBuffers();

            if (settings.supportDecals)
                m_DbufferManager.CreateBuffers();

#if ENABLE_VIRTUALTEXTURES
            m_VtBufferManager.CreateBuffers(settings);
#endif

            InitSSSBuffers();
            m_SharedRTManager.InitSharedBuffers(m_GbufferManager, m_Asset.currentPlatformRenderPipelineSettings, defaultResources);

            m_CameraColorBuffer = RTHandles.Alloc(Vector2.one, TextureXR.slices, dimension: TextureXR.dimension, colorFormat: GetColorBufferFormat(), enableRandomWrite: true, useMipMap: false, useDynamicScale: true, name: "CameraColor");
            m_OpaqueAtmosphericScatteringBuffer = RTHandles.Alloc(Vector2.one, TextureXR.slices, dimension: TextureXR.dimension, colorFormat: GetColorBufferFormat(), enableRandomWrite: true, useMipMap: false, useDynamicScale: true, name: "OpaqueAtmosphericScattering");
            m_CameraSssDiffuseLightingBuffer = RTHandles.Alloc(Vector2.one, TextureXR.slices, dimension: TextureXR.dimension, colorFormat: GraphicsFormat.B10G11R11_UFloatPack32, enableRandomWrite: true, useDynamicScale: true, name: "CameraSSSDiffuseLighting");

            m_DistortionBuffer = RTHandles.Alloc(Vector2.one, TextureXR.slices, dimension: TextureXR.dimension, colorFormat: Builtin.GetDistortionBufferFormat(), useDynamicScale: true, name: "Distortion");

            m_ContactShadowBuffer = RTHandles.Alloc(Vector2.one, TextureXR.slices, dimension: TextureXR.dimension, colorFormat: GraphicsFormat.R32_UInt, enableRandomWrite: true, useDynamicScale: true, name: "ContactShadowsBuffer");

            if (m_Asset.currentPlatformRenderPipelineSettings.lowresTransparentSettings.enabled)
            {
                // We need R16G16B16A16_SFloat as we need a proper alpha channel for compositing.
                m_LowResTransparentBuffer = RTHandles.Alloc(Vector2.one * 0.5f, TextureXR.slices, dimension: TextureXR.dimension, colorFormat: GraphicsFormat.R16G16B16A16_SFloat, enableRandomWrite: true, useDynamicScale: true, name: "Low res transparent");
            }

            if (settings.supportSSR)
            {
                // m_SsrDebugTexture    = RTHandles.Alloc(Vector2.one, TextureXR.slices, dimension: TextureXR.dimension, colorFormat: RenderTextureFormat.ARGBFloat, sRGB: false, enableRandomWrite: true, useDynamicScale: true, name: "SSR_Debug_Texture");
                m_SsrHitPointTexture = RTHandles.Alloc(Vector2.one, TextureXR.slices, dimension: TextureXR.dimension, colorFormat: GraphicsFormat.R16G16_UNorm, enableRandomWrite: true, useDynamicScale: true, name: "SSR_Hit_Point_Texture");
                m_SsrLightingTexture = RTHandles.Alloc(Vector2.one, TextureXR.slices, dimension: TextureXR.dimension, colorFormat: GraphicsFormat.R16G16B16A16_SFloat, enableRandomWrite: true, useDynamicScale: true, name: "SSR_Lighting_Texture");
            }

            // Let's create the MSAA textures
            if (m_Asset.currentPlatformRenderPipelineSettings.supportMSAA && m_Asset.currentPlatformRenderPipelineSettings.supportedLitShaderMode != RenderPipelineSettings.SupportedLitShaderMode.DeferredOnly)
            {
                m_CameraColorMSAABuffer = RTHandles.Alloc(Vector2.one, TextureXR.slices, dimension: TextureXR.dimension, colorFormat: GetColorBufferFormat(), bindTextureMS: true, enableMSAA: true, useDynamicScale: true, name: "CameraColorMSAA");
                m_OpaqueAtmosphericScatteringMSAABuffer = RTHandles.Alloc(Vector2.one, TextureXR.slices, dimension: TextureXR.dimension, colorFormat: GetColorBufferFormat(), bindTextureMS: true, enableMSAA: true, useDynamicScale: true, name: "OpaqueAtmosphericScatteringMSAA");
                m_CameraSssDiffuseLightingMSAABuffer = RTHandles.Alloc(Vector2.one, TextureXR.slices, dimension: TextureXR.dimension, colorFormat: GetColorBufferFormat(), bindTextureMS: true, enableMSAA: true, useDynamicScale: true, name: "CameraSSSDiffuseLightingMSAA");
            }
        }

        void GetOrCreateDebugTextures()
        {
            if (m_EnableRenderGraph)
                return;

            //Debug.isDebugBuild can be changed during DoBuildPlayer, these allocation has to be check on every frames
            //TODO : Clean this with the RenderGraph system
            if (Debug.isDebugBuild && m_DebugColorPickerBuffer == null && m_DebugFullScreenTempBuffer == null)
            {
                m_DebugColorPickerBuffer = RTHandles.Alloc(Vector2.one, filterMode: FilterMode.Point, colorFormat: GraphicsFormat.R16G16B16A16_SFloat, useDynamicScale: true, name: "DebugColorPicker");
                m_DebugFullScreenTempBuffer = RTHandles.Alloc(Vector2.one, TextureXR.slices, dimension: TextureXR.dimension, colorFormat: GraphicsFormat.R16G16B16A16_SFloat, useDynamicScale: true, name: "DebugFullScreen");
            }

            if (m_IntermediateAfterPostProcessBuffer == null)
            {
                // We always need this target because there could be a custom pass in after post process mode.
                // In that case, we need to do the flip y after this pass.
                m_IntermediateAfterPostProcessBuffer = RTHandles.Alloc(Vector2.one, TextureXR.slices, dimension: TextureXR.dimension, colorFormat: GetColorBufferFormat(), useDynamicScale: true, name: "AfterPostProcess"); // Needs to be FP16 because output target might be HDR
            }
        }

        void DestroyRenderTextures()
        {
            m_GbufferManager.DestroyBuffers();
            m_DbufferManager.DestroyBuffers();
#if ENABLE_VIRTUALTEXTURES
            m_VtBufferManager.DestroyBuffers();
#endif

            DestroySSSBuffers();
            m_SharedRTManager.Cleanup();

            RTHandles.Release(m_CameraColorBuffer);
            RTHandles.Release(m_OpaqueAtmosphericScatteringBuffer);
            RTHandles.Release(m_CameraSssDiffuseLightingBuffer);

            RTHandles.Release(m_DistortionBuffer);
            RTHandles.Release(m_ContactShadowBuffer);

            RTHandles.Release(m_LowResTransparentBuffer);

            // RTHandles.Release(m_SsrDebugTexture);
            RTHandles.Release(m_SsrHitPointTexture);
            RTHandles.Release(m_SsrLightingTexture);

            RTHandles.Release(m_CameraColorMSAABuffer);
            RTHandles.Release(m_OpaqueAtmosphericScatteringMSAABuffer);
            RTHandles.Release(m_CameraSssDiffuseLightingMSAABuffer);

            // Those buffer are initialized lazily so we need to null them for this to work after deallocation.
            RTHandles.Release(m_DebugColorPickerBuffer);
            RTHandles.Release(m_DebugFullScreenTempBuffer);
            RTHandles.Release(m_IntermediateAfterPostProcessBuffer);
            m_DebugColorPickerBuffer = null;
            m_DebugFullScreenTempBuffer = null;
            m_IntermediateAfterPostProcessBuffer = null;
        }

        void SetRenderingFeatures()
        {
            // Set sub-shader pipeline tag
            Shader.globalRenderPipeline = "HDRenderPipeline";

            // HD use specific GraphicsSettings
            m_PreviousLightsUseLinearIntensity = GraphicsSettings.lightsUseLinearIntensity;
            GraphicsSettings.lightsUseLinearIntensity = true;
            m_PreviousLightsUseColorTemperature = GraphicsSettings.lightsUseColorTemperature;
            GraphicsSettings.lightsUseColorTemperature = true;
            m_PreviousSRPBatcher = GraphicsSettings.useScriptableRenderPipelineBatching;
            GraphicsSettings.useScriptableRenderPipelineBatching = m_Asset.enableSRPBatcher;
#if  UNITY_2020_2_OR_NEWER
            m_PreviousDefaultRenderingLayerMask = GraphicsSettings.defaultRenderingLayerMask;
            GraphicsSettings.defaultRenderingLayerMask = ShaderVariablesGlobal.DefaultRenderingLayerMask;
#endif

            // In case shadowmask mode isn't setup correctly, force it to correct usage (as there is no UI to fix it)
            m_PreviousShadowMaskMode = QualitySettings.shadowmaskMode;
            QualitySettings.shadowmaskMode = ShadowmaskMode.DistanceShadowmask;

            SupportedRenderingFeatures.active = new SupportedRenderingFeatures()
            {
                reflectionProbeModes = SupportedRenderingFeatures.ReflectionProbeModes.Rotation,
                defaultMixedLightingModes = SupportedRenderingFeatures.LightmapMixedBakeModes.IndirectOnly,
                mixedLightingModes = SupportedRenderingFeatures.LightmapMixedBakeModes.IndirectOnly | (m_Asset.currentPlatformRenderPipelineSettings.supportShadowMask ? SupportedRenderingFeatures.LightmapMixedBakeModes.Shadowmask : 0),
                lightmapBakeTypes = LightmapBakeType.Baked | LightmapBakeType.Mixed | LightmapBakeType.Realtime,
                lightmapsModes = LightmapsMode.NonDirectional | LightmapsMode.CombinedDirectional,
                lightProbeProxyVolumes = true,
                motionVectors = true,
                receiveShadows = false,
                reflectionProbes = false,
                rendererPriority = true,
                overridesFog = true,
                overridesOtherLightingSettings = true,
                editableMaterialRenderQueue = false
                // Enlighten is deprecated in 2019.3 and above
                , enlighten = false
                , overridesLODBias = true
                , overridesMaximumLODLevel = true
                , terrainDetailUnsupported = true
                , overridesShadowmask = true // Don't display the shadow mask UI in Quality Settings
                , overrideShadowmaskMessage = "\nThe Shadowmask Mode used at run time can be found in the Shadows section of Light component."
                , overridesRealtimeReflectionProbes = true // Don't display the real time reflection probes checkbox UI in Quality Settings
            };

            Lightmapping.SetDelegate(GlobalIlluminationUtils.hdLightsDelegate);

#if UNITY_EDITOR
            // HDRP always enable baking of cookie by default
            m_PreviousEnableCookiesInLightmapper = UnityEditor.EditorSettings.enableCookiesInLightmapper;
            UnityEditor.EditorSettings.enableCookiesInLightmapper = true;

            SceneViewDrawMode.SetupDrawMode();

            if (UnityEditor.PlayerSettings.colorSpace == ColorSpace.Gamma)
            {
                Debug.LogError("High Definition Render Pipeline doesn't support Gamma mode, change to Linear mode (HDRP isn't set up properly. Go to Windows > RenderPipeline > HDRP Wizard to fix your settings).");
            }
#endif
        }

        bool CheckAPIValidity()
        {
            GraphicsDeviceType unsupportedDeviceType;
            if (!IsSupportedPlatform(out unsupportedDeviceType))
            {
                HDUtils.DisplayUnsupportedAPIMessage(unsupportedDeviceType.ToString());

                // Display more information to the users when it should have use Metal instead of OpenGL
                if (SystemInfo.graphicsDeviceType.ToString().StartsWith("OpenGL"))
                {
                    if (SystemInfo.operatingSystem.StartsWith("Mac"))
                        HDUtils.DisplayUnsupportedMessage("Use Metal API instead.");
                    else if (SystemInfo.operatingSystem.StartsWith("Windows"))
                        HDUtils.DisplayUnsupportedMessage("Use Vulkan API instead.");
                }

                return false;
            }

            return true;
        }

        // Note: If you add new platform in this function, think about adding support when building the player to in HDRPCustomBuildProcessor.cs
        bool IsSupportedPlatform(out GraphicsDeviceType unsupportedGraphicDevice)
        {
            unsupportedGraphicDevice = SystemInfo.graphicsDeviceType;

            if (!SystemInfo.supportsComputeShaders)
                return false;

            if (!(defaultResources?.shaders.defaultPS?.isSupported ?? true))
                return false;

#if UNITY_EDITOR
            UnityEditor.BuildTarget activeBuildTarget = UnityEditor.EditorUserBuildSettings.activeBuildTarget;
            // If the build target matches the operating system of the editor
            if (SystemInfo.operatingSystemFamily == HDUtils.BuildTargetToOperatingSystemFamily(activeBuildTarget))
            {
                bool autoAPI = UnityEditor.PlayerSettings.GetUseDefaultGraphicsAPIs(activeBuildTarget);

                // then, there is two configuration possible:
                if (autoAPI)
                {
                    // if the graphic api is chosen automatically, then only the system's graphic device type matters
                    if (!HDUtils.IsSupportedGraphicDevice(SystemInfo.graphicsDeviceType))
                        return false;
                }
                else
                {
                    // otherwise, we need to iterate over every graphic api available in the list to track every non-supported APIs
                    return HDUtils.AreGraphicsAPIsSupported(activeBuildTarget, out unsupportedGraphicDevice);
                }
            }
            else // if the build target does not match the editor OS, then we have to check using the graphic api list
            {
                return HDUtils.AreGraphicsAPIsSupported(activeBuildTarget, out unsupportedGraphicDevice);
            }

            if (!HDUtils.IsSupportedBuildTarget(activeBuildTarget))
                return false;
#else
            if (!HDUtils.IsSupportedGraphicDevice(SystemInfo.graphicsDeviceType))
                return false;
#endif

            if (!HDUtils.IsOperatingSystemSupported(SystemInfo.operatingSystem))
                return false;

            return true;
        }

        void UnsetRenderingFeatures()
        {
            Shader.globalRenderPipeline = "";

            GraphicsSettings.lightsUseLinearIntensity = m_PreviousLightsUseLinearIntensity;
            GraphicsSettings.lightsUseColorTemperature = m_PreviousLightsUseColorTemperature;
            GraphicsSettings.useScriptableRenderPipelineBatching = m_PreviousSRPBatcher;
#if UNITY_2020_2_OR_NEWER
            GraphicsSettings.defaultRenderingLayerMask = m_PreviousDefaultRenderingLayerMask;
#endif
            QualitySettings.shadowmaskMode = m_PreviousShadowMaskMode;

            SupportedRenderingFeatures.active = new SupportedRenderingFeatures();

            Lightmapping.ResetDelegate();

#if UNITY_EDITOR
            UnityEditor.EditorSettings.enableCookiesInLightmapper = m_PreviousEnableCookiesInLightmapper;
#endif
        }

        void InitializeRenderGraph()
        {
            m_RenderGraph = new RenderGraph();
        }

        void CleanupRenderGraph()
        {
            if (m_EnableRenderGraph)
            {
                m_RenderGraph.Cleanup();
                m_RenderGraph = null;
            }
        }

        internal bool IsRenderGraphEnabled()
        {
            return m_EnableRenderGraph;
        }

        internal void EnableRenderGraph(bool value)
        {
            bool changed = value != m_EnableRenderGraph;
            if (changed)
            {
                if (value)
                {
                    CleanupNonRenderGraphResources();
                    InitializeRenderGraph();
                    m_EnableRenderGraph = true;
                }
                else
                {
                    CleanupRenderGraph();
                    InitializeNonRenderGraphResources();
                    m_EnableRenderGraph = false;
                }
            }
        }

        void InitializeNonRenderGraphResources()
        {
            InitializeRenderTextures();
            m_ShadowManager.InitializeNonRenderGraphResources();
            m_AmbientOcclusionSystem.InitializeNonRenderGraphResources();
            m_PostProcessSystem.InitializeNonRenderGraphResources(asset);
            s_lightVolumes.InitializeNonRenderGraphResources();

            // Reset resolution dependent buffers. Tile, Coarse stencil etc...
            m_MaxCameraWidth = m_MaxCameraHeight = m_MaxViewCount = 1;
        }

        void CleanupNonRenderGraphResources()
        {
            DestroyRenderTextures();
            m_ShadowManager.CleanupNonRenderGraphResources();
            m_AmbientOcclusionSystem.CleanupNonRenderGraphResources();
            m_PostProcessSystem.CleanupNonRenderGraphResources();
            s_lightVolumes.CleanupNonRenderGraphResources();
            LightLoopCleanupNonRenderGraphResources();
            m_SharedRTManager.DisposeFullScreenDebugBuffer();
            m_SharedRTManager.DisposeCoarseStencilBuffer();
        }

        void InitializeDebugMaterials()
        {
            m_DebugViewMaterialGBuffer = CoreUtils.CreateEngineMaterial(defaultResources.shaders.debugViewMaterialGBufferPS);
            m_DebugViewMaterialGBufferShadowMask = CoreUtils.CreateEngineMaterial(defaultResources.shaders.debugViewMaterialGBufferPS);
            m_DebugViewMaterialGBufferShadowMask.EnableKeyword("SHADOWS_SHADOWMASK");
            m_DebugDisplayLatlong = CoreUtils.CreateEngineMaterial(defaultResources.shaders.debugDisplayLatlongPS);
            m_DebugFullScreen = CoreUtils.CreateEngineMaterial(defaultResources.shaders.debugFullScreenPS);
            m_DebugColorPicker = CoreUtils.CreateEngineMaterial(defaultResources.shaders.debugColorPickerPS);
            m_DebugExposure = CoreUtils.CreateEngineMaterial(defaultResources.shaders.debugExposurePS);
            m_Blit = CoreUtils.CreateEngineMaterial(defaultResources.shaders.blitPS);
            m_ErrorMaterial = CoreUtils.CreateEngineMaterial("Hidden/InternalErrorShader");

            // With texture array enabled, we still need the normal blit version for other systems like atlas
            if (TextureXR.useTexArray)
            {
                m_Blit.EnableKeyword("DISABLE_TEXTURE2D_X_ARRAY");
                m_BlitTexArray = CoreUtils.CreateEngineMaterial(defaultResources.shaders.blitPS);
                m_BlitTexArraySingleSlice = CoreUtils.CreateEngineMaterial(defaultResources.shaders.blitPS);
                m_BlitTexArraySingleSlice.EnableKeyword("BLIT_SINGLE_SLICE");
            }
        }

        void InitializeRenderStateBlocks()
        {
            m_DepthStateOpaque = new RenderStateBlock
            {
                depthState = new DepthState(true, CompareFunction.LessEqual),
                mask = RenderStateMask.Depth
            };

            m_DepthStateNoWrite = new RenderStateBlock
            {
                depthState = new DepthState(false, CompareFunction.LessEqual),
                mask = RenderStateMask.Depth
            };

            m_AlphaToMaskBlock = new RenderStateBlock
            {
                blendState = new BlendState(true, false),
                mask = RenderStateMask.Blend
            };
        }

        /// <summary>
        /// Disposable pattern implementation.
        /// </summary>
        /// <param name="disposing">Is disposing.</param>
        protected override void Dispose(bool disposing)
        {
            DisposeProbeCameraPool();

            UnsetRenderingFeatures();

            if (!m_ValidAPI)
                return;

#if UNITY_EDITOR
            if (!m_ResourcesInitialized)
                return;
#endif

            base.Dispose(disposing);

            ReleaseScreenSpaceShadows();
            ReleaseScreenSpaceGlobalIllumination();

            if (m_RayTracingSupported)
            {
                ReleaseRecursiveRenderer();
                ReleaseRayTracingDeferred();
                ReleaseRayTracedIndirectDiffuse();
                ReleaseRayTracedReflections();
                ReleasePathTracing();
            }
            ReleaseRayTracingManager();
            m_DebugDisplaySettings.UnregisterDebug();

            CleanupLightLoop();

            // For debugging
            MousePositionDebug.instance.Cleanup();

            DecalSystem.instance.Cleanup();

            m_MaterialList.ForEach(material => material.Cleanup());

            CoreUtils.Destroy(m_CameraMotionVectorsMaterial);
            CoreUtils.Destroy(m_DecalNormalBufferMaterial);

#if ENABLE_VIRTUALTEXTURES
            m_VtBufferManager.Cleanup();
            CoreUtils.Destroy(m_VTDebugBlit);
#endif
            CoreUtils.Destroy(m_DebugViewMaterialGBuffer);
            CoreUtils.Destroy(m_DebugViewMaterialGBufferShadowMask);
            CoreUtils.Destroy(m_DebugDisplayLatlong);
            CoreUtils.Destroy(m_DebugFullScreen);
            CoreUtils.Destroy(m_DebugColorPicker);
            CoreUtils.Destroy(m_DebugExposure);
            CoreUtils.Destroy(m_Blit);
            CoreUtils.Destroy(m_BlitTexArray);
            CoreUtils.Destroy(m_BlitTexArraySingleSlice);
            CoreUtils.Destroy(m_CopyDepth);
            CoreUtils.Destroy(m_ErrorMaterial);
            CoreUtils.Destroy(m_DownsampleDepthMaterial);
            CoreUtils.Destroy(m_UpsampleTransparency);
            CoreUtils.Destroy(m_ApplyDistortionMaterial);
            CoreUtils.Destroy(m_ClearStencilBufferMaterial);

            m_XRSystem.Cleanup();
            m_SkyManager.Cleanup();
            CleanupVolumetricLighting();
            CleanupProbeVolumes();

            for(int bsdfIdx = 0; bsdfIdx < m_IBLFilterArray.Length; ++bsdfIdx)
            {
                m_IBLFilterArray[bsdfIdx].Cleanup();
            }

            m_PostProcessSystem.Cleanup();
            m_AmbientOcclusionSystem.Cleanup();
            m_BlueNoise.Cleanup();

            HDCamera.ClearAll();

            m_MipGenerator.Release();

            DestroyRenderTextures();

            if (m_CustomPassColorBuffer.IsValueCreated)
                RTHandles.Release(m_CustomPassColorBuffer.Value);
            if (m_CustomPassDepthBuffer.IsValueCreated)
                RTHandles.Release(m_CustomPassDepthBuffer.Value);

            CullingGroupManager.instance.Cleanup();

<<<<<<< HEAD
            m_DbufferManager.ReleaseResolutionDependentBuffers();
            m_SharedRTManager.DisposeFullScreenDebugBuffer();
=======
>>>>>>> a1b32189
            m_SharedRTManager.DisposeCoarseStencilBuffer();

            CoreUtils.SafeRelease(m_DepthPyramidMipLevelOffsetsBuffer);

            CustomPassVolume.Cleanup();

            CleanupPrepass();
            CoreUtils.Destroy(m_ColorResolveMaterial);
            CoreUtils.Destroy(m_MotionVectorResolve);

            CustomPassUtils.Cleanup();
#if UNITY_EDITOR
            SceneViewDrawMode.ResetDrawMode();

            // Do not attempt to unregister SceneView FrameSettings. It is shared amongst every scene view and take only a little place.
            // For removing it, you should be sure that Dispose could never be called after the constructor of another instance of this SRP.
            // Also, at the moment, applying change to hdrpAsset cause the SRP to be Disposed and Constructed again.
            // Not always in that order.
#endif

            // Dispose m_ProbeCameraPool properly
            void DisposeProbeCameraPool()
            {
#if UNITY_EDITOR
                // Special case here: when the HDRP asset is modified in the Editor,
                //   it is disposed during an `OnValidate` call.
                //   But during `OnValidate` call, game object must not be destroyed.
                //   So, only when this method was called during an `OnValidate` call, the destruction of the
                //   pool is delayed, otherwise, it is destroyed as usual with `CoreUtils.Destroy`
                var isInOnValidate = false;
                isInOnValidate = new StackTrace().ToString().Contains("OnValidate");
                if (isInOnValidate)
                {
                    var pool = m_ProbeCameraCache;
                    UnityEditor.EditorApplication.delayCall += () => pool.Dispose();
                    m_ProbeCameraCache = null;
                }
                else
                {
#endif
                    m_ProbeCameraCache.Dispose();
                    m_ProbeCameraCache = null;
#if UNITY_EDITOR
                }
#endif

                CleanupRenderGraph();
            }

            ConstantBuffer.ReleaseAll();

            CameraCaptureBridge.enabled = false;

            // Dispose of Render Pipeline can be call either by OnValidate() or by OnDisable().
            // Inside an OnValidate() call we can't call a DestroyImmediate().
            // Here we are releasing our singleton to not leak while doing a domain reload.
            // However this is doing a call to DestroyImmediate().
            // To workaround this, and was we only leak with Singleton while doing domain reload (and not in OnValidate)
            // we are detecting if we are in an OnValidate call and releasing the Singleton only if it is not the case.
            if (!m_Asset.isInOnValidateCall)
                HDUtils.ReleaseComponentSingletons();
        }


        void Resize(HDCamera hdCamera)
        {
            // m_MaxCameraWidth and m_MaxCameraHeight start at 0 so we will at least go through this once at first frame to allocate the buffers for the first time.
            bool resolutionChanged = (hdCamera.actualWidth > m_MaxCameraWidth) || (hdCamera.actualHeight > m_MaxCameraHeight) || (hdCamera.viewCount > m_MaxViewCount);

            if (resolutionChanged)
            {
                // update recorded window resolution
                m_MaxCameraWidth = Mathf.Max(m_MaxCameraWidth, hdCamera.actualWidth);
                m_MaxCameraHeight = Mathf.Max(m_MaxCameraHeight, hdCamera.actualHeight);
                m_MaxViewCount = Math.Max(m_MaxViewCount, hdCamera.viewCount);

                if (m_MaxCameraWidth > 0 && m_MaxCameraHeight > 0)
                {
                    LightLoopReleaseResolutionDependentBuffers();
<<<<<<< HEAD
                    m_DbufferManager.ReleaseResolutionDependentBuffers();
                    m_SharedRTManager.DisposeFullScreenDebugBuffer();
=======
>>>>>>> a1b32189
                    m_SharedRTManager.DisposeCoarseStencilBuffer();
                }

                LightLoopAllocResolutionDependentBuffers(hdCamera, m_MaxCameraWidth, m_MaxCameraHeight);
                m_SharedRTManager.AllocateFullScreenDebugBuffer(m_MaxCameraWidth, m_MaxCameraHeight, m_MaxViewCount);
                if (!m_EnableRenderGraph)
                {
<<<<<<< HEAD
                    m_DbufferManager.AllocResolutionDependentBuffers(m_MaxCameraWidth, m_MaxCameraHeight);
                    m_SharedRTManager.AllocateCoarseStencilBuffer(m_MaxCameraWidth, m_MaxCameraHeight, m_MaxViewCount);
=======
                    m_SharedRTManager.AllocateCoarseStencilBuffer(m_MaxCameraWidth, m_MaxCameraHeight, hdCamera.viewCount);
>>>>>>> a1b32189
                }
            }
        }

        void UpdateGlobalConstantBuffers(HDCamera hdCamera, CommandBuffer cmd)
        {
            UpdateShaderVariablesGlobalCB(hdCamera, cmd);
            UpdateShaderVariablesXRCB(hdCamera, cmd);
            UpdateShaderVariablesRaytracingCB(hdCamera, cmd);

            // This one is not in a constant buffer because it's only used as a parameter for some shader's render states. It's not actually used inside shader code.
            cmd.SetGlobalInt(HDShaderIDs._ColorMaskTransparentVel, (int)ColorWriteMask.All);
        }

        void UpdateShaderVariablesGlobalCB(HDCamera hdCamera, CommandBuffer cmd)
        {
            hdCamera.UpdateShaderVariablesGlobalCB(ref m_ShaderVariablesGlobalCB, m_FrameCount);
            Fog.UpdateShaderVariablesGlobalCB(ref m_ShaderVariablesGlobalCB, hdCamera);
            UpdateShaderVariablesGlobalSubsurface(ref m_ShaderVariablesGlobalCB, hdCamera);
            UpdateShaderVariablesGlobalDecal(ref m_ShaderVariablesGlobalCB, hdCamera);
            UpdateShaderVariablesGlobalVolumetrics(ref m_ShaderVariablesGlobalCB, hdCamera);
            m_ShadowManager.UpdateShaderVariablesGlobalCB(ref m_ShaderVariablesGlobalCB);
            UpdateShaderVariablesGlobalLightLoop(ref m_ShaderVariablesGlobalCB, hdCamera);
            UpdateShaderVariablesGlobalProbeVolumes(ref m_ShaderVariablesGlobalCB, hdCamera);
            m_AmbientOcclusionSystem.UpdateShaderVariableGlobalCB(ref m_ShaderVariablesGlobalCB, hdCamera);

            // Misc
            MicroShadowing microShadowingSettings = hdCamera.volumeStack.GetComponent<MicroShadowing>();
            m_ShaderVariablesGlobalCB._MicroShadowOpacity = microShadowingSettings.enable.value ? microShadowingSettings.opacity.value : 0.0f;

            HDShadowSettings shadowSettings = hdCamera.volumeStack.GetComponent<HDShadowSettings>();
            m_ShaderVariablesGlobalCB._DirectionalTransmissionMultiplier = shadowSettings.directionalTransmissionMultiplier.value;

            ScreenSpaceRefraction ssRefraction = hdCamera.volumeStack.GetComponent<ScreenSpaceRefraction>();
            m_ShaderVariablesGlobalCB._SSRefractionInvScreenWeightDistance = 1.0f / ssRefraction.screenFadeDistance.value;

            IndirectLightingController indirectLightingController = hdCamera.volumeStack.GetComponent<IndirectLightingController>();
            m_ShaderVariablesGlobalCB._IndirectDiffuseLightingMultiplier = indirectLightingController.indirectDiffuseLightingMultiplier.value;
            m_ShaderVariablesGlobalCB._IndirectDiffuseLightingLayers = hdCamera.frameSettings.IsEnabled(FrameSettingsField.LightLayers) ? indirectLightingController.GetIndirectDiffuseLightingLayers() : uint.MaxValue;
            m_ShaderVariablesGlobalCB._ReflectionLightingMultiplier = indirectLightingController.reflectionLightingMultiplier.value;
            m_ShaderVariablesGlobalCB._ReflectionLightingLayers = hdCamera.frameSettings.IsEnabled(FrameSettingsField.LightLayers) ? indirectLightingController.GetReflectionLightingLayers() : uint.MaxValue;

            m_ShaderVariablesGlobalCB._OffScreenRendering = 0;
            m_ShaderVariablesGlobalCB._OffScreenDownsampleFactor = 1;
            m_ShaderVariablesGlobalCB._ReplaceDiffuseForIndirect = hdCamera.frameSettings.IsEnabled(FrameSettingsField.ReplaceDiffuseForIndirect) ? 1.0f : 0.0f;
            m_ShaderVariablesGlobalCB._EnableSkyReflection = hdCamera.frameSettings.IsEnabled(FrameSettingsField.SkyReflection) ? 1u : 0u;
            m_ShaderVariablesGlobalCB._ContactShadowOpacity = m_ContactShadows.opacity.value;

            int coarseStencilWidth = HDUtils.DivRoundUp(hdCamera.actualWidth, 8);
            int coarseStencilHeight = HDUtils.DivRoundUp(hdCamera.actualHeight, 8);
            m_ShaderVariablesGlobalCB._CoarseStencilBufferSize = new Vector4(coarseStencilWidth, coarseStencilHeight, 1.0f / coarseStencilWidth, 1.0f / coarseStencilHeight);

            m_ShaderVariablesGlobalCB._RaytracingFrameIndex = RayTracingFrameIndex(hdCamera);
            m_ShaderVariablesGlobalCB._IndirectDiffuseMode = (int)GetIndirectDiffuseMode(hdCamera);

            if (hdCamera.frameSettings.IsEnabled(FrameSettingsField.RayTracing))
            {
                // Check if recursive rendering is enabled or not. This will control the cull of primitive
                // during the gbuffer and forward pass
                ScreenSpaceReflection settings = hdCamera.volumeStack.GetComponent<ScreenSpaceReflection>();
                bool enableRaytracedReflections = hdCamera.frameSettings.IsEnabled(FrameSettingsField.RayTracing) && settings.rayTracing.value;
                m_ShaderVariablesGlobalCB._EnableRayTracedReflections = enableRaytracedReflections ? 1 : 0;
                RecursiveRendering recursiveSettings = hdCamera.volumeStack.GetComponent<RecursiveRendering>();
                m_ShaderVariablesGlobalCB._EnableRecursiveRayTracing = recursiveSettings.enable.value ? 1u : 0u;
            }
            else
            {
                m_ShaderVariablesGlobalCB._EnableRayTracedReflections = 0;
                m_ShaderVariablesGlobalCB._EnableRecursiveRayTracing = 0;
            }

            ConstantBuffer.PushGlobal(cmd, m_ShaderVariablesGlobalCB, HDShaderIDs._ShaderVariablesGlobal);
        }

        void UpdateShaderVariablesXRCB(HDCamera hdCamera, CommandBuffer cmd)
        {
            hdCamera.xr.UpdateBuiltinStereoMatrices(cmd);
            hdCamera.UpdateShaderVariablesXRCB(ref m_ShaderVariablesXRCB);
            ConstantBuffer.PushGlobal(cmd, m_ShaderVariablesXRCB, HDShaderIDs._ShaderVariablesXR);
        }


        void UpdateShaderVariablesRaytracingCB(HDCamera hdCamera, CommandBuffer cmd)
        {
            if (!hdCamera.frameSettings.IsEnabled(FrameSettingsField.RayTracing))
                return;

            RayTracingSettings rayTracingSettings = hdCamera.volumeStack.GetComponent<RayTracingSettings>();
            ScreenSpaceReflection screenSpaceReflection = hdCamera.volumeStack.GetComponent<ScreenSpaceReflection>();

            // Those are globally set parameters. The others are set per effect and will update the constant buffer as we render.
            m_ShaderVariablesRayTracingCB._RaytracingRayBias = rayTracingSettings.rayBias.value;
            m_ShaderVariablesRayTracingCB._RayCountEnabled = m_RayCountManager.RayCountIsEnabled();
            m_ShaderVariablesRayTracingCB._RaytracingCameraNearPlane = hdCamera.camera.nearClipPlane;
            m_ShaderVariablesRayTracingCB._RaytracingPixelSpreadAngle = GetPixelSpreadAngle(hdCamera.camera.fieldOfView, hdCamera.actualWidth, hdCamera.actualHeight);
            m_ShaderVariablesRayTracingCB._RaytracingReflectionMinSmoothness = screenSpaceReflection.minSmoothness;
            m_ShaderVariablesRayTracingCB._RaytracingReflectionSmoothnessFadeStart = screenSpaceReflection.smoothnessFadeStart;

            ConstantBuffer.PushGlobal(cmd, m_ShaderVariablesRayTracingCB, HDShaderIDs._ShaderVariablesRaytracing);
        }

        void CopyDepthBufferIfNeeded(HDCamera hdCamera, CommandBuffer cmd)
        {
            if (!m_IsDepthBufferCopyValid)
            {
                using (new ProfilingScope(cmd, ProfilingSampler.Get(HDProfileId.CopyDepthBuffer)))
                {
                    // TODO: maybe we don't actually need the top MIP level?
                    // That way we could avoid making the copy, and build the MIP hierarchy directly.
                    // The downside is that our SSR tracing accuracy would decrease a little bit.
                    // But since we never render SSR at full resolution, this may be acceptable.

                    // TODO: reading the depth buffer with a compute shader will cause it to decompress in place.
                    // On console, to preserve the depth test performance, we must NOT decompress the 'm_CameraDepthStencilBuffer' in place.
                    // We should call decompressDepthSurfaceToCopy() and decompress it to 'm_CameraDepthBufferMipChain'.
                    m_GPUCopy.SampleCopyChannel_xyzw2x(cmd, m_SharedRTManager.GetDepthStencilBuffer(), m_SharedRTManager.GetDepthTexture(), new RectInt(0, 0, hdCamera.actualWidth, hdCamera.actualHeight));
                    // Depth texture is now ready, bind it.
                    cmd.SetGlobalTexture(HDShaderIDs._CameraDepthTexture, m_SharedRTManager.GetDepthTexture());
                }
                m_IsDepthBufferCopyValid = true;
            }
        }

        struct BuildCoarseStencilAndResolveParameters
        {
            public HDCamera         hdCamera;
            public ComputeShader    resolveStencilCS;
            public int              resolveKernel;
            public bool             resolveIsNecessary;
            public bool             resolveOnly;
        }

        BuildCoarseStencilAndResolveParameters PrepareBuildCoarseStencilParameters(HDCamera hdCamera, bool resolveOnly)
        {
            var parameters = new BuildCoarseStencilAndResolveParameters();
            parameters.hdCamera = hdCamera;
            parameters.resolveStencilCS = defaultResources.shaders.resolveStencilCS;

            bool MSAAEnabled = hdCamera.frameSettings.IsEnabled(FrameSettingsField.MSAA);

            // The following features require a copy of the stencil, if none are active, no need to do the resolve.
            bool resolveIsNecessary = GetFeatureVariantsEnabled(hdCamera.frameSettings);
            resolveIsNecessary = resolveIsNecessary || hdCamera.IsSSREnabled()
                                                    || hdCamera.IsSSREnabled(transparent: true);
            // We need the resolve only with msaa
            parameters.resolveIsNecessary = resolveIsNecessary && MSAAEnabled;

            int kernel = SampleCountToPassIndex(MSAAEnabled ? hdCamera.msaaSamples : MSAASamples.None);
            parameters.resolveKernel = parameters.resolveIsNecessary ? kernel + 3 : kernel; // We have a different variant if we need to resolve to non-MSAA stencil
            parameters.resolveOnly = resolveOnly;

            if(parameters.resolveIsNecessary && resolveOnly)
            {
                parameters.resolveKernel = (kernel - 1) + 7;
            }

            return parameters;
        }

        void BuildCoarseStencilAndResolveIfNeeded(HDCamera hdCamera, CommandBuffer cmd, bool resolveOnly)
        {
            var parameters = PrepareBuildCoarseStencilParameters(hdCamera, resolveOnly);
            bool msaaEnabled = hdCamera.frameSettings.IsEnabled(FrameSettingsField.MSAA);
            BuildCoarseStencilAndResolveIfNeeded(parameters, m_SharedRTManager.GetDepthStencilBuffer(msaaEnabled),
                         msaaEnabled ? m_SharedRTManager.GetStencilBuffer(msaaEnabled) : null,
                         m_SharedRTManager.GetCoarseStencilBuffer(), cmd);

        }

        static void BuildCoarseStencilAndResolveIfNeeded(BuildCoarseStencilAndResolveParameters parameters, RTHandle depthStencilBuffer, RTHandle resolvedStencilBuffer, ComputeBuffer coarseStencilBuffer, CommandBuffer cmd)
        {
            if (parameters.resolveOnly && !parameters.resolveIsNecessary)
                return;

            using (new ProfilingScope(cmd, ProfilingSampler.Get(HDProfileId.CoarseStencilGeneration)))
            {
                ComputeShader cs = parameters.resolveStencilCS;
                cmd.SetComputeBufferParam(cs, parameters.resolveKernel, HDShaderIDs._CoarseStencilBuffer, coarseStencilBuffer);
                cmd.SetComputeTextureParam(cs, parameters.resolveKernel, HDShaderIDs._StencilTexture, depthStencilBuffer, 0, RenderTextureSubElement.Stencil);

                if (parameters.resolveIsNecessary)
                {
                    cmd.SetComputeTextureParam(cs, parameters.resolveKernel, HDShaderIDs._OutputStencilBuffer, resolvedStencilBuffer);
                }

                int coarseStencilWidth = HDUtils.DivRoundUp(parameters.hdCamera.actualWidth, 8);
                int coarseStencilHeight = HDUtils.DivRoundUp(parameters.hdCamera.actualHeight, 8);
                cmd.DispatchCompute(cs, parameters.resolveKernel, coarseStencilWidth, coarseStencilHeight, parameters.hdCamera.viewCount);
            }
        }

        void ConfigureKeywords(bool enableBakeShadowMask, HDCamera hdCamera, CommandBuffer cmd)
        {
            // Globally enable (for GBuffer shader and forward lit (opaque and transparent) the keyword SHADOWS_SHADOWMASK
            CoreUtils.SetKeyword(cmd, "SHADOWS_SHADOWMASK", enableBakeShadowMask);
            // Configure material to use depends on shadow mask option
            m_CurrentRendererConfigurationBakedLighting = enableBakeShadowMask ? HDUtils.k_RendererConfigurationBakedLightingWithShadowMask : HDUtils.k_RendererConfigurationBakedLighting;
            m_currentDebugViewMaterialGBuffer = enableBakeShadowMask ? m_DebugViewMaterialGBufferShadowMask : m_DebugViewMaterialGBuffer;

            CoreUtils.SetKeyword(cmd, "LIGHT_LAYERS", hdCamera.frameSettings.IsEnabled(FrameSettingsField.LightLayers));

            // configure keyword for both decal.shader and material
            if (m_Asset.currentPlatformRenderPipelineSettings.supportDecals)
            {
                CoreUtils.SetKeyword(cmd, "DECALS_OFF", false);
                CoreUtils.SetKeyword(cmd, "DECALS_3RT", !m_Asset.currentPlatformRenderPipelineSettings.decalSettings.perChannelMask);
                CoreUtils.SetKeyword(cmd, "DECALS_4RT", m_Asset.currentPlatformRenderPipelineSettings.decalSettings.perChannelMask);
            }
            else
            {
                CoreUtils.SetKeyword(cmd, "DECALS_OFF", true);
                CoreUtils.SetKeyword(cmd, "DECALS_3RT", false);
                CoreUtils.SetKeyword(cmd, "DECALS_4RT", false);
            }

            // Raise the normal buffer flag only if we are in forward rendering
            CoreUtils.SetKeyword(cmd, "WRITE_NORMAL_BUFFER", hdCamera.frameSettings.litShaderMode == LitShaderMode.Forward);

            // Raise the decal buffer flag only if we have decal enabled
            CoreUtils.SetKeyword(cmd, "WRITE_DECAL_BUFFER", hdCamera.frameSettings.IsEnabled(FrameSettingsField.DecalLayers));

            // Raise or remove the depth msaa flag based on the frame setting
            CoreUtils.SetKeyword(cmd, "WRITE_MSAA_DEPTH", hdCamera.frameSettings.IsEnabled(FrameSettingsField.MSAA));
        }

        struct RenderRequest
        {
            public struct Target
            {
                public RenderTargetIdentifier id;
                public CubemapFace face;
                public RTHandle copyToTarget;
                public RTHandle targetDepth;
            }
            public HDCamera hdCamera;
            public bool clearCameraSettings;
            public Target target;
            public HDCullingResults cullingResults;
            public int index;
            // Indices of render request to render before this one
            public List<int> dependsOnRenderRequestIndices;
            public CameraSettings cameraSettings;
            public List<(HDProbe.RenderData, HDProbe)> viewDependentProbesData;
        }
        struct HDCullingResults
        {
            public CullingResults cullingResults;
            public CullingResults? customPassCullingResults;
            public HDProbeCullingResults hdProbeCullingResults;
            public DecalSystem.CullResult decalCullResults;
            // TODO: DecalCullResults

            internal void Reset()
            {
                hdProbeCullingResults.Reset();
                if (decalCullResults != null)
                    decalCullResults.Clear();
                else
                    decalCullResults = GenericPool<DecalSystem.CullResult>.Get();
            }
        }

        /// <summary>
        /// RenderPipeline Render implementation.
        /// </summary>
        /// <param name="renderContext">Current ScriptableRenderContext.</param>
        /// <param name="cameras">List of cameras to render.</param>
        protected override void Render(ScriptableRenderContext renderContext, Camera[] cameras)
        {
#if UNITY_EDITOR
            if (!m_ResourcesInitialized)
                return;
#endif

            if (!m_ValidAPI || cameras.Length == 0)
                return;

            GetOrCreateDefaultVolume();
            GetOrCreateDebugTextures();

            // This function should be called once every render (once for all camera)
            LightLoopNewRender();

            BeginFrameRendering(renderContext, cameras);

            // Check if we can speed up FrameSettings process by skiping history
            // or go in detail if debug is activated. Done once for all renderer.
            m_FrameSettingsHistoryEnabled = FrameSettingsHistory.enabled;

            int  newCount = Time.frameCount;
            bool newFrame = newCount != m_FrameCount;
            m_FrameCount  = newCount;

            if (newFrame)
            {
                m_LastTime = m_Time;                        // Only update time once per frame.
                m_Time     = Time.time;                     // Does NOT take the 'animateMaterials' setting into account.
                m_LastTime = Mathf.Min(m_Time, m_LastTime); // Guard against broken Unity behavior. Should not be necessary.

                m_ProbeCameraCache.ClearCamerasUnusedFor(2, m_FrameCount);
                HDCamera.CleanUnused();
            }

            var dynResHandler = DynamicResolutionHandler.instance;
            if(m_EnableRenderGraph)
            {
                dynResHandler.Update(m_Asset.currentPlatformRenderPipelineSettings.dynamicResolutionSettings);
            }
            else
            {
                dynResHandler.Update(m_Asset.currentPlatformRenderPipelineSettings.dynamicResolutionSettings, () =>
                {
                    var hdrp = (RenderPipelineManager.currentPipeline as HDRenderPipeline);
                    var stencilBuffer = hdrp.m_SharedRTManager.GetDepthStencilBuffer().rt;
                    var stencilBufferSize = new Vector2Int(stencilBuffer.width, stencilBuffer.height);
                    hdrp.m_SharedRTManager.ComputeDepthBufferMipChainSize(DynamicResolutionHandler.instance.GetScaledSize(stencilBufferSize));
                }
                );
            }



            // This syntax is awful and hostile to debugging, please don't use it...
            using (ListPool<RenderRequest>.Get(out List<RenderRequest> renderRequests))
            using (ListPool<int>.Get(out List<int> rootRenderRequestIndices))
            using (HashSetPool<int>.Get(out HashSet<int> skipClearCullingResults))
            using (DictionaryPool<HDProbe, List<(int index, float weight)>>.Get(out Dictionary<HDProbe, List<(int index, float weight)>> renderRequestIndicesWhereTheProbeIsVisible))
            using (ListPool<CameraSettings>.Get(out List<CameraSettings> cameraSettings))
            using (ListPool<CameraPositionSettings>.Get(out List<CameraPositionSettings> cameraPositionSettings))
            {
                // With XR multi-pass enabled, each camera can be rendered multiple times with different parameters
                var multipassCameras = m_XRSystem.SetupFrame(cameras, m_Asset.currentPlatformRenderPipelineSettings.xrSettings.singlePass, m_DebugDisplaySettings.data.xrSinglePassTestMode);

#if UNITY_EDITOR
                // See comment below about the preview camera workaround
                bool hasGameViewCamera = false;
                foreach (var c in cameras)
                {
                    if (c.cameraType == CameraType.Game)
                    {
                        hasGameViewCamera = true;
                        break;
                    }
                }
#endif

                // Culling loop
                foreach ((Camera camera, XRPass xrPass) in multipassCameras)
                {
                    if (camera == null)
                        continue;

#if UNITY_EDITOR
                    // We selecting a camera in the editor, we have a preview that is drawn.
                    // For legacy reasons, Unity will render all preview cameras when rendering the GameView
                    // Actually, we don't need this here because we call explicitly Camera.Render when we
                    // need a preview
                    //
                    // This is an issue, because at some point, you end up with 2 cameras to render:
                    // - Main Camera (game view)
                    // - Preview Camera (preview)
                    // If the preview camera is rendered last, it will alter the "GameView RT" RenderTexture
                    // that was previously rendered by the Main Camera.
                    // This is an issue.
                    //
                    // Meanwhile, skipping all preview camera when rendering the game views is sane,
                    // and will workaround the aformentionned issue.
                    if (hasGameViewCamera && camera.cameraType == CameraType.Preview)
                        continue;
#endif

                    bool cameraRequestedDynamicRes = false;
                    HDAdditionalCameraData hdCam;
                    if (camera.TryGetComponent<HDAdditionalCameraData>(out hdCam))
                    {
                        cameraRequestedDynamicRes = hdCam.allowDynamicResolution && camera.cameraType == CameraType.Game;

                        // We are in a case where the platform does not support hw dynamic resolution, so we force the software fallback.
                        // TODO: Expose the graphics caps info on whether the platform supports hw dynamic resolution or not.
                        // Temporarily disable HW Dynamic resolution on metal until the problems we have with it are fixed
                        bool isMetal = (SystemInfo.graphicsDeviceType == GraphicsDeviceType.Metal);
                        if (isMetal || (dynResHandler.RequestsHardwareDynamicResolution() && cameraRequestedDynamicRes && !camera.allowDynamicResolution))
                        {
                            dynResHandler.ForceSoftwareFallback();
                        }
                    }

                    dynResHandler.SetCurrentCameraRequest(cameraRequestedDynamicRes);
                    RTHandles.SetHardwareDynamicResolutionState(dynResHandler.HardwareDynamicResIsEnabled());

                    VFXManager.PrepareCamera(camera);

                    // Reset pooled variables
                    cameraSettings.Clear();
                    cameraPositionSettings.Clear();
                    skipClearCullingResults.Clear();

                    var cullingResults = UnsafeGenericPool<HDCullingResults>.Get();
                    cullingResults.Reset();

                    // Try to compute the parameters of the request or skip the request
                    var skipRequest = !TryCalculateFrameParameters(
                            camera,
                            xrPass,
                            out var additionalCameraData,
                            out var hdCamera,
                            out var cullingParameters);

                    // Note: In case of a custom render, we have false here and 'TryCull' is not executed
                    if (!skipRequest)
                    {
                        var needCulling = true;

                        // In XR multipass, culling results can be shared if the pass has the same culling id
                        if (xrPass.multipassId > 0)
                        {
                            foreach (var req in renderRequests)
                            {
                                if (camera == req.hdCamera.camera && req.hdCamera.xr.cullingPassId == xrPass.cullingPassId)
                                {
                                    UnsafeGenericPool<HDCullingResults>.Release(cullingResults);
                                    cullingResults = req.cullingResults;
                                    skipClearCullingResults.Add(req.index);
                                    needCulling = false;
                                    m_SkyManager.UpdateCurrentSkySettings(hdCamera);
                                }
                            }
                        }

                        if (needCulling)
                            skipRequest = !TryCull(camera, hdCamera, renderContext, m_SkyManager, cullingParameters, m_Asset, ref cullingResults);
                    }

                    if (additionalCameraData != null && additionalCameraData.hasCustomRender)
                    {
                        skipRequest = true;
                        // Execute custom render
                        additionalCameraData.ExecuteCustomRender(renderContext, hdCamera);
                    }

                    if (skipRequest)
                    {
                        // Submit render context and free pooled resources for this request
                        renderContext.Submit();
                        UnsafeGenericPool<HDCullingResults>.Release(cullingResults);
                        UnityEngine.Rendering.RenderPipeline.EndCameraRendering(renderContext, camera);
                        continue;
                    }

                    // Select render target
                    RenderTargetIdentifier targetId = camera.targetTexture ?? new RenderTargetIdentifier(BuiltinRenderTextureType.CameraTarget);
                    if (camera.targetTexture != null)
                    {
                        camera.targetTexture.IncrementUpdateCount(); // Necessary if the texture is used as a cookie.
                    }

                    // Render directly to XR render target if active
                    if (hdCamera.xr.enabled && hdCamera.xr.renderTargetValid)
                        targetId = hdCamera.xr.renderTarget;

                    // Add render request
                    var request = new RenderRequest
                    {
                        hdCamera = hdCamera,
                        cullingResults = cullingResults,
                        target = new RenderRequest.Target
                        {
                            id = targetId,
                            face = CubemapFace.Unknown
                        },
                        dependsOnRenderRequestIndices = ListPool<int>.Get(),
                        index = renderRequests.Count,
                        cameraSettings = CameraSettings.From(hdCamera),
                        viewDependentProbesData = ListPool<(HDProbe.RenderData, HDProbe)>.Get()
                        // TODO: store DecalCullResult
                    };
                    renderRequests.Add(request);
                    // This is a root render request
                    rootRenderRequestIndices.Add(request.index);

                    // Add visible probes to list
                    for (var i = 0; i < cullingResults.cullingResults.visibleReflectionProbes.Length; ++i)
                    {
                        var visibleProbe = cullingResults.cullingResults.visibleReflectionProbes[i];

                        // TODO: The following fix is temporary.
                        // We should investigate why we got null cull result when we change scene
                        if (visibleProbe == null || visibleProbe.Equals(null) || visibleProbe.reflectionProbe == null || visibleProbe.reflectionProbe.Equals(null))
                            continue;

                        HDAdditionalReflectionData additionalReflectionData;
                        if (!visibleProbe.reflectionProbe.TryGetComponent<HDAdditionalReflectionData>(out additionalReflectionData))
                            additionalReflectionData = visibleProbe.reflectionProbe.gameObject.AddComponent<HDAdditionalReflectionData>();

                        AddVisibleProbeVisibleIndexIfUpdateIsRequired(additionalReflectionData, request.index);
                    }
                    for (var i = 0; i < cullingResults.hdProbeCullingResults.visibleProbes.Count; ++i)
                        AddVisibleProbeVisibleIndexIfUpdateIsRequired(cullingResults.hdProbeCullingResults.visibleProbes[i], request.index);

                    // local function to help insertion of visible probe
                    void AddVisibleProbeVisibleIndexIfUpdateIsRequired(HDProbe probe, int visibleInIndex)
                    {
                        // Don't add it if it has already been updated this frame or not a real time probe
                        // TODO: discard probes that are baked once per frame and already baked this frame
                        if (!probe.requiresRealtimeUpdate)
                            return;

                        float visibility = ComputeVisibility(visibleInIndex, probe);

                        // Notify that we render the probe at this frame
                        // NOTE: If the probe was rendered on the very first frame, we could have some data that was used and it wasn't in a fully initialized state, which is fine on PC, but on console
                        // might lead to NaNs due to lack of complete initialization. To circumvent this, we force the probe to render again only if it was rendered on the first frame. Note that the problem
                        // doesn't apply if probe is enable any frame other than the very first. Also note that we are likely to be re-rendering the probe anyway due to the issue on sky ambient probe
                        // (see m_SkyManager.HasSetValidAmbientProbe in this function).
                        // Also, we need to set the probe as rendered only if we'll actually render it and this won't happen if visibility is not > 0.
                        if (m_FrameCount > 1 && visibility > 0.0f)
                            probe.SetIsRendered(m_FrameCount);



                        if (!renderRequestIndicesWhereTheProbeIsVisible.TryGetValue(probe, out var visibleInIndices))
                        {
                            visibleInIndices = ListPool<(int index, float weight)>.Get();
                            renderRequestIndicesWhereTheProbeIsVisible.Add(probe, visibleInIndices);
                        }
                        if (!visibleInIndices.Contains((visibleInIndex, visibility)))
                            visibleInIndices.Add((visibleInIndex, visibility));
                    }

                    float ComputeVisibility(int visibleInIndex, HDProbe visibleProbe)
                    {
                        var visibleInRenderRequest = renderRequests[visibleInIndex];
                        var viewerTransform = visibleInRenderRequest.hdCamera.camera.transform;
                        return HDUtils.ComputeWeightedLinearFadeDistance(visibleProbe.transform.position, viewerTransform.position, visibleProbe.weight, visibleProbe.fadeDistance);
                    }
                }

                foreach (var probeToRenderAndDependencies in renderRequestIndicesWhereTheProbeIsVisible)
                {
                    var visibleProbe = probeToRenderAndDependencies.Key;
                    var visibilities = probeToRenderAndDependencies.Value;

                    // Two cases:
                    //   - If the probe is view independent, we add only one render request per face that is
                    //      a dependency for all its 'visibleIn' render requests
                    //   - If the probe is view dependent, we add one render request per face per 'visibleIn'
                    //      render requests
                    var isViewDependent = visibleProbe.type == ProbeSettings.ProbeType.PlanarProbe;

                    Camera parentCamera;

                    if (isViewDependent)
                    {
                        for (int i = 0; i < visibilities.Count; ++i)
                        {
                            var visibility = visibilities[i];
                            if (visibility.weight <= 0f)
                                continue;

                            var visibleInIndex = visibility.index;
                            var visibleInRenderRequest = renderRequests[visibleInIndex];
                            var viewerTransform = visibleInRenderRequest.hdCamera.camera.transform;

                            parentCamera = visibleInRenderRequest.hdCamera.camera;

                            var renderDatas = ListPool<HDProbe.RenderData>.Get();

                            AddHDProbeRenderRequests(
                                visibleProbe,
                                viewerTransform,
                                new List<(int index, float weight)>{visibility},
                                HDUtils.GetSceneCullingMaskFromCamera(visibleInRenderRequest.hdCamera.camera),
                                parentCamera,
                                visibleInRenderRequest.hdCamera.camera.fieldOfView,
                                visibleInRenderRequest.hdCamera.camera.aspect,
                                ref renderDatas
                            );

                            foreach (var renderData in renderDatas)
                            {
                                visibleInRenderRequest.viewDependentProbesData.Add((renderData, visibleProbe));
                            }

                            ListPool<HDProbe.RenderData>.Release(renderDatas);
                        }
                    }
                    else
                    {
                        // No single parent camera for view dependent probes.
                        parentCamera = null;

                        bool visibleInOneViewer = false;
                        for (int i = 0; i < visibilities.Count && !visibleInOneViewer; ++i)
                        {
                            if (visibilities[i].weight > 0f)
                                visibleInOneViewer = true;
                        }
                        if (visibleInOneViewer)
                        {
                            var renderDatas = ListPool<HDProbe.RenderData>.Get();
                            AddHDProbeRenderRequests(visibleProbe, null, visibilities, 0, parentCamera, referenceFieldOfView: 90, referenceAspect: 1, ref renderDatas);
                            ListPool<HDProbe.RenderData>.Release(renderDatas);
                        }
                    }
                }
                foreach (var pair in renderRequestIndicesWhereTheProbeIsVisible)
                    ListPool<(int index, float weight)>.Release(pair.Value);
                renderRequestIndicesWhereTheProbeIsVisible.Clear();

                // Local function to share common code between view dependent and view independent requests
                void AddHDProbeRenderRequests(
                    HDProbe visibleProbe,
                    Transform viewerTransform,
                    List<(int index, float weight)> visibilities,
                    ulong overrideSceneCullingMask,
                    Camera parentCamera,
                    float referenceFieldOfView,
                    float referenceAspect,
                    ref List<HDProbe.RenderData> renderDatas
                )
                {
                    var position = ProbeCapturePositionSettings.ComputeFrom(
                        visibleProbe,
                        viewerTransform
                    );
                    cameraSettings.Clear();
                    cameraPositionSettings.Clear();
                    HDRenderUtilities.GenerateRenderingSettingsFor(
                        visibleProbe.settings, position,
                        cameraSettings, cameraPositionSettings, overrideSceneCullingMask,
                        referenceFieldOfView: referenceFieldOfView,
                        referenceAspect: referenceAspect
                    );

                    var probeFormat = (GraphicsFormat)m_Asset.currentPlatformRenderPipelineSettings.lightLoopSettings.reflectionProbeFormat;

                    switch (visibleProbe.type)
                    {
                        case ProbeSettings.ProbeType.ReflectionProbe:
                            int desiredProbeSize = (int)((HDRenderPipeline)RenderPipelineManager.currentPipeline).currentPlatformRenderPipelineSettings.lightLoopSettings.reflectionCubemapSize;
                            var desiredProbeFormat = ((HDRenderPipeline)RenderPipelineManager.currentPipeline).currentPlatformRenderPipelineSettings.lightLoopSettings.reflectionProbeFormat;

                            if (visibleProbe.realtimeTextureRTH == null || visibleProbe.realtimeTextureRTH.rt.width != desiredProbeSize ||
                                visibleProbe.realtimeTextureRTH.rt.graphicsFormat != probeFormat)
                            {
                                visibleProbe.SetTexture(ProbeSettings.Mode.Realtime, HDRenderUtilities.CreateReflectionProbeRenderTarget(desiredProbeSize, probeFormat));
                            }
                            break;
                        case ProbeSettings.ProbeType.PlanarProbe:
                            int desiredPlanarProbeSize = (int)visibleProbe.resolution;
                            if (visibleProbe.realtimeTextureRTH == null || visibleProbe.realtimeTextureRTH.rt.width != desiredPlanarProbeSize || visibleProbe.realtimeTextureRTH.rt.graphicsFormat != probeFormat)
                            {
                                visibleProbe.SetTexture(ProbeSettings.Mode.Realtime, HDRenderUtilities.CreatePlanarProbeRenderTarget(desiredPlanarProbeSize, probeFormat));
                            }
                            if (visibleProbe.realtimeDepthTextureRTH == null || visibleProbe.realtimeDepthTextureRTH.rt.width != desiredPlanarProbeSize)
                            {
                                visibleProbe.SetDepthTexture(ProbeSettings.Mode.Realtime, HDRenderUtilities.CreatePlanarProbeDepthRenderTarget(desiredPlanarProbeSize));
                            }
                            // Set the viewer's camera as the default camera anchor
                            for (var i = 0; i < cameraSettings.Count; ++i)
                            {
                                var v = cameraSettings[i];
                                if (v.volumes.anchorOverride == null)
                                {
                                    v.volumes.anchorOverride = viewerTransform;
                                    cameraSettings[i] = v;
                                }
                            }
                            break;
                    }

                    for (int j = 0; j < cameraSettings.Count; ++j)
                    {
                        var camera = m_ProbeCameraCache.GetOrCreate((viewerTransform, visibleProbe, j), m_FrameCount, CameraType.Reflection);
                        var additionalCameraData = camera.GetComponent<HDAdditionalCameraData>();

                        if (additionalCameraData == null)
                            additionalCameraData = camera.gameObject.AddComponent<HDAdditionalCameraData>();
                        additionalCameraData.hasPersistentHistory = true;

                        // We need to set a targetTexture with the right otherwise when setting pixelRect, it will be rescaled internally to the size of the screen
                        camera.targetTexture = visibleProbe.realtimeTexture;
                        camera.gameObject.hideFlags = HideFlags.HideAndDontSave;
                        camera.gameObject.SetActive(false);

                        // Warning: accessing Object.name generate 48B of garbage at each frame here
                        // camera.name = HDUtils.ComputeProbeCameraName(visibleProbe.name, j, viewerTransform?.name);
                        // Non Alloc version of ComputeProbeCameraName but without the viewerTransform name part
                        camera.name = visibleProbe.probeName[j];

                        camera.ApplySettings(cameraSettings[j]);
                        camera.ApplySettings(cameraPositionSettings[j]);
                        camera.cameraType = CameraType.Reflection;
                        camera.pixelRect = new Rect(0, 0, visibleProbe.realtimeTexture.width, visibleProbe.realtimeTexture.height);

                        var _cullingResults = UnsafeGenericPool<HDCullingResults>.Get();
                        _cullingResults.Reset();

                        if (!(TryCalculateFrameParameters(
                                camera,
                                m_XRSystem.emptyPass,
                                out _,
                                out var hdCamera,
                                out var cullingParameters
                            )
                            && TryCull(
                                camera, hdCamera, renderContext, m_SkyManager, cullingParameters, m_Asset,
                                ref _cullingResults
                            )))
                        {
                            // Skip request and free resources
                            UnsafeGenericPool<HDCullingResults>.Release(_cullingResults);
                            continue;
                        }

                        // HACK! We render the probe until we know the ambient probe for the associated sky context is ready.
                        // For one-off rendering the dynamic ambient probe will be set to black until they are not processed, leading to faulty rendering.
                        // So we enqueue another rendering and then we will not set the probe texture until we have rendered with valid ambient probe.
                        if (!m_SkyManager.HasSetValidAmbientProbe(hdCamera))
                        {
                            visibleProbe.ForceRenderingNextUpdate();
                        }

                        hdCamera.parentCamera = parentCamera; // Used to inherit the properties of the view

                        HDAdditionalCameraData hdCam;
                        camera.TryGetComponent<HDAdditionalCameraData>(out hdCam);
                        hdCam.flipYMode = visibleProbe.type == ProbeSettings.ProbeType.ReflectionProbe
                                ? HDAdditionalCameraData.FlipYMode.ForceFlipY
                                : HDAdditionalCameraData.FlipYMode.Automatic;

                        if (!visibleProbe.realtimeTexture.IsCreated())
                            visibleProbe.realtimeTexture.Create();

                        var renderData = new HDProbe.RenderData(
                                camera.worldToCameraMatrix,
                                camera.projectionMatrix,
                                camera.transform.position,
                                camera.transform.rotation,
                                cameraSettings[j].frustum.fieldOfView,
                                cameraSettings[j].frustum.aspect
                            );

                        renderDatas.Add(renderData);

                        visibleProbe.SetRenderData(
                            ProbeSettings.Mode.Realtime,
                            renderData
                        );

                        // TODO: Assign the actual final target to render to.
                        //   Currently, we use a target for each probe, and then copy it into the cache before using it
                        //   during the lighting pass.
                        //   But what we actually want here, is to render directly into the cache (either CubeArray,
                        //   or Texture2DArray)
                        //   To do so, we need to first allocate in the cache the location of the target and then assign
                        //   it here.
                        var request = new RenderRequest
                        {
                            hdCamera = hdCamera,
                            cullingResults = _cullingResults,
                            clearCameraSettings = true,
                            dependsOnRenderRequestIndices = ListPool<int>.Get(),
                            index = renderRequests.Count,
                            cameraSettings = cameraSettings[j],
                            viewDependentProbesData = ListPool<(HDProbe.RenderData, HDProbe)>.Get()
                            // TODO: store DecalCullResult
                        };

                        if (m_SkyManager.HasSetValidAmbientProbe(hdCamera))
                        {
                            // As we render realtime texture on GPU side, we must tag the texture so our texture array cache detect that something have change
                            visibleProbe.realtimeTexture.IncrementUpdateCount();

                            if (cameraSettings.Count > 1)
                            {
                                var face = (CubemapFace)j;
                                request.target = new RenderRequest.Target
                                {
                                    copyToTarget = visibleProbe.realtimeTextureRTH,
                                    face = face
                                };
                            }
                            else
                            {
                                request.target = new RenderRequest.Target
                                {
                                    id = visibleProbe.realtimeTextureRTH,
                                    targetDepth = visibleProbe.realtimeDepthTextureRTH,
                                    face = CubemapFace.Unknown
                                };
                            }
                        }

                        renderRequests.Add(request);


                        foreach (var visibility in visibilities)
                            renderRequests[visibility.index].dependsOnRenderRequestIndices.Add(request.index);
                    }
                }

                // TODO: Refactor into a method. If possible remove the intermediate target
                // Find max size for Cubemap face targets and resize/allocate if required the intermediate render target
                {
                    var size = Vector2Int.zero;
                    for (int i = 0; i < renderRequests.Count; ++i)
                    {
                        var renderRequest = renderRequests[i];
                        var isCubemapFaceTarget = renderRequest.target.face != CubemapFace.Unknown;
                        if (!isCubemapFaceTarget)
                            continue;

                        var width = renderRequest.hdCamera.actualWidth;
                        var height = renderRequest.hdCamera.actualHeight;
                        size.x = Mathf.Max(width, size.x);
                        size.y = Mathf.Max(height, size.y);
                    }

                    if (size != Vector2.zero)
                    {
                        var probeFormat = (GraphicsFormat)m_Asset.currentPlatformRenderPipelineSettings.lightLoopSettings.reflectionProbeFormat;
                        if (m_TemporaryTargetForCubemaps != null)
                        {
                            if (m_TemporaryTargetForCubemaps.width != size.x
                                || m_TemporaryTargetForCubemaps.height != size.y
                                || m_TemporaryTargetForCubemaps.graphicsFormat != probeFormat)
                            {
                                m_TemporaryTargetForCubemaps.Release();
                                m_TemporaryTargetForCubemaps = null;
                            }
                        }
                        if (m_TemporaryTargetForCubemaps == null)
                        {
                            m_TemporaryTargetForCubemaps = new RenderTexture(
                                size.x, size.y, 1, probeFormat
                            )
                            {
                                autoGenerateMips = false,
                                useMipMap = false,
                                name = "Temporary Target For Cubemap Face",
                                volumeDepth = 1,
                                useDynamicScale = false
                            };
                        }
                    }
                }

                using (ListPool<int>.Get(out List<int> renderRequestIndicesToRender))
                {
                    // Flatten the render requests graph in an array that guarantee dependency constraints
                    {
                        using (GenericPool<Stack<int>>.Get(out Stack<int> stack))
                        {
                            stack.Clear();
                            for (int i = rootRenderRequestIndices.Count -1; i >= 0; --i)
                            {
                                stack.Push(rootRenderRequestIndices[i]);
                                while (stack.Count > 0)
                                {
                                    var index = stack.Pop();
                                    if (!renderRequestIndicesToRender.Contains(index))
                                        renderRequestIndicesToRender.Add(index);

                                    var request = renderRequests[index];
                                    for (int j = 0; j < request.dependsOnRenderRequestIndices.Count; ++j)
                                        stack.Push(request.dependsOnRenderRequestIndices[j]);
                                }
                            }
                        }
                    }

                    using (new ProfilingScope(null, ProfilingSampler.Get(HDProfileId.HDRenderPipelineAllRenderRequest)))
                    {

                        // Warm up the RTHandle system so that it gets init to the maximum resolution available (avoiding to call multiple resizes
                        // that can lead to high memory spike as the memory release is delayed while the creation is immediate).
                        {
                            Vector2Int maxSize = new Vector2Int(1, 1);

                            for (int i = renderRequestIndicesToRender.Count - 1; i >= 0; --i)
                            {
                                var renderRequestIndex = renderRequestIndicesToRender[i];
                                var renderRequest = renderRequests[renderRequestIndex];
                                var hdCamera = renderRequest.hdCamera;

                                maxSize.x = Math.Max((int)hdCamera.finalViewport.size.x, maxSize.x);
                                maxSize.y = Math.Max((int)hdCamera.finalViewport.size.y, maxSize.y);
                            }

                            // Here we use the non scaled resolution for the RTHandleSystem ref size because we assume that at some point we will need full resolution anyway.
                            // This is necessary because we assume that after post processes, we have the full size render target for debug rendering
                            // The only point of calling this here is to grow the render targets. The call in BeginRender will setup the current RTHandle viewport size.
                            RTHandles.SetReferenceSize(maxSize.x, maxSize.y, m_MSAASamples);
                        }


                        // Execute render request graph, in reverse order
                        for (int i = renderRequestIndicesToRender.Count - 1; i >= 0; --i)
                        {
                            var renderRequestIndex = renderRequestIndicesToRender[i];
                            var renderRequest = renderRequests[renderRequestIndex];

                            var cmd = CommandBufferPool.Get("");

                            // TODO: Avoid the intermediate target and render directly into final target
                            //  CommandBuffer.Blit does not work on Cubemap faces
                            //  So we use an intermediate RT to perform a CommandBuffer.CopyTexture in the target Cubemap face
                            if (renderRequest.target.face != CubemapFace.Unknown)
                            {
                                if (!m_TemporaryTargetForCubemaps.IsCreated())
                                    m_TemporaryTargetForCubemaps.Create();

                                var hdCamera = renderRequest.hdCamera;
                                ref var target = ref renderRequest.target;
                                target.id = m_TemporaryTargetForCubemaps;
                            }

                            // The HDProbe store only one RenderData per probe, however RenderData can be view dependent (e.g. planar probes).
                            // To avoid that the render data for the wrong view is used, we previously store a copy of the render data
                            // for each viewer and we are going to set it on the probe right before said viewer is rendered.
                            foreach (var probeDataPair in renderRequest.viewDependentProbesData)
                            {
                                var probe = probeDataPair.Item2;
                                var probeRenderData = probeDataPair.Item1;
                                probe.SetRenderData(ProbeSettings.Mode.Realtime, probeRenderData);
                            }

                            // var aovRequestIndex = 0;
                            foreach (var aovRequest in renderRequest.hdCamera.aovRequests)
                            {
                                using (new ProfilingScope(cmd, ProfilingSampler.Get(HDProfileId.HDRenderPipelineRenderAOV)))
                                {
                                    cmd.SetInvertCulling(renderRequest.cameraSettings.invertFaceCulling);
                                    ExecuteRenderRequest(renderRequest, renderContext, cmd, aovRequest);
                                    cmd.SetInvertCulling(false);
                                }
                                renderContext.ExecuteCommandBuffer(cmd);
                                renderContext.Submit();
                                cmd.Clear();
                            }

                            using (new ProfilingScope(cmd, renderRequest.hdCamera.profilingSampler))
                            {
                                cmd.SetInvertCulling(renderRequest.cameraSettings.invertFaceCulling);
                                ExecuteRenderRequest(renderRequest, renderContext, cmd, AOVRequestData.defaultAOVRequestDataNonAlloc);
                                cmd.SetInvertCulling(false);
                                UnityEngine.Rendering.RenderPipeline.EndCameraRendering(renderContext, renderRequest.hdCamera.camera);
                            }

                            {
                                var target = renderRequest.target;
                                // Handle the copy if requested
                                if (target.copyToTarget != null)
                                {
                                    cmd.CopyTexture(
                                        target.id, 0, 0, 0, 0, renderRequest.hdCamera.actualWidth, renderRequest.hdCamera.actualHeight,
                                        target.copyToTarget, (int)target.face, 0, 0, 0
                                    );
                                }
                                if (renderRequest.clearCameraSettings)
                                    // release reference because the RenderTexture might be destroyed before the camera
                                    renderRequest.hdCamera.camera.targetTexture = null;

                                ListPool<int>.Release(renderRequest.dependsOnRenderRequestIndices);
                                ListPool<(HDProbe.RenderData, HDProbe)>.Release(renderRequest.viewDependentProbesData);

                                // Culling results can be shared between render requests: clear only when required
                                if (!skipClearCullingResults.Contains(renderRequest.index))
                                {
                                    renderRequest.cullingResults.decalCullResults?.Clear();
                                    UnsafeGenericPool<HDCullingResults>.Release(renderRequest.cullingResults);
                                }
                            }

                            // Render XR mirror view once all render requests have been completed
                            if (i == 0 && renderRequest.hdCamera.camera.cameraType == CameraType.Game && renderRequest.hdCamera.camera.targetTexture == null)
                            {
                                if (HDUtils.TryGetAdditionalCameraDataOrDefault(renderRequest.hdCamera.camera).xrRendering)
                                {
                                    m_XRSystem.RenderMirrorView(cmd);
                                }
                            }

                            // Now that all cameras have been rendered, let's propagate the data required for screen space shadows
                            PropagateScreenSpaceShadowData();

                            renderContext.ExecuteCommandBuffer(cmd);
                            CommandBufferPool.Release(cmd);
                            renderContext.Submit();
                        }
                    }
                }
            }

            if (m_EnableRenderGraph)
                m_RenderGraph.PurgeUnusedResources();
            m_XRSystem.ReleaseFrame();
            UnityEngine.Rendering.RenderPipeline.EndFrameRendering(renderContext, cameras);
        }


        void PropagateScreenSpaceShadowData()
        {
            // For every unique light that has been registered, update the previous transform
            foreach (HDAdditionalLightData lightData in m_ScreenSpaceShadowsUnion)
            {
                lightData.previousTransform = lightData.transform.localToWorldMatrix;
            }
        }

        void ExecuteRenderRequest(
            RenderRequest renderRequest,
            ScriptableRenderContext renderContext,
            CommandBuffer cmd,
            AOVRequestData aovRequest
        )
        {
            InitializeGlobalResources(renderContext);

            var hdCamera = renderRequest.hdCamera;
            var camera = hdCamera.camera;
            var cullingResults = renderRequest.cullingResults.cullingResults;
            var customPassCullingResults = renderRequest.cullingResults.customPassCullingResults ?? cullingResults;
            var hdProbeCullingResults = renderRequest.cullingResults.hdProbeCullingResults;
            var decalCullingResults = renderRequest.cullingResults.decalCullResults;
            var target = renderRequest.target;

            // Updates RTHandle
            hdCamera.BeginRender(cmd);
            m_CurrentHDCamera = hdCamera;

            // Render graph deals with Fast memory support in an automatic way.
            if(!m_EnableRenderGraph)
            {
#if UNITY_2020_2_OR_NEWER
                SwitchRenderTargetsToFastMem(cmd, hdCamera);
#endif
            }

            if (m_RayTracingSupported)
            {
                // This call need to happen once per camera
                // TODO: This can be wasteful for "compatible" cameras.
                // We need to determine the minimum set of feature used by all the camera and build the minimum number of acceleration structures.
                BuildRayTracingAccelerationStructure(hdCamera);
                CullForRayTracing(cmd, hdCamera);
            }

#if ENABLE_VIRTUALTEXTURES
            m_VtBufferManager.BeginRender(hdCamera);
#endif

            using (ListPool<RTHandle>.Get(out var aovBuffers))
            using (ListPool<RTHandle>.Get(out var aovCustomPassBuffers))
            {
                aovRequest.AllocateTargetTexturesIfRequired(ref aovBuffers, ref aovCustomPassBuffers);

            // If we render a reflection view or a preview we should not display any debug information
            // This need to be call before ApplyDebugDisplaySettings()
            if (camera.cameraType == CameraType.Reflection || camera.cameraType == CameraType.Preview)
            {
                // Neutral allow to disable all debug settings
                m_CurrentDebugDisplaySettings = s_NeutralDebugDisplaySettings;
            }
            else
            {
                // Make sure we are in sync with the debug menu for the msaa count
                m_MSAASamples = (m_DebugDisplaySettings.data.msaaSamples != MSAASamples.None) ?
                    m_DebugDisplaySettings.data.msaaSamples :
                    m_Asset.currentPlatformRenderPipelineSettings.msaaSampleCount;

                m_SharedRTManager.SetNumMSAASamples(m_MSAASamples);

                m_DebugDisplaySettings.UpdateCameraFreezeOptions();

                m_CurrentDebugDisplaySettings = m_DebugDisplaySettings;
            }

            aovRequest.SetupDebugData(ref m_CurrentDebugDisplaySettings);

            if (hdCamera.frameSettings.IsEnabled(FrameSettingsField.RayTracing))
            {
                // Must update after getting DebugDisplaySettings
                m_RayCountManager.ClearRayCount(cmd, hdCamera, m_CurrentDebugDisplaySettings.data.countRays);
            }


            if (hdCamera.frameSettings.IsEnabled(FrameSettingsField.Decals))
            {
                using (new ProfilingScope(cmd, ProfilingSampler.Get(HDProfileId.DBufferPrepareDrawData)))
                {
                    // TODO: update singleton with DecalCullResults
                    DecalSystem.instance.CurrentCamera = hdCamera.camera; // Singletons are extremely dangerous...
                    DecalSystem.instance.LoadCullResults(decalCullingResults);
                    DecalSystem.instance.UpdateCachedMaterialData();    // textures, alpha or fade distances could've changed
                    DecalSystem.instance.CreateDrawData();              // prepare data is separate from draw
                    DecalSystem.instance.UpdateTextureAtlas(cmd);       // as this is only used for transparent pass, would've been nice not to have to do this if no transparent renderers are visible, needs to happen after CreateDrawData
                }
            }

            using (new ProfilingScope(null, ProfilingSampler.Get(HDProfileId.CustomPassVolumeUpdate)))
            {
                if (hdCamera.frameSettings.IsEnabled(FrameSettingsField.CustomPass))
                    CustomPassVolume.Update(hdCamera);
            }

            // Do anything we need to do upon a new frame.
            // The NewFrame must be after the VolumeManager update and before Resize because it uses properties set in NewFrame
            LightLoopNewFrame(cmd, hdCamera);

            // Apparently scissor states can leak from editor code. As it is not used currently in HDRP (apart from VR). We disable scissor at the beginning of the frame.
            cmd.DisableScissorRect();

            Resize(hdCamera);
            m_PostProcessSystem.BeginFrame(cmd, hdCamera, this);

            ApplyDebugDisplaySettings(hdCamera, cmd);

            SetupCameraProperties(hdCamera, renderContext, cmd);

            // TODO: Find a correct place to bind these material textures
            // We have to bind the material specific global parameters in this mode
            foreach (var material in m_MaterialList)
                material.Bind(cmd);

            // Frustum cull density volumes on the CPU. Can be performed as soon as the camera is set up.
            DensityVolumeList densityVolumes = PrepareVisibleDensityVolumeList(hdCamera, cmd, hdCamera.time);

            // Frustum cull probe volumes on the CPU. Can be performed as soon as the camera is set up.
            ProbeVolumeList probeVolumes = PrepareVisibleProbeVolumeList(renderContext, hdCamera, cmd);
            // Cache probe volume list as a member variable so it can be accessed inside of async compute tasks.
            SetProbeVolumeList(probeVolumes);

            // Note: Legacy Unity behave like this for ShadowMask
            // When you select ShadowMask in Lighting panel it recompile shaders on the fly with the SHADOW_MASK keyword.
            // However there is no C# function that we can query to know what mode have been select in Lighting Panel and it will be wrong anyway. Lighting Panel setup what will be the next bake mode. But until light is bake, it is wrong.
            // Currently to know if you need shadow mask you need to go through all visible lights (of CullResult), check the LightBakingOutput struct and look at lightmapBakeType/mixedLightingMode. If one light have shadow mask bake mode, then you need shadow mask features (i.e extra Gbuffer).
            // It mean that when we build a standalone player, if we detect a light with bake shadow mask, we generate all shader variant (with and without shadow mask) and at runtime, when a bake shadow mask light is visible, we dynamically allocate an extra GBuffer and switch the shader.
            // So the first thing to do is to go through all the light: PrepareLightsForGPU
            bool enableBakeShadowMask = PrepareLightsForGPU(cmd, hdCamera, cullingResults, hdProbeCullingResults, densityVolumes, probeVolumes, m_CurrentDebugDisplaySettings, aovRequest);

            UpdateGlobalConstantBuffers(hdCamera, cmd);

            // Do the same for ray tracing if allowed
            if (m_RayTracingSupported)
            {
                BuildRayTracingLightData(cmd, hdCamera, m_CurrentDebugDisplaySettings);
            }

            // Configure all the keywords
            ConfigureKeywords(enableBakeShadowMask, hdCamera, cmd);

            // Caution: We require sun light here as some skies use the sun light to render, it means that UpdateSkyEnvironment must be called after PrepareLightsForGPU.
            // TODO: Try to arrange code so we can trigger this call earlier and use async compute here to run sky convolution during other passes (once we move convolution shader to compute).
            if (!m_CurrentDebugDisplaySettings.IsMatcapViewEnabled(hdCamera))
                UpdateSkyEnvironment(hdCamera, renderContext, m_FrameCount, cmd);
            else
                cmd.SetGlobalTexture(HDShaderIDs._SkyTexture, CoreUtils.magentaCubeTextureArray);

            VFXManager.ProcessCameraCommand(camera, cmd);

            if (GL.wireframe)
            {
                RenderWireFrame(cullingResults, hdCamera, target.id, renderContext, cmd);
                return;
            }

            if (m_EnableRenderGraph)
            {
                try
                {
                    ExecuteWithRenderGraph(renderRequest, aovRequest, aovBuffers, renderContext, cmd);
                }
                catch(Exception e)
                {
                    Debug.LogError("Error while building Render Graph.");
                    Debug.LogException(e);
                }
                return;
            }

            hdCamera.xr.StartSinglePass(cmd);

            ClearBuffers(hdCamera, cmd);

            // Render XR occlusion mesh to depth buffer early in the frame to improve performance
            if (hdCamera.xr.enabled && m_Asset.currentPlatformRenderPipelineSettings.xrSettings.occlusionMesh)
            {
                bool msaa = hdCamera.frameSettings.IsEnabled(FrameSettingsField.MSAA);
                Color clearColor = GetColorBufferClearColor(hdCamera);

                hdCamera.xr.StopSinglePass(cmd);
                hdCamera.xr.RenderOcclusionMeshes(cmd, clearColor, msaa ? m_CameraColorMSAABuffer : m_CameraColorBuffer, m_SharedRTManager.GetDepthStencilBuffer(msaa));
                hdCamera.xr.StartSinglePass(cmd);
            }

            // Bind the custom color/depth before the first custom pass
            if (hdCamera.frameSettings.IsEnabled(FrameSettingsField.CustomPass))
            {
                if (m_CustomPassColorBuffer.IsValueCreated)
                    cmd.SetGlobalTexture(HDShaderIDs._CustomColorTexture, m_CustomPassColorBuffer.Value);
                if (m_CustomPassDepthBuffer.IsValueCreated)
                    cmd.SetGlobalTexture(HDShaderIDs._CustomDepthTexture, m_CustomPassDepthBuffer.Value);
            }

            RenderCustomPass(renderContext, cmd, hdCamera, customPassCullingResults, CustomPassInjectionPoint.BeforeRendering, aovRequest, aovCustomPassBuffers);

            RenderRayTracingPrepass(cullingResults, hdCamera, renderContext, cmd, false);

            // When evaluating probe volumes in material pass, we build a custom probe volume light list.
            // When evaluating probe volumes in light loop, probe volumes are folded into the standard light loop data.
            // Build probe volumes light list async during depth prepass.
            // TODO: (Nick): Take a look carefully at data dependancies - could this be moved even earlier? Directly after PrepareVisibleProbeVolumeList?
            // The probe volume light lists do not depend on any of the framebuffer RTs being cleared - do they depend on anything in PushGlobalParams()?
            // Do they depend on hdCamera.xr.StartSinglePass()?
            var buildProbeVolumeLightListTask = new HDGPUAsyncTask("Build probe volume light list", ComputeQueueType.Background);

            // Avoid garbage by explicitely passing parameters to the lambdas
            var asyncParams = new HDGPUAsyncTaskParams
            {
                renderContext = renderContext,
                hdCamera = hdCamera,
                frameCount = m_FrameCount,
            };

            // Currently we only have a single task that could potentially happen asny with depthPrepass.
            // Keeping this variable here in case additional passes are added.
            var haveAsyncTaskWithDepthPrepass = false;

            if (hdCamera.frameSettings.IsEnabled(FrameSettingsField.ProbeVolume) && ShaderConfig.s_ProbeVolumesEvaluationMode == ProbeVolumesEvaluationModes.MaterialPass)
            {
                // TODO: (Nick): Should we only build probe volume light lists async of we build standard light lists async? Or should we always build probe volume light lists async?
                if (hdCamera.frameSettings.BuildLightListRunsAsync())
                {
                    buildProbeVolumeLightListTask.Start(cmd, asyncParams, Callback, !haveAsyncTaskWithDepthPrepass);

                    haveAsyncTaskWithDepthPrepass = true;

                    void Callback(CommandBuffer c, HDGPUAsyncTaskParams a)
                        => BuildGPULightListProbeVolumesCommon(a.hdCamera, c);
                }
            }

            // This is always false in forward and if it is true, is equivalent of saying we have a partial depth prepass.
            bool shouldRenderMotionVectorAfterGBuffer = RenderDepthPrepass(cullingResults, hdCamera, renderContext, cmd);
            if (!shouldRenderMotionVectorAfterGBuffer)
            {
                // If objects motion vectors if enabled, this will render the objects with motion vector into the target buffers (in addition to the depth)
                // Note: An object with motion vector must not be render in the prepass otherwise we can have motion vector write that should have been rejected
                RenderObjectsMotionVectors(cullingResults, hdCamera, renderContext, cmd);
            }
            // If we have MSAA, we need to complete the motion vector buffer before buffer resolves, hence we need to run camera mv first.
            // This is always fine since shouldRenderMotionVectorAfterGBuffer is always false for forward.
            bool needCameraMVBeforeResolve = hdCamera.frameSettings.IsEnabled(FrameSettingsField.MSAA);
            if (needCameraMVBeforeResolve)
            {
                RenderCameraMotionVectors(cullingResults, hdCamera, renderContext, cmd);
            }

            PreRenderSky(hdCamera, cmd);

            // Now that all depths have been rendered, resolve the depth buffer
            m_SharedRTManager.ResolveSharedRT(cmd, hdCamera);

            RenderDBuffer(hdCamera, cmd, renderContext, cullingResults);


            // When evaluating probe volumes in material pass, we build a custom probe volume light list.
            // When evaluating probe volumes in light loop, probe volumes are folded into the standard light loop data.
            if (hdCamera.frameSettings.IsEnabled(FrameSettingsField.ProbeVolume) && ShaderConfig.s_ProbeVolumesEvaluationMode == ProbeVolumesEvaluationModes.MaterialPass)
            {
                if (hdCamera.frameSettings.BuildLightListRunsAsync())
                {
                    buildProbeVolumeLightListTask.EndWithPostWork(cmd, hdCamera, Callback);

                    void Callback(CommandBuffer c, HDCamera cam)
                    {
                        var hdrp = (RenderPipelineManager.currentPipeline as HDRenderPipeline);
                        var globalParams = hdrp.PrepareLightLoopGlobalParameters(cam, m_ProbeVolumeClusterData);
                        PushProbeVolumeLightListGlobalParams(globalParams, c);
                    }
                }
                else
                {
                    BuildGPULightListProbeVolumesCommon(hdCamera, cmd);
                    var hdrp = (RenderPipelineManager.currentPipeline as HDRenderPipeline);
                    var globalParams = hdrp.PrepareLightLoopGlobalParameters(hdCamera, m_ProbeVolumeClusterData);
                    PushProbeVolumeLightListGlobalParams(globalParams, cmd);
                }
            }

            RenderGBuffer(cullingResults, hdCamera, renderContext, cmd);

            DecalNormalPatch(hdCamera, cmd);

            // We can now bind the normal buffer to be use by any effect
            m_SharedRTManager.BindNormalBuffer(cmd);

            // After Depth and Normals/roughness including decals
            bool depthBufferModified = RenderCustomPass(renderContext, cmd, hdCamera, customPassCullingResults, CustomPassInjectionPoint.AfterOpaqueDepthAndNormal, aovRequest, aovCustomPassBuffers);

            // If the depth was already copied in RenderDBuffer, we force the copy again because the custom pass modified the depth.
            if (depthBufferModified)
                m_IsDepthBufferCopyValid = false;

            // In both forward and deferred, everything opaque should have been rendered at this point so we can safely copy the depth buffer for later processing.
            GenerateDepthPyramid(hdCamera, cmd, FullScreenDebugMode.DepthPyramid);

            // Depth texture is now ready, bind it (Depth buffer could have been bind before if DBuffer is enable)
            cmd.SetGlobalTexture(HDShaderIDs._CameraDepthTexture, m_SharedRTManager.GetDepthTexture());

            if (shouldRenderMotionVectorAfterGBuffer)
            {
                // See the call RenderObjectsMotionVectors() above and comment
                RenderObjectsMotionVectors(cullingResults, hdCamera, renderContext, cmd);
            }

            // In case we don't have MSAA, we always run camera motion vectors when is safe to assume Object MV are rendered
            if(!needCameraMVBeforeResolve)
            {
                RenderCameraMotionVectors(cullingResults, hdCamera, renderContext, cmd);
            }


            if (hdCamera.frameSettings.IsEnabled(FrameSettingsField.MotionVectors))
                cmd.SetGlobalTexture(HDShaderIDs._CameraMotionVectorsTexture, m_SharedRTManager.GetMotionVectorsBuffer());
            else
                cmd.SetGlobalTexture(HDShaderIDs._CameraMotionVectorsTexture, TextureXR.GetBlackTexture());

#if UNITY_EDITOR
            var showGizmos = camera.cameraType == CameraType.SceneView || (camera.targetTexture == null && camera.cameraType == CameraType.Game);
#endif

            RenderTransparencyOverdraw(cullingResults, hdCamera, renderContext, cmd);

            if (m_CurrentDebugDisplaySettings.IsDebugDisplayEnabled() && m_CurrentDebugDisplaySettings.IsFullScreenDebugPassEnabled())
            {
                RenderFullScreenDebug(cullingResults, hdCamera, renderContext, cmd);
            }
            else if (m_CurrentDebugDisplaySettings.IsDebugMaterialDisplayEnabled() || m_CurrentDebugDisplaySettings.IsMaterialValidationEnabled() || CoreUtils.IsSceneLightingDisabled(hdCamera.camera))
            {
                RenderDebugViewMaterial(cullingResults, hdCamera, renderContext, cmd);
            }
            else if (hdCamera.frameSettings.IsEnabled(FrameSettingsField.RayTracing) &&
                     hdCamera.volumeStack.GetComponent<PathTracing>().enable.value &&
                     hdCamera.camera.cameraType != CameraType.Preview)
            {

                // We only request the light cluster if we are gonna use it for debug mode
                if (FullScreenDebugMode.LightCluster == m_CurrentDebugDisplaySettings.data.fullScreenDebugMode && GetRayTracingClusterState())
                {
                    HDRaytracingLightCluster lightCluster = RequestLightCluster();
                    lightCluster.EvaluateClusterDebugView(cmd, hdCamera);
                }

                RenderPathTracing(hdCamera, cmd, m_CameraColorBuffer);
            }
            else
            {

                // When debug is enabled we need to clear otherwise we may see non-shadows areas with stale values.
                if (hdCamera.frameSettings.IsEnabled(FrameSettingsField.ContactShadows) && m_CurrentDebugDisplaySettings.data.fullScreenDebugMode == FullScreenDebugMode.ContactShadows)
                {
                    CoreUtils.SetRenderTarget(cmd, m_ContactShadowBuffer, ClearFlag.Color, Color.clear);
                }

                // NOTE: Currently we profiled that generating the HTile for SSR and using it is not worth it the optimization.
                // However if the generated HTile will be used for something else but SSR, this should be made NOT resolve only and
                // re-enabled in the shader.
                if (hdCamera.IsSSREnabled())
                    BuildCoarseStencilAndResolveIfNeeded(hdCamera, cmd, resolveOnly: true);

                    hdCamera.xr.StopSinglePass(cmd);

                var buildLightListTask = new HDGPUAsyncTask("Build light list", ComputeQueueType.Background);
                // It is important that this task is in the same queue as the build light list due to dependency it has on it. If really need to move it, put an extra fence to make sure buildLightListTask has finished.
                var volumeVoxelizationTask = new HDGPUAsyncTask("Volumetric voxelization", ComputeQueueType.Background);
                var SSRTask = new HDGPUAsyncTask("Screen Space Reflection", ComputeQueueType.Background);
                var SSAOTask = new HDGPUAsyncTask("SSAO", ComputeQueueType.Background);

                var haveAsyncTaskWithShadows = false;
                if (hdCamera.frameSettings.BuildLightListRunsAsync())
                {
                    buildLightListTask.Start(cmd, asyncParams, Callback, !haveAsyncTaskWithShadows);

                    haveAsyncTaskWithShadows = true;

                    void Callback(CommandBuffer c, HDGPUAsyncTaskParams a)
                        => BuildGPULightListsCommon(a.hdCamera, c);
                }

                if (hdCamera.frameSettings.VolumeVoxelizationRunsAsync())
                {
                    volumeVoxelizationTask.Start(cmd, asyncParams, Callback, !haveAsyncTaskWithShadows);

                    haveAsyncTaskWithShadows = true;

                    void Callback(CommandBuffer c, HDGPUAsyncTaskParams a)
                        => VolumeVoxelizationPass(a.hdCamera, c, m_FrameCount);
                }

                if (hdCamera.frameSettings.SSRRunsAsync())
                {
                    SSRTask.Start(cmd, asyncParams, Callback, !haveAsyncTaskWithShadows);

                    haveAsyncTaskWithShadows = true;

                void Callback(CommandBuffer c, HDGPUAsyncTaskParams a)
                        => RenderSSR(a.hdCamera, c, a.renderContext);
                }

                if (hdCamera.frameSettings.SSAORunsAsync())
                {
                    var depthTexture = m_SharedRTManager.GetDepthTexture();
                    var normalBuffer = m_SharedRTManager.GetNormalBuffer();
                    var motionVectors = m_Asset.currentPlatformRenderPipelineSettings.supportMotionVectors ? m_SharedRTManager.GetMotionVectorsBuffer() : TextureXR.GetBlackTexture();

                    SSAOTask.Start(cmd, asyncParams, AsyncSSAODispatch, !haveAsyncTaskWithShadows);
                    haveAsyncTaskWithShadows = true;

                    void AsyncSSAODispatch(CommandBuffer c, HDGPUAsyncTaskParams a)
                        => m_AmbientOcclusionSystem.Dispatch(c, a.hdCamera, depthTexture, normalBuffer, motionVectors, a.frameCount);
                }

                using (new ProfilingScope(cmd, ProfilingSampler.Get(HDProfileId.RenderShadowMaps)))
                {
                    // This call overwrites camera properties passed to the shader system.
                    RenderShadowMaps(renderContext, cmd, m_ShaderVariablesGlobalCB, cullingResults, hdCamera);

                    hdCamera.UpdateShaderVariablesGlobalCB(ref m_ShaderVariablesGlobalCB, m_FrameCount);
                    ConstantBuffer.PushGlobal(cmd, m_ShaderVariablesGlobalCB, HDShaderIDs._ShaderVariablesGlobal);
                }

                hdCamera.xr.StartSinglePass(cmd);

                if (hdCamera.frameSettings.IsEnabled(FrameSettingsField.RayTracing))
                {
                    // We only request the light cluster if we are gonna use it for debug mode
                    if (FullScreenDebugMode.LightCluster == m_CurrentDebugDisplaySettings.data.fullScreenDebugMode && GetRayTracingClusterState())
                    {
                        HDRaytracingLightCluster lightCluster = RequestLightCluster();
                        lightCluster.EvaluateClusterDebugView(cmd, hdCamera);
                    }
                }

                switch (GetIndirectDiffuseMode(hdCamera))
                {
                    case IndirectDiffuseMode.Off:
                        BindBlackIndirectDiffuseTexture(cmd);
                        break;

                    case IndirectDiffuseMode.ScreenSpace:
                        RenderSSGI(hdCamera, cmd, renderContext, m_FrameCount);
                        BindIndirectDiffuseTexture(cmd);
                        break;

                    case IndirectDiffuseMode.Raytrace:
                        RenderRayTracedIndirectDiffuse(hdCamera, cmd, renderContext, m_FrameCount);
                        break;
                }

                if (!hdCamera.frameSettings.SSRRunsAsync())
                {
                    // Needs the depth pyramid and motion vectors, as well as the render of the previous frame.
                    RenderSSR(hdCamera, cmd, renderContext);
                }

                // Contact shadows needs the light loop so we do them after the build light list
                if (hdCamera.frameSettings.BuildLightListRunsAsync())
                {
                    buildLightListTask.EndWithPostWork(cmd, hdCamera, Callback);

                    void Callback(CommandBuffer c, HDCamera cam)
                    {
                        var hdrp = (RenderPipelineManager.currentPipeline as HDRenderPipeline);
                        var globalParams = hdrp.PrepareLightLoopGlobalParameters(cam, m_TileAndClusterData);
                        PushLightLoopGlobalParams(globalParams, c);
                    }
                }
                else
                {
                    BuildGPULightLists(hdCamera, cmd);
                }

                if (!hdCamera.frameSettings.SSAORunsAsync())
                {
                    var motionVectors = m_Asset.currentPlatformRenderPipelineSettings.supportMotionVectors ? m_SharedRTManager.GetMotionVectorsBuffer() : TextureXR.GetBlackTexture();
                    m_AmbientOcclusionSystem.Render(cmd, hdCamera, renderContext, m_SharedRTManager.GetDepthTexture(), m_SharedRTManager.GetNormalBuffer(), motionVectors, m_ShaderVariablesRayTracingCB, m_FrameCount);
                }

                // Run the contact shadows here as they need the light list
                HDUtils.CheckRTCreated(m_ContactShadowBuffer);
                RenderContactShadows(hdCamera, cmd);
                PushFullScreenDebugTexture(hdCamera, cmd, m_ContactShadowBuffer, FullScreenDebugMode.ContactShadows);

                RenderScreenSpaceShadows(hdCamera, cmd);

                if (hdCamera.frameSettings.VolumeVoxelizationRunsAsync())
                {
                    volumeVoxelizationTask.End(cmd, hdCamera);
                }
                else
                {
                    // Perform the voxelization step which fills the density 3D texture.
                    VolumeVoxelizationPass(hdCamera, cmd, m_FrameCount);
                }

                // Render the volumetric lighting.
                // The pass requires the volume properties, the light list and the shadows, and can run async.
                VolumetricLightingPass(hdCamera, cmd, m_FrameCount);

                if (hdCamera.frameSettings.SSAORunsAsync())
                {
                    SSAOTask.EndWithPostWork(cmd, hdCamera, Callback);
                    void Callback(CommandBuffer c, HDCamera cam)
                    {
                        var hdrp = (RenderPipelineManager.currentPipeline as HDRenderPipeline);
                        hdrp.m_AmbientOcclusionSystem.PostDispatchWork(c, cam);
                    }
                }

                SetContactShadowsTexture(hdCamera, m_ContactShadowBuffer, cmd);


                if (hdCamera.frameSettings.SSRRunsAsync())
                {
                    SSRTask.End(cmd, hdCamera);
                }

                RenderDeferredLighting(hdCamera, cmd);

                RenderForwardOpaque(cullingResults, hdCamera, renderContext, cmd);

                // Normal buffer could be reuse after that
                if (aovRequest.isValid)
                    aovRequest.PushCameraTexture(cmd, AOVBuffers.Normals, hdCamera, m_SharedRTManager.GetNormalBuffer(), aovBuffers);

                m_SharedRTManager.ResolveMSAAColor(cmd, hdCamera, m_CameraSssDiffuseLightingMSAABuffer, m_CameraSssDiffuseLightingBuffer);
                m_SharedRTManager.ResolveMSAAColor(cmd, hdCamera, GetSSSBufferMSAA(), GetSSSBuffer());

                // SSS pass here handle both SSS material from deferred and forward
                RenderSubsurfaceScattering(hdCamera, cmd, hdCamera.frameSettings.IsEnabled(FrameSettingsField.MSAA) ? m_CameraColorMSAABuffer : m_CameraColorBuffer,
                                           m_CameraSssDiffuseLightingBuffer, m_SharedRTManager.GetDepthStencilBuffer(hdCamera.frameSettings.IsEnabled(FrameSettingsField.MSAA)), m_SharedRTManager.GetDepthTexture(), m_SharedRTManager.GetNormalBuffer());

                RenderForwardEmissive(cullingResults, hdCamera, renderContext, cmd);

                RenderSky(hdCamera, cmd);

                // Send all the geometry graphics buffer to client systems if required (must be done after the pyramid and before the transparent depth pre-pass)
                SendGeometryGraphicsBuffers(PrepareSendGeometryBuffersParameters(hdCamera, m_SharedRTManager.GetDepthBufferMipChainInfo()), m_SharedRTManager.GetNormalBuffer(), m_SharedRTManager.GetDepthTexture(), cmd);

                m_PostProcessSystem.DoUserAfterOpaqueAndSky(cmd, hdCamera, m_CameraColorBuffer);

                // No need for old stencil values here since from transparent on different features are tagged
                ClearStencilBuffer(cmd);

                RenderTransparentDepthPrepass(cullingResults, hdCamera, renderContext, cmd);

                RenderSSRTransparent(hdCamera, cmd, renderContext);

                RenderRayTracingPrepass(cullingResults, hdCamera, renderContext, cmd, true);
                RaytracingRecursiveRender(hdCamera, cmd);

                // To allow users to fetch the current color buffer, we temporarily bind the camera color buffer
                cmd.SetGlobalTexture(HDShaderIDs._ColorPyramidTexture, m_CameraColorBuffer);
                RenderCustomPass(renderContext, cmd, hdCamera, customPassCullingResults, CustomPassInjectionPoint.BeforePreRefraction, aovRequest, aovCustomPassBuffers);

                // Render pre refraction objects
                RenderForwardTransparent(cullingResults, hdCamera, true, renderContext, cmd);

                if (hdCamera.frameSettings.IsEnabled(FrameSettingsField.Refraction))
                {
                    // First resolution of the color buffer for the color pyramid
                    m_SharedRTManager.ResolveMSAAColor(cmd, hdCamera, m_CameraColorMSAABuffer, m_CameraColorBuffer);

                    RenderColorPyramid(hdCamera, cmd, true);

                    // Bind current color pyramid for shader graph SceneColorNode on transparent objects
                    cmd.SetGlobalTexture(HDShaderIDs._ColorPyramidTexture, hdCamera.GetCurrentFrameRT((int)HDCameraFrameHistoryType.ColorBufferMipChain));
                }
                else
                {
                    cmd.SetGlobalTexture(HDShaderIDs._ColorPyramidTexture, TextureXR.GetBlackTexture());
                }

                // We don't have access to the color pyramid with transparent if rough refraction is disabled
                RenderCustomPass(renderContext, cmd, hdCamera, customPassCullingResults, CustomPassInjectionPoint.BeforeTransparent, aovRequest, aovCustomPassBuffers);

                // Render all type of transparent forward (unlit, lit, complex (hair...)) to keep the sorting between transparent objects.
                RenderForwardTransparent(cullingResults, hdCamera, false, renderContext, cmd);

                if (hdCamera.frameSettings.IsEnabled(FrameSettingsField.TransparentsWriteMotionVector))
                {
                    m_SharedRTManager.ResolveMotionVectorTexture(cmd, hdCamera);
                    cmd.SetGlobalTexture(HDShaderIDs._CameraMotionVectorsTexture, m_SharedRTManager.GetMotionVectorsBuffer());
                }

                // We push the motion vector debug texture here as transparent object can overwrite the motion vector texture content.
                if(m_Asset.currentPlatformRenderPipelineSettings.supportMotionVectors)
                    PushFullScreenDebugTexture(hdCamera, cmd, m_SharedRTManager.GetMotionVectorsBuffer(), FullScreenDebugMode.MotionVectors);

                // Second resolve the color buffer for finishing the frame
                m_SharedRTManager.ResolveMSAAColor(cmd, hdCamera, m_CameraColorMSAABuffer, m_CameraColorBuffer);

                // Render All forward error
                RenderForwardError(cullingResults, hdCamera, renderContext, cmd);

                DownsampleDepthForLowResTransparency(hdCamera, cmd);

                RenderLowResTransparent(cullingResults, hdCamera, renderContext, cmd);

                UpsampleTransparent(hdCamera, cmd);

                // Fill depth buffer to reduce artifact for transparent object during postprocess
                RenderTransparentDepthPostpass(cullingResults, hdCamera, renderContext, cmd);

                RenderColorPyramid(hdCamera, cmd, false);

                AccumulateDistortion(cullingResults, hdCamera, renderContext, cmd);
                RenderDistortion(hdCamera, cmd);

                PushFullScreenDebugTexture(hdCamera, cmd, m_CameraColorBuffer, FullScreenDebugMode.NanTracker);
                PushFullScreenLightingDebugTexture(hdCamera, cmd, m_CameraColorBuffer);

                if (m_SubFrameManager.isRecording && m_SubFrameManager.subFrameCount > 1)
                {
                    RenderAccumulation(hdCamera, m_CameraColorBuffer, m_CameraColorBuffer, false, cmd);
                }

#if UNITY_EDITOR
                // Render gizmos that should be affected by post processes
                if (showGizmos)
                {
                    if(m_CurrentDebugDisplaySettings.GetDebugLightingMode() == DebugLightingMode.MatcapView)
                    {
                        Gizmos.exposure = Texture2D.blackTexture;
                    }
                    else
                    {
                        Gizmos.exposure = m_PostProcessSystem.GetExposureTexture(hdCamera).rt;
                    }

                    RenderGizmos(cmd, camera, renderContext, GizmoSubset.PreImageEffects);
                }
#endif
            }

#if ENABLE_VIRTUALTEXTURES
            m_VtBufferManager.Resolve(cmd, m_GbufferManager.GetVTFeedbackBuffer(), hdCamera);
            VirtualTexturing.System.Update();

            if(m_VTDebugBlit != null)
            {
                PushFullScreenVTFeedbackDebugTexture(cmd, GetVTFeedbackBufferForForward(hdCamera), hdCamera.frameSettings.IsEnabled(FrameSettingsField.MSAA));
            }
#endif

            // At this point, m_CameraColorBuffer has been filled by either debug views are regular rendering so we can push it here.
            PushColorPickerDebugTexture(cmd, hdCamera, m_CameraColorBuffer);

            RenderCustomPass(renderContext, cmd, hdCamera, customPassCullingResults, CustomPassInjectionPoint.BeforePostProcess, aovRequest, aovCustomPassBuffers);

            if (aovRequest.isValid)
                aovRequest.PushCameraTexture(cmd, AOVBuffers.Color, hdCamera, m_CameraColorBuffer, aovBuffers);

            RenderTargetIdentifier postProcessDest = HDUtils.PostProcessIsFinalPass(hdCamera) ? target.id : m_IntermediateAfterPostProcessBuffer;
            RenderPostProcess(cullingResults, hdCamera, postProcessDest, renderContext, cmd);

            // If requested, compute histogram of the very final image
            if (m_CurrentDebugDisplaySettings.data.lightingDebugSettings.exposureDebugMode == ExposureDebugMode.FinalImageHistogramView)
            {
                var debugImageHistogramParam = m_PostProcessSystem.PrepareDebugImageHistogramParameters(hdCamera);
                PostProcessSystem.GenerateDebugImageHistogram(debugImageHistogramParam, cmd, m_IntermediateAfterPostProcessBuffer);
            }

            PushFullScreenExposureDebugTexture(cmd, m_IntermediateAfterPostProcessBuffer);

            RenderCustomPass(renderContext, cmd, hdCamera, customPassCullingResults, CustomPassInjectionPoint.AfterPostProcess, aovRequest, aovCustomPassBuffers);

            // Copy and rescale depth buffer for XR devices
            if (hdCamera.xr.enabled && hdCamera.xr.copyDepth)
            {
                using (new ProfilingScope(cmd, ProfilingSampler.Get(HDProfileId.XRDepthCopy)))
                {
                    var depthBuffer = m_SharedRTManager.GetDepthStencilBuffer();
                    var rtScale = depthBuffer.rtHandleProperties.rtHandleScale / DynamicResolutionHandler.instance.GetCurrentScale();

                    m_CopyDepthPropertyBlock.SetTexture(HDShaderIDs._InputDepth, depthBuffer);
                    m_CopyDepthPropertyBlock.SetVector(HDShaderIDs._BlitScaleBias, rtScale);
                    m_CopyDepthPropertyBlock.SetInt("_FlipY", 1);

                    cmd.SetRenderTarget(target.id, 0, CubemapFace.Unknown, -1);
                    cmd.SetViewport(hdCamera.finalViewport);
                    CoreUtils.DrawFullScreen(cmd, m_CopyDepth, m_CopyDepthPropertyBlock);
                }
            }

            // In developer build, we always render post process in m_AfterPostProcessBuffer at (0,0) in which we will then render debug.
            // Because of this, we need another blit here to the final render target at the right viewport.
            if (!HDUtils.PostProcessIsFinalPass(hdCamera) || aovRequest.isValid)
            {
                hdCamera.ExecuteCaptureActions(m_IntermediateAfterPostProcessBuffer, cmd);

                RenderDebug(hdCamera, cmd, cullingResults);

                hdCamera.xr.StopSinglePass(cmd);

                using (new ProfilingScope(cmd, ProfilingSampler.Get(HDProfileId.BlitToFinalRTDevBuildOnly)))
                {
                        for (int viewIndex = 0; viewIndex < hdCamera.viewCount; ++viewIndex)
                        {
                            var finalBlitParams = PrepareFinalBlitParameters(hdCamera, viewIndex);
                            BlitFinalCameraTexture(finalBlitParams, m_BlitPropertyBlock, m_IntermediateAfterPostProcessBuffer, target.id, cmd);

                            // If a depth target is specified, fill it
                            if (target.targetDepth != null)
                                BlitFinalCameraTexture(finalBlitParams, m_BlitPropertyBlock, m_SharedRTManager.GetDepthTexture(), target.targetDepth, cmd);
                        }
                }

                if (aovRequest.isValid)
                    aovRequest.PushCameraTexture(cmd, AOVBuffers.Output, hdCamera, m_IntermediateAfterPostProcessBuffer, aovBuffers);
            }

            // XR mirror view and blit do device
            hdCamera.xr.EndCamera(cmd, hdCamera);

            // Send all the color graphics buffer to client systems if required.
            SendColorGraphicsBuffer(cmd, hdCamera);

            // Due to our RT handle system we don't write into the backbuffer depth buffer (as our depth buffer can be bigger than the one provided)
            // So we need to do a copy of the corresponding part of RT depth buffer in the target depth buffer in various situation:
            // - RenderTexture (camera.targetTexture != null) has a depth buffer (camera.targetTexture.depth != 0)
            // - We are rendering into the main game view (i.e not a RenderTexture camera.cameraType == CameraType.Game && hdCamera.camera.targetTexture == null) in the editor for allowing usage of Debug.DrawLine and Debug.Ray.
            // - We draw Gizmo/Icons in the editor (hdCamera.camera.targetTexture != null && camera.targetTexture.depth != 0 - The Scene view has a targetTexture and a depth texture)
            // TODO: If at some point we get proper render target aliasing, we will be able to use the provided depth texture directly with our RT handle system
            // Note: Debug.DrawLine and Debug.Ray only work in editor, not in player
            var copyDepth = hdCamera.camera.targetTexture != null && hdCamera.camera.targetTexture.depth != 0;
#if UNITY_EDITOR
            copyDepth = copyDepth || hdCamera.isMainGameView; // Specific case of Debug.DrawLine and Debug.Ray
#endif
            if (copyDepth && !hdCamera.xr.enabled)
            {
                using (new ProfilingScope(cmd, ProfilingSampler.Get(HDProfileId.CopyDepthInTargetTexture)))
                {
                    cmd.SetRenderTarget(target.id);
                    cmd.SetViewport(hdCamera.finalViewport);
                    m_CopyDepthPropertyBlock.SetTexture(HDShaderIDs._InputDepth, m_SharedRTManager.GetDepthStencilBuffer());
                    // When we are Main Game View we need to flip the depth buffer ourselves as we are after postprocess / blit that have already flipped the screen
                    m_CopyDepthPropertyBlock.SetInt("_FlipY", hdCamera.isMainGameView ? 1 : 0);
                    m_CopyDepthPropertyBlock.SetVector(HDShaderIDs._BlitScaleBias, new Vector4(1.0f, 1.0f, 0.0f, 0.0f));
                    CoreUtils.DrawFullScreen(cmd, m_CopyDepth, m_CopyDepthPropertyBlock);
                }
            }

            if (aovRequest.isValid)
            {
                aovRequest.PushCameraTexture(cmd, AOVBuffers.DepthStencil, hdCamera, m_SharedRTManager.GetDepthStencilBuffer(), aovBuffers);
                if (m_Asset.currentPlatformRenderPipelineSettings.supportMotionVectors)
                    aovRequest.PushCameraTexture(cmd, AOVBuffers.MotionVectors, hdCamera, m_SharedRTManager.GetMotionVectorsBuffer(), aovBuffers);

                using (new ProfilingScope(cmd, ProfilingSampler.Get(HDProfileId.AOVExecute)))
                {
                    aovRequest.Execute(cmd, aovBuffers, aovCustomPassBuffers, RenderOutputProperties.From(hdCamera));
                }
            }

#if UNITY_EDITOR
            // We need to make sure the viewport is correctly set for the editor rendering. It might have been changed by debug overlay rendering just before.
            cmd.SetViewport(hdCamera.finalViewport);

            if (camera.cameraType == CameraType.SceneView)
                RenderWireOverlay(cmd, camera, renderContext);

            // Render overlay Gizmos
            if (showGizmos)
                RenderGizmos(cmd, camera, renderContext, GizmoSubset.PostImageEffects);
#endif

            } // using (ListPool<RTHandle>.Get(out var aovCustomPassBuffers))

            // This is required so that all commands up to here are executed before EndCameraRendering is called for the user.
            // Otherwise command would not be rendered in order.
            renderContext.ExecuteCommandBuffer(cmd);
            cmd.Clear();

            m_CurrentHDCamera = null;
        }

        struct BlitFinalCameraTextureParameters
        {
            public bool                     flip;
            public int                      srcTexArraySlice;
            public int                      dstTexArraySlice;
            public Rect                     viewport;
            public Material                 blitMaterial;
        }

        internal RTHandle GetExposureTexture(HDCamera hdCamera) =>
            m_PostProcessSystem.GetExposureTexture(hdCamera);

        BlitFinalCameraTextureParameters PrepareFinalBlitParameters(HDCamera hdCamera, int viewIndex)
        {
            var parameters = new BlitFinalCameraTextureParameters();

            if (hdCamera.xr.enabled)
            {
                parameters.viewport = hdCamera.xr.GetViewport(viewIndex);
                parameters.srcTexArraySlice = viewIndex;
                parameters.dstTexArraySlice = hdCamera.xr.GetTextureArraySlice(viewIndex);
            }
            else
            {
                parameters.viewport = hdCamera.finalViewport;
                parameters.srcTexArraySlice = -1;
                parameters.dstTexArraySlice = -1;
            }

            parameters.flip = hdCamera.flipYMode == HDAdditionalCameraData.FlipYMode.ForceFlipY || hdCamera.isMainGameView;
            parameters.blitMaterial = HDUtils.GetBlitMaterial(TextureXR.useTexArray ? TextureDimension.Tex2DArray : TextureDimension.Tex2D, singleSlice: parameters.srcTexArraySlice >= 0);

            return parameters;
        }

        static void BlitFinalCameraTexture(BlitFinalCameraTextureParameters parameters, MaterialPropertyBlock propertyBlock, RTHandle source, RenderTargetIdentifier destination, CommandBuffer cmd)
        {
            // Here we can't use the viewport scale provided in hdCamera. The reason is that this scale is for internal rendering before post process with dynamic resolution factored in.
            // Here the input texture is already at the viewport size but may be smaller than the RT itself (because of the RTHandle system) so we compute the scale specifically here.
            var scaleBias = new Vector4((float)parameters.viewport.width / source.rt.width, (float)parameters.viewport.height / source.rt.height, 0.0f, 0.0f);

            if (parameters.flip)
            {
                scaleBias.w = scaleBias.y;
                scaleBias.y *= -1;
            }

            propertyBlock.SetTexture(HDShaderIDs._BlitTexture, source);
            propertyBlock.SetVector(HDShaderIDs._BlitScaleBias, scaleBias);
            propertyBlock.SetFloat(HDShaderIDs._BlitMipLevel, 0);
            propertyBlock.SetInt(HDShaderIDs._BlitTexArraySlice, parameters.srcTexArraySlice);
            HDUtils.DrawFullScreen(cmd, parameters.viewport, parameters.blitMaterial, destination, propertyBlock, 0, parameters.dstTexArraySlice);
        }

        void SetupCameraProperties(HDCamera hdCamera, ScriptableRenderContext renderContext, CommandBuffer cmd)
        {
            // The next 2 functions are required to flush the command buffer before calling functions directly on the render context.
            // This way, the commands will execute in the order specified by the C# code.
            renderContext.ExecuteCommandBuffer(cmd);
            cmd.Clear();

            renderContext.SetupCameraProperties(hdCamera.camera, hdCamera.xr.enabled);
        }

        void InitializeGlobalResources(ScriptableRenderContext renderContext)
        {
            // Global resources initialization
            var cmd = CommandBufferPool.Get("");
            // Init material if needed
            for (int bsdfIdx = 0; bsdfIdx < m_IBLFilterArray.Length; ++bsdfIdx)
            {
                if (!m_IBLFilterArray[bsdfIdx].IsInitialized())
                    m_IBLFilterArray[bsdfIdx].Initialize(cmd);
            }

            foreach (var material in m_MaterialList)
                material.RenderInit(cmd);

            TextureXR.Initialize(cmd, defaultResources.shaders.clearUIntTextureCS);

            renderContext.ExecuteCommandBuffer(cmd);
            CommandBufferPool.Release(cmd);
        }

        bool TryCalculateFrameParameters(
            Camera camera,
            XRPass xrPass,
            out HDAdditionalCameraData additionalCameraData,
            out HDCamera hdCamera,
            out ScriptableCullingParameters cullingParams
        )
        {
            // First, get aggregate of frame settings base on global settings, camera frame settings and debug settings
            // Note: the SceneView camera will never have additionalCameraData
            additionalCameraData = HDUtils.TryGetAdditionalCameraDataOrDefault(camera);
            hdCamera = default;
            cullingParams = default;

            FrameSettings currentFrameSettings = new FrameSettings();
            // Compute the FrameSettings actually used to draw the frame
            // FrameSettingsHistory do the same while keeping all step of FrameSettings aggregation in memory for DebugMenu
            if (m_FrameSettingsHistoryEnabled && camera.cameraType != CameraType.Preview && camera.cameraType != CameraType.Reflection)
                FrameSettingsHistory.AggregateFrameSettings(ref currentFrameSettings, camera, additionalCameraData, m_Asset, m_DefaultAsset);
            else
                FrameSettings.AggregateFrameSettings(ref currentFrameSettings, camera, additionalCameraData, m_Asset, m_DefaultAsset);

            // With the Frame Settings now properly set up, we can resolve the sample budget.
            currentFrameSettings.sssResolvedSampleBudget = currentFrameSettings.GetResolvedSssSampleBudget(m_Asset);

            // Specific pass to simply display the content of the camera buffer if users have fill it themselves (like video player)
            if (additionalCameraData.fullscreenPassthrough)
                return false;

            // Retrieve debug display settings to init FrameSettings, unless we are a reflection and in this case we don't have debug settings apply.
            DebugDisplaySettings debugDisplaySettings = (camera.cameraType == CameraType.Reflection || camera.cameraType == CameraType.Preview) ? s_NeutralDebugDisplaySettings : m_DebugDisplaySettings;

            // Disable post process if we enable debug mode or if the post process layer is disabled
            if (debugDisplaySettings.IsDebugDisplayEnabled())
            {
                if (debugDisplaySettings.IsDebugDisplayRemovePostprocess())
                {
                    currentFrameSettings.SetEnabled(FrameSettingsField.Postprocess, false);
                    currentFrameSettings.SetEnabled(FrameSettingsField.CustomPass, false);
                }

                // Disable exposure if required
                if (!debugDisplaySettings.DebugNeedsExposure())
                {
                    currentFrameSettings.SetEnabled(FrameSettingsField.ExposureControl, false);
                }

                // Disable SSS if luxmeter is enabled
                if (debugDisplaySettings.data.lightingDebugSettings.debugLightingMode == DebugLightingMode.LuxMeter)
                {
                    currentFrameSettings.SetEnabled(FrameSettingsField.SubsurfaceScattering, false);
                }
            }

            if(CoreUtils.IsSceneLightingDisabled(camera))
            {
                currentFrameSettings.SetEnabled(FrameSettingsField.ExposureControl, false);
            }

            // Disable object-motion vectors in everything but the game view
            if (camera.cameraType != CameraType.Game)
            {
                currentFrameSettings.SetEnabled(FrameSettingsField.ObjectMotionVectors, false);
                currentFrameSettings.SetEnabled(FrameSettingsField.TransparentsWriteMotionVector, false);
            }

            hdCamera = HDCamera.GetOrCreate(camera, xrPass.multipassId);

            // From this point, we should only use frame settings from the camera
            hdCamera.Update(currentFrameSettings, this, m_MSAASamples, xrPass);
            ResizeVolumetricLightingBuffers(hdCamera, GetFrameCount()); // Safe to update the Volumetric Lighting System now

            // Custom Render requires a proper HDCamera, so we return after the HDCamera was setup
            if (additionalCameraData != null && additionalCameraData.hasCustomRender)
                return false;

            if (hdCamera.xr.enabled)
            {
                cullingParams = hdCamera.xr.cullingParams;
            }
            else
            {
                if (!camera.TryGetCullingParameters(camera.stereoEnabled, out cullingParams))
                    return false;
            }

            if (m_DebugDisplaySettings.IsCameraFreezeEnabled())
            {
                if (m_DebugDisplaySettings.IsCameraFrozen(camera))
                {
                    if (!frozenCullingParamAvailable)
                    {
                        frozenCullingParams = cullingParams;
                        frozenCullingParamAvailable = true;
                    }
                    cullingParams = frozenCullingParams;
                }
            }
            else
            {
                frozenCullingParamAvailable = false;
            }

            LightLoopUpdateCullingParameters(ref cullingParams, hdCamera);

            // If we don't use environment light (like when rendering reflection probes)
            //   we don't have to cull them.
            if (hdCamera.frameSettings.IsEnabled(FrameSettingsField.ReflectionProbe))
                cullingParams.cullingOptions |= CullingOptions.NeedsReflectionProbes;
            else
                cullingParams.cullingOptions &= ~CullingOptions.NeedsReflectionProbes;

            return true;
        }

        static void OverrideCullingForRayTracing(HDCamera hdCamera, Camera camera, ref ScriptableCullingParameters cullingParams)
        {
            var rayTracingSetting = hdCamera.volumeStack.GetComponent<RayTracingSettings>();

            if (rayTracingSetting.extendShadowCulling.value || rayTracingSetting.extendCameraCulling.value)
            {
                // We are in a static function, so we can't really save this allocation easily.
                Plane plane = new Plane();

                // Camera properties is a copy, need to grab it first
                CameraProperties cameraProperties = cullingParams.cameraProperties;

                // Override all the planes
                plane.SetNormalAndPosition(camera.transform.right, camera.transform.position - camera.transform.right * camera.farClipPlane);
                if (rayTracingSetting.extendShadowCulling.value)
                    cameraProperties.SetShadowCullingPlane(0, plane);
                if (rayTracingSetting.extendCameraCulling.value)
                    cullingParams.SetCullingPlane(0, plane);
                plane.SetNormalAndPosition(-camera.transform.right, camera.transform.position + camera.transform.right * camera.farClipPlane);
                if (rayTracingSetting.extendShadowCulling.value)
                    cameraProperties.SetShadowCullingPlane(1, plane);
                if (rayTracingSetting.extendCameraCulling.value)
                    cullingParams.SetCullingPlane(1, plane);
                plane.SetNormalAndPosition(camera.transform.up, camera.transform.position - camera.transform.up * camera.farClipPlane);
                if (rayTracingSetting.extendShadowCulling.value)
                    cameraProperties.SetShadowCullingPlane(2, plane);
                if (rayTracingSetting.extendCameraCulling.value)
                    cullingParams.SetCullingPlane(2, plane);
                plane.SetNormalAndPosition(-camera.transform.up, camera.transform.position + camera.transform.up * camera.farClipPlane);
                if (rayTracingSetting.extendShadowCulling.value)
                    cameraProperties.SetShadowCullingPlane(3, plane);
                if (rayTracingSetting.extendCameraCulling.value)
                    cullingParams.SetCullingPlane(3, plane);
                plane.SetNormalAndPosition(camera.transform.forward, camera.transform.position - camera.transform.forward * camera.farClipPlane);
                if (rayTracingSetting.extendShadowCulling.value)
                    cameraProperties.SetShadowCullingPlane(4, plane);
                if (rayTracingSetting.extendCameraCulling.value)
                    cullingParams.SetCullingPlane(4, plane);
                // The 5th planes doesn't need to be overriden, but just in case.
                plane.SetNormalAndPosition(-camera.transform.forward, camera.transform.position + camera.transform.forward * camera.farClipPlane);
                if (rayTracingSetting.extendShadowCulling.value)
                    cameraProperties.SetShadowCullingPlane(5, plane);
                if (rayTracingSetting.extendCameraCulling.value)
                    cullingParams.SetCullingPlane(5, plane);

                // Propagate the new planes
                cullingParams.cameraProperties = cameraProperties;
            }
        }

        static bool TryCull(
            Camera camera,
            HDCamera hdCamera,
            ScriptableRenderContext renderContext,
            SkyManager skyManager,
            ScriptableCullingParameters cullingParams,
            HDRenderPipelineAsset hdrp,
            ref HDCullingResults cullingResults
        )
        {
            if (camera.cameraType == CameraType.Reflection)
            {
#if UNITY_2020_2_OR_NEWER
                ScriptableRenderContext.EmitGeometryForCamera(camera);
#endif
            }
#if UNITY_EDITOR
            // emit scene view UI
            else if (camera.cameraType == CameraType.SceneView)
            {
                ScriptableRenderContext.EmitWorldGeometryForSceneView(camera);
            }
#endif

            // Set the LOD bias and store current value to be able to restore it.
            // Use a try/finalize pattern to be sure to restore properly the qualitySettings.lodBias
            var initialLODBias = QualitySettings.lodBias;
            var initialMaximumLODLevel = QualitySettings.maximumLODLevel;
            try
            {
                QualitySettings.lodBias = hdCamera.frameSettings.GetResolvedLODBias(hdrp);
                QualitySettings.maximumLODLevel = hdCamera.frameSettings.GetResolvedMaximumLODLevel(hdrp);

                // This needs to be called before culling, otherwise in the case where users generate intermediate renderers, it can provoke crashes.
                BeginCameraRendering(renderContext, camera);

                DecalSystem.CullRequest decalCullRequest = null;
                if (hdCamera.frameSettings.IsEnabled(FrameSettingsField.Decals))
                {
                    // decal system needs to be updated with current camera, it needs it to set up culling and light list generation parameters
                    decalCullRequest = GenericPool<DecalSystem.CullRequest>.Get();
                    DecalSystem.instance.CurrentCamera = camera;
                    DecalSystem.instance.BeginCull(decalCullRequest);
                }

                // TODO: use a parameter to select probe types to cull depending on what is enabled in framesettings
                var hdProbeCullState = new HDProbeCullState();
                if (hdCamera.frameSettings.IsEnabled(FrameSettingsField.PlanarProbe))
                    hdProbeCullState = HDProbeSystem.PrepareCull(camera);

                // We need to set the ambient probe here because it's passed down to objects during the culling process.
                skyManager.UpdateCurrentSkySettings(hdCamera);
                skyManager.SetupAmbientProbe(hdCamera);

                if (hdCamera.frameSettings.IsEnabled(FrameSettingsField.RayTracing))
                {
                    OverrideCullingForRayTracing(hdCamera, camera, ref cullingParams);
                }

                using (new ProfilingScope(null, ProfilingSampler.Get(HDProfileId.CullResultsCull)))
                {
                    cullingResults.cullingResults = renderContext.Cull(ref cullingParams);
                }

                if (hdCamera.frameSettings.IsEnabled(FrameSettingsField.CustomPass))
                {
                    using (new ProfilingScope(null, ProfilingSampler.Get(HDProfileId.CustomPassCullResultsCull)))
                    {
                        cullingResults.customPassCullingResults = CustomPassVolume.Cull(renderContext, hdCamera);
                    }
                }

                if (hdCamera.frameSettings.IsEnabled(FrameSettingsField.PlanarProbe) && hdProbeCullState.cullingGroup != null)
                    HDProbeSystem.QueryCullResults(hdProbeCullState, ref cullingResults.hdProbeCullingResults);
                else
                    cullingResults.hdProbeCullingResults = default;

                if (hdCamera.frameSettings.IsEnabled(FrameSettingsField.Decals))
                {
                    using (new ProfilingScope(null, ProfilingSampler.Get(HDProfileId.DBufferPrepareDrawData)))
                    {
                        DecalSystem.instance.EndCull(decalCullRequest, cullingResults.decalCullResults);
                    }
                }

                if (decalCullRequest != null)
                {
                    decalCullRequest.Clear();
                    GenericPool<DecalSystem.CullRequest>.Release(decalCullRequest);
                }

                return true;
            }
            finally
            {
                QualitySettings.lodBias = initialLODBias;
                QualitySettings.maximumLODLevel = initialMaximumLODLevel;
            }
        }

        void RenderGizmos(CommandBuffer cmd, Camera camera, ScriptableRenderContext renderContext, GizmoSubset gizmoSubset)
        {
#if UNITY_EDITOR
            if (UnityEditor.Handles.ShouldRenderGizmos())
            {
                bool renderPrePostprocessGizmos = (gizmoSubset == GizmoSubset.PreImageEffects);

                using (new ProfilingScope(cmd, renderPrePostprocessGizmos ? ProfilingSampler.Get(HDProfileId.GizmosPrePostprocess) : ProfilingSampler.Get(HDProfileId.Gizmos)))
                {
                    renderContext.ExecuteCommandBuffer(cmd);
                    cmd.Clear();
                    renderContext.DrawGizmos(camera, gizmoSubset);
                }
            }
#endif
        }

#if UNITY_EDITOR
        void RenderWireOverlay(CommandBuffer cmd, Camera camera, ScriptableRenderContext renderContext)
        {
            using (new ProfilingScope(cmd, ProfilingSampler.Get(HDProfileId.RenderWireFrame)))
            {
                renderContext.ExecuteCommandBuffer(cmd);
                cmd.Clear();
                renderContext.DrawWireOverlay(camera);
            }
        }
#endif

        static RendererListDesc CreateOpaqueRendererListDesc(
            CullingResults cull,
            Camera camera,
            ShaderTagId passName,
            PerObjectData rendererConfiguration = 0,
            RenderQueueRange? renderQueueRange = null,
            RenderStateBlock? stateBlock = null,
            Material overrideMaterial = null,
            bool excludeObjectMotionVectors = false
        )
        {
            var result = new RendererListDesc(passName, cull, camera)
            {
                rendererConfiguration = rendererConfiguration,
                renderQueueRange = renderQueueRange != null ? renderQueueRange.Value : HDRenderQueue.k_RenderQueue_AllOpaque,
                sortingCriteria = SortingCriteria.CommonOpaque,
                stateBlock = stateBlock,
                overrideMaterial = overrideMaterial,
                excludeObjectMotionVectors = excludeObjectMotionVectors
            };
            return result;
        }

        static RendererListDesc CreateOpaqueRendererListDesc(
            CullingResults cull,
            Camera camera,
            ShaderTagId[] passNames,
            PerObjectData rendererConfiguration = 0,
            RenderQueueRange? renderQueueRange = null,
            RenderStateBlock? stateBlock = null,
            Material overrideMaterial = null,
            bool excludeObjectMotionVectors = false
        )
        {
            var result = new RendererListDesc(passNames, cull, camera)
            {
                rendererConfiguration = rendererConfiguration,
                renderQueueRange = renderQueueRange != null ? renderQueueRange.Value : HDRenderQueue.k_RenderQueue_AllOpaque,
                sortingCriteria = SortingCriteria.CommonOpaque,
                stateBlock = stateBlock,
                overrideMaterial = overrideMaterial,
                excludeObjectMotionVectors = excludeObjectMotionVectors
            };
            return result;
        }

        static RendererListDesc CreateTransparentRendererListDesc(
            CullingResults cull,
            Camera camera,
            ShaderTagId passName,
            PerObjectData rendererConfiguration = 0,
            RenderQueueRange? renderQueueRange = null,
            RenderStateBlock? stateBlock = null,
            Material overrideMaterial = null,
            bool excludeObjectMotionVectors = false
        )
        {
            var result = new RendererListDesc(passName, cull, camera)
            {
                rendererConfiguration = rendererConfiguration,
                renderQueueRange = renderQueueRange != null ? renderQueueRange.Value : HDRenderQueue.k_RenderQueue_AllTransparent,
                sortingCriteria = SortingCriteria.CommonTransparent | SortingCriteria.RendererPriority,
                stateBlock = stateBlock,
                overrideMaterial = overrideMaterial,
                excludeObjectMotionVectors = excludeObjectMotionVectors
            };
            return result;
        }

        static RendererListDesc CreateTransparentRendererListDesc(
            CullingResults cull,
            Camera camera,
            ShaderTagId[] passNames,
            PerObjectData rendererConfiguration = 0,
            RenderQueueRange? renderQueueRange = null,
            RenderStateBlock? stateBlock = null,
            Material overrideMaterial = null,
            bool excludeObjectMotionVectors = false
        )
        {
            var result = new RendererListDesc(passNames, cull, camera)
            {
                rendererConfiguration = rendererConfiguration,
                renderQueueRange = renderQueueRange != null ? renderQueueRange.Value : HDRenderQueue.k_RenderQueue_AllTransparent,
                sortingCriteria = SortingCriteria.CommonTransparent | SortingCriteria.RendererPriority,
                stateBlock = stateBlock,
                overrideMaterial = overrideMaterial,
                excludeObjectMotionVectors = excludeObjectMotionVectors
            };
            return result;
        }

        static void DrawOpaqueRendererList(in ScriptableRenderContext renderContext, CommandBuffer cmd, in FrameSettings frameSettings, RendererList rendererList)
        {
            if (!frameSettings.IsEnabled(FrameSettingsField.OpaqueObjects))
                return;

            CoreUtils.DrawRendererList(renderContext, cmd, rendererList);
        }

        static void DrawTransparentRendererList(in ScriptableRenderContext renderContext, CommandBuffer cmd, in FrameSettings frameSettings, RendererList rendererList)
        {
            if (!frameSettings.IsEnabled(FrameSettingsField.TransparentObjects))
                return;

            CoreUtils.DrawRendererList(renderContext, cmd, rendererList);
        }

        void AccumulateDistortion(CullingResults cullResults, HDCamera hdCamera, ScriptableRenderContext renderContext, CommandBuffer cmd)
        {
            if (!hdCamera.frameSettings.IsEnabled(FrameSettingsField.Distortion))
                return;

            using (new ProfilingScope(cmd, ProfilingSampler.Get(HDProfileId.Distortion)))
            {
                CoreUtils.SetRenderTarget(cmd, m_DistortionBuffer, m_SharedRTManager.GetDepthStencilBuffer(), ClearFlag.Color, Color.clear);

                // Only transparent object can render distortion vectors
                var rendererList = RendererList.Create(CreateTransparentRendererListDesc(cullResults, hdCamera.camera, HDShaderPassNames.s_DistortionVectorsName));
                DrawTransparentRendererList(renderContext, cmd, hdCamera.frameSettings, rendererList);
            }
        }

        void RenderDistortion(HDCamera hdCamera, CommandBuffer cmd)
        {
            if (!hdCamera.frameSettings.IsEnabled(FrameSettingsField.Distortion))
                return;

            using (new ProfilingScope(cmd, ProfilingSampler.Get(HDProfileId.ApplyDistortion)))
            {
                var currentColorPyramid = hdCamera.GetCurrentFrameRT((int)HDCameraFrameHistoryType.ColorBufferMipChain);

                CoreUtils.SetRenderTarget(cmd, m_CameraColorBuffer);
                // TODO: Set stencil stuff via parameters rather than hardcoding it in shader.
                m_ApplyDistortionMaterial.SetTexture(HDShaderIDs._DistortionTexture, m_DistortionBuffer);
                m_ApplyDistortionMaterial.SetTexture(HDShaderIDs._ColorPyramidTexture, currentColorPyramid);

                var size = new Vector4(hdCamera.actualWidth, hdCamera.actualHeight, 1f / hdCamera.actualWidth, 1f / hdCamera.actualHeight);
                m_ApplyDistortionMaterial.SetVector(HDShaderIDs._Size, size);
                m_ApplyDistortionMaterial.SetInt(HDShaderIDs._StencilMask, (int)StencilUsage.DistortionVectors);
                m_ApplyDistortionMaterial.SetInt(HDShaderIDs._StencilRef, (int)StencilUsage.DistortionVectors);

                HDUtils.DrawFullScreen(cmd, m_ApplyDistortionMaterial, m_CameraColorBuffer, m_SharedRTManager.GetDepthStencilBuffer(), null, 0);
            }
        }

        struct DepthPrepassParameters
        {
            public string           passName;
            public HDProfileId      profilingId;
            public RendererListDesc depthDeferredRendererListDesc;
            public RendererListDesc depthForwardRendererListDesc;
            public bool             hasDepthDeferredPass;
            public bool             shouldRenderMotionVectorAfterGBuffer;
        }

        DepthPrepassParameters PrepareDepthPrepass(CullingResults cull, HDCamera hdCamera)
        {
            // Guidelines:
            // Lit shader can be in deferred or forward mode. In this case we use "DepthOnly" pass with "GBuffer" or "Forward" pass name
            // Other shader, including unlit are always forward and use "DepthForwardOnly" with "ForwardOnly" pass.
            // Those pass are exclusive so use only "DepthOnly" or "DepthForwardOnly" but not both at the same time, same for "Forward" and "DepthForwardOnly"
            // Any opaque material rendered in forward should have a depth prepass. If there is no depth prepass the lighting will be incorrect (deferred shadowing, contact shadow, SSAO), this may be acceptable depends on usage

            // Whatever the configuration we always render first opaque object then opaque alpha tested as they are more costly to render and could be reject by early-z
            // (but no Hi-z as it is disable with clip instruction). This is handled automatically with the RenderQueue value (OpaqueAlphaTested have a different value and thus are sorted after Opaque)

            // Forward material always output normal buffer.
            // Deferred material never output normal buffer.
            // Caution: Unlit material let normal buffer untouch. Caution as if people try to filter normal buffer, it can result in weird result.
            // TODO: Do we need a stencil bit to identify normal buffer not fill by unlit? So don't execute SSAO / SRR ?

            // Additional guidelines for motion vector:
            // We render object motion vector at the same time than depth prepass with MRT to save drawcall. Depth buffer is then fill with combination of depth prepass + motion vector.
            // For this we render first all objects that render depth only, then object that require object motion vector.
            // We use the excludeMotion filter option of DrawRenderer to gather object without object motion vector (only C++ can know if an object have object motion vector).
            // Caution: if there is no depth prepass we must render object motion vector after GBuffer pass otherwise some depth only objects can hide objects with motion vector and overwrite depth buffer but not update
            // the motion vector buffer resulting in artifacts

            // Additional guideline for decal
            // Decal are in their own render queue to allow to force them to render in depth buffer.
            // Thus it is not required to do a full depth prepass when decal are enabled
            // Mean when decal are enabled and we haven't request a full prepass in deferred, we can't guarantee that the prepass will be complete

            // With all this variant we have the following scenario of render target binding
            // decalsEnabled
            //     LitShaderMode.Forward
            //         Range Opaque both deferred and forward - depth + optional msaa + normal
            //	       Range opaqueDecal for both deferred and forward - depth + optional msaa + normal + decal
            //	       Range opaqueAlphaTest for both deferred and forward - depth + optional msaa + normal
            //	       Range opaqueDecalAlphaTes for both deferred and forward - depth + optional msaa + normal + decal
            //    LitShaderMode.Deferred
            //         fullDeferredPrepass
            //	           Range Opaque for deferred - depth
            //	           Range opaqueDecal for deferred - depth + decal
            //	           Range opaqueAlphaTest for deferred - depth
            //	           Range opaqueDecalAlphaTes for deferred - depth + decal

            //	           Range Opaque for forward - depth + normal
            //	           Range opaqueDecal for forward - depth + normal + decal
            //	           Range opaqueAlphaTest for forward - depth + normal
            //	           Range opaqueDecalAlphaTes for forward - depth + normal + decal
            //	       !fullDeferredPrepass
            //	           Range opaqueDecal for deferred - depth + decal
            //	           Range opaqueAlphaTest for deferred - depth
            //	           Range opaqueDecalAlphaTes for deferred - depth + decal

            //	           Range Opaque for forward - depth + normal
            //	           Range opaqueDecal for forward - depth + normal + decal
            //	           Range opaqueAlphaTest for forward - depth + normal
            //	           Range opaqueDecalAlphaTesT for forward - depth + normal + decal
            // !decalsEnabled
            //     LitShaderMode.Forward
            //	       Range Opaque..OpaqueDecalAlphaTest for deferred and forward - depth + optional msaa + normal
            //     LitShaderMode.Deferred
            //         fullDeferredPrepass
            //	           Range Opaque..OpaqueDecalAlphaTest for deferred - depth

            //	           Range Opaque..OpaqueDecalAlphaTest for forward - depth + normal
            //	       !fullDeferredPrepass
            //	           Range OpaqueAlphaTest..OpaqueDecalAlphaTest for deferred - depth

            //	           Range Opaque..OpaqueDecalAlphaTest for forward - depth + normal

            var result = new DepthPrepassParameters();

            bool decalsEnabled = hdCamera.frameSettings.IsEnabled(FrameSettingsField.Decals);
            bool fullDeferredPrepass = hdCamera.frameSettings.IsEnabled(FrameSettingsField.DepthPrepassWithDeferredRendering);
            // To avoid rendering objects twice (once in the depth pre-pass and once in the motion vector pass when the motion vector pass is enabled) we exclude the objects that have motion vectors.
            bool objectMotionEnabled = hdCamera.frameSettings.IsEnabled(FrameSettingsField.ObjectMotionVectors);

            result.shouldRenderMotionVectorAfterGBuffer = (hdCamera.frameSettings.litShaderMode == LitShaderMode.Deferred) && !fullDeferredPrepass;
            result.hasDepthDeferredPass = false;
            result.profilingId = HDProfileId.DepthPrepass;

            switch (hdCamera.frameSettings.litShaderMode)
            {
                case LitShaderMode.Forward:
                    result.passName = "Full Depth Prepass (Forward)";

                    RenderStateBlock? stateBlock = null;
                    if (!hdCamera.frameSettings.IsEnabled(FrameSettingsField.AlphaToMask))
                        stateBlock = m_AlphaToMaskBlock;

                    result.depthForwardRendererListDesc = CreateOpaqueRendererListDesc( cull, hdCamera.camera, m_DepthOnlyAndDepthForwardOnlyPassNames, stateBlock: stateBlock, excludeObjectMotionVectors: objectMotionEnabled);
                    break;

                case LitShaderMode.Deferred:
                    result.hasDepthDeferredPass = true;
                    result.passName = fullDeferredPrepass ? "Full Depth Prepass (Deferred)" :
                                        (decalsEnabled ? "Partial Depth Prepass (Deferred - Decal + AlphaTest)" : "Partial Depth Prepass (Deferred - AlphaTest)");

                    bool excludeMotion = fullDeferredPrepass ? objectMotionEnabled : false;

                    // First deferred materials. Alpha tested object have always a prepass even if enableDepthPrepassWithDeferredRendering is disabled
                    result.depthDeferredRendererListDesc = CreateOpaqueRendererListDesc(
                        cull, hdCamera.camera, m_DepthOnlyPassNames,
                        renderQueueRange: fullDeferredPrepass ? HDRenderQueue.k_RenderQueue_AllOpaque :
                                                                (decalsEnabled ? HDRenderQueue.k_RenderQueue_OpaqueDecalAndAlphaTest : HDRenderQueue.k_RenderQueue_OpaqueAlphaTest),
                        stateBlock: m_AlphaToMaskBlock,
                        excludeObjectMotionVectors: excludeMotion);

                    // Then forward only material that output normal buffer
                    result.depthForwardRendererListDesc = CreateOpaqueRendererListDesc(cull, hdCamera.camera, m_DepthForwardOnlyPassNames, stateBlock: m_AlphaToMaskBlock, excludeObjectMotionVectors: excludeMotion);
                    break;
                default:
                    throw new ArgumentOutOfRangeException("Unknown ShaderLitMode");
            }

            return result;
        }

        static void RenderDepthPrepass( ScriptableRenderContext     renderContext,
                                        CommandBuffer               cmd,
                                        FrameSettings               frameSettings,
                                        RenderTargetIdentifier[]    deferredMrt,
                                        RenderTargetIdentifier[]    forwardMrt,
                                        RTHandle                    depthBuffer,
                                        in RendererList             depthDeferredRendererListDesc,
                                        in RendererList             depthForwardRendererListDesc,
                                        bool                        hasDepthDeferredPass
                                        )
        {
            // Disable write to normal buffer for unlit shader (the normal buffer binding change when using MSAA)
            cmd.SetGlobalInt(HDShaderIDs._ColorMaskNormal, frameSettings.IsEnabled(FrameSettingsField.MSAA) ? (int)ColorWriteMask.All : 0);

            if (hasDepthDeferredPass)
            {
                if (deferredMrt == null)
                    CoreUtils.SetRenderTarget(cmd, depthBuffer);
                else
                    CoreUtils.SetRenderTarget(cmd, deferredMrt, depthBuffer);

                DrawOpaqueRendererList(renderContext, cmd, frameSettings, depthDeferredRendererListDesc);
            }

            CoreUtils.SetRenderTarget(cmd, forwardMrt, depthBuffer);
            DrawOpaqueRendererList(renderContext, cmd, frameSettings, depthForwardRendererListDesc);
        }

        // RenderDepthPrepass render both opaque and opaque alpha tested based on engine configuration.
        // Lit Forward only: We always render all materials
        // Lit Deferred: We always render depth prepass for alpha tested (optimization), other deferred material are render based on engine configuration.
        // Forward opaque with deferred renderer (DepthForwardOnly pass): We always render all materials
        // True is return if motion vector must be render after GBuffer pass
        bool RenderDepthPrepass(CullingResults cull, HDCamera hdCamera, ScriptableRenderContext renderContext, CommandBuffer cmd)
        {
            var depthPrepassParameters = PrepareDepthPrepass(cull, hdCamera);

            using (new ProfilingScope(cmd, ProfilingSampler.Get(depthPrepassParameters.profilingId)))
            {
                RenderDepthPrepass(renderContext, cmd, hdCamera.frameSettings,
                                    m_SharedRTManager.GetDepthPrepassDeferredRTI(hdCamera.frameSettings),
                                    m_SharedRTManager.GetDepthPrepassForwardRTI(hdCamera.frameSettings),
                                    m_SharedRTManager.GetDepthStencilBuffer(hdCamera.frameSettings.IsEnabled(FrameSettingsField.MSAA)),
                                    RendererList.Create(depthPrepassParameters.depthDeferredRendererListDesc),
                                    RendererList.Create(depthPrepassParameters.depthForwardRendererListDesc),
                                    depthPrepassParameters.hasDepthDeferredPass
                                    );
            }

            return depthPrepassParameters.shouldRenderMotionVectorAfterGBuffer;
        }

        // RenderGBuffer do the gbuffer pass. This is solely call with deferred. If we use a depth prepass, then the depth prepass will perform the alpha testing for opaque alpha tested and we don't need to do it anymore
        // during Gbuffer pass. This is handled in the shader and the depth test (equal and no depth write) is done here.
        void RenderGBuffer(CullingResults cull, HDCamera hdCamera, ScriptableRenderContext renderContext, CommandBuffer cmd)
        {
            if (hdCamera.frameSettings.litShaderMode != LitShaderMode.Deferred)
                return;

            using (new ProfilingScope(cmd, m_CurrentDebugDisplaySettings.IsDebugDisplayEnabled() ? ProfilingSampler.Get(HDProfileId.GBufferDebug) : ProfilingSampler.Get(HDProfileId.GBuffer)))
            {
                // setup GBuffer for rendering
                CoreUtils.SetRenderTarget(cmd, m_GbufferManager.GetBuffersRTI(hdCamera.frameSettings), m_SharedRTManager.GetDepthStencilBuffer());

                var rendererList = RendererList.Create(CreateOpaqueRendererListDesc(cull, hdCamera.camera, HDShaderPassNames.s_GBufferName, m_CurrentRendererConfigurationBakedLighting));
                DrawOpaqueRendererList(renderContext, cmd, hdCamera.frameSettings, rendererList);

                m_GbufferManager.BindBufferAsTextures(cmd);
            }
        }

        void RenderDBuffer(HDCamera hdCamera, CommandBuffer cmd, ScriptableRenderContext renderContext, CullingResults cullingResults)
        {
            if (!hdCamera.frameSettings.IsEnabled(FrameSettingsField.Decals))
            {
                // We still bind black textures to make sure that something is bound (can be a problem on some platforms)
                m_DbufferManager.BindBlackTextures(cmd);

                return;
            }

            // We need to copy depth buffer texture if we want to bind it at this stage
            CopyDepthBufferIfNeeded(hdCamera, cmd);

            // If we have an incomplete depth buffer use for decal we will need to do another copy
            // after the rendering of the GBuffer
            if ((   hdCamera.frameSettings.litShaderMode == LitShaderMode.Deferred) &&
                    !hdCamera.frameSettings.IsEnabled(FrameSettingsField.DepthPrepassWithDeferredRendering))
                m_IsDepthBufferCopyValid = false;

            using (new ProfilingScope(cmd, ProfilingSampler.Get(HDProfileId.DBufferRender)))
            {
                var parameters = PrepareRenderDBufferParameters(hdCamera);
                RenderDBuffer(  parameters,
                                m_DbufferManager.GetBuffersRTI(),
                                m_DbufferManager.GetRTHandles(),
                                m_SharedRTManager.GetDepthStencilBuffer(),
                                m_SharedRTManager.GetDepthTexture(),
                                RendererList.Create(PrepareMeshDecalsRendererList(cullingResults, hdCamera, parameters.use4RTs)),
                                m_SharedRTManager.GetDecalPrepassBuffer(hdCamera.frameSettings.IsEnabled(FrameSettingsField.MSAA)),
                                renderContext, cmd);

                m_DbufferManager.BindBufferAsTextures(cmd);
            }
        }

        void DecalNormalPatch(HDCamera hdCamera, CommandBuffer cmd)
        {
            // Integrated Intel GPU on Mac don't support the texture format use for normal (RGBA_8UNORM) for SetRandomWriteTarget
            // So on Metal for now we don't patch normal buffer if we detect an intel GPU
            if (SystemInfo.graphicsDeviceType == GraphicsDeviceType.Metal /* && SystemInfo.graphicsDeviceName.Contains("Intel") */)
            {
                return;
            }

            if (hdCamera.frameSettings.IsEnabled(FrameSettingsField.Decals) &&
                !hdCamera.frameSettings.IsEnabled(FrameSettingsField.MSAA)) // MSAA not supported
            {
                var parameters = PrepareDBufferNormalPatchParameters(hdCamera);
                DecalNormalPatch(parameters, m_DbufferManager.GetRTHandles(), m_SharedRTManager.GetDepthStencilBuffer(), m_SharedRTManager.GetNormalBuffer(), cmd);
            }
        }

        struct DBufferNormalPatchParameters
        {
            public Material decalNormalBufferMaterial;
            public int dBufferCount;
            public int stencilRef;
            public int stencilMask;
        }

        DBufferNormalPatchParameters PrepareDBufferNormalPatchParameters(HDCamera hdCamera)
        {
            var parameters = new DBufferNormalPatchParameters();
            parameters.dBufferCount = m_Asset.currentPlatformRenderPipelineSettings.decalSettings.perChannelMask ? 4 : 3;
            parameters.decalNormalBufferMaterial = m_DecalNormalBufferMaterial;
            switch (hdCamera.frameSettings.litShaderMode)
            {
                case LitShaderMode.Forward:  // in forward rendering all pixels that decals wrote into have to be composited
                    parameters.stencilMask = (int)StencilUsage.Decals;
                    parameters.stencilRef = (int)StencilUsage.Decals;
                    break;
                case LitShaderMode.Deferred: // in deferred rendering only pixels affected by both forward materials and decals need to be composited
                    parameters.stencilMask = (int)StencilUsage.Decals | (int)StencilUsage.RequiresDeferredLighting;
                    parameters.stencilRef = (int)StencilUsage.Decals;
                    break;
                default:
                    throw new ArgumentOutOfRangeException("Unknown ShaderLitMode");
            }

            return parameters;
        }

        static void DecalNormalPatch(   DBufferNormalPatchParameters    parameters,
                                        RTHandle[]                      dBuffer,
                                        RTHandle                        depthStencilBuffer,
                                        RTHandle                        normalBuffer,
                                        CommandBuffer                   cmd)
        {
            using (new ProfilingScope(cmd, ProfilingSampler.Get(HDProfileId.DBufferNormal)))
            {
                parameters.decalNormalBufferMaterial.SetInt(HDShaderIDs._DecalNormalBufferStencilReadMask, parameters.stencilMask);
                parameters.decalNormalBufferMaterial.SetInt(HDShaderIDs._DecalNormalBufferStencilRef, parameters.stencilRef);
                for (int i = 0; i < parameters.dBufferCount; ++i)
                    parameters.decalNormalBufferMaterial.SetTexture(HDShaderIDs._DBufferTexture[i], dBuffer[i]);

                CoreUtils.SetRenderTarget(cmd, depthStencilBuffer);
                cmd.SetRandomWriteTarget(1, normalBuffer);
                cmd.DrawProcedural(Matrix4x4.identity, parameters.decalNormalBufferMaterial, 0, MeshTopology.Triangles, 3, 1);
                cmd.ClearRandomWriteTargets();
            }
        }

        RendererListDesc PrepareMeshDecalsRendererList(CullingResults cullingResults, HDCamera hdCamera, bool use4RTs)
        {
            var desc = new RendererListDesc(m_MeshDecalsPassNames, cullingResults, hdCamera.camera)
            {
                sortingCriteria = SortingCriteria.CommonOpaque,
                rendererConfiguration = PerObjectData.None,
                renderQueueRange = HDRenderQueue.k_RenderQueue_AllOpaque
            };

            return desc;
        }

        void UpdateShaderVariablesGlobalDecal(ref ShaderVariablesGlobal cb, HDCamera hdCamera)
        {
            if (hdCamera.frameSettings.IsEnabled(FrameSettingsField.Decals))
            {
                cb._EnableDecals  = 1;
                cb._DecalAtlasResolution = new Vector2(HDUtils.hdrpSettings.decalSettings.atlasWidth, HDUtils.hdrpSettings.decalSettings.atlasHeight);
            }
            else
            {
                cb._EnableDecals = 0;
            }
        }

        static RenderTargetIdentifier[] m_Dbuffer3RtIds = new RenderTargetIdentifier[3];

        struct RenderDBufferParameters
        {
            public bool use4RTs;
            public bool useDecalLayers;
        }

        RenderDBufferParameters PrepareRenderDBufferParameters(HDCamera hdCamera)
        {
            var parameters = new RenderDBufferParameters();
            parameters.use4RTs = m_Asset.currentPlatformRenderPipelineSettings.decalSettings.perChannelMask;
            parameters.useDecalLayers = hdCamera.frameSettings.IsEnabled(FrameSettingsField.DecalLayers);
            return parameters;
        }

        static void RenderDBuffer(  in RenderDBufferParameters  parameters,
                                    RenderTargetIdentifier[]    mrt,
                                    RTHandle[]                  rtHandles,
                                    RTHandle                    depthStencilBuffer,
                                    RTHandle                    depthTexture,
                                    RendererList                meshDecalsRendererList,
                                    RTHandle                    decalPrepassBuffer,
                                    ScriptableRenderContext     renderContext,
                                    CommandBuffer               cmd)
        {
            // for alpha compositing, color is cleared to 0, alpha to 1
            // https://developer.nvidia.com/gpugems/GPUGems3/gpugems3_ch23.html

            // this clears the targets
            // TODO: Once we move to render graph, move this to render targets initialization parameters and remove rtHandles parameters
            Color clearColor = new Color(0.0f, 0.0f, 0.0f, 1.0f);
            Color clearColorNormal = new Color(0.5f, 0.5f, 0.5f, 1.0f); // for normals 0.5 is neutral
            Color clearColorAOSBlend = new Color(1.0f, 1.0f, 1.0f, 1.0f);
            CoreUtils.SetRenderTarget(cmd, rtHandles[0], ClearFlag.Color, clearColor);
            CoreUtils.SetRenderTarget(cmd, rtHandles[1], ClearFlag.Color, clearColorNormal);
            CoreUtils.SetRenderTarget(cmd, rtHandles[2], ClearFlag.Color, clearColor);

            if (parameters.use4RTs)
            {
                CoreUtils.SetRenderTarget(cmd, rtHandles[3], ClearFlag.Color, clearColorAOSBlend);
                // this actually sets the MRTs and HTile RWTexture, this is done separately because we do not have an api to clear MRTs to different colors
                CoreUtils.SetRenderTarget(cmd, mrt, depthStencilBuffer); // do not clear anymore
            }
            else
            {
                for (int rtindex = 0; rtindex < 3; rtindex++)
                {
                     m_Dbuffer3RtIds[rtindex] = mrt[rtindex];
                }
                // this actually sets the MRTs and HTile RWTexture, this is done separately because we do not have an api to clear MRTs to different colors
                CoreUtils.SetRenderTarget(cmd, m_Dbuffer3RtIds, depthStencilBuffer); // do not clear anymore
            }

            if (parameters.useDecalLayers)
                cmd.SetGlobalTexture(HDShaderIDs._DecalPrepassTexture, decalPrepassBuffer);
            else
                cmd.SetGlobalTexture(HDShaderIDs._DecalPrepassTexture, TextureXR.GetBlackTexture());

            cmd.SetGlobalTexture(HDShaderIDs._CameraDepthTexture, depthTexture);

            CoreUtils.DrawRendererList(renderContext, cmd, meshDecalsRendererList);
            DecalSystem.instance.RenderIntoDBuffer(cmd);

            cmd.ClearRandomWriteTargets();
        }

        RendererListDesc PrepareForwardEmissiveRendererList(CullingResults cullResults, HDCamera hdCamera)
        {
            var result = new RendererListDesc(m_DecalsEmissivePassNames, cullResults, hdCamera.camera)
            {
                renderQueueRange = HDRenderQueue.k_RenderQueue_AllOpaque,
                sortingCriteria = SortingCriteria.CommonOpaque,
                rendererConfiguration = PerObjectData.None
            };

            return result;
        }

        void RenderForwardEmissive(CullingResults cullResults, HDCamera hdCamera, ScriptableRenderContext renderContext, CommandBuffer cmd)
        {
            using (new ProfilingScope(cmd, ProfilingSampler.Get(HDProfileId.ForwardEmissive)))
            {
                bool msaa = hdCamera.frameSettings.IsEnabled(FrameSettingsField.MSAA);
                CoreUtils.SetRenderTarget(cmd, msaa ? m_CameraColorMSAABuffer : m_CameraColorBuffer, m_SharedRTManager.GetDepthStencilBuffer(msaa));
                CoreUtils.DrawRendererList(renderContext, cmd, RendererList.Create(PrepareForwardEmissiveRendererList(cullResults, hdCamera)));

                if (hdCamera.frameSettings.IsEnabled(FrameSettingsField.Decals))
                    DecalSystem.instance.RenderForwardEmissive(cmd);
            }
        }

        void RenderWireFrame(CullingResults cull, HDCamera hdCamera, RenderTargetIdentifier backbuffer, ScriptableRenderContext renderContext, CommandBuffer cmd)
        {
            using (new ProfilingScope(cmd, ProfilingSampler.Get(HDProfileId.RenderWireFrame)))
            {
                CoreUtils.SetRenderTarget(cmd, backbuffer, ClearFlag.Color, GetColorBufferClearColor(hdCamera));

                var rendererListOpaque = RendererList.Create(CreateOpaqueRendererListDesc(cull, hdCamera.camera, m_AllForwardOpaquePassNames));
                DrawOpaqueRendererList(renderContext, cmd, hdCamera.frameSettings, rendererListOpaque);

                // Render forward transparent
                var rendererListTransparent = RendererList.Create(CreateTransparentRendererListDesc(cull, hdCamera.camera, m_AllTransparentPassNames));
                DrawTransparentRendererList(renderContext, cmd, hdCamera.frameSettings, rendererListTransparent);
            }
        }

        void RenderDebugViewMaterial(CullingResults cull, HDCamera hdCamera, ScriptableRenderContext renderContext, CommandBuffer cmd)
        {
            using (new ProfilingScope(cmd, ProfilingSampler.Get(HDProfileId.DisplayDebugViewMaterial)))
            {
                if (m_CurrentDebugDisplaySettings.data.materialDebugSettings.IsDebugGBufferEnabled() && hdCamera.frameSettings.litShaderMode == LitShaderMode.Deferred)
                {
                    using (new ProfilingScope(cmd, ProfilingSampler.Get(HDProfileId.DebugViewMaterialGBuffer)))
                    {
                        HDUtils.DrawFullScreen(cmd, m_currentDebugViewMaterialGBuffer, m_CameraColorBuffer);
                    }
                }
                else
                {
                    // When rendering debug material we shouldn't rely on a depth prepass for optimizing the alpha clip test. As it is control on the material inspector side
                    // we must override the state here.

                    CoreUtils.SetRenderTarget(cmd, m_CameraColorBuffer, m_SharedRTManager.GetDepthStencilBuffer(), ClearFlag.All, Color.clear);
                    // Render Opaque forward
                    var rendererListOpaque = RendererList.Create(CreateOpaqueRendererListDesc(cull, hdCamera.camera, m_AllForwardOpaquePassNames, m_CurrentRendererConfigurationBakedLighting, stateBlock: m_DepthStateOpaque));
                    DrawOpaqueRendererList(renderContext, cmd, hdCamera.frameSettings, rendererListOpaque);

                    // Render forward transparent
                    var rendererListTransparent = RendererList.Create(CreateTransparentRendererListDesc(cull, hdCamera.camera, m_AllTransparentPassNames, m_CurrentRendererConfigurationBakedLighting));
                    DrawTransparentRendererList(renderContext, cmd, hdCamera.frameSettings, rendererListTransparent);
                }
            }
        }

        struct TransparencyOverdrawParameters
        {
            public ShaderVariablesDebugDisplay constantBuffer;
            public RendererListDesc transparencyRL;
            public RendererListDesc transparencyAfterPostRL;
            public RendererListDesc transparencyLowResRL;
            public FrameSettings frameSettings;
        }

        TransparencyOverdrawParameters PrepareTransparencyOverdrawParameters(HDCamera hdCamera, CullingResults cull)
        {
            var parameters = new TransparencyOverdrawParameters();

            var passNames = m_Asset.currentPlatformRenderPipelineSettings.supportTransparentBackface ? m_AllTransparentPassNames : m_TransparentNoBackfaceNames;
            var stateBlock = new RenderStateBlock
            {
                mask = RenderStateMask.Blend,
                blendState = new BlendState
                {
                    blendState0 = new RenderTargetBlendState
                    {
                        destinationColorBlendMode = BlendMode.One,
                        sourceColorBlendMode = BlendMode.One,
                        destinationAlphaBlendMode = BlendMode.One,
                        sourceAlphaBlendMode = BlendMode.One,
                        colorBlendOperation = BlendOp.Add,
                        alphaBlendOperation = BlendOp.Add,
                        writeMask = ColorWriteMask.All
                    }
                }
            };

            parameters.constantBuffer = m_ShaderVariablesDebugDisplayCB;
            parameters.transparencyRL = CreateTransparentRendererListDesc(cull, hdCamera.camera, passNames, stateBlock: stateBlock);
            parameters.transparencyAfterPostRL = CreateTransparentRendererListDesc(cull, hdCamera.camera, passNames, renderQueueRange: HDRenderQueue.k_RenderQueue_AfterPostProcessTransparent, stateBlock: stateBlock);
            parameters.transparencyLowResRL = CreateTransparentRendererListDesc(cull, hdCamera.camera, passNames, renderQueueRange: HDRenderQueue.k_RenderQueue_LowTransparent, stateBlock: stateBlock);
            parameters.frameSettings = hdCamera.frameSettings;

            return parameters;
        }

        static void RenderTransparencyOverdraw( TransparencyOverdrawParameters  parameters,
                                                RTHandle                        colorBuffer,
                                                RTHandle                        depthBuffer,
                                                in RendererList                 transparencyRL,
                                                in RendererList                 transparencyAfterPostRL,
                                                in RendererList                 transparencyLowResRL,
                                                ScriptableRenderContext         renderContext,
                                                CommandBuffer                   cmd)
        {
            CoreUtils.SetRenderTarget(cmd, colorBuffer, depthBuffer, clearFlag: ClearFlag.Color, clearColor: Color.black);

            // High res transparent objects, drawing in m_DebugFullScreenTempBuffer
            parameters.constantBuffer._DebugTransparencyOverdrawWeight = 1.0f;
            ConstantBuffer.PushGlobal(cmd, parameters.constantBuffer, HDShaderIDs._ShaderVariablesDebugDisplay);

            DrawTransparentRendererList(renderContext, cmd, parameters.frameSettings, transparencyRL);
            DrawTransparentRendererList(renderContext, cmd, parameters.frameSettings, transparencyAfterPostRL);

            // Low res transparent objects, copying result m_DebugTranparencyLowRes
            parameters.constantBuffer._DebugTransparencyOverdrawWeight = 0.25f;
            ConstantBuffer.PushGlobal(cmd, parameters.constantBuffer, HDShaderIDs._ShaderVariablesDebugDisplay);
            DrawTransparentRendererList(renderContext, cmd, parameters.frameSettings, transparencyLowResRL);

            // weighted sum of m_DebugFullScreenTempBuffer and m_DebugTranparencyLowRes done in DebugFullScreen.shader
        }

        void RenderTransparencyOverdraw(CullingResults cull, HDCamera hdCamera, ScriptableRenderContext renderContext, CommandBuffer cmd)
        {
            if (m_CurrentDebugDisplaySettings.IsDebugDisplayEnabled() && m_CurrentDebugDisplaySettings.data.fullScreenDebugMode == FullScreenDebugMode.TransparencyOverdraw)
            {
                var parameters = PrepareTransparencyOverdrawParameters(hdCamera, cull);
                RenderTransparencyOverdraw( parameters,
                                            m_CameraColorBuffer,
                                            m_SharedRTManager.GetDepthStencilBuffer(),
                                            RendererList.Create(parameters.transparencyRL),
                                            RendererList.Create(parameters.transparencyAfterPostRL),
                                            RendererList.Create(parameters.transparencyLowResRL),
                                            renderContext, cmd);
                PushFullScreenDebugTexture(hdCamera, cmd, m_CameraColorBuffer, FullScreenDebugMode.TransparencyOverdraw);
            }
        }

        void RenderFullScreenDebug(CullingResults cullResults, HDCamera hdCamera, ScriptableRenderContext renderContext, CommandBuffer cmd)
        {
            using (new ProfilingScope(cmd, ProfilingSampler.Get(HDProfileId.RenderFullScreenDebug)))
            {
                bool msaa = hdCamera.frameSettings.IsEnabled(FrameSettingsField.MSAA);
                var renderTarget = msaa ? m_CameraColorMSAABuffer : m_CameraColorBuffer;

                CoreUtils.SetRenderTarget(cmd, renderTarget, m_SharedRTManager.GetDepthStencilBuffer(msaa));
                cmd.SetRandomWriteTarget(1, m_SharedRTManager.GetFullScreenDebugBuffer());

                var rendererList = RendererList.Create(CreateOpaqueRendererListDesc(cullResults, hdCamera.camera, m_FullScreenDebugPassNames, renderQueueRange: RenderQueueRange.all));
                CoreUtils.DrawRendererList(renderContext, cmd, rendererList);

                cmd.ClearRandomWriteTargets();
                m_FullScreenDebugPushed = true;
            }
        }

        void UpdateSkyEnvironment(HDCamera hdCamera, ScriptableRenderContext renderContext, int frameIndex, CommandBuffer cmd)
        {
            m_SkyManager.UpdateEnvironment(hdCamera, renderContext, GetCurrentSunLight(), frameIndex, cmd);
        }

        /// <summary>
        /// Request an update of the environment lighting.
        /// </summary>
        public void RequestSkyEnvironmentUpdate()
        {
            m_SkyManager.RequestEnvironmentUpdate();
        }

        internal void RequestStaticSkyUpdate()
        {
            m_SkyManager.RequestStaticEnvironmentUpdate();
        }

        void PreRenderSky(HDCamera hdCamera, CommandBuffer cmd)
        {
            if (m_CurrentDebugDisplaySettings.DebugHideSky(hdCamera))
            {
                return;
            }

            bool msaaEnabled = hdCamera.frameSettings.IsEnabled(FrameSettingsField.MSAA);
            var colorBuffer = msaaEnabled ? m_CameraColorMSAABuffer : m_CameraColorBuffer;
            var depthBuffer = m_SharedRTManager.GetDepthStencilBuffer(msaaEnabled);
            var normalBuffer = m_SharedRTManager.GetNormalBuffer(msaaEnabled);

            m_SkyManager.PreRenderSky(hdCamera, GetCurrentSunLight(), colorBuffer, normalBuffer, depthBuffer, m_CurrentDebugDisplaySettings, m_FrameCount, cmd);
        }

        void RenderSky(HDCamera hdCamera, CommandBuffer cmd)
        {
            if (m_CurrentDebugDisplaySettings.DebugHideSky(hdCamera))
            {
                return;
            }

            // Necessary to perform dual-source (polychromatic alpha) blending which is not supported by Unity.
            // We load from the color buffer, perform blending manually, and store to the atmospheric scattering buffer.
            // Then we perform a copy from the atmospheric scattering buffer back to the color buffer.
            bool msaaEnabled = hdCamera.frameSettings.IsEnabled(FrameSettingsField.MSAA);
            var colorBuffer = msaaEnabled ? m_CameraColorMSAABuffer : m_CameraColorBuffer;
            var intermediateBuffer = msaaEnabled ? m_OpaqueAtmosphericScatteringMSAABuffer : m_OpaqueAtmosphericScatteringBuffer;
            var depthBuffer = m_SharedRTManager.GetDepthStencilBuffer(msaaEnabled);

            var visualEnv = hdCamera.volumeStack.GetComponent<VisualEnvironment>();
            m_SkyManager.RenderSky(hdCamera, GetCurrentSunLight(), colorBuffer, depthBuffer, m_CurrentDebugDisplaySettings, m_FrameCount, cmd);

            if (Fog.IsFogEnabled(hdCamera) || Fog.IsPBRFogEnabled(hdCamera))
            {
                var pixelCoordToViewDirWS = hdCamera.mainViewConstants.pixelCoordToViewDirWS;
                m_SkyManager.RenderOpaqueAtmosphericScattering(cmd, hdCamera, colorBuffer, m_SharedRTManager.GetDepthTexture(msaaEnabled), m_LightingBuffer, intermediateBuffer, depthBuffer, pixelCoordToViewDirWS, hdCamera.frameSettings.IsEnabled(FrameSettingsField.MSAA));
            }
        }

        /// <summary>
        /// Export the provided camera's sky to a flattened cubemap.
        /// </summary>
        /// <param name="camera">Requested camera.</param>
        /// <returns>Result texture.</returns>
        public Texture2D ExportSkyToTexture(Camera camera)
        {
            return m_SkyManager.ExportSkyToTexture(camera);
        }

        RendererListDesc PrepareForwardOpaqueRendererList(CullingResults cullResults, HDCamera hdCamera)
        {
            var passNames = hdCamera.frameSettings.litShaderMode == LitShaderMode.Forward
                ? m_ForwardAndForwardOnlyPassNames
                : m_ForwardOnlyPassNames;
            return  CreateOpaqueRendererListDesc(cullResults, hdCamera.camera, passNames, m_CurrentRendererConfigurationBakedLighting);
        }

        // Guidelines: In deferred by default there is no opaque in forward. However it is possible to force an opaque material to render in forward
        // by using the pass "ForwardOnly". In this case the .shader should not have "Forward" but only a "ForwardOnly" pass.
        // It must also have a "DepthForwardOnly" and no "DepthOnly" pass as forward material (either deferred or forward only rendering) have always a depth pass.
        // The RenderForward pass will render the appropriate pass depends on the engine settings. In case of forward only rendering, both "Forward" pass and "ForwardOnly" pass
        // material will be render for both transparent and opaque. In case of deferred, both path are used for transparent but only "ForwardOnly" is use for opaque.
        // (Thus why "Forward" and "ForwardOnly" are exclusive, else they will render two times"
        void RenderForwardOpaque(CullingResults cullResults, HDCamera hdCamera, ScriptableRenderContext renderContext, CommandBuffer cmd)
        {
            bool debugDisplay = m_CurrentDebugDisplaySettings.IsDebugDisplayEnabled();
            using (new ProfilingScope(cmd, debugDisplay ? ProfilingSampler.Get(HDProfileId.ForwardOpaqueDebug) : ProfilingSampler.Get(HDProfileId.ForwardOpaque)))
            {
                bool useFptl = hdCamera.frameSettings.IsEnabled(FrameSettingsField.FPTLForForwardOpaque);
                bool msaa = hdCamera.frameSettings.IsEnabled(FrameSettingsField.MSAA);

                RenderTargetIdentifier[] renderTarget = null;

                // In case of forward SSS we will bind all the required target. It is up to the shader to write into it or not.
                if (hdCamera.frameSettings.IsEnabled(FrameSettingsField.SubsurfaceScattering))
                {
                    renderTarget = m_MRTWithSSS;
                    renderTarget[0] = msaa ? m_CameraColorMSAABuffer : m_CameraColorBuffer; // Store the specular color

#if ENABLE_VIRTUALTEXTURES
                    renderTarget[1] = GetVTFeedbackBufferForForward(hdCamera);
                    const int offset = 2;
#else
                    const int offset = 1;
#endif
                    renderTarget[offset+0] = msaa ? m_CameraSssDiffuseLightingMSAABuffer : m_CameraSssDiffuseLightingBuffer;
                    renderTarget[offset+1] = msaa ? GetSSSBufferMSAA() : GetSSSBuffer();
                }
                else
                {
#if ENABLE_VIRTUALTEXTURES
                    renderTarget = m_MRTWithVTFeedback;
                    renderTarget[0] = msaa ? m_CameraColorMSAABuffer : m_CameraColorBuffer;
                    renderTarget[1] = GetVTFeedbackBufferForForward(hdCamera);
#else
                    renderTarget = mMRTSingle;
                    renderTarget[0] = msaa ? m_CameraColorMSAABuffer : m_CameraColorBuffer;
#endif
                }

                RenderForwardRendererList(hdCamera.frameSettings,
                                            RendererList.Create(PrepareForwardOpaqueRendererList(cullResults, hdCamera)),
                                            renderTarget,
                                            m_SharedRTManager.GetDepthStencilBuffer(msaa),
                                            useFptl ? m_TileAndClusterData.lightList : m_TileAndClusterData.perVoxelLightLists,
                                            true, renderContext, cmd);
            }
        }

        static bool NeedMotionVectorForTransparent(FrameSettings frameSettings)
        {
            return frameSettings.IsEnabled(FrameSettingsField.MotionVectors);
        }

        RendererListDesc PrepareForwardTransparentRendererList(CullingResults cullResults, HDCamera hdCamera, bool preRefraction)
        {
            RenderQueueRange transparentRange;
            if (preRefraction)
            {
                transparentRange = HDRenderQueue.k_RenderQueue_PreRefraction;
            }
            else if (hdCamera.frameSettings.IsEnabled(FrameSettingsField.LowResTransparent))
            {
                transparentRange = HDRenderQueue.k_RenderQueue_Transparent;
            }
            else // Low res transparent disabled
            {
                transparentRange = HDRenderQueue.k_RenderQueue_TransparentWithLowRes;
            }

            if (!hdCamera.frameSettings.IsEnabled(FrameSettingsField.Refraction))
            {
                if (hdCamera.frameSettings.IsEnabled(FrameSettingsField.LowResTransparent))
                    transparentRange = HDRenderQueue.k_RenderQueue_AllTransparent;
                else
                    transparentRange = HDRenderQueue.k_RenderQueue_AllTransparentWithLowRes;
            }

            if (NeedMotionVectorForTransparent(hdCamera.frameSettings))
            {
                m_CurrentRendererConfigurationBakedLighting |= PerObjectData.MotionVectors; // This will enable the flag for low res transparent as well
            }

            var passNames = m_Asset.currentPlatformRenderPipelineSettings.supportTransparentBackface ? m_AllTransparentPassNames : m_TransparentNoBackfaceNames;
            return CreateTransparentRendererListDesc(cullResults, hdCamera.camera, passNames, m_CurrentRendererConfigurationBakedLighting, transparentRange);
        }


        void RenderForwardTransparent(CullingResults cullResults, HDCamera hdCamera, bool preRefraction, ScriptableRenderContext renderContext, CommandBuffer cmd)
        {
            // If rough refraction are turned off, we render all transparents in the Transparent pass and we skip the PreRefraction one.
            if (!hdCamera.frameSettings.IsEnabled(FrameSettingsField.Refraction) && preRefraction)
            {
                return;
            }

            HDProfileId passName;
            bool debugDisplay = m_CurrentDebugDisplaySettings.IsDebugDisplayEnabled();
            if (debugDisplay)
                passName = preRefraction ? HDProfileId.ForwardPreRefractionDebug : HDProfileId.ForwardTransparentDebug;
            else
                passName = preRefraction ? HDProfileId.ForwardPreRefraction : HDProfileId.ForwardTransparent;

            using (new ProfilingScope(cmd, ProfilingSampler.Get(passName)))
            {
                bool msaa = hdCamera.frameSettings.IsEnabled(FrameSettingsField.MSAA);
                bool renderMotionVecForTransparent = NeedMotionVectorForTransparent(hdCamera.frameSettings);
                cmd.SetGlobalInt(HDShaderIDs._ColorMaskTransparentVel, renderMotionVecForTransparent ? (int)ColorWriteMask.All : 0);

                m_MRTTransparentMotionVec[0] = msaa ? m_CameraColorMSAABuffer : m_CameraColorBuffer;

#if ENABLE_VIRTUALTEXTURES
                m_MRTTransparentMotionVec[1] = GetVTFeedbackBufferForForward(hdCamera);
                const int offset = 2;
#else
                const int offset = 1;
#endif
                m_MRTTransparentMotionVec[offset] = renderMotionVecForTransparent ? m_SharedRTManager.GetMotionVectorsBuffer(hdCamera.frameSettings.IsEnabled(FrameSettingsField.MSAA))
                    // It doesn't really matter what gets bound here since the color mask state set will prevent this from ever being written to. However, we still need to bind something
                    // to avoid warnings about unbound render targets. The following rendertarget could really be anything if renderVelocitiesForTransparent, here the normal buffer
                    // as it is guaranteed to exist and to have the same size.
                    // to avoid warnings about unbound render targets.
                    : m_SharedRTManager.GetNormalBuffer(msaa);

                if ((hdCamera.frameSettings.IsEnabled(FrameSettingsField.Decals)) && (DecalSystem.m_DecalDatasCount > 0)) // enable d-buffer flag value is being interpreted more like enable decals in general now that we have clustered
                                                                                                                          // decal datas count is 0 if no decals affect transparency
                {
                    DecalSystem.instance.SetAtlas(cmd); // for clustered decals
                }

                RenderForwardRendererList(hdCamera.frameSettings,
                                            RendererList.Create(PrepareForwardTransparentRendererList(cullResults, hdCamera, preRefraction)),
                                            m_MRTTransparentMotionVec,
                                            m_SharedRTManager.GetDepthStencilBuffer(hdCamera.frameSettings.IsEnabled(FrameSettingsField.MSAA)),
                                            m_TileAndClusterData.perVoxelLightLists,
                                            false, renderContext, cmd);
            }
        }

        static void RenderForwardRendererList(  FrameSettings               frameSettings,
                                                RendererList                rendererList,
                                                RenderTargetIdentifier[]    renderTarget,
                                                RTHandle                    depthBuffer,
                                                ComputeBuffer               lightListBuffer,
                                                bool                        opaque,
                                                ScriptableRenderContext     renderContext,
                                                CommandBuffer               cmd)
        {
            // Note: SHADOWS_SHADOWMASK keyword is enabled in HDRenderPipeline.cs ConfigureForShadowMask
            bool useFptl = opaque && frameSettings.IsEnabled(FrameSettingsField.FPTLForForwardOpaque);

            // say that we want to use tile/cluster light loop
            CoreUtils.SetKeyword(cmd, "USE_FPTL_LIGHTLIST", useFptl);
            CoreUtils.SetKeyword(cmd, "USE_CLUSTERED_LIGHTLIST", !useFptl);
            cmd.SetGlobalBuffer(HDShaderIDs.g_vLightListGlobal, lightListBuffer);

            CoreUtils.SetRenderTarget(cmd, renderTarget, depthBuffer);
            if (opaque)
                DrawOpaqueRendererList(renderContext, cmd, frameSettings, rendererList);
            else
                DrawTransparentRendererList(renderContext, cmd, frameSettings, rendererList);
        }

        // This is use to Display legacy shader with an error shader
        [Conditional("DEVELOPMENT_BUILD"), Conditional("UNITY_EDITOR")]
        void RenderForwardError(CullingResults cullResults, HDCamera hdCamera, ScriptableRenderContext renderContext, CommandBuffer cmd)
        {
            using (new ProfilingScope(cmd, ProfilingSampler.Get(HDProfileId.RenderForwardError)))
            {
                CoreUtils.SetRenderTarget(cmd, m_CameraColorBuffer, m_SharedRTManager.GetDepthStencilBuffer());
                var rendererList = RendererList.Create(CreateOpaqueRendererListDesc(cullResults, hdCamera.camera, m_ForwardErrorPassNames, renderQueueRange: RenderQueueRange.all, overrideMaterial: m_ErrorMaterial));
                CoreUtils.DrawRendererList(renderContext, cmd, rendererList);
            }
        }

        bool RenderCustomPass(ScriptableRenderContext context, CommandBuffer cmd, HDCamera hdCamera, CullingResults cullingResults, CustomPassInjectionPoint injectionPoint, AOVRequestData aovRequest, List<RTHandle> aovCustomPassBuffers)
        {
            if (!hdCamera.frameSettings.IsEnabled(FrameSettingsField.CustomPass))
                return false;

            bool executed = false;
            CustomPassVolume.GetActivePassVolumes(injectionPoint, m_ActivePassVolumes);
            foreach (var customPass in m_ActivePassVolumes)
            {
                if (customPass == null)
                    return false;

                var customPassTargets = new CustomPass.RenderTargets
                {
                    cameraColorMSAABuffer = m_CameraColorMSAABuffer,
                    cameraColorBuffer = (injectionPoint == CustomPassInjectionPoint.AfterPostProcess) ? m_IntermediateAfterPostProcessBuffer : m_CameraColorBuffer,
                    customColorBuffer = m_CustomPassColorBuffer,
                    customDepthBuffer = m_CustomPassDepthBuffer,
                };
                executed |= customPass.Execute(context, cmd, hdCamera, cullingResults, m_SharedRTManager, customPassTargets);
            }

            // Push the custom pass buffer, in case it was requested in the AOVs
            aovRequest.PushCustomPassTexture(cmd, injectionPoint, m_CameraColorBuffer, m_CustomPassColorBuffer, aovCustomPassBuffers);

            return executed;
        }

        void RenderTransparentDepthPrepass(CullingResults cull, HDCamera hdCamera, ScriptableRenderContext renderContext, CommandBuffer cmd)
        {
            if (hdCamera.frameSettings.IsEnabled(FrameSettingsField.TransparentPrepass))
            {
                // Render transparent depth prepass after opaque one
                using (new ProfilingScope(cmd, ProfilingSampler.Get(HDProfileId.TransparentDepthPrepass)))
                {
                    if (hdCamera.IsSSREnabled(transparent: true))
                    {
                        // TO CHECK: we should disable decal variant here!

                        // But we also need to bind the normal buffer for objects that will receive SSR
                        CoreUtils.SetRenderTarget(cmd, m_SharedRTManager.GetDepthPrepassForwardRTI(hdCamera.frameSettings), m_SharedRTManager.GetDepthStencilBuffer());
                    }
                    else
                        CoreUtils.SetRenderTarget(cmd, m_SharedRTManager.GetDepthStencilBuffer());

                    var rendererList = RendererList.Create(CreateTransparentRendererListDesc(cull, hdCamera.camera, m_TransparentDepthPrepassNames));
                    DrawTransparentRendererList(renderContext, cmd, hdCamera.frameSettings, rendererList);
                }
            }
        }

        void RenderRayTracingPrepass(CullingResults cull, HDCamera hdCamera, ScriptableRenderContext renderContext, CommandBuffer cmd, bool clear)
        {
            if (!hdCamera.frameSettings.IsEnabled(FrameSettingsField.RayTracing))
                return;

            RecursiveRendering recursiveSettings = hdCamera.volumeStack.GetComponent<RecursiveRendering>();
            if (recursiveSettings.enable.value)
            {
                using (new ProfilingScope(cmd, ProfilingSampler.Get(HDProfileId.RayTracingPrepass)))
                {
                    RendererList transparentRendererList;
                    RendererList opaqueRendererList;

                    // when clear is required, it mean we are before the recursive rendering call, otherwise it mean we are before the depth prepass
                    // As the pass before depth prepass write depth, we don't need to write it again during the second one, also the buffer is only clear at this time
                    // TODO: evaluate the usage of a stencil bit in the stencil buffer to save a rendertarget (But it require various headaches to work correctly).
                    if (clear)
                    {
                        CoreUtils.SetRenderTarget(cmd, m_FlagMaskTextureRT, m_SharedRTManager.GetDepthStencilBuffer(), clearFlag: ClearFlag.Color, Color.black);
                        transparentRendererList = RendererList.Create(CreateOpaqueRendererListDesc(cull, hdCamera.camera, m_RayTracingPrepassNames, stateBlock: m_DepthStateNoWrite));
                        opaqueRendererList = RendererList.Create(CreateTransparentRendererListDesc(cull, hdCamera.camera, m_RayTracingPrepassNames, renderQueueRange: HDRenderQueue.k_RenderQueue_AllTransparentWithLowRes, stateBlock: m_DepthStateNoWrite));
                    }
                    else
                    {
                        CoreUtils.SetRenderTarget(cmd, m_FlagMaskTextureRT, m_SharedRTManager.GetDepthStencilBuffer());
                        transparentRendererList = RendererList.Create(CreateOpaqueRendererListDesc(cull, hdCamera.camera, m_RayTracingPrepassNames));
                        opaqueRendererList = RendererList.Create(CreateTransparentRendererListDesc(cull, hdCamera.camera, m_RayTracingPrepassNames));
                    }
                    DrawOpaqueRendererList(renderContext, cmd, hdCamera.frameSettings, opaqueRendererList);
                    DrawTransparentRendererList(renderContext, cmd, hdCamera.frameSettings, transparentRendererList);
                }
            }
        }

        void RenderTransparentDepthPostpass(CullingResults cullResults, HDCamera hdCamera, ScriptableRenderContext renderContext, CommandBuffer cmd)
        {
            if (!hdCamera.frameSettings.IsEnabled(FrameSettingsField.TransparentPostpass))
                return;

            using (new ProfilingScope(cmd, ProfilingSampler.Get(HDProfileId.TransparentDepthPostpass)))
            {
                CoreUtils.SetRenderTarget(cmd, m_SharedRTManager.GetDepthStencilBuffer());
                var rendererList = RendererList.Create(CreateTransparentRendererListDesc(cullResults, hdCamera.camera, m_TransparentDepthPostpassNames));
                DrawTransparentRendererList(renderContext, cmd, hdCamera.frameSettings, rendererList);
            }
        }

        void RenderLowResTransparent(CullingResults cullResults, HDCamera hdCamera, ScriptableRenderContext renderContext, CommandBuffer cmd)
        {
            if (!hdCamera.frameSettings.IsEnabled(FrameSettingsField.LowResTransparent))
                return;

            using (new ProfilingScope(cmd, ProfilingSampler.Get(HDProfileId.LowResTransparent)))
            {
                UpdateOffscreenRenderingConstants(ref m_ShaderVariablesGlobalCB, true, 2u);
                ConstantBuffer.PushGlobal(cmd, m_ShaderVariablesGlobalCB, HDShaderIDs._ShaderVariablesGlobal);

                CoreUtils.SetRenderTarget(cmd, m_LowResTransparentBuffer, m_SharedRTManager.GetLowResDepthBuffer(), clearFlag: ClearFlag.Color, Color.black);
                RenderQueueRange transparentRange = HDRenderQueue.k_RenderQueue_LowTransparent;
                var passNames = m_Asset.currentPlatformRenderPipelineSettings.supportTransparentBackface ? m_AllTransparentPassNames : m_TransparentNoBackfaceNames;
                var rendererList = RendererList.Create(CreateTransparentRendererListDesc(cullResults, hdCamera.camera, passNames, m_CurrentRendererConfigurationBakedLighting, HDRenderQueue.k_RenderQueue_LowTransparent));
                DrawTransparentRendererList(renderContext, cmd, hdCamera.frameSettings, rendererList);

                UpdateOffscreenRenderingConstants(ref m_ShaderVariablesGlobalCB, false, 1u);
                ConstantBuffer.PushGlobal(cmd, m_ShaderVariablesGlobalCB, HDShaderIDs._ShaderVariablesGlobal);
            }
        }

        void RenderObjectsMotionVectors(CullingResults cullResults, HDCamera hdCamera, ScriptableRenderContext renderContext, CommandBuffer cmd)
        {
            if (!hdCamera.frameSettings.IsEnabled(FrameSettingsField.ObjectMotionVectors))
                return;

            using (new ProfilingScope(cmd, ProfilingSampler.Get(HDProfileId.ObjectsMotionVector)))
            {
                // With all this variant we have the following scenario of render target binding
                // decalsEnabled
                //     LitShaderMode.Forward
                //         Range Opaque both deferred and forward - depth + optional msaa + motion + force zero decal + normal
                //	       Range opaqueDecal for both deferred and forward - depth + optional msaa + motion + decal + normal
                //	       Range opaqueAlphaTest for both deferred and forward - depth + optional msaa + motion + force zero decal + normal
                //	       Range opaqueDecalAlphaTest for both deferred and forward - depth + optional msaa + motion + decal + normal
                //    LitShaderMode.Deferred
                //	       Range Opaque for deferred - depth + motion + force zero decal
                //	       Range opaqueDecal for deferred - depth + motion + decal
                //	       Range opaqueAlphaTest for deferred - depth + motion + force zero decal
                //	       Range opaqueDecalAlphaTes for deferred - depth + motion + decal

                //	       Range Opaque for forward - depth + motion  + force zero decal + normal
                //	       Range opaqueDecal for forward - depth + motion + decal + normal
                //	       Range opaqueAlphaTest for forward - depth + motion + force zero decal + normal
                //	       Range opaqueDecalAlphaTest for forward - depth + motion + decal + normal

                // !decalsEnabled
                //     LitShaderMode.Forward
                //	       Range Opaque..OpaqueDecalAlphaTest for deferred and forward - depth + motion + optional msaa + normal
                //     LitShaderMode.Deferred
                //	       Range Opaque..OpaqueDecalAlphaTest for deferred - depth + motion

                //	       Range Opaque..OpaqueDecalAlphaTest for forward - depth + motion + normal

                // These flags are still required in SRP or the engine won't compute previous model matrices...
                // If the flag hasn't been set yet on this camera, motion vectors will skip a frame.
                hdCamera.camera.depthTextureMode |= DepthTextureMode.MotionVectors | DepthTextureMode.Depth;
                // Disable write to normal buffer for unlit shader (the normal buffer binding change when using MSAA)
                cmd.SetGlobalInt(HDShaderIDs._ColorMaskNormal, hdCamera.frameSettings.IsEnabled(FrameSettingsField.MSAA) ? (int)ColorWriteMask.All : 0);

                RenderStateBlock? stateBlock = null;
                if (hdCamera.frameSettings.litShaderMode == LitShaderMode.Deferred || !hdCamera.frameSettings.IsEnabled(FrameSettingsField.AlphaToMask))
                    stateBlock = m_AlphaToMaskBlock;

                CoreUtils.SetRenderTarget(cmd, m_SharedRTManager.GetMotionVectorsPassRTI(hdCamera.frameSettings), m_SharedRTManager.GetDepthStencilBuffer(hdCamera.frameSettings.IsEnabled(FrameSettingsField.MSAA)));
                var rendererList = RendererList.Create(CreateOpaqueRendererListDesc(cullResults, hdCamera.camera, HDShaderPassNames.s_MotionVectorsName, PerObjectData.MotionVectors, stateBlock: stateBlock));
                DrawOpaqueRendererList(renderContext, cmd, hdCamera.frameSettings, rendererList);
            }
        }

        void RenderCameraMotionVectors(CullingResults cullResults, HDCamera hdCamera, ScriptableRenderContext renderContext, CommandBuffer cmd)
        {
            if (!hdCamera.frameSettings.IsEnabled(FrameSettingsField.MotionVectors))
                return;

            using (new ProfilingScope(cmd, ProfilingSampler.Get(HDProfileId.CameraMotionVectors)))
            {
            	bool msaa = hdCamera.frameSettings.IsEnabled(FrameSettingsField.MSAA);

                // These flags are still required in SRP or the engine won't compute previous model matrices...
                // If the flag hasn't been set yet on this camera, motion vectors will skip a frame.
                hdCamera.camera.depthTextureMode |= DepthTextureMode.MotionVectors | DepthTextureMode.Depth;
                m_CameraMotionVectorsMaterial.SetInt(HDShaderIDs._StencilMask, (int)StencilUsage.ObjectMotionVector);
                m_CameraMotionVectorsMaterial.SetInt(HDShaderIDs._StencilRef, (int)StencilUsage.ObjectMotionVector);

                HDUtils.DrawFullScreen(cmd, m_CameraMotionVectorsMaterial, m_SharedRTManager.GetMotionVectorsBuffer(msaa), m_SharedRTManager.GetDepthStencilBuffer(msaa), null, 0);

#if UNITY_EDITOR
                // In scene view there is no motion vector, so we clear the RT to black
                if (hdCamera.camera.cameraType == CameraType.SceneView && !hdCamera.animateMaterials)
                {
                    CoreUtils.SetRenderTarget(cmd, m_SharedRTManager.GetMotionVectorsBuffer(msaa), m_SharedRTManager.GetDepthStencilBuffer(msaa), ClearFlag.Color, Color.clear);
                }
#endif
            }
        }

        struct RenderSSRParameters
        {
            public ComputeShader    ssrCS;
            public int              tracingKernel;
            public int              reprojectionKernel;
            public bool             transparentSSR;

            public int              width, height, viewCount;

            public ComputeBuffer    offsetBufferData;

            public ShaderVariablesScreenSpaceReflection cb;
        }

        RenderSSRParameters PrepareSSRParameters(HDCamera hdCamera, in HDUtils.PackedMipChainInfo depthPyramid, bool transparentSSR)
        {
            var volumeSettings = hdCamera.volumeStack.GetComponent<ScreenSpaceReflection>();
            var parameters = new RenderSSRParameters();

            parameters.ssrCS = m_ScreenSpaceReflectionsCS;
            parameters.tracingKernel = m_SsrTracingKernel;
            parameters.reprojectionKernel = m_SsrReprojectionKernel;
            parameters.transparentSSR = transparentSSR;

            parameters.width = hdCamera.actualWidth;
            parameters.height = hdCamera.actualHeight;
            parameters.viewCount = hdCamera.viewCount;

            float n = hdCamera.camera.nearClipPlane;
            float f = hdCamera.camera.farClipPlane;
            float thickness = volumeSettings.depthBufferThickness.value;

            ref var cb = ref parameters.cb;
            cb._SsrThicknessScale = 1.0f / (1.0f + thickness);
            cb._SsrThicknessBias = -n / (f - n) * (thickness * cb._SsrThicknessScale);
            cb._SsrIterLimit = volumeSettings.rayMaxIterations;
            cb._SsrReflectsSky = volumeSettings.reflectSky.value ? 1 : 0;
            cb._SsrStencilBit = (int)StencilUsage.TraceReflectionRay;
            float roughnessFadeStart = 1 - volumeSettings.smoothnessFadeStart;
            cb._SsrRoughnessFadeEnd = 1 - volumeSettings.minSmoothness;
            float roughnessFadeLength = cb._SsrRoughnessFadeEnd - roughnessFadeStart;
            cb._SsrRoughnessFadeEndTimesRcpLength = (roughnessFadeLength != 0) ? (cb._SsrRoughnessFadeEnd * (1.0f / roughnessFadeLength)) : 1;
            cb._SsrRoughnessFadeRcpLength = (roughnessFadeLength != 0) ? (1.0f / roughnessFadeLength) : 0;
            cb._SsrEdgeFadeRcpLength = Mathf.Min(1.0f / volumeSettings.screenFadeDistance.value, float.MaxValue);
            cb._ColorPyramidUvScaleAndLimitPrevFrame = HDUtils.ComputeViewportScaleAndLimit(hdCamera.historyRTHandleProperties.previousViewportSize, hdCamera.historyRTHandleProperties.previousRenderTargetSize);
            cb._SsrColorPyramidMaxMip = hdCamera.colorPyramidHistoryMipCount - 1;
            cb._SsrDepthPyramidMaxMip = depthPyramid.mipLevelCount - 1;

            parameters.offsetBufferData = depthPyramid.GetOffsetBufferData(m_DepthPyramidMipLevelOffsetsBuffer);

            return parameters;
        }

        static void RenderSSR(  in RenderSSRParameters  parameters,
                                RTHandle                depthTexture,
                                RTHandle                depthPyramid,
                                RTHandle                normalBuffer,
                                RTHandle                motionVectorsBuffer,
                                RTHandle                SsrHitPointTexture,
                                RTHandle                stencilBuffer,
                                RTHandle                clearCoatMask,
                                RTHandle                previousColorPyramid,
                                RTHandle                ssrLightingTexture,
                                ComputeBuffer           coarseStencilBuffer,
                                CommandBuffer           cmd,
                                ScriptableRenderContext renderContext)
        {
            var cs = parameters.ssrCS;

            using (new ProfilingScope(cmd, ProfilingSampler.Get(HDProfileId.SsrTracing)))
            {
                // cmd.SetComputeTextureParam(cs, kernel, "_SsrDebugTexture",    m_SsrDebugTexture);
                // Bind the non mip chain if we are rendering the transaprent version
                if (parameters.transparentSSR)
                {
                    CoreUtils.SetKeyword(cmd, "DEPTH_SOURCE_NOT_FROM_MIP_CHAIN", true);
                    cmd.SetComputeTextureParam(cs, parameters.tracingKernel, HDShaderIDs._DepthTexture, depthTexture);
                }
                cmd.SetComputeTextureParam(cs, parameters.tracingKernel, HDShaderIDs._CameraDepthTexture, depthPyramid);
                cmd.SetComputeTextureParam(cs, parameters.tracingKernel, HDShaderIDs._NormalBufferTexture, normalBuffer);
                cmd.SetComputeTextureParam(cs, parameters.tracingKernel, HDShaderIDs._SsrClearCoatMaskTexture, clearCoatMask);
                cmd.SetComputeTextureParam(cs, parameters.tracingKernel, HDShaderIDs._SsrHitPointTexture, SsrHitPointTexture);

                if (stencilBuffer.rt.stencilFormat == GraphicsFormat.None)  // We are accessing MSAA resolved version and not the depth stencil buffer directly.
                {
                    cmd.SetComputeTextureParam(cs, parameters.tracingKernel, HDShaderIDs._StencilTexture, stencilBuffer);
                }
                else
                {
                    cmd.SetComputeTextureParam(cs, parameters.tracingKernel, HDShaderIDs._StencilTexture, stencilBuffer, 0, RenderTextureSubElement.Stencil);
                }

                cmd.SetComputeBufferParam(cs, parameters.tracingKernel, HDShaderIDs._CoarseStencilBuffer, coarseStencilBuffer);
                cmd.SetComputeBufferParam(cs, parameters.tracingKernel, HDShaderIDs._DepthPyramidMipLevelOffsets, parameters.offsetBufferData);

                ConstantBuffer.Push(cmd, parameters.cb, cs, HDShaderIDs._ShaderVariablesScreenSpaceReflection);

                cmd.DispatchCompute(cs, parameters.tracingKernel, HDUtils.DivRoundUp(parameters.width, 8), HDUtils.DivRoundUp(parameters.height, 8), parameters.viewCount);

                if (parameters.transparentSSR)
                    CoreUtils.SetKeyword(cmd, "DEPTH_SOURCE_NOT_FROM_MIP_CHAIN", false);
            }

            using (new ProfilingScope(cmd, ProfilingSampler.Get(HDProfileId.SsrReprojection)))
            {
                // cmd.SetComputeTextureParam(cs, kernel, "_SsrDebugTexture",    m_SsrDebugTexture);
                cmd.SetComputeTextureParam(cs, parameters.reprojectionKernel, HDShaderIDs._SsrHitPointTexture, SsrHitPointTexture);
                cmd.SetComputeTextureParam(cs, parameters.reprojectionKernel, HDShaderIDs._SsrLightingTextureRW, ssrLightingTexture);
                cmd.SetComputeTextureParam(cs, parameters.reprojectionKernel, HDShaderIDs._ColorPyramidTexture, previousColorPyramid);
                cmd.SetComputeTextureParam(cs, parameters.reprojectionKernel, HDShaderIDs._SsrClearCoatMaskTexture, clearCoatMask);
                cmd.SetComputeTextureParam(cs, parameters.reprojectionKernel, HDShaderIDs._CameraMotionVectorsTexture, motionVectorsBuffer);
                cmd.SetComputeTextureParam(cs, parameters.reprojectionKernel, HDShaderIDs._NormalBufferTexture, normalBuffer);

                ConstantBuffer.Push(cmd, parameters.cb, cs, HDShaderIDs._ShaderVariablesScreenSpaceReflection);

                cmd.DispatchCompute(cs, parameters.reprojectionKernel, HDUtils.DivRoundUp(parameters.width, 8), HDUtils.DivRoundUp(parameters.height, 8), parameters.viewCount);
            }
        }

        void RenderSSR(HDCamera hdCamera, CommandBuffer cmd, ScriptableRenderContext renderContext)
        {
            if (!hdCamera.IsSSREnabled())
            {
                cmd.SetGlobalTexture(HDShaderIDs._SsrLightingTexture, TextureXR.GetClearTexture());
                return;
            }

            var settings = hdCamera.volumeStack.GetComponent<ScreenSpaceReflection>();
            bool usesRaytracedReflections = hdCamera.frameSettings.IsEnabled(FrameSettingsField.RayTracing) && settings.rayTracing.value;
            if (usesRaytracedReflections)
            {
                RenderRayTracedReflections(hdCamera, cmd, m_SsrLightingTexture, renderContext, m_FrameCount);
            }
            else
            {
                var previousColorPyramid = hdCamera.GetPreviousFrameRT((int)HDCameraFrameHistoryType.ColorBufferMipChain);

                // Evaluate the clear coat mask texture based on the lit shader mode
                RTHandle clearCoatMask = hdCamera.frameSettings.litShaderMode == LitShaderMode.Deferred ? m_GbufferManager.GetBuffer(2) : TextureXR.GetBlackTexture();

                var parameters = PrepareSSRParameters(hdCamera, m_SharedRTManager.GetDepthBufferMipChainInfo(), false);
                var motionVectors = m_Asset.currentPlatformRenderPipelineSettings.supportMotionVectors ? m_SharedRTManager.GetMotionVectorsBuffer() : TextureXR.GetBlackTexture();
                RenderSSR(parameters, m_SharedRTManager.GetDepthStencilBuffer(), m_SharedRTManager.GetDepthTexture(), m_SharedRTManager.GetNormalBuffer(), motionVectors, m_SsrHitPointTexture,
                          m_SharedRTManager.GetStencilBuffer(hdCamera.frameSettings.IsEnabled(FrameSettingsField.MSAA)), clearCoatMask, previousColorPyramid,
                          m_SsrLightingTexture, m_SharedRTManager.GetCoarseStencilBuffer(), cmd, renderContext);

            	if (!hdCamera.colorPyramidHistoryIsValid)
            	{
                	cmd.SetGlobalTexture(HDShaderIDs._SsrLightingTexture, TextureXR.GetClearTexture());
                	hdCamera.colorPyramidHistoryIsValid = true; // For the next frame...
            	}
			}

            cmd.SetGlobalTexture(HDShaderIDs._SsrLightingTexture, m_SsrLightingTexture);
            PushFullScreenDebugTexture(hdCamera, cmd, m_SsrLightingTexture, FullScreenDebugMode.ScreenSpaceReflections);
        }

        void RenderSSRTransparent(HDCamera hdCamera, CommandBuffer cmd, ScriptableRenderContext renderContext)
        {
            if (!hdCamera.IsSSREnabled(transparent: true))
                return;

            var settings = hdCamera.volumeStack.GetComponent<ScreenSpaceReflection>();
            bool usesRaytracedReflections = hdCamera.frameSettings.IsEnabled(FrameSettingsField.RayTracing) && settings.rayTracing.value;
            if (usesRaytracedReflections)
            {
                RenderRayTracedReflections(hdCamera, cmd, m_SsrLightingTexture, renderContext, m_FrameCount, true);
            }
            else
            {
                // NOTE: Currently we profiled that generating the HTile for SSR and using it is not worth it the optimization.
                // However if the generated HTile will be used for something else but SSR, this should be made NOT resolve only and
                // re-enabled in the shader.
                BuildCoarseStencilAndResolveIfNeeded(hdCamera, cmd, resolveOnly: true);

                // Before doing anything, we need to clear the target buffers and rebuild the depth pyramid for tracing
                // NOTE: This is probably something we can avoid if we read from the depth buffer and traced on the pyramid without the transparent objects
                using (new ProfilingScope(cmd, ProfilingSampler.Get(HDProfileId.PrepareForTransparentSsr)))
                {
                    // Clear the SSR lighting buffer (not sure it is required)
                    CoreUtils.SetRenderTarget(cmd, m_SsrLightingTexture, ClearFlag.Color, Color.clear);
                    CoreUtils.SetRenderTarget(cmd, m_SsrHitPointTexture, ClearFlag.Color, Color.clear);
                }

                // Evaluate the screen space reflection for the transparent pixels
                var previousColorPyramid = hdCamera.GetPreviousFrameRT((int)HDCameraFrameHistoryType.ColorBufferMipChain);
                var parameters = PrepareSSRParameters(hdCamera, m_SharedRTManager.GetDepthBufferMipChainInfo(), true);
                var motionVectors = m_Asset.currentPlatformRenderPipelineSettings.supportMotionVectors ? m_SharedRTManager.GetMotionVectorsBuffer() : TextureXR.GetBlackTexture();
                RenderSSR(parameters, m_SharedRTManager.GetDepthStencilBuffer(), m_SharedRTManager.GetDepthTexture(), m_SharedRTManager.GetNormalBuffer(), motionVectors,
                    m_SsrHitPointTexture, m_SharedRTManager.GetStencilBuffer(), TextureXR.GetBlackTexture(), previousColorPyramid, m_SsrLightingTexture, m_SharedRTManager.GetCoarseStencilBuffer(), cmd, renderContext);

                // If color pyramid was not valid, we bind a black texture
                if (!hdCamera.colorPyramidHistoryIsValid)
                {
                    cmd.SetGlobalTexture(HDShaderIDs._SsrLightingTexture, TextureXR.GetClearTexture());
                    hdCamera.colorPyramidHistoryIsValid = true; // For the next frame...
                }
            }

            // Push our texture to the debug menu
            PushFullScreenDebugTexture(hdCamera, cmd, m_SsrLightingTexture, FullScreenDebugMode.TransparentScreenSpaceReflections);
        }

        void RenderColorPyramid(HDCamera hdCamera, CommandBuffer cmd, bool isPreRefraction)
        {
            if (isPreRefraction)
            {
                if (!hdCamera.frameSettings.IsEnabled(FrameSettingsField.Refraction))
                    return;
            }
            else
            {
                // This final Gaussian pyramid can be reused by SSR, so disable it only if there is no distortion
                if (!hdCamera.frameSettings.IsEnabled(FrameSettingsField.Distortion) && !hdCamera.IsSSREnabled())
                    return;
            }

            var currentColorPyramid = hdCamera.GetCurrentFrameRT((int)HDCameraFrameHistoryType.ColorBufferMipChain);

            int lodCount;

            using (new ProfilingScope(cmd, ProfilingSampler.Get(HDProfileId.ColorPyramid)))
            {
                Vector2Int pyramidSizeV2I = new Vector2Int(hdCamera.actualWidth, hdCamera.actualHeight);
                lodCount = m_MipGenerator.RenderColorGaussianPyramid(cmd, pyramidSizeV2I, m_CameraColorBuffer, currentColorPyramid);
                hdCamera.colorPyramidHistoryMipCount = lodCount;
            }

            // Warning! Danger!
            // The color pyramid scale is only correct for the most detailed MIP level.
            // For the other MIP levels, due to truncation after division by 2, a row or
            // column of texels may be lost. Since this can happen to BOTH the texture
            // size AND the viewport, (uv * _ColorPyramidScale.xy) can be off by a texel
            // unless the scale is 1 (and it will not be 1 if the texture was resized
            // and is of greater size compared to the viewport).
            cmd.SetGlobalTexture(HDShaderIDs._ColorPyramidTexture, currentColorPyramid);
            PushFullScreenDebugTextureMip(hdCamera, cmd, currentColorPyramid, lodCount, isPreRefraction ? FullScreenDebugMode.PreRefractionColorPyramid : FullScreenDebugMode.FinalColorPyramid);
        }

        void GenerateDepthPyramid(HDCamera hdCamera, CommandBuffer cmd, FullScreenDebugMode debugMode)
        {
            CopyDepthBufferIfNeeded(hdCamera, cmd);
            m_SharedRTManager.GetDepthBufferMipChainInfo().ComputePackedMipChainInfo(new Vector2Int(hdCamera.actualWidth, hdCamera.actualHeight));
            int mipCount = m_SharedRTManager.GetDepthBufferMipChainInfo().mipLevelCount;

            using (new ProfilingScope(cmd, ProfilingSampler.Get(HDProfileId.DepthPyramid)))
            {
                m_MipGenerator.RenderMinDepthPyramid(cmd, m_SharedRTManager.GetDepthTexture(), m_SharedRTManager.GetDepthBufferMipChainInfo());
            }

            cmd.SetGlobalTexture(HDShaderIDs._CameraDepthTexture, m_SharedRTManager.GetDepthTexture());
            PushFullScreenDebugTextureMip(hdCamera, cmd, m_SharedRTManager.GetDepthTexture(), mipCount, debugMode);
        }

        void DownsampleDepthForLowResTransparency(HDCamera hdCamera, CommandBuffer cmd)
        {
            var settings = m_Asset.currentPlatformRenderPipelineSettings.lowresTransparentSettings;
            if (!hdCamera.frameSettings.IsEnabled(FrameSettingsField.LowResTransparent))
                return;

            using (new ProfilingScope(cmd, ProfilingSampler.Get(HDProfileId.DownsampleDepth)))
            {
                CoreUtils.SetRenderTarget(cmd, m_SharedRTManager.GetLowResDepthBuffer());
                cmd.SetViewport(new Rect(0, 0, hdCamera.actualWidth * 0.5f, hdCamera.actualHeight * 0.5f));
                // TODO: Add option to switch modes at runtime
                if(settings.checkerboardDepthBuffer)
                {
                    m_DownsampleDepthMaterial.EnableKeyword("CHECKERBOARD_DOWNSAMPLE");
                }
                cmd.DrawProcedural(Matrix4x4.identity, m_DownsampleDepthMaterial, 0, MeshTopology.Triangles, 3, 1, null);
            }
        }

        void UpsampleTransparent(HDCamera hdCamera, CommandBuffer cmd)
        {
            var settings = m_Asset.currentPlatformRenderPipelineSettings.lowresTransparentSettings;
            if (!hdCamera.frameSettings.IsEnabled(FrameSettingsField.LowResTransparent))
                return;

            using (new ProfilingScope(cmd, ProfilingSampler.Get(HDProfileId.UpsampleLowResTransparent)))
            {
                CoreUtils.SetRenderTarget(cmd, m_CameraColorBuffer);
                if(settings.upsampleType == LowResTransparentUpsample.Bilinear)
                {
                    m_UpsampleTransparency.EnableKeyword("BILINEAR");
                }
                else if (settings.upsampleType == LowResTransparentUpsample.NearestDepth)
                {
                    m_UpsampleTransparency.EnableKeyword("NEAREST_DEPTH");
                }
                m_UpsampleTransparency.SetTexture(HDShaderIDs._LowResTransparent, m_LowResTransparentBuffer);
                m_UpsampleTransparency.SetTexture(HDShaderIDs._LowResDepthTexture, m_SharedRTManager.GetLowResDepthBuffer());
                cmd.DrawProcedural(Matrix4x4.identity, m_UpsampleTransparency, 0, MeshTopology.Triangles, 3, 1, null);
            }
        }

        unsafe void ApplyDebugDisplaySettings(HDCamera hdCamera, CommandBuffer cmd)
        {
            // See ShaderPassForward.hlsl: for forward shaders, if DEBUG_DISPLAY is enabled and no DebugLightingMode or DebugMipMapMod
            // modes have been set, lighting is automatically skipped (To avoid some crashed due to lighting RT not set on console).
            // However debug mode like colorPickerModes and false color don't need DEBUG_DISPLAY and must work with the lighting.
            // So we will enabled DEBUG_DISPLAY independently

            bool debugDisplayEnabledOrSceneLightingDisabled = m_CurrentDebugDisplaySettings.IsDebugDisplayEnabled() || CoreUtils.IsSceneLightingDisabled(hdCamera.camera);
            // Enable globally the keyword DEBUG_DISPLAY on shader that support it with multi-compile
            CoreUtils.SetKeyword(cmd, "DEBUG_DISPLAY", debugDisplayEnabledOrSceneLightingDisabled);

            // Setting this all the time due to a strange bug that either reports a (globally) bound texture as not bound or where SetGlobalTexture doesn't behave as expected.
            // As a workaround we bind it regardless of debug display. Eventually with
            cmd.SetGlobalTexture(HDShaderIDs._DebugMatCapTexture, defaultResources.textures.matcapTex);

            m_ShaderVariablesGlobalCB._GlobalTessellationFactorMultiplier = (m_CurrentDebugDisplaySettings.data.fullScreenDebugMode == FullScreenDebugMode.QuadOverdraw) ? 0.0f : 1.0f;

            if (debugDisplayEnabledOrSceneLightingDisabled ||
                m_CurrentDebugDisplaySettings.data.colorPickerDebugSettings.colorPickerMode != ColorPickerDebugMode.None ||
                m_CurrentDebugDisplaySettings.IsDebugExposureModeEnabled())
            {
                // This is for texture streaming
                m_CurrentDebugDisplaySettings.UpdateMaterials();

                var lightingDebugSettings = m_CurrentDebugDisplaySettings.data.lightingDebugSettings;
                var materialDebugSettings = m_CurrentDebugDisplaySettings.data.materialDebugSettings;
                var debugAlbedo = new Vector4(lightingDebugSettings.overrideAlbedo ? 1.0f : 0.0f, lightingDebugSettings.overrideAlbedoValue.r, lightingDebugSettings.overrideAlbedoValue.g, lightingDebugSettings.overrideAlbedoValue.b);
                var debugSmoothness = new Vector4(lightingDebugSettings.overrideSmoothness ? 1.0f : 0.0f, lightingDebugSettings.overrideSmoothnessValue, 0.0f, 0.0f);
                var debugNormal = new Vector4(lightingDebugSettings.overrideNormal ? 1.0f : 0.0f, 0.0f, 0.0f, 0.0f);
                var debugAmbientOcclusion = new Vector4(lightingDebugSettings.overrideAmbientOcclusion ? 1.0f : 0.0f, lightingDebugSettings.overrideAmbientOcclusionValue, 0.0f, 0.0f);
                var debugSpecularColor = new Vector4(lightingDebugSettings.overrideSpecularColor ? 1.0f : 0.0f, lightingDebugSettings.overrideSpecularColorValue.r, lightingDebugSettings.overrideSpecularColorValue.g, lightingDebugSettings.overrideSpecularColorValue.b);
                var debugEmissiveColor = new Vector4(lightingDebugSettings.overrideEmissiveColor ? 1.0f : 0.0f, lightingDebugSettings.overrideEmissiveColorValue.r, lightingDebugSettings.overrideEmissiveColorValue.g, lightingDebugSettings.overrideEmissiveColorValue.b);
                var debugTrueMetalColor = new Vector4(materialDebugSettings.materialValidateTrueMetal ? 1.0f : 0.0f, materialDebugSettings.materialValidateTrueMetalColor.r, materialDebugSettings.materialValidateTrueMetalColor.g, materialDebugSettings.materialValidateTrueMetalColor.b);

                DebugLightingMode debugLightingMode = m_CurrentDebugDisplaySettings.GetDebugLightingMode();
                if (CoreUtils.IsSceneLightingDisabled(hdCamera.camera))
                {
                    debugLightingMode = DebugLightingMode.MatcapView;
                }

                ref var cb = ref m_ShaderVariablesDebugDisplayCB;

                var debugMaterialIndices = m_CurrentDebugDisplaySettings.GetDebugMaterialIndexes();
                for (int i = 0; i < 11; ++i)
                {
                    cb._DebugViewMaterialArray[i * 4] = (uint)debugMaterialIndices[i]; // Only x component is used.
                }
                for (int i = 0; i < 32; ++i)
                {
                    for (int j = 0; j < 4; ++j)
                        cb._DebugRenderingLayersColors[i * 4 + j] = m_CurrentDebugDisplaySettings.data.lightingDebugSettings.debugRenderingLayersColors[i][j];
                }

                cb._DebugLightingMode = (int)debugLightingMode;
                cb._DebugLightLayersMask = (int)m_CurrentDebugDisplaySettings.GetDebugLightLayersMask();
                cb._DebugShadowMapMode = (int)m_CurrentDebugDisplaySettings.GetDebugShadowMapMode();
                cb._DebugMipMapMode = (int)m_CurrentDebugDisplaySettings.GetDebugMipMapMode();
                cb._DebugMipMapModeTerrainTexture = (int)m_CurrentDebugDisplaySettings.GetDebugMipMapModeTerrainTexture();
                cb._ColorPickerMode = (int)m_CurrentDebugDisplaySettings.GetDebugColorPickerMode();
                cb._DebugFullScreenMode = (int)m_CurrentDebugDisplaySettings.data.fullScreenDebugMode;
                cb._DebugProbeVolumeMode = (int)m_CurrentDebugDisplaySettings.GetProbeVolumeDebugMode();

#if UNITY_EDITOR
                cb._MatcapMixAlbedo = HDRenderPipelinePreferences.matcapViewMixAlbedo ? 1 : 0;
                cb._MatcapViewScale = HDRenderPipelinePreferences.matcapViewScale;
#else
                cb._MatcapMixAlbedo = 0;
                cb._MatcapViewScale = 1.0f;
#endif
                cb._DebugLightingAlbedo = debugAlbedo;
                cb._DebugLightingSmoothness = debugSmoothness;
                cb._DebugLightingNormal = debugNormal;
                cb._DebugLightingAmbientOcclusion = debugAmbientOcclusion;
                cb._DebugLightingSpecularColor = debugSpecularColor;
                cb._DebugLightingEmissiveColor = debugEmissiveColor;
                cb._DebugLightingMaterialValidateHighColor = materialDebugSettings.materialValidateHighColor;
                cb._DebugLightingMaterialValidateLowColor = materialDebugSettings.materialValidateLowColor;
                cb._DebugLightingMaterialValidatePureMetalColor = debugTrueMetalColor;

                cb._MousePixelCoord = HDUtils.GetMouseCoordinates(hdCamera);
                cb._MouseClickPixelCoord = HDUtils.GetMouseClickCoordinates(hdCamera);

                cb._DebugSingleShadowIndex = m_CurrentDebugDisplaySettings.data.lightingDebugSettings.shadowDebugUseSelection ? m_DebugSelectedLightShadowIndex : (int)m_CurrentDebugDisplaySettings.data.lightingDebugSettings.shadowMapIndex;

                ConstantBuffer.PushGlobal(cmd, m_ShaderVariablesDebugDisplayCB, HDShaderIDs._ShaderVariablesDebugDisplay);

                cmd.SetGlobalTexture(HDShaderIDs._DebugFont, defaultResources.textures.debugFontTex);
            }
        }

        static bool NeedColorPickerDebug(DebugDisplaySettings debugSettings)
        {
            return debugSettings.data.colorPickerDebugSettings.colorPickerMode != ColorPickerDebugMode.None
                || debugSettings.data.falseColorDebugSettings.falseColor
                || debugSettings.data.lightingDebugSettings.debugLightingMode == DebugLightingMode.LuminanceMeter;
        }

        void PushColorPickerDebugTexture(CommandBuffer cmd, HDCamera hdCamera, RTHandle textureID)
        {
            if (NeedColorPickerDebug(m_CurrentDebugDisplaySettings))
            {
                using (new ProfilingScope(cmd, ProfilingSampler.Get(HDProfileId.PushToColorPicker)))
                {
                    HDUtils.BlitCameraTexture(cmd, textureID, m_DebugColorPickerBuffer);
                }
            }
        }

        bool NeedExposureDebugMode(DebugDisplaySettings debugSettings)
        {
            return debugSettings.data.lightingDebugSettings.exposureDebugMode != ExposureDebugMode.None;
        }

        bool NeedsFullScreenDebugMode()
        {
            bool fullScreenDebugEnabled = m_CurrentDebugDisplaySettings.data.fullScreenDebugMode != FullScreenDebugMode.None;
            bool lightingDebugEnabled = m_CurrentDebugDisplaySettings.data.lightingDebugSettings.shadowDebugMode == ShadowMapDebugMode.SingleShadow;

            return fullScreenDebugEnabled || lightingDebugEnabled;
        }

        void PushFullScreenLightingDebugTexture(HDCamera hdCamera, CommandBuffer cmd, RTHandle textureID)
        {
            // In practice, this is only useful for the SingleShadow debug view.
            // TODO: See how we can make this nicer than a specific functions just for one case.
            if (NeedsFullScreenDebugMode() && m_FullScreenDebugPushed == false)
            {
                m_FullScreenDebugPushed = true;
                HDUtils.BlitCameraTexture(cmd, textureID, m_DebugFullScreenTempBuffer);
            }
        }

        void PushFullScreenExposureDebugTexture(CommandBuffer cmd, RTHandle textureID)
        {
            if (m_CurrentDebugDisplaySettings.data.lightingDebugSettings.exposureDebugMode != ExposureDebugMode.None)
            {
                HDUtils.BlitCameraTexture(cmd, textureID, m_DebugFullScreenTempBuffer);
            }
        }

#if ENABLE_VIRTUALTEXTURES
        void PushFullScreenVTFeedbackDebugTexture(CommandBuffer cmd, RTHandle textureID, bool msaa)
        {
            if (FullScreenDebugMode.RequestedVirtualTextureTiles == m_CurrentDebugDisplaySettings.data.fullScreenDebugMode)
            {
                CoreUtils.SetRenderTarget(cmd, m_DebugFullScreenTempBuffer);
                m_VTDebugBlit.SetTexture(msaa ? HDShaderIDs._BlitTextureMSAA : HDShaderIDs._BlitTexture, textureID);
                cmd.DrawProcedural(Matrix4x4.identity, m_VTDebugBlit, msaa ? 1 : 0, MeshTopology.Triangles, 3, 1);
            }
        }
#endif

        internal void PushFullScreenDebugTexture(HDCamera hdCamera, CommandBuffer cmd, RTHandle textureID, FullScreenDebugMode debugMode)
        {
            if (debugMode == m_CurrentDebugDisplaySettings.data.fullScreenDebugMode)
            {
                m_FullScreenDebugPushed = true; // We need this flag because otherwise if no full screen debug is pushed (like for example if the corresponding pass is disabled), when we render the result in RenderDebug m_DebugFullScreenTempBuffer will contain potential garbage
                HDUtils.BlitCameraTexture(cmd, textureID, m_DebugFullScreenTempBuffer);
            }
        }

        void PushFullScreenDebugTextureMip(HDCamera hdCamera, CommandBuffer cmd, RTHandle texture, int lodCount, FullScreenDebugMode debugMode)
        {
            if (debugMode == m_CurrentDebugDisplaySettings.data.fullScreenDebugMode)
            {
                var mipIndex = Mathf.FloorToInt(m_CurrentDebugDisplaySettings.data.fullscreenDebugMip * lodCount);

                m_FullScreenDebugPushed = true; // We need this flag because otherwise if no full screen debug is pushed (like for example if the corresponding pass is disabled), when we render the result in RenderDebug m_DebugFullScreenTempBuffer will contain potential garbage
                HDUtils.BlitCameraTexture(cmd, texture, m_DebugFullScreenTempBuffer, mipIndex);
            }
        }

        struct DebugParameters
        {
            public DebugDisplaySettings debugDisplaySettings;
            public HDCamera hdCamera;

            // Full screen debug
            public bool             resolveFullScreenDebug;
            public Material         debugFullScreenMaterial;
            public int              depthPyramidMip;
            public ComputeBuffer    depthPyramidOffsets;
            public ComputeBuffer    debugDisplayBuffer;

            // Sky
            public Texture skyReflectionTexture;
            public Material debugLatlongMaterial;

            public bool rayTracingSupported;
            public RayCountManager rayCountManager;

            // Lighting
            public LightLoopDebugOverlayParameters lightingOverlayParameters;

            // Color picker
            public bool     colorPickerEnabled;
            public Material colorPickerMaterial;

            // Exposure
            public bool     exposureDebugEnabled;
            public Material debugExposureMaterial;
        }

        DebugParameters PrepareDebugParameters(HDCamera hdCamera, HDUtils.PackedMipChainInfo depthMipInfo)
        {
            var parameters = new DebugParameters();

            parameters.debugDisplaySettings = m_CurrentDebugDisplaySettings;
            parameters.hdCamera = hdCamera;

            parameters.resolveFullScreenDebug = NeedsFullScreenDebugMode() && m_FullScreenDebugPushed;
            parameters.debugFullScreenMaterial = m_DebugFullScreen;
            parameters.depthPyramidMip = (int)(parameters.debugDisplaySettings.data.fullscreenDebugMip * depthMipInfo.mipLevelCount);
            parameters.depthPyramidOffsets = depthMipInfo.GetOffsetBufferData(m_DepthPyramidMipLevelOffsetsBuffer);

            parameters.debugDisplayBuffer = m_SharedRTManager.GetFullScreenDebugBuffer();

            parameters.skyReflectionTexture = m_SkyManager.GetSkyReflection(hdCamera);
            parameters.debugLatlongMaterial = m_DebugDisplayLatlong;
            parameters.lightingOverlayParameters = PrepareLightLoopDebugOverlayParameters();

            parameters.rayTracingSupported = hdCamera.frameSettings.IsEnabled(FrameSettingsField.RayTracing);
            parameters.rayCountManager = m_RayCountManager;

            parameters.colorPickerEnabled = NeedColorPickerDebug(parameters.debugDisplaySettings);
            parameters.colorPickerMaterial = m_DebugColorPicker;

            parameters.exposureDebugEnabled = NeedExposureDebugMode(parameters.debugDisplaySettings);
            parameters.debugExposureMaterial = m_DebugExposure;

            return parameters;
        }

        static void ResolveFullScreenDebug( in DebugParameters      parameters,
                                            MaterialPropertyBlock   mpb,
                                            RTHandle                inputFullScreenDebug,
                                            RTHandle                inputDepthPyramid,
                                            RTHandle                output,
                                            CommandBuffer           cmd)
        {
            mpb.SetTexture(HDShaderIDs._DebugFullScreenTexture, inputFullScreenDebug);
            mpb.SetTexture(HDShaderIDs._CameraDepthTexture, inputDepthPyramid);
            mpb.SetFloat(HDShaderIDs._FullScreenDebugMode, (float)parameters.debugDisplaySettings.data.fullScreenDebugMode);
            if (parameters.debugDisplaySettings.data.enableDebugDepthRemap)
                mpb.SetVector(HDShaderIDs._FullScreenDebugDepthRemap, new Vector4(parameters.debugDisplaySettings.data.fullScreenDebugDepthRemap.x, parameters.debugDisplaySettings.data.fullScreenDebugDepthRemap.y, parameters.hdCamera.camera.nearClipPlane, parameters.hdCamera.camera.farClipPlane));
            else // Setup neutral value
                mpb.SetVector(HDShaderIDs._FullScreenDebugDepthRemap, new Vector4(0.0f, 1.0f, 0.0f, 1.0f));
            mpb.SetInt(HDShaderIDs._DebugDepthPyramidMip, parameters.depthPyramidMip);
            mpb.SetBuffer(HDShaderIDs._DebugDepthPyramidOffsets, parameters.depthPyramidOffsets);
            mpb.SetInt(HDShaderIDs._DebugContactShadowLightIndex, parameters.debugDisplaySettings.data.fullScreenContactShadowLightIndex);
            mpb.SetFloat(HDShaderIDs._TransparencyOverdrawMaxPixelCost, (float)parameters.debugDisplaySettings.data.transparencyDebugSettings.maxPixelCost);
            mpb.SetFloat(HDShaderIDs._QuadOverdrawMaxQuadCost, (float)parameters.debugDisplaySettings.data.maxQuadCost);
            mpb.SetFloat(HDShaderIDs._VertexDensityMaxPixelCost, (float)parameters.debugDisplaySettings.data.maxVertexDensity);

            cmd.SetRandomWriteTarget(1, parameters.debugDisplayBuffer);

            HDUtils.DrawFullScreen(cmd, parameters.debugFullScreenMaterial, output, mpb, 0);

            cmd.ClearRandomWriteTargets();
        }

        static void ResolveColorPickerDebug(in DebugParameters  parameters,
                                            RTHandle            debugColorPickerBuffer,
                                            RTHandle            output,
                                            CommandBuffer       cmd)
        {
            ColorPickerDebugSettings colorPickerDebugSettings = parameters.debugDisplaySettings.data.colorPickerDebugSettings;
            FalseColorDebugSettings falseColorDebugSettings = parameters.debugDisplaySettings.data.falseColorDebugSettings;
            var falseColorThresholds = new Vector4(falseColorDebugSettings.colorThreshold0, falseColorDebugSettings.colorThreshold1, falseColorDebugSettings.colorThreshold2, falseColorDebugSettings.colorThreshold3);

            // Here we have three cases:
            // - Material debug is enabled, this is the buffer we display
            // - Otherwise we display the HDR buffer before postprocess and distortion
            // - If fullscreen debug is enabled we always use it
            parameters.colorPickerMaterial.SetTexture(HDShaderIDs._DebugColorPickerTexture, debugColorPickerBuffer);
            parameters.colorPickerMaterial.SetColor(HDShaderIDs._ColorPickerFontColor, colorPickerDebugSettings.fontColor);
            parameters.colorPickerMaterial.SetInt(HDShaderIDs._FalseColorEnabled, falseColorDebugSettings.falseColor ? 1 : 0);
            parameters.colorPickerMaterial.SetVector(HDShaderIDs._FalseColorThresholds, falseColorThresholds);
            parameters.colorPickerMaterial.SetVector(HDShaderIDs._MousePixelCoord, HDUtils.GetMouseCoordinates(parameters.hdCamera));
            parameters.colorPickerMaterial.SetVector(HDShaderIDs._MouseClickPixelCoord, HDUtils.GetMouseClickCoordinates(parameters.hdCamera));

            // The material display debug perform sRGBToLinear conversion as the final blit currently hardcodes a linearToSrgb conversion. As when we read with color picker this is not done,
            // we perform it inside the color picker shader. But we shouldn't do it for HDR buffer.
            parameters.colorPickerMaterial.SetFloat(HDShaderIDs._ApplyLinearToSRGB, parameters.debugDisplaySettings.IsDebugMaterialDisplayEnabled() ? 1.0f : 0.0f);

            HDUtils.DrawFullScreen(cmd, parameters.colorPickerMaterial, output);
        }


        static void RenderExposureDebug(in DebugParameters parameters,
                                            RTHandle inputColorBuffer,
                                            RTHandle postprocessedColorBuffer,
                                            RTHandle currentExposure,
                                            RTHandle prevExposure,
                                            RTHandle debugExposureData,
                                            RTHandle output,
                                            HableCurve hableCurve,
                                            int lutSize,
                                            Vector4 proceduralParams1,
                                            Vector4 proceduralParams2,
                                            ComputeBuffer histogramBuffer,
                                            CommandBuffer cmd)
        {
            // Grab exposure parameters
            var exposureSettings = parameters.hdCamera.volumeStack.GetComponent<Exposure>();

            Vector4 exposureParams = new Vector4(exposureSettings.compensation.value + parameters.debugDisplaySettings.data.lightingDebugSettings.debugExposure, exposureSettings.limitMin.value,
                                                exposureSettings.limitMax.value, 0f);

            Vector4 exposureVariants = new Vector4(1.0f, (int)exposureSettings.meteringMode.value, (int)exposureSettings.adaptationMode.value, 0.0f);
            Vector2 histogramFraction = exposureSettings.histogramPercentages.value / 100.0f;
            float evRange = exposureSettings.limitMax.value - exposureSettings.limitMin.value;
            float histScale = 1.0f / Mathf.Max(1e-5f, evRange);
            float histBias = -exposureSettings.limitMin.value * histScale;
            Vector4 histogramParams = new Vector4(histScale, histBias, histogramFraction.x, histogramFraction.y);

            parameters.debugExposureMaterial.SetVector(HDShaderIDs._ProceduralMaskParams, proceduralParams1);
            parameters.debugExposureMaterial.SetVector(HDShaderIDs._ProceduralMaskParams2, proceduralParams2);

            parameters.debugExposureMaterial.SetVector(HDShaderIDs._HistogramExposureParams, histogramParams);
            parameters.debugExposureMaterial.SetVector(HDShaderIDs._Variants, exposureVariants);
            parameters.debugExposureMaterial.SetVector(HDShaderIDs._ExposureParams, exposureParams);
            parameters.debugExposureMaterial.SetVector(HDShaderIDs._ExposureParams2, new Vector4(0.0f, 0.0f, ColorUtils.lensImperfectionExposureScale, ColorUtils.s_LightMeterCalibrationConstant));
            parameters.debugExposureMaterial.SetVector(HDShaderIDs._MousePixelCoord, HDUtils.GetMouseCoordinates(parameters.hdCamera));
            parameters.debugExposureMaterial.SetTexture(HDShaderIDs._SourceTexture, inputColorBuffer);
            parameters.debugExposureMaterial.SetTexture(HDShaderIDs._DebugFullScreenTexture, postprocessedColorBuffer);
            parameters.debugExposureMaterial.SetTexture(HDShaderIDs._PreviousExposureTexture, prevExposure);
            parameters.debugExposureMaterial.SetTexture(HDShaderIDs._ExposureTexture, currentExposure);
            parameters.debugExposureMaterial.SetTexture(HDShaderIDs._ExposureWeightMask, exposureSettings.weightTextureMask.value);
            parameters.debugExposureMaterial.SetBuffer(HDShaderIDs._HistogramBuffer, histogramBuffer);


            int passIndex = 0;
            if (parameters.debugDisplaySettings.data.lightingDebugSettings.exposureDebugMode == ExposureDebugMode.MeteringWeighted)
            {
                passIndex = 1;
                parameters.debugExposureMaterial.SetVector(HDShaderIDs._ExposureDebugParams, new Vector4(parameters.debugDisplaySettings.data.lightingDebugSettings.displayMaskOnly ? 1 : 0, 0, 0, 0));
            }
            if (parameters.debugDisplaySettings.data.lightingDebugSettings.exposureDebugMode == ExposureDebugMode.HistogramView)
            {
                parameters.debugExposureMaterial.SetTexture(HDShaderIDs._ExposureDebugTexture, debugExposureData);
                var tonemappingSettings = parameters.hdCamera.volumeStack.GetComponent<Tonemapping>();

                bool toneMapIsEnabled = parameters.hdCamera.frameSettings.IsEnabled(FrameSettingsField.Tonemapping);
                var tonemappingMode = toneMapIsEnabled ? tonemappingSettings.mode.value : TonemappingMode.None;

                bool drawTonemapCurve = tonemappingMode != TonemappingMode.None &&
                                        parameters.debugDisplaySettings.data.lightingDebugSettings.showTonemapCurveAlongHistogramView;

                bool centerAroundMiddleGrey = parameters.debugDisplaySettings.data.lightingDebugSettings.centerHistogramAroundMiddleGrey;
                parameters.debugExposureMaterial.SetVector(HDShaderIDs._ExposureDebugParams, new Vector4(drawTonemapCurve ? 1.0f : 0.0f, (int)tonemappingMode, centerAroundMiddleGrey ? 1 : 0, 0));
                if (drawTonemapCurve)
                {
                    if (tonemappingMode == TonemappingMode.Custom)
                    {
                        parameters.debugExposureMaterial.SetVector(HDShaderIDs._CustomToneCurve, hableCurve.uniforms.curve);
                        parameters.debugExposureMaterial.SetVector(HDShaderIDs._ToeSegmentA, hableCurve.uniforms.toeSegmentA);
                        parameters.debugExposureMaterial.SetVector(HDShaderIDs._ToeSegmentB, hableCurve.uniforms.toeSegmentB);
                        parameters.debugExposureMaterial.SetVector(HDShaderIDs._MidSegmentA, hableCurve.uniforms.midSegmentA);
                        parameters.debugExposureMaterial.SetVector(HDShaderIDs._MidSegmentB, hableCurve.uniforms.midSegmentB);
                        parameters.debugExposureMaterial.SetVector(HDShaderIDs._ShoSegmentA, hableCurve.uniforms.shoSegmentA);
                        parameters.debugExposureMaterial.SetVector(HDShaderIDs._ShoSegmentB, hableCurve.uniforms.shoSegmentB);
                    }
                }
                else if (tonemappingMode == TonemappingMode.External)
                {
                    parameters.debugExposureMaterial.SetTexture(HDShaderIDs._LogLut3D, tonemappingSettings.lutTexture.value);
                    parameters.debugExposureMaterial.SetVector(HDShaderIDs._LogLut3D_Params, new Vector4(1f / lutSize, lutSize - 1f, tonemappingSettings.lutContribution.value, 0f));
                }
                passIndex = 2;
            }
            if (parameters.debugDisplaySettings.data.lightingDebugSettings.exposureDebugMode == ExposureDebugMode.FinalImageHistogramView)
            {
                bool finalImageRGBHisto = parameters.debugDisplaySettings.data.lightingDebugSettings.displayFinalImageHistogramAsRGB;

                parameters.debugExposureMaterial.SetVector(HDShaderIDs._ExposureDebugParams, new Vector4(0, 0, 0, finalImageRGBHisto ? 1 : 0));

                parameters.debugExposureMaterial.SetBuffer(HDShaderIDs._FullImageHistogram, histogramBuffer);
                passIndex = 3;
            }


            HDUtils.DrawFullScreen(cmd, parameters.debugExposureMaterial, output, null, passIndex);
        }

        static void RenderSkyReflectionOverlay(in DebugParameters debugParameters, CommandBuffer cmd, MaterialPropertyBlock mpb, ref float x, ref float y, float overlaySize)
        {
            var lightingDebug = debugParameters.debugDisplaySettings.data.lightingDebugSettings;
            if (lightingDebug.displaySkyReflection)
            {
                mpb.SetTexture(HDShaderIDs._InputCubemap, debugParameters.skyReflectionTexture);
                mpb.SetFloat(HDShaderIDs._Mipmap, lightingDebug.skyReflectionMipmap);
                mpb.SetFloat(HDShaderIDs._ApplyExposure, 1.0f);
                mpb.SetFloat(HDShaderIDs._SliceIndex, lightingDebug.cubeArraySliceIndex);
                cmd.SetViewport(new Rect(x, y, overlaySize, overlaySize));
                cmd.DrawProcedural(Matrix4x4.identity, debugParameters.debugLatlongMaterial, 0, MeshTopology.Triangles, 3, 1, mpb);
                HDUtils.NextOverlayCoord(ref x, ref y, overlaySize, overlaySize, debugParameters.hdCamera);
            }
        }

        static void RenderRayCountOverlay(in DebugParameters debugParameters, CommandBuffer cmd, ref float x, ref float y, float overlaySize)
        {
            if (debugParameters.rayTracingSupported)
                debugParameters.rayCountManager.EvaluateRayCount(cmd, debugParameters.hdCamera);
        }

        void RenderDebug(HDCamera hdCamera, CommandBuffer cmd, CullingResults cullResults)
        {
            // We don't want any overlay for these kind of rendering
            if (hdCamera.camera.cameraType == CameraType.Reflection || hdCamera.camera.cameraType == CameraType.Preview)
                return;

            // Render Debug are only available in dev builds and we always render them in the same RT
            CoreUtils.SetRenderTarget(cmd, m_IntermediateAfterPostProcessBuffer, m_SharedRTManager.GetDepthStencilBuffer());

            var debugParams = PrepareDebugParameters(hdCamera, m_SharedRTManager.GetDepthBufferMipChainInfo());

            using (new ProfilingScope(cmd, ProfilingSampler.Get(HDProfileId.RenderDebug)))
            {
                // First render full screen debug texture
                if (debugParams.resolveFullScreenDebug)
                {
                    m_FullScreenDebugPushed = false;
                    ResolveFullScreenDebug(debugParams, m_DebugFullScreenPropertyBlock, m_DebugFullScreenTempBuffer, m_SharedRTManager.GetDepthTexture(), m_IntermediateAfterPostProcessBuffer, cmd);
                    PushColorPickerDebugTexture(cmd, hdCamera, m_IntermediateAfterPostProcessBuffer);
                }

                if (debugParams.exposureDebugEnabled)
                {
                    m_PostProcessSystem.ComputeProceduralMeteringParams(hdCamera, out Vector4 proceduralParams1, out Vector4 proceduralParams2);

                    RenderExposureDebug(debugParams, m_CameraColorBuffer, m_DebugFullScreenTempBuffer,
                                        m_PostProcessSystem.GetPreviousExposureTexture(hdCamera),
                                        m_PostProcessSystem.GetExposureTexture(hdCamera),
                                        m_PostProcessSystem.GetExposureDebugData(),
                                        m_IntermediateAfterPostProcessBuffer,
                                        m_PostProcessSystem.GetCustomToneMapCurve(),
                                        m_PostProcessSystem.GetLutSize(),
                                        proceduralParams1,
                                        proceduralParams2,
                                        debugParams.debugDisplaySettings.data.lightingDebugSettings.exposureDebugMode == ExposureDebugMode.FinalImageHistogramView ? m_PostProcessSystem.GetDebugImageHistogramBuffer() : m_PostProcessSystem.GetHistogramBuffer(), cmd);
                }

                // First resolve color picker
                if (debugParams.colorPickerEnabled)
                    ResolveColorPickerDebug(debugParams, m_DebugColorPickerBuffer, m_IntermediateAfterPostProcessBuffer, cmd);

                // Light volumes
                var lightingDebug = debugParams.debugDisplaySettings.data.lightingDebugSettings;
                bool isLightOverlapDebugEnabled = CoreUtils.IsLightOverlapDebugEnabled(hdCamera.camera);
                if (lightingDebug.displayLightVolumes || isLightOverlapDebugEnabled)
                {
                    s_lightVolumes.RenderLightVolumes(cmd, hdCamera, cullResults, lightingDebug, m_IntermediateAfterPostProcessBuffer);
                }

                // Then overlays
                HDUtils.ResetOverlay();
                float debugPanelWidth = HDUtils.GetRuntimeDebugPanelWidth(debugParams.hdCamera);
                float x = 0.0f;
                float overlayRatio = debugParams.debugDisplaySettings.data.debugOverlayRatio;
                float overlaySize = Math.Min(debugParams.hdCamera.actualHeight, debugParams.hdCamera.actualWidth - debugPanelWidth) * overlayRatio;
                float y = debugParams.hdCamera.actualHeight - overlaySize;

                // Add the width of the debug display if enabled on the camera
                x += debugPanelWidth;

                RenderSkyReflectionOverlay(debugParams, cmd, m_SharedPropertyBlock, ref x, ref y, overlaySize);
                RenderRayCountOverlay(debugParams, cmd, ref x, ref y, overlaySize);
                RenderLightLoopDebugOverlay(debugParams, cmd, ref x, ref y, overlaySize, m_TileAndClusterData.tileList, m_TileAndClusterData.lightList, m_TileAndClusterData.perVoxelLightLists, m_TileAndClusterData.dispatchIndirectBuffer, m_SharedRTManager.GetDepthTexture());
                RenderProbeVolumeDebugOverlay(debugParams, cmd, ref x, ref y, overlaySize, m_DebugDisplayProbeVolumeMaterial); // TODO(Nicholas): renders as a black square in the upper right.

                HDShadowManager.ShadowDebugAtlasTextures atlases = debugParams.lightingOverlayParameters.shadowManager.GetDebugAtlasTextures();
                RenderShadowsDebugOverlay(debugParams, atlases, cmd, ref x, ref y, overlaySize, m_SharedPropertyBlock);

                DecalSystem.instance.RenderDebugOverlay(debugParams.hdCamera, cmd, debugParams.debugDisplaySettings, ref x, ref y, overlaySize, debugParams.hdCamera.actualWidth);
            }
        }

        void ClearStencilBuffer(CommandBuffer cmd)
        {
            using (new ProfilingScope(cmd, ProfilingSampler.Get(HDProfileId.ClearStencil)))
            {
                m_ClearStencilBufferMaterial.SetInt(HDShaderIDs._StencilMask, (int)StencilUsage.HDRPReservedBits);
                HDUtils.DrawFullScreen(cmd, m_ClearStencilBufferMaterial, m_CameraColorBuffer, m_SharedRTManager.GetDepthStencilBuffer());
            }
        }

        void ClearBuffers(HDCamera hdCamera, CommandBuffer cmd)
        {
            bool msaa = hdCamera.frameSettings.IsEnabled(FrameSettingsField.MSAA);

            using (new ProfilingScope(cmd, ProfilingSampler.Get(HDProfileId.ClearBuffers)))
            {
                // We clear only the depth buffer, no need to clear the various color buffer as we overwrite them.
                // Clear depth/stencil and init buffers
                using (new ProfilingScope(cmd, ProfilingSampler.Get(HDProfileId.ClearDepthStencil)))
                {
                    if (hdCamera.clearDepth)
                    {
                        CoreUtils.SetRenderTarget(cmd, msaa ? m_CameraColorMSAABuffer : m_CameraColorBuffer, m_SharedRTManager.GetDepthStencilBuffer(msaa), ClearFlag.Depth);
                        if (hdCamera.frameSettings.IsEnabled(FrameSettingsField.MSAA))
                        {
                            CoreUtils.SetRenderTarget(cmd, m_SharedRTManager.GetDepthTexture(true), m_SharedRTManager.GetDepthStencilBuffer(true), ClearFlag.Color, Color.black);
                        }
                    }
                    m_IsDepthBufferCopyValid = false;
                }

                // Clear the decal buffer
                if (hdCamera.frameSettings.IsEnabled(FrameSettingsField.DecalLayers))
                {
                    using (new ProfilingScope(cmd, ProfilingSampler.Get(HDProfileId.ClearDecalBuffer)))
                        CoreUtils.SetRenderTarget(cmd, m_SharedRTManager.GetDecalPrepassBuffer(hdCamera.frameSettings.IsEnabled(FrameSettingsField.MSAA)), ClearFlag.Color, Color.clear);
                }

                // Clear the HDR target
                using (new ProfilingScope(cmd, ProfilingSampler.Get(HDProfileId.ClearHDRTarget)))
                {
                    if (hdCamera.clearColorMode == HDAdditionalCameraData.ClearColorMode.Color ||
                        // If the luxmeter is enabled, the sky isn't rendered so we clear the background color
                        m_CurrentDebugDisplaySettings.data.lightingDebugSettings.debugLightingMode == DebugLightingMode.LuxMeter ||
                        // If the matcap view is enabled, the sky isn't updated so we clear the background color
                        m_CurrentDebugDisplaySettings.DebugHideSky(hdCamera) ||
                        // If we want the sky but the sky don't exist, still clear with background color
                        (hdCamera.clearColorMode == HDAdditionalCameraData.ClearColorMode.Sky && !m_SkyManager.IsVisualSkyValid(hdCamera)) ||
                        // Special handling for Preview we force to clear with background color (i.e black)
                        // Note that the sky use in this case is the last one setup. If there is no scene or game, there is no sky use as reflection in the preview
                        HDUtils.IsRegularPreviewCamera(hdCamera.camera)
                        )
                    {
                        CoreUtils.SetRenderTarget(cmd, msaa ? m_CameraColorMSAABuffer : m_CameraColorBuffer, m_SharedRTManager.GetDepthStencilBuffer(msaa), ClearFlag.Color, GetColorBufferClearColor(hdCamera));
                    }
                }

                if (hdCamera.frameSettings.IsEnabled(FrameSettingsField.SubsurfaceScattering))
                {
                    using (new ProfilingScope(cmd, ProfilingSampler.Get(HDProfileId.ClearSssLightingBuffer)))
                    {
                        CoreUtils.SetRenderTarget(cmd, msaa ? m_CameraSssDiffuseLightingMSAABuffer : m_CameraSssDiffuseLightingBuffer, ClearFlag.Color, Color.clear);
                    }
                }

                if (hdCamera.IsSSREnabled())
                {
                    using (new ProfilingScope(cmd, ProfilingSampler.Get(HDProfileId.ClearSsrBuffers)))
                    {
                        // In practice, these textures are sparse (mostly black). Therefore, clearing them is fast (due to CMASK),
                        // and much faster than fully overwriting them from within SSR shaders.
                        // CoreUtils.SetRenderTarget(cmd, hdCamera, m_SsrDebugTexture,    ClearFlag.Color, Color.clear);
                        CoreUtils.SetRenderTarget(cmd, m_SsrHitPointTexture, ClearFlag.Color, Color.clear);
                        CoreUtils.SetRenderTarget(cmd, m_SsrLightingTexture, ClearFlag.Color, Color.clear);
                    }
                }

                // We don't need to clear the GBuffers as scene is rewrite and we are suppose to only access valid data (invalid data are tagged with StencilUsage.Clear in the stencil),
                // This is to save some performance
                if (hdCamera.frameSettings.litShaderMode == LitShaderMode.Deferred)
                {
                    using (new ProfilingScope(cmd, ProfilingSampler.Get(HDProfileId.ClearGBuffer)))
                    {
                        // We still clear in case of debug mode or on demand
                        if (m_CurrentDebugDisplaySettings.IsDebugDisplayEnabled() || hdCamera.frameSettings.IsEnabled(FrameSettingsField.ClearGBuffers))
                        {
                            // On PS4 we don't have working MRT clear, so need to clear buffers one by one
                            // https://fogbugz.unity3d.com/f/cases/1182018/
                            if (Application.platform == RuntimePlatform.PS4)
                            {
                                var GBuffers = m_GbufferManager.GetBuffersRTI();
                                foreach (var gbuffer in GBuffers)
                                {
                                    CoreUtils.SetRenderTarget(cmd, gbuffer, m_SharedRTManager.GetDepthStencilBuffer(), ClearFlag.Color, Color.clear);
                                }
                            }
                            else
                            {
                                CoreUtils.SetRenderTarget(cmd, m_GbufferManager.GetBuffersRTI(), m_SharedRTManager.GetDepthStencilBuffer(), ClearFlag.Color, Color.clear);
                            }
                        }

                        // If we are in deferred mode and the ssr is enabled, we need to make sure that the second gbuffer is cleared given that we are using that information for
                        // clear coat selection
                        if (hdCamera.IsSSREnabled())
                        {
                            CoreUtils.SetRenderTarget(cmd, m_GbufferManager.GetBuffer(2), m_SharedRTManager.GetDepthStencilBuffer(), ClearFlag.Color, Color.clear);
                        }
                    }
                }

#if ENABLE_VIRTUALTEXTURES
                using (new ProfilingScope(cmd, ProfilingSampler.Get(HDProfileId.VTFeedbackClear)))
                {
                    RTHandle alreadyCleared = null;
                    if (m_GbufferManager?.GetVTFeedbackBuffer() != null)
                    {
                        alreadyCleared = m_GbufferManager.GetVTFeedbackBuffer();
                        CoreUtils.SetRenderTarget(cmd, alreadyCleared, ClearFlag.Color, Color.white);
                    }

                    // If the forward buffer is different from the GBuffer clear it also
                    if (GetVTFeedbackBufferForForward(hdCamera) != alreadyCleared)
                    {
                        CoreUtils.SetRenderTarget(cmd, GetVTFeedbackBufferForForward(hdCamera), ClearFlag.Color, Color.white);
                    }
                }
#endif
            }
        }

        struct PostProcessParameters
        {
            public ShaderVariablesGlobal globalCB;

            public HDCamera         hdCamera;
            public bool             postProcessIsFinalPass;
            public bool             flipYInPostProcess;
            public BlueNoise        blueNoise;

            // After Postprocess
            public bool             useDepthBuffer;
            public float            time;
            public float            lastTime;
            public int              frameCount;
            public RendererListDesc opaqueAfterPPDesc;
            public RendererListDesc transparentAfterPPDesc;
        }

        PostProcessParameters PreparePostProcess(CullingResults cullResults, HDCamera hdCamera)
        {
            PostProcessParameters result = new PostProcessParameters();
            result.globalCB = m_ShaderVariablesGlobalCB;
            result.hdCamera = hdCamera;
            result.postProcessIsFinalPass = HDUtils.PostProcessIsFinalPass(hdCamera);
            // Y-Flip needs to happen during the post process pass only if it's the final pass and is the regular game view
            // SceneView flip is handled by the editor internal code and GameView rendering into render textures should not be flipped in order to respect Unity texture coordinates convention
            result.flipYInPostProcess = result.postProcessIsFinalPass && (hdCamera.flipYMode == HDAdditionalCameraData.FlipYMode.ForceFlipY || hdCamera.isMainGameView);
            result.blueNoise = m_BlueNoise;

            result.useDepthBuffer = !hdCamera.IsTAAEnabled() && hdCamera.frameSettings.IsEnabled(FrameSettingsField.ZTestAfterPostProcessTAA);
            result.time = m_Time;
            result.lastTime = m_LastTime;
            result.frameCount = m_FrameCount;
            result.opaqueAfterPPDesc = CreateOpaqueRendererListDesc(cullResults, hdCamera.camera, HDShaderPassNames.s_ForwardOnlyName, renderQueueRange: HDRenderQueue.k_RenderQueue_AfterPostProcessOpaque);
            result.transparentAfterPPDesc = CreateTransparentRendererListDesc(cullResults, hdCamera.camera, HDShaderPassNames.s_ForwardOnlyName, renderQueueRange: HDRenderQueue.k_RenderQueue_AfterPostProcessTransparent);

            return result;
        }

        void RenderPostProcess(CullingResults cullResults, HDCamera hdCamera, RenderTargetIdentifier destination, ScriptableRenderContext renderContext, CommandBuffer cmd)
        {
            PostProcessParameters parameters = PreparePostProcess(cullResults, hdCamera);

            if (hdCamera.frameSettings.IsEnabled(FrameSettingsField.AfterPostprocess))
            {
                using (new ProfilingScope(cmd, ProfilingSampler.Get(HDProfileId.AfterPostProcessing)))
                {
                    // Note: We bind the depth only if the ZTest for After Post Process is enabled. It is disabled by
                    // default so we're consistent in the behavior: no ZTest for After Post Process materials).
                    if (!parameters.useDepthBuffer)
                        CoreUtils.SetRenderTarget(cmd, GetAfterPostProcessOffScreenBuffer(), clearFlag: ClearFlag.Color, clearColor: Color.black);
                    else
                        CoreUtils.SetRenderTarget(cmd, GetAfterPostProcessOffScreenBuffer(), m_SharedRTManager.GetDepthStencilBuffer(), clearFlag: ClearFlag.Color, clearColor: Color.black);

            // We render AfterPostProcess objects first into a separate buffer that will be composited in the final post process pass
                    RenderAfterPostProcess(parameters
                                        , RendererList.Create(parameters.opaqueAfterPPDesc)
                                        , RendererList.Create(parameters.transparentAfterPPDesc)
                                        , renderContext, cmd);

                }
            }

            // Set the depth buffer to the main one to avoid missing out on transparent depth for post process.
            cmd.SetGlobalTexture(HDShaderIDs._CameraDepthTexture, m_SharedRTManager.GetDepthStencilBuffer());

            // Post-processes output straight to the backbuffer
            var motionVectors = m_Asset.currentPlatformRenderPipelineSettings.supportMotionVectors ? m_SharedRTManager.GetMotionVectorsBuffer() : TextureXR.GetBlackTexture();
            m_PostProcessSystem.Render(
                cmd: cmd,
                camera: hdCamera,
                blueNoise: parameters.blueNoise,
                colorBuffer: m_CameraColorBuffer,
                afterPostProcessTexture: GetAfterPostProcessOffScreenBuffer(),
                finalRT: destination,
                depthBuffer: m_SharedRTManager.GetDepthStencilBuffer(),
                depthMipChain: m_SharedRTManager.GetDepthTexture(),
                motionVecTexture: motionVectors,
                flipY: parameters.flipYInPostProcess
            );
        }


        RTHandle GetAfterPostProcessOffScreenBuffer()
        {
            // Here we share GBuffer albedo buffer since it's not needed anymore else we
            if (currentPlatformRenderPipelineSettings.supportedLitShaderMode == RenderPipelineSettings.SupportedLitShaderMode.ForwardOnly)
                return GetSSSBuffer();
            else
                return m_GbufferManager.GetBuffer(0);
        }

        static void UpdateOffscreenRenderingConstants(ref ShaderVariablesGlobal cb, bool enabled, uint factor)
        {
            cb._OffScreenRendering = enabled ? 1u : 0u;
            cb._OffScreenDownsampleFactor = factor;
        }

        static void RenderAfterPostProcess( PostProcessParameters   parameters,
                                            in RendererList         opaqueAfterPostProcessRendererList,
                                            in RendererList         transparentAfterPostProcessRendererList,
                                            ScriptableRenderContext renderContext, CommandBuffer cmd)
        {

            using (new ProfilingScope(cmd, ProfilingSampler.Get(HDProfileId.AfterPostProcessing)))
            {
                // Note about AfterPostProcess and TAA:
                // When TAA is enabled rendering is jittered and then resolved during the post processing pass.
                // It means that any rendering done after post processing need to disable jittering. This is what we do with hdCamera.UpdateViewConstants(false);
                // The issue is that the only available depth buffer is jittered so pixels would wobble around depth tested edges.
                // In order to avoid that we decide that objects rendered after Post processes while TAA is active will not benefit from the depth buffer so we disable it.
                parameters.hdCamera.UpdateAllViewConstants(false);
                parameters.hdCamera.UpdateShaderVariablesGlobalCB(ref parameters.globalCB, parameters.frameCount);

                UpdateOffscreenRenderingConstants(ref parameters.globalCB, true, 1);
                ConstantBuffer.PushGlobal(cmd, parameters.globalCB, HDShaderIDs._ShaderVariablesGlobal);

                DrawOpaqueRendererList(renderContext, cmd, parameters.hdCamera.frameSettings, opaqueAfterPostProcessRendererList);
                // Setup off-screen transparency here
                DrawTransparentRendererList(renderContext, cmd, parameters.hdCamera.frameSettings, transparentAfterPostProcessRendererList);

                UpdateOffscreenRenderingConstants(ref parameters.globalCB, false, 1);
                ConstantBuffer.PushGlobal(cmd, parameters.globalCB, HDShaderIDs._ShaderVariablesGlobal);
            }
        }

        struct SendGeometryGraphcisBuffersParameters
        {
            public HDCamera hdCamera;
            public bool needNormalBuffer;
            public bool needDepthBuffer;
            public VFXCameraBufferTypes neededVFXBuffers;
            public HDUtils.PackedMipChainInfo packedMipChainInfo;

            public bool NeedSendBuffers()
            {
                return needNormalBuffer || needDepthBuffer || neededVFXBuffers != VFXCameraBufferTypes.None;
            }
        }

        SendGeometryGraphcisBuffersParameters PrepareSendGeometryBuffersParameters(HDCamera hdCamera, in HDUtils.PackedMipChainInfo packedMipInfo)
        {
            SendGeometryGraphcisBuffersParameters parameters = new SendGeometryGraphcisBuffersParameters();

            parameters.hdCamera = hdCamera;
            parameters.needNormalBuffer = false;
            parameters.needDepthBuffer = false;
            parameters.packedMipChainInfo = packedMipInfo;

            HDAdditionalCameraData acd = null;
            hdCamera.camera.TryGetComponent(out acd);

            HDAdditionalCameraData.BufferAccessType externalAccess = new HDAdditionalCameraData.BufferAccessType();
            if (acd != null)
                externalAccess = acd.GetBufferAccess();

            // Figure out which client systems need which buffers
            // Only VFX systems for now
            parameters.neededVFXBuffers = VFXManager.IsCameraBufferNeeded(hdCamera.camera);
            parameters.needNormalBuffer |= ((parameters.neededVFXBuffers & VFXCameraBufferTypes.Normal) != 0 || (externalAccess & HDAdditionalCameraData.BufferAccessType.Normal) != 0);
            parameters.needDepthBuffer |= ((parameters.neededVFXBuffers & VFXCameraBufferTypes.Depth) != 0 || (externalAccess & HDAdditionalCameraData.BufferAccessType.Depth) != 0 || GetIndirectDiffuseMode(hdCamera) == IndirectDiffuseMode.ScreenSpace);

            // Raytracing require both normal and depth from previous frame.
            if (hdCamera.frameSettings.IsEnabled(FrameSettingsField.RayTracing) && GetRayTracingState())
            {
                parameters.needNormalBuffer = true;
                parameters.needDepthBuffer = true;
            }

            return parameters;
        }

        static void SendGeometryGraphicsBuffers(in SendGeometryGraphcisBuffersParameters parameters,
                                                RTHandle mainNormalBuffer,
                                                RTHandle mainDepthBuffer,
                                                CommandBuffer cmd)
        {

            var hdCamera = parameters.hdCamera;

            Texture normalBuffer = null;
            Texture depthBuffer = null;
            Texture depthBuffer1 = null;

            // Here if needed for this particular camera, we allocate history buffers.
            // Only one is needed here because the main buffer used for rendering is separate.
            // Ideally, we should double buffer the main rendering buffer but since we don't know in advance if history is going to be needed, it would be a big waste of memory.
            if (parameters.needNormalBuffer)
            {
                // local variable to avoid gcalloc caused by capture.
                var localNormalBuffer = mainNormalBuffer;
                RTHandle Allocator(string id, int frameIndex, RTHandleSystem rtHandleSystem)
                {
                    return rtHandleSystem.Alloc(Vector2.one, TextureXR.slices, colorFormat: localNormalBuffer.rt.graphicsFormat, dimension: TextureXR.dimension, enableRandomWrite: localNormalBuffer.rt.enableRandomWrite, name: $"{id}_Normal History Buffer"
                    );
                }

                normalBuffer = hdCamera.GetCurrentFrameRT((int)HDCameraFrameHistoryType.Normal) ?? hdCamera.AllocHistoryFrameRT((int)HDCameraFrameHistoryType.Normal, Allocator, 1);

                for (int i = 0; i < hdCamera.viewCount; i++)
                    cmd.CopyTexture(localNormalBuffer, i, 0, 0, 0, hdCamera.actualWidth, hdCamera.actualHeight, normalBuffer, i, 0, 0, 0);
            }

            if (parameters.needDepthBuffer)
            {
                // local variable to avoid gcalloc caused by capture.
                var localDepthBuffer = mainDepthBuffer;
                RTHandle Allocator(string id, int frameIndex, RTHandleSystem rtHandleSystem)
                {
                    return rtHandleSystem.Alloc(Vector2.one, TextureXR.slices, colorFormat: localDepthBuffer.rt.graphicsFormat, dimension: TextureXR.dimension, enableRandomWrite: localDepthBuffer.rt.enableRandomWrite, name: $"{id}_Depth History Buffer");
                }
                depthBuffer = hdCamera.GetCurrentFrameRT((int)HDCameraFrameHistoryType.Depth) ?? hdCamera.AllocHistoryFrameRT((int)HDCameraFrameHistoryType.Depth, Allocator, 1);

                for (int i = 0; i < hdCamera.viewCount; i++)
                    cmd.CopyTexture(localDepthBuffer, i, 0, 0, 0, hdCamera.actualWidth, hdCamera.actualHeight, depthBuffer, i, 0, 0, 0);

                RTHandle Allocator1(string id, int frameIndex, RTHandleSystem rtHandleSystem)
                {
                    return rtHandleSystem.Alloc(Vector2.one * 0.5f, TextureXR.slices, colorFormat: localDepthBuffer.rt.graphicsFormat, dimension: TextureXR.dimension, enableRandomWrite: localDepthBuffer.rt.enableRandomWrite, name: $"Depth History Buffer Mip 1");
                }

                depthBuffer1 = hdCamera.GetCurrentFrameRT((int)HDCameraFrameHistoryType.Depth1) ?? hdCamera.AllocHistoryFrameRT((int)HDCameraFrameHistoryType.Depth1, Allocator1, 1);
                for (int i = 0; i < hdCamera.viewCount; i++)
                    cmd.CopyTexture(localDepthBuffer, i, 0, parameters.packedMipChainInfo.mipLevelOffsets[1].x, parameters.packedMipChainInfo.mipLevelOffsets[1].y, hdCamera.actualWidth / 2, hdCamera.actualHeight / 2, depthBuffer1, i, 0, 0, 0);
            }

            // Send buffers to client.
            // For now, only VFX systems
            if ((parameters.neededVFXBuffers & VFXCameraBufferTypes.Depth) != 0)
            {
                VFXManager.SetCameraBuffer(hdCamera.camera, VFXCameraBufferTypes.Depth, depthBuffer, 0, 0, hdCamera.actualWidth, hdCamera.actualHeight);
            }

            if ((parameters.neededVFXBuffers & VFXCameraBufferTypes.Normal) != 0)
            {
                VFXManager.SetCameraBuffer(hdCamera.camera, VFXCameraBufferTypes.Normal, normalBuffer, 0, 0, hdCamera.actualWidth, hdCamera.actualHeight);
            }
        }

        static void SendColorGraphicsBuffer(CommandBuffer cmd, HDCamera hdCamera)
        {
            // Figure out which client systems need which buffers
            VFXCameraBufferTypes neededVFXBuffers = VFXManager.IsCameraBufferNeeded(hdCamera.camera);

            if ((neededVFXBuffers & VFXCameraBufferTypes.Color) != 0)
            {
                var colorBuffer = hdCamera.GetCurrentFrameRT((int)HDCameraFrameHistoryType.ColorBufferMipChain);
                VFXManager.SetCameraBuffer(hdCamera.camera, VFXCameraBufferTypes.Color, colorBuffer, 0, 0, hdCamera.actualWidth, hdCamera.actualHeight);
            }
        }

        /// <summary>
        /// Overrides the current camera, changing all the matrices and view parameters for the new one.
        /// It allows you to render objects from another camera, which can be useful in custom passes for example.
        /// </summary>
        internal struct OverrideCameraRendering : IDisposable
        {
            CommandBuffer   cmd;
            Camera          overrideCamera;
            HDCamera        overrideHDCamera;
            float           originalAspect;

            /// <summary>
            /// Overrides the current camera, changing all the matrices and view parameters for the new one.
            /// </summary>
            /// <param name="cmd">The current command buffer in use</param>
            /// <param name="overrideCamera">The camera that will replace the current one</param>
            /// <example>
            /// <code>
            /// using (new HDRenderPipeline.OverrideCameraRendering(cmd, overrideCamera))
            /// {
            ///     ...
            /// }
            /// </code>
            /// </example>
            public OverrideCameraRendering(CommandBuffer cmd, Camera overrideCamera)
            {
                this.cmd = cmd;
                this.overrideCamera = overrideCamera;
                this.overrideHDCamera = null;
                this.originalAspect = 0;

                if (!IsContextValid(overrideCamera))
                    return;

                var hdrp = HDRenderPipeline.currentPipeline;
                overrideHDCamera = HDCamera.GetOrCreate(overrideCamera);

                // Mark the HDCamera as persistant so it's not deleted because it's camera is disabled.
                overrideHDCamera.isPersistent = true;

                // We need to patch the pixel rect of the camera because by default the camera size is synchronized
                // with the game view and so it breaks in the scene view. Note that we can't use Camera.pixelRect here
                // because when we assign it, the change is not instantaneous and is not reflected in pixelWidth/pixelHeight.
                overrideHDCamera.OverridePixelRect(hdrp.m_CurrentHDCamera.camera.pixelRect);
                // We also sync the aspect ratio of the camera, this time using the camera instead of HDCamera.
                // This will update the projection matrix to match the aspect of the current rendering camera.
                originalAspect = overrideCamera.aspect;
                overrideCamera.aspect = (float)hdrp.m_CurrentHDCamera.camera.pixelRect.width / (float)hdrp.m_CurrentHDCamera.camera.pixelRect.height;

                // Update HDCamera datas
                overrideHDCamera.Update(overrideHDCamera.frameSettings, hdrp, hdrp.m_MSAASamples, hdrp.m_XRSystem.emptyPass, allocateHistoryBuffers: false);
                // Reset the reference size as it could have been changed by the override camera
                hdrp.m_CurrentHDCamera.SetReferenceSize();
                overrideHDCamera.UpdateShaderVariablesGlobalCB(ref hdrp.m_ShaderVariablesGlobalCB, hdrp.m_FrameCount);

                ConstantBuffer.PushGlobal(cmd, hdrp.m_ShaderVariablesGlobalCB, HDShaderIDs._ShaderVariablesGlobal);
            }

            bool IsContextValid(Camera overrideCamera)
            {
                var hdrp = HDRenderPipeline.currentPipeline;

                if (hdrp.m_CurrentHDCamera == null)
                {
                    Debug.LogError("OverrideCameraRendering can only be called inside the render loop !");
                    return false;
                }

                if (overrideCamera == hdrp.m_CurrentHDCamera.camera)
                    return false;

                return true;
            }

            /// <summary>
            /// Reset the camera settings to the original camera
            /// </summary>
            void IDisposable.Dispose()
            {
                if (!IsContextValid(overrideCamera))
                    return;

                overrideHDCamera.ResetPixelRect();
                overrideCamera.aspect = originalAspect;

                var hdrp = HDRenderPipeline.currentPipeline;
                // Reset the reference size as it could have been changed by the override camera
                hdrp.m_CurrentHDCamera.SetReferenceSize();
                hdrp.m_CurrentHDCamera.UpdateShaderVariablesGlobalCB(ref hdrp.m_ShaderVariablesGlobalCB, hdrp.m_FrameCount);
                ConstantBuffer.PushGlobal(cmd, hdrp.m_ShaderVariablesGlobalCB, HDShaderIDs._ShaderVariablesGlobal);
            }
        }

#if ENABLE_VIRTUALTEXTURES
        RTHandle GetVTFeedbackBufferForForward(HDCamera hdCamera)
        {
            bool msaaEnabled = hdCamera.frameSettings.IsEnabled(FrameSettingsField.MSAA);
            if (msaaEnabled) return m_VtBufferManager.FeedbackBufferMsaa;

            var res =  m_GbufferManager.GetVTFeedbackBuffer();
            if (res != null) return res;

            return m_VtBufferManager.FeedbackBuffer;
        }
#endif
    }
}<|MERGE_RESOLUTION|>--- conflicted
+++ resolved
@@ -1167,11 +1167,7 @@
 
             CullingGroupManager.instance.Cleanup();
 
-<<<<<<< HEAD
-            m_DbufferManager.ReleaseResolutionDependentBuffers();
             m_SharedRTManager.DisposeFullScreenDebugBuffer();
-=======
->>>>>>> a1b32189
             m_SharedRTManager.DisposeCoarseStencilBuffer();
 
             CoreUtils.SafeRelease(m_DepthPyramidMipLevelOffsetsBuffer);
@@ -1251,11 +1247,7 @@
                 if (m_MaxCameraWidth > 0 && m_MaxCameraHeight > 0)
                 {
                     LightLoopReleaseResolutionDependentBuffers();
-<<<<<<< HEAD
-                    m_DbufferManager.ReleaseResolutionDependentBuffers();
                     m_SharedRTManager.DisposeFullScreenDebugBuffer();
-=======
->>>>>>> a1b32189
                     m_SharedRTManager.DisposeCoarseStencilBuffer();
                 }
 
@@ -1263,12 +1255,7 @@
                 m_SharedRTManager.AllocateFullScreenDebugBuffer(m_MaxCameraWidth, m_MaxCameraHeight, m_MaxViewCount);
                 if (!m_EnableRenderGraph)
                 {
-<<<<<<< HEAD
-                    m_DbufferManager.AllocResolutionDependentBuffers(m_MaxCameraWidth, m_MaxCameraHeight);
                     m_SharedRTManager.AllocateCoarseStencilBuffer(m_MaxCameraWidth, m_MaxCameraHeight, m_MaxViewCount);
-=======
-                    m_SharedRTManager.AllocateCoarseStencilBuffer(m_MaxCameraWidth, m_MaxCameraHeight, hdCamera.viewCount);
->>>>>>> a1b32189
                 }
             }
         }
