using System.Collections.Generic;
using UnityEngine.VFX;
using System;
using System.Diagnostics;
using System.Linq;
using UnityEngine.Experimental.GlobalIllumination;
using UnityEngine.Experimental.Rendering;
using UnityEngine.Experimental.Rendering.RenderGraphModule;
#if UNITY_EDITOR
using UnityEditorInternal;
using UnityEditor.Rendering;
#endif

#if ENABLE_VIRTUALTEXTURES
using UnityEngine.Rendering.VirtualTexturing;
#endif


namespace UnityEngine.Rendering.HighDefinition
{
    /// <summary>
    /// High Definition Render Pipeline class.
    /// </summary>
    public partial class HDRenderPipeline : RenderPipeline
    {
        #region Default Settings
        internal static HDRenderPipelineAsset defaultAsset
            => GraphicsSettings.renderPipelineAsset is HDRenderPipelineAsset hdrpAsset ? hdrpAsset : null;

        internal static HDRenderPipelineAsset currentAsset
            => GraphicsSettings.currentRenderPipeline is HDRenderPipelineAsset hdrpAsset ? hdrpAsset : null;

        internal static HDRenderPipeline currentPipeline
            => RenderPipelineManager.currentPipeline is HDRenderPipeline hdrp ? hdrp : null;

        internal static bool pipelineSupportsRayTracing => HDRenderPipeline.currentPipeline != null && HDRenderPipeline.currentPipeline.rayTracingSupported;

        internal static bool pipelineSupportsScreenSpaceShadows => GraphicsSettings.currentRenderPipeline is HDRenderPipelineAsset hdrpAsset ? hdrpAsset.currentPlatformRenderPipelineSettings.hdShadowInitParams.supportScreenSpaceShadows : false;


        private static Volume s_DefaultVolume = null;
        static VolumeProfile defaultVolumeProfile
            => defaultAsset?.defaultVolumeProfile;

        static HDRenderPipeline()
        {
#if UNITY_EDITOR
            UnityEditor.AssemblyReloadEvents.beforeAssemblyReload += () =>
            {
                if (s_DefaultVolume != null && !s_DefaultVolume.Equals(null))
                {
                    CoreUtils.Destroy(s_DefaultVolume.gameObject);
                    s_DefaultVolume = null;
                }
            };
#endif
        }

        internal static Volume GetOrCreateDefaultVolume()
        {
            if (s_DefaultVolume == null || s_DefaultVolume.Equals(null))
            {
                var go = new GameObject("Default Volume") { hideFlags = HideFlags.HideAndDontSave };
                s_DefaultVolume = go.AddComponent<Volume>();
                s_DefaultVolume.isGlobal = true;
                s_DefaultVolume.priority = float.MinValue;
                s_DefaultVolume.sharedProfile = defaultVolumeProfile;
            }

            if (
                // In case the asset was deleted or the reference removed
                s_DefaultVolume.sharedProfile == null || s_DefaultVolume.sharedProfile.Equals(null)
#if UNITY_EDITOR

                // In case the serialization recreated an empty volume sharedProfile

                || !UnityEditor.AssetDatabase.Contains(s_DefaultVolume.sharedProfile)
#endif
            )
            {
                s_DefaultVolume.sharedProfile = defaultVolumeProfile;
            }

            if (s_DefaultVolume.sharedProfile != defaultVolumeProfile)
            {
                s_DefaultVolume.sharedProfile = defaultVolumeProfile;
            }

            return s_DefaultVolume;
        }

        #endregion

        /// <summary>
        /// Shader Tag for the High Definition Render Pipeline.
        /// </summary>
        public const string k_ShaderTagName = "HDRenderPipeline";

        readonly HDRenderPipelineAsset m_Asset;
        internal HDRenderPipelineAsset asset { get { return m_Asset; } }
        readonly HDRenderPipelineAsset m_DefaultAsset;
        internal RenderPipelineResources defaultResources { get { return m_DefaultAsset.renderPipelineResources; } }

        internal RenderPipelineSettings currentPlatformRenderPipelineSettings { get { return m_Asset.currentPlatformRenderPipelineSettings; } }

        readonly List<RenderPipelineMaterial> m_MaterialList = new List<RenderPipelineMaterial>();

#if ENABLE_VIRTUALTEXTURES
        readonly VTBufferManager m_VtBufferManager;
#endif
        readonly PostProcessSystem m_PostProcessSystem;
        readonly XRSystem m_XRSystem;

        // Keep track of previous Graphic and QualitySettings value to reset when switching to another pipeline
        bool m_PreviousLightsUseLinearIntensity;
        bool m_PreviousLightsUseColorTemperature;
        bool m_PreviousSRPBatcher;

#if UNITY_2020_2_OR_NEWER
        uint m_PreviousDefaultRenderingLayerMask;
#endif
        ShadowmaskMode m_PreviousShadowMaskMode;

        bool m_FrameSettingsHistoryEnabled = false;
#if UNITY_EDITOR
        bool m_PreviousEnableCookiesInLightmapper = true;
#endif

        /// <summary>
        /// This functions allows the user to have an approximation of the number of rays that were traced for a given frame.
        /// </summary>
        /// <param name="rayValues">Specifes which ray count value should be returned.</param>
        /// <returns>The approximated ray count for a frame</returns>
        public uint GetRaysPerFrame(RayCountValues rayValues) { return m_RayCountManager.GetRaysPerFrame(rayValues); }

        // Renderer Bake configuration can vary depends on if shadow mask is enabled or no
        PerObjectData m_CurrentRendererConfigurationBakedLighting = HDUtils.k_RendererConfigurationBakedLighting;
        MaterialPropertyBlock m_CopyDepthPropertyBlock = new MaterialPropertyBlock();
        Material m_CopyDepth;
        Material m_DownsampleDepthMaterial;
        Material m_UpsampleTransparency;
        GPUCopy m_GPUCopy;
        MipGenerator m_MipGenerator;
        BlueNoise m_BlueNoise;

        IBLFilterBSDF[] m_IBLFilterArray = null;

        ComputeShader m_ScreenSpaceReflectionsCS { get { return defaultResources.shaders.screenSpaceReflectionsCS; } }
        int m_SsrTracingKernel = -1;
        int m_SsrReprojectionKernel = -1;
        int m_SsrAccumulateKernel = -1;

        Material m_ApplyDistortionMaterial;

        Material m_CameraMotionVectorsMaterial;
        Material m_DecalNormalBufferMaterial;

        Material m_ClearStencilBufferMaterial;

        // Debug material
        Material m_DebugViewMaterialGBuffer;
        Material m_DebugViewMaterialGBufferShadowMask;
        Material m_currentDebugViewMaterialGBuffer;
        Material m_DebugDisplayLatlong;
        Material m_DebugFullScreen;
        Material m_DebugColorPicker;
        Material m_DebugExposure;
        Material m_ErrorMaterial;

        Material m_Blit;
        Material m_BlitTexArray;
        Material m_BlitTexArraySingleSlice;
        Material m_BlitColorAndDepth;

        Lazy<RTHandle> m_CustomPassColorBuffer;
        Lazy<RTHandle> m_CustomPassDepthBuffer;

        // Constant Buffers
        ShaderVariablesGlobal m_ShaderVariablesGlobalCB = new ShaderVariablesGlobal();
        ShaderVariablesXR m_ShaderVariablesXRCB = new ShaderVariablesXR();
        ShaderVariablesDebugDisplay m_ShaderVariablesDebugDisplayCB = new ShaderVariablesDebugDisplay();
        ShaderVariablesRaytracing m_ShaderVariablesRayTracingCB = new ShaderVariablesRaytracing();

        // The current MSAA count
        MSAASamples m_MSAASamples;

        // The pass "SRPDefaultUnlit" is a fall back to legacy unlit rendering and is required to support unity 2d + unity UI that render in the scene.
        ShaderTagId[] m_ForwardAndForwardOnlyPassNames = { HDShaderPassNames.s_ForwardOnlyName, HDShaderPassNames.s_ForwardName, HDShaderPassNames.s_SRPDefaultUnlitName };
        ShaderTagId[] m_ForwardOnlyPassNames = { HDShaderPassNames.s_ForwardOnlyName, HDShaderPassNames.s_SRPDefaultUnlitName };

        ShaderTagId[] m_AllTransparentPassNames = {  HDShaderPassNames.s_TransparentBackfaceName,
                                                     HDShaderPassNames.s_ForwardOnlyName,
                                                     HDShaderPassNames.s_ForwardName,
                                                     HDShaderPassNames.s_SRPDefaultUnlitName };

        ShaderTagId[] m_TransparentNoBackfaceNames = {  HDShaderPassNames.s_ForwardOnlyName,
                                                        HDShaderPassNames.s_ForwardName,
                                                        HDShaderPassNames.s_SRPDefaultUnlitName };


        ShaderTagId[] m_AllForwardOpaquePassNames = {    HDShaderPassNames.s_ForwardOnlyName,
                                                         HDShaderPassNames.s_ForwardName,
                                                         HDShaderPassNames.s_SRPDefaultUnlitName };

        ShaderTagId[] m_DepthOnlyAndDepthForwardOnlyPassNames = { HDShaderPassNames.s_DepthForwardOnlyName, HDShaderPassNames.s_DepthOnlyName };
        ShaderTagId[] m_DepthForwardOnlyPassNames = { HDShaderPassNames.s_DepthForwardOnlyName };
        ShaderTagId[] m_DepthOnlyPassNames = { HDShaderPassNames.s_DepthOnlyName };
        ShaderTagId[] m_TransparentDepthPrepassNames = { HDShaderPassNames.s_TransparentDepthPrepassName };
        ShaderTagId[] m_TransparentDepthPostpassNames = { HDShaderPassNames.s_TransparentDepthPostpassName };
        ShaderTagId[] m_RayTracingPrepassNames = { HDShaderPassNames.s_RayTracingPrepassName };
        ShaderTagId[] m_FullScreenDebugPassNames = { HDShaderPassNames.s_FullScreenDebugName };
        ShaderTagId[] m_ForwardErrorPassNames = { HDShaderPassNames.s_AlwaysName, HDShaderPassNames.s_ForwardBaseName, HDShaderPassNames.s_DeferredName, HDShaderPassNames.s_PrepassBaseName, HDShaderPassNames.s_VertexName, HDShaderPassNames.s_VertexLMRGBMName, HDShaderPassNames.s_VertexLMName };
        ShaderTagId[] m_DecalsEmissivePassNames = { HDShaderPassNames.s_DecalMeshForwardEmissiveName };
        ShaderTagId[] m_SinglePassName = new ShaderTagId[1];
        ShaderTagId[] m_MeshDecalsPassNames = { HDShaderPassNames.s_DBufferMeshName };

        RenderStateBlock m_DepthStateOpaque;
        RenderStateBlock m_DepthStateNoWrite;
        RenderStateBlock m_AlphaToMaskBlock;

        readonly List<CustomPassVolume> m_ActivePassVolumes = new List<CustomPassVolume>(6);

        // Detect when windows size is changing
        int m_MaxCameraWidth;
        int m_MaxCameraHeight;
        // Keep track of the maximum number of XR instanced views
        int m_MaxViewCount = 1;

        // Use to detect frame changes
        int m_FrameCount;
        float m_LastTime, m_Time; // Do NOT take the 'animateMaterials' setting into account.

        internal int   GetFrameCount() { return m_FrameCount; }
        internal float GetLastTime()   { return m_LastTime;   }
        internal float GetTime()       { return m_Time;       }

        GraphicsFormat GetColorBufferFormat()
            => (GraphicsFormat)m_Asset.currentPlatformRenderPipelineSettings.colorBufferFormat;

        GraphicsFormat GetCustomBufferFormat()
            => (GraphicsFormat)m_Asset.currentPlatformRenderPipelineSettings.customBufferFormat;

        internal int GetDecalAtlasMipCount()
        {
            int highestDim = Math.Max(currentPlatformRenderPipelineSettings.decalSettings.atlasWidth, currentPlatformRenderPipelineSettings.decalSettings.atlasHeight);
            return (int)Math.Log(highestDim, 2);
        }

        internal int GetCookieAtlasMipCount() => (int)Mathf.Log((int)currentPlatformRenderPipelineSettings.lightLoopSettings.cookieAtlasSize, 2);

        internal int GetPlanarReflectionProbeMipCount()
        {
            int size = (int)currentPlatformRenderPipelineSettings.lightLoopSettings.planarReflectionAtlasSize;
            return (int)Mathf.Log(size, 2);
        }

        internal int GetMaxScreenSpaceShadows()
        {
            return currentPlatformRenderPipelineSettings.hdShadowInitParams.supportScreenSpaceShadows ? currentPlatformRenderPipelineSettings.hdShadowInitParams.maxScreenSpaceShadowSlots : 0;
        }

        readonly SkyManager m_SkyManager = new SkyManager();
        internal SkyManager skyManager { get { return m_SkyManager; } }
        readonly AmbientOcclusionSystem m_AmbientOcclusionSystem;

        // Debugging
        DebugDisplaySettings m_DebugDisplaySettings = new DebugDisplaySettings();
#if ENABLE_VIRTUALTEXTURES
        Material m_VTDebugBlit;
#endif
        /// <summary>
        /// Debug display settings.
        /// </summary>
        public DebugDisplaySettings debugDisplaySettings { get { return m_DebugDisplaySettings; } }
        static DebugDisplaySettings s_NeutralDebugDisplaySettings = new DebugDisplaySettings();
        internal DebugDisplaySettings m_CurrentDebugDisplaySettings;
        // We need this flag because otherwise if no full screen debug is pushed (like for example if the corresponding pass is disabled), when we render the result in RenderDebug m_DebugFullScreenTempBuffer will contain potential garbage
        bool                            m_FullScreenDebugPushed;
        bool                            m_ValidAPI; // False by default mean we render normally, true mean we don't render anything
        bool                            m_IsDepthBufferCopyValid;
        RenderTexture                   m_TemporaryTargetForCubemaps;
        HDCamera                        m_CurrentHDCamera;

        private CameraCache<(Transform viewer, HDProbe probe, int face)> m_ProbeCameraCache = new
            CameraCache<(Transform viewer, HDProbe probe, int face)>();

        internal Material GetBlitMaterial(bool useTexArray, bool singleSlice) { return useTexArray ? (singleSlice ? m_BlitTexArraySingleSlice : m_BlitTexArray) : m_Blit; }
        internal Material GetBlitColorAndDepthMaterial() { return m_BlitColorAndDepth; }

        ComputeBuffer m_DepthPyramidMipLevelOffsetsBuffer = null;

        ScriptableCullingParameters frozenCullingParams;
        bool frozenCullingParamAvailable = false;

        internal bool showCascade
        {
            get => m_DebugDisplaySettings.GetDebugLightingMode() == DebugLightingMode.VisualizeCascade;
            set
            {
                if (value)
                    m_DebugDisplaySettings.SetDebugLightingMode(DebugLightingMode.VisualizeCascade);
                else
                    m_DebugDisplaySettings.SetDebugLightingMode(DebugLightingMode.None);
            }
        }

        // RENDER GRAPH
        RenderGraph m_RenderGraph = new RenderGraph("HDRPGraph");

        // MSAA resolve materials
        Material m_ColorResolveMaterial = null;
        Material m_MotionVectorResolve = null;

        internal Material GetMSAAColorResolveMaterial()
        {
            return m_ColorResolveMaterial;
        }

        // Flag that defines if ray tracing is supported by the current asset and platform
        bool m_RayTracingSupported = false;
        /// <summary>
        ///  Flag that defines if ray tracing is supported by the current HDRP asset and platform
        /// </summary>
        public bool rayTracingSupported { get { return m_RayTracingSupported; } }


#if UNITY_EDITOR
        bool m_ResourcesInitialized = false;
#endif

        internal bool reflectionProbeBaking { get; set; }

        /// <summary>
        /// HDRenderPipeline constructor.
        /// </summary>
        /// <param name="asset">Source HDRenderPipelineAsset.</param>
        /// <param name="defaultAsset">Defauklt HDRenderPipelineAsset.</param>
        public HDRenderPipeline(HDRenderPipelineAsset asset, HDRenderPipelineAsset defaultAsset)
        {
            m_Asset = asset;
            m_DefaultAsset = defaultAsset;
            HDProbeSystem.Parameters = asset.reflectionSystemParameters;

            DebugManager.instance.RefreshEditor();

            m_ValidAPI = true;

            SetRenderingFeatures();

            // Initialize lod settings with the default frame settings. This will pull LoD values from the current quality level HDRP asset if necessary.
            // This will make the LoD Group UI consistent with the scene view camera like it is for builtin pipeline.
            QualitySettings.lodBias = m_Asset.GetDefaultFrameSettings(FrameSettingsRenderType.Camera).GetResolvedLODBias(m_Asset);
            QualitySettings.maximumLODLevel = m_Asset.GetDefaultFrameSettings(FrameSettingsRenderType.Camera).GetResolvedMaximumLODLevel(m_Asset);

            // The first thing we need to do is to set the defines that depend on the render pipeline settings
            m_RayTracingSupported = GatherRayTracingSupport(m_Asset.currentPlatformRenderPipelineSettings);

#if UNITY_EDITOR
            // If defaultAsset is not ready (can happen due to loading order issue), then we should return
            // There is a similar check in Render()
            if (HDRenderPipeline.defaultAsset == null)
                return;

            UpgradeResourcesIfNeeded();

            //In case we are loading element in the asset pipeline (occurs when library is not fully constructed) the creation of the HDRenderPipeline is done at a time we cannot access resources.
            //So in this case, the reloader would fail and the resources cannot be validated. So skip validation here.
            //The HDRenderPipeline will be reconstructed in a few frame which will fix this issue.
            if (HDRenderPipeline.defaultAsset.renderPipelineResources == null
                || HDRenderPipeline.defaultAsset.renderPipelineEditorResources == null
                || (m_RayTracingSupported && HDRenderPipeline.defaultAsset.renderPipelineRayTracingResources == null))
                return;
            else
                m_ResourcesInitialized = true;

            ValidateResources();
#endif

            // We need to call this after the resource initialization as we attempt to use them in checking the supported API.
            if (!CheckAPIValidity())
            {
                m_ValidAPI = false;

                return;
            }

            var defaultLensAttenuation = m_DefaultAsset.lensAttenuationMode;
            if (defaultLensAttenuation == LensAttenuationMode.ImperfectLens)
            {
                ColorUtils.s_LensAttenuation = 0.65f;
            }
            else if (defaultLensAttenuation == LensAttenuationMode.PerfectLens)
            {
                ColorUtils.s_LensAttenuation = 0.78f;
            }

#if ENABLE_VIRTUALTEXTURES
            VirtualTexturingSettingsSRP settings = asset.virtualTexturingSettings;

            if (settings == null)
                settings = new VirtualTexturingSettingsSRP();

            VirtualTexturing.Streaming.SetCPUCacheSize(settings.streamingCpuCacheSizeInMegaBytes);

            GPUCacheSetting[] gpuCacheSettings = new GPUCacheSetting[settings.streamingGpuCacheSettings.Count];
            for (int i = 0; i < settings.streamingGpuCacheSettings.Count; ++i)
            {
                GPUCacheSettingSRP srpSetting = settings.streamingGpuCacheSettings[i];
                gpuCacheSettings[i] = new GPUCacheSetting() { format = srpSetting.format, sizeInMegaBytes = srpSetting.sizeInMegaBytes };
            }

            VirtualTexturing.Streaming.SetGPUCacheSettings(gpuCacheSettings);
#endif

            // Initial state of the RTHandle system.
            // Tells the system that we will require MSAA or not so that we can avoid wasteful render texture allocation.
            // We initialize to screen width/height to avoid multiple realloc that can lead to inflated memory usage (as releasing of memory is delayed).
            RTHandles.Initialize(Screen.width, Screen.height, m_Asset.currentPlatformRenderPipelineSettings.supportMSAA, m_Asset.currentPlatformRenderPipelineSettings.msaaSampleCount);

            m_XRSystem = new XRSystem(asset.renderPipelineResources.shaders);
            m_GPUCopy = new GPUCopy(defaultResources.shaders.copyChannelCS);

            m_MipGenerator = new MipGenerator(defaultResources);
            m_BlueNoise = new BlueNoise(defaultResources);

            EncodeBC6H.DefaultInstance = EncodeBC6H.DefaultInstance ?? new EncodeBC6H(defaultResources.shaders.encodeBC6HCS);

            // Scan material list and assign it
            m_MaterialList = HDUtils.GetRenderPipelineMaterialList();

#if ENABLE_VIRTUALTEXTURES
            m_VtBufferManager = new VTBufferManager(asset);
            m_VTDebugBlit = CoreUtils.CreateEngineMaterial(defaultResources.shaders.debugViewVirtualTexturingBlit);
#endif

            m_PostProcessSystem = new PostProcessSystem(asset, defaultResources);
            m_AmbientOcclusionSystem = new AmbientOcclusionSystem(asset, defaultResources);

            // Initialize various compute shader resources
            m_SsrTracingKernel = m_ScreenSpaceReflectionsCS.FindKernel("ScreenSpaceReflectionsTracing");
            m_SsrReprojectionKernel = m_ScreenSpaceReflectionsCS.FindKernel("ScreenSpaceReflectionsReprojection");
            m_SsrAccumulateKernel = m_ScreenSpaceReflectionsCS.FindKernel("ScreenSpaceReflectionsAccumulate");

            // General material
            m_CameraMotionVectorsMaterial = CoreUtils.CreateEngineMaterial(defaultResources.shaders.cameraMotionVectorsPS);
            m_DecalNormalBufferMaterial = CoreUtils.CreateEngineMaterial(defaultResources.shaders.decalNormalBufferPS);

            m_CopyDepth = CoreUtils.CreateEngineMaterial(defaultResources.shaders.copyDepthBufferPS);
            m_DownsampleDepthMaterial = CoreUtils.CreateEngineMaterial(defaultResources.shaders.downsampleDepthPS);
            m_UpsampleTransparency = CoreUtils.CreateEngineMaterial(defaultResources.shaders.upsampleTransparentPS);

            m_ApplyDistortionMaterial = CoreUtils.CreateEngineMaterial(defaultResources.shaders.applyDistortionPS);

            m_ClearStencilBufferMaterial = CoreUtils.CreateEngineMaterial(defaultResources.shaders.clearStencilBufferPS);

            InitializeDebugMaterials();

            m_MaterialList.ForEach(material => material.Build(asset, defaultResources));

            if (m_Asset.currentPlatformRenderPipelineSettings.lightLoopSettings.supportFabricConvolution)
            {
                m_IBLFilterArray = new IBLFilterBSDF[2];
                m_IBLFilterArray[0] = new IBLFilterGGX(defaultResources, m_MipGenerator);
                m_IBLFilterArray[1] = new IBLFilterCharlie(defaultResources, m_MipGenerator);
            }
            else
            {
                m_IBLFilterArray = new IBLFilterBSDF[1];
                m_IBLFilterArray[0] = new IBLFilterGGX(defaultResources, m_MipGenerator);
            }

            InitializeLightLoop(m_IBLFilterArray);

            m_SkyManager.Build(asset, defaultResources, m_IBLFilterArray);

            InitializeVolumetricLighting();
            InitializeSubsurfaceScattering();

            m_DebugDisplaySettings.RegisterDebug();
#if UNITY_EDITOR
            // We don't need the debug of Scene View at runtime (each camera have its own debug settings)
            // All scene view will share the same FrameSettings for now as sometimes Dispose is called after
            // another instance of HDRenderPipeline constructor is called.

            Camera firstSceneViewCamera = UnityEditor.SceneView.sceneViews.Count > 0 ? (UnityEditor.SceneView.sceneViews[0] as UnityEditor.SceneView).camera : null;
            if (firstSceneViewCamera != null)
            {
                var history = FrameSettingsHistory.RegisterDebug(null, true);
                DebugManager.instance.RegisterData(history);
            }
#endif

            m_DepthPyramidMipLevelOffsetsBuffer = new ComputeBuffer(15, sizeof(int) * 2);

            // TODO RENDERGRAPH: Moved those out of InitializeRenderTexture as they are still needed in render graph and would be deallocated otherwise when switching it on.
            m_CustomPassColorBuffer = new Lazy<RTHandle>(() => RTHandles.Alloc(Vector2.one, TextureXR.slices, dimension: TextureXR.dimension, colorFormat: GetCustomBufferFormat(), enableRandomWrite: true, useDynamicScale: true, name: "CustomPassColorBuffer"));
            m_CustomPassDepthBuffer = new Lazy<RTHandle>(() => RTHandles.Alloc(Vector2.one, TextureXR.slices, dimension: TextureXR.dimension, colorFormat: GraphicsFormat.R32_UInt, useDynamicScale: true, name: "CustomPassDepthBuffer", depthBufferBits: DepthBits.Depth32));

            // For debugging
            MousePositionDebug.instance.Build();

            InitializeRenderStateBlocks();

            // Keep track of the original msaa sample value
            // TODO : Bind this directly to the debug menu instead of having an intermediate value
            m_MSAASamples = m_Asset ? m_Asset.currentPlatformRenderPipelineSettings.msaaSampleCount : MSAASamples.None;

            if (m_RayTracingSupported)
            {
                InitRayTracingManager();
                InitRayTracedReflections();
                InitRayTracedIndirectDiffuse();
                InitRaytracingDeferred();
                InitRecursiveRenderer();
                InitPathTracing();

                m_AmbientOcclusionSystem.InitRaytracing(this);
            }

<<<<<<< HEAD
=======
            EnableRenderGraph(defaultAsset.useRenderGraph && !enableNonRenderGraphTests);

>>>>>>> e2b746cb
            // Initialize the SSGI structures
            InitScreenSpaceGlobalIllumination();

            // Initialize screen space shadows
            InitializeScreenSpaceShadows();

            CameraCaptureBridge.enabled = true;

            InitializePrepass(m_Asset);
            m_ColorResolveMaterial = CoreUtils.CreateEngineMaterial(asset.renderPipelineResources.shaders.colorResolvePS);
            m_MotionVectorResolve = CoreUtils.CreateEngineMaterial(asset.renderPipelineResources.shaders.resolveMotionVecPS);

            InitializeProbeVolumes();
            CustomPassUtils.Initialize();
        }

#if UNITY_EDITOR
        void UpgradeResourcesInAssetIfNeeded(HDRenderPipelineAsset asset)
        {
            // Check that the serialized Resources are not broken
            if (asset.renderPipelineResources == null)
                asset.renderPipelineResources
                    = UnityEditor.AssetDatabase.LoadAssetAtPath<RenderPipelineResources>(HDUtils.GetHDRenderPipelinePath() + "Runtime/RenderPipelineResources/HDRenderPipelineResources.asset");
#if UNITY_EDITOR_LINUX // Temp hack to be able to make linux test run. To clarify
            ResourceReloader.TryReloadAllNullIn(asset.renderPipelineResources, HDUtils.GetHDRenderPipelinePath());
#else
            ResourceReloader.ReloadAllNullIn(asset.renderPipelineResources, HDUtils.GetHDRenderPipelinePath());
#endif

            if (m_RayTracingSupported)
            {
                if (asset.renderPipelineRayTracingResources == null)
                    asset.renderPipelineRayTracingResources
                        = UnityEditor.AssetDatabase.LoadAssetAtPath<HDRenderPipelineRayTracingResources>(HDUtils.GetHDRenderPipelinePath() + "Runtime/RenderPipelineResources/HDRenderPipelineRayTracingResources.asset");
#if UNITY_EDITOR_LINUX // Temp hack to be able to make linux test run. To clarify
                ResourceReloader.TryReloadAllNullIn(asset.renderPipelineRayTracingResources, HDUtils.GetHDRenderPipelinePath());
#else
                ResourceReloader.ReloadAllNullIn(asset.renderPipelineRayTracingResources, HDUtils.GetHDRenderPipelinePath());
#endif
            }
            else
            {
                // If ray tracing is not enabled we do not want to have ray tracing resources referenced
                asset.renderPipelineRayTracingResources = null;
            }

            var editorResourcesPath = HDUtils.GetHDRenderPipelinePath() + "Editor/RenderPipelineResources/HDRenderPipelineEditorResources.asset";
            if (asset.renderPipelineEditorResources == null)
            {
                var objs = InternalEditorUtility.LoadSerializedFileAndForget(editorResourcesPath);
                asset.renderPipelineEditorResources = objs != null && objs.Length > 0 ? objs.First() as HDRenderPipelineEditorResources : null;
            }

            if (ResourceReloader.ReloadAllNullIn(asset.renderPipelineEditorResources,
                HDUtils.GetHDRenderPipelinePath()))
            {
                InternalEditorUtility.SaveToSerializedFileAndForget(
                    new Object[] {asset.renderPipelineEditorResources },
                    editorResourcesPath,
                    true);
            }

            // Upgrade the resources (re-import every references in RenderPipelineResources) if the resource version mismatches
            // It's done here because we know every HDRP assets have been imported before
            asset.renderPipelineResources?.UpgradeIfNeeded();
        }

        void UpgradeResourcesIfNeeded()
        {
            // The first thing we need to do is to set the defines that depend on the render pipeline settings
            m_Asset.EvaluateSettings();

            // Check and fix both the default and current HDRP asset
            UpgradeResourcesInAssetIfNeeded(HDRenderPipeline.defaultAsset);
            UpgradeResourcesInAssetIfNeeded(HDRenderPipeline.currentAsset);
        }

        void ValidateResources()
        {
            var resources = HDRenderPipeline.defaultAsset.renderPipelineResources;

            // We iterate over all compute shader to verify if they are all compiled, if it's not the case
            // then we throw an exception to avoid allocating resources and crashing later on by using a null
            // compute kernel.
            foreach (var computeShader in resources.shaders.GetAllComputeShaders())
            {
                foreach (var message in UnityEditor.ShaderUtil.GetComputeShaderMessages(computeShader))
                {
                    if (message.severity == UnityEditor.Rendering.ShaderCompilerMessageSeverity.Error)
                    {
                        // Will be catched by the try in HDRenderPipelineAsset.CreatePipeline()
                        throw new Exception(String.Format(
                            "Compute Shader compilation error on platform {0} in file {1}:{2}: {3}{4}\n" +
                            "HDRP will not run until the error is fixed.\n",
                            message.platform, message.file, message.line, message.message, message.messageDetails
                        ));
                    }
                }
            }
        }

#endif

        /// <summary>
        /// Resets the reference size of the internal RTHandle System.
        /// This allows users to reduce the memory footprint of render textures after doing a super sampled rendering pass for example.
        /// </summary>
        /// <param name="width">New width of the internal RTHandle System.</param>
        /// <param name="height">New height of the internal RTHandle System.</param>
        public void ResetRTHandleReferenceSize(int width, int height)
        {
            RTHandles.ResetReferenceSize(width, height);
            HDCamera.ResetAllHistoryRTHandleSystems(width, height);
        }

        void SetRenderingFeatures()
        {
            // Set sub-shader pipeline tag
            Shader.globalRenderPipeline = "HDRenderPipeline";

            // HD use specific GraphicsSettings
            m_PreviousLightsUseLinearIntensity = GraphicsSettings.lightsUseLinearIntensity;
            GraphicsSettings.lightsUseLinearIntensity = true;
            m_PreviousLightsUseColorTemperature = GraphicsSettings.lightsUseColorTemperature;
            GraphicsSettings.lightsUseColorTemperature = true;
            m_PreviousSRPBatcher = GraphicsSettings.useScriptableRenderPipelineBatching;
            GraphicsSettings.useScriptableRenderPipelineBatching = m_Asset.enableSRPBatcher;
#if  UNITY_2020_2_OR_NEWER
            m_PreviousDefaultRenderingLayerMask = GraphicsSettings.defaultRenderingLayerMask;
            GraphicsSettings.defaultRenderingLayerMask = ShaderVariablesGlobal.DefaultRenderingLayerMask;
#endif

            // In case shadowmask mode isn't setup correctly, force it to correct usage (as there is no UI to fix it)
            m_PreviousShadowMaskMode = QualitySettings.shadowmaskMode;
            QualitySettings.shadowmaskMode = ShadowmaskMode.DistanceShadowmask;

            SupportedRenderingFeatures.active = new SupportedRenderingFeatures()
            {
                reflectionProbeModes = SupportedRenderingFeatures.ReflectionProbeModes.Rotation,
                defaultMixedLightingModes = SupportedRenderingFeatures.LightmapMixedBakeModes.IndirectOnly,
                mixedLightingModes = SupportedRenderingFeatures.LightmapMixedBakeModes.IndirectOnly | (m_Asset.currentPlatformRenderPipelineSettings.supportShadowMask ? SupportedRenderingFeatures.LightmapMixedBakeModes.Shadowmask : 0),
                lightmapBakeTypes = LightmapBakeType.Baked | LightmapBakeType.Mixed | LightmapBakeType.Realtime,
                lightmapsModes = LightmapsMode.NonDirectional | LightmapsMode.CombinedDirectional,
                lightProbeProxyVolumes = true,
                motionVectors = true,
                receiveShadows = false,
                reflectionProbes = false,
                rendererPriority = true,
                overridesFog = true,
                overridesOtherLightingSettings = true,
                editableMaterialRenderQueue = false
                    // Enlighten is deprecated in 2019.3 and above
                , enlighten = false
                , overridesLODBias = true
                , overridesMaximumLODLevel = true
                , terrainDetailUnsupported = true
                , overridesShadowmask = true // Don't display the shadow mask UI in Quality Settings
                , overrideShadowmaskMessage = "\nThe Shadowmask Mode used at run time can be found in the Shadows section of Light component."
                , overridesRealtimeReflectionProbes = true // Don't display the real time reflection probes checkbox UI in Quality Settings
            };

            Lightmapping.SetDelegate(GlobalIlluminationUtils.hdLightsDelegate);

#if UNITY_EDITOR
            // HDRP always enable baking of cookie by default
            m_PreviousEnableCookiesInLightmapper = UnityEditor.EditorSettings.enableCookiesInLightmapper;
            UnityEditor.EditorSettings.enableCookiesInLightmapper = true;

            SceneViewDrawMode.SetupDrawMode();

            if (UnityEditor.PlayerSettings.colorSpace == ColorSpace.Gamma)
            {
                Debug.LogError("High Definition Render Pipeline doesn't support Gamma mode, change to Linear mode (HDRP isn't set up properly. Go to Windows > RenderPipeline > HDRP Wizard to fix your settings).");
            }
#endif
        }

        bool CheckAPIValidity()
        {
            if (!IsSupportedPlatformAndDevice(out GraphicsDeviceType deviceType))
            {
                string msg = HDUtils.GetUnsupportedAPIMessage(deviceType.ToString());
                HDUtils.DisplayMessageNotification(msg);

                return false;
            }

            return true;
        }

        // Note: If you add new platform in this function, think about adding support when building the player too in HDRPCustomBuildProcessor.cs
        bool IsSupportedPlatformAndDevice(out GraphicsDeviceType unsupportedGraphicDevice)
        {
            unsupportedGraphicDevice = SystemInfo.graphicsDeviceType;

            if (!SystemInfo.supportsComputeShaders)
            {
                HDUtils.DisplayMessageNotification("Current platform / API don't support ComputeShaders which is a requirement.");
                return false;
            }

            if (!(defaultResources?.shaders.defaultPS?.isSupported ?? true))
            {
                HDUtils.DisplayMessageNotification("Unable to compile Default Material based on Lit.shader. Either there is a compile error in Lit.shader or the current platform / API isn't compatible.");
                return false;
            }

#if UNITY_EDITOR
            UnityEditor.BuildTarget activeBuildTarget = UnityEditor.EditorUserBuildSettings.activeBuildTarget;
            return HDUtils.IsSupportedBuildTargetAndDevice(activeBuildTarget, out unsupportedGraphicDevice);
#else
            return HDUtils.IsSupportedGraphicDevice(SystemInfo.graphicsDeviceType) && HDUtils.IsOperatingSystemSupported(SystemInfo.operatingSystem);
#endif
        }

        void UnsetRenderingFeatures()
        {
            Shader.globalRenderPipeline = "";

            GraphicsSettings.lightsUseLinearIntensity = m_PreviousLightsUseLinearIntensity;
            GraphicsSettings.lightsUseColorTemperature = m_PreviousLightsUseColorTemperature;
            GraphicsSettings.useScriptableRenderPipelineBatching = m_PreviousSRPBatcher;
#if UNITY_2020_2_OR_NEWER
            GraphicsSettings.defaultRenderingLayerMask = m_PreviousDefaultRenderingLayerMask;
#endif
            QualitySettings.shadowmaskMode = m_PreviousShadowMaskMode;

            SupportedRenderingFeatures.active = new SupportedRenderingFeatures();

            Lightmapping.ResetDelegate();

#if UNITY_EDITOR
            UnityEditor.EditorSettings.enableCookiesInLightmapper = m_PreviousEnableCookiesInLightmapper;
#endif
        }

        void InitializeRenderGraph()
        {
            m_RenderGraph = new RenderGraph("HDRPGraph");
        }

        void CleanupRenderGraph()
        {
<<<<<<< HEAD
            m_RenderGraph.Cleanup();
            m_RenderGraph = null;
=======
            if (m_EnableRenderGraph)
            {
                m_RenderGraph.Cleanup();
                m_RenderGraph = null;
            }
        }

        internal bool IsRenderGraphEnabled()
        {
            return m_EnableRenderGraph;
        }

        internal void EnableRenderGraph(bool value)
        {
            bool changed = value != m_EnableRenderGraph;
            if (changed)
            {
                if (value)
                {
                    CleanupNonRenderGraphResources();
                    InitializeRenderGraph();
                    m_EnableRenderGraph = true;
                }
                else
                {
                    CleanupRenderGraph();
                    InitializeNonRenderGraphResources();
                    m_EnableRenderGraph = false;
                }
            }
        }

        void InitializeNonRenderGraphResources()
        {
            InitializeRenderTextures();
            m_ShadowManager.InitializeNonRenderGraphResources();
            m_AmbientOcclusionSystem.InitializeNonRenderGraphResources();
            m_PostProcessSystem.InitializeNonRenderGraphResources(asset);
            s_lightVolumes.InitializeNonRenderGraphResources();
            ScreenSpaceShadowInitializeNonRenderGraphResources();

            // Reset resolution dependent buffers. Tile, Coarse stencil etc...
            m_MaxCameraWidth = m_MaxCameraHeight = m_MaxViewCount = 1;
        }

        void CleanupNonRenderGraphResources()
        {
            DestroyRenderTextures();
            m_ShadowManager.CleanupNonRenderGraphResources(m_RenderGraph);
            m_AmbientOcclusionSystem.CleanupNonRenderGraphResources();
            m_PostProcessSystem.CleanupNonRenderGraphResources();
            s_lightVolumes.CleanupNonRenderGraphResources();
            LightLoopCleanupNonRenderGraphResources();
            m_SharedRTManager.DisposeFullScreenDebugBuffer();
            m_SharedRTManager.DisposeCoarseStencilBuffer();
            ScreenSpaceShadowCleanupNonRenderGraphResources();
>>>>>>> e2b746cb
        }

        void InitializeDebugMaterials()
        {
            m_DebugViewMaterialGBuffer = CoreUtils.CreateEngineMaterial(defaultResources.shaders.debugViewMaterialGBufferPS);
            m_DebugViewMaterialGBufferShadowMask = CoreUtils.CreateEngineMaterial(defaultResources.shaders.debugViewMaterialGBufferPS);
            m_DebugViewMaterialGBufferShadowMask.EnableKeyword("SHADOWS_SHADOWMASK");
            m_DebugDisplayLatlong = CoreUtils.CreateEngineMaterial(defaultResources.shaders.debugDisplayLatlongPS);
            m_DebugFullScreen = CoreUtils.CreateEngineMaterial(defaultResources.shaders.debugFullScreenPS);
            m_DebugColorPicker = CoreUtils.CreateEngineMaterial(defaultResources.shaders.debugColorPickerPS);
            m_DebugExposure = CoreUtils.CreateEngineMaterial(defaultResources.shaders.debugExposurePS);
            m_Blit = CoreUtils.CreateEngineMaterial(defaultResources.shaders.blitPS);
            m_BlitColorAndDepth = CoreUtils.CreateEngineMaterial(defaultResources.shaders.blitColorAndDepthPS);
            m_ErrorMaterial = CoreUtils.CreateEngineMaterial("Hidden/InternalErrorShader");

            // With texture array enabled, we still need the normal blit version for other systems like atlas
            if (TextureXR.useTexArray)
            {
                m_Blit.EnableKeyword("DISABLE_TEXTURE2D_X_ARRAY");
                m_BlitTexArray = CoreUtils.CreateEngineMaterial(defaultResources.shaders.blitPS);
                m_BlitTexArraySingleSlice = CoreUtils.CreateEngineMaterial(defaultResources.shaders.blitPS);
                m_BlitTexArraySingleSlice.EnableKeyword("BLIT_SINGLE_SLICE");
            }
        }

        void InitializeRenderStateBlocks()
        {
            m_DepthStateOpaque = new RenderStateBlock
            {
                depthState = new DepthState(true, CompareFunction.LessEqual),
                mask = RenderStateMask.Depth
            };

            m_DepthStateNoWrite = new RenderStateBlock
            {
                depthState = new DepthState(false, CompareFunction.LessEqual),
                mask = RenderStateMask.Depth
            };

            m_AlphaToMaskBlock = new RenderStateBlock
            {
                blendState = new BlendState(true, false),
                mask = RenderStateMask.Blend
            };
        }

        /// <summary>
        /// Disposable pattern implementation.
        /// </summary>
        /// <param name="disposing">Is disposing.</param>
        protected override void Dispose(bool disposing)
        {
            DisposeProbeCameraPool();

            UnsetRenderingFeatures();

            if (!m_ValidAPI)
                return;

#if UNITY_EDITOR
            if (!m_ResourcesInitialized)
                return;
#endif

            base.Dispose(disposing);

            ReleaseScreenSpaceShadows();

            if (m_RayTracingSupported)
            {
                ReleaseRayTracingDeferred();
                ReleaseRayTracedIndirectDiffuse();
                ReleasePathTracing();
            }

            ReleaseRayTracingManager();
            m_DebugDisplaySettings.UnregisterDebug();

            CleanupLightLoop();

            // For debugging
            MousePositionDebug.instance.Cleanup();

            DecalSystem.instance.Cleanup();

            m_MaterialList.ForEach(material => material.Cleanup());

            CoreUtils.Destroy(m_CameraMotionVectorsMaterial);
            CoreUtils.Destroy(m_DecalNormalBufferMaterial);

#if ENABLE_VIRTUALTEXTURES
            m_VtBufferManager.Cleanup();
            CoreUtils.Destroy(m_VTDebugBlit);
#endif
            CoreUtils.Destroy(m_DebugViewMaterialGBuffer);
            CoreUtils.Destroy(m_DebugViewMaterialGBufferShadowMask);
            CoreUtils.Destroy(m_DebugDisplayLatlong);
            CoreUtils.Destroy(m_DebugFullScreen);
            CoreUtils.Destroy(m_DebugColorPicker);
            CoreUtils.Destroy(m_DebugExposure);
            CoreUtils.Destroy(m_Blit);
            CoreUtils.Destroy(m_BlitTexArray);
            CoreUtils.Destroy(m_BlitTexArraySingleSlice);
            CoreUtils.Destroy(m_CopyDepth);
            CoreUtils.Destroy(m_ErrorMaterial);
            CoreUtils.Destroy(m_DownsampleDepthMaterial);
            CoreUtils.Destroy(m_UpsampleTransparency);
            CoreUtils.Destroy(m_ApplyDistortionMaterial);
            CoreUtils.Destroy(m_ClearStencilBufferMaterial);

            m_XRSystem.Cleanup();
            m_SkyManager.Cleanup();
            CleanupVolumetricLighting();
            CleanupProbeVolumes();

            for (int bsdfIdx = 0; bsdfIdx < m_IBLFilterArray.Length; ++bsdfIdx)
            {
                m_IBLFilterArray[bsdfIdx].Cleanup();
            }

            m_PostProcessSystem.Cleanup();
            m_BlueNoise.Cleanup();

            HDCamera.ClearAll();

            m_MipGenerator.Release();

            if (m_CustomPassColorBuffer.IsValueCreated)
                RTHandles.Release(m_CustomPassColorBuffer.Value);
            if (m_CustomPassDepthBuffer.IsValueCreated)
                RTHandles.Release(m_CustomPassDepthBuffer.Value);

            CullingGroupManager.instance.Cleanup();

            CoreUtils.SafeRelease(m_DepthPyramidMipLevelOffsetsBuffer);

            CustomPassVolume.Cleanup();

            CleanupPrepass();
            CoreUtils.Destroy(m_ColorResolveMaterial);
            CoreUtils.Destroy(m_MotionVectorResolve);

            CustomPassUtils.Cleanup();
#if UNITY_EDITOR
            SceneViewDrawMode.ResetDrawMode();

            // Do not attempt to unregister SceneView FrameSettings. It is shared amongst every scene view and take only a little place.
            // For removing it, you should be sure that Dispose could never be called after the constructor of another instance of this SRP.
            // Also, at the moment, applying change to hdrpAsset cause the SRP to be Disposed and Constructed again.
            // Not always in that order.
#endif

            // Dispose m_ProbeCameraPool properly
            void DisposeProbeCameraPool()
            {
#if UNITY_EDITOR
                // Special case here: when the HDRP asset is modified in the Editor,
                //   it is disposed during an `OnValidate` call.
                //   But during `OnValidate` call, game object must not be destroyed.
                //   So, only when this method was called during an `OnValidate` call, the destruction of the
                //   pool is delayed, otherwise, it is destroyed as usual with `CoreUtils.Destroy`
                var isInOnValidate = false;
                isInOnValidate = new StackTrace().ToString().Contains("OnValidate");
                if (isInOnValidate)
                {
                    var pool = m_ProbeCameraCache;
                    UnityEditor.EditorApplication.delayCall += () => pool.Dispose();
                    m_ProbeCameraCache = null;
                }
                else
                {
#endif
                m_ProbeCameraCache.Dispose();
                m_ProbeCameraCache = null;
#if UNITY_EDITOR
            }

#endif

                CleanupRenderGraph();
            }

            ConstantBuffer.ReleaseAll();

            CameraCaptureBridge.enabled = false;

            // Dispose of Render Pipeline can be call either by OnValidate() or by OnDisable().
            // Inside an OnValidate() call we can't call a DestroyImmediate().
            // Here we are releasing our singleton to not leak while doing a domain reload.
            // However this is doing a call to DestroyImmediate().
            // To workaround this, and was we only leak with Singleton while doing domain reload (and not in OnValidate)
            // we are detecting if we are in an OnValidate call and releasing the Singleton only if it is not the case.
            if (!m_Asset.isInOnValidateCall)
                HDUtils.ReleaseComponentSingletons();
        }

        void Resize(HDCamera hdCamera)
        {
            // m_MaxCameraWidth and m_MaxCameraHeight start at 0 so we will at least go through this once at first frame to allocate the buffers for the first time.
            bool resolutionChanged = (hdCamera.actualWidth > m_MaxCameraWidth) || (hdCamera.actualHeight > m_MaxCameraHeight) || (hdCamera.viewCount > m_MaxViewCount);

            if (resolutionChanged)
            {
                // update recorded window resolution
                m_MaxCameraWidth = Mathf.Max(m_MaxCameraWidth, hdCamera.actualWidth);
                m_MaxCameraHeight = Mathf.Max(m_MaxCameraHeight, hdCamera.actualHeight);
                m_MaxViewCount = Math.Max(m_MaxViewCount, hdCamera.viewCount);

                if (m_MaxCameraWidth > 0 && m_MaxCameraHeight > 0)
                {
                    LightLoopReleaseResolutionDependentBuffers();
                }

                LightLoopAllocResolutionDependentBuffers(hdCamera, m_MaxCameraWidth, m_MaxCameraHeight);
            }
        }

        void UpdateGlobalConstantBuffers(HDCamera hdCamera, CommandBuffer cmd)
        {
            UpdateShaderVariablesGlobalCB(hdCamera, cmd);
            UpdateShaderVariablesXRCB(hdCamera, cmd);
            UpdateShaderVariablesRaytracingCB(hdCamera, cmd);

            // This one is not in a constant buffer because it's only used as a parameter for some shader's render states. It's not actually used inside shader code.
            cmd.SetGlobalInt(HDShaderIDs._ColorMaskTransparentVel, (int)ColorWriteMask.All);
        }

        void UpdateShaderVariablesGlobalCB(HDCamera hdCamera, CommandBuffer cmd)
        {
            hdCamera.UpdateShaderVariablesGlobalCB(ref m_ShaderVariablesGlobalCB, m_FrameCount);
            Fog.UpdateShaderVariablesGlobalCB(ref m_ShaderVariablesGlobalCB, hdCamera);
            UpdateShaderVariablesGlobalSubsurface(ref m_ShaderVariablesGlobalCB, hdCamera);
            UpdateShaderVariablesGlobalDecal(ref m_ShaderVariablesGlobalCB, hdCamera);
            UpdateShaderVariablesGlobalVolumetrics(ref m_ShaderVariablesGlobalCB, hdCamera);
            m_ShadowManager.UpdateShaderVariablesGlobalCB(ref m_ShaderVariablesGlobalCB);
            UpdateShaderVariablesGlobalLightLoop(ref m_ShaderVariablesGlobalCB, hdCamera);
            UpdateShaderVariablesGlobalProbeVolumes(ref m_ShaderVariablesGlobalCB, hdCamera);
            m_AmbientOcclusionSystem.UpdateShaderVariableGlobalCB(ref m_ShaderVariablesGlobalCB, hdCamera);

            // Misc
            MicroShadowing microShadowingSettings = hdCamera.volumeStack.GetComponent<MicroShadowing>();
            m_ShaderVariablesGlobalCB._MicroShadowOpacity = microShadowingSettings.enable.value ? microShadowingSettings.opacity.value : 0.0f;

            HDShadowSettings shadowSettings = hdCamera.volumeStack.GetComponent<HDShadowSettings>();
            m_ShaderVariablesGlobalCB._DirectionalTransmissionMultiplier = shadowSettings.directionalTransmissionMultiplier.value;

            ScreenSpaceRefraction ssRefraction = hdCamera.volumeStack.GetComponent<ScreenSpaceRefraction>();
            m_ShaderVariablesGlobalCB._SSRefractionInvScreenWeightDistance = 1.0f / ssRefraction.screenFadeDistance.value;

            IndirectLightingController indirectLightingController = hdCamera.volumeStack.GetComponent<IndirectLightingController>();
            m_ShaderVariablesGlobalCB._IndirectDiffuseLightingMultiplier = indirectLightingController.indirectDiffuseLightingMultiplier.value;
            m_ShaderVariablesGlobalCB._IndirectDiffuseLightingLayers = hdCamera.frameSettings.IsEnabled(FrameSettingsField.LightLayers) ? indirectLightingController.GetIndirectDiffuseLightingLayers() : uint.MaxValue;
            m_ShaderVariablesGlobalCB._ReflectionLightingMultiplier = indirectLightingController.reflectionLightingMultiplier.value;
            m_ShaderVariablesGlobalCB._ReflectionLightingLayers = hdCamera.frameSettings.IsEnabled(FrameSettingsField.LightLayers) ? indirectLightingController.GetReflectionLightingLayers() : uint.MaxValue;

            m_ShaderVariablesGlobalCB._OffScreenRendering = 0;
            m_ShaderVariablesGlobalCB._OffScreenDownsampleFactor = 1;
            m_ShaderVariablesGlobalCB._ReplaceDiffuseForIndirect = hdCamera.frameSettings.IsEnabled(FrameSettingsField.ReplaceDiffuseForIndirect) ? 1.0f : 0.0f;
            m_ShaderVariablesGlobalCB._EnableSkyReflection = hdCamera.frameSettings.IsEnabled(FrameSettingsField.SkyReflection) ? 1u : 0u;
            m_ShaderVariablesGlobalCB._ContactShadowOpacity = m_ContactShadows.opacity.value;

            int coarseStencilWidth = HDUtils.DivRoundUp(hdCamera.actualWidth, 8);
            int coarseStencilHeight = HDUtils.DivRoundUp(hdCamera.actualHeight, 8);
            m_ShaderVariablesGlobalCB._CoarseStencilBufferSize = new Vector4(coarseStencilWidth, coarseStencilHeight, 1.0f / coarseStencilWidth, 1.0f / coarseStencilHeight);

            m_ShaderVariablesGlobalCB._RaytracingFrameIndex = RayTracingFrameIndex(hdCamera);
            m_ShaderVariablesGlobalCB._IndirectDiffuseMode = (int)GetIndirectDiffuseMode(hdCamera);

            if (hdCamera.frameSettings.IsEnabled(FrameSettingsField.RayTracing))
            {
                // Check if recursive rendering is enabled or not. This will control the cull of primitive
                // during the gbuffer and forward pass
                ScreenSpaceReflection settings = hdCamera.volumeStack.GetComponent<ScreenSpaceReflection>();
                bool enableRaytracedReflections = hdCamera.frameSettings.IsEnabled(FrameSettingsField.RayTracing) && settings.rayTracing.value;
                m_ShaderVariablesGlobalCB._EnableRayTracedReflections = enableRaytracedReflections ? 1 : 0;
                RecursiveRendering recursiveSettings = hdCamera.volumeStack.GetComponent<RecursiveRendering>();
                m_ShaderVariablesGlobalCB._EnableRecursiveRayTracing = recursiveSettings.enable.value ? 1u : 0u;
            }
            else
            {
                m_ShaderVariablesGlobalCB._EnableRayTracedReflections = 0;
                m_ShaderVariablesGlobalCB._EnableRecursiveRayTracing = 0;
            }

            ConstantBuffer.PushGlobal(cmd, m_ShaderVariablesGlobalCB, HDShaderIDs._ShaderVariablesGlobal);
        }

        void UpdateShaderVariablesXRCB(HDCamera hdCamera, CommandBuffer cmd)
        {
            hdCamera.xr.UpdateBuiltinStereoMatrices(cmd, hdCamera);
            hdCamera.UpdateShaderVariablesXRCB(ref m_ShaderVariablesXRCB);
            ConstantBuffer.PushGlobal(cmd, m_ShaderVariablesXRCB, HDShaderIDs._ShaderVariablesXR);
        }

        void UpdateShaderVariablesRaytracingCB(HDCamera hdCamera, CommandBuffer cmd)
        {
            if (!hdCamera.frameSettings.IsEnabled(FrameSettingsField.RayTracing))
                return;

            RayTracingSettings rayTracingSettings = hdCamera.volumeStack.GetComponent<RayTracingSettings>();
            ScreenSpaceReflection screenSpaceReflection = hdCamera.volumeStack.GetComponent<ScreenSpaceReflection>();

            // Those are globally set parameters. The others are set per effect and will update the constant buffer as we render.
            m_ShaderVariablesRayTracingCB._RaytracingRayBias = rayTracingSettings.rayBias.value;
            m_ShaderVariablesRayTracingCB._RayCountEnabled = m_RayCountManager.RayCountIsEnabled();
            m_ShaderVariablesRayTracingCB._RaytracingCameraNearPlane = hdCamera.camera.nearClipPlane;
            m_ShaderVariablesRayTracingCB._RaytracingPixelSpreadAngle = GetPixelSpreadAngle(hdCamera.camera.fieldOfView, hdCamera.actualWidth, hdCamera.actualHeight);
            m_ShaderVariablesRayTracingCB._RaytracingReflectionMinSmoothness = screenSpaceReflection.minSmoothness;
            m_ShaderVariablesRayTracingCB._RaytracingReflectionSmoothnessFadeStart = screenSpaceReflection.smoothnessFadeStart;

            ConstantBuffer.PushGlobal(cmd, m_ShaderVariablesRayTracingCB, HDShaderIDs._ShaderVariablesRaytracing);
        }

        struct BuildCoarseStencilAndResolveParameters
        {
            public HDCamera         hdCamera;
            public ComputeShader    resolveStencilCS;
            public int              resolveKernel;
            public bool             resolveIsNecessary;
            public bool             resolveOnly;
        }

        BuildCoarseStencilAndResolveParameters PrepareBuildCoarseStencilParameters(HDCamera hdCamera, bool resolveOnly)
        {
            var parameters = new BuildCoarseStencilAndResolveParameters();
            parameters.hdCamera = hdCamera;
            parameters.resolveStencilCS = defaultResources.shaders.resolveStencilCS;

            bool MSAAEnabled = hdCamera.frameSettings.IsEnabled(FrameSettingsField.MSAA);

            // The following features require a copy of the stencil, if none are active, no need to do the resolve.
            bool resolveIsNecessary = GetFeatureVariantsEnabled(hdCamera.frameSettings);
            resolveIsNecessary = resolveIsNecessary || hdCamera.IsSSREnabled()
                || hdCamera.IsSSREnabled(transparent: true);
            // We need the resolve only with msaa
            parameters.resolveIsNecessary = resolveIsNecessary && MSAAEnabled;

            int kernel = SampleCountToPassIndex(MSAAEnabled ? hdCamera.msaaSamples : MSAASamples.None);
            parameters.resolveKernel = parameters.resolveIsNecessary ? kernel + 3 : kernel; // We have a different variant if we need to resolve to non-MSAA stencil
            parameters.resolveOnly = resolveOnly;

            if (parameters.resolveIsNecessary && resolveOnly)
            {
                parameters.resolveKernel = (kernel - 1) + 7;
            }

            return parameters;
        }

        static void BuildCoarseStencilAndResolveIfNeeded(BuildCoarseStencilAndResolveParameters parameters, RTHandle depthStencilBuffer, RTHandle resolvedStencilBuffer, ComputeBuffer coarseStencilBuffer, CommandBuffer cmd)
        {
            if (parameters.resolveOnly && !parameters.resolveIsNecessary)
                return;

            using (new ProfilingScope(cmd, ProfilingSampler.Get(HDProfileId.CoarseStencilGeneration)))
            {
                ComputeShader cs = parameters.resolveStencilCS;
                cmd.SetComputeBufferParam(cs, parameters.resolveKernel, HDShaderIDs._CoarseStencilBuffer, coarseStencilBuffer);
                cmd.SetComputeTextureParam(cs, parameters.resolveKernel, HDShaderIDs._StencilTexture, depthStencilBuffer, 0, RenderTextureSubElement.Stencil);

                if (parameters.resolveIsNecessary)
                {
                    cmd.SetComputeTextureParam(cs, parameters.resolveKernel, HDShaderIDs._OutputStencilBuffer, resolvedStencilBuffer);
                }

                int coarseStencilWidth = HDUtils.DivRoundUp(parameters.hdCamera.actualWidth, 8);
                int coarseStencilHeight = HDUtils.DivRoundUp(parameters.hdCamera.actualHeight, 8);
                cmd.DispatchCompute(cs, parameters.resolveKernel, coarseStencilWidth, coarseStencilHeight, parameters.hdCamera.viewCount);
            }
        }

        void ConfigureKeywords(bool enableBakeShadowMask, HDCamera hdCamera, CommandBuffer cmd)
        {
            // Globally enable (for GBuffer shader and forward lit (opaque and transparent) the keyword SHADOWS_SHADOWMASK
            CoreUtils.SetKeyword(cmd, "SHADOWS_SHADOWMASK", enableBakeShadowMask);
            // Configure material to use depends on shadow mask option
            m_CurrentRendererConfigurationBakedLighting = enableBakeShadowMask ? HDUtils.k_RendererConfigurationBakedLightingWithShadowMask : HDUtils.k_RendererConfigurationBakedLighting;
            m_currentDebugViewMaterialGBuffer = enableBakeShadowMask ? m_DebugViewMaterialGBufferShadowMask : m_DebugViewMaterialGBuffer;

            CoreUtils.SetKeyword(cmd, "LIGHT_LAYERS", hdCamera.frameSettings.IsEnabled(FrameSettingsField.LightLayers));

            // configure keyword for both decal.shader and material
            if (m_Asset.currentPlatformRenderPipelineSettings.supportDecals)
            {
                CoreUtils.SetKeyword(cmd, "DECALS_OFF", false);
                CoreUtils.SetKeyword(cmd, "DECALS_3RT", !m_Asset.currentPlatformRenderPipelineSettings.decalSettings.perChannelMask);
                CoreUtils.SetKeyword(cmd, "DECALS_4RT", m_Asset.currentPlatformRenderPipelineSettings.decalSettings.perChannelMask);
            }
            else
            {
                CoreUtils.SetKeyword(cmd, "DECALS_OFF", true);
                CoreUtils.SetKeyword(cmd, "DECALS_3RT", false);
                CoreUtils.SetKeyword(cmd, "DECALS_4RT", false);
            }

            // Raise the normal buffer flag only if we are in forward rendering
            CoreUtils.SetKeyword(cmd, "WRITE_NORMAL_BUFFER", hdCamera.frameSettings.litShaderMode == LitShaderMode.Forward);

            // Raise the decal buffer flag only if we have decal enabled
            CoreUtils.SetKeyword(cmd, "WRITE_DECAL_BUFFER", hdCamera.frameSettings.IsEnabled(FrameSettingsField.DecalLayers));

            // Raise or remove the depth msaa flag based on the frame setting
            CoreUtils.SetKeyword(cmd, "WRITE_MSAA_DEPTH", hdCamera.frameSettings.IsEnabled(FrameSettingsField.MSAA));
        }

        struct RenderRequest
        {
            public struct Target
            {
                public RenderTargetIdentifier id;
                public CubemapFace face;
                public RTHandle copyToTarget;
                public RTHandle targetDepth;
            }
            public HDCamera hdCamera;
            public bool clearCameraSettings;
            public Target target;
            public HDCullingResults cullingResults;
            public int index;
            // Indices of render request to render before this one
            public List<int> dependsOnRenderRequestIndices;
            public CameraSettings cameraSettings;
            public List<(HDProbe.RenderData, HDProbe)> viewDependentProbesData;
        }

        struct HDCullingResults
        {
            public CullingResults cullingResults;
            public CullingResults? customPassCullingResults;
            public HDProbeCullingResults hdProbeCullingResults;
            public DecalSystem.CullResult decalCullResults;
            // TODO: DecalCullResults

            internal void Reset()
            {
                hdProbeCullingResults.Reset();
                if (decalCullResults != null)
                    decalCullResults.Clear();
                else
                    decalCullResults = GenericPool<DecalSystem.CullResult>.Get();
            }
        }

#if UNITY_2021_1_OR_NEWER
        protected override void Render(ScriptableRenderContext renderContext, Camera[] cameras)
        {
            Render(renderContext, new List<Camera>(cameras));
        }

#endif

        /// <summary>
        /// RenderPipeline Render implementation.
        /// </summary>
        /// <param name="renderContext">Current ScriptableRenderContext.</param>
        /// <param name="cameras">List of cameras to render.</param>
#if UNITY_2021_1_OR_NEWER
        protected override void Render(ScriptableRenderContext renderContext, List<Camera> cameras)
#else
        protected override void Render(ScriptableRenderContext renderContext, Camera[] cameras)
#endif
        {
#if UNITY_EDITOR
            if (!m_ResourcesInitialized)
                return;
#endif

#if UNITY_2021_1_OR_NEWER
            if (!m_ValidAPI || cameras.Count == 0)
#else
            if (!m_ValidAPI || cameras.Length == 0)
#endif
                return;

            GetOrCreateDefaultVolume();

            // This function should be called once every render (once for all camera)
            LightLoopNewRender();

#if UNITY_2021_1_OR_NEWER
            BeginContextRendering(renderContext, cameras);
#else
            BeginFrameRendering(renderContext, cameras);

#endif

            // Check if we can speed up FrameSettings process by skiping history
            // or go in detail if debug is activated. Done once for all renderer.
            m_FrameSettingsHistoryEnabled = FrameSettingsHistory.enabled;

            int  newCount = Time.frameCount;
            bool newFrame = newCount != m_FrameCount;
            m_FrameCount  = newCount;

            if (newFrame)
            {
                m_LastTime = m_Time;                        // Only update time once per frame.
                m_Time     = Time.time;                     // Does NOT take the 'animateMaterials' setting into account.
                m_LastTime = Mathf.Min(m_Time, m_LastTime); // Guard against broken Unity behavior. Should not be necessary.

                m_ProbeCameraCache.ClearCamerasUnusedFor(2, m_FrameCount);
                HDCamera.CleanUnused();
            }

            var dynResHandler = DynamicResolutionHandler.instance;
            dynResHandler.Update(m_Asset.currentPlatformRenderPipelineSettings.dynamicResolutionSettings);


            // This syntax is awful and hostile to debugging, please don't use it...
            using (ListPool<RenderRequest>.Get(out List<RenderRequest> renderRequests))
            using (ListPool<int>.Get(out List<int> rootRenderRequestIndices))
            using (HashSetPool<int>.Get(out HashSet<int> skipClearCullingResults))
            using (DictionaryPool<HDProbe, List<(int index, float weight)>>.Get(out Dictionary<HDProbe, List<(int index, float weight)>> renderRequestIndicesWhereTheProbeIsVisible))
            using (ListPool<CameraSettings>.Get(out List<CameraSettings> cameraSettings))
            using (ListPool<CameraPositionSettings>.Get(out List<CameraPositionSettings> cameraPositionSettings))
            {
                // With XR multi-pass enabled, each camera can be rendered multiple times with different parameters
                var multipassCameras = m_XRSystem.SetupFrame(cameras, m_Asset.currentPlatformRenderPipelineSettings.xrSettings.singlePass, m_DebugDisplaySettings.data.xrSinglePassTestMode);

#if UNITY_EDITOR
                // See comment below about the preview camera workaround
                bool hasGameViewCamera = false;
                foreach (var c in cameras)
                {
                    if (c.cameraType == CameraType.Game)
                    {
                        hasGameViewCamera = true;
                        break;
                    }
                }
#endif

                // Culling loop
                foreach ((Camera camera, XRPass xrPass) in multipassCameras)
                {
                    if (camera == null)
                        continue;

#if UNITY_EDITOR
                    // We selecting a camera in the editor, we have a preview that is drawn.
                    // For legacy reasons, Unity will render all preview cameras when rendering the GameView
                    // Actually, we don't need this here because we call explicitly Camera.Render when we
                    // need a preview
                    //
                    // This is an issue, because at some point, you end up with 2 cameras to render:
                    // - Main Camera (game view)
                    // - Preview Camera (preview)
                    // If the preview camera is rendered last, it will alter the "GameView RT" RenderTexture
                    // that was previously rendered by the Main Camera.
                    // This is an issue.
                    //
                    // Meanwhile, skipping all preview camera when rendering the game views is sane,
                    // and will workaround the aformentionned issue.
                    if (hasGameViewCamera && camera.cameraType == CameraType.Preview)
                        continue;
#endif

                    bool cameraRequestedDynamicRes = false;
                    HDAdditionalCameraData hdCam;
                    if (camera.TryGetComponent<HDAdditionalCameraData>(out hdCam))
                    {
                        cameraRequestedDynamicRes = hdCam.allowDynamicResolution && camera.cameraType == CameraType.Game;

                        // We are in a case where the platform does not support hw dynamic resolution, so we force the software fallback.
                        // TODO: Expose the graphics caps info on whether the platform supports hw dynamic resolution or not.
                        // Temporarily disable HW Dynamic resolution on metal until the problems we have with it are fixed
                        if (dynResHandler.RequestsHardwareDynamicResolution() && cameraRequestedDynamicRes && !camera.allowDynamicResolution)
                        {
                            dynResHandler.ForceSoftwareFallback();
                        }
                    }

                    dynResHandler.SetCurrentCameraRequest(cameraRequestedDynamicRes);
                    RTHandles.SetHardwareDynamicResolutionState(dynResHandler.HardwareDynamicResIsEnabled());

                    VFXManager.PrepareCamera(camera);

                    // Reset pooled variables
                    cameraSettings.Clear();
                    cameraPositionSettings.Clear();
                    skipClearCullingResults.Clear();

                    var cullingResults = UnsafeGenericPool<HDCullingResults>.Get();
                    cullingResults.Reset();

                    // Try to compute the parameters of the request or skip the request
                    var skipRequest = !TryCalculateFrameParameters(
                        camera,
                        xrPass,
                        out var additionalCameraData,
                        out var hdCamera,
                        out var cullingParameters);

                    // Note: In case of a custom render, we have false here and 'TryCull' is not executed
                    if (!skipRequest)
                    {
                        var needCulling = true;

                        // In XR multipass, culling results can be shared if the pass has the same culling id
                        if (xrPass.multipassId > 0)
                        {
                            foreach (var req in renderRequests)
                            {
                                if (camera == req.hdCamera.camera && req.hdCamera.xr.cullingPassId == xrPass.cullingPassId)
                                {
                                    UnsafeGenericPool<HDCullingResults>.Release(cullingResults);
                                    cullingResults = req.cullingResults;
                                    skipClearCullingResults.Add(req.index);
                                    needCulling = false;
                                    m_SkyManager.UpdateCurrentSkySettings(hdCamera);
                                }
                            }
                        }

                        if (needCulling)
                            skipRequest = !TryCull(camera, hdCamera, renderContext, m_SkyManager, cullingParameters, m_Asset, ref cullingResults);
                    }

                    if (additionalCameraData != null && additionalCameraData.hasCustomRender)
                    {
                        skipRequest = true;
                        // Execute custom render
                        additionalCameraData.ExecuteCustomRender(renderContext, hdCamera);
                    }

                    if (skipRequest)
                    {
                        // Submit render context and free pooled resources for this request
                        renderContext.Submit();
                        UnsafeGenericPool<HDCullingResults>.Release(cullingResults);
                        UnityEngine.Rendering.RenderPipeline.EndCameraRendering(renderContext, camera);
                        continue;
                    }

                    // Select render target
                    RenderTargetIdentifier targetId = camera.targetTexture ?? new RenderTargetIdentifier(BuiltinRenderTextureType.CameraTarget);
                    if (camera.targetTexture != null)
                    {
                        camera.targetTexture.IncrementUpdateCount(); // Necessary if the texture is used as a cookie.
                    }

                    // Render directly to XR render target if active
                    if (hdCamera.xr.enabled && hdCamera.xr.renderTargetValid)
                        targetId = hdCamera.xr.renderTarget;

                    // Add render request
                    var request = new RenderRequest
                    {
                        hdCamera = hdCamera,
                        cullingResults = cullingResults,
                        target = new RenderRequest.Target
                        {
                            id = targetId,
                            face = CubemapFace.Unknown
                        },
                        dependsOnRenderRequestIndices = ListPool<int>.Get(),
                        index = renderRequests.Count,
                        cameraSettings = CameraSettings.From(hdCamera),
                        viewDependentProbesData = ListPool<(HDProbe.RenderData, HDProbe)>.Get()
                            // TODO: store DecalCullResult
                    };
                    renderRequests.Add(request);
                    // This is a root render request
                    rootRenderRequestIndices.Add(request.index);

                    // Add visible probes to list
                    for (var i = 0; i < cullingResults.cullingResults.visibleReflectionProbes.Length; ++i)
                    {
                        var visibleProbe = cullingResults.cullingResults.visibleReflectionProbes[i];

                        // TODO: The following fix is temporary.
                        // We should investigate why we got null cull result when we change scene
                        if (visibleProbe == null || visibleProbe.Equals(null) || visibleProbe.reflectionProbe == null || visibleProbe.reflectionProbe.Equals(null))
                            continue;

                        HDAdditionalReflectionData additionalReflectionData;
                        if (!visibleProbe.reflectionProbe.TryGetComponent<HDAdditionalReflectionData>(out additionalReflectionData))
                            additionalReflectionData = visibleProbe.reflectionProbe.gameObject.AddComponent<HDAdditionalReflectionData>();

                        AddVisibleProbeVisibleIndexIfUpdateIsRequired(additionalReflectionData, request.index);
                    }
                    for (var i = 0; i < cullingResults.hdProbeCullingResults.visibleProbes.Count; ++i)
                        AddVisibleProbeVisibleIndexIfUpdateIsRequired(cullingResults.hdProbeCullingResults.visibleProbes[i], request.index);

                    // local function to help insertion of visible probe
                    void AddVisibleProbeVisibleIndexIfUpdateIsRequired(HDProbe probe, int visibleInIndex)
                    {
                        // Don't add it if it has already been updated this frame or not a real time probe
                        // TODO: discard probes that are baked once per frame and already baked this frame
                        if (!probe.requiresRealtimeUpdate)
                            return;

                        float visibility = ComputeVisibility(visibleInIndex, probe);

                        // Notify that we render the probe at this frame
                        // NOTE: If the probe was rendered on the very first frame, we could have some data that was used and it wasn't in a fully initialized state, which is fine on PC, but on console
                        // might lead to NaNs due to lack of complete initialization. To circumvent this, we force the probe to render again only if it was rendered on the first frame. Note that the problem
                        // doesn't apply if probe is enable any frame other than the very first. Also note that we are likely to be re-rendering the probe anyway due to the issue on sky ambient probe
                        // (see m_SkyManager.HasSetValidAmbientProbe in this function).
                        // Also, we need to set the probe as rendered only if we'll actually render it and this won't happen if visibility is not > 0.
                        if (m_FrameCount > 1 && visibility > 0.0f)
                            probe.SetIsRendered(m_FrameCount);

                        if (!renderRequestIndicesWhereTheProbeIsVisible.TryGetValue(probe, out var visibleInIndices))
                        {
                            visibleInIndices = ListPool<(int index, float weight)>.Get();
                            renderRequestIndicesWhereTheProbeIsVisible.Add(probe, visibleInIndices);
                        }
                        if (!visibleInIndices.Contains((visibleInIndex, visibility)))
                            visibleInIndices.Add((visibleInIndex, visibility));
                    }

                    float ComputeVisibility(int visibleInIndex, HDProbe visibleProbe)
                    {
                        var visibleInRenderRequest = renderRequests[visibleInIndex];
                        var viewerTransform = visibleInRenderRequest.hdCamera.camera.transform;
                        return HDUtils.ComputeWeightedLinearFadeDistance(visibleProbe.transform.position, viewerTransform.position, visibleProbe.weight, visibleProbe.fadeDistance);
                    }
                }

                foreach (var probeToRenderAndDependencies in renderRequestIndicesWhereTheProbeIsVisible)
                {
                    var visibleProbe = probeToRenderAndDependencies.Key;
                    var visibilities = probeToRenderAndDependencies.Value;

                    // Two cases:
                    //   - If the probe is view independent, we add only one render request per face that is
                    //      a dependency for all its 'visibleIn' render requests
                    //   - If the probe is view dependent, we add one render request per face per 'visibleIn'
                    //      render requests
                    var isViewDependent = visibleProbe.type == ProbeSettings.ProbeType.PlanarProbe;

                    Camera parentCamera;

                    if (isViewDependent)
                    {
                        for (int i = 0; i < visibilities.Count; ++i)
                        {
                            var visibility = visibilities[i];
                            if (visibility.weight <= 0f)
                                continue;

                            var visibleInIndex = visibility.index;
                            var visibleInRenderRequest = renderRequests[visibleInIndex];
                            var viewerTransform = visibleInRenderRequest.hdCamera.camera.transform;

                            parentCamera = visibleInRenderRequest.hdCamera.camera;

                            var renderDatas = ListPool<HDProbe.RenderData>.Get();

                            AddHDProbeRenderRequests(
                                visibleProbe,
                                viewerTransform,
                                new List<(int index, float weight)> {visibility},
                                HDUtils.GetSceneCullingMaskFromCamera(visibleInRenderRequest.hdCamera.camera),
                                parentCamera,
                                visibleInRenderRequest.hdCamera.camera.fieldOfView,
                                visibleInRenderRequest.hdCamera.camera.aspect,
                                ref renderDatas
                            );

                            foreach (var renderData in renderDatas)
                            {
                                visibleInRenderRequest.viewDependentProbesData.Add((renderData, visibleProbe));
                            }

                            ListPool<HDProbe.RenderData>.Release(renderDatas);
                        }
                    }
                    else
                    {
                        // No single parent camera for view dependent probes.
                        parentCamera = null;

                        bool visibleInOneViewer = false;
                        for (int i = 0; i < visibilities.Count && !visibleInOneViewer; ++i)
                        {
                            if (visibilities[i].weight > 0f)
                                visibleInOneViewer = true;
                        }
                        if (visibleInOneViewer)
                        {
                            var renderDatas = ListPool<HDProbe.RenderData>.Get();
                            AddHDProbeRenderRequests(visibleProbe, null, visibilities, 0, parentCamera, referenceFieldOfView: 90, referenceAspect: 1, ref renderDatas);
                            ListPool<HDProbe.RenderData>.Release(renderDatas);
                        }
                    }
                }
                foreach (var pair in renderRequestIndicesWhereTheProbeIsVisible)
                    ListPool<(int index, float weight)>.Release(pair.Value);
                renderRequestIndicesWhereTheProbeIsVisible.Clear();

                // Local function to share common code between view dependent and view independent requests
                void AddHDProbeRenderRequests(
                    HDProbe visibleProbe,
                    Transform viewerTransform,
                    List<(int index, float weight)> visibilities,
                    ulong overrideSceneCullingMask,
                    Camera parentCamera,
                    float referenceFieldOfView,
                    float referenceAspect,
                    ref List<HDProbe.RenderData> renderDatas
                )
                {
                    var position = ProbeCapturePositionSettings.ComputeFrom(
                        visibleProbe,
                        viewerTransform
                    );
                    cameraSettings.Clear();
                    cameraPositionSettings.Clear();
                    HDRenderUtilities.GenerateRenderingSettingsFor(
                        visibleProbe.settings, position,
                        cameraSettings, cameraPositionSettings, overrideSceneCullingMask,
                        referenceFieldOfView: referenceFieldOfView,
                        referenceAspect: referenceAspect
                    );

                    var probeFormat = (GraphicsFormat)m_Asset.currentPlatformRenderPipelineSettings.lightLoopSettings.reflectionProbeFormat;

                    switch (visibleProbe.type)
                    {
                        case ProbeSettings.ProbeType.ReflectionProbe:
                            int desiredProbeSize = (int)((HDRenderPipeline)RenderPipelineManager.currentPipeline).currentPlatformRenderPipelineSettings.lightLoopSettings.reflectionCubemapSize;
                            var desiredProbeFormat = ((HDRenderPipeline)RenderPipelineManager.currentPipeline).currentPlatformRenderPipelineSettings.lightLoopSettings.reflectionProbeFormat;

                            if (visibleProbe.realtimeTextureRTH == null || visibleProbe.realtimeTextureRTH.rt.width != desiredProbeSize ||
                                visibleProbe.realtimeTextureRTH.rt.graphicsFormat != probeFormat)
                            {
                                visibleProbe.SetTexture(ProbeSettings.Mode.Realtime, HDRenderUtilities.CreateReflectionProbeRenderTarget(desiredProbeSize, probeFormat));
                            }
                            break;
                        case ProbeSettings.ProbeType.PlanarProbe:
                            int desiredPlanarProbeSize = (int)visibleProbe.resolution;
                            if (visibleProbe.realtimeTextureRTH == null || visibleProbe.realtimeTextureRTH.rt.width != desiredPlanarProbeSize || visibleProbe.realtimeTextureRTH.rt.graphicsFormat != probeFormat)
                            {
                                visibleProbe.SetTexture(ProbeSettings.Mode.Realtime, HDRenderUtilities.CreatePlanarProbeRenderTarget(desiredPlanarProbeSize, probeFormat));
                            }
                            if (visibleProbe.realtimeDepthTextureRTH == null || visibleProbe.realtimeDepthTextureRTH.rt.width != desiredPlanarProbeSize)
                            {
                                visibleProbe.SetDepthTexture(ProbeSettings.Mode.Realtime, HDRenderUtilities.CreatePlanarProbeDepthRenderTarget(desiredPlanarProbeSize));
                            }
                            // Set the viewer's camera as the default camera anchor
                            for (var i = 0; i < cameraSettings.Count; ++i)
                            {
                                var v = cameraSettings[i];
                                if (v.volumes.anchorOverride == null)
                                {
                                    v.volumes.anchorOverride = viewerTransform;
                                    cameraSettings[i] = v;
                                }
                            }
                            break;
                    }

                    for (int j = 0; j < cameraSettings.Count; ++j)
                    {
                        var camera = m_ProbeCameraCache.GetOrCreate((viewerTransform, visibleProbe, j), m_FrameCount, CameraType.Reflection);
                        var additionalCameraData = camera.GetComponent<HDAdditionalCameraData>();

                        if (additionalCameraData == null)
                            additionalCameraData = camera.gameObject.AddComponent<HDAdditionalCameraData>();
                        additionalCameraData.hasPersistentHistory = true;

                        // We need to set a targetTexture with the right otherwise when setting pixelRect, it will be rescaled internally to the size of the screen
                        camera.targetTexture = visibleProbe.realtimeTexture;
                        camera.gameObject.hideFlags = HideFlags.HideAndDontSave;
                        camera.gameObject.SetActive(false);

                        // Warning: accessing Object.name generate 48B of garbage at each frame here
                        // camera.name = HDUtils.ComputeProbeCameraName(visibleProbe.name, j, viewerTransform?.name);
                        // Non Alloc version of ComputeProbeCameraName but without the viewerTransform name part
                        camera.name = visibleProbe.probeName[j];

                        camera.ApplySettings(cameraSettings[j]);
                        camera.ApplySettings(cameraPositionSettings[j]);
                        camera.cameraType = CameraType.Reflection;
                        camera.pixelRect = new Rect(0, 0, visibleProbe.realtimeTexture.width, visibleProbe.realtimeTexture.height);

                        var _cullingResults = UnsafeGenericPool<HDCullingResults>.Get();
                        _cullingResults.Reset();

                        if (!(TryCalculateFrameParameters(
                            camera,
                            m_XRSystem.emptyPass,
                            out _,
                            out var hdCamera,
                            out var cullingParameters
                        )
                              && TryCull(
                                  camera, hdCamera, renderContext, m_SkyManager, cullingParameters, m_Asset,
                                  ref _cullingResults
                              )
                        ))
                        {
                            // Skip request and free resources
                            UnsafeGenericPool<HDCullingResults>.Release(_cullingResults);
                            continue;
                        }

                        // HACK! We render the probe until we know the ambient probe for the associated sky context is ready.
                        // For one-off rendering the dynamic ambient probe will be set to black until they are not processed, leading to faulty rendering.
                        // So we enqueue another rendering and then we will not set the probe texture until we have rendered with valid ambient probe.
                        if (!m_SkyManager.HasSetValidAmbientProbe(hdCamera))
                        {
                            visibleProbe.ForceRenderingNextUpdate();
                        }

                        hdCamera.parentCamera = parentCamera; // Used to inherit the properties of the view

                        if (visibleProbe.type == ProbeSettings.ProbeType.PlanarProbe && hdCamera.frameSettings.IsEnabled(FrameSettingsField.ExposureControl))
                        {
                            RTHandle exposureTexture = GetExposureTexture(hdCamera);
                            visibleProbe.RequestProbeExposureValue(exposureTexture);
                            // If the planar is under exposure control, all the pixels will be de-exposed, for the other skies it is handeled in a shader.
                            // For the clear color, we need to do it manually here.
                            additionalCameraData.backgroundColorHDR = additionalCameraData.backgroundColorHDR * visibleProbe.ProbeExposureValue();
                        }

                        HDAdditionalCameraData hdCam;
                        camera.TryGetComponent<HDAdditionalCameraData>(out hdCam);
                        hdCam.flipYMode = visibleProbe.type == ProbeSettings.ProbeType.ReflectionProbe
                            ? HDAdditionalCameraData.FlipYMode.ForceFlipY
                            : HDAdditionalCameraData.FlipYMode.Automatic;

                        if (!visibleProbe.realtimeTexture.IsCreated())
                            visibleProbe.realtimeTexture.Create();

                        var renderData = new HDProbe.RenderData(
                            camera.worldToCameraMatrix,
                            camera.projectionMatrix,
                            camera.transform.position,
                            camera.transform.rotation,
                            cameraSettings[j].frustum.fieldOfView,
                            cameraSettings[j].frustum.aspect
                        );

                        renderDatas.Add(renderData);

                        visibleProbe.SetRenderData(
                            ProbeSettings.Mode.Realtime,
                            renderData
                        );

                        // TODO: Assign the actual final target to render to.
                        //   Currently, we use a target for each probe, and then copy it into the cache before using it
                        //   during the lighting pass.
                        //   But what we actually want here, is to render directly into the cache (either CubeArray,
                        //   or Texture2DArray)
                        //   To do so, we need to first allocate in the cache the location of the target and then assign
                        //   it here.
                        var request = new RenderRequest
                        {
                            hdCamera = hdCamera,
                            cullingResults = _cullingResults,
                            clearCameraSettings = true,
                            dependsOnRenderRequestIndices = ListPool<int>.Get(),
                            index = renderRequests.Count,
                            cameraSettings = cameraSettings[j],
                            viewDependentProbesData = ListPool<(HDProbe.RenderData, HDProbe)>.Get()
                                // TODO: store DecalCullResult
                        };

                        if (m_SkyManager.HasSetValidAmbientProbe(hdCamera))
                        {
                            // As we render realtime texture on GPU side, we must tag the texture so our texture array cache detect that something have change
                            visibleProbe.realtimeTexture.IncrementUpdateCount();

                            if (cameraSettings.Count > 1)
                            {
                                var face = (CubemapFace)j;
                                request.target = new RenderRequest.Target
                                {
                                    copyToTarget = visibleProbe.realtimeTextureRTH,
                                    face = face
                                };
                            }
                            else
                            {
                                request.target = new RenderRequest.Target
                                {
                                    id = visibleProbe.realtimeTextureRTH,
                                    targetDepth = visibleProbe.realtimeDepthTextureRTH,
                                    face = CubemapFace.Unknown
                                };
                            }
                        }

                        renderRequests.Add(request);


                        foreach (var visibility in visibilities)
                            renderRequests[visibility.index].dependsOnRenderRequestIndices.Add(request.index);
                    }
                }

                // TODO: Refactor into a method. If possible remove the intermediate target
                // Find max size for Cubemap face targets and resize/allocate if required the intermediate render target
                {
                    var size = Vector2Int.zero;
                    for (int i = 0; i < renderRequests.Count; ++i)
                    {
                        var renderRequest = renderRequests[i];
                        var isCubemapFaceTarget = renderRequest.target.face != CubemapFace.Unknown;
                        if (!isCubemapFaceTarget)
                            continue;

                        var width = renderRequest.hdCamera.actualWidth;
                        var height = renderRequest.hdCamera.actualHeight;
                        size.x = Mathf.Max(width, size.x);
                        size.y = Mathf.Max(height, size.y);
                    }

                    if (size != Vector2.zero)
                    {
                        var probeFormat = (GraphicsFormat)m_Asset.currentPlatformRenderPipelineSettings.lightLoopSettings.reflectionProbeFormat;
                        if (m_TemporaryTargetForCubemaps != null)
                        {
                            if (m_TemporaryTargetForCubemaps.width != size.x
                                || m_TemporaryTargetForCubemaps.height != size.y
                                || m_TemporaryTargetForCubemaps.graphicsFormat != probeFormat)
                            {
                                m_TemporaryTargetForCubemaps.Release();
                                m_TemporaryTargetForCubemaps = null;
                            }
                        }
                        if (m_TemporaryTargetForCubemaps == null)
                        {
                            m_TemporaryTargetForCubemaps = new RenderTexture(
                                size.x, size.y, 1, probeFormat
                            )
                            {
                                autoGenerateMips = false,
                                useMipMap = false,
                                name = "Temporary Target For Cubemap Face",
                                volumeDepth = 1,
                                useDynamicScale = false
                            };
                        }
                    }
                }

                using (ListPool<int>.Get(out List<int> renderRequestIndicesToRender))
                {
                    // Flatten the render requests graph in an array that guarantee dependency constraints
                    {
                        using (GenericPool<Stack<int>>.Get(out Stack<int> stack))
                        {
                            stack.Clear();
                            for (int i = rootRenderRequestIndices.Count - 1; i >= 0; --i)
                            {
                                stack.Push(rootRenderRequestIndices[i]);
                                while (stack.Count > 0)
                                {
                                    var index = stack.Pop();
                                    if (!renderRequestIndicesToRender.Contains(index))
                                        renderRequestIndicesToRender.Add(index);

                                    var request = renderRequests[index];
                                    for (int j = 0; j < request.dependsOnRenderRequestIndices.Count; ++j)
                                        stack.Push(request.dependsOnRenderRequestIndices[j]);
                                }
                            }
                        }
                    }

                    using (new ProfilingScope(null, ProfilingSampler.Get(HDProfileId.HDRenderPipelineAllRenderRequest)))
                    {
                        // Warm up the RTHandle system so that it gets init to the maximum resolution available (avoiding to call multiple resizes
                        // that can lead to high memory spike as the memory release is delayed while the creation is immediate).
                        {
                            Vector2Int maxSize = new Vector2Int(1, 1);

                            for (int i = renderRequestIndicesToRender.Count - 1; i >= 0; --i)
                            {
                                var renderRequestIndex = renderRequestIndicesToRender[i];
                                var renderRequest = renderRequests[renderRequestIndex];
                                var hdCamera = renderRequest.hdCamera;

                                maxSize.x = Math.Max((int)hdCamera.finalViewport.size.x, maxSize.x);
                                maxSize.y = Math.Max((int)hdCamera.finalViewport.size.y, maxSize.y);
                            }

                            // Here we use the non scaled resolution for the RTHandleSystem ref size because we assume that at some point we will need full resolution anyway.
                            // This is necessary because we assume that after post processes, we have the full size render target for debug rendering
                            // The only point of calling this here is to grow the render targets. The call in BeginRender will setup the current RTHandle viewport size.
                            RTHandles.SetReferenceSize(maxSize.x, maxSize.y, m_MSAASamples);
                        }


                        // Execute render request graph, in reverse order
                        for (int i = renderRequestIndicesToRender.Count - 1; i >= 0; --i)
                        {
                            var renderRequestIndex = renderRequestIndicesToRender[i];
                            var renderRequest = renderRequests[renderRequestIndex];

                            var cmd = CommandBufferPool.Get("");

                            // TODO: Avoid the intermediate target and render directly into final target
                            //  CommandBuffer.Blit does not work on Cubemap faces
                            //  So we use an intermediate RT to perform a CommandBuffer.CopyTexture in the target Cubemap face
                            if (renderRequest.target.face != CubemapFace.Unknown)
                            {
                                if (!m_TemporaryTargetForCubemaps.IsCreated())
                                    m_TemporaryTargetForCubemaps.Create();

                                var hdCamera = renderRequest.hdCamera;
                                ref var target = ref renderRequest.target;
                                target.id = m_TemporaryTargetForCubemaps;
                            }

                            // The HDProbe store only one RenderData per probe, however RenderData can be view dependent (e.g. planar probes).
                            // To avoid that the render data for the wrong view is used, we previously store a copy of the render data
                            // for each viewer and we are going to set it on the probe right before said viewer is rendered.
                            foreach (var probeDataPair in renderRequest.viewDependentProbesData)
                            {
                                var probe = probeDataPair.Item2;
                                var probeRenderData = probeDataPair.Item1;
                                probe.SetRenderData(ProbeSettings.Mode.Realtime, probeRenderData);
                            }

                            // var aovRequestIndex = 0;
                            foreach (var aovRequest in renderRequest.hdCamera.aovRequests)
                            {
                                using (new ProfilingScope(cmd, ProfilingSampler.Get(HDProfileId.HDRenderPipelineRenderAOV)))
                                {
                                    cmd.SetInvertCulling(renderRequest.cameraSettings.invertFaceCulling);
                                    ExecuteRenderRequest(renderRequest, renderContext, cmd, aovRequest);
                                    cmd.SetInvertCulling(false);
                                }
                                renderContext.ExecuteCommandBuffer(cmd);
                                renderContext.Submit();
                                cmd.Clear();
                            }

                            using (new ProfilingScope(cmd, renderRequest.hdCamera.profilingSampler))
                            {
                                cmd.SetInvertCulling(renderRequest.cameraSettings.invertFaceCulling);
                                ExecuteRenderRequest(renderRequest, renderContext, cmd, AOVRequestData.defaultAOVRequestDataNonAlloc);
                                cmd.SetInvertCulling(false);
                                UnityEngine.Rendering.RenderPipeline.EndCameraRendering(renderContext, renderRequest.hdCamera.camera);
                            }

                            {
                                var target = renderRequest.target;
                                // Handle the copy if requested
                                if (target.copyToTarget != null)
                                {
                                    cmd.CopyTexture(
                                        target.id, 0, 0, 0, 0, renderRequest.hdCamera.actualWidth, renderRequest.hdCamera.actualHeight,
                                        target.copyToTarget, (int)target.face, 0, 0, 0
                                    );
                                }
                                if (renderRequest.clearCameraSettings)
                                    // release reference because the RenderTexture might be destroyed before the camera
                                    renderRequest.hdCamera.camera.targetTexture = null;

                                ListPool<int>.Release(renderRequest.dependsOnRenderRequestIndices);
                                ListPool<(HDProbe.RenderData, HDProbe)>.Release(renderRequest.viewDependentProbesData);

                                // Culling results can be shared between render requests: clear only when required
                                if (!skipClearCullingResults.Contains(renderRequest.index))
                                {
                                    renderRequest.cullingResults.decalCullResults?.Clear();
                                    UnsafeGenericPool<HDCullingResults>.Release(renderRequest.cullingResults);
                                }
                            }

                            // Render XR mirror view once all render requests have been completed
                            if (i == 0 && renderRequest.hdCamera.camera.cameraType == CameraType.Game && renderRequest.hdCamera.camera.targetTexture == null)
                            {
                                if (HDUtils.TryGetAdditionalCameraDataOrDefault(renderRequest.hdCamera.camera).xrRendering)
                                {
                                    m_XRSystem.RenderMirrorView(cmd);
                                }
                            }

                            // Now that all cameras have been rendered, let's propagate the data required for screen space shadows
                            PropagateScreenSpaceShadowData();

                            renderContext.ExecuteCommandBuffer(cmd);
                            CommandBufferPool.Release(cmd);
                            renderContext.Submit();
                        }
                    }
                }
            }

            m_RenderGraph.EndFrame();
            m_XRSystem.ReleaseFrame();

#if UNITY_2021_1_OR_NEWER
            EndContextRendering(renderContext, cameras);
#else
            EndFrameRendering(renderContext, cameras);
#endif
        }

        void PropagateScreenSpaceShadowData()
        {
            // For every unique light that has been registered, update the previous transform
            foreach (HDAdditionalLightData lightData in m_ScreenSpaceShadowsUnion)
            {
                lightData.previousTransform = lightData.transform.localToWorldMatrix;
            }
        }

        void ExecuteRenderRequest(
            RenderRequest renderRequest,
            ScriptableRenderContext renderContext,
            CommandBuffer cmd,
            AOVRequestData aovRequest
        )
        {
            InitializeGlobalResources(renderContext);

            var hdCamera = renderRequest.hdCamera;
            var camera = hdCamera.camera;
            var cullingResults = renderRequest.cullingResults.cullingResults;
            var customPassCullingResults = renderRequest.cullingResults.customPassCullingResults ?? cullingResults;
            var hdProbeCullingResults = renderRequest.cullingResults.hdProbeCullingResults;
            var decalCullingResults = renderRequest.cullingResults.decalCullResults;
            var target = renderRequest.target;

            // Updates RTHandle
            hdCamera.BeginRender(cmd);
            m_CurrentHDCamera = hdCamera;

            if (m_RayTracingSupported)
            {
                // This call need to happen once per camera
                // TODO: This can be wasteful for "compatible" cameras.
                // We need to determine the minimum set of feature used by all the camera and build the minimum number of acceleration structures.
                BuildRayTracingAccelerationStructure(hdCamera);
                CullForRayTracing(cmd, hdCamera);
            }

#if ENABLE_VIRTUALTEXTURES
            m_VtBufferManager.BeginRender(hdCamera);
#endif

            using (ListPool<RTHandle>.Get(out var aovBuffers))
            using (ListPool<RTHandle>.Get(out var aovCustomPassBuffers))
            {
                aovRequest.AllocateTargetTexturesIfRequired(ref aovBuffers, ref aovCustomPassBuffers);

                // If we render a reflection view or a preview we should not display any debug information
                // This need to be call before ApplyDebugDisplaySettings()
                if (camera.cameraType == CameraType.Reflection || camera.cameraType == CameraType.Preview)
                {
                    // Neutral allow to disable all debug settings
                    m_CurrentDebugDisplaySettings = s_NeutralDebugDisplaySettings;
                }
                else
                {
                    // Make sure we are in sync with the debug menu for the msaa count
                    m_MSAASamples = (m_DebugDisplaySettings.data.msaaSamples != MSAASamples.None) ?
                        m_DebugDisplaySettings.data.msaaSamples :
                        m_Asset.currentPlatformRenderPipelineSettings.msaaSampleCount;

                    m_DebugDisplaySettings.UpdateCameraFreezeOptions();

                    m_CurrentDebugDisplaySettings = m_DebugDisplaySettings;
                }

                aovRequest.SetupDebugData(ref m_CurrentDebugDisplaySettings);

                if (hdCamera.frameSettings.IsEnabled(FrameSettingsField.Decals))
                {
                    using (new ProfilingScope(cmd, ProfilingSampler.Get(HDProfileId.DBufferPrepareDrawData)))
                    {
                        // TODO: update singleton with DecalCullResults
                        DecalSystem.instance.CurrentCamera = hdCamera.camera; // Singletons are extremely dangerous...
                        DecalSystem.instance.LoadCullResults(decalCullingResults);
                        DecalSystem.instance.UpdateCachedMaterialData(); // textures, alpha or fade distances could've changed
                        DecalSystem.instance.CreateDrawData();          // prepare data is separate from draw
                        DecalSystem.instance.UpdateTextureAtlas(cmd);   // as this is only used for transparent pass, would've been nice not to have to do this if no transparent renderers are visible, needs to happen after CreateDrawData
                    }
                }

                using (new ProfilingScope(null, ProfilingSampler.Get(HDProfileId.CustomPassVolumeUpdate)))
                {
                    if (hdCamera.frameSettings.IsEnabled(FrameSettingsField.CustomPass))
                        CustomPassVolume.Update(hdCamera);
                }

                // Do anything we need to do upon a new frame.
                // The NewFrame must be after the VolumeManager update and before Resize because it uses properties set in NewFrame
                LightLoopNewFrame(cmd, hdCamera);

                // Apparently scissor states can leak from editor code. As it is not used currently in HDRP (apart from VR). We disable scissor at the beginning of the frame.
                cmd.DisableScissorRect();

                Resize(hdCamera);
                m_PostProcessSystem.BeginFrame(cmd, hdCamera, this);

                ApplyDebugDisplaySettings(hdCamera, cmd);

                if (DebugManager.instance.displayRuntimeUI
#if UNITY_EDITOR
                    || DebugManager.instance.displayEditorUI
#endif
                )
                    m_CurrentDebugDisplaySettings.UpdateAveragedProfilerTimings();

                SetupCameraProperties(hdCamera, renderContext, cmd);

                // TODO: Find a correct place to bind these material textures
                // We have to bind the material specific global parameters in this mode
                foreach (var material in m_MaterialList)
                    material.Bind(cmd);

                // Frustum cull density volumes on the CPU. Can be performed as soon as the camera is set up.
                DensityVolumeList densityVolumes = PrepareVisibleDensityVolumeList(hdCamera, cmd, hdCamera.time);

                // Frustum cull probe volumes on the CPU. Can be performed as soon as the camera is set up.
                ProbeVolumeList probeVolumes = PrepareVisibleProbeVolumeList(renderContext, hdCamera, cmd);

                // Note: Legacy Unity behave like this for ShadowMask
                // When you select ShadowMask in Lighting panel it recompile shaders on the fly with the SHADOW_MASK keyword.
                // However there is no C# function that we can query to know what mode have been select in Lighting Panel and it will be wrong anyway. Lighting Panel setup what will be the next bake mode. But until light is bake, it is wrong.
                // Currently to know if you need shadow mask you need to go through all visible lights (of CullResult), check the LightBakingOutput struct and look at lightmapBakeType/mixedLightingMode. If one light have shadow mask bake mode, then you need shadow mask features (i.e extra Gbuffer).
                // It mean that when we build a standalone player, if we detect a light with bake shadow mask, we generate all shader variant (with and without shadow mask) and at runtime, when a bake shadow mask light is visible, we dynamically allocate an extra GBuffer and switch the shader.
                // So the first thing to do is to go through all the light: PrepareLightsForGPU
                bool enableBakeShadowMask = PrepareLightsForGPU(cmd, hdCamera, cullingResults, hdProbeCullingResults, densityVolumes, probeVolumes, m_CurrentDebugDisplaySettings, aovRequest);

                UpdateGlobalConstantBuffers(hdCamera, cmd);

                // Do the same for ray tracing if allowed
                if (m_RayTracingSupported)
                {
                    BuildRayTracingLightData(cmd, hdCamera, m_CurrentDebugDisplaySettings);
                }

                // Configure all the keywords
                ConfigureKeywords(enableBakeShadowMask, hdCamera, cmd);

                // Caution: We require sun light here as some skies use the sun light to render, it means that UpdateSkyEnvironment must be called after PrepareLightsForGPU.
                // TODO: Try to arrange code so we can trigger this call earlier and use async compute here to run sky convolution during other passes (once we move convolution shader to compute).
                if (!m_CurrentDebugDisplaySettings.IsMatcapViewEnabled(hdCamera))
                    UpdateSkyEnvironment(hdCamera, renderContext, m_FrameCount, cmd);
                else
                    cmd.SetGlobalTexture(HDShaderIDs._SkyTexture, CoreUtils.magentaCubeTextureArray);

                VFXManager.ProcessCameraCommand(camera, cmd);

                if (GL.wireframe)
                {
                    RenderWireFrame(cullingResults, hdCamera, target.id, renderContext, cmd);
                    return;
                }

                try
                {
                    ExecuteWithRenderGraph(renderRequest, aovRequest, aovBuffers, renderContext, cmd);
                }
                catch (Exception e)
                {
                    Debug.LogError("Error while building Render Graph.");
                    Debug.LogException(e);
                }
            } // using (ListPool<RTHandle>.Get(out var aovCustomPassBuffers))

            // This is required so that all commands up to here are executed before EndCameraRendering is called for the user.
            // Otherwise command would not be rendered in order.
            renderContext.ExecuteCommandBuffer(cmd);
            cmd.Clear();

            m_CurrentHDCamera = null;
        }

        struct BlitFinalCameraTextureParameters
        {
            public bool                     flip;
            public int                      srcTexArraySlice;
            public int                      dstTexArraySlice;
            public Rect                     viewport;
            public Material                 blitMaterial;
        }

        internal RTHandle GetExposureTexture(HDCamera hdCamera) =>
            m_PostProcessSystem.GetExposureTexture(hdCamera);

        BlitFinalCameraTextureParameters PrepareFinalBlitParameters(HDCamera hdCamera, int viewIndex)
        {
            var parameters = new BlitFinalCameraTextureParameters();

            if (hdCamera.xr.enabled)
            {
                parameters.viewport = hdCamera.xr.GetViewport(viewIndex);
                parameters.srcTexArraySlice = viewIndex;
                parameters.dstTexArraySlice = hdCamera.xr.GetTextureArraySlice(viewIndex);
            }
            else
            {
                parameters.viewport = hdCamera.finalViewport;
                parameters.srcTexArraySlice = -1;
                parameters.dstTexArraySlice = -1;
            }

            parameters.flip = hdCamera.flipYMode == HDAdditionalCameraData.FlipYMode.ForceFlipY || hdCamera.isMainGameView;
            parameters.blitMaterial = HDUtils.GetBlitMaterial(TextureXR.useTexArray ? TextureDimension.Tex2DArray : TextureDimension.Tex2D, singleSlice: parameters.srcTexArraySlice >= 0);

            return parameters;
        }

        static void BlitFinalCameraTexture(BlitFinalCameraTextureParameters parameters, MaterialPropertyBlock propertyBlock, RTHandle source, RenderTargetIdentifier destination, CommandBuffer cmd)
        {
            // Here we can't use the viewport scale provided in hdCamera. The reason is that this scale is for internal rendering before post process with dynamic resolution factored in.
            // Here the input texture is already at the viewport size but may be smaller than the RT itself (because of the RTHandle system) so we compute the scale specifically here.
            var scaleBias = new Vector4((float)parameters.viewport.width / source.rt.width, (float)parameters.viewport.height / source.rt.height, 0.0f, 0.0f);

            if (parameters.flip)
            {
                scaleBias.w = scaleBias.y;
                scaleBias.y *= -1;
            }

            propertyBlock.SetTexture(HDShaderIDs._BlitTexture, source);
            propertyBlock.SetVector(HDShaderIDs._BlitScaleBias, scaleBias);
            propertyBlock.SetFloat(HDShaderIDs._BlitMipLevel, 0);
            propertyBlock.SetInt(HDShaderIDs._BlitTexArraySlice, parameters.srcTexArraySlice);
            HDUtils.DrawFullScreen(cmd, parameters.viewport, parameters.blitMaterial, destination, propertyBlock, 0, parameters.dstTexArraySlice);
        }

        void SetupCameraProperties(HDCamera hdCamera, ScriptableRenderContext renderContext, CommandBuffer cmd)
        {
            // The next 2 functions are required to flush the command buffer before calling functions directly on the render context.
            // This way, the commands will execute in the order specified by the C# code.
            renderContext.ExecuteCommandBuffer(cmd);
            cmd.Clear();

            renderContext.SetupCameraProperties(hdCamera.camera, hdCamera.xr.enabled);
        }

        void InitializeGlobalResources(ScriptableRenderContext renderContext)
        {
            // Global resources initialization
            var cmd = CommandBufferPool.Get("");
            // Init material if needed
            for (int bsdfIdx = 0; bsdfIdx < m_IBLFilterArray.Length; ++bsdfIdx)
            {
                if (!m_IBLFilterArray[bsdfIdx].IsInitialized())
                    m_IBLFilterArray[bsdfIdx].Initialize(cmd);
            }

            foreach (var material in m_MaterialList)
                material.RenderInit(cmd);

            TextureXR.Initialize(cmd, defaultResources.shaders.clearUIntTextureCS);

            renderContext.ExecuteCommandBuffer(cmd);
            CommandBufferPool.Release(cmd);
        }

        bool TryCalculateFrameParameters(
            Camera camera,
            XRPass xrPass,
            out HDAdditionalCameraData additionalCameraData,
            out HDCamera hdCamera,
            out ScriptableCullingParameters cullingParams
        )
        {
            // First, get aggregate of frame settings base on global settings, camera frame settings and debug settings
            // Note: the SceneView camera will never have additionalCameraData
            additionalCameraData = HDUtils.TryGetAdditionalCameraDataOrDefault(camera);
            hdCamera = default;
            cullingParams = default;

            FrameSettings currentFrameSettings = new FrameSettings();
            // Compute the FrameSettings actually used to draw the frame
            // FrameSettingsHistory do the same while keeping all step of FrameSettings aggregation in memory for DebugMenu
            if (m_FrameSettingsHistoryEnabled && camera.cameraType != CameraType.Preview && camera.cameraType != CameraType.Reflection)
                FrameSettingsHistory.AggregateFrameSettings(ref currentFrameSettings, camera, additionalCameraData, m_Asset, m_DefaultAsset);
            else
                FrameSettings.AggregateFrameSettings(ref currentFrameSettings, camera, additionalCameraData, m_Asset, m_DefaultAsset);

            // With the Frame Settings now properly set up, we can resolve the sample budget.
            currentFrameSettings.sssResolvedSampleBudget = currentFrameSettings.GetResolvedSssSampleBudget(m_Asset);

            // Specific pass to simply display the content of the camera buffer if users have fill it themselves (like video player)
            if (additionalCameraData.fullscreenPassthrough)
                return false;

            // Retrieve debug display settings to init FrameSettings, unless we are a reflection and in this case we don't have debug settings apply.
            DebugDisplaySettings debugDisplaySettings = (camera.cameraType == CameraType.Reflection || camera.cameraType == CameraType.Preview) ? s_NeutralDebugDisplaySettings : m_DebugDisplaySettings;

            // Disable post process if we enable debug mode or if the post process layer is disabled
            if (debugDisplaySettings.IsDebugDisplayEnabled())
            {
                if (debugDisplaySettings.IsDebugDisplayRemovePostprocess())
                {
                    currentFrameSettings.SetEnabled(FrameSettingsField.Postprocess, false);
                    currentFrameSettings.SetEnabled(FrameSettingsField.CustomPass, false);
                }

                // Disable exposure if required
                if (!debugDisplaySettings.DebugNeedsExposure())
                {
                    currentFrameSettings.SetEnabled(FrameSettingsField.ExposureControl, false);
                }

                // Disable SSS if luxmeter is enabled
                if (debugDisplaySettings.data.lightingDebugSettings.debugLightingMode == DebugLightingMode.LuxMeter)
                {
                    currentFrameSettings.SetEnabled(FrameSettingsField.SubsurfaceScattering, false);
                }
            }

            if (CoreUtils.IsSceneLightingDisabled(camera))
            {
                currentFrameSettings.SetEnabled(FrameSettingsField.ExposureControl, false);
            }

            // Disable object-motion vectors in everything but the game view
            if (camera.cameraType != CameraType.Game)
            {
                currentFrameSettings.SetEnabled(FrameSettingsField.ObjectMotionVectors, false);
                currentFrameSettings.SetEnabled(FrameSettingsField.TransparentsWriteMotionVector, false);
            }

            hdCamera = HDCamera.GetOrCreate(camera, xrPass.multipassId);

            // From this point, we should only use frame settings from the camera
            hdCamera.Update(currentFrameSettings, this, m_MSAASamples, xrPass);
            ResizeVolumetricLightingBuffers(hdCamera, GetFrameCount()); // Safe to update the Volumetric Lighting System now

            // Custom Render requires a proper HDCamera, so we return after the HDCamera was setup
            if (additionalCameraData != null && additionalCameraData.hasCustomRender)
                return false;

            if (hdCamera.xr.enabled)
            {
                cullingParams = hdCamera.xr.cullingParams;

                // Sync the FOV on the camera to match the projection from the XR device in order to cull shadows accurately
                if (!camera.usePhysicalProperties)
                    camera.fieldOfView = Mathf.Rad2Deg * Mathf.Atan(1.0f / cullingParams.stereoProjectionMatrix.m11) * 2.0f;
            }
            else
            {
                if (!camera.TryGetCullingParameters(camera.stereoEnabled, out cullingParams))
                    return false;
            }

            if (m_DebugDisplaySettings.IsCameraFreezeEnabled())
            {
                if (m_DebugDisplaySettings.IsCameraFrozen(camera))
                {
                    if (!frozenCullingParamAvailable)
                    {
                        frozenCullingParams = cullingParams;
                        frozenCullingParamAvailable = true;
                    }
                    cullingParams = frozenCullingParams;
                }
            }
            else
            {
                frozenCullingParamAvailable = false;
            }

            LightLoopUpdateCullingParameters(ref cullingParams, hdCamera);

            // If we don't use environment light (like when rendering reflection probes)
            //   we don't have to cull them.
            if (hdCamera.frameSettings.IsEnabled(FrameSettingsField.ReflectionProbe))
                cullingParams.cullingOptions |= CullingOptions.NeedsReflectionProbes;
            else
                cullingParams.cullingOptions &= ~CullingOptions.NeedsReflectionProbes;

            if (!hdCamera.frameSettings.IsEnabled(FrameSettingsField.ShadowMaps) || currentAsset.currentPlatformRenderPipelineSettings.hdShadowInitParams.maxShadowRequests == 0)
                cullingParams.cullingOptions &= ~CullingOptions.ShadowCasters;

            return true;
        }

        static void OverrideCullingForRayTracing(HDCamera hdCamera, Camera camera, ref ScriptableCullingParameters cullingParams)
        {
            var rayTracingSetting = hdCamera.volumeStack.GetComponent<RayTracingSettings>();

            if (rayTracingSetting.extendShadowCulling.value || rayTracingSetting.extendCameraCulling.value)
            {
                // We are in a static function, so we can't really save this allocation easily.
                Plane plane = new Plane();

                // Camera properties is a copy, need to grab it first
                CameraProperties cameraProperties = cullingParams.cameraProperties;

                // Override all the planes
                plane.SetNormalAndPosition(camera.transform.right, camera.transform.position - camera.transform.right * camera.farClipPlane);
                if (rayTracingSetting.extendShadowCulling.value)
                    cameraProperties.SetShadowCullingPlane(0, plane);
                if (rayTracingSetting.extendCameraCulling.value)
                    cullingParams.SetCullingPlane(0, plane);
                plane.SetNormalAndPosition(-camera.transform.right, camera.transform.position + camera.transform.right * camera.farClipPlane);
                if (rayTracingSetting.extendShadowCulling.value)
                    cameraProperties.SetShadowCullingPlane(1, plane);
                if (rayTracingSetting.extendCameraCulling.value)
                    cullingParams.SetCullingPlane(1, plane);
                plane.SetNormalAndPosition(camera.transform.up, camera.transform.position - camera.transform.up * camera.farClipPlane);
                if (rayTracingSetting.extendShadowCulling.value)
                    cameraProperties.SetShadowCullingPlane(2, plane);
                if (rayTracingSetting.extendCameraCulling.value)
                    cullingParams.SetCullingPlane(2, plane);
                plane.SetNormalAndPosition(-camera.transform.up, camera.transform.position + camera.transform.up * camera.farClipPlane);
                if (rayTracingSetting.extendShadowCulling.value)
                    cameraProperties.SetShadowCullingPlane(3, plane);
                if (rayTracingSetting.extendCameraCulling.value)
                    cullingParams.SetCullingPlane(3, plane);
                plane.SetNormalAndPosition(camera.transform.forward, camera.transform.position - camera.transform.forward * camera.farClipPlane);
                if (rayTracingSetting.extendShadowCulling.value)
                    cameraProperties.SetShadowCullingPlane(4, plane);
                if (rayTracingSetting.extendCameraCulling.value)
                    cullingParams.SetCullingPlane(4, plane);
                // The 5th planes doesn't need to be overriden, but just in case.
                plane.SetNormalAndPosition(-camera.transform.forward, camera.transform.position + camera.transform.forward * camera.farClipPlane);
                if (rayTracingSetting.extendShadowCulling.value)
                    cameraProperties.SetShadowCullingPlane(5, plane);
                if (rayTracingSetting.extendCameraCulling.value)
                    cullingParams.SetCullingPlane(5, plane);

                // Propagate the new planes
                cullingParams.cameraProperties = cameraProperties;
            }
        }

        static bool TryCull(
            Camera camera,
            HDCamera hdCamera,
            ScriptableRenderContext renderContext,
            SkyManager skyManager,
            ScriptableCullingParameters cullingParams,
            HDRenderPipelineAsset hdrp,
            ref HDCullingResults cullingResults
        )
        {
            if (camera.cameraType == CameraType.Reflection)
            {
#if UNITY_2020_2_OR_NEWER
                ScriptableRenderContext.EmitGeometryForCamera(camera);
#endif
            }
#if UNITY_EDITOR
            // emit scene view UI
            else if (camera.cameraType == CameraType.SceneView)
            {
                ScriptableRenderContext.EmitWorldGeometryForSceneView(camera);
            }
#endif

            // Set the LOD bias and store current value to be able to restore it.
            // Use a try/finalize pattern to be sure to restore properly the qualitySettings.lodBias
            var initialLODBias = QualitySettings.lodBias;
            var initialMaximumLODLevel = QualitySettings.maximumLODLevel;
            try
            {
#if UNITY_2021_1_OR_NEWER
                // Modifying the variables this way does not set the dirty flag, which avoids repainting all views
                QualitySettings.SetLODSettings(hdCamera.frameSettings.GetResolvedLODBias(hdrp), hdCamera.frameSettings.GetResolvedMaximumLODLevel(hdrp), false);
#else
                QualitySettings.lodBias = hdCamera.frameSettings.GetResolvedLODBias(hdrp);
                QualitySettings.maximumLODLevel = hdCamera.frameSettings.GetResolvedMaximumLODLevel(hdrp);
#endif

                // This needs to be called before culling, otherwise in the case where users generate intermediate renderers, it can provoke crashes.
                BeginCameraRendering(renderContext, camera);

                DecalSystem.CullRequest decalCullRequest = null;
                if (hdCamera.frameSettings.IsEnabled(FrameSettingsField.Decals))
                {
                    // decal system needs to be updated with current camera, it needs it to set up culling and light list generation parameters
                    decalCullRequest = GenericPool<DecalSystem.CullRequest>.Get();
                    DecalSystem.instance.CurrentCamera = camera;
                    DecalSystem.instance.BeginCull(decalCullRequest);
                }

                // TODO: use a parameter to select probe types to cull depending on what is enabled in framesettings
                var hdProbeCullState = new HDProbeCullState();
                if (hdCamera.frameSettings.IsEnabled(FrameSettingsField.PlanarProbe))
                    hdProbeCullState = HDProbeSystem.PrepareCull(camera);

                // We need to set the ambient probe here because it's passed down to objects during the culling process.
                skyManager.UpdateCurrentSkySettings(hdCamera);
                skyManager.SetupAmbientProbe(hdCamera);

                if (hdCamera.frameSettings.IsEnabled(FrameSettingsField.RayTracing))
                {
                    OverrideCullingForRayTracing(hdCamera, camera, ref cullingParams);
                }

                using (new ProfilingScope(null, ProfilingSampler.Get(HDProfileId.CullResultsCull)))
                {
                    cullingResults.cullingResults = renderContext.Cull(ref cullingParams);
                }

                if (hdCamera.frameSettings.IsEnabled(FrameSettingsField.CustomPass))
                {
                    using (new ProfilingScope(null, ProfilingSampler.Get(HDProfileId.CustomPassCullResultsCull)))
                    {
                        cullingResults.customPassCullingResults = CustomPassVolume.Cull(renderContext, hdCamera);
                    }
                }

                if (hdCamera.frameSettings.IsEnabled(FrameSettingsField.PlanarProbe) && hdProbeCullState.cullingGroup != null)
                    HDProbeSystem.QueryCullResults(hdProbeCullState, ref cullingResults.hdProbeCullingResults);
                else
                    cullingResults.hdProbeCullingResults = default;

                if (hdCamera.frameSettings.IsEnabled(FrameSettingsField.Decals))
                {
                    using (new ProfilingScope(null, ProfilingSampler.Get(HDProfileId.DBufferPrepareDrawData)))
                    {
                        DecalSystem.instance.EndCull(decalCullRequest, cullingResults.decalCullResults);
                    }
                }

                if (decalCullRequest != null)
                {
                    decalCullRequest.Clear();
                    GenericPool<DecalSystem.CullRequest>.Release(decalCullRequest);
                }

                return true;
            }
            finally
            {
#if UNITY_2021_1_OR_NEWER
                QualitySettings.SetLODSettings(initialLODBias, initialMaximumLODLevel, false);
#else
                QualitySettings.lodBias = initialLODBias;
                QualitySettings.maximumLODLevel = initialMaximumLODLevel;
#endif
            }
        }

        static RendererListDesc CreateOpaqueRendererListDesc(
            CullingResults cull,
            Camera camera,
            ShaderTagId passName,
            PerObjectData rendererConfiguration = 0,
            RenderQueueRange? renderQueueRange = null,
            RenderStateBlock? stateBlock = null,
            Material overrideMaterial = null,
            bool excludeObjectMotionVectors = false
        )
        {
            var result = new RendererListDesc(passName, cull, camera)
            {
                rendererConfiguration = rendererConfiguration,
                renderQueueRange = renderQueueRange != null ? renderQueueRange.Value : HDRenderQueue.k_RenderQueue_AllOpaque,
                sortingCriteria = SortingCriteria.CommonOpaque,
                stateBlock = stateBlock,
                overrideMaterial = overrideMaterial,
                excludeObjectMotionVectors = excludeObjectMotionVectors
            };
            return result;
        }

        static RendererListDesc CreateOpaqueRendererListDesc(
            CullingResults cull,
            Camera camera,
            ShaderTagId[] passNames,
            PerObjectData rendererConfiguration = 0,
            RenderQueueRange? renderQueueRange = null,
            RenderStateBlock? stateBlock = null,
            Material overrideMaterial = null,
            bool excludeObjectMotionVectors = false
        )
        {
            var result = new RendererListDesc(passNames, cull, camera)
            {
                rendererConfiguration = rendererConfiguration,
                renderQueueRange = renderQueueRange != null ? renderQueueRange.Value : HDRenderQueue.k_RenderQueue_AllOpaque,
                sortingCriteria = SortingCriteria.CommonOpaque,
                stateBlock = stateBlock,
                overrideMaterial = overrideMaterial,
                excludeObjectMotionVectors = excludeObjectMotionVectors
            };
            return result;
        }

        static RendererListDesc CreateTransparentRendererListDesc(
            CullingResults cull,
            Camera camera,
            ShaderTagId passName,
            PerObjectData rendererConfiguration = 0,
            RenderQueueRange? renderQueueRange = null,
            RenderStateBlock? stateBlock = null,
            Material overrideMaterial = null,
            bool excludeObjectMotionVectors = false
        )
        {
            var result = new RendererListDesc(passName, cull, camera)
            {
                rendererConfiguration = rendererConfiguration,
                renderQueueRange = renderQueueRange != null ? renderQueueRange.Value : HDRenderQueue.k_RenderQueue_AllTransparent,
                sortingCriteria = SortingCriteria.CommonTransparent | SortingCriteria.RendererPriority,
                stateBlock = stateBlock,
                overrideMaterial = overrideMaterial,
                excludeObjectMotionVectors = excludeObjectMotionVectors
            };
            return result;
        }

        static RendererListDesc CreateTransparentRendererListDesc(
            CullingResults cull,
            Camera camera,
            ShaderTagId[] passNames,
            PerObjectData rendererConfiguration = 0,
            RenderQueueRange? renderQueueRange = null,
            RenderStateBlock? stateBlock = null,
            Material overrideMaterial = null,
            bool excludeObjectMotionVectors = false
        )
        {
            var result = new RendererListDesc(passNames, cull, camera)
            {
                rendererConfiguration = rendererConfiguration,
                renderQueueRange = renderQueueRange != null ? renderQueueRange.Value : HDRenderQueue.k_RenderQueue_AllTransparent,
                sortingCriteria = SortingCriteria.CommonTransparent | SortingCriteria.RendererPriority,
                stateBlock = stateBlock,
                overrideMaterial = overrideMaterial,
                excludeObjectMotionVectors = excludeObjectMotionVectors
            };
            return result;
        }

        static void DrawOpaqueRendererList(in ScriptableRenderContext renderContext, CommandBuffer cmd, in FrameSettings frameSettings, RendererList rendererList)
        {
            if (!frameSettings.IsEnabled(FrameSettingsField.OpaqueObjects))
                return;

            CoreUtils.DrawRendererList(renderContext, cmd, rendererList);
        }

        static void DrawTransparentRendererList(in ScriptableRenderContext renderContext, CommandBuffer cmd, in FrameSettings frameSettings, RendererList rendererList)
        {
            if (!frameSettings.IsEnabled(FrameSettingsField.TransparentObjects))
                return;

            CoreUtils.DrawRendererList(renderContext, cmd, rendererList);
        }

        struct DepthPrepassParameters
        {
            public string           passName;
            public HDProfileId      profilingId;
            public RendererListDesc depthDeferredRendererListDesc;
            public RendererListDesc depthForwardRendererListDesc;
            public bool             hasDepthDeferredPass;
            public bool             shouldRenderMotionVectorAfterGBuffer;
        }

        DepthPrepassParameters PrepareDepthPrepass(CullingResults cull, HDCamera hdCamera)
        {
            // Guidelines:
            // Lit shader can be in deferred or forward mode. In this case we use "DepthOnly" pass with "GBuffer" or "Forward" pass name
            // Other shader, including unlit are always forward and use "DepthForwardOnly" with "ForwardOnly" pass.
            // Those pass are exclusive so use only "DepthOnly" or "DepthForwardOnly" but not both at the same time, same for "Forward" and "DepthForwardOnly"
            // Any opaque material rendered in forward should have a depth prepass. If there is no depth prepass the lighting will be incorrect (deferred shadowing, contact shadow, SSAO), this may be acceptable depends on usage

            // Whatever the configuration we always render first opaque object then opaque alpha tested as they are more costly to render and could be reject by early-z
            // (but no Hi-z as it is disable with clip instruction). This is handled automatically with the RenderQueue value (OpaqueAlphaTested have a different value and thus are sorted after Opaque)

            // Forward material always output normal buffer.
            // Deferred material never output normal buffer.
            // Caution: Unlit material let normal buffer untouch. Caution as if people try to filter normal buffer, it can result in weird result.
            // TODO: Do we need a stencil bit to identify normal buffer not fill by unlit? So don't execute SSAO / SRR ?

            // Additional guidelines for motion vector:
            // We render object motion vector at the same time than depth prepass with MRT to save drawcall. Depth buffer is then fill with combination of depth prepass + motion vector.
            // For this we render first all objects that render depth only, then object that require object motion vector.
            // We use the excludeMotion filter option of DrawRenderer to gather object without object motion vector (only C++ can know if an object have object motion vector).
            // Caution: if there is no depth prepass we must render object motion vector after GBuffer pass otherwise some depth only objects can hide objects with motion vector and overwrite depth buffer but not update
            // the motion vector buffer resulting in artifacts

            // Additional guideline for decal
            // Decal are in their own render queue to allow to force them to render in depth buffer.
            // Thus it is not required to do a full depth prepass when decal are enabled
            // Mean when decal are enabled and we haven't request a full prepass in deferred, we can't guarantee that the prepass will be complete

            // With all this variant we have the following scenario of render target binding
            // decalsEnabled
            //     LitShaderMode.Forward
            //         Range Opaque both deferred and forward - depth + optional msaa + normal
            //         Range opaqueDecal for both deferred and forward - depth + optional msaa + normal + decal
            //         Range opaqueAlphaTest for both deferred and forward - depth + optional msaa + normal
            //         Range opaqueDecalAlphaTes for both deferred and forward - depth + optional msaa + normal + decal
            //    LitShaderMode.Deferred
            //         fullDeferredPrepass
            //             Range Opaque for deferred - depth
            //             Range opaqueDecal for deferred - depth + decal
            //             Range opaqueAlphaTest for deferred - depth
            //             Range opaqueDecalAlphaTes for deferred - depth + decal

            //             Range Opaque for forward - depth + normal
            //             Range opaqueDecal for forward - depth + normal + decal
            //             Range opaqueAlphaTest for forward - depth + normal
            //             Range opaqueDecalAlphaTes for forward - depth + normal + decal
            //         !fullDeferredPrepass
            //             Range opaqueDecal for deferred - depth + decal
            //             Range opaqueAlphaTest for deferred - depth
            //             Range opaqueDecalAlphaTes for deferred - depth + decal

            //             Range Opaque for forward - depth + normal
            //             Range opaqueDecal for forward - depth + normal + decal
            //             Range opaqueAlphaTest for forward - depth + normal
            //             Range opaqueDecalAlphaTesT for forward - depth + normal + decal
            // !decalsEnabled
            //     LitShaderMode.Forward
            //         Range Opaque..OpaqueDecalAlphaTest for deferred and forward - depth + optional msaa + normal
            //     LitShaderMode.Deferred
            //         fullDeferredPrepass
            //             Range Opaque..OpaqueDecalAlphaTest for deferred - depth

            //             Range Opaque..OpaqueDecalAlphaTest for forward - depth + normal
            //         !fullDeferredPrepass
            //             Range OpaqueAlphaTest..OpaqueDecalAlphaTest for deferred - depth

            //             Range Opaque..OpaqueDecalAlphaTest for forward - depth + normal

            var result = new DepthPrepassParameters();

            bool decalsEnabled = hdCamera.frameSettings.IsEnabled(FrameSettingsField.Decals);
            bool fullDeferredPrepass = hdCamera.frameSettings.IsEnabled(FrameSettingsField.DepthPrepassWithDeferredRendering);
            // To avoid rendering objects twice (once in the depth pre-pass and once in the motion vector pass when the motion vector pass is enabled) we exclude the objects that have motion vectors.
            bool objectMotionEnabled = hdCamera.frameSettings.IsEnabled(FrameSettingsField.ObjectMotionVectors);

            result.shouldRenderMotionVectorAfterGBuffer = (hdCamera.frameSettings.litShaderMode == LitShaderMode.Deferred) && !fullDeferredPrepass;
            result.hasDepthDeferredPass = false;
            result.profilingId = HDProfileId.DepthPrepass;

            switch (hdCamera.frameSettings.litShaderMode)
            {
                case LitShaderMode.Forward:
                    result.passName = "Full Depth Prepass (Forward)";

                    RenderStateBlock? stateBlock = null;
                    if (!hdCamera.frameSettings.IsEnabled(FrameSettingsField.AlphaToMask))
                        stateBlock = m_AlphaToMaskBlock;

                    result.depthForwardRendererListDesc = CreateOpaqueRendererListDesc(cull, hdCamera.camera, m_DepthOnlyAndDepthForwardOnlyPassNames, stateBlock: stateBlock, excludeObjectMotionVectors: objectMotionEnabled);
                    break;

                case LitShaderMode.Deferred:
                    result.hasDepthDeferredPass = true;
                    result.passName = fullDeferredPrepass ? "Full Depth Prepass (Deferred)" :
                        (decalsEnabled ? "Partial Depth Prepass (Deferred - Decal + AlphaTest)" : "Partial Depth Prepass (Deferred - AlphaTest)");

                    bool excludeMotion = fullDeferredPrepass ? objectMotionEnabled : false;

                    // First deferred materials. Alpha tested object have always a prepass even if enableDepthPrepassWithDeferredRendering is disabled
                    result.depthDeferredRendererListDesc = CreateOpaqueRendererListDesc(
                        cull, hdCamera.camera, m_DepthOnlyPassNames,
                        renderQueueRange: fullDeferredPrepass ? HDRenderQueue.k_RenderQueue_AllOpaque :
                        (decalsEnabled ? HDRenderQueue.k_RenderQueue_OpaqueDecalAndAlphaTest : HDRenderQueue.k_RenderQueue_OpaqueAlphaTest),
                        stateBlock: m_AlphaToMaskBlock,
                        excludeObjectMotionVectors: excludeMotion);

                    // Then forward only material that output normal buffer
                    result.depthForwardRendererListDesc = CreateOpaqueRendererListDesc(cull, hdCamera.camera, m_DepthForwardOnlyPassNames, stateBlock: m_AlphaToMaskBlock, excludeObjectMotionVectors: excludeMotion);
                    break;
                default:
                    throw new ArgumentOutOfRangeException("Unknown ShaderLitMode");
            }

            return result;
        }

        static void RenderDepthPrepass(ScriptableRenderContext     renderContext,
            CommandBuffer               cmd,
            FrameSettings               frameSettings,
            RenderTargetIdentifier[]    deferredMrt,
            RenderTargetIdentifier[]    forwardMrt,
            RTHandle                    depthBuffer,
            in RendererList             depthDeferredRendererListDesc,
            in RendererList             depthForwardRendererListDesc,
            bool                        hasDepthDeferredPass
        )
        {
            // Disable write to normal buffer for unlit shader (the normal buffer binding change when using MSAA)
            cmd.SetGlobalInt(HDShaderIDs._ColorMaskNormal, frameSettings.IsEnabled(FrameSettingsField.MSAA) ? (int)ColorWriteMask.All : 0);

            if (hasDepthDeferredPass)
            {
                if (deferredMrt == null)
                    CoreUtils.SetRenderTarget(cmd, depthBuffer);
                else
                    CoreUtils.SetRenderTarget(cmd, deferredMrt, depthBuffer);

                DrawOpaqueRendererList(renderContext, cmd, frameSettings, depthDeferredRendererListDesc);
            }

            CoreUtils.SetRenderTarget(cmd, forwardMrt, depthBuffer);
            DrawOpaqueRendererList(renderContext, cmd, frameSettings, depthForwardRendererListDesc);
        }

        struct DBufferNormalPatchParameters
        {
            public Material decalNormalBufferMaterial;
            public int dBufferCount;
            public int stencilRef;
            public int stencilMask;
        }

        DBufferNormalPatchParameters PrepareDBufferNormalPatchParameters(HDCamera hdCamera)
        {
            var parameters = new DBufferNormalPatchParameters();
            parameters.dBufferCount = m_Asset.currentPlatformRenderPipelineSettings.decalSettings.perChannelMask ? 4 : 3;
            parameters.decalNormalBufferMaterial = m_DecalNormalBufferMaterial;
            switch (hdCamera.frameSettings.litShaderMode)
            {
                case LitShaderMode.Forward:  // in forward rendering all pixels that decals wrote into have to be composited
                    parameters.stencilMask = (int)StencilUsage.Decals;
                    parameters.stencilRef = (int)StencilUsage.Decals;
                    break;
                case LitShaderMode.Deferred: // in deferred rendering only pixels affected by both forward materials and decals need to be composited
                    parameters.stencilMask = (int)StencilUsage.Decals | (int)StencilUsage.RequiresDeferredLighting;
                    parameters.stencilRef = (int)StencilUsage.Decals;
                    break;
                default:
                    throw new ArgumentOutOfRangeException("Unknown ShaderLitMode");
            }

            return parameters;
        }

        static void DecalNormalPatch(DBufferNormalPatchParameters    parameters,
            RTHandle[]                      dBuffer,
            RTHandle                        depthStencilBuffer,
            RTHandle                        normalBuffer,
            CommandBuffer                   cmd)
        {
            using (new ProfilingScope(cmd, ProfilingSampler.Get(HDProfileId.DBufferNormal)))
            {
                parameters.decalNormalBufferMaterial.SetInt(HDShaderIDs._DecalNormalBufferStencilReadMask, parameters.stencilMask);
                parameters.decalNormalBufferMaterial.SetInt(HDShaderIDs._DecalNormalBufferStencilRef, parameters.stencilRef);
                for (int i = 0; i < parameters.dBufferCount; ++i)
                    parameters.decalNormalBufferMaterial.SetTexture(HDShaderIDs._DBufferTexture[i], dBuffer[i]);

                CoreUtils.SetRenderTarget(cmd, depthStencilBuffer);
                cmd.SetRandomWriteTarget(1, normalBuffer);
                cmd.DrawProcedural(Matrix4x4.identity, parameters.decalNormalBufferMaterial, 0, MeshTopology.Triangles, 3, 1);
                cmd.ClearRandomWriteTargets();
            }
        }

        RendererListDesc PrepareMeshDecalsRendererList(CullingResults cullingResults, HDCamera hdCamera, bool use4RTs)
        {
            var desc = new RendererListDesc(m_MeshDecalsPassNames, cullingResults, hdCamera.camera)
            {
                sortingCriteria = SortingCriteria.CommonOpaque,
                rendererConfiguration = PerObjectData.None,
                renderQueueRange = HDRenderQueue.k_RenderQueue_AllOpaque
            };

            return desc;
        }

        void UpdateShaderVariablesGlobalDecal(ref ShaderVariablesGlobal cb, HDCamera hdCamera)
        {
            if (hdCamera.frameSettings.IsEnabled(FrameSettingsField.Decals))
            {
                cb._EnableDecals  = 1;
                cb._DecalAtlasResolution = new Vector2(HDUtils.hdrpSettings.decalSettings.atlasWidth, HDUtils.hdrpSettings.decalSettings.atlasHeight);
            }
            else
            {
                cb._EnableDecals = 0;
            }
        }

        static RenderTargetIdentifier[] m_Dbuffer3RtIds = new RenderTargetIdentifier[3];

        struct RenderDBufferParameters
        {
            public bool use4RTs;
            public bool useDecalLayers;
        }

        RenderDBufferParameters PrepareRenderDBufferParameters(HDCamera hdCamera)
        {
            var parameters = new RenderDBufferParameters();
            parameters.use4RTs = m_Asset.currentPlatformRenderPipelineSettings.decalSettings.perChannelMask;
            parameters.useDecalLayers = hdCamera.frameSettings.IsEnabled(FrameSettingsField.DecalLayers);
            return parameters;
        }

        static void RenderDBuffer(in RenderDBufferParameters  parameters,
            RenderTargetIdentifier[]    mrt,
            RTHandle[]                  rtHandles,
            RTHandle                    depthStencilBuffer,
            RTHandle                    depthTexture,
            RendererList                meshDecalsRendererList,
            RTHandle                    decalPrepassBuffer,
            ScriptableRenderContext     renderContext,
            CommandBuffer               cmd)
        {
            // for alpha compositing, color is cleared to 0, alpha to 1
            // https://developer.nvidia.com/gpugems/GPUGems3/gpugems3_ch23.html

            // this clears the targets
            // TODO: Once we move to render graph, move this to render targets initialization parameters and remove rtHandles parameters
            Color clearColor = new Color(0.0f, 0.0f, 0.0f, 1.0f);
            Color clearColorNormal = new Color(0.5f, 0.5f, 0.5f, 1.0f); // for normals 0.5 is neutral
            Color clearColorAOSBlend = new Color(1.0f, 1.0f, 1.0f, 1.0f);
            CoreUtils.SetRenderTarget(cmd, rtHandles[0], ClearFlag.Color, clearColor);
            CoreUtils.SetRenderTarget(cmd, rtHandles[1], ClearFlag.Color, clearColorNormal);
            CoreUtils.SetRenderTarget(cmd, rtHandles[2], ClearFlag.Color, clearColor);

            if (parameters.use4RTs)
            {
                CoreUtils.SetRenderTarget(cmd, rtHandles[3], ClearFlag.Color, clearColorAOSBlend);
                // this actually sets the MRTs and HTile RWTexture, this is done separately because we do not have an api to clear MRTs to different colors
                CoreUtils.SetRenderTarget(cmd, mrt, depthStencilBuffer); // do not clear anymore
            }
            else
            {
                for (int rtindex = 0; rtindex < 3; rtindex++)
                {
                    m_Dbuffer3RtIds[rtindex] = mrt[rtindex];
                }
                // this actually sets the MRTs and HTile RWTexture, this is done separately because we do not have an api to clear MRTs to different colors
                CoreUtils.SetRenderTarget(cmd, m_Dbuffer3RtIds, depthStencilBuffer); // do not clear anymore
            }

            if (parameters.useDecalLayers)
                cmd.SetGlobalTexture(HDShaderIDs._DecalPrepassTexture, decalPrepassBuffer);
            else
                cmd.SetGlobalTexture(HDShaderIDs._DecalPrepassTexture, TextureXR.GetBlackTexture());

            cmd.SetGlobalTexture(HDShaderIDs._CameraDepthTexture, depthTexture);

            CoreUtils.DrawRendererList(renderContext, cmd, meshDecalsRendererList);
            DecalSystem.instance.RenderIntoDBuffer(cmd);

            cmd.ClearRandomWriteTargets();
        }

        RendererListDesc PrepareForwardEmissiveRendererList(CullingResults cullResults, HDCamera hdCamera)
        {
            var result = new RendererListDesc(m_DecalsEmissivePassNames, cullResults, hdCamera.camera)
            {
                renderQueueRange = HDRenderQueue.k_RenderQueue_AllOpaque,
                sortingCriteria = SortingCriteria.CommonOpaque,
                rendererConfiguration = PerObjectData.None
            };

            return result;
        }

        void RenderWireFrame(CullingResults cull, HDCamera hdCamera, RenderTargetIdentifier backbuffer, ScriptableRenderContext renderContext, CommandBuffer cmd)
        {
            using (new ProfilingScope(cmd, ProfilingSampler.Get(HDProfileId.RenderWireFrame)))
            {
                CoreUtils.SetRenderTarget(cmd, backbuffer, ClearFlag.Color, GetColorBufferClearColor(hdCamera));

                var rendererListOpaque = RendererList.Create(CreateOpaqueRendererListDesc(cull, hdCamera.camera, m_AllForwardOpaquePassNames));
                DrawOpaqueRendererList(renderContext, cmd, hdCamera.frameSettings, rendererListOpaque);

                // Render forward transparent
                var rendererListTransparent = RendererList.Create(CreateTransparentRendererListDesc(cull, hdCamera.camera, m_AllTransparentPassNames));
                DrawTransparentRendererList(renderContext, cmd, hdCamera.frameSettings, rendererListTransparent);
            }
        }

        struct TransparencyOverdrawParameters
        {
            public ShaderVariablesDebugDisplay constantBuffer;
            public RendererListDesc transparencyRL;
            public RendererListDesc transparencyAfterPostRL;
            public RendererListDesc transparencyLowResRL;
            public FrameSettings frameSettings;
        }

        TransparencyOverdrawParameters PrepareTransparencyOverdrawParameters(HDCamera hdCamera, CullingResults cull)
        {
            var parameters = new TransparencyOverdrawParameters();

            var passNames = m_Asset.currentPlatformRenderPipelineSettings.supportTransparentBackface ? m_AllTransparentPassNames : m_TransparentNoBackfaceNames;
            var stateBlock = new RenderStateBlock
            {
                mask = RenderStateMask.Blend,
                blendState = new BlendState
                {
                    blendState0 = new RenderTargetBlendState
                    {
                        destinationColorBlendMode = BlendMode.One,
                        sourceColorBlendMode = BlendMode.One,
                        destinationAlphaBlendMode = BlendMode.One,
                        sourceAlphaBlendMode = BlendMode.One,
                        colorBlendOperation = BlendOp.Add,
                        alphaBlendOperation = BlendOp.Add,
                        writeMask = ColorWriteMask.All
                    }
                }
            };

            parameters.constantBuffer = m_ShaderVariablesDebugDisplayCB;
            parameters.transparencyRL = CreateTransparentRendererListDesc(cull, hdCamera.camera, passNames, stateBlock: stateBlock);
            parameters.transparencyAfterPostRL = CreateTransparentRendererListDesc(cull, hdCamera.camera, passNames, renderQueueRange: HDRenderQueue.k_RenderQueue_AfterPostProcessTransparent, stateBlock: stateBlock);
            parameters.transparencyLowResRL = CreateTransparentRendererListDesc(cull, hdCamera.camera, passNames, renderQueueRange: HDRenderQueue.k_RenderQueue_LowTransparent, stateBlock: stateBlock);
            parameters.frameSettings = hdCamera.frameSettings;

            return parameters;
        }

        static void RenderTransparencyOverdraw(TransparencyOverdrawParameters  parameters,
            RTHandle                        colorBuffer,
            RTHandle                        depthBuffer,
            in RendererList                 transparencyRL,
            in RendererList                 transparencyAfterPostRL,
            in RendererList                 transparencyLowResRL,
            ScriptableRenderContext         renderContext,
            CommandBuffer                   cmd)
        {
            CoreUtils.SetRenderTarget(cmd, colorBuffer, depthBuffer, clearFlag: ClearFlag.Color, clearColor: Color.black);

            // High res transparent objects, drawing in m_DebugFullScreenTempBuffer
            parameters.constantBuffer._DebugTransparencyOverdrawWeight = 1.0f;
            ConstantBuffer.PushGlobal(cmd, parameters.constantBuffer, HDShaderIDs._ShaderVariablesDebugDisplay);

            DrawTransparentRendererList(renderContext, cmd, parameters.frameSettings, transparencyRL);
            DrawTransparentRendererList(renderContext, cmd, parameters.frameSettings, transparencyAfterPostRL);

            // Low res transparent objects, copying result m_DebugTranparencyLowRes
            parameters.constantBuffer._DebugTransparencyOverdrawWeight = 0.25f;
            ConstantBuffer.PushGlobal(cmd, parameters.constantBuffer, HDShaderIDs._ShaderVariablesDebugDisplay);
            DrawTransparentRendererList(renderContext, cmd, parameters.frameSettings, transparencyLowResRL);

            // weighted sum of m_DebugFullScreenTempBuffer and m_DebugTranparencyLowRes done in DebugFullScreen.shader
        }

        struct FullScreenDebugParameters
        {
            public RendererListDesc rendererList;
            public FrameSettings frameSettings;
        }

        FullScreenDebugParameters PrepareFullScreenDebugParameters(HDCamera hdCamera, CullingResults cull)
        {
            var parameters = new FullScreenDebugParameters();

            parameters.rendererList = CreateOpaqueRendererListDesc(cull, hdCamera.camera, m_FullScreenDebugPassNames, renderQueueRange: RenderQueueRange.all);
            parameters.frameSettings = hdCamera.frameSettings;

            return parameters;
        }

        static void RenderFullScreenDebug(FullScreenDebugParameters   parameters,
            RTHandle                    colorBuffer,
            RTHandle                    depthBuffer,
            ComputeBuffer               debugBuffer,
            in RendererList             rendererList,
            ScriptableRenderContext     renderContext,
            CommandBuffer               cmd)
        {
            using (new ProfilingScope(cmd, ProfilingSampler.Get(HDProfileId.RenderFullScreenDebug)))
            {
                CoreUtils.SetRenderTarget(cmd, colorBuffer, depthBuffer);
                cmd.SetRandomWriteTarget(1, debugBuffer);

                CoreUtils.DrawRendererList(renderContext, cmd, rendererList);

                cmd.ClearRandomWriteTargets();
            }
        }

        void UpdateSkyEnvironment(HDCamera hdCamera, ScriptableRenderContext renderContext, int frameIndex, CommandBuffer cmd)
        {
            m_SkyManager.UpdateEnvironment(hdCamera, renderContext, GetCurrentSunLight(), frameIndex, cmd);
        }

        /// <summary>
        /// Request an update of the environment lighting.
        /// </summary>
        public void RequestSkyEnvironmentUpdate()
        {
            m_SkyManager.RequestEnvironmentUpdate();
        }

        internal void RequestStaticSkyUpdate()
        {
            m_SkyManager.RequestStaticEnvironmentUpdate();
        }

        /// <summary>
        /// Export the provided camera's sky to a flattened cubemap.
        /// </summary>
        /// <param name="camera">Requested camera.</param>
        /// <returns>Result texture.</returns>
        public Texture2D ExportSkyToTexture(Camera camera)
        {
            return m_SkyManager.ExportSkyToTexture(camera);
        }

        RendererListDesc PrepareForwardOpaqueRendererList(CullingResults cullResults, HDCamera hdCamera)
        {
            var passNames = hdCamera.frameSettings.litShaderMode == LitShaderMode.Forward
                ? m_ForwardAndForwardOnlyPassNames
                : m_ForwardOnlyPassNames;
            return CreateOpaqueRendererListDesc(cullResults, hdCamera.camera, passNames, m_CurrentRendererConfigurationBakedLighting);
        }

        static bool NeedMotionVectorForTransparent(FrameSettings frameSettings)
        {
            return frameSettings.IsEnabled(FrameSettingsField.MotionVectors);
        }

        RendererListDesc PrepareForwardTransparentRendererList(CullingResults cullResults, HDCamera hdCamera, bool preRefraction)
        {
            RenderQueueRange transparentRange;
            if (preRefraction)
            {
                transparentRange = HDRenderQueue.k_RenderQueue_PreRefraction;
            }
            else if (hdCamera.frameSettings.IsEnabled(FrameSettingsField.LowResTransparent))
            {
                transparentRange = HDRenderQueue.k_RenderQueue_Transparent;
            }
            else // Low res transparent disabled
            {
                transparentRange = HDRenderQueue.k_RenderQueue_TransparentWithLowRes;
            }

            if (!hdCamera.frameSettings.IsEnabled(FrameSettingsField.Refraction))
            {
                if (hdCamera.frameSettings.IsEnabled(FrameSettingsField.LowResTransparent))
                    transparentRange = HDRenderQueue.k_RenderQueue_AllTransparent;
                else
                    transparentRange = HDRenderQueue.k_RenderQueue_AllTransparentWithLowRes;
            }

            if (NeedMotionVectorForTransparent(hdCamera.frameSettings))
            {
                m_CurrentRendererConfigurationBakedLighting |= PerObjectData.MotionVectors; // This will enable the flag for low res transparent as well
            }

            var passNames = m_Asset.currentPlatformRenderPipelineSettings.supportTransparentBackface ? m_AllTransparentPassNames : m_TransparentNoBackfaceNames;
            return CreateTransparentRendererListDesc(cullResults, hdCamera.camera, passNames, m_CurrentRendererConfigurationBakedLighting, transparentRange);
        }

        static void RenderForwardRendererList(FrameSettings               frameSettings,
            RendererList                rendererList,
            RenderTargetIdentifier[]    renderTarget,
            RTHandle                    depthBuffer,
            ComputeBuffer               lightListBuffer,
            bool                        opaque,
            ScriptableRenderContext     renderContext,
            CommandBuffer               cmd)
        {
            // Note: SHADOWS_SHADOWMASK keyword is enabled in HDRenderPipeline.cs ConfigureForShadowMask
            bool useFptl = opaque && frameSettings.IsEnabled(FrameSettingsField.FPTLForForwardOpaque);

            // say that we want to use tile/cluster light loop
            CoreUtils.SetKeyword(cmd, "USE_FPTL_LIGHTLIST", useFptl);
            CoreUtils.SetKeyword(cmd, "USE_CLUSTERED_LIGHTLIST", !useFptl);
            cmd.SetGlobalBuffer(HDShaderIDs.g_vLightListGlobal, lightListBuffer);

            CoreUtils.SetRenderTarget(cmd, renderTarget, depthBuffer);
            if (opaque)
                DrawOpaqueRendererList(renderContext, cmd, frameSettings, rendererList);
            else
                DrawTransparentRendererList(renderContext, cmd, frameSettings, rendererList);
        }

        struct RenderSSRParameters
        {
            public ComputeShader    ssrCS;
            public int              tracingKernel;
            public int              reprojectionKernel;
            public int              accumulateKernel;
            public bool             transparentSSR;
            public bool             usePBRAlgo;

            public int              width, height, viewCount;

            public ComputeBuffer    offsetBufferData;

            public ShaderVariablesScreenSpaceReflection cb;
        }

        RenderSSRParameters PrepareSSRParameters(HDCamera hdCamera, in HDUtils.PackedMipChainInfo depthPyramid, bool transparentSSR)
        {
            var volumeSettings = hdCamera.volumeStack.GetComponent<ScreenSpaceReflection>();
            var parameters = new RenderSSRParameters();

            parameters.ssrCS = m_ScreenSpaceReflectionsCS;
            parameters.tracingKernel = m_SsrTracingKernel;
            parameters.reprojectionKernel = m_SsrReprojectionKernel;
            parameters.accumulateKernel = m_SsrAccumulateKernel;
            parameters.transparentSSR = transparentSSR;
            parameters.usePBRAlgo = !transparentSSR && volumeSettings.usedAlgorithm.value == ScreenSpaceReflectionAlgorithm.PBRAccumulation;

            parameters.width = hdCamera.actualWidth;
            parameters.height = hdCamera.actualHeight;
            parameters.viewCount = hdCamera.viewCount;

            float n = hdCamera.camera.nearClipPlane;
            float f = hdCamera.camera.farClipPlane;
            float thickness = volumeSettings.depthBufferThickness.value;

            ref var cb = ref parameters.cb;
            cb._SsrThicknessScale = 1.0f / (1.0f + thickness);
            cb._SsrThicknessBias = -n / (f - n) * (thickness * cb._SsrThicknessScale);
            cb._SsrIterLimit = volumeSettings.rayMaxIterations;
            cb._SsrReflectsSky = volumeSettings.reflectSky.value ? 1 : 0;
            cb._SsrStencilBit = (int)StencilUsage.TraceReflectionRay;
            float roughnessFadeStart = 1 - volumeSettings.smoothnessFadeStart;
            cb._SsrRoughnessFadeEnd = 1 - volumeSettings.minSmoothness;
            float roughnessFadeLength = cb._SsrRoughnessFadeEnd - roughnessFadeStart;
            cb._SsrRoughnessFadeEndTimesRcpLength = (roughnessFadeLength != 0) ? (cb._SsrRoughnessFadeEnd * (1.0f / roughnessFadeLength)) : 1;
            cb._SsrRoughnessFadeRcpLength = (roughnessFadeLength != 0) ? (1.0f / roughnessFadeLength) : 0;
            cb._SsrEdgeFadeRcpLength = Mathf.Min(1.0f / volumeSettings.screenFadeDistance.value, float.MaxValue);
            cb._ColorPyramidUvScaleAndLimitPrevFrame = HDUtils.ComputeViewportScaleAndLimit(hdCamera.historyRTHandleProperties.previousViewportSize, hdCamera.historyRTHandleProperties.previousRenderTargetSize);
            cb._SsrColorPyramidMaxMip = hdCamera.colorPyramidHistoryMipCount - 1;
            cb._SsrDepthPyramidMaxMip = depthPyramid.mipLevelCount - 1;
            if (hdCamera.isFirstFrame || hdCamera.cameraFrameCount <= 2)
                cb._SsrAccumulationAmount = 1.0f;
            else
                cb._SsrAccumulationAmount = Mathf.Pow(2, Mathf.Lerp(0.0f, -7.0f, volumeSettings.accumulationFactor.value));

            parameters.offsetBufferData = depthPyramid.GetOffsetBufferData(m_DepthPyramidMipLevelOffsetsBuffer);

            return parameters;
        }

        static void RenderSSR(in RenderSSRParameters  parameters,
            HDCamera                hdCamera,
            BlueNoise               blueNoise,
            RTHandle                depthTexture,
            RTHandle                depthPyramid,
            RTHandle                normalBuffer,
            RTHandle                motionVectorsBuffer,
            RTHandle                SsrHitPointTexture,
            RTHandle                stencilBuffer,
            RTHandle                clearCoatMask,
            RTHandle                previousColorPyramid,
            RTHandle                ssrAccum,
            RTHandle                ssrLightingTexture,
            RTHandle                ssrAccumPrev,
            ComputeBuffer           coarseStencilBuffer,
            CommandBuffer           cmd,
            ScriptableRenderContext renderContext)
        {
            var cs = parameters.ssrCS;

            ScreenSpaceReflection ssrSettings = hdCamera.volumeStack.GetComponent<ScreenSpaceReflection>();

            if (!parameters.transparentSSR)
            {
                bool ssrNeedReset = false;
                if (ssrSettings.usedAlgorithm.value == ScreenSpaceReflectionAlgorithm.PBRAccumulation &&
                    hdCamera.currentSSRAlgorithm == ScreenSpaceReflectionAlgorithm.Approximation)
                    ssrNeedReset = true;

                hdCamera.currentSSRAlgorithm = ssrSettings.usedAlgorithm.value;

                if (ssrSettings.usedAlgorithm.value == ScreenSpaceReflectionAlgorithm.PBRAccumulation)
                {
                    CoreUtils.SetRenderTarget(cmd, ssrAccum, ClearFlag.Color, Color.clear);
                    if (ssrNeedReset || hdCamera.isFirstFrame)
                    {
                        CoreUtils.SetRenderTarget(cmd, ssrAccumPrev, ClearFlag.Color, Color.clear);
                    }
                }
            }

            CoreUtils.SetKeyword(cs, "SSR_APPROX", !parameters.usePBRAlgo);
            CoreUtils.SetKeyword(cs, "DEPTH_SOURCE_NOT_FROM_MIP_CHAIN", parameters.transparentSSR);

            using (new ProfilingScope(cmd, ProfilingSampler.Get(HDProfileId.SsrTracing)))
            {
                // cmd.SetComputeTextureParam(cs, kernel, "_SsrDebugTexture",    m_SsrDebugTexture);
                // Bind the non mip chain if we are rendering the transparent version
                cmd.SetComputeTextureParam(cs, parameters.tracingKernel, HDShaderIDs._DepthTexture, depthTexture);
                cmd.SetComputeTextureParam(cs, parameters.tracingKernel, HDShaderIDs._CameraDepthTexture, depthPyramid);
                cmd.SetComputeTextureParam(cs, parameters.tracingKernel, HDShaderIDs._NormalBufferTexture, normalBuffer);
                cmd.SetComputeTextureParam(cs, parameters.tracingKernel, HDShaderIDs._SsrClearCoatMaskTexture, clearCoatMask);
                cmd.SetComputeTextureParam(cs, parameters.tracingKernel, HDShaderIDs._SsrHitPointTexture, SsrHitPointTexture);

                if (stencilBuffer.rt.stencilFormat == GraphicsFormat.None)  // We are accessing MSAA resolved version and not the depth stencil buffer directly.
                {
                    cmd.SetComputeTextureParam(cs, parameters.tracingKernel, HDShaderIDs._StencilTexture, stencilBuffer);
                }
                else
                {
                    cmd.SetComputeTextureParam(cs, parameters.tracingKernel, HDShaderIDs._StencilTexture, stencilBuffer, 0, RenderTextureSubElement.Stencil);
                }

                cmd.SetComputeBufferParam(cs, parameters.tracingKernel, HDShaderIDs._CoarseStencilBuffer, coarseStencilBuffer);
                cmd.SetComputeBufferParam(cs, parameters.tracingKernel, HDShaderIDs._DepthPyramidMipLevelOffsets, parameters.offsetBufferData);

                blueNoise.BindDitheredRNGData1SPP(cmd);

                ConstantBuffer.Push(cmd, parameters.cb, cs, HDShaderIDs._ShaderVariablesScreenSpaceReflection);

                cmd.DispatchCompute(cs, parameters.tracingKernel, HDUtils.DivRoundUp(parameters.width, 8), HDUtils.DivRoundUp(parameters.height, 8), parameters.viewCount);
            }

            using (new ProfilingScope(cmd, ProfilingSampler.Get(HDProfileId.SsrReprojection)))
            {
                cmd.SetComputeTextureParam(cs, parameters.reprojectionKernel, HDShaderIDs._DepthTexture, depthTexture);
                cmd.SetComputeTextureParam(cs, parameters.reprojectionKernel, HDShaderIDs._CameraDepthTexture, depthPyramid);
                cmd.SetComputeTextureParam(cs, parameters.reprojectionKernel, HDShaderIDs._ColorPyramidTexture, previousColorPyramid);
                cmd.SetComputeTextureParam(cs, parameters.reprojectionKernel, HDShaderIDs._NormalBufferTexture, normalBuffer);
                cmd.SetComputeTextureParam(cs, parameters.reprojectionKernel, HDShaderIDs._SsrHitPointTexture, SsrHitPointTexture);
                cmd.SetComputeTextureParam(cs, parameters.reprojectionKernel, HDShaderIDs._SSRAccumTexture, parameters.usePBRAlgo ? ssrAccum : ssrLightingTexture);
                cmd.SetComputeTextureParam(cs, parameters.reprojectionKernel, HDShaderIDs._SsrClearCoatMaskTexture, clearCoatMask);
                cmd.SetComputeTextureParam(cs, parameters.reprojectionKernel, HDShaderIDs._CameraMotionVectorsTexture, motionVectorsBuffer);

                ConstantBuffer.Push(cmd, parameters.cb, cs, HDShaderIDs._ShaderVariablesScreenSpaceReflection);

                cmd.DispatchCompute(cs, parameters.reprojectionKernel, HDUtils.DivRoundUp(parameters.width, 8), HDUtils.DivRoundUp(parameters.height, 8), parameters.viewCount);
            }

            if (parameters.usePBRAlgo)
            {
                using (new ProfilingScope(cmd, ProfilingSampler.Get(HDProfileId.SsrAccumulate)))
                {
                    cmd.SetComputeTextureParam(cs, parameters.accumulateKernel, HDShaderIDs._DepthTexture, depthTexture);
                    cmd.SetComputeTextureParam(cs, parameters.accumulateKernel, HDShaderIDs._CameraDepthTexture, depthPyramid);
                    cmd.SetComputeTextureParam(cs, parameters.accumulateKernel, HDShaderIDs._NormalBufferTexture, normalBuffer);
                    cmd.SetComputeTextureParam(cs, parameters.accumulateKernel, HDShaderIDs._ColorPyramidTexture, previousColorPyramid);
                    cmd.SetComputeTextureParam(cs, parameters.accumulateKernel, HDShaderIDs._SsrHitPointTexture, SsrHitPointTexture);
                    cmd.SetComputeTextureParam(cs, parameters.accumulateKernel, HDShaderIDs._SSRAccumTexture, ssrAccum);
                    cmd.SetComputeTextureParam(cs, parameters.accumulateKernel, HDShaderIDs._SsrLightingTextureRW, ssrLightingTexture);
                    cmd.SetComputeTextureParam(cs, parameters.accumulateKernel, HDShaderIDs._SsrAccumPrev, ssrAccumPrev);
                    cmd.SetComputeTextureParam(cs, parameters.accumulateKernel, HDShaderIDs._SsrClearCoatMaskTexture, clearCoatMask);
                    cmd.SetComputeTextureParam(cs, parameters.accumulateKernel, HDShaderIDs._CameraMotionVectorsTexture, motionVectorsBuffer);

                    ConstantBuffer.Push(cmd, parameters.cb, cs, HDShaderIDs._ShaderVariablesScreenSpaceReflection);

                    cmd.DispatchCompute(cs, parameters.accumulateKernel, HDUtils.DivRoundUp(parameters.width, 8), HDUtils.DivRoundUp(parameters.height, 8), parameters.viewCount);
                }
            }
        }

        unsafe void ApplyDebugDisplaySettings(HDCamera hdCamera, CommandBuffer cmd)
        {
            // See ShaderPassForward.hlsl: for forward shaders, if DEBUG_DISPLAY is enabled and no DebugLightingMode or DebugMipMapMod
            // modes have been set, lighting is automatically skipped (To avoid some crashed due to lighting RT not set on console).
            // However debug mode like colorPickerModes and false color don't need DEBUG_DISPLAY and must work with the lighting.
            // So we will enabled DEBUG_DISPLAY independently

            bool debugDisplayEnabledOrSceneLightingDisabled = m_CurrentDebugDisplaySettings.IsDebugDisplayEnabled() || CoreUtils.IsSceneLightingDisabled(hdCamera.camera);
            // Enable globally the keyword DEBUG_DISPLAY on shader that support it with multi-compile
            CoreUtils.SetKeyword(cmd, "DEBUG_DISPLAY", debugDisplayEnabledOrSceneLightingDisabled);

            // Setting this all the time due to a strange bug that either reports a (globally) bound texture as not bound or where SetGlobalTexture doesn't behave as expected.
            // As a workaround we bind it regardless of debug display. Eventually with
            cmd.SetGlobalTexture(HDShaderIDs._DebugMatCapTexture, defaultResources.textures.matcapTex);

            m_ShaderVariablesGlobalCB._GlobalTessellationFactorMultiplier = (m_CurrentDebugDisplaySettings.data.fullScreenDebugMode == FullScreenDebugMode.QuadOverdraw) ? 0.0f : 1.0f;

            if (debugDisplayEnabledOrSceneLightingDisabled ||
                m_CurrentDebugDisplaySettings.data.colorPickerDebugSettings.colorPickerMode != ColorPickerDebugMode.None ||
                m_CurrentDebugDisplaySettings.IsDebugExposureModeEnabled())
            {
                // This is for texture streaming
                m_CurrentDebugDisplaySettings.UpdateMaterials();

                var lightingDebugSettings = m_CurrentDebugDisplaySettings.data.lightingDebugSettings;
                var materialDebugSettings = m_CurrentDebugDisplaySettings.data.materialDebugSettings;
                var debugAlbedo = new Vector4(lightingDebugSettings.overrideAlbedo ? 1.0f : 0.0f, lightingDebugSettings.overrideAlbedoValue.r, lightingDebugSettings.overrideAlbedoValue.g, lightingDebugSettings.overrideAlbedoValue.b);
                var debugSmoothness = new Vector4(lightingDebugSettings.overrideSmoothness ? 1.0f : 0.0f, lightingDebugSettings.overrideSmoothnessValue, 0.0f, 0.0f);
                var debugNormal = new Vector4(lightingDebugSettings.overrideNormal ? 1.0f : 0.0f, 0.0f, 0.0f, 0.0f);
                var debugAmbientOcclusion = new Vector4(lightingDebugSettings.overrideAmbientOcclusion ? 1.0f : 0.0f, lightingDebugSettings.overrideAmbientOcclusionValue, 0.0f, 0.0f);
                var debugSpecularColor = new Vector4(lightingDebugSettings.overrideSpecularColor ? 1.0f : 0.0f, lightingDebugSettings.overrideSpecularColorValue.r, lightingDebugSettings.overrideSpecularColorValue.g, lightingDebugSettings.overrideSpecularColorValue.b);
                var debugEmissiveColor = new Vector4(lightingDebugSettings.overrideEmissiveColor ? 1.0f : 0.0f, lightingDebugSettings.overrideEmissiveColorValue.r, lightingDebugSettings.overrideEmissiveColorValue.g, lightingDebugSettings.overrideEmissiveColorValue.b);
                var debugTrueMetalColor = new Vector4(materialDebugSettings.materialValidateTrueMetal ? 1.0f : 0.0f, materialDebugSettings.materialValidateTrueMetalColor.r, materialDebugSettings.materialValidateTrueMetalColor.g, materialDebugSettings.materialValidateTrueMetalColor.b);

                DebugLightingMode debugLightingMode = m_CurrentDebugDisplaySettings.GetDebugLightingMode();
                if (CoreUtils.IsSceneLightingDisabled(hdCamera.camera))
                {
                    debugLightingMode = DebugLightingMode.MatcapView;
                }

                ref var cb = ref m_ShaderVariablesDebugDisplayCB;

                var debugMaterialIndices = m_CurrentDebugDisplaySettings.GetDebugMaterialIndexes();
                for (int i = 0; i < 11; ++i)
                {
                    cb._DebugViewMaterialArray[i * 4] = (uint)debugMaterialIndices[i]; // Only x component is used.
                }
                for (int i = 0; i < 32; ++i)
                {
                    for (int j = 0; j < 4; ++j)
                        cb._DebugRenderingLayersColors[i * 4 + j] = m_CurrentDebugDisplaySettings.data.lightingDebugSettings.debugRenderingLayersColors[i][j];
                }

                cb._DebugLightingMode = (int)debugLightingMode;
                cb._DebugLightLayersMask = (int)m_CurrentDebugDisplaySettings.GetDebugLightLayersMask();
                cb._DebugShadowMapMode = (int)m_CurrentDebugDisplaySettings.GetDebugShadowMapMode();
                cb._DebugMipMapMode = (int)m_CurrentDebugDisplaySettings.GetDebugMipMapMode();
                cb._DebugMipMapModeTerrainTexture = (int)m_CurrentDebugDisplaySettings.GetDebugMipMapModeTerrainTexture();
                cb._ColorPickerMode = (int)m_CurrentDebugDisplaySettings.GetDebugColorPickerMode();
                cb._DebugFullScreenMode = (int)m_CurrentDebugDisplaySettings.data.fullScreenDebugMode;
                cb._DebugProbeVolumeMode = (int)m_CurrentDebugDisplaySettings.GetProbeVolumeDebugMode();

#if UNITY_EDITOR
                cb._MatcapMixAlbedo = HDRenderPipelinePreferences.matcapViewMixAlbedo ? 1 : 0;
                cb._MatcapViewScale = HDRenderPipelinePreferences.matcapViewScale;
#else
                cb._MatcapMixAlbedo = 0;
                cb._MatcapViewScale = 1.0f;
#endif
                cb._DebugLightingAlbedo = debugAlbedo;
                cb._DebugLightingSmoothness = debugSmoothness;
                cb._DebugLightingNormal = debugNormal;
                cb._DebugLightingAmbientOcclusion = debugAmbientOcclusion;
                cb._DebugLightingSpecularColor = debugSpecularColor;
                cb._DebugLightingEmissiveColor = debugEmissiveColor;
                cb._DebugLightingMaterialValidateHighColor = materialDebugSettings.materialValidateHighColor;
                cb._DebugLightingMaterialValidateLowColor = materialDebugSettings.materialValidateLowColor;
                cb._DebugLightingMaterialValidatePureMetalColor = debugTrueMetalColor;

                cb._MousePixelCoord = HDUtils.GetMouseCoordinates(hdCamera);
                cb._MouseClickPixelCoord = HDUtils.GetMouseClickCoordinates(hdCamera);

                cb._DebugSingleShadowIndex = m_CurrentDebugDisplaySettings.data.lightingDebugSettings.shadowDebugUseSelection ? m_DebugSelectedLightShadowIndex : (int)m_CurrentDebugDisplaySettings.data.lightingDebugSettings.shadowMapIndex;

                ConstantBuffer.PushGlobal(cmd, m_ShaderVariablesDebugDisplayCB, HDShaderIDs._ShaderVariablesDebugDisplay);

                cmd.SetGlobalTexture(HDShaderIDs._DebugFont, defaultResources.textures.debugFontTex);
            }
        }

        static bool NeedColorPickerDebug(DebugDisplaySettings debugSettings)
        {
            return debugSettings.data.colorPickerDebugSettings.colorPickerMode != ColorPickerDebugMode.None
                || debugSettings.data.falseColorDebugSettings.falseColor
                || debugSettings.data.lightingDebugSettings.debugLightingMode == DebugLightingMode.LuminanceMeter;
        }

        bool NeedExposureDebugMode(DebugDisplaySettings debugSettings)
        {
            return debugSettings.data.lightingDebugSettings.exposureDebugMode != ExposureDebugMode.None;
        }

        bool NeedsFullScreenDebugMode()
        {
            bool fullScreenDebugEnabled = m_CurrentDebugDisplaySettings.data.fullScreenDebugMode != FullScreenDebugMode.None;
            bool lightingDebugEnabled = m_CurrentDebugDisplaySettings.data.lightingDebugSettings.shadowDebugMode == ShadowMapDebugMode.SingleShadow;

            return fullScreenDebugEnabled || lightingDebugEnabled;
        }

        struct DebugParameters
        {
            public DebugDisplaySettings debugDisplaySettings;
            public HDCamera hdCamera;

            // Overlay
            public DebugOverlay debugOverlay;

            // Full screen debug
            public bool             resolveFullScreenDebug;
            public Material         debugFullScreenMaterial;
            public int              depthPyramidMip;
            public ComputeBuffer    depthPyramidOffsets;

            // Sky
            public Texture skyReflectionTexture;
            public Material debugLatlongMaterial;

            public bool rayTracingSupported;
            public RayCountManager rayCountManager;

            // Lighting
            public LightLoopDebugOverlayParameters lightingOverlayParameters;
            public ProbeVolumeDebugOverlayParameters probeVolumeOverlayParameters;

            // Color picker
            public bool     colorPickerEnabled;
            public Material colorPickerMaterial;

            // Exposure
            public bool     exposureDebugEnabled;
            public Material debugExposureMaterial;
        }

        DebugParameters PrepareDebugParameters(HDCamera hdCamera, HDUtils.PackedMipChainInfo depthMipInfo)
        {
            var parameters = new DebugParameters();

            parameters.debugDisplaySettings = m_CurrentDebugDisplaySettings;
            parameters.hdCamera = hdCamera;

            parameters.resolveFullScreenDebug = NeedsFullScreenDebugMode() && m_FullScreenDebugPushed;
            parameters.debugFullScreenMaterial = m_DebugFullScreen;
            parameters.depthPyramidMip = (int)(parameters.debugDisplaySettings.data.fullscreenDebugMip * depthMipInfo.mipLevelCount);
            parameters.depthPyramidOffsets = depthMipInfo.GetOffsetBufferData(m_DepthPyramidMipLevelOffsetsBuffer);

            parameters.skyReflectionTexture = m_SkyManager.GetSkyReflection(hdCamera);
            parameters.debugLatlongMaterial = m_DebugDisplayLatlong;
            parameters.lightingOverlayParameters = PrepareLightLoopDebugOverlayParameters();
            parameters.probeVolumeOverlayParameters = PrepareProbeVolumeOverlayParameters(m_CurrentDebugDisplaySettings.data.lightingDebugSettings);

            parameters.rayTracingSupported = hdCamera.frameSettings.IsEnabled(FrameSettingsField.RayTracing);
            parameters.rayCountManager = m_RayCountManager;

            parameters.colorPickerEnabled = NeedColorPickerDebug(parameters.debugDisplaySettings);
            parameters.colorPickerMaterial = m_DebugColorPicker;

            parameters.exposureDebugEnabled = NeedExposureDebugMode(parameters.debugDisplaySettings);
            parameters.debugExposureMaterial = m_DebugExposure;

            float overlayRatio = m_CurrentDebugDisplaySettings.data.debugOverlayRatio;
            int overlaySize = (int)(Math.Min(hdCamera.actualHeight, hdCamera.actualWidth) * overlayRatio);
            m_DebugOverlay.StartOverlay(HDUtils.GetRuntimeDebugPanelWidth(hdCamera), hdCamera.actualHeight - overlaySize, overlaySize, hdCamera.actualWidth);
            parameters.debugOverlay = m_DebugOverlay;

            return parameters;
        }

        static void ResolveFullScreenDebug(in DebugParameters      parameters,
            MaterialPropertyBlock   mpb,
            RTHandle                inputFullScreenDebug,
            RTHandle                inputDepthPyramid,
            RTHandle                output,
            ComputeBuffer           fullscreenBuffer,
            CommandBuffer           cmd)
        {
            mpb.SetTexture(HDShaderIDs._DebugFullScreenTexture, inputFullScreenDebug);
            mpb.SetTexture(HDShaderIDs._CameraDepthTexture, inputDepthPyramid);
            mpb.SetFloat(HDShaderIDs._FullScreenDebugMode, (float)parameters.debugDisplaySettings.data.fullScreenDebugMode);
            if (parameters.debugDisplaySettings.data.enableDebugDepthRemap)
                mpb.SetVector(HDShaderIDs._FullScreenDebugDepthRemap, new Vector4(parameters.debugDisplaySettings.data.fullScreenDebugDepthRemap.x, parameters.debugDisplaySettings.data.fullScreenDebugDepthRemap.y, parameters.hdCamera.camera.nearClipPlane, parameters.hdCamera.camera.farClipPlane));
            else // Setup neutral value
                mpb.SetVector(HDShaderIDs._FullScreenDebugDepthRemap, new Vector4(0.0f, 1.0f, 0.0f, 1.0f));
            mpb.SetInt(HDShaderIDs._DebugDepthPyramidMip, parameters.depthPyramidMip);
            mpb.SetBuffer(HDShaderIDs._DebugDepthPyramidOffsets, parameters.depthPyramidOffsets);
            mpb.SetInt(HDShaderIDs._DebugContactShadowLightIndex, parameters.debugDisplaySettings.data.fullScreenContactShadowLightIndex);
            mpb.SetFloat(HDShaderIDs._TransparencyOverdrawMaxPixelCost, (float)parameters.debugDisplaySettings.data.transparencyDebugSettings.maxPixelCost);
            mpb.SetFloat(HDShaderIDs._QuadOverdrawMaxQuadCost, (float)parameters.debugDisplaySettings.data.maxQuadCost);
            mpb.SetFloat(HDShaderIDs._VertexDensityMaxPixelCost, (float)parameters.debugDisplaySettings.data.maxVertexDensity);

            if (fullscreenBuffer != null)
                cmd.SetRandomWriteTarget(1, fullscreenBuffer);

            HDUtils.DrawFullScreen(cmd, parameters.debugFullScreenMaterial, output, mpb, 0);

            if (fullscreenBuffer != null)
                cmd.ClearRandomWriteTargets();
        }

        static void ResolveColorPickerDebug(in DebugParameters  parameters,
            RTHandle            debugColorPickerBuffer,
            RTHandle            output,
            CommandBuffer       cmd)
        {
            ColorPickerDebugSettings colorPickerDebugSettings = parameters.debugDisplaySettings.data.colorPickerDebugSettings;
            FalseColorDebugSettings falseColorDebugSettings = parameters.debugDisplaySettings.data.falseColorDebugSettings;
            var falseColorThresholds = new Vector4(falseColorDebugSettings.colorThreshold0, falseColorDebugSettings.colorThreshold1, falseColorDebugSettings.colorThreshold2, falseColorDebugSettings.colorThreshold3);

            // Here we have three cases:
            // - Material debug is enabled, this is the buffer we display
            // - Otherwise we display the HDR buffer before postprocess and distortion
            // - If fullscreen debug is enabled we always use it
            parameters.colorPickerMaterial.SetTexture(HDShaderIDs._DebugColorPickerTexture, debugColorPickerBuffer);
            parameters.colorPickerMaterial.SetColor(HDShaderIDs._ColorPickerFontColor, colorPickerDebugSettings.fontColor);
            parameters.colorPickerMaterial.SetInt(HDShaderIDs._FalseColorEnabled, falseColorDebugSettings.falseColor ? 1 : 0);
            parameters.colorPickerMaterial.SetVector(HDShaderIDs._FalseColorThresholds, falseColorThresholds);
            parameters.colorPickerMaterial.SetVector(HDShaderIDs._MousePixelCoord, HDUtils.GetMouseCoordinates(parameters.hdCamera));
            parameters.colorPickerMaterial.SetVector(HDShaderIDs._MouseClickPixelCoord, HDUtils.GetMouseClickCoordinates(parameters.hdCamera));

            // The material display debug perform sRGBToLinear conversion as the final blit currently hardcodes a linearToSrgb conversion. As when we read with color picker this is not done,
            // we perform it inside the color picker shader. But we shouldn't do it for HDR buffer.
            parameters.colorPickerMaterial.SetFloat(HDShaderIDs._ApplyLinearToSRGB, parameters.debugDisplaySettings.IsDebugMaterialDisplayEnabled() ? 1.0f : 0.0f);

            HDUtils.DrawFullScreen(cmd, parameters.colorPickerMaterial, output);
        }

        static void RenderExposureDebug(in DebugParameters parameters,
            RTHandle inputColorBuffer,
            RTHandle postprocessedColorBuffer,
            RTHandle currentExposure,
            RTHandle prevExposure,
            RTHandle debugExposureData,
            RTHandle output,
            HableCurve hableCurve,
            int lutSize,
            Vector4 proceduralParams1,
            Vector4 proceduralParams2,
            ComputeBuffer histogramBuffer,
            CommandBuffer cmd)
        {
            // Grab exposure parameters
            var exposureSettings = parameters.hdCamera.volumeStack.GetComponent<Exposure>();

            Vector4 exposureParams = new Vector4(exposureSettings.compensation.value + parameters.debugDisplaySettings.data.lightingDebugSettings.debugExposure, exposureSettings.limitMin.value,
                exposureSettings.limitMax.value, 0f);

            Vector4 exposureVariants = new Vector4(1.0f, (int)exposureSettings.meteringMode.value, (int)exposureSettings.adaptationMode.value, 0.0f);
            Vector2 histogramFraction = exposureSettings.histogramPercentages.value / 100.0f;
            float evRange = exposureSettings.limitMax.value - exposureSettings.limitMin.value;
            float histScale = 1.0f / Mathf.Max(1e-5f, evRange);
            float histBias = -exposureSettings.limitMin.value * histScale;
            Vector4 histogramParams = new Vector4(histScale, histBias, histogramFraction.x, histogramFraction.y);

            parameters.debugExposureMaterial.SetVector(HDShaderIDs._ProceduralMaskParams, proceduralParams1);
            parameters.debugExposureMaterial.SetVector(HDShaderIDs._ProceduralMaskParams2, proceduralParams2);

            parameters.debugExposureMaterial.SetVector(HDShaderIDs._HistogramExposureParams, histogramParams);
            parameters.debugExposureMaterial.SetVector(HDShaderIDs._Variants, exposureVariants);
            parameters.debugExposureMaterial.SetVector(HDShaderIDs._ExposureParams, exposureParams);
            parameters.debugExposureMaterial.SetVector(HDShaderIDs._ExposureParams2, new Vector4(0.0f, 0.0f, ColorUtils.lensImperfectionExposureScale, ColorUtils.s_LightMeterCalibrationConstant));
            parameters.debugExposureMaterial.SetVector(HDShaderIDs._MousePixelCoord, HDUtils.GetMouseCoordinates(parameters.hdCamera));
            parameters.debugExposureMaterial.SetTexture(HDShaderIDs._SourceTexture, inputColorBuffer);
            parameters.debugExposureMaterial.SetTexture(HDShaderIDs._DebugFullScreenTexture, postprocessedColorBuffer);
            parameters.debugExposureMaterial.SetTexture(HDShaderIDs._PreviousExposureTexture, prevExposure);
            parameters.debugExposureMaterial.SetTexture(HDShaderIDs._ExposureTexture, currentExposure);
            parameters.debugExposureMaterial.SetTexture(HDShaderIDs._ExposureWeightMask, exposureSettings.weightTextureMask.value);
            parameters.debugExposureMaterial.SetBuffer(HDShaderIDs._HistogramBuffer, histogramBuffer);


            int passIndex = 0;
            if (parameters.debugDisplaySettings.data.lightingDebugSettings.exposureDebugMode == ExposureDebugMode.MeteringWeighted)
            {
                passIndex = 1;
                parameters.debugExposureMaterial.SetVector(HDShaderIDs._ExposureDebugParams, new Vector4(parameters.debugDisplaySettings.data.lightingDebugSettings.displayMaskOnly ? 1 : 0, 0, 0, 0));
            }
            if (parameters.debugDisplaySettings.data.lightingDebugSettings.exposureDebugMode == ExposureDebugMode.HistogramView)
            {
                parameters.debugExposureMaterial.SetTexture(HDShaderIDs._ExposureDebugTexture, debugExposureData);
                var tonemappingSettings = parameters.hdCamera.volumeStack.GetComponent<Tonemapping>();

                bool toneMapIsEnabled = parameters.hdCamera.frameSettings.IsEnabled(FrameSettingsField.Tonemapping);
                var tonemappingMode = toneMapIsEnabled ? tonemappingSettings.mode.value : TonemappingMode.None;

                bool drawTonemapCurve = tonemappingMode != TonemappingMode.None &&
                    parameters.debugDisplaySettings.data.lightingDebugSettings.showTonemapCurveAlongHistogramView;

                bool centerAroundMiddleGrey = parameters.debugDisplaySettings.data.lightingDebugSettings.centerHistogramAroundMiddleGrey;
                parameters.debugExposureMaterial.SetVector(HDShaderIDs._ExposureDebugParams, new Vector4(drawTonemapCurve ? 1.0f : 0.0f, (int)tonemappingMode, centerAroundMiddleGrey ? 1 : 0, 0));
                if (drawTonemapCurve)
                {
                    if (tonemappingMode == TonemappingMode.Custom)
                    {
                        parameters.debugExposureMaterial.SetVector(HDShaderIDs._CustomToneCurve, hableCurve.uniforms.curve);
                        parameters.debugExposureMaterial.SetVector(HDShaderIDs._ToeSegmentA, hableCurve.uniforms.toeSegmentA);
                        parameters.debugExposureMaterial.SetVector(HDShaderIDs._ToeSegmentB, hableCurve.uniforms.toeSegmentB);
                        parameters.debugExposureMaterial.SetVector(HDShaderIDs._MidSegmentA, hableCurve.uniforms.midSegmentA);
                        parameters.debugExposureMaterial.SetVector(HDShaderIDs._MidSegmentB, hableCurve.uniforms.midSegmentB);
                        parameters.debugExposureMaterial.SetVector(HDShaderIDs._ShoSegmentA, hableCurve.uniforms.shoSegmentA);
                        parameters.debugExposureMaterial.SetVector(HDShaderIDs._ShoSegmentB, hableCurve.uniforms.shoSegmentB);
                    }
                }
                else if (tonemappingMode == TonemappingMode.External)
                {
                    parameters.debugExposureMaterial.SetTexture(HDShaderIDs._LogLut3D, tonemappingSettings.lutTexture.value);
                    parameters.debugExposureMaterial.SetVector(HDShaderIDs._LogLut3D_Params, new Vector4(1f / lutSize, lutSize - 1f, tonemappingSettings.lutContribution.value, 0f));
                }
                passIndex = 2;
            }
            if (parameters.debugDisplaySettings.data.lightingDebugSettings.exposureDebugMode == ExposureDebugMode.FinalImageHistogramView)
            {
                bool finalImageRGBHisto = parameters.debugDisplaySettings.data.lightingDebugSettings.displayFinalImageHistogramAsRGB;

                parameters.debugExposureMaterial.SetVector(HDShaderIDs._ExposureDebugParams, new Vector4(0, 0, 0, finalImageRGBHisto ? 1 : 0));

                parameters.debugExposureMaterial.SetBuffer(HDShaderIDs._FullImageHistogram, histogramBuffer);
                passIndex = 3;
            }


            HDUtils.DrawFullScreen(cmd, parameters.debugExposureMaterial, output, null, passIndex);
        }

        static void RenderSkyReflectionOverlay(in DebugParameters debugParameters, CommandBuffer cmd, MaterialPropertyBlock mpb)
        {
            var lightingDebug = debugParameters.debugDisplaySettings.data.lightingDebugSettings;

            debugParameters.debugOverlay.SetViewport(cmd);
            mpb.SetTexture(HDShaderIDs._InputCubemap, debugParameters.skyReflectionTexture);
            mpb.SetFloat(HDShaderIDs._Mipmap, lightingDebug.skyReflectionMipmap);
            mpb.SetFloat(HDShaderIDs._ApplyExposure, 1.0f);
            mpb.SetFloat(HDShaderIDs._SliceIndex, lightingDebug.cubeArraySliceIndex);
            cmd.DrawProcedural(Matrix4x4.identity, debugParameters.debugLatlongMaterial, 0, MeshTopology.Triangles, 3, 1, mpb);
            debugParameters.debugOverlay.Next();
        }

        struct PostProcessParameters
        {
            public ShaderVariablesGlobal globalCB;

            public HDCamera         hdCamera;
            public bool             postProcessIsFinalPass;
            public bool             flipYInPostProcess;
            public BlueNoise        blueNoise;

            // After Postprocess
            public bool             useDepthBuffer;
            public float            time;
            public float            lastTime;
            public int              frameCount;
            public RendererListDesc opaqueAfterPPDesc;
            public RendererListDesc transparentAfterPPDesc;
        }

        PostProcessParameters PreparePostProcess(CullingResults cullResults, HDCamera hdCamera)
        {
            PostProcessParameters result = new PostProcessParameters();
            result.globalCB = m_ShaderVariablesGlobalCB;
            result.hdCamera = hdCamera;
            result.postProcessIsFinalPass = HDUtils.PostProcessIsFinalPass(hdCamera);
            // Y-Flip needs to happen during the post process pass only if it's the final pass and is the regular game view
            // SceneView flip is handled by the editor internal code and GameView rendering into render textures should not be flipped in order to respect Unity texture coordinates convention
            result.flipYInPostProcess = result.postProcessIsFinalPass && (hdCamera.flipYMode == HDAdditionalCameraData.FlipYMode.ForceFlipY || hdCamera.isMainGameView);
            result.blueNoise = m_BlueNoise;

            result.useDepthBuffer = !hdCamera.IsTAAEnabled() && hdCamera.frameSettings.IsEnabled(FrameSettingsField.ZTestAfterPostProcessTAA);
            result.time = m_Time;
            result.lastTime = m_LastTime;
            result.frameCount = m_FrameCount;
            result.opaqueAfterPPDesc = CreateOpaqueRendererListDesc(cullResults, hdCamera.camera, HDShaderPassNames.s_ForwardOnlyName, renderQueueRange: HDRenderQueue.k_RenderQueue_AfterPostProcessOpaque);
            result.transparentAfterPPDesc = CreateTransparentRendererListDesc(cullResults, hdCamera.camera, HDShaderPassNames.s_ForwardOnlyName, renderQueueRange: HDRenderQueue.k_RenderQueue_AfterPostProcessTransparent);

            return result;
        }

        static void UpdateOffscreenRenderingConstants(ref ShaderVariablesGlobal cb, bool enabled, uint factor)
        {
            cb._OffScreenRendering = enabled ? 1u : 0u;
            cb._OffScreenDownsampleFactor = factor;
        }

        static void RenderAfterPostProcess(PostProcessParameters   parameters,
            in RendererList         opaqueAfterPostProcessRendererList,
            in RendererList         transparentAfterPostProcessRendererList,
            ScriptableRenderContext renderContext, CommandBuffer cmd)
        {
            using (new ProfilingScope(cmd, ProfilingSampler.Get(HDProfileId.AfterPostProcessing)))
            {
                // Note about AfterPostProcess and TAA:
                // When TAA is enabled rendering is jittered and then resolved during the post processing pass.
                // It means that any rendering done after post processing need to disable jittering. This is what we do with hdCamera.UpdateViewConstants(false);
                // The issue is that the only available depth buffer is jittered so pixels would wobble around depth tested edges.
                // In order to avoid that we decide that objects rendered after Post processes while TAA is active will not benefit from the depth buffer so we disable it.
                parameters.hdCamera.UpdateAllViewConstants(false);
                parameters.hdCamera.UpdateShaderVariablesGlobalCB(ref parameters.globalCB, parameters.frameCount);

                UpdateOffscreenRenderingConstants(ref parameters.globalCB, true, 1);
                ConstantBuffer.PushGlobal(cmd, parameters.globalCB, HDShaderIDs._ShaderVariablesGlobal);

                DrawOpaqueRendererList(renderContext, cmd, parameters.hdCamera.frameSettings, opaqueAfterPostProcessRendererList);
                // Setup off-screen transparency here
                DrawTransparentRendererList(renderContext, cmd, parameters.hdCamera.frameSettings, transparentAfterPostProcessRendererList);

                UpdateOffscreenRenderingConstants(ref parameters.globalCB, false, 1);
                ConstantBuffer.PushGlobal(cmd, parameters.globalCB, HDShaderIDs._ShaderVariablesGlobal);
            }
        }

        struct SendGeometryGraphcisBuffersParameters
        {
            public HDCamera hdCamera;
            public bool needNormalBuffer;
            public bool needDepthBuffer;
            public VFXCameraBufferTypes neededVFXBuffers;
            public HDUtils.PackedMipChainInfo packedMipChainInfo;

            public bool NeedSendBuffers()
            {
                return needNormalBuffer || needDepthBuffer || neededVFXBuffers != VFXCameraBufferTypes.None;
            }
        }

        SendGeometryGraphcisBuffersParameters PrepareSendGeometryBuffersParameters(HDCamera hdCamera, in HDUtils.PackedMipChainInfo packedMipInfo)
        {
            SendGeometryGraphcisBuffersParameters parameters = new SendGeometryGraphcisBuffersParameters();

            parameters.hdCamera = hdCamera;
            parameters.needNormalBuffer = false;
            parameters.needDepthBuffer = false;
            parameters.packedMipChainInfo = packedMipInfo;

            HDAdditionalCameraData acd = null;
            hdCamera.camera.TryGetComponent(out acd);

            HDAdditionalCameraData.BufferAccessType externalAccess = new HDAdditionalCameraData.BufferAccessType();
            if (acd != null)
                externalAccess = acd.GetBufferAccess();

            // Figure out which client systems need which buffers
            // Only VFX systems for now
            parameters.neededVFXBuffers = VFXManager.IsCameraBufferNeeded(hdCamera.camera);
            parameters.needNormalBuffer |= ((parameters.neededVFXBuffers & VFXCameraBufferTypes.Normal) != 0 || (externalAccess & HDAdditionalCameraData.BufferAccessType.Normal) != 0);
            parameters.needDepthBuffer |= ((parameters.neededVFXBuffers & VFXCameraBufferTypes.Depth) != 0 || (externalAccess & HDAdditionalCameraData.BufferAccessType.Depth) != 0 || GetIndirectDiffuseMode(hdCamera) == IndirectDiffuseMode.ScreenSpace);

            // Raytracing require both normal and depth from previous frame.
            if (hdCamera.frameSettings.IsEnabled(FrameSettingsField.RayTracing) && GetRayTracingState())
            {
                parameters.needNormalBuffer = true;
                parameters.needDepthBuffer = true;
            }

            return parameters;
        }

        static void SendGeometryGraphicsBuffers(in SendGeometryGraphcisBuffersParameters parameters,
            RTHandle mainNormalBuffer,
            RTHandle mainDepthBuffer,
            CommandBuffer cmd)
        {
            var hdCamera = parameters.hdCamera;

            Texture normalBuffer = null;
            Texture depthBuffer = null;
            Texture depthBuffer1 = null;

            // Here if needed for this particular camera, we allocate history buffers.
            // Only one is needed here because the main buffer used for rendering is separate.
            // Ideally, we should double buffer the main rendering buffer but since we don't know in advance if history is going to be needed, it would be a big waste of memory.
            if (parameters.needNormalBuffer && mainNormalBuffer.rt != null)
            {
                // local variable to avoid gcalloc caused by capture.
                var localNormalBuffer = mainNormalBuffer;
                RTHandle Allocator(string id, int frameIndex, RTHandleSystem rtHandleSystem)
                {
                    return rtHandleSystem.Alloc(Vector2.one, TextureXR.slices, colorFormat: localNormalBuffer.rt.graphicsFormat, dimension: TextureXR.dimension, enableRandomWrite: localNormalBuffer.rt.enableRandomWrite, name: $"{id}_Normal History Buffer"
                    );
                }

                normalBuffer = hdCamera.GetCurrentFrameRT((int)HDCameraFrameHistoryType.Normal) ?? hdCamera.AllocHistoryFrameRT((int)HDCameraFrameHistoryType.Normal, Allocator, 1);

                for (int i = 0; i < hdCamera.viewCount; i++)
                    cmd.CopyTexture(localNormalBuffer, i, 0, 0, 0, hdCamera.actualWidth, hdCamera.actualHeight, normalBuffer, i, 0, 0, 0);
            }

            if (parameters.needDepthBuffer && mainDepthBuffer.rt != null)
            {
                // local variable to avoid gcalloc caused by capture.
                var localDepthBuffer = mainDepthBuffer;
                RTHandle Allocator(string id, int frameIndex, RTHandleSystem rtHandleSystem)
                {
                    return rtHandleSystem.Alloc(Vector2.one, TextureXR.slices, colorFormat: localDepthBuffer.rt.graphicsFormat, dimension: TextureXR.dimension, enableRandomWrite: localDepthBuffer.rt.enableRandomWrite, name: $"{id}_Depth History Buffer");
                }

                depthBuffer = hdCamera.GetCurrentFrameRT((int)HDCameraFrameHistoryType.Depth) ?? hdCamera.AllocHistoryFrameRT((int)HDCameraFrameHistoryType.Depth, Allocator, 1);

                for (int i = 0; i < hdCamera.viewCount; i++)
                    cmd.CopyTexture(localDepthBuffer, i, 0, 0, 0, hdCamera.actualWidth, hdCamera.actualHeight, depthBuffer, i, 0, 0, 0);

                RTHandle Allocator1(string id, int frameIndex, RTHandleSystem rtHandleSystem)
                {
                    return rtHandleSystem.Alloc(Vector2.one * 0.5f, TextureXR.slices, colorFormat: localDepthBuffer.rt.graphicsFormat, dimension: TextureXR.dimension, enableRandomWrite: localDepthBuffer.rt.enableRandomWrite, name: $"Depth History Buffer Mip 1");
                }

                depthBuffer1 = hdCamera.GetCurrentFrameRT((int)HDCameraFrameHistoryType.Depth1) ?? hdCamera.AllocHistoryFrameRT((int)HDCameraFrameHistoryType.Depth1, Allocator1, 1);
                for (int i = 0; i < hdCamera.viewCount; i++)
                    cmd.CopyTexture(localDepthBuffer, i, 0, parameters.packedMipChainInfo.mipLevelOffsets[1].x, parameters.packedMipChainInfo.mipLevelOffsets[1].y, hdCamera.actualWidth / 2, hdCamera.actualHeight / 2, depthBuffer1, i, 0, 0, 0);
            }

            // Send buffers to client.
            // For now, only VFX systems
            if ((parameters.neededVFXBuffers & VFXCameraBufferTypes.Depth) != 0)
            {
                VFXManager.SetCameraBuffer(hdCamera.camera, VFXCameraBufferTypes.Depth, depthBuffer, 0, 0, hdCamera.actualWidth, hdCamera.actualHeight);
            }

            if ((parameters.neededVFXBuffers & VFXCameraBufferTypes.Normal) != 0)
            {
                VFXManager.SetCameraBuffer(hdCamera.camera, VFXCameraBufferTypes.Normal, normalBuffer, 0, 0, hdCamera.actualWidth, hdCamera.actualHeight);
            }
        }

        static void SendColorGraphicsBuffer(CommandBuffer cmd, HDCamera hdCamera)
        {
            // Figure out which client systems need which buffers
            VFXCameraBufferTypes neededVFXBuffers = VFXManager.IsCameraBufferNeeded(hdCamera.camera);

            if ((neededVFXBuffers & VFXCameraBufferTypes.Color) != 0)
            {
                var colorBuffer = hdCamera.GetCurrentFrameRT((int)HDCameraFrameHistoryType.ColorBufferMipChain);
                VFXManager.SetCameraBuffer(hdCamera.camera, VFXCameraBufferTypes.Color, colorBuffer, 0, 0, hdCamera.actualWidth, hdCamera.actualHeight);
            }
        }

        /// <summary>
        /// Overrides the current camera, changing all the matrices and view parameters for the new one.
        /// It allows you to render objects from another camera, which can be useful in custom passes for example.
        /// </summary>
        internal struct OverrideCameraRendering : IDisposable
        {
            CommandBuffer   cmd;
            Camera          overrideCamera;
            HDCamera        overrideHDCamera;
            float           originalAspect;

            /// <summary>
            /// Overrides the current camera, changing all the matrices and view parameters for the new one.
            /// </summary>
            /// <param name="cmd">The current command buffer in use</param>
            /// <param name="overrideCamera">The camera that will replace the current one</param>
            /// <example>
            /// <code>
            /// using (new HDRenderPipeline.OverrideCameraRendering(cmd, overrideCamera))
            /// {
            ///     ...
            /// }
            /// </code>
            /// </example>
            public OverrideCameraRendering(CommandBuffer cmd, Camera overrideCamera)
            {
                this.cmd = cmd;
                this.overrideCamera = overrideCamera;
                this.overrideHDCamera = null;
                this.originalAspect = 0;

                if (!IsContextValid(overrideCamera))
                    return;

                var hdrp = HDRenderPipeline.currentPipeline;
                overrideHDCamera = HDCamera.GetOrCreate(overrideCamera);

                // Mark the HDCamera as persistant so it's not deleted because it's camera is disabled.
                overrideHDCamera.isPersistent = true;

                // We need to patch the pixel rect of the camera because by default the camera size is synchronized
                // with the game view and so it breaks in the scene view. Note that we can't use Camera.pixelRect here
                // because when we assign it, the change is not instantaneous and is not reflected in pixelWidth/pixelHeight.
                overrideHDCamera.OverridePixelRect(hdrp.m_CurrentHDCamera.camera.pixelRect);
                // We also sync the aspect ratio of the camera, this time using the camera instead of HDCamera.
                // This will update the projection matrix to match the aspect of the current rendering camera.
                originalAspect = overrideCamera.aspect;
                overrideCamera.aspect = (float)hdrp.m_CurrentHDCamera.camera.pixelRect.width / (float)hdrp.m_CurrentHDCamera.camera.pixelRect.height;

                // Update HDCamera datas
                overrideHDCamera.Update(overrideHDCamera.frameSettings, hdrp, hdrp.m_MSAASamples, hdrp.m_XRSystem.emptyPass, allocateHistoryBuffers: false);
                // Reset the reference size as it could have been changed by the override camera
                hdrp.m_CurrentHDCamera.SetReferenceSize();
                overrideHDCamera.UpdateShaderVariablesGlobalCB(ref hdrp.m_ShaderVariablesGlobalCB, hdrp.m_FrameCount);

                ConstantBuffer.PushGlobal(cmd, hdrp.m_ShaderVariablesGlobalCB, HDShaderIDs._ShaderVariablesGlobal);
            }

            bool IsContextValid(Camera overrideCamera)
            {
                var hdrp = HDRenderPipeline.currentPipeline;

                if (hdrp.m_CurrentHDCamera == null)
                {
                    Debug.LogError("OverrideCameraRendering can only be called inside the render loop !");
                    return false;
                }

                if (overrideCamera == hdrp.m_CurrentHDCamera.camera)
                    return false;

                return true;
            }

            /// <summary>
            /// Reset the camera settings to the original camera
            /// </summary>
            void IDisposable.Dispose()
            {
                if (!IsContextValid(overrideCamera))
                    return;

                overrideHDCamera.ResetPixelRect();
                overrideCamera.aspect = originalAspect;

                var hdrp = HDRenderPipeline.currentPipeline;
                // Reset the reference size as it could have been changed by the override camera
                hdrp.m_CurrentHDCamera.SetReferenceSize();
                hdrp.m_CurrentHDCamera.UpdateShaderVariablesGlobalCB(ref hdrp.m_ShaderVariablesGlobalCB, hdrp.m_FrameCount);
                ConstantBuffer.PushGlobal(cmd, hdrp.m_ShaderVariablesGlobalCB, HDShaderIDs._ShaderVariablesGlobal);
            }
        }
<<<<<<< HEAD
=======

        /// <summary>
        /// Release all persistent shadow atlas.
        /// In HDRP, shadow persistent atlases are allocated per light type (area, punctual or directional) when needed but never deallocated.
        /// Calling this will force deallocation of those atlases. This can be useful between levels for example when you know that some types of lights aren't used anymore.
        /// </summary>
        public void ReleasePersistentShadowAtlases()
        {
            // TODO RENDERGRAPH remove test when we have only one code path.
            if (m_RenderGraph != null)
                m_ShadowManager.ReleaseSharedShadowAtlases(m_RenderGraph);
        }

#if ENABLE_VIRTUALTEXTURES
        RTHandle GetVTFeedbackBufferForForward(HDCamera hdCamera)
        {
            bool msaaEnabled = hdCamera.frameSettings.IsEnabled(FrameSettingsField.MSAA);
            if (msaaEnabled) return m_VtBufferManager.FeedbackBufferMsaa;

            var res =  m_GbufferManager.GetVTFeedbackBuffer();
            if (res != null) return res;

            return m_VtBufferManager.FeedbackBuffer;
        }

#endif
>>>>>>> e2b746cb
    }
}<|MERGE_RESOLUTION|>--- conflicted
+++ resolved
@@ -517,11 +517,8 @@
                 m_AmbientOcclusionSystem.InitRaytracing(this);
             }
 
-<<<<<<< HEAD
-=======
             EnableRenderGraph(defaultAsset.useRenderGraph && !enableNonRenderGraphTests);
 
->>>>>>> e2b746cb
             // Initialize the SSGI structures
             InitScreenSpaceGlobalIllumination();
 
@@ -765,67 +762,8 @@
 
         void CleanupRenderGraph()
         {
-<<<<<<< HEAD
             m_RenderGraph.Cleanup();
             m_RenderGraph = null;
-=======
-            if (m_EnableRenderGraph)
-            {
-                m_RenderGraph.Cleanup();
-                m_RenderGraph = null;
-            }
-        }
-
-        internal bool IsRenderGraphEnabled()
-        {
-            return m_EnableRenderGraph;
-        }
-
-        internal void EnableRenderGraph(bool value)
-        {
-            bool changed = value != m_EnableRenderGraph;
-            if (changed)
-            {
-                if (value)
-                {
-                    CleanupNonRenderGraphResources();
-                    InitializeRenderGraph();
-                    m_EnableRenderGraph = true;
-                }
-                else
-                {
-                    CleanupRenderGraph();
-                    InitializeNonRenderGraphResources();
-                    m_EnableRenderGraph = false;
-                }
-            }
-        }
-
-        void InitializeNonRenderGraphResources()
-        {
-            InitializeRenderTextures();
-            m_ShadowManager.InitializeNonRenderGraphResources();
-            m_AmbientOcclusionSystem.InitializeNonRenderGraphResources();
-            m_PostProcessSystem.InitializeNonRenderGraphResources(asset);
-            s_lightVolumes.InitializeNonRenderGraphResources();
-            ScreenSpaceShadowInitializeNonRenderGraphResources();
-
-            // Reset resolution dependent buffers. Tile, Coarse stencil etc...
-            m_MaxCameraWidth = m_MaxCameraHeight = m_MaxViewCount = 1;
-        }
-
-        void CleanupNonRenderGraphResources()
-        {
-            DestroyRenderTextures();
-            m_ShadowManager.CleanupNonRenderGraphResources(m_RenderGraph);
-            m_AmbientOcclusionSystem.CleanupNonRenderGraphResources();
-            m_PostProcessSystem.CleanupNonRenderGraphResources();
-            s_lightVolumes.CleanupNonRenderGraphResources();
-            LightLoopCleanupNonRenderGraphResources();
-            m_SharedRTManager.DisposeFullScreenDebugBuffer();
-            m_SharedRTManager.DisposeCoarseStencilBuffer();
-            ScreenSpaceShadowCleanupNonRenderGraphResources();
->>>>>>> e2b746cb
         }
 
         void InitializeDebugMaterials()
@@ -3998,8 +3936,6 @@
                 ConstantBuffer.PushGlobal(cmd, hdrp.m_ShaderVariablesGlobalCB, HDShaderIDs._ShaderVariablesGlobal);
             }
         }
-<<<<<<< HEAD
-=======
 
         /// <summary>
         /// Release all persistent shadow atlas.
@@ -4012,20 +3948,5 @@
             if (m_RenderGraph != null)
                 m_ShadowManager.ReleaseSharedShadowAtlases(m_RenderGraph);
         }
-
-#if ENABLE_VIRTUALTEXTURES
-        RTHandle GetVTFeedbackBufferForForward(HDCamera hdCamera)
-        {
-            bool msaaEnabled = hdCamera.frameSettings.IsEnabled(FrameSettingsField.MSAA);
-            if (msaaEnabled) return m_VtBufferManager.FeedbackBufferMsaa;
-
-            var res =  m_GbufferManager.GetVTFeedbackBuffer();
-            if (res != null) return res;
-
-            return m_VtBufferManager.FeedbackBuffer;
-        }
-
-#endif
->>>>>>> e2b746cb
     }
 }