namespace UnityEngine.Rendering.HighDefinition
{
    static class HDShaderPassNames
    {
        // ShaderPass string - use to have consistent name through the code
        public static readonly string s_EmptyStr = "";
        public static readonly string s_ForwardStr = "Forward";
        public static readonly string s_DepthOnlyStr = "DepthOnly";
        public static readonly string s_DepthForwardOnlyStr = "DepthForwardOnly";
        public static readonly string s_ForwardOnlyStr = "ForwardOnly";
        public static readonly string s_GBufferStr = "GBuffer";
        public static readonly string s_GBufferWithPrepassStr = "GBufferWithPrepass";
        public static readonly string s_SRPDefaultUnlitStr = "SRPDefaultUnlit";
        public static readonly string s_MotionVectorsStr = "MotionVectors";
        public static readonly string s_DistortionVectorsStr = "DistortionVectors";
        public static readonly string s_TransparentDepthPrepassStr = "TransparentDepthPrepass";
        public static readonly string s_TransparentBackfaceStr = "TransparentBackface";
        public static readonly string s_TransparentDepthPostpassStr = "TransparentDepthPostpass";
        public static readonly string s_RayTracingPrepassStr = "RayTracingPrepass";
        public static readonly string s_MetaStr = "META";
        public static readonly string s_ShadowCasterStr = "ShadowCaster";
        public static readonly string s_MeshDecalsMStr = DecalSystem.s_MaterialDecalPassNames[(int)DecalSystem.MaterialDecalPass.DBufferMesh_M];
        public static readonly string s_MeshDecalsSStr = DecalSystem.s_MaterialDecalPassNames[(int)DecalSystem.MaterialDecalPass.DBufferMesh_S];
        public static readonly string s_MeshDecalsMSStr = DecalSystem.s_MaterialDecalPassNames[(int)DecalSystem.MaterialDecalPass.DBufferMesh_MS];
        public static readonly string s_MeshDecalsAOStr = DecalSystem.s_MaterialDecalPassNames[(int)DecalSystem.MaterialDecalPass.DBufferMesh_AO];
        public static readonly string s_MeshDecalsMAOStr = DecalSystem.s_MaterialDecalPassNames[(int)DecalSystem.MaterialDecalPass.DBufferMesh_MAO];
        public static readonly string s_MeshDecalsAOSStr = DecalSystem.s_MaterialDecalPassNames[(int)DecalSystem.MaterialDecalPass.DBufferMesh_AOS];
        public static readonly string s_MeshDecalsMAOSStr = DecalSystem.s_MaterialDecalPassNames[(int)DecalSystem.MaterialDecalPass.DBufferMesh_MAOS];
        public static readonly string s_MeshDecals3RTStr = DecalSystem.s_MaterialDecalPassNames[(int)DecalSystem.MaterialDecalPass.DBufferMesh_3RT];
        public static readonly string s_ShaderGraphMeshDecals4RT = DecalSystem.s_MaterialSGDecalPassNames[(int)DecalSystem.MaterialSGDecalPass.ShaderGraph_DBufferMesh4RT];
        public static readonly string s_ShaderGraphMeshDecals3RT = DecalSystem.s_MaterialSGDecalPassNames[(int)DecalSystem.MaterialSGDecalPass.ShaderGraph_DBufferMesh3RT];
        public static readonly string s_MeshDecalsForwardEmissive = DecalSystem.s_MaterialDecalPassNames[(int)DecalSystem.MaterialDecalPass.Mesh_Emissive];
        public static readonly string s_ShaderGraphMeshDecalForwardEmissive = DecalSystem.s_MaterialSGDecalPassNames[(int)DecalSystem.MaterialSGDecalPass.ShaderGraph_MeshEmissive];

        // ShaderPass name
        public static readonly ShaderTagId s_EmptyName = new ShaderTagId(s_EmptyStr);
        public static readonly ShaderTagId s_ForwardName = new ShaderTagId(s_ForwardStr);
        public static readonly ShaderTagId s_DepthOnlyName = new ShaderTagId(s_DepthOnlyStr);
        public static readonly ShaderTagId s_DepthForwardOnlyName = new ShaderTagId(s_DepthForwardOnlyStr);
        public static readonly ShaderTagId s_ForwardOnlyName = new ShaderTagId(s_ForwardOnlyStr);
        public static readonly ShaderTagId s_GBufferName = new ShaderTagId(s_GBufferStr);
        public static readonly ShaderTagId s_GBufferWithPrepassName = new ShaderTagId(s_GBufferWithPrepassStr);
        public static readonly ShaderTagId s_SRPDefaultUnlitName = new ShaderTagId(s_SRPDefaultUnlitStr);
        public static readonly ShaderTagId s_MotionVectorsName = new ShaderTagId(s_MotionVectorsStr);
        public static readonly ShaderTagId s_DistortionVectorsName = new ShaderTagId(s_DistortionVectorsStr);
        public static readonly ShaderTagId s_TransparentDepthPrepassName = new ShaderTagId(s_TransparentDepthPrepassStr);
        public static readonly ShaderTagId s_TransparentBackfaceName = new ShaderTagId(s_TransparentBackfaceStr);
        public static readonly ShaderTagId s_TransparentDepthPostpassName = new ShaderTagId(s_TransparentDepthPostpassStr);
        public static readonly ShaderTagId s_RayTracingPrepassName = new ShaderTagId(s_RayTracingPrepassStr);
        public static readonly ShaderTagId s_MeshDecalsMName = new ShaderTagId(s_MeshDecalsMStr);
        public static readonly ShaderTagId s_MeshDecalsSName = new ShaderTagId(s_MeshDecalsSStr);
        public static readonly ShaderTagId s_MeshDecalsMSName = new ShaderTagId(s_MeshDecalsMSStr);
        public static readonly ShaderTagId s_MeshDecalsAOName = new ShaderTagId(s_MeshDecalsAOStr);
        public static readonly ShaderTagId s_MeshDecalsMAOName = new ShaderTagId(s_MeshDecalsMAOStr);
        public static readonly ShaderTagId s_MeshDecalsAOSName = new ShaderTagId(s_MeshDecalsAOSStr);
        public static readonly ShaderTagId s_MeshDecalsMAOSName = new ShaderTagId(s_MeshDecalsMAOSStr);
        public static readonly ShaderTagId s_MeshDecals3RTName = new ShaderTagId(s_MeshDecals3RTStr);
        public static readonly ShaderTagId s_ShaderGraphMeshDecalsName4RT = new ShaderTagId(s_ShaderGraphMeshDecals4RT);
        public static readonly ShaderTagId s_ShaderGraphMeshDecalsName3RT = new ShaderTagId(s_ShaderGraphMeshDecals3RT);
        public static readonly ShaderTagId s_MeshDecalsForwardEmissiveName = new ShaderTagId(s_MeshDecalsForwardEmissive);
        public static readonly ShaderTagId s_ShaderGraphMeshDecalsForwardEmissiveName = new ShaderTagId(s_ShaderGraphMeshDecalForwardEmissive);

        // Legacy name
        public static readonly ShaderTagId s_AlwaysName = new ShaderTagId("Always");
        public static readonly ShaderTagId s_ForwardBaseName = new ShaderTagId("ForwardBase");
        public static readonly ShaderTagId s_DeferredName = new ShaderTagId("Deferred");
        public static readonly ShaderTagId s_PrepassBaseName = new ShaderTagId("PrepassBase");
        public static readonly ShaderTagId s_VertexName = new ShaderTagId("Vertex");
        public static readonly ShaderTagId s_VertexLMRGBMName = new ShaderTagId("VertexLMRGBM");
        public static readonly ShaderTagId s_VertexLMName = new ShaderTagId("VertexLM");
    }

    // Pre-hashed shader ids - naming conventions are a bit off in this file as we use the same
    // fields names as in the shaders for ease of use...
    // TODO: Would be nice to clean this up at some point
    static class HDShaderIDs
    {
        public static readonly int _ZClip = Shader.PropertyToID("_ZClip");

        public static readonly int _HDShadowDatas = Shader.PropertyToID("_HDShadowDatas");
        public static readonly int _HDDirectionalShadowData = Shader.PropertyToID("_HDDirectionalShadowData");
        public static readonly int _ShadowmapAtlas = Shader.PropertyToID("_ShadowmapAtlas");
        public static readonly int _AreaLightShadowmapAtlas = Shader.PropertyToID("_AreaShadowmapAtlas");
        public static readonly int _AreaShadowmapMomentAtlas = Shader.PropertyToID("_AreaShadowmapMomentAtlas");
        public static readonly int _ShadowmapCascadeAtlas = Shader.PropertyToID("_ShadowmapCascadeAtlas");

        // Moment shadow map data
        public static readonly int _MomentShadowAtlas = Shader.PropertyToID("_MomentShadowAtlas");
        public static readonly int _MomentShadowmapSlotST = Shader.PropertyToID("_MomentShadowmapSlotST");
        public static readonly int _MomentShadowmapSize = Shader.PropertyToID("_MomentShadowmapSize");
        public static readonly int _SummedAreaTableInputInt = Shader.PropertyToID("_SummedAreaTableInputInt");
        public static readonly int _SummedAreaTableOutputInt = Shader.PropertyToID("_SummedAreaTableOutputInt");
        public static readonly int _SummedAreaTableInputFloat = Shader.PropertyToID("_SummedAreaTableInputFloat");
        public static readonly int _IMSKernelSize = Shader.PropertyToID("_IMSKernelSize");
        public static readonly int _SrcRect = Shader.PropertyToID("_SrcRect");
        public static readonly int _DstRect = Shader.PropertyToID("_DstRect");
        public static readonly int _EVSMExponent = Shader.PropertyToID("_EVSMExponent");
        public static readonly int _BlurWeightsStorage = Shader.PropertyToID("_BlurWeightsStorage");

        public static readonly int g_LayeredSingleIdxBuffer = Shader.PropertyToID("g_LayeredSingleIdxBuffer");

        public static readonly int g_depth_tex = Shader.PropertyToID("g_depth_tex");
        public static readonly int g_vLayeredLightList = Shader.PropertyToID("g_vLayeredLightList");
        public static readonly int g_LayeredOffset = Shader.PropertyToID("g_LayeredOffset");
        public static readonly int g_vBigTileLightList = Shader.PropertyToID("g_vBigTileLightList");
        public static readonly int g_vLightListGlobal = Shader.PropertyToID("g_vLightListGlobal");
        public static readonly int g_logBaseBuffer = Shader.PropertyToID("g_logBaseBuffer");
        public static readonly int g_vBoundsBuffer = Shader.PropertyToID("g_vBoundsBuffer");
        public static readonly int _LightVolumeData = Shader.PropertyToID("_LightVolumeData");
        public static readonly int g_data = Shader.PropertyToID("g_data");
        public static readonly int g_vLightList = Shader.PropertyToID("g_vLightList");

        public static readonly int g_TileFeatureFlags = Shader.PropertyToID("g_TileFeatureFlags");

        public static readonly int g_DispatchIndirectBuffer = Shader.PropertyToID("g_DispatchIndirectBuffer");
        public static readonly int g_TileList = Shader.PropertyToID("g_TileList");
        public static readonly int g_NumTiles = Shader.PropertyToID("g_NumTiles");
        public static readonly int g_NumTilesX = Shader.PropertyToID("g_NumTilesX");
        public static readonly int g_VertexPerTile = Shader.PropertyToID("g_VertexPerTile");

        public static readonly int _NumTiles = Shader.PropertyToID("_NumTiles");

        public static readonly int _CookieAtlas = Shader.PropertyToID("_CookieAtlas");
        public static readonly int _CookieCubeTextures = Shader.PropertyToID("_CookieCubeTextures");
        public static readonly int _EnvCubemapTextures = Shader.PropertyToID("_EnvCubemapTextures");
        public static readonly int _Env2DTextures = Shader.PropertyToID("_Env2DTextures");
        public static readonly int _DirectionalLightDatas = Shader.PropertyToID("_DirectionalLightDatas");
        public static readonly int _LightDatas = Shader.PropertyToID("_LightDatas");
        public static readonly int _EnvLightDatas = Shader.PropertyToID("_EnvLightDatas");

        public static readonly int _ProbeVolumeBounds = Shader.PropertyToID("_ProbeVolumeBounds");
        public static readonly int _ProbeVolumeDatas = Shader.PropertyToID("_ProbeVolumeDatas");
        public static readonly int g_vProbeVolumesLayeredOffsetsBuffer = Shader.PropertyToID("g_vProbeVolumesLayeredOffsetsBuffer");
        public static readonly int g_vProbeVolumesLightListGlobal = Shader.PropertyToID("g_vProbeVolumesLightListGlobal");

        public static readonly int g_vLayeredOffsetsBuffer = Shader.PropertyToID("g_vLayeredOffsetsBuffer");

        public static readonly int _LightListToClear = Shader.PropertyToID("_LightListToClear");
        public static readonly int _LightListEntries = Shader.PropertyToID("_LightListEntries");

        public static readonly int _ViewTilesFlags = Shader.PropertyToID("_ViewTilesFlags");
        public static readonly int _MousePixelCoord = Shader.PropertyToID("_MousePixelCoord");
        public static readonly int _MouseClickPixelCoord = Shader.PropertyToID("_MouseClickPixelCoord");
        public static readonly int _DebugFont = Shader.PropertyToID("_DebugFont");
        public static readonly int _SliceIndex = Shader.PropertyToID("_SliceIndex");
        public static readonly int _DebugContactShadowLightIndex = Shader.PropertyToID("_DebugContactShadowLightIndex");

        public static readonly int _AmbientOcclusionTexture = Shader.PropertyToID("_AmbientOcclusionTexture");
        public static readonly int _AmbientOcclusionTextureRW = Shader.PropertyToID("_AmbientOcclusionTextureRW");
        public static readonly int _MultiAmbientOcclusionTexture = Shader.PropertyToID("_MultiAmbientOcclusionTexture");
        public static readonly int _DebugDepthPyramidMip = Shader.PropertyToID("_DebugDepthPyramidMip");
        public static readonly int _DebugDepthPyramidOffsets = Shader.PropertyToID("_DebugDepthPyramidOffsets");

        public static readonly int _UseTileLightList = Shader.PropertyToID("_UseTileLightList");

        public static readonly int _SkyTexture = Shader.PropertyToID("_SkyTexture");

        public static readonly int specularLightingUAV = Shader.PropertyToID("specularLightingUAV");
        public static readonly int diffuseLightingUAV = Shader.PropertyToID("diffuseLightingUAV");
        public static readonly int _DiffusionProfileAsset = Shader.PropertyToID("_DiffusionProfileAsset");
        public static readonly int _SssSampleBudget = Shader.PropertyToID("_SssSampleBudget");
        public static readonly int _MaterialID = Shader.PropertyToID("_MaterialID");

        public static readonly int g_TileListOffset = Shader.PropertyToID("g_TileListOffset");

        public static readonly int _LtcData = Shader.PropertyToID("_LtcData");
        public static readonly int _LtcGGXMatrix = Shader.PropertyToID("_LtcGGXMatrix");
        public static readonly int _LtcDisneyDiffuseMatrix = Shader.PropertyToID("_LtcDisneyDiffuseMatrix");
        public static readonly int _LtcMultiGGXFresnelDisneyDiffuse = Shader.PropertyToID("_LtcMultiGGXFresnelDisneyDiffuse");

        public static readonly int _ScreenSpaceShadowsTexture = Shader.PropertyToID("_ScreenSpaceShadowsTexture");
        public static readonly int _ContactShadowTexture = Shader.PropertyToID("_ContactShadowTexture");
        public static readonly int _ContactShadowTextureUAV = Shader.PropertyToID("_ContactShadowTextureUAV");
        public static readonly int _ContactShadowParamsParameters = Shader.PropertyToID("_ContactShadowParamsParameters");
        public static readonly int _ContactShadowParamsParameters2 = Shader.PropertyToID("_ContactShadowParamsParameters2");
        public static readonly int _DirectionalContactShadowSampleCount = Shader.PropertyToID("_SampleCount");
        public static readonly int _ShadowFrustumPlanes = Shader.PropertyToID("_ShadowFrustumPlanes");

        public static readonly int _StencilMask = Shader.PropertyToID("_StencilMask");
        public static readonly int _StencilRef = Shader.PropertyToID("_StencilRef");
        public static readonly int _StencilCmp = Shader.PropertyToID("_StencilCmp");

        public static readonly int _InputDepth = Shader.PropertyToID("_InputDepthTexture");

        public static readonly int _SrcBlend = Shader.PropertyToID("_SrcBlend");
        public static readonly int _DstBlend = Shader.PropertyToID("_DstBlend");

        public static readonly int _ColorMaskTransparentVel = Shader.PropertyToID("_ColorMaskTransparentVel");
        public static readonly int _ColorMaskNormal = Shader.PropertyToID("_ColorMaskNormal");

        public static readonly int _StencilTexture = Shader.PropertyToID("_StencilTexture");

        // Used in the stencil resolve pass
        public static readonly int _OutputStencilBuffer = Shader.PropertyToID("_OutputStencilBuffer");
        public static readonly int _CoarseStencilBuffer = Shader.PropertyToID("_CoarseStencilBuffer");
        public static readonly int _CoarseStencilBufferSize = Shader.PropertyToID("_CoarseStencilBufferSize");


        // all decal properties
        public static readonly int _NormalToWorldID = Shader.PropertyToID("_NormalToWorld");
        public static readonly int _DecalAtlas2DID = Shader.PropertyToID("_DecalAtlas2D");
        public static readonly int _DecalHTileTexture = Shader.PropertyToID("_DecalHTileTexture");
        public static readonly int _DecalDatas = Shader.PropertyToID("_DecalDatas");
        public static readonly int _DecalNormalBufferStencilReadMask = Shader.PropertyToID("_DecalNormalBufferStencilReadMask");
        public static readonly int _DecalNormalBufferStencilRef = Shader.PropertyToID("_DecalNormalBufferStencilRef");
        public static readonly int _DecalPropertyMaskBuffer = Shader.PropertyToID("_DecalPropertyMaskBuffer");
        public static readonly int _DecalPropertyMaskBufferSRV = Shader.PropertyToID("_DecalPropertyMaskBufferSRV");


        public static readonly int _WorldSpaceCameraPos = Shader.PropertyToID("_WorldSpaceCameraPos");
        public static readonly int _PrevCamPosRWS = Shader.PropertyToID("_PrevCamPosRWS");
        public static readonly int _ViewMatrix = Shader.PropertyToID("_ViewMatrix");
        public static readonly int _InvViewMatrix = Shader.PropertyToID("_InvViewMatrix");
        public static readonly int _ProjMatrix = Shader.PropertyToID("_ProjMatrix");
        public static readonly int _InvProjMatrix = Shader.PropertyToID("_InvProjMatrix");
        public static readonly int _NonJitteredViewProjMatrix = Shader.PropertyToID("_NonJitteredViewProjMatrix");
        public static readonly int _ViewProjMatrix = Shader.PropertyToID("_ViewProjMatrix");
        public static readonly int _CameraViewProjMatrix = Shader.PropertyToID("_CameraViewProjMatrix");
        public static readonly int _InvViewProjMatrix = Shader.PropertyToID("_InvViewProjMatrix");
        public static readonly int _ZBufferParams = Shader.PropertyToID("_ZBufferParams");
        public static readonly int _ProjectionParams = Shader.PropertyToID("_ProjectionParams");
        public static readonly int unity_OrthoParams = Shader.PropertyToID("unity_OrthoParams");
        public static readonly int _InvProjParam = Shader.PropertyToID("_InvProjParam");
        public static readonly int _ScreenSize = Shader.PropertyToID("_ScreenSize");
        public static readonly int _ScreenParams = Shader.PropertyToID("_ScreenParams");
        public static readonly int _RTHandleScale = Shader.PropertyToID("_RTHandleScale");
        public static readonly int _RTHandleScaleHistory = Shader.PropertyToID("_RTHandleScaleHistory");
        public static readonly int _PrevViewProjMatrix = Shader.PropertyToID("_PrevViewProjMatrix");
        public static readonly int _PrevInvViewProjMatrix = Shader.PropertyToID("_PrevInvViewProjMatrix");
        public static readonly int _FrustumPlanes = Shader.PropertyToID("_FrustumPlanes");
        public static readonly int _TaaFrameInfo = Shader.PropertyToID("_TaaFrameInfo");
        public static readonly int _TaaJitterStrength = Shader.PropertyToID("_TaaJitterStrength");

        public static readonly int _TaaPostParameters = Shader.PropertyToID("_TaaPostParameters");
        public static readonly int _TaaHistorySize = Shader.PropertyToID("_TaaHistorySize");
        public static readonly int _TaaFilterWeights = Shader.PropertyToID("_TaaFilterWeights");

        public static readonly int _WorldSpaceCameraPos1 = Shader.PropertyToID("_WorldSpaceCameraPos1");
        public static readonly int _ViewMatrix1 = Shader.PropertyToID("_ViewMatrix1");

        public static readonly int _ColorTexture                   = Shader.PropertyToID("_ColorTexture");
        public static readonly int _DepthTexture                   = Shader.PropertyToID("_DepthTexture");
        public static readonly int _DepthValuesTexture             = Shader.PropertyToID("_DepthValuesTexture");
        public static readonly int _CameraColorTexture             = Shader.PropertyToID("_CameraColorTexture");
        public static readonly int _CameraColorTextureRW           = Shader.PropertyToID("_CameraColorTextureRW");
        public static readonly int _CameraSssDiffuseLightingBuffer = Shader.PropertyToID("_CameraSssDiffuseLightingTexture");
        public static readonly int _CameraFilteringBuffer          = Shader.PropertyToID("_CameraFilteringTexture");
        public static readonly int _IrradianceSource               = Shader.PropertyToID("_IrradianceSource");

        // MSAA shader properties
        public static readonly int _ColorTextureMS = Shader.PropertyToID("_ColorTextureMS");
        public static readonly int _DepthTextureMS = Shader.PropertyToID("_DepthTextureMS");
        public static readonly int _NormalTextureMS = Shader.PropertyToID("_NormalTextureMS");
        public static readonly int _RaytracePrepassBufferMS = Shader.PropertyToID("_RaytracePrepassBufferMS");
        public static readonly int _MotionVectorTextureMS = Shader.PropertyToID("_MotionVectorTextureMS");
        public static readonly int _CameraDepthValuesTexture = Shader.PropertyToID("_CameraDepthValues");

        public static readonly int[] _GBufferTexture =
        {
            Shader.PropertyToID("_GBufferTexture0"),
            Shader.PropertyToID("_GBufferTexture1"),
            Shader.PropertyToID("_GBufferTexture2"),
            Shader.PropertyToID("_GBufferTexture3"),
            Shader.PropertyToID("_GBufferTexture4"),
            Shader.PropertyToID("_GBufferTexture5"),
            Shader.PropertyToID("_GBufferTexture6"),
            Shader.PropertyToID("_GBufferTexture7")
        };

        public static readonly int[] _GBufferTextureRW =
        {
            Shader.PropertyToID("_GBufferTexture0RW"),
            Shader.PropertyToID("_GBufferTexture1RW"),
            Shader.PropertyToID("_GBufferTexture2RW"),
            Shader.PropertyToID("_GBufferTexture3RW"),
            Shader.PropertyToID("_GBufferTexture4RW"),
            Shader.PropertyToID("_GBufferTexture5RW"),
            Shader.PropertyToID("_GBufferTexture6RW"),
            Shader.PropertyToID("_GBufferTexture7RW")
        };

        public static readonly int[] _DBufferTexture =
        {
            Shader.PropertyToID("_DBufferTexture0"),
            Shader.PropertyToID("_DBufferTexture1"),
            Shader.PropertyToID("_DBufferTexture2"),
            Shader.PropertyToID("_DBufferTexture3")
        };

        public static readonly int _ShaderVariablesGlobal = Shader.PropertyToID("ShaderVariablesGlobal");
        public static readonly int _ShaderVariablesXR = Shader.PropertyToID("ShaderVariablesXR");
        public static readonly int _ShaderVariablesVolumetric = Shader.PropertyToID("ShaderVariablesVolumetric");
        public static readonly int _ShaderVariablesLightList = Shader.PropertyToID("ShaderVariablesLightList");
        public static readonly int _ShaderVariablesRaytracing = Shader.PropertyToID("ShaderVariablesRaytracing");
        public static readonly int _ShaderVariablesRaytracingLightLoop = Shader.PropertyToID("ShaderVariablesRaytracingLightLoop");
        public static readonly int _ShaderVariablesDebugDisplay = Shader.PropertyToID("ShaderVariablesDebugDisplay");

        public static readonly int _SSSBufferTexture = Shader.PropertyToID("_SSSBufferTexture");
        public static readonly int _NormalBufferTexture = Shader.PropertyToID("_NormalBufferTexture");
        public static readonly int _RaytracePrepassBufferTexture = Shader.PropertyToID("_RaytracePrepassBufferTexture");

        public static readonly int _ShaderVariablesScreenSpaceReflection = Shader.PropertyToID("ShaderVariablesScreenSpaceReflection");
        public static readonly int _SsrLightingTexture                = Shader.PropertyToID("_SsrLightingTexture");
        public static readonly int _SsrLightingTextureRW              = Shader.PropertyToID("_SsrLightingTextureRW");
        public static readonly int _SsrHitPointTexture                = Shader.PropertyToID("_SsrHitPointTexture");
        public static readonly int _SsrClearCoatMaskTexture           = Shader.PropertyToID("_SsrClearCoatMaskTexture");
        public static readonly int _DepthPyramidMipLevelOffsets       = Shader.PropertyToID("_DepthPyramidMipLevelOffsets");

        // Still used by ray tracing.
        public static readonly int _SsrStencilBit = Shader.PropertyToID("_SsrStencilBit");

        public static readonly int _ShadowMaskTexture = Shader.PropertyToID("_ShadowMaskTexture");
        public static readonly int _LightLayersTexture = Shader.PropertyToID("_LightLayersTexture");
        public static readonly int _DistortionTexture = Shader.PropertyToID("_DistortionTexture");
        public static readonly int _ColorPyramidTexture = Shader.PropertyToID("_ColorPyramidTexture");
        public static readonly int _ColorPyramidUvScaleAndLimitPrevFrame = Shader.PropertyToID("_ColorPyramidUvScaleAndLimitPrevFrame");

        public static readonly int _DebugColorPickerTexture = Shader.PropertyToID("_DebugColorPickerTexture");
        public static readonly int _ColorPickerMode = Shader.PropertyToID("_ColorPickerMode");
        public static readonly int _ApplyLinearToSRGB = Shader.PropertyToID("_ApplyLinearToSRGB");
        public static readonly int _ColorPickerFontColor = Shader.PropertyToID("_ColorPickerFontColor");
        public static readonly int _FalseColorEnabled = Shader.PropertyToID("_FalseColor");
        public static readonly int _FalseColorThresholds = Shader.PropertyToID("_FalseColorThresholds");

        public static readonly int _DebugMatCapTexture = Shader.PropertyToID("_DebugMatCapTexture");
        public static readonly int _MatcapViewScale = Shader.PropertyToID("_MatcapViewScale");
        public static readonly int _MatcapMixAlbedo = Shader.PropertyToID("_MatcapMixAlbedo");

        public static readonly int _DebugFullScreenTexture = Shader.PropertyToID("_DebugFullScreenTexture");
        public static readonly int _BlitTexture = Shader.PropertyToID("_BlitTexture");
        public static readonly int _BlitScaleBias = Shader.PropertyToID("_BlitScaleBias");
        public static readonly int _BlitMipLevel = Shader.PropertyToID("_BlitMipLevel");
        public static readonly int _BlitScaleBiasRt = Shader.PropertyToID("_BlitScaleBiasRt");
        public static readonly int _BlitTextureSize = Shader.PropertyToID("_BlitTextureSize");
        public static readonly int _BlitPaddingSize = Shader.PropertyToID("_BlitPaddingSize");
        public static readonly int _BlitTexArraySlice = Shader.PropertyToID("_BlitTexArraySlice");

        public static readonly int _CameraDepthTexture = Shader.PropertyToID("_CameraDepthTexture");
        public static readonly int _CameraMotionVectorsTexture = Shader.PropertyToID("_CameraMotionVectorsTexture");
        public static readonly int _FullScreenDebugMode = Shader.PropertyToID("_FullScreenDebugMode");
        public static readonly int _TransparencyOverdrawMaxPixelCost = Shader.PropertyToID("_TransparencyOverdrawMaxPixelCost");
        public static readonly int _CustomDepthTexture = Shader.PropertyToID("_CustomDepthTexture");
        public static readonly int _CustomColorTexture = Shader.PropertyToID("_CustomColorTexture");
        public static readonly int _CustomPassInjectionPoint = Shader.PropertyToID("_CustomPassInjectionPoint");

        public static readonly int _InputCubemap = Shader.PropertyToID("_InputCubemap");
        public static readonly int _Mipmap = Shader.PropertyToID("_Mipmap");
        public static readonly int _ApplyExposure = Shader.PropertyToID("_ApplyExposure");        

        public static readonly int _DiffusionProfileHash = Shader.PropertyToID("_DiffusionProfileHash");
        public static readonly int _MaxRadius = Shader.PropertyToID("_MaxRadius");
        public static readonly int _ShapeParam = Shader.PropertyToID("_ShapeParam");
        public static readonly int _StdDev1 = Shader.PropertyToID("_StdDev1");
        public static readonly int _StdDev2 = Shader.PropertyToID("_StdDev2");
        public static readonly int _LerpWeight = Shader.PropertyToID("_LerpWeight");
        public static readonly int _HalfRcpVarianceAndWeight1 = Shader.PropertyToID("_HalfRcpVarianceAndWeight1");
        public static readonly int _HalfRcpVarianceAndWeight2 = Shader.PropertyToID("_HalfRcpVarianceAndWeight2");
        public static readonly int _TransmissionTint = Shader.PropertyToID("_TransmissionTint");
        public static readonly int _ThicknessRemap = Shader.PropertyToID("_ThicknessRemap");

        public static readonly int _Cubemap = Shader.PropertyToID("_Cubemap");
        public static readonly int _InvOmegaP = Shader.PropertyToID("_InvOmegaP");
        public static readonly int _SkyParam = Shader.PropertyToID("_SkyParam");
        public static readonly int _BackplateParameters0 = Shader.PropertyToID("_BackplateParameters0");
        public static readonly int _BackplateParameters1 = Shader.PropertyToID("_BackplateParameters1");
        public static readonly int _BackplateParameters2 = Shader.PropertyToID("_BackplateParameters2");
        public static readonly int _BackplateShadowTint = Shader.PropertyToID("_BackplateShadowTint");
        public static readonly int _BackplateShadowFilter = Shader.PropertyToID("_BackplateShadowFilter");
        public static readonly int _SkyIntensity = Shader.PropertyToID("_SkyIntensity");
        public static readonly int _PixelCoordToViewDirWS = Shader.PropertyToID("_PixelCoordToViewDirWS");

        public static readonly int _Size = Shader.PropertyToID("_Size");
        public static readonly int _Source = Shader.PropertyToID("_Source");
        public static readonly int _Destination = Shader.PropertyToID("_Destination");
        public static readonly int _Mip0 = Shader.PropertyToID("_Mip0");
        public static readonly int _SourceMip = Shader.PropertyToID("_SourceMip");
        public static readonly int _SrcOffsetAndLimit = Shader.PropertyToID("_SrcOffsetAndLimit");
        public static readonly int _SrcScaleBias = Shader.PropertyToID("_SrcScaleBias");
        public static readonly int _SrcUvLimits = Shader.PropertyToID("_SrcUvLimits");
        public static readonly int _DstOffset         = Shader.PropertyToID("_DstOffset");
        public static readonly int _DepthMipChain = Shader.PropertyToID("_DepthMipChain");

        public static readonly int _VBufferDensity                    = Shader.PropertyToID("_VBufferDensity");
        public static readonly int _VBufferLighting                   = Shader.PropertyToID("_VBufferLighting");
        public static readonly int _VBufferHistory                    = Shader.PropertyToID("_VBufferHistory");
        public static readonly int _VBufferFeedback                   = Shader.PropertyToID("_VBufferFeedback");
        public static readonly int _VBufferFilteringInput             = Shader.PropertyToID("_VBufferFilteringInput");
        public static readonly int _VBufferFilteringOutput            = Shader.PropertyToID("_VBufferFilteringOutput");
        public static readonly int _VolumeBounds                      = Shader.PropertyToID("_VolumeBounds");
        public static readonly int _VolumeData                        = Shader.PropertyToID("_VolumeData");
        public static readonly int _VolumeMaskAtlas                   = Shader.PropertyToID("_VolumeMaskAtlas");

        public static readonly int _GroundIrradianceTexture           = Shader.PropertyToID("_GroundIrradianceTexture");
        public static readonly int _GroundIrradianceTable             = Shader.PropertyToID("_GroundIrradianceTable");
        public static readonly int _GroundIrradianceTableOrder        = Shader.PropertyToID("_GroundIrradianceTableOrder");
        public static readonly int _AirSingleScatteringTexture        = Shader.PropertyToID("_AirSingleScatteringTexture");
        public static readonly int _AirSingleScatteringTable          = Shader.PropertyToID("_AirSingleScatteringTable");
        public static readonly int _AerosolSingleScatteringTexture    = Shader.PropertyToID("_AerosolSingleScatteringTexture");
        public static readonly int _AerosolSingleScatteringTable      = Shader.PropertyToID("_AerosolSingleScatteringTable");
        public static readonly int _MultipleScatteringTexture         = Shader.PropertyToID("_MultipleScatteringTexture");
        public static readonly int _MultipleScatteringTable           = Shader.PropertyToID("_MultipleScatteringTable");
        public static readonly int _MultipleScatteringTableOrder      = Shader.PropertyToID("_MultipleScatteringTableOrder");

        public static readonly int _PlanetaryRadius                   = Shader.PropertyToID("_PlanetaryRadius");
        public static readonly int _RcpPlanetaryRadius                = Shader.PropertyToID("_RcpPlanetaryRadius");
        public static readonly int _AtmosphericDepth                  = Shader.PropertyToID("_AtmosphericDepth");
        public static readonly int _RcpAtmosphericDepth               = Shader.PropertyToID("_RcpAtmosphericDepth");

        public static readonly int _AtmosphericRadius                 = Shader.PropertyToID("_AtmosphericRadius");
        public static readonly int _AerosolAnisotropy                 = Shader.PropertyToID("_AerosolAnisotropy");
        public static readonly int _AerosolPhasePartConstant          = Shader.PropertyToID("_AerosolPhasePartConstant");

        public static readonly int _AirDensityFalloff                 = Shader.PropertyToID("_AirDensityFalloff");
        public static readonly int _AirScaleHeight                    = Shader.PropertyToID("_AirScaleHeight");
        public static readonly int _AerosolDensityFalloff             = Shader.PropertyToID("_AerosolDensityFalloff");
        public static readonly int _AerosolScaleHeight                = Shader.PropertyToID("_AerosolScaleHeight");

        public static readonly int _AirSeaLevelExtinction             = Shader.PropertyToID("_AirSeaLevelExtinction");
        public static readonly int _AerosolSeaLevelExtinction         = Shader.PropertyToID("_AerosolSeaLevelExtinction");

        public static readonly int _AirSeaLevelScattering             = Shader.PropertyToID("_AirSeaLevelScattering");
        public static readonly int _AerosolSeaLevelScattering         = Shader.PropertyToID("_AerosolSeaLevelScattering");

        public static readonly int _GroundAlbedo                      = Shader.PropertyToID("_GroundAlbedo");
        public static readonly int _IntensityMultiplier               = Shader.PropertyToID("_IntensityMultiplier");

        public static readonly int _PlanetCenterPosition              = Shader.PropertyToID("_PlanetCenterPosition");

        public static readonly int _PlanetRotation                    = Shader.PropertyToID("_PlanetRotation");
        public static readonly int _SpaceRotation                     = Shader.PropertyToID("_SpaceRotation");

        public static readonly int _HasGroundAlbedoTexture            = Shader.PropertyToID("_HasGroundAlbedoTexture");
        public static readonly int _GroundAlbedoTexture               = Shader.PropertyToID("_GroundAlbedoTexture");

        public static readonly int _HasGroundEmissionTexture          = Shader.PropertyToID("_HasGroundEmissionTexture");
        public static readonly int _GroundEmissionTexture             = Shader.PropertyToID("_GroundEmissionTexture");
        public static readonly int _GroundEmissionMultiplier          = Shader.PropertyToID("_GroundEmissionMultiplier");

        public static readonly int _HasSpaceEmissionTexture           = Shader.PropertyToID("_HasSpaceEmissionTexture");
        public static readonly int _SpaceEmissionTexture              = Shader.PropertyToID("_SpaceEmissionTexture");
        public static readonly int _SpaceEmissionMultiplier           = Shader.PropertyToID("_SpaceEmissionMultiplier");

        public static readonly int _RenderSunDisk                     = Shader.PropertyToID("_RenderSunDisk");

        public static readonly int _ColorSaturation                   = Shader.PropertyToID("_ColorSaturation");
        public static readonly int _AlphaSaturation                   = Shader.PropertyToID("_AlphaSaturation");
        public static readonly int _AlphaMultiplier                   = Shader.PropertyToID("_AlphaMultiplier");
        public static readonly int _HorizonTint                       = Shader.PropertyToID("_HorizonTint");
        public static readonly int _ZenithTint                        = Shader.PropertyToID("_ZenithTint");
        public static readonly int _HorizonZenithShiftPower           = Shader.PropertyToID("_HorizonZenithShiftPower");
        public static readonly int _HorizonZenithShiftScale           = Shader.PropertyToID("_HorizonZenithShiftScale");

        // Raytracing variables
        public static readonly int _RayTracingLayerMask             = Shader.PropertyToID("_RayTracingLayerMask");
        public static readonly int _PixelSpreadAngleTangent         = Shader.PropertyToID("_PixelSpreadAngleTangent");
        public static readonly string _RaytracingAccelerationStructureName          = "_RaytracingAccelerationStructure";

        // Light Cluster
        public static readonly int _LightDatasRT                    = Shader.PropertyToID("_LightDatasRT");
        public static readonly int _EnvLightDatasRT                 = Shader.PropertyToID("_EnvLightDatasRT");
        public static readonly int _RaytracingLightCluster          = Shader.PropertyToID("_RaytracingLightCluster");
        public static readonly int _RaytracingLightClusterRW        = Shader.PropertyToID("_RaytracingLightClusterRW");

        // Denoising
        public static readonly int _HistoryBuffer                   = Shader.PropertyToID("_HistoryBuffer");
        public static readonly int _ValidationBuffer                = Shader.PropertyToID("_ValidationBuffer");
        public static readonly int _ValidationBufferRW              = Shader.PropertyToID("_ValidationBufferRW");
        public static readonly int _HistoryDepthTexture             = Shader.PropertyToID("_HistoryDepthTexture");
        public static readonly int _HistoryNormalBufferTexture      = Shader.PropertyToID("_HistoryNormalBufferTexture");
        public static readonly int _RaytracingDenoiseRadius         = Shader.PropertyToID("_RaytracingDenoiseRadius");
        public static readonly int _DenoiserFilterRadius            = Shader.PropertyToID("_DenoiserFilterRadius");
        public static readonly int _NormalHistoryCriterion          = Shader.PropertyToID("_NormalHistoryCriterion");
        public static readonly int _DenoiseInputTexture             = Shader.PropertyToID("_DenoiseInputTexture");
        public static readonly int _DenoiseOutputTextureRW          = Shader.PropertyToID("_DenoiseOutputTextureRW");
        public static readonly int _HalfResolutionFilter            = Shader.PropertyToID("_HalfResolutionFilter");
        public static readonly int _DenoisingHistorySlot            = Shader.PropertyToID("_DenoisingHistorySlot");
        public static readonly int _HistoryValidity                 = Shader.PropertyToID("_HistoryValidity");
        public static readonly int _ReflectionFilterMapping         = Shader.PropertyToID("_ReflectionFilterMapping");
        public static readonly int _DenoisingHistorySlice           = Shader.PropertyToID("_DenoisingHistorySlice");
        public static readonly int _DenoisingHistoryMask            = Shader.PropertyToID("_DenoisingHistoryMask");
        public static readonly int _DenoisingHistoryMaskSn          = Shader.PropertyToID("_DenoisingHistoryMaskSn");
        public static readonly int _DenoisingHistoryMaskUn          = Shader.PropertyToID("_DenoisingHistoryMaskUn");
        public static readonly int _HistoryValidityBuffer           = Shader.PropertyToID("_HistoryValidityBuffer");
        public static readonly int _ValidityOutputTextureRW         = Shader.PropertyToID("_ValidityOutputTextureRW");
        public static readonly int _VelocityBuffer                  = Shader.PropertyToID("_VelocityBuffer");
        public static readonly int _ShadowFilterMapping             = Shader.PropertyToID("_ShadowFilterMapping");
        public static readonly int _DistanceTexture                 = Shader.PropertyToID("_DistanceTexture");

        // Reflections
        public static readonly int _ReflectionHistorybufferRW       = Shader.PropertyToID("_ReflectionHistorybufferRW");
        public static readonly int _CurrentFrameTexture             = Shader.PropertyToID("_CurrentFrameTexture");
        public static readonly int _AccumulatedFrameTexture         = Shader.PropertyToID("_AccumulatedFrameTexture");
        public static readonly int _TemporalAccumuationWeight       = Shader.PropertyToID("_TemporalAccumuationWeight");
        public static readonly int _SpatialFilterRadius             = Shader.PropertyToID("_SpatialFilterRadius");
        public static readonly int _RaytracingHitDistanceTexture    = Shader.PropertyToID("_RaytracingHitDistanceTexture");
        public static readonly int _RaytracingVSNormalTexture       = Shader.PropertyToID("_RaytracingVSNormalTexture");

        // Shadows
        public static readonly int _RaytracingTargetAreaLight       = Shader.PropertyToID("_RaytracingTargetAreaLight");
        public static readonly int _RaytracingShadowSlot            = Shader.PropertyToID("_RaytracingShadowSlot");
        public static readonly int _RaytracingChannelMask           = Shader.PropertyToID("_RaytracingChannelMask");
        public static readonly int _RaytracingAreaWorldToLocal      = Shader.PropertyToID("_RaytracingAreaWorldToLocal");
        public static readonly int _RaytracedAreaShadowSample       = Shader.PropertyToID("_RaytracedAreaShadowSample");
        public static readonly int _RaytracedAreaShadowIntegration = Shader.PropertyToID("_RaytracedAreaShadowIntegration");
        public static readonly int _RaytracingDirectionBuffer       = Shader.PropertyToID("_RaytracingDirectionBuffer");
        public static readonly int _RaytracingDistanceBuffer        = Shader.PropertyToID("_RaytracingDistanceBuffer");
        public static readonly int _RaytracingDistanceBufferRW      = Shader.PropertyToID("_RaytracingDistanceBufferRW");
        public static readonly int _AreaShadowTexture               = Shader.PropertyToID("_AreaShadowTexture");
        public static readonly int _AreaShadowTextureRW             = Shader.PropertyToID("_AreaShadowTextureRW");
        public static readonly int _ScreenSpaceShadowsTextureRW     = Shader.PropertyToID("_ScreenSpaceShadowsTextureRW");
        public static readonly int _AreaShadowHistory               = Shader.PropertyToID("_AreaShadowHistory");
        public static readonly int _AreaShadowHistoryRW             = Shader.PropertyToID("_AreaShadowHistoryRW");
        public static readonly int _AnalyticProbBuffer              = Shader.PropertyToID("_AnalyticProbBuffer");
        public static readonly int _AnalyticHistoryBuffer           = Shader.PropertyToID("_AnalyticHistoryBuffer");
        public static readonly int _RaytracingLightRadius           = Shader.PropertyToID("_RaytracingLightRadius");
        public static readonly int _RaytracingSpotAngle             = Shader.PropertyToID("_RaytracingSpotAngle");
        public static readonly int _RaytracedShadowIntegration      = Shader.PropertyToID("_RaytracedShadowIntegration");
        public static readonly int _RaytracedColorShadowIntegration = Shader.PropertyToID("_RaytracedColorShadowIntegration");

        public static readonly int _DirectionalLightAngle           = Shader.PropertyToID("_DirectionalLightAngle");
        public static readonly int _DirectionalLightDirection       = Shader.PropertyToID("_DirectionalLightDirection");
        public static readonly int _SphereLightPosition             = Shader.PropertyToID("_SphereLightPosition");
        public static readonly int _SphereLightRadius               = Shader.PropertyToID("_SphereLightRadius");

        // Ambient occlusion
        public static readonly int _RaytracingAOIntensity           = Shader.PropertyToID("_RaytracingAOIntensity");

        // Ray count
        public static readonly int _RayCountTexture                 = Shader.PropertyToID("_RayCountTexture");
        public static readonly int _RayCountType                    = Shader.PropertyToID("_RayCountType");
        public static readonly int _InputRayCountTexture            = Shader.PropertyToID("_InputRayCountTexture");
        public static readonly int _InputRayCountBuffer             = Shader.PropertyToID("_InputRayCountBuffer");
        public static readonly int _OutputRayCountBuffer            = Shader.PropertyToID("_OutputRayCountBuffer");
        public static readonly int _InputBufferDimension            = Shader.PropertyToID("_InputBufferDimension");
        public static readonly int _OutputBufferDimension           = Shader.PropertyToID("_OutputBufferDimension");

        // Primary Visibility
        public static readonly int _RaytracingFlagMask              = Shader.PropertyToID("_RaytracingFlagMask");
        public static readonly int _RaytracingPrimaryDebug          = Shader.PropertyToID("_RaytracingPrimaryDebug");
        public static readonly int _RaytracingCameraSkyEnabled      = Shader.PropertyToID("_RaytracingCameraSkyEnabled");
        public static readonly int _RaytracingCameraClearColor      = Shader.PropertyToID("_RaytracingCameraClearColor");

        // Indirect diffuse
        public static readonly int _IndirectDiffuseTexture              = Shader.PropertyToID("_IndirectDiffuseTexture");
        public static readonly int _IndirectDiffuseTextureRW            = Shader.PropertyToID("_IndirectDiffuseTextureRW");
        public static readonly int _IndirectDiffuseHitPointTextureRW    = Shader.PropertyToID("_IndirectDiffuseHitPointTextureRW");
        public static readonly int _UpscaledIndirectDiffuseTextureRW    = Shader.PropertyToID("_UpscaledIndirectDiffuseTextureRW");

        // Deferred Lighting
        public static readonly int _RaytracingLitBufferRW           = Shader.PropertyToID("_RaytracingLitBufferRW");
<<<<<<< HEAD
=======
        public static readonly int _RaytracingDiffuseRay            = Shader.PropertyToID("_RaytracingDiffuseRay");
        public static readonly int _RayTracingDiffuseLightingOnly   = Shader.PropertyToID("_RayTracingDiffuseLightingOnly");
>>>>>>> 796f9bd8

        // Ray binning
        public static readonly int _RayBinResult                    = Shader.PropertyToID("_RayBinResult");
        public static readonly int _RayBinSizeResult                = Shader.PropertyToID("_RayBinSizeResult");
        public static readonly int _RayBinTileCountX                = Shader.PropertyToID("_RayBinTileCountX");

        // Sub Surface
        public static readonly int _ThroughputTextureRW             = Shader.PropertyToID("_ThroughputTextureRW");
        public static readonly int _NormalTextureRW                 = Shader.PropertyToID("_NormalTextureRW");
        public static readonly int _DirectionTextureRW              = Shader.PropertyToID("_DirectionTextureRW");
        public static readonly int _PositionTextureRW               = Shader.PropertyToID("_PositionTextureRW");
        public static readonly int _DiffuseLightingTextureRW        = Shader.PropertyToID("_DiffuseLightingTextureRW");

        // Accumulation
        public static readonly int _AccumulationFrameIndex          = Shader.PropertyToID("_AccumulationFrameIndex");
        public static readonly int _AccumulationNumSamples          = Shader.PropertyToID("_AccumulationNumSamples");
        public static readonly int _AccumulationWeights             = Shader.PropertyToID("_AccumulationWeights");
        public static readonly int _AccumulationNeedsExposure       = Shader.PropertyToID("_AccumulationNeedsExposure");
        public static readonly int _RadianceTexture                 = Shader.PropertyToID("_RadianceTexture");

        // Preintegrated texture name
        public static readonly int _PreIntegratedFGD_GGXDisneyDiffuse = Shader.PropertyToID("_PreIntegratedFGD_GGXDisneyDiffuse");
        public static readonly int _PreIntegratedFGD_CharlieAndFabric = Shader.PropertyToID("_PreIntegratedFGD_CharlieAndFabric");

        public static readonly int _ExposureTexture                = Shader.PropertyToID("_ExposureTexture");
        public static readonly int _PrevExposureTexture            = Shader.PropertyToID("_PrevExposureTexture");
        public static readonly int _PreviousExposureTexture        = Shader.PropertyToID("_PreviousExposureTexture");
        public static readonly int _ExposureParams                 = Shader.PropertyToID("_ExposureParams");
        public static readonly int _AdaptationParams               = Shader.PropertyToID("_AdaptationParams");
        public static readonly int _ExposureCurveTexture           = Shader.PropertyToID("_ExposureCurveTexture");
        public static readonly int _ExposureWeightMask             = Shader.PropertyToID("_ExposureWeightMask");
        public static readonly int _Variants                       = Shader.PropertyToID("_Variants");
        public static readonly int _InputTexture                   = Shader.PropertyToID("_InputTexture");
        public static readonly int _OutputTexture                  = Shader.PropertyToID("_OutputTexture");
        public static readonly int _SourceTexture                  = Shader.PropertyToID("_SourceTexture");
        public static readonly int _InputHistoryTexture            = Shader.PropertyToID("_InputHistoryTexture");
        public static readonly int _OutputHistoryTexture           = Shader.PropertyToID("_OutputHistoryTexture");
        public static readonly int _InputVelocityMagnitudeHistory  = Shader.PropertyToID("_InputVelocityMagnitudeHistory");
        public static readonly int _OutputVelocityMagnitudeHistory = Shader.PropertyToID("_OutputVelocityMagnitudeHistory");

        public static readonly int _TargetScale                    = Shader.PropertyToID("_TargetScale");
        public static readonly int _Params                         = Shader.PropertyToID("_Params");
        public static readonly int _Params1                        = Shader.PropertyToID("_Params1");
        public static readonly int _Params2                        = Shader.PropertyToID("_Params2");
        public static readonly int _BokehKernel                    = Shader.PropertyToID("_BokehKernel");
        public static readonly int _InputCoCTexture                = Shader.PropertyToID("_InputCoCTexture");
        public static readonly int _InputHistoryCoCTexture         = Shader.PropertyToID("_InputHistoryCoCTexture");
        public static readonly int _OutputCoCTexture               = Shader.PropertyToID("_OutputCoCTexture");
        public static readonly int _OutputNearCoCTexture           = Shader.PropertyToID("_OutputNearCoCTexture");
        public static readonly int _OutputNearTexture              = Shader.PropertyToID("_OutputNearTexture");
        public static readonly int _OutputFarCoCTexture            = Shader.PropertyToID("_OutputFarCoCTexture");
        public static readonly int _OutputFarTexture               = Shader.PropertyToID("_OutputFarTexture");
        public static readonly int _OutputMip1                     = Shader.PropertyToID("_OutputMip1");
        public static readonly int _OutputMip2                     = Shader.PropertyToID("_OutputMip2");
        public static readonly int _OutputMip3                     = Shader.PropertyToID("_OutputMip3");
        public static readonly int _OutputMip4                     = Shader.PropertyToID("_OutputMip4");
        public static readonly int _IndirectBuffer                 = Shader.PropertyToID("_IndirectBuffer");
        public static readonly int _InputNearCoCTexture            = Shader.PropertyToID("_InputNearCoCTexture");
        public static readonly int _NearTileList                   = Shader.PropertyToID("_NearTileList");
        public static readonly int _InputFarTexture                = Shader.PropertyToID("_InputFarTexture");
        public static readonly int _InputNearTexture               = Shader.PropertyToID("_InputNearTexture");
        public static readonly int _InputFarCoCTexture             = Shader.PropertyToID("_InputFarCoCTexture");
        public static readonly int _FarTileList                    = Shader.PropertyToID("_FarTileList");
        public static readonly int _TileList                       = Shader.PropertyToID("_TileList");
        public static readonly int _TexelSize                      = Shader.PropertyToID("_TexelSize");
        public static readonly int _InputDilatedCoCTexture         = Shader.PropertyToID("_InputDilatedCoCTexture");
        public static readonly int _OutputAlphaTexture             = Shader.PropertyToID("_OutputAlphaTexture");
        public static readonly int _InputNearAlphaTexture          = Shader.PropertyToID("_InputNearAlphaTexture");
        public static readonly int _CoCTargetScale                 = Shader.PropertyToID("_CoCTargetScale");

        public static readonly int _BloomParams                    = Shader.PropertyToID("_BloomParams");
        public static readonly int _BloomTint                      = Shader.PropertyToID("_BloomTint");
        public static readonly int _BloomTexture                   = Shader.PropertyToID("_BloomTexture");
        public static readonly int _BloomDirtTexture               = Shader.PropertyToID("_BloomDirtTexture");
        public static readonly int _BloomDirtScaleOffset           = Shader.PropertyToID("_BloomDirtScaleOffset");
        public static readonly int _InputLowTexture                = Shader.PropertyToID("_InputLowTexture");
        public static readonly int _InputHighTexture               = Shader.PropertyToID("_InputHighTexture");
        public static readonly int _BloomBicubicParams             = Shader.PropertyToID("_BloomBicubicParams");
        public static readonly int _BloomThreshold                 = Shader.PropertyToID("_BloomThreshold");

        public static readonly int _ChromaSpectralLut              = Shader.PropertyToID("_ChromaSpectralLut");
        public static readonly int _ChromaParams                   = Shader.PropertyToID("_ChromaParams");

        public static readonly int _VignetteParams1                = Shader.PropertyToID("_VignetteParams1");
        public static readonly int _VignetteParams2                = Shader.PropertyToID("_VignetteParams2");
        public static readonly int _VignetteColor                  = Shader.PropertyToID("_VignetteColor");
        public static readonly int _VignetteMask                   = Shader.PropertyToID("_VignetteMask");

        public static readonly int _DistortionParams1              = Shader.PropertyToID("_DistortionParams1");
        public static readonly int _DistortionParams2              = Shader.PropertyToID("_DistortionParams2");

        public static readonly int _LogLut3D                       = Shader.PropertyToID("_LogLut3D");
        public static readonly int _LogLut3D_Params                = Shader.PropertyToID("_LogLut3D_Params");
        public static readonly int _ColorBalance                   = Shader.PropertyToID("_ColorBalance");
        public static readonly int _ColorFilter                    = Shader.PropertyToID("_ColorFilter");
        public static readonly int _ChannelMixerRed                = Shader.PropertyToID("_ChannelMixerRed");
        public static readonly int _ChannelMixerGreen              = Shader.PropertyToID("_ChannelMixerGreen");
        public static readonly int _ChannelMixerBlue               = Shader.PropertyToID("_ChannelMixerBlue");
        public static readonly int _HueSatCon                      = Shader.PropertyToID("_HueSatCon");
        public static readonly int _Lift                           = Shader.PropertyToID("_Lift");
        public static readonly int _Gamma                          = Shader.PropertyToID("_Gamma");
        public static readonly int _Gain                           = Shader.PropertyToID("_Gain");
        public static readonly int _Shadows                        = Shader.PropertyToID("_Shadows");
        public static readonly int _Midtones                       = Shader.PropertyToID("_Midtones");
        public static readonly int _Highlights                     = Shader.PropertyToID("_Highlights");
        public static readonly int _ShaHiLimits                    = Shader.PropertyToID("_ShaHiLimits");
        public static readonly int _SplitShadows                   = Shader.PropertyToID("_SplitShadows");
        public static readonly int _SplitHighlights                = Shader.PropertyToID("_SplitHighlights");
        public static readonly int _CurveMaster                    = Shader.PropertyToID("_CurveMaster");
        public static readonly int _CurveRed                       = Shader.PropertyToID("_CurveRed");
        public static readonly int _CurveGreen                     = Shader.PropertyToID("_CurveGreen");
        public static readonly int _CurveBlue                      = Shader.PropertyToID("_CurveBlue");
        public static readonly int _CurveHueVsHue                  = Shader.PropertyToID("_CurveHueVsHue");
        public static readonly int _CurveHueVsSat                  = Shader.PropertyToID("_CurveHueVsSat");
        public static readonly int _CurveSatVsSat                  = Shader.PropertyToID("_CurveSatVsSat");
        public static readonly int _CurveLumVsSat                  = Shader.PropertyToID("_CurveLumVsSat");

        public static readonly int _CustomToneCurve                = Shader.PropertyToID("_CustomToneCurve");
        public static readonly int _ToeSegmentA                    = Shader.PropertyToID("_ToeSegmentA");
        public static readonly int _ToeSegmentB                    = Shader.PropertyToID("_ToeSegmentB");
        public static readonly int _MidSegmentA                    = Shader.PropertyToID("_MidSegmentA");
        public static readonly int _MidSegmentB                    = Shader.PropertyToID("_MidSegmentB");
        public static readonly int _ShoSegmentA                    = Shader.PropertyToID("_ShoSegmentA");
        public static readonly int _ShoSegmentB                    = Shader.PropertyToID("_ShoSegmentB");

        public static readonly int _Depth                          = Shader.PropertyToID("_Depth");
        public static readonly int _LinearZ                        = Shader.PropertyToID("_LinearZ");
        public static readonly int _DS2x                           = Shader.PropertyToID("_DS2x");
        public static readonly int _DS4x                           = Shader.PropertyToID("_DS4x");
        public static readonly int _DS8x                           = Shader.PropertyToID("_DS8x");
        public static readonly int _DS16x                          = Shader.PropertyToID("_DS16x");
        public static readonly int _DS2xAtlas                      = Shader.PropertyToID("_DS2xAtlas");
        public static readonly int _DS4xAtlas                      = Shader.PropertyToID("_DS4xAtlas");
        public static readonly int _DS8xAtlas                      = Shader.PropertyToID("_DS8xAtlas");
        public static readonly int _DS16xAtlas                     = Shader.PropertyToID("_DS16xAtlas");
        public static readonly int _InvThicknessTable              = Shader.PropertyToID("_InvThicknessTable");
        public static readonly int _SampleWeightTable              = Shader.PropertyToID("_SampleWeightTable");
        public static readonly int _InvSliceDimension              = Shader.PropertyToID("_InvSliceDimension");
        public static readonly int _AdditionalParams               = Shader.PropertyToID("_AdditionalParams");
        public static readonly int _Occlusion                      = Shader.PropertyToID("_Occlusion");
        public static readonly int _InvLowResolution               = Shader.PropertyToID("_InvLowResolution");
        public static readonly int _InvHighResolution              = Shader.PropertyToID("_InvHighResolution");
        public static readonly int _LoResDB                        = Shader.PropertyToID("_LoResDB");
        public static readonly int _HiResDB                        = Shader.PropertyToID("_HiResDB");
        public static readonly int _LoResAO1                       = Shader.PropertyToID("_LoResAO1");
        public static readonly int _HiResAO                        = Shader.PropertyToID("_HiResAO");
        public static readonly int _AoResult                       = Shader.PropertyToID("_AoResult");

        public static readonly int _GrainTexture                   = Shader.PropertyToID("_GrainTexture");
        public static readonly int _GrainParams                    = Shader.PropertyToID("_GrainParams");
        public static readonly int _GrainTextureParams             = Shader.PropertyToID("_GrainTextureParams");
        public static readonly int _BlueNoiseTexture               = Shader.PropertyToID("_BlueNoiseTexture");
        public static readonly int _AlphaTexture                   = Shader.PropertyToID("_AlphaTexture");
        public static readonly int _OwenScrambledRGTexture         = Shader.PropertyToID("_OwenScrambledRGTexture");
        public static readonly int _OwenScrambledTexture           = Shader.PropertyToID("_OwenScrambledTexture");
        public static readonly int _ScramblingTileXSPP             = Shader.PropertyToID("_ScramblingTileXSPP");
        public static readonly int _RankingTileXSPP                = Shader.PropertyToID("_RankingTileXSPP");
        public static readonly int _ScramblingTexture              = Shader.PropertyToID("_ScramblingTexture");
        public static readonly int _AfterPostProcessTexture        = Shader.PropertyToID("_AfterPostProcessTexture");
        public static readonly int _DitherParams                   = Shader.PropertyToID("_DitherParams");
        public static readonly int _KeepAlpha                      = Shader.PropertyToID("_KeepAlpha");
        public static readonly int _UVTransform                    = Shader.PropertyToID("_UVTransform");

        public static readonly int _MotionVecAndDepth              = Shader.PropertyToID("_MotionVecAndDepth");
        public static readonly int _TileMinMaxMotionVec            = Shader.PropertyToID("_TileMinMaxMotionVec");
        public static readonly int _TileMaxNeighbourhood           = Shader.PropertyToID("_TileMaxNeighbourhood");
        public static readonly int _TileToScatterMax               = Shader.PropertyToID("_TileToScatterMax");
        public static readonly int _TileToScatterMin               = Shader.PropertyToID("_TileToScatterMin");
        public static readonly int _TileTargetSize                 = Shader.PropertyToID("_TileTargetSize");
        public static readonly int _MotionBlurParams               = Shader.PropertyToID("_MotionBlurParams0");
        public static readonly int _MotionBlurParams1              = Shader.PropertyToID("_MotionBlurParams1");
        public static readonly int _MotionBlurParams2              = Shader.PropertyToID("_MotionBlurParams2");
        public static readonly int _PrevVPMatrixNoTranslation      = Shader.PropertyToID("_PrevVPMatrixNoTranslation");

        public static readonly int _SMAAAreaTex                    = Shader.PropertyToID("_AreaTex");
        public static readonly int _SMAASearchTex                  = Shader.PropertyToID("_SearchTex");
        public static readonly int _SMAABlendTex                   = Shader.PropertyToID("_BlendTex");
        public static readonly int _SMAARTMetrics                  = Shader.PropertyToID("_SMAARTMetrics");

        public static readonly int _LowResDepthTexture             = Shader.PropertyToID("_LowResDepthTexture");
        public static readonly int _LowResTransparent              = Shader.PropertyToID("_LowResTransparent");

        public static readonly int _ShaderVariablesAmbientOcclusion = Shader.PropertyToID("ShaderVariablesAmbientOcclusion");
        public static readonly int _OcclusionTexture               = Shader.PropertyToID("_OcclusionTexture");
        public static readonly int _BentNormalsTexture             = Shader.PropertyToID("_BentNormalsTexture");
        public static readonly int _AOPackedData                   = Shader.PropertyToID("_AOPackedData");
        public static readonly int _AOPackedHistory                = Shader.PropertyToID("_AOPackedHistory");
        public static readonly int _AOPackedBlurred                = Shader.PropertyToID("_AOPackedBlurred");
        public static readonly int _AOOutputHistory                = Shader.PropertyToID("_AOOutputHistory");

        // Contrast Adaptive Sharpening
        public static readonly int _Sharpness                      = Shader.PropertyToID("Sharpness");
        public static readonly int _InputTextureDimensions         = Shader.PropertyToID("InputTextureDimensions");
        public static readonly int _OutputTextureDimensions        = Shader.PropertyToID("OutputTextureDimensions");

        // BlitCubeTextureFace.shader
        public static readonly int _InputTex                       = Shader.PropertyToID("_InputTex");
        public static readonly int _LoD                            = Shader.PropertyToID("_LoD");
        public static readonly int _FaceIndex                      = Shader.PropertyToID("_FaceIndex");

        // Probe Volumes
        public static readonly int _ProbeVolumeAtlasSH             = Shader.PropertyToID("_ProbeVolumeAtlasSH");
        public static readonly int _ProbeVolumeAtlasResolutionAndSliceCount = Shader.PropertyToID("_ProbeVolumeAtlasResolutionAndSliceCount");
        public static readonly int _ProbeVolumeAtlasResolutionAndSliceCountInverse = Shader.PropertyToID("_ProbeVolumeAtlasResolutionAndSliceCountInverse");
        public static readonly int _ProbeVolumeAtlasOctahedralDepth = Shader.PropertyToID("_ProbeVolumeAtlasOctahedralDepth");
        public static readonly int _ProbeVolumeResolution          = Shader.PropertyToID("_ProbeVolumeResolution");
        public static readonly int _ProbeVolumeResolutionInverse   = Shader.PropertyToID("_ProbeVolumeResolutionInverse");
        public static readonly int _ProbeVolumeAtlasScale          = Shader.PropertyToID("_ProbeVolumeAtlasScale");
        public static readonly int _ProbeVolumeAtlasBias           = Shader.PropertyToID("_ProbeVolumeAtlasBias");
        public static readonly int _ProbeVolumeAtlasReadBufferCount = Shader.PropertyToID("_ProbeVolumeAtlasReadBufferCount");
        public static readonly int _ProbeVolumeAtlasReadBuffer     = Shader.PropertyToID("_ProbeVolumeAtlasReadBuffer");
        public static readonly int _ProbeVolumeAtlasReadValidityBuffer = Shader.PropertyToID("_ProbeVolumeAtlasReadValidityBuffer");
        public static readonly int _ProbeVolumeAtlasWriteTextureSH = Shader.PropertyToID("_ProbeVolumeAtlasWriteTextureSH");
        public static readonly int _ProbeVolumeAtlasOctahedralDepthScaleBias = Shader.PropertyToID("_ProbeVolumeAtlasOctahedralDepthScaleBias");
        public static readonly int _ProbeVolumeAtlasOctahedralDepthResolutionAndInverse = Shader.PropertyToID("_ProbeVolumeAtlasOctahedralDepthResolutionAndInverse");
        public static readonly int _ProbeVolumeAtlasOctahedralDepthReadBufferCount = Shader.PropertyToID("_ProbeVolumeAtlasOctahedralDepthReadBufferCount");
        public static readonly int _ProbeVolumeAtlasOctahedralDepthReadBuffer = Shader.PropertyToID("_ProbeVolumeAtlasOctahedralDepthReadBuffer");
        public static readonly int _ProbeVolumeAtlasOctahedralDepthWriteTexture = Shader.PropertyToID("_ProbeVolumeAtlasOctahedralDepthWriteTexture");
        public static readonly int _ProbeVolumeAtlasOctahedralDepthScaleBiasTexels = Shader.PropertyToID("_ProbeVolumeAtlasOctahedralDepthScaleBiasTexels");
        public static readonly int _ProbeVolumeAtlasOctahedralDepthRWTexture = Shader.PropertyToID("_ProbeVolumeAtlasOctahedralDepthRWTexture");
        public static readonly int _FilterSampleCount              = Shader.PropertyToID("_FilterSampleCount");
        public static readonly int _FilterSharpness                = Shader.PropertyToID("_FilterSharpness");
        public static readonly int _AtlasTextureSH                 = Shader.PropertyToID("_AtlasTextureSH");
        public static readonly int _TextureViewScale               = Shader.PropertyToID("_TextureViewScale");
        public static readonly int _TextureViewBias                = Shader.PropertyToID("_TextureViewBias");
        public static readonly int _TextureViewResolution          = Shader.PropertyToID("_TextureViewResolution");
        public static readonly int _AtlasTextureOctahedralDepth    = Shader.PropertyToID("_AtlasTextureOctahedralDepth");
        public static readonly int _AtlasTextureOctahedralDepthScaleBias = Shader.PropertyToID("_AtlasTextureOctahedralDepthScaleBias");
        public static readonly int _ValidRange                     = Shader.PropertyToID("_ValidRange");
        public static readonly int _ProbeVolumeAtlasSliceMode      = Shader.PropertyToID("_ProbeVolumeAtlasSliceMode");
    }

    // Shared material property names
    static class HDMaterialProperties
    {
        // Stencil properties
        public const string kStencilRef = "_StencilRef";
        public const string kStencilWriteMask = "_StencilWriteMask";
        public const string kStencilRefDepth = "_StencilRefDepth";
        public const string kStencilWriteMaskDepth = "_StencilWriteMaskDepth";
        public const string kStencilRefGBuffer = "_StencilRefGBuffer";
        public const string kStencilWriteMaskGBuffer = "_StencilWriteMaskGBuffer";
        public const string kStencilRefMV = "_StencilRefMV";
        public const string kStencilWriteMaskMV = "_StencilWriteMaskMV";
        public const string kStencilRefDistortionVec = "_StencilRefDistortionVec";
        public const string kStencilWriteMaskDistortionVec = "_StencilWriteMaskDistortionVec";
        public const string kUseSplitLighting = "_RequireSplitLighting";

        public const string kZWrite = "_ZWrite";
        public const string kTransparentZWrite = "_TransparentZWrite";
        public const string kTransparentCullMode = "_TransparentCullMode";
        public const string kZTestTransparent = "_ZTestTransparent";
        public const string kRayTracing = "_RayTracing";

        public const string kEmissiveColorMap = "_EmissiveColorMap";

        public const string kSurfaceType = "_SurfaceType";
        public const string kMaterialID = "_MaterialID";
        public const string kTransmissionEnable = "_TransmissionEnable";
        public const string kEnableDecals = "_SupportDecals";
        public const string kSupportDecals = kEnableDecals;
        public const string kEnableSSR = "_ReceivesSSR";

        public const string kLayerCount = "_LayerCount";

        public const string kAlphaCutoffEnabled = "_AlphaCutoffEnable";
        public const string kZTestGBuffer = "_ZTestGBuffer";
        public const string kZTestDepthEqualForOpaque = "_ZTestDepthEqualForOpaque";
        public const string kBlendMode = "_BlendMode";
        public const string kAlphaToMask = "_AlphaToMask";
        public const string kEnableFogOnTransparent = "_EnableFogOnTransparent";
        public const string kDistortionDepthTest = "_DistortionDepthTest";
        public const string kDistortionEnable = "_DistortionEnable";
        public const string kZTestModeDistortion = "_ZTestModeDistortion";
        public const string kDistortionBlendMode = "_DistortionBlendMode";
        public const string kTransparentWritingMotionVec = "_TransparentWritingMotionVec";
        public const string kEnableBlendModePreserveSpecularLighting = "_EnableBlendModePreserveSpecularLighting";
        public const string kEmissionColor = "_EmissionColor";
        public const string kTransparentBackfaceEnable = "_TransparentBackfaceEnable";
        public const string kDoubleSidedEnable = "_DoubleSidedEnable";
        public const string kDoubleSidedNormalMode = "_DoubleSidedNormalMode";
        public const string kDistortionOnly = "_DistortionOnly";
        public const string kTransparentDepthPrepassEnable = "_TransparentDepthPrepassEnable";
        public const string kTransparentDepthPostpassEnable = "_TransparentDepthPostpassEnable";
        public const string kTransparentSortPriority = "_TransparentSortPriority";

        public const int kMaxLayerCount = 4;

        public const string kUVBase = "_UVBase";
        public const string kTexWorldScale = "_TexWorldScale";
        public const string kUVMappingMask = "_UVMappingMask";
        public const string kUVDetail = "_UVDetail";
        public const string kUVDetailsMappingMask = "_UVDetailsMappingMask";
        public const string kReceivesSSR = "_ReceivesSSR";
        public const string kReceivesSSRTransparent = "_ReceivesSSRTransparent";
        public const string kAddPrecomputedVelocity = "_AddPrecomputedVelocity";
        public const string kShadowMatteFilter = "_ShadowMatteFilter";

        public static readonly Color[] kLayerColors =
        {
            Color.white,
            Color.red,
            Color.green,
            Color.blue
        };
    }
}<|MERGE_RESOLUTION|>--- conflicted
+++ resolved
@@ -548,11 +548,7 @@
 
         // Deferred Lighting
         public static readonly int _RaytracingLitBufferRW           = Shader.PropertyToID("_RaytracingLitBufferRW");
-<<<<<<< HEAD
-=======
-        public static readonly int _RaytracingDiffuseRay            = Shader.PropertyToID("_RaytracingDiffuseRay");
         public static readonly int _RayTracingDiffuseLightingOnly   = Shader.PropertyToID("_RayTracingDiffuseLightingOnly");
->>>>>>> 796f9bd8
 
         // Ray binning
         public static readonly int _RayBinResult                    = Shader.PropertyToID("_RayBinResult");
