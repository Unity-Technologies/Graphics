namespace UnityEngine.Rendering.HighDefinition
{
    static class HDShaderPassNames
    {
        // ShaderPass string - use to have consistent name through the code
        public static readonly string s_EmptyStr = "";
        public static readonly string s_ForwardStr = "Forward";
        public static readonly string s_DepthOnlyStr = "DepthOnly";
        public static readonly string s_DepthForwardOnlyStr = "DepthForwardOnly";
        public static readonly string s_ForwardOnlyStr = "ForwardOnly";
        public static readonly string s_GBufferStr = "GBuffer";
        public static readonly string s_GBufferWithPrepassStr = "GBufferWithPrepass";
        public static readonly string s_SRPDefaultUnlitStr = "SRPDefaultUnlit";
        public static readonly string s_MotionVectorsStr = "MotionVectors";
        public static readonly string s_DistortionVectorsStr = "DistortionVectors";
        public static readonly string s_TransparentDepthPrepassStr = "TransparentDepthPrepass";
        public static readonly string s_TransparentBackfaceStr = "TransparentBackface";
        public static readonly string s_TransparentDepthPostpassStr = "TransparentDepthPostpass";
        public static readonly string s_RayTracingPrepassStr = "RayTracingPrepass";
        public static readonly string s_RayTracingVisibilityStr = "VisibilityDXR";
        public static readonly string s_PathTracingDXRStr = "PathTracingDXR";
        public static readonly string s_MetaStr = "META";
        public static readonly string s_ShadowCasterStr = "ShadowCaster";
        public static readonly string s_DBufferProjectorStr = DecalSystem.s_MaterialDecalPassNames[(int)DecalSystem.MaterialDecalPass.DBufferProjector];
        public static readonly string s_DecalProjectorForwardEmissiveStr = DecalSystem.s_MaterialDecalPassNames[(int)DecalSystem.MaterialDecalPass.DecalProjectorForwardEmissive];
        public static readonly string s_DBufferMeshStr = DecalSystem.s_MaterialDecalPassNames[(int)DecalSystem.MaterialDecalPass.DBufferMesh];
        public static readonly string s_DecalMeshForwardEmissiveStr = DecalSystem.s_MaterialDecalPassNames[(int)DecalSystem.MaterialDecalPass.DecalMeshForwardEmissive];

        // ShaderPass name
        public static readonly ShaderTagId s_EmptyName = new ShaderTagId(s_EmptyStr);
        public static readonly ShaderTagId s_ForwardName = new ShaderTagId(s_ForwardStr);
        public static readonly ShaderTagId s_DepthOnlyName = new ShaderTagId(s_DepthOnlyStr);
        public static readonly ShaderTagId s_DepthForwardOnlyName = new ShaderTagId(s_DepthForwardOnlyStr);
        public static readonly ShaderTagId s_ForwardOnlyName = new ShaderTagId(s_ForwardOnlyStr);
        public static readonly ShaderTagId s_GBufferName = new ShaderTagId(s_GBufferStr);
        public static readonly ShaderTagId s_GBufferWithPrepassName = new ShaderTagId(s_GBufferWithPrepassStr);
        public static readonly ShaderTagId s_SRPDefaultUnlitName = new ShaderTagId(s_SRPDefaultUnlitStr);
        public static readonly ShaderTagId s_MotionVectorsName = new ShaderTagId(s_MotionVectorsStr);
        public static readonly ShaderTagId s_DistortionVectorsName = new ShaderTagId(s_DistortionVectorsStr);
        public static readonly ShaderTagId s_TransparentDepthPrepassName = new ShaderTagId(s_TransparentDepthPrepassStr);
        public static readonly ShaderTagId s_TransparentBackfaceName = new ShaderTagId(s_TransparentBackfaceStr);
        public static readonly ShaderTagId s_TransparentDepthPostpassName = new ShaderTagId(s_TransparentDepthPostpassStr);
        public static readonly ShaderTagId s_RayTracingPrepassName = new ShaderTagId(s_RayTracingPrepassStr);

        public static readonly ShaderTagId s_DBufferMeshName = new ShaderTagId(s_DBufferMeshStr);
        public static readonly ShaderTagId s_DecalMeshForwardEmissiveName = new ShaderTagId(s_DecalMeshForwardEmissiveStr);

        // Legacy name
        public static readonly ShaderTagId s_AlwaysName = new ShaderTagId("Always");
        public static readonly ShaderTagId s_ForwardBaseName = new ShaderTagId("ForwardBase");
        public static readonly ShaderTagId s_DeferredName = new ShaderTagId("Deferred");
        public static readonly ShaderTagId s_PrepassBaseName = new ShaderTagId("PrepassBase");
        public static readonly ShaderTagId s_VertexName = new ShaderTagId("Vertex");
        public static readonly ShaderTagId s_VertexLMRGBMName = new ShaderTagId("VertexLMRGBM");
        public static readonly ShaderTagId s_VertexLMName = new ShaderTagId("VertexLM");
    }

    // Pre-hashed shader ids - naming conventions are a bit off in this file as we use the same
    // fields names as in the shaders for ease of use...
    // TODO: Would be nice to clean this up at some point
    static class HDShaderIDs
    {
        public static readonly int _ZClip = Shader.PropertyToID("_ZClip");

        public static readonly int _HDShadowDatas = Shader.PropertyToID("_HDShadowDatas");
        public static readonly int _HDDirectionalShadowData = Shader.PropertyToID("_HDDirectionalShadowData");
        public static readonly int _ShadowmapAtlas = Shader.PropertyToID("_ShadowmapAtlas");
        public static readonly int _ShadowmapAreaAtlas = Shader.PropertyToID("_ShadowmapAreaAtlas");
        public static readonly int _ShadowmapCascadeAtlas = Shader.PropertyToID("_ShadowmapCascadeAtlas");

        public static readonly int _CachedShadowmapAtlas = Shader.PropertyToID("_CachedShadowmapAtlas");
        public static readonly int _CachedAreaLightShadowmapAtlas = Shader.PropertyToID("_CachedAreaLightShadowmapAtlas");
        public static readonly int _CachedShadowAtlasSize = Shader.PropertyToID("_CachedShadowAtlasSize");
        public static readonly int _CachedAreaShadowAtlasSize = Shader.PropertyToID("_CachedAreaShadowAtlasSize");

        // Moment shadow map data
        public static readonly int _MomentShadowAtlas = Shader.PropertyToID("_MomentShadowAtlas");
        public static readonly int _MomentShadowmapSlotST = Shader.PropertyToID("_MomentShadowmapSlotST");
        public static readonly int _MomentShadowmapSize = Shader.PropertyToID("_MomentShadowmapSize");
        public static readonly int _SummedAreaTableInputInt = Shader.PropertyToID("_SummedAreaTableInputInt");
        public static readonly int _SummedAreaTableOutputInt = Shader.PropertyToID("_SummedAreaTableOutputInt");
        public static readonly int _SummedAreaTableInputFloat = Shader.PropertyToID("_SummedAreaTableInputFloat");
        public static readonly int _IMSKernelSize = Shader.PropertyToID("_IMSKernelSize");
        public static readonly int _SrcRect = Shader.PropertyToID("_SrcRect");
        public static readonly int _DstRect = Shader.PropertyToID("_DstRect");
        public static readonly int _EVSMExponent = Shader.PropertyToID("_EVSMExponent");
        public static readonly int _BlurWeightsStorage = Shader.PropertyToID("_BlurWeightsStorage");

        public static readonly int g_LayeredSingleIdxBuffer = Shader.PropertyToID("g_LayeredSingleIdxBuffer");

        public static readonly int g_depth_tex = Shader.PropertyToID("g_depth_tex");
        public static readonly int g_vLayeredLightList = Shader.PropertyToID("g_vLayeredLightList");
        public static readonly int g_LayeredOffset = Shader.PropertyToID("g_LayeredOffset");
        public static readonly int g_vBigTileLightList = Shader.PropertyToID("g_vBigTileLightList");
        public static readonly int g_vLightListGlobal = Shader.PropertyToID("g_vLightListGlobal");
        public static readonly int g_logBaseBuffer = Shader.PropertyToID("g_logBaseBuffer");
        public static readonly int g_vBoundsBuffer = Shader.PropertyToID("g_vBoundsBuffer");
        public static readonly int _LightVolumeData = Shader.PropertyToID("_LightVolumeData");
        public static readonly int g_data = Shader.PropertyToID("g_data");
        public static readonly int g_vLightList = Shader.PropertyToID("g_vLightList");

        public static readonly int g_TileFeatureFlags = Shader.PropertyToID("g_TileFeatureFlags");

        public static readonly int g_DispatchIndirectBuffer = Shader.PropertyToID("g_DispatchIndirectBuffer");
        public static readonly int g_TileList = Shader.PropertyToID("g_TileList");
        public static readonly int g_NumTiles = Shader.PropertyToID("g_NumTiles");
        public static readonly int g_NumTilesX = Shader.PropertyToID("g_NumTilesX");
        public static readonly int g_VertexPerTile = Shader.PropertyToID("g_VertexPerTile");

        public static readonly int _NumTiles = Shader.PropertyToID("_NumTiles");

        public static readonly int _CookieAtlas = Shader.PropertyToID("_CookieAtlas");

        public static readonly int _EnvCubemapTextures = Shader.PropertyToID("_EnvCubemapTextures");
        public static readonly int _Env2DTextures = Shader.PropertyToID("_Env2DTextures");
        public static readonly int _DirectionalLightDatas = Shader.PropertyToID("_DirectionalLightDatas");
        public static readonly int _LightDatas = Shader.PropertyToID("_LightDatas");
        public static readonly int _EnvLightDatas = Shader.PropertyToID("_EnvLightDatas");

        public static readonly int _ProbeVolumeBounds = Shader.PropertyToID("_ProbeVolumeBounds");
        public static readonly int _ProbeVolumeDatas = Shader.PropertyToID("_ProbeVolumeDatas");
        public static readonly int g_vProbeVolumesLayeredOffsetsBuffer = Shader.PropertyToID("g_vProbeVolumesLayeredOffsetsBuffer");
        public static readonly int g_vProbeVolumesLightListGlobal = Shader.PropertyToID("g_vProbeVolumesLightListGlobal");

        public static readonly int g_vLayeredOffsetsBuffer = Shader.PropertyToID("g_vLayeredOffsetsBuffer");

        public static readonly int _LightListToClear = Shader.PropertyToID("_LightListToClear");
        public static readonly int _LightListEntries = Shader.PropertyToID("_LightListEntries");

        public static readonly int _ViewTilesFlags = Shader.PropertyToID("_ViewTilesFlags");
        public static readonly int _ClusterDebugMode = Shader.PropertyToID("_ClusterDebugMode");
        public static readonly int _ClusterDebugDistance = Shader.PropertyToID("_ClusterDebugDistance");
        public static readonly int _MousePixelCoord = Shader.PropertyToID("_MousePixelCoord");
        public static readonly int _MouseClickPixelCoord = Shader.PropertyToID("_MouseClickPixelCoord");
        public static readonly int _DebugFont = Shader.PropertyToID("_DebugFont");
        public static readonly int _SliceIndex = Shader.PropertyToID("_SliceIndex");
        public static readonly int _DebugContactShadowLightIndex = Shader.PropertyToID("_DebugContactShadowLightIndex");

        public static readonly int _AmbientOcclusionTexture = Shader.PropertyToID("_AmbientOcclusionTexture");
        public static readonly int _AmbientOcclusionTextureRW = Shader.PropertyToID("_AmbientOcclusionTextureRW");
        public static readonly int _MultiAmbientOcclusionTexture = Shader.PropertyToID("_MultiAmbientOcclusionTexture");
        public static readonly int _DebugDepthPyramidMip = Shader.PropertyToID("_DebugDepthPyramidMip");
        public static readonly int _DebugDepthPyramidOffsets = Shader.PropertyToID("_DebugDepthPyramidOffsets");

        public static readonly int _UseTileLightList = Shader.PropertyToID("_UseTileLightList");

        public static readonly int _SkyTexture = Shader.PropertyToID("_SkyTexture");

        public static readonly int specularLightingUAV = Shader.PropertyToID("specularLightingUAV");
        public static readonly int diffuseLightingUAV = Shader.PropertyToID("diffuseLightingUAV");
        public static readonly int _DiffusionProfileAsset = Shader.PropertyToID("_DiffusionProfileAsset");
        public static readonly int _SssSampleBudget = Shader.PropertyToID("_SssSampleBudget");
        public static readonly int _MaterialID = Shader.PropertyToID("_MaterialID");

        public static readonly int g_TileListOffset = Shader.PropertyToID("g_TileListOffset");

        public static readonly int _LtcData = Shader.PropertyToID("_LtcData");
        public static readonly int _LtcGGXMatrix = Shader.PropertyToID("_LtcGGXMatrix");
        public static readonly int _LtcDisneyDiffuseMatrix = Shader.PropertyToID("_LtcDisneyDiffuseMatrix");
        public static readonly int _LtcMultiGGXFresnelDisneyDiffuse = Shader.PropertyToID("_LtcMultiGGXFresnelDisneyDiffuse");

        public static readonly int _ScreenSpaceShadowsTexture = Shader.PropertyToID("_ScreenSpaceShadowsTexture");
        public static readonly int _ContactShadowTexture = Shader.PropertyToID("_ContactShadowTexture");
        public static readonly int _ContactShadowTextureUAV = Shader.PropertyToID("_ContactShadowTextureUAV");
        public static readonly int _ContactShadowParamsParameters = Shader.PropertyToID("_ContactShadowParamsParameters");
        public static readonly int _ContactShadowParamsParameters2 = Shader.PropertyToID("_ContactShadowParamsParameters2");
        public static readonly int _ContactShadowParamsParameters3 = Shader.PropertyToID("_ContactShadowParamsParameters3");
        public static readonly int _DirectionalContactShadowSampleCount = Shader.PropertyToID("_SampleCount");
        public static readonly int _ShadowFrustumPlanes = Shader.PropertyToID("_ShadowFrustumPlanes");

        public static readonly int _StencilMask = Shader.PropertyToID("_StencilMask");
        public static readonly int _StencilRef = Shader.PropertyToID("_StencilRef");
        public static readonly int _StencilCmp = Shader.PropertyToID("_StencilCmp");

        public static readonly int _InputDepth = Shader.PropertyToID("_InputDepthTexture");

        public static readonly int _ClearColor = Shader.PropertyToID("_ClearColor");
        public static readonly int _SrcBlend = Shader.PropertyToID("_SrcBlend");
        public static readonly int _DstBlend = Shader.PropertyToID("_DstBlend");

        public static readonly int _ColorMaskTransparentVel = Shader.PropertyToID("_ColorMaskTransparentVel");
        public static readonly int _ColorMaskNormal = Shader.PropertyToID("_ColorMaskNormal");
        public static readonly int _DecalColorMask0 = Shader.PropertyToID(HDMaterialProperties.kDecalColorMask0);
        public static readonly int _DecalColorMask1 = Shader.PropertyToID(HDMaterialProperties.kDecalColorMask1);
        public static readonly int _DecalColorMask2 = Shader.PropertyToID(HDMaterialProperties.kDecalColorMask2);
        public static readonly int _DecalColorMask3 = Shader.PropertyToID(HDMaterialProperties.kDecalColorMask3);

        public static readonly int _StencilTexture = Shader.PropertyToID("_StencilTexture");

        // Used in the stencil resolve pass
        public static readonly int _OutputStencilBuffer = Shader.PropertyToID("_OutputStencilBuffer");
        public static readonly int _CoarseStencilBuffer = Shader.PropertyToID("_CoarseStencilBuffer");
        public static readonly int _CoarseStencilBufferSize = Shader.PropertyToID("_CoarseStencilBufferSize");


        // all decal properties
        public static readonly int _NormalToWorldID = Shader.PropertyToID("_NormalToWorld");
        public static readonly int _DecalAtlas2DID = Shader.PropertyToID("_DecalAtlas2D");
        public static readonly int _DecalHTileTexture = Shader.PropertyToID("_DecalHTileTexture");
        public static readonly int _DecalDatas = Shader.PropertyToID("_DecalDatas");
        public static readonly int _DecalNormalBufferStencilReadMask = Shader.PropertyToID("_DecalNormalBufferStencilReadMask");
        public static readonly int _DecalNormalBufferStencilRef = Shader.PropertyToID("_DecalNormalBufferStencilRef");
        public static readonly int _DecalPropertyMaskBuffer = Shader.PropertyToID("_DecalPropertyMaskBuffer");
        public static readonly int _DecalPropertyMaskBufferSRV = Shader.PropertyToID("_DecalPropertyMaskBufferSRV");
        public static readonly int _DecalPrepassTexture = Shader.PropertyToID("_DecalPrepassTexture");
        public static readonly int _DecalPrepassTextureMS = Shader.PropertyToID("_DecalPrepassTextureMS");


        public static readonly int _WorldSpaceCameraPos = Shader.PropertyToID("_WorldSpaceCameraPos");
        public static readonly int _PrevCamPosRWS = Shader.PropertyToID("_PrevCamPosRWS");
        public static readonly int _ViewMatrix = Shader.PropertyToID("_ViewMatrix");
        public static readonly int _InvViewMatrix = Shader.PropertyToID("_InvViewMatrix");
        public static readonly int _ProjMatrix = Shader.PropertyToID("_ProjMatrix");
        public static readonly int _InvProjMatrix = Shader.PropertyToID("_InvProjMatrix");
        public static readonly int _NonJitteredViewProjMatrix = Shader.PropertyToID("_NonJitteredViewProjMatrix");
        public static readonly int _ViewProjMatrix = Shader.PropertyToID("_ViewProjMatrix");
        public static readonly int _CameraViewProjMatrix = Shader.PropertyToID("_CameraViewProjMatrix");
        public static readonly int _InvViewProjMatrix = Shader.PropertyToID("_InvViewProjMatrix");
        public static readonly int _ZBufferParams = Shader.PropertyToID("_ZBufferParams");
        public static readonly int _ProjectionParams = Shader.PropertyToID("_ProjectionParams");
        public static readonly int unity_OrthoParams = Shader.PropertyToID("unity_OrthoParams");
        public static readonly int _InvProjParam = Shader.PropertyToID("_InvProjParam");
        public static readonly int _ScreenSize = Shader.PropertyToID("_ScreenSize");
        public static readonly int _HalfScreenSize = Shader.PropertyToID("_HalfScreenSize");
        public static readonly int _ScreenParams = Shader.PropertyToID("_ScreenParams");
        public static readonly int _RTHandleScale = Shader.PropertyToID("_RTHandleScale");
        public static readonly int _RTHandleScaleHistory = Shader.PropertyToID("_RTHandleScaleHistory");
        public static readonly int _PrevViewProjMatrix = Shader.PropertyToID("_PrevViewProjMatrix");
        public static readonly int _PrevInvViewProjMatrix = Shader.PropertyToID("_PrevInvViewProjMatrix");
        public static readonly int _FrustumPlanes = Shader.PropertyToID("_FrustumPlanes");
        public static readonly int _TaaFrameInfo = Shader.PropertyToID("_TaaFrameInfo");
        public static readonly int _TaaJitterStrength = Shader.PropertyToID("_TaaJitterStrength");

        public static readonly int _TaaPostParameters = Shader.PropertyToID("_TaaPostParameters");
        public static readonly int _TaaHistorySize = Shader.PropertyToID("_TaaHistorySize");
        public static readonly int _TaaFilterWeights = Shader.PropertyToID("_TaaFilterWeights");

        public static readonly int _WorldSpaceCameraPos1 = Shader.PropertyToID("_WorldSpaceCameraPos1");
        public static readonly int _ViewMatrix1 = Shader.PropertyToID("_ViewMatrix1");

        public static readonly int _ColorTexture                   = Shader.PropertyToID("_ColorTexture");
        public static readonly int _DepthTexture                   = Shader.PropertyToID("_DepthTexture");
        public static readonly int _DepthValuesTexture             = Shader.PropertyToID("_DepthValuesTexture");
        public static readonly int _CameraColorTexture             = Shader.PropertyToID("_CameraColorTexture");
        public static readonly int _CameraColorTextureRW           = Shader.PropertyToID("_CameraColorTextureRW");
        public static readonly int _CameraSssDiffuseLightingBuffer = Shader.PropertyToID("_CameraSssDiffuseLightingTexture");
        public static readonly int _CameraFilteringBuffer          = Shader.PropertyToID("_CameraFilteringTexture");
        public static readonly int _IrradianceSource               = Shader.PropertyToID("_IrradianceSource");

        // Planar reflection filtering
        public static readonly int _ReflectionColorMipChain = Shader.PropertyToID("_ReflectionColorMipChain");
        public static readonly int _DepthTextureMipChain = Shader.PropertyToID("_DepthTextureMipChain");
        public static readonly int _ReflectionPlaneNormal = Shader.PropertyToID("_ReflectionPlaneNormal");
        public static readonly int _ReflectionPlanePosition = Shader.PropertyToID("_ReflectionPlanePosition");
        public static readonly int _FilteredPlanarReflectionBuffer = Shader.PropertyToID("_FilteredPlanarReflectionBuffer");
        public static readonly int _HalfResReflectionBuffer = Shader.PropertyToID("_HalfResReflectionBuffer");
        public static readonly int _HalfResDepthBuffer = Shader.PropertyToID("_HalfResDepthBuffer");
        public static readonly int _CaptureBaseScreenSize = Shader.PropertyToID("_CaptureBaseScreenSize");
        public static readonly int _CaptureCurrentScreenSize = Shader.PropertyToID("_CaptureCurrentScreenSize");
        public static readonly int _CaptureCameraIVP = Shader.PropertyToID("_CaptureCameraIVP");
        public static readonly int _CaptureCameraPositon = Shader.PropertyToID("_CaptureCameraPositon");
        public static readonly int _SourceMipIndex = Shader.PropertyToID("_SourceMipIndex");
        public static readonly int _MaxMipLevels = Shader.PropertyToID("_MaxMipLevels");
        public static readonly int _ThetaValuesTexture = Shader.PropertyToID("_ThetaValuesTexture");
        public static readonly int _CaptureCameraFOV = Shader.PropertyToID("_CaptureCameraFOV");
        public static readonly int _RTScaleFactor = Shader.PropertyToID("_RTScaleFactor");
        public static readonly int _CaptureCameraVP_NO = Shader.PropertyToID("_CaptureCameraVP_NO");
        public static readonly int _CaptureCameraFarPlane = Shader.PropertyToID("_CaptureCameraFarPlane");
        public static readonly int _DepthTextureOblique = Shader.PropertyToID("_DepthTextureOblique");
        public static readonly int _DepthTextureNonOblique = Shader.PropertyToID("_DepthTextureNonOblique");
        public static readonly int _CaptureCameraIVP_NO = Shader.PropertyToID("_CaptureCameraIVP_NO");

        public static readonly int _Output                         = Shader.PropertyToID("_Output");
        public static readonly int _Input                          = Shader.PropertyToID("_Input");
        public static readonly int _InputVal                       = Shader.PropertyToID("_InputVal");
        public static readonly int _Sizes                          = Shader.PropertyToID("_Sizes");
        public static readonly int _ScaleBias                      = Shader.PropertyToID("_ScaleBias");

        // MSAA shader properties
        public static readonly int _ColorTextureMS = Shader.PropertyToID("_ColorTextureMS");
        public static readonly int _DepthTextureMS = Shader.PropertyToID("_DepthTextureMS");
        public static readonly int _NormalTextureMS = Shader.PropertyToID("_NormalTextureMS");
        public static readonly int _RaytracePrepassBufferMS = Shader.PropertyToID("_RaytracePrepassBufferMS");
        public static readonly int _MotionVectorTextureMS = Shader.PropertyToID("_MotionVectorTextureMS");
        public static readonly int _CameraDepthValuesTexture = Shader.PropertyToID("_CameraDepthValues");

        public static readonly int[] _GBufferTexture =
        {
            Shader.PropertyToID("_GBufferTexture0"),
            Shader.PropertyToID("_GBufferTexture1"),
            Shader.PropertyToID("_GBufferTexture2"),
            Shader.PropertyToID("_GBufferTexture3"),
            Shader.PropertyToID("_GBufferTexture4"),
            Shader.PropertyToID("_GBufferTexture5"),
            Shader.PropertyToID("_GBufferTexture6"),
            Shader.PropertyToID("_GBufferTexture7")
        };

        public static readonly int[] _GBufferTextureRW =
        {
            Shader.PropertyToID("_GBufferTexture0RW"),
            Shader.PropertyToID("_GBufferTexture1RW"),
            Shader.PropertyToID("_GBufferTexture2RW"),
            Shader.PropertyToID("_GBufferTexture3RW"),
            Shader.PropertyToID("_GBufferTexture4RW"),
            Shader.PropertyToID("_GBufferTexture5RW"),
            Shader.PropertyToID("_GBufferTexture6RW"),
            Shader.PropertyToID("_GBufferTexture7RW")
        };

        public static readonly int[] _DBufferTexture =
        {
            Shader.PropertyToID("_DBufferTexture0"),
            Shader.PropertyToID("_DBufferTexture1"),
            Shader.PropertyToID("_DBufferTexture2"),
            Shader.PropertyToID("_DBufferTexture3")
        };

        public static readonly int _ShaderVariablesGlobal = Shader.PropertyToID("ShaderVariablesGlobal");
        public static readonly int _ShaderVariablesXR = Shader.PropertyToID("ShaderVariablesXR");
        public static readonly int _ShaderVariablesVolumetric = Shader.PropertyToID("ShaderVariablesVolumetric");
        public static readonly int _ShaderVariablesLightList = Shader.PropertyToID("ShaderVariablesLightList");
        public static readonly int _ShaderVariablesRaytracing = Shader.PropertyToID("ShaderVariablesRaytracing");
        public static readonly int _ShaderVariablesRaytracingLightLoop = Shader.PropertyToID("ShaderVariablesRaytracingLightLoop");
        public static readonly int _ShaderVariablesDebugDisplay = Shader.PropertyToID("ShaderVariablesDebugDisplay");

        public static readonly int _SSSBufferTexture = Shader.PropertyToID("_SSSBufferTexture");
        public static readonly int _NormalBufferTexture = Shader.PropertyToID("_NormalBufferTexture");
        public static readonly int _RaytracePrepassBufferTexture = Shader.PropertyToID("_RaytracePrepassBufferTexture");

<<<<<<< HEAD
        public static readonly int _ShaderVariablesScreenSpaceReflection    = Shader.PropertyToID("ShaderVariablesScreenSpaceReflection");
        public static readonly int _SsrLightingTexture                      = Shader.PropertyToID("_SsrLightingTexture");
        public static readonly int _SsrLightingTextureRW                    = Shader.PropertyToID("_SsrLightingTextureRW");
        public static readonly int _SSRAccumTexture                         = Shader.PropertyToID("_SSRAccumTexture");
        public static readonly int _PrevSSRLightingTexture                  = Shader.PropertyToID("_PrevSSRLightingTexture");
        public static readonly int _SsrHitPointTexture                      = Shader.PropertyToID("_SsrHitPointTexture");
        public static readonly int _SsrClearCoatMaskTexture                 = Shader.PropertyToID("_SsrClearCoatMaskTexture");
        public static readonly int _DepthPyramidMipLevelOffsets             = Shader.PropertyToID("_DepthPyramidMipLevelOffsets");
        public static readonly int _DepthPyramidFirstMipLevelOffset         = Shader.PropertyToID("_DepthPyramidFirstMipLevelOffset");
        
=======
        public static readonly int _ShaderVariablesScreenSpaceReflection = Shader.PropertyToID("ShaderVariablesScreenSpaceReflection");
        public static readonly int _SsrLightingTexture                = Shader.PropertyToID("_SsrLightingTexture");
        public static readonly int _SsrLightingTextureRW              = Shader.PropertyToID("_SsrLightingTextureRW");
        public static readonly int _SsrHitPointTexture                = Shader.PropertyToID("_SsrHitPointTexture");
        public static readonly int _SsrClearCoatMaskTexture           = Shader.PropertyToID("_SsrClearCoatMaskTexture");
        public static readonly int _DepthPyramidMipLevelOffsets       = Shader.PropertyToID("_DepthPyramidMipLevelOffsets");
        public static readonly int _DepthPyramidFirstMipLevelOffset   = Shader.PropertyToID("_DepthPyramidFirstMipLevelOffset");

>>>>>>> bb6d9393

        // Still used by ray tracing.
        public static readonly int _SsrStencilBit = Shader.PropertyToID("_SsrStencilBit");

        public static readonly int _ShadowMaskTexture = Shader.PropertyToID("_ShadowMaskTexture");
        public static readonly int _LightLayersTexture = Shader.PropertyToID("_LightLayersTexture");
        public static readonly int _DistortionTexture = Shader.PropertyToID("_DistortionTexture");
        public static readonly int _ColorPyramidTexture = Shader.PropertyToID("_ColorPyramidTexture");
        public static readonly int _ColorPyramidUvScaleAndLimitPrevFrame = Shader.PropertyToID("_ColorPyramidUvScaleAndLimitPrevFrame");

        public static readonly int _DebugColorPickerTexture = Shader.PropertyToID("_DebugColorPickerTexture");
        public static readonly int _ColorPickerMode = Shader.PropertyToID("_ColorPickerMode");
        public static readonly int _ApplyLinearToSRGB = Shader.PropertyToID("_ApplyLinearToSRGB");
        public static readonly int _ColorPickerFontColor = Shader.PropertyToID("_ColorPickerFontColor");
        public static readonly int _FalseColorEnabled = Shader.PropertyToID("_FalseColor");
        public static readonly int _FalseColorThresholds = Shader.PropertyToID("_FalseColorThresholds");

        public static readonly int _DebugMatCapTexture = Shader.PropertyToID("_DebugMatCapTexture");
        public static readonly int _MatcapViewScale = Shader.PropertyToID("_MatcapViewScale");
        public static readonly int _MatcapMixAlbedo = Shader.PropertyToID("_MatcapMixAlbedo");

        public static readonly int _DebugFullScreenTexture = Shader.PropertyToID("_DebugFullScreenTexture");
        public static readonly int _BlitTexture = Shader.PropertyToID("_BlitTexture");
        public static readonly int _BlitScaleBias = Shader.PropertyToID("_BlitScaleBias");
        public static readonly int _BlitMipLevel = Shader.PropertyToID("_BlitMipLevel");
        public static readonly int _BlitScaleBiasRt = Shader.PropertyToID("_BlitScaleBiasRt");
        public static readonly int _BlitTextureSize = Shader.PropertyToID("_BlitTextureSize");
        public static readonly int _BlitPaddingSize = Shader.PropertyToID("_BlitPaddingSize");
        public static readonly int _BlitTexArraySlice = Shader.PropertyToID("_BlitTexArraySlice");

        public static readonly int _CameraDepthTexture = Shader.PropertyToID("_CameraDepthTexture");
        public static readonly int _CameraMotionVectorsTexture = Shader.PropertyToID("_CameraMotionVectorsTexture");
        public static readonly int _FullScreenDebugMode = Shader.PropertyToID("_FullScreenDebugMode");
        public static readonly int _TransparencyOverdrawMaxPixelCost = Shader.PropertyToID("_TransparencyOverdrawMaxPixelCost");
        public static readonly int _CustomDepthTexture = Shader.PropertyToID("_CustomDepthTexture");
        public static readonly int _CustomColorTexture = Shader.PropertyToID("_CustomColorTexture");
        public static readonly int _CustomPassInjectionPoint = Shader.PropertyToID("_CustomPassInjectionPoint");
        public static readonly int _AfterPostProcessColorBuffer = Shader.PropertyToID("_AfterPostProcessColorBuffer");

        public static readonly int _InputCubemap = Shader.PropertyToID("_InputCubemap");
        public static readonly int _Mipmap = Shader.PropertyToID("_Mipmap");
        public static readonly int _ApplyExposure = Shader.PropertyToID("_ApplyExposure");

        public static readonly int _DiffusionProfileHash = Shader.PropertyToID("_DiffusionProfileHash");
        public static readonly int _MaxRadius = Shader.PropertyToID("_MaxRadius");
        public static readonly int _ShapeParam = Shader.PropertyToID("_ShapeParam");
        public static readonly int _StdDev1 = Shader.PropertyToID("_StdDev1");
        public static readonly int _StdDev2 = Shader.PropertyToID("_StdDev2");
        public static readonly int _LerpWeight = Shader.PropertyToID("_LerpWeight");
        public static readonly int _HalfRcpVarianceAndWeight1 = Shader.PropertyToID("_HalfRcpVarianceAndWeight1");
        public static readonly int _HalfRcpVarianceAndWeight2 = Shader.PropertyToID("_HalfRcpVarianceAndWeight2");
        public static readonly int _TransmissionTint = Shader.PropertyToID("_TransmissionTint");
        public static readonly int _ThicknessRemap = Shader.PropertyToID("_ThicknessRemap");

        public static readonly int _Cubemap = Shader.PropertyToID("_Cubemap");
        public static readonly int _InvOmegaP = Shader.PropertyToID("_InvOmegaP");
        public static readonly int _DistortionParam = Shader.PropertyToID("_DistortionParam");
        public static readonly int _SkyParam = Shader.PropertyToID("_SkyParam");
        public static readonly int _BackplateParameters0 = Shader.PropertyToID("_BackplateParameters0");
        public static readonly int _BackplateParameters1 = Shader.PropertyToID("_BackplateParameters1");
        public static readonly int _BackplateParameters2 = Shader.PropertyToID("_BackplateParameters2");
        public static readonly int _BackplateShadowTint = Shader.PropertyToID("_BackplateShadowTint");
        public static readonly int _BackplateShadowFilter = Shader.PropertyToID("_BackplateShadowFilter");
        public static readonly int _SkyIntensity = Shader.PropertyToID("_SkyIntensity");
        public static readonly int _PixelCoordToViewDirWS = Shader.PropertyToID("_PixelCoordToViewDirWS");

        public static readonly int _Flowmap = Shader.PropertyToID("_Flowmap");
        public static readonly int _FlowmapParam = Shader.PropertyToID("_FlowmapParam");
        public static readonly int _CloudMap = Shader.PropertyToID("_CloudMap");
        public static readonly int _CloudFlowmap = Shader.PropertyToID("_CloudFlowmap");
        public static readonly int _CloudParam = Shader.PropertyToID("_CloudParam");
        public static readonly int _CloudParam2 = Shader.PropertyToID("_CloudParam2");

        public static readonly int _Size = Shader.PropertyToID("_Size");
        public static readonly int _Source = Shader.PropertyToID("_Source");
        public static readonly int _Destination = Shader.PropertyToID("_Destination");
        public static readonly int _Mip0 = Shader.PropertyToID("_Mip0");
        public static readonly int _SourceMip = Shader.PropertyToID("_SourceMip");
        public static readonly int _SrcOffsetAndLimit = Shader.PropertyToID("_SrcOffsetAndLimit");
        public static readonly int _SrcScaleBias = Shader.PropertyToID("_SrcScaleBias");
        public static readonly int _SrcUvLimits = Shader.PropertyToID("_SrcUvLimits");
        public static readonly int _DstOffset         = Shader.PropertyToID("_DstOffset");
        public static readonly int _DepthMipChain = Shader.PropertyToID("_DepthMipChain");

        public static readonly int _VBufferDensity                    = Shader.PropertyToID("_VBufferDensity");
        public static readonly int _VBufferLighting                   = Shader.PropertyToID("_VBufferLighting");
        public static readonly int _VBufferHistory                    = Shader.PropertyToID("_VBufferHistory");
        public static readonly int _VBufferFeedback                   = Shader.PropertyToID("_VBufferFeedback");
        public static readonly int _VBufferFilteringInput             = Shader.PropertyToID("_VBufferFilteringInput");
        public static readonly int _VBufferFilteringOutput            = Shader.PropertyToID("_VBufferFilteringOutput");
        public static readonly int _VolumeBounds                      = Shader.PropertyToID("_VolumeBounds");
        public static readonly int _VolumeData                        = Shader.PropertyToID("_VolumeData");
        public static readonly int _VolumeMaskAtlas                   = Shader.PropertyToID("_VolumeMaskAtlas");

        public static readonly int _GroundIrradianceTexture           = Shader.PropertyToID("_GroundIrradianceTexture");
        public static readonly int _GroundIrradianceTable             = Shader.PropertyToID("_GroundIrradianceTable");
        public static readonly int _GroundIrradianceTableOrder        = Shader.PropertyToID("_GroundIrradianceTableOrder");
        public static readonly int _AirSingleScatteringTexture        = Shader.PropertyToID("_AirSingleScatteringTexture");
        public static readonly int _AirSingleScatteringTable          = Shader.PropertyToID("_AirSingleScatteringTable");
        public static readonly int _AerosolSingleScatteringTexture    = Shader.PropertyToID("_AerosolSingleScatteringTexture");
        public static readonly int _AerosolSingleScatteringTable      = Shader.PropertyToID("_AerosolSingleScatteringTable");
        public static readonly int _MultipleScatteringTexture         = Shader.PropertyToID("_MultipleScatteringTexture");
        public static readonly int _MultipleScatteringTable           = Shader.PropertyToID("_MultipleScatteringTable");
        public static readonly int _MultipleScatteringTableOrder      = Shader.PropertyToID("_MultipleScatteringTableOrder");

        public static readonly int _PlanetaryRadius                   = Shader.PropertyToID("_PlanetaryRadius");
        public static readonly int _RcpPlanetaryRadius                = Shader.PropertyToID("_RcpPlanetaryRadius");
        public static readonly int _AtmosphericDepth                  = Shader.PropertyToID("_AtmosphericDepth");
        public static readonly int _RcpAtmosphericDepth               = Shader.PropertyToID("_RcpAtmosphericDepth");

        public static readonly int _AtmosphericRadius                 = Shader.PropertyToID("_AtmosphericRadius");
        public static readonly int _AerosolAnisotropy                 = Shader.PropertyToID("_AerosolAnisotropy");
        public static readonly int _AerosolPhasePartConstant          = Shader.PropertyToID("_AerosolPhasePartConstant");

        public static readonly int _AirDensityFalloff                 = Shader.PropertyToID("_AirDensityFalloff");
        public static readonly int _AirScaleHeight                    = Shader.PropertyToID("_AirScaleHeight");
        public static readonly int _AerosolDensityFalloff             = Shader.PropertyToID("_AerosolDensityFalloff");
        public static readonly int _AerosolScaleHeight                = Shader.PropertyToID("_AerosolScaleHeight");

        public static readonly int _AirSeaLevelExtinction             = Shader.PropertyToID("_AirSeaLevelExtinction");
        public static readonly int _AerosolSeaLevelExtinction         = Shader.PropertyToID("_AerosolSeaLevelExtinction");

        public static readonly int _AirSeaLevelScattering             = Shader.PropertyToID("_AirSeaLevelScattering");
        public static readonly int _AerosolSeaLevelScattering         = Shader.PropertyToID("_AerosolSeaLevelScattering");

        public static readonly int _GroundAlbedo                      = Shader.PropertyToID("_GroundAlbedo");
        public static readonly int _IntensityMultiplier               = Shader.PropertyToID("_IntensityMultiplier");

        public static readonly int _PlanetCenterPosition              = Shader.PropertyToID("_PlanetCenterPosition");

        public static readonly int _PlanetRotation                    = Shader.PropertyToID("_PlanetRotation");
        public static readonly int _SpaceRotation                     = Shader.PropertyToID("_SpaceRotation");

        public static readonly int _HasGroundAlbedoTexture            = Shader.PropertyToID("_HasGroundAlbedoTexture");
        public static readonly int _GroundAlbedoTexture               = Shader.PropertyToID("_GroundAlbedoTexture");

        public static readonly int _HasGroundEmissionTexture          = Shader.PropertyToID("_HasGroundEmissionTexture");
        public static readonly int _GroundEmissionTexture             = Shader.PropertyToID("_GroundEmissionTexture");
        public static readonly int _GroundEmissionMultiplier          = Shader.PropertyToID("_GroundEmissionMultiplier");

        public static readonly int _HasSpaceEmissionTexture           = Shader.PropertyToID("_HasSpaceEmissionTexture");
        public static readonly int _SpaceEmissionTexture              = Shader.PropertyToID("_SpaceEmissionTexture");
        public static readonly int _SpaceEmissionMultiplier           = Shader.PropertyToID("_SpaceEmissionMultiplier");

        public static readonly int _RenderSunDisk                     = Shader.PropertyToID("_RenderSunDisk");

        public static readonly int _ColorSaturation                   = Shader.PropertyToID("_ColorSaturation");
        public static readonly int _AlphaSaturation                   = Shader.PropertyToID("_AlphaSaturation");
        public static readonly int _AlphaMultiplier                   = Shader.PropertyToID("_AlphaMultiplier");
        public static readonly int _HorizonTint                       = Shader.PropertyToID("_HorizonTint");
        public static readonly int _ZenithTint                        = Shader.PropertyToID("_ZenithTint");
        public static readonly int _HorizonZenithShiftPower           = Shader.PropertyToID("_HorizonZenithShiftPower");
        public static readonly int _HorizonZenithShiftScale           = Shader.PropertyToID("_HorizonZenithShiftScale");

        // Raytracing variables
        public static readonly int _RayTracingLayerMask             = Shader.PropertyToID("_RayTracingLayerMask");
        public static readonly int _PixelSpreadAngleTangent         = Shader.PropertyToID("_PixelSpreadAngleTangent");
        public static readonly string _RaytracingAccelerationStructureName          = "_RaytracingAccelerationStructure";

        // Path tracing variables
        public static readonly int _PathTracedDoFConstants          = Shader.PropertyToID("_PathTracedDoFConstants");
        public static readonly int _InvViewportScaleBias            = Shader.PropertyToID("_InvViewportScaleBias");

        // Light Cluster
        public static readonly int _LightDatasRT                    = Shader.PropertyToID("_LightDatasRT");
        public static readonly int _EnvLightDatasRT                 = Shader.PropertyToID("_EnvLightDatasRT");
        public static readonly int _RaytracingLightCluster          = Shader.PropertyToID("_RaytracingLightCluster");
        public static readonly int _RaytracingLightClusterRW        = Shader.PropertyToID("_RaytracingLightClusterRW");

        // Denoising
        public static readonly int _HistoryBuffer                   = Shader.PropertyToID("_HistoryBuffer");
        public static readonly int _ValidationBuffer                = Shader.PropertyToID("_ValidationBuffer");
        public static readonly int _ValidationBufferRW              = Shader.PropertyToID("_ValidationBufferRW");
        public static readonly int _HistoryDepthTexture             = Shader.PropertyToID("_HistoryDepthTexture");
        public static readonly int _HistoryNormalTexture            = Shader.PropertyToID("_HistoryNormalTexture");
        public static readonly int _RaytracingDenoiseRadius         = Shader.PropertyToID("_RaytracingDenoiseRadius");
        public static readonly int _DenoiserFilterRadius            = Shader.PropertyToID("_DenoiserFilterRadius");
        public static readonly int _NormalHistoryCriterion          = Shader.PropertyToID("_NormalHistoryCriterion");
        public static readonly int _DenoiseInputTexture             = Shader.PropertyToID("_DenoiseInputTexture");
        public static readonly int _DenoiseOutputTextureRW          = Shader.PropertyToID("_DenoiseOutputTextureRW");
        public static readonly int _HalfResolutionFilter            = Shader.PropertyToID("_HalfResolutionFilter");
        public static readonly int _DenoisingHistorySlot            = Shader.PropertyToID("_DenoisingHistorySlot");
        public static readonly int _HistoryValidity                 = Shader.PropertyToID("_HistoryValidity");
        public static readonly int _ReflectionFilterMapping         = Shader.PropertyToID("_ReflectionFilterMapping");
        public static readonly int _DenoisingHistorySlice           = Shader.PropertyToID("_DenoisingHistorySlice");
        public static readonly int _DenoisingHistoryMask            = Shader.PropertyToID("_DenoisingHistoryMask");
        public static readonly int _DenoisingHistoryMaskSn          = Shader.PropertyToID("_DenoisingHistoryMaskSn");
        public static readonly int _DenoisingHistoryMaskUn          = Shader.PropertyToID("_DenoisingHistoryMaskUn");
        public static readonly int _HistoryValidityBuffer           = Shader.PropertyToID("_HistoryValidityBuffer");
        public static readonly int _ValidityOutputTextureRW         = Shader.PropertyToID("_ValidityOutputTextureRW");
        public static readonly int _VelocityBuffer                  = Shader.PropertyToID("_VelocityBuffer");
        public static readonly int _ShadowFilterMapping             = Shader.PropertyToID("_ShadowFilterMapping");
        public static readonly int _DistanceTexture                 = Shader.PropertyToID("_DistanceTexture");

        // Reflections
        public static readonly int _ReflectionHistorybufferRW       = Shader.PropertyToID("_ReflectionHistorybufferRW");
        public static readonly int _CurrentFrameTexture             = Shader.PropertyToID("_CurrentFrameTexture");
        public static readonly int _AccumulatedFrameTexture         = Shader.PropertyToID("_AccumulatedFrameTexture");
        public static readonly int _TemporalAccumuationWeight       = Shader.PropertyToID("_TemporalAccumuationWeight");
        public static readonly int _SpatialFilterRadius             = Shader.PropertyToID("_SpatialFilterRadius");
        public static readonly int _RaytracingHitDistanceTexture    = Shader.PropertyToID("_RaytracingHitDistanceTexture");
        public static readonly int _RaytracingVSNormalTexture       = Shader.PropertyToID("_RaytracingVSNormalTexture");
        public static readonly int _RaytracingReflectionTexture     = Shader.PropertyToID("_RaytracingReflectionTexture");

        // Shadows
        public static readonly int _RaytracingTargetAreaLight       = Shader.PropertyToID("_RaytracingTargetAreaLight");
        public static readonly int _RaytracingShadowSlot            = Shader.PropertyToID("_RaytracingShadowSlot");
        public static readonly int _RaytracingChannelMask           = Shader.PropertyToID("_RaytracingChannelMask");
        public static readonly int _RaytracingAreaWorldToLocal      = Shader.PropertyToID("_RaytracingAreaWorldToLocal");
        public static readonly int _RaytracedAreaShadowSample       = Shader.PropertyToID("_RaytracedAreaShadowSample");
        public static readonly int _RaytracedAreaShadowIntegration = Shader.PropertyToID("_RaytracedAreaShadowIntegration");
        public static readonly int _RaytracingDirectionBuffer       = Shader.PropertyToID("_RaytracingDirectionBuffer");
        public static readonly int _RayTracingLengthBuffer          = Shader.PropertyToID("_RayTracingLengthBuffer");
        public static readonly int _RaytracingDistanceBufferRW      = Shader.PropertyToID("_RaytracingDistanceBufferRW");
        public static readonly int _RaytracingDistanceBuffer        = Shader.PropertyToID("_RaytracingDistanceBuffer");
        public static readonly int _AreaShadowTexture               = Shader.PropertyToID("_AreaShadowTexture");
        public static readonly int _AreaShadowTextureRW             = Shader.PropertyToID("_AreaShadowTextureRW");
        public static readonly int _ScreenSpaceShadowsTextureRW     = Shader.PropertyToID("_ScreenSpaceShadowsTextureRW");
        public static readonly int _AreaShadowHistory               = Shader.PropertyToID("_AreaShadowHistory");
        public static readonly int _AreaShadowHistoryRW             = Shader.PropertyToID("_AreaShadowHistoryRW");
        public static readonly int _AnalyticProbBuffer              = Shader.PropertyToID("_AnalyticProbBuffer");
        public static readonly int _AnalyticHistoryBuffer           = Shader.PropertyToID("_AnalyticHistoryBuffer");
        public static readonly int _RaytracingLightRadius           = Shader.PropertyToID("_RaytracingLightRadius");
        public static readonly int _RaytracingSpotAngle             = Shader.PropertyToID("_RaytracingSpotAngle");
        public static readonly int _RaytracedShadowIntegration      = Shader.PropertyToID("_RaytracedShadowIntegration");
        public static readonly int _RaytracedColorShadowIntegration = Shader.PropertyToID("_RaytracedColorShadowIntegration");

        public static readonly int _DirectionalLightAngle           = Shader.PropertyToID("_DirectionalLightAngle");
        public static readonly int _DirectionalLightDirection       = Shader.PropertyToID("_DirectionalLightDirection");
        public static readonly int _SphereLightPosition             = Shader.PropertyToID("_SphereLightPosition");
        public static readonly int _SphereLightRadius               = Shader.PropertyToID("_SphereLightRadius");
        public static readonly int _CameraFOV                       = Shader.PropertyToID("_CameraFOV");

        // Ambient occlusion
        public static readonly int _RaytracingAOIntensity           = Shader.PropertyToID("_RaytracingAOIntensity");

        // Ray count
        public static readonly int _RayCountTexture                 = Shader.PropertyToID("_RayCountTexture");
        public static readonly int _RayCountType                    = Shader.PropertyToID("_RayCountType");
        public static readonly int _InputRayCountTexture            = Shader.PropertyToID("_InputRayCountTexture");
        public static readonly int _InputRayCountBuffer             = Shader.PropertyToID("_InputRayCountBuffer");
        public static readonly int _OutputRayCountBuffer            = Shader.PropertyToID("_OutputRayCountBuffer");
        public static readonly int _InputBufferDimension            = Shader.PropertyToID("_InputBufferDimension");
        public static readonly int _OutputBufferDimension           = Shader.PropertyToID("_OutputBufferDimension");

        // Primary Visibility
        public static readonly int _RaytracingFlagMask              = Shader.PropertyToID("_RaytracingFlagMask");
        public static readonly int _RaytracingPrimaryDebug          = Shader.PropertyToID("_RaytracingPrimaryDebug");
        public static readonly int _RaytracingCameraSkyEnabled      = Shader.PropertyToID("_RaytracingCameraSkyEnabled");
        public static readonly int _RaytracingCameraClearColor      = Shader.PropertyToID("_RaytracingCameraClearColor");

        // Indirect diffuse
        public static readonly int _IndirectDiffuseTexture              = Shader.PropertyToID("_IndirectDiffuseTexture");
        public static readonly int _IndirectDiffuseTextureRW            = Shader.PropertyToID("_IndirectDiffuseTextureRW");
        public static readonly int _UpscaledIndirectDiffuseTextureRW    = Shader.PropertyToID("_UpscaledIndirectDiffuseTextureRW");
        public static readonly int _IndirectDiffuseHitPointTexture      = Shader.PropertyToID("_IndirectDiffuseHitPointTexture");
        public static readonly int _IndirectDiffuseHitPointTextureRW    = Shader.PropertyToID("_IndirectDiffuseHitPointTextureRW");
        public static readonly int _IndirectDiffuseThicknessScale       = Shader.PropertyToID("_IndirectDiffuseThicknessScale");
        public static readonly int _IndirectDiffuseThicknessBias        = Shader.PropertyToID("_IndirectDiffuseThicknessBias");
        public static readonly int _IndirectDiffuseSteps                = Shader.PropertyToID("_IndirectDiffuseSteps");
        public static readonly int _IndirectDiffuseMaximalRadius        = Shader.PropertyToID("_IndirectDiffuseMaximalRadius");
        public static readonly int _InputNoisyBuffer                    = Shader.PropertyToID("_InputNoisyBuffer");
        public static readonly int _OutputFilteredBuffer                = Shader.PropertyToID("_OutputFilteredBuffer");
        public static readonly int _LowResolutionTexture                = Shader.PropertyToID("_LowResolutionTexture");
        public static readonly int _OutputUpscaledTexture               = Shader.PropertyToID("_OutputUpscaledTexture");
        public static readonly int _IndirectDiffuseSpatialFilter        = Shader.PropertyToID("_IndirectDiffuseSpatialFilter");

        // Deferred Lighting
        public static readonly int _RaytracingLitBufferRW           = Shader.PropertyToID("_RaytracingLitBufferRW");
        public static readonly int _RayTracingDiffuseLightingOnly   = Shader.PropertyToID("_RayTracingDiffuseLightingOnly");

        // Ray binning
        public static readonly int _RayBinResult                    = Shader.PropertyToID("_RayBinResult");
        public static readonly int _RayBinSizeResult                = Shader.PropertyToID("_RayBinSizeResult");
        public static readonly int _RayBinTileCountX                = Shader.PropertyToID("_RayBinTileCountX");
        public static readonly int _BufferSizeX                     = Shader.PropertyToID("_BufferSizeX");

        // Sub Surface
        public static readonly int _ThroughputTextureRW             = Shader.PropertyToID("_ThroughputTextureRW");
        public static readonly int _NormalTextureRW                 = Shader.PropertyToID("_NormalTextureRW");
        public static readonly int _DirectionTextureRW              = Shader.PropertyToID("_DirectionTextureRW");
        public static readonly int _PositionTextureRW               = Shader.PropertyToID("_PositionTextureRW");
        public static readonly int _DiffuseLightingTextureRW        = Shader.PropertyToID("_DiffuseLightingTextureRW");
        public static readonly int _SubSurfaceLightingBuffer        = Shader.PropertyToID("_SubSurfaceLightingBuffer");
        public static readonly int _IndirectDiffuseLightingBuffer   = Shader.PropertyToID("_IndirectDiffuseLightingBuffer");

        // Accumulation
        public static readonly int _AccumulationFrameIndex          = Shader.PropertyToID("_AccumulationFrameIndex");
        public static readonly int _AccumulationNumSamples          = Shader.PropertyToID("_AccumulationNumSamples");
        public static readonly int _AccumulationWeights             = Shader.PropertyToID("_AccumulationWeights");
        public static readonly int _AccumulationNeedsExposure       = Shader.PropertyToID("_AccumulationNeedsExposure");
        public static readonly int _RadianceTexture                 = Shader.PropertyToID("_RadianceTexture");

        // Preintegrated texture name
        public static readonly int _PreIntegratedFGD_GGXDisneyDiffuse = Shader.PropertyToID("_PreIntegratedFGD_GGXDisneyDiffuse");
        public static readonly int _PreIntegratedFGD_CharlieAndFabric = Shader.PropertyToID("_PreIntegratedFGD_CharlieAndFabric");

        public static readonly int _ExposureTexture                = Shader.PropertyToID("_ExposureTexture");
        public static readonly int _PrevExposureTexture            = Shader.PropertyToID("_PrevExposureTexture");
        public static readonly int _PreviousExposureTexture        = Shader.PropertyToID("_PreviousExposureTexture");
        public static readonly int _ExposureDebugTexture           = Shader.PropertyToID("_ExposureDebugTexture");
        public static readonly int _ExposureParams                 = Shader.PropertyToID("_ExposureParams");
        public static readonly int _ExposureParams2                = Shader.PropertyToID("_ExposureParams2");
        public static readonly int _ExposureDebugParams            = Shader.PropertyToID("_ExposureDebugParams");
        public static readonly int _HistogramExposureParams        = Shader.PropertyToID("_HistogramExposureParams");
        public static readonly int _HistogramBuffer                = Shader.PropertyToID("_HistogramBuffer");
        public static readonly int _FullImageHistogram             = Shader.PropertyToID("_FullImageHistogram");
        public static readonly int _AdaptationParams               = Shader.PropertyToID("_AdaptationParams");
        public static readonly int _ExposureCurveTexture           = Shader.PropertyToID("_ExposureCurveTexture");
        public static readonly int _ExposureWeightMask             = Shader.PropertyToID("_ExposureWeightMask");
        public static readonly int _ProceduralMaskParams           = Shader.PropertyToID("_ProceduralMaskParams");
        public static readonly int _ProceduralMaskParams2          = Shader.PropertyToID("_ProceduralMaskParams2");
        public static readonly int _Variants                       = Shader.PropertyToID("_Variants");
        public static readonly int _InputTexture                   = Shader.PropertyToID("_InputTexture");
        public static readonly int _InputTextureMSAA               = Shader.PropertyToID("_InputTextureMSAA");
        public static readonly int _OutputTexture                  = Shader.PropertyToID("_OutputTexture");
        public static readonly int _SourceTexture                  = Shader.PropertyToID("_SourceTexture");
        public static readonly int _InputHistoryTexture            = Shader.PropertyToID("_InputHistoryTexture");
        public static readonly int _OutputHistoryTexture           = Shader.PropertyToID("_OutputHistoryTexture");
        public static readonly int _InputVelocityMagnitudeHistory  = Shader.PropertyToID("_InputVelocityMagnitudeHistory");
        public static readonly int _OutputVelocityMagnitudeHistory = Shader.PropertyToID("_OutputVelocityMagnitudeHistory");

        public static readonly int _TargetScale                    = Shader.PropertyToID("_TargetScale");
        public static readonly int _Params                         = Shader.PropertyToID("_Params");
        public static readonly int _Params1                        = Shader.PropertyToID("_Params1");
        public static readonly int _Params2                        = Shader.PropertyToID("_Params2");
        public static readonly int _BokehKernel                    = Shader.PropertyToID("_BokehKernel");
        public static readonly int _InputCoCTexture                = Shader.PropertyToID("_InputCoCTexture");
        public static readonly int _InputHistoryCoCTexture         = Shader.PropertyToID("_InputHistoryCoCTexture");
        public static readonly int _OutputCoCTexture               = Shader.PropertyToID("_OutputCoCTexture");
        public static readonly int _OutputNearCoCTexture           = Shader.PropertyToID("_OutputNearCoCTexture");
        public static readonly int _OutputNearTexture              = Shader.PropertyToID("_OutputNearTexture");
        public static readonly int _OutputFarCoCTexture            = Shader.PropertyToID("_OutputFarCoCTexture");
        public static readonly int _OutputFarTexture               = Shader.PropertyToID("_OutputFarTexture");
        public static readonly int _OutputMip1                     = Shader.PropertyToID("_OutputMip1");
        public static readonly int _OutputMip2                     = Shader.PropertyToID("_OutputMip2");
        public static readonly int _OutputMip3                     = Shader.PropertyToID("_OutputMip3");
        public static readonly int _OutputMip4                     = Shader.PropertyToID("_OutputMip4");
        public static readonly int _OutputMip5                     = Shader.PropertyToID("_OutputMip5");
        public static readonly int _OutputMip6                     = Shader.PropertyToID("_OutputMip6");
        public static readonly int _IndirectBuffer                 = Shader.PropertyToID("_IndirectBuffer");
        public static readonly int _InputNearCoCTexture            = Shader.PropertyToID("_InputNearCoCTexture");
        public static readonly int _NearTileList                   = Shader.PropertyToID("_NearTileList");
        public static readonly int _InputFarTexture                = Shader.PropertyToID("_InputFarTexture");
        public static readonly int _InputNearTexture               = Shader.PropertyToID("_InputNearTexture");
        public static readonly int _InputFarCoCTexture             = Shader.PropertyToID("_InputFarCoCTexture");
        public static readonly int _FarTileList                    = Shader.PropertyToID("_FarTileList");
        public static readonly int _TileList                       = Shader.PropertyToID("_TileList");
        public static readonly int _TexelSize                      = Shader.PropertyToID("_TexelSize");
        public static readonly int _InputDilatedCoCTexture         = Shader.PropertyToID("_InputDilatedCoCTexture");
        public static readonly int _OutputAlphaTexture             = Shader.PropertyToID("_OutputAlphaTexture");
        public static readonly int _InputNearAlphaTexture          = Shader.PropertyToID("_InputNearAlphaTexture");
        public static readonly int _CoCTargetScale                 = Shader.PropertyToID("_CoCTargetScale");

        public static readonly int _BloomParams                    = Shader.PropertyToID("_BloomParams");
        public static readonly int _BloomTint                      = Shader.PropertyToID("_BloomTint");
        public static readonly int _BloomTexture                   = Shader.PropertyToID("_BloomTexture");
        public static readonly int _BloomDirtTexture               = Shader.PropertyToID("_BloomDirtTexture");
        public static readonly int _BloomDirtScaleOffset           = Shader.PropertyToID("_BloomDirtScaleOffset");
        public static readonly int _InputLowTexture                = Shader.PropertyToID("_InputLowTexture");
        public static readonly int _InputHighTexture               = Shader.PropertyToID("_InputHighTexture");
        public static readonly int _BloomBicubicParams             = Shader.PropertyToID("_BloomBicubicParams");
        public static readonly int _BloomThreshold                 = Shader.PropertyToID("_BloomThreshold");

        public static readonly int _ChromaSpectralLut              = Shader.PropertyToID("_ChromaSpectralLut");
        public static readonly int _ChromaParams                   = Shader.PropertyToID("_ChromaParams");

        public static readonly int _VignetteParams1                = Shader.PropertyToID("_VignetteParams1");
        public static readonly int _VignetteParams2                = Shader.PropertyToID("_VignetteParams2");
        public static readonly int _VignetteColor                  = Shader.PropertyToID("_VignetteColor");
        public static readonly int _VignetteMask                   = Shader.PropertyToID("_VignetteMask");

        public static readonly int _DistortionParams1              = Shader.PropertyToID("_DistortionParams1");
        public static readonly int _DistortionParams2              = Shader.PropertyToID("_DistortionParams2");

        public static readonly int _LogLut3D                       = Shader.PropertyToID("_LogLut3D");
        public static readonly int _LogLut3D_Params                = Shader.PropertyToID("_LogLut3D_Params");
        public static readonly int _ColorBalance                   = Shader.PropertyToID("_ColorBalance");
        public static readonly int _ColorFilter                    = Shader.PropertyToID("_ColorFilter");
        public static readonly int _ChannelMixerRed                = Shader.PropertyToID("_ChannelMixerRed");
        public static readonly int _ChannelMixerGreen              = Shader.PropertyToID("_ChannelMixerGreen");
        public static readonly int _ChannelMixerBlue               = Shader.PropertyToID("_ChannelMixerBlue");
        public static readonly int _HueSatCon                      = Shader.PropertyToID("_HueSatCon");
        public static readonly int _Lift                           = Shader.PropertyToID("_Lift");
        public static readonly int _Gamma                          = Shader.PropertyToID("_Gamma");
        public static readonly int _Gain                           = Shader.PropertyToID("_Gain");
        public static readonly int _Shadows                        = Shader.PropertyToID("_Shadows");
        public static readonly int _Midtones                       = Shader.PropertyToID("_Midtones");
        public static readonly int _Highlights                     = Shader.PropertyToID("_Highlights");
        public static readonly int _ShaHiLimits                    = Shader.PropertyToID("_ShaHiLimits");
        public static readonly int _SplitShadows                   = Shader.PropertyToID("_SplitShadows");
        public static readonly int _SplitHighlights                = Shader.PropertyToID("_SplitHighlights");
        public static readonly int _CurveMaster                    = Shader.PropertyToID("_CurveMaster");
        public static readonly int _CurveRed                       = Shader.PropertyToID("_CurveRed");
        public static readonly int _CurveGreen                     = Shader.PropertyToID("_CurveGreen");
        public static readonly int _CurveBlue                      = Shader.PropertyToID("_CurveBlue");
        public static readonly int _CurveHueVsHue                  = Shader.PropertyToID("_CurveHueVsHue");
        public static readonly int _CurveHueVsSat                  = Shader.PropertyToID("_CurveHueVsSat");
        public static readonly int _CurveSatVsSat                  = Shader.PropertyToID("_CurveSatVsSat");
        public static readonly int _CurveLumVsSat                  = Shader.PropertyToID("_CurveLumVsSat");

        public static readonly int _CustomToneCurve                = Shader.PropertyToID("_CustomToneCurve");
        public static readonly int _ToeSegmentA                    = Shader.PropertyToID("_ToeSegmentA");
        public static readonly int _ToeSegmentB                    = Shader.PropertyToID("_ToeSegmentB");
        public static readonly int _MidSegmentA                    = Shader.PropertyToID("_MidSegmentA");
        public static readonly int _MidSegmentB                    = Shader.PropertyToID("_MidSegmentB");
        public static readonly int _ShoSegmentA                    = Shader.PropertyToID("_ShoSegmentA");
        public static readonly int _ShoSegmentB                    = Shader.PropertyToID("_ShoSegmentB");

        public static readonly int _Depth                          = Shader.PropertyToID("_Depth");
        public static readonly int _LinearZ                        = Shader.PropertyToID("_LinearZ");
        public static readonly int _DS2x                           = Shader.PropertyToID("_DS2x");
        public static readonly int _DS4x                           = Shader.PropertyToID("_DS4x");
        public static readonly int _DS8x                           = Shader.PropertyToID("_DS8x");
        public static readonly int _DS16x                          = Shader.PropertyToID("_DS16x");
        public static readonly int _DS2xAtlas                      = Shader.PropertyToID("_DS2xAtlas");
        public static readonly int _DS4xAtlas                      = Shader.PropertyToID("_DS4xAtlas");
        public static readonly int _DS8xAtlas                      = Shader.PropertyToID("_DS8xAtlas");
        public static readonly int _DS16xAtlas                     = Shader.PropertyToID("_DS16xAtlas");
        public static readonly int _InvThicknessTable              = Shader.PropertyToID("_InvThicknessTable");
        public static readonly int _SampleWeightTable              = Shader.PropertyToID("_SampleWeightTable");
        public static readonly int _InvSliceDimension              = Shader.PropertyToID("_InvSliceDimension");
        public static readonly int _AdditionalParams               = Shader.PropertyToID("_AdditionalParams");
        public static readonly int _Occlusion                      = Shader.PropertyToID("_Occlusion");
        public static readonly int _InvLowResolution               = Shader.PropertyToID("_InvLowResolution");
        public static readonly int _InvHighResolution              = Shader.PropertyToID("_InvHighResolution");
        public static readonly int _LoResDB                        = Shader.PropertyToID("_LoResDB");
        public static readonly int _HiResDB                        = Shader.PropertyToID("_HiResDB");
        public static readonly int _LoResAO1                       = Shader.PropertyToID("_LoResAO1");
        public static readonly int _HiResAO                        = Shader.PropertyToID("_HiResAO");
        public static readonly int _AoResult                       = Shader.PropertyToID("_AoResult");

        public static readonly int _GrainTexture                   = Shader.PropertyToID("_GrainTexture");
        public static readonly int _GrainParams                    = Shader.PropertyToID("_GrainParams");
        public static readonly int _GrainTextureParams             = Shader.PropertyToID("_GrainTextureParams");
        public static readonly int _BlueNoiseTexture               = Shader.PropertyToID("_BlueNoiseTexture");
        public static readonly int _AlphaTexture                   = Shader.PropertyToID("_AlphaTexture");
        public static readonly int _OwenScrambledRGTexture         = Shader.PropertyToID("_OwenScrambledRGTexture");
        public static readonly int _OwenScrambledTexture           = Shader.PropertyToID("_OwenScrambledTexture");
        public static readonly int _ScramblingTileXSPP             = Shader.PropertyToID("_ScramblingTileXSPP");
        public static readonly int _RankingTileXSPP                = Shader.PropertyToID("_RankingTileXSPP");
        public static readonly int _ScramblingTexture              = Shader.PropertyToID("_ScramblingTexture");
        public static readonly int _AfterPostProcessTexture        = Shader.PropertyToID("_AfterPostProcessTexture");
        public static readonly int _DitherParams                   = Shader.PropertyToID("_DitherParams");
        public static readonly int _KeepAlpha                      = Shader.PropertyToID("_KeepAlpha");
        public static readonly int _UVTransform                    = Shader.PropertyToID("_UVTransform");

        public static readonly int _MotionVecAndDepth              = Shader.PropertyToID("_MotionVecAndDepth");
        public static readonly int _TileMinMaxMotionVec            = Shader.PropertyToID("_TileMinMaxMotionVec");
        public static readonly int _TileMaxNeighbourhood           = Shader.PropertyToID("_TileMaxNeighbourhood");
        public static readonly int _TileToScatterMax               = Shader.PropertyToID("_TileToScatterMax");
        public static readonly int _TileToScatterMin               = Shader.PropertyToID("_TileToScatterMin");
        public static readonly int _TileTargetSize                 = Shader.PropertyToID("_TileTargetSize");
        public static readonly int _MotionBlurParams               = Shader.PropertyToID("_MotionBlurParams0");
        public static readonly int _MotionBlurParams1              = Shader.PropertyToID("_MotionBlurParams1");
        public static readonly int _MotionBlurParams2              = Shader.PropertyToID("_MotionBlurParams2");
        public static readonly int _PrevVPMatrixNoTranslation      = Shader.PropertyToID("_PrevVPMatrixNoTranslation");

        public static readonly int _SMAAAreaTex                    = Shader.PropertyToID("_AreaTex");
        public static readonly int _SMAASearchTex                  = Shader.PropertyToID("_SearchTex");
        public static readonly int _SMAABlendTex                   = Shader.PropertyToID("_BlendTex");
        public static readonly int _SMAARTMetrics                  = Shader.PropertyToID("_SMAARTMetrics");

        public static readonly int _LowResDepthTexture             = Shader.PropertyToID("_LowResDepthTexture");
        public static readonly int _LowResTransparent              = Shader.PropertyToID("_LowResTransparent");

        public static readonly int _ShaderVariablesAmbientOcclusion = Shader.PropertyToID("ShaderVariablesAmbientOcclusion");
        public static readonly int _OcclusionTexture               = Shader.PropertyToID("_OcclusionTexture");
        public static readonly int _BentNormalsTexture             = Shader.PropertyToID("_BentNormalsTexture");
        public static readonly int _AOPackedData                   = Shader.PropertyToID("_AOPackedData");
        public static readonly int _AOPackedHistory                = Shader.PropertyToID("_AOPackedHistory");
        public static readonly int _AOPackedBlurred                = Shader.PropertyToID("_AOPackedBlurred");
        public static readonly int _AOOutputHistory                = Shader.PropertyToID("_AOOutputHistory");

        // Contrast Adaptive Sharpening
        public static readonly int _Sharpness                      = Shader.PropertyToID("Sharpness");
        public static readonly int _InputTextureDimensions         = Shader.PropertyToID("InputTextureDimensions");
        public static readonly int _OutputTextureDimensions        = Shader.PropertyToID("OutputTextureDimensions");

        // BlitCubeTextureFace.shader
        public static readonly int _InputTex                       = Shader.PropertyToID("_InputTex");
        public static readonly int _LoD                            = Shader.PropertyToID("_LoD");
        public static readonly int _FaceIndex                      = Shader.PropertyToID("_FaceIndex");

        // Custom Pass Utils API
        public static readonly int _SourceScaleBias                = Shader.PropertyToID("_SourceScaleBias");
        public static readonly int _GaussianWeights                = Shader.PropertyToID("_GaussianWeights");
        public static readonly int _SampleCount                    = Shader.PropertyToID("_SampleCount");
        public static readonly int _Radius                         = Shader.PropertyToID("_Radius");
        public static readonly int _ViewPortSize                   = Shader.PropertyToID("_ViewPortSize");
        public static readonly int _ViewportScaleBias              = Shader.PropertyToID("_ViewportScaleBias");
        public static readonly int _SourceSize                     = Shader.PropertyToID("_SourceSize");
        public static readonly int _SourceScaleFactor              = Shader.PropertyToID("_SourceScaleFactor");

        // Probe Volumes
        public static readonly int _ProbeVolumeAtlasSH             = Shader.PropertyToID("_ProbeVolumeAtlasSH");
        public static readonly int _ProbeVolumeAtlasResolutionAndSliceCount = Shader.PropertyToID("_ProbeVolumeAtlasResolutionAndSliceCount");
        public static readonly int _ProbeVolumeAtlasResolutionAndSliceCountInverse = Shader.PropertyToID("_ProbeVolumeAtlasResolutionAndSliceCountInverse");
        public static readonly int _ProbeVolumeAtlasOctahedralDepth = Shader.PropertyToID("_ProbeVolumeAtlasOctahedralDepth");
        public static readonly int _ProbeVolumeResolution          = Shader.PropertyToID("_ProbeVolumeResolution");
        public static readonly int _ProbeVolumeResolutionInverse   = Shader.PropertyToID("_ProbeVolumeResolutionInverse");
        public static readonly int _ProbeVolumeAtlasScale          = Shader.PropertyToID("_ProbeVolumeAtlasScale");
        public static readonly int _ProbeVolumeAtlasBias           = Shader.PropertyToID("_ProbeVolumeAtlasBias");
        public static readonly int _ProbeVolumeAtlasReadBufferCount = Shader.PropertyToID("_ProbeVolumeAtlasReadBufferCount");
        public static readonly int _ProbeVolumeAtlasReadSHL01Buffer = Shader.PropertyToID("_ProbeVolumeAtlasReadSHL01Buffer");
        public static readonly int _ProbeVolumeAtlasReadSHL2Buffer = Shader.PropertyToID("_ProbeVolumeAtlasReadSHL2Buffer");
        public static readonly int _ProbeVolumeAtlasReadValidityBuffer = Shader.PropertyToID("_ProbeVolumeAtlasReadValidityBuffer");
        public static readonly int _ProbeVolumeAtlasWriteTextureSH = Shader.PropertyToID("_ProbeVolumeAtlasWriteTextureSH");
        public static readonly int _ProbeVolumeAtlasOctahedralDepthScaleBias = Shader.PropertyToID("_ProbeVolumeAtlasOctahedralDepthScaleBias");
        public static readonly int _ProbeVolumeAtlasOctahedralDepthResolutionAndInverse = Shader.PropertyToID("_ProbeVolumeAtlasOctahedralDepthResolutionAndInverse");
        public static readonly int _ProbeVolumeAtlasOctahedralDepthReadBufferCount = Shader.PropertyToID("_ProbeVolumeAtlasOctahedralDepthReadBufferCount");
        public static readonly int _ProbeVolumeAtlasOctahedralDepthReadBuffer = Shader.PropertyToID("_ProbeVolumeAtlasOctahedralDepthReadBuffer");
        public static readonly int _ProbeVolumeAtlasOctahedralDepthWriteTexture = Shader.PropertyToID("_ProbeVolumeAtlasOctahedralDepthWriteTexture");
        public static readonly int _ProbeVolumeAtlasOctahedralDepthScaleBiasTexels = Shader.PropertyToID("_ProbeVolumeAtlasOctahedralDepthScaleBiasTexels");
        public static readonly int _ProbeVolumeAtlasOctahedralDepthRWTexture = Shader.PropertyToID("_ProbeVolumeAtlasOctahedralDepthRWTexture");
        public static readonly int _FilterSampleCount              = Shader.PropertyToID("_FilterSampleCount");
        public static readonly int _FilterSharpness                = Shader.PropertyToID("_FilterSharpness");
        public static readonly int _AtlasTextureSH                 = Shader.PropertyToID("_AtlasTextureSH");
        public static readonly int _TextureViewScale               = Shader.PropertyToID("_TextureViewScale");
        public static readonly int _TextureViewBias                = Shader.PropertyToID("_TextureViewBias");
        public static readonly int _TextureViewResolution          = Shader.PropertyToID("_TextureViewResolution");
        public static readonly int _AtlasTextureOctahedralDepth    = Shader.PropertyToID("_AtlasTextureOctahedralDepth");
        public static readonly int _AtlasTextureOctahedralDepthScaleBias = Shader.PropertyToID("_AtlasTextureOctahedralDepthScaleBias");
        public static readonly int _ValidRange                     = Shader.PropertyToID("_ValidRange");
        public static readonly int _ProbeVolumeAtlasSliceMode      = Shader.PropertyToID("_ProbeVolumeAtlasSliceMode");
    }

    // Shared material property names
    static class HDMaterialProperties
    {
        // Stencil properties
        public const string kStencilRef = "_StencilRef";
        public const string kStencilWriteMask = "_StencilWriteMask";
        public const string kStencilRefDepth = "_StencilRefDepth";
        public const string kStencilWriteMaskDepth = "_StencilWriteMaskDepth";
        public const string kStencilRefGBuffer = "_StencilRefGBuffer";
        public const string kStencilWriteMaskGBuffer = "_StencilWriteMaskGBuffer";
        public const string kStencilRefMV = "_StencilRefMV";
        public const string kStencilWriteMaskMV = "_StencilWriteMaskMV";
        public const string kStencilRefDistortionVec = "_StencilRefDistortionVec";
        public const string kStencilWriteMaskDistortionVec = "_StencilWriteMaskDistortionVec";
        public const string kUseSplitLighting = "_RequireSplitLighting";

        public const string kZWrite = "_ZWrite";
        public const string kTransparentZWrite = "_TransparentZWrite";
        public const string kTransparentCullMode = "_TransparentCullMode";
        public const string kOpaqueCullMode = "_OpaqueCullMode";
        public const string kZTestTransparent = "_ZTestTransparent";
        public const string kRayTracing = "_RayTracing";

        public const string kEmissiveColorMap = "_EmissiveColorMap";

        public const string kSurfaceType = "_SurfaceType";
        public const string kMaterialID = "_MaterialID";
        public const string kTransmissionEnable = "_TransmissionEnable";
        public const string kEnableDecals = "_SupportDecals";
        public const string kSupportDecals = kEnableDecals;
        public const string kDecalLayerMaskFromDecal = "_DecalLayerMaskFromDecal";
        public const string kEnableSSR = "_ReceivesSSR";

        public const string kLayerCount = "_LayerCount";

        public const string kAlphaCutoffEnabled = "_AlphaCutoffEnable";
        public const string kZTestGBuffer = "_ZTestGBuffer";
        public const string kZTestDepthEqualForOpaque = "_ZTestDepthEqualForOpaque";
        public const string kBlendMode = "_BlendMode";
        public const string kAlphaToMask = "_AlphaToMask";
        public const string kAlphaToMaskInspector = "_AlphaToMaskInspectorValue";
        public const string kEnableFogOnTransparent = "_EnableFogOnTransparent";
        public const string kDistortionDepthTest = "_DistortionDepthTest";
        public const string kDistortionEnable = "_DistortionEnable";
        public const string kZTestModeDistortion = "_ZTestModeDistortion";
        public const string kDistortionBlendMode = "_DistortionBlendMode";
        public const string kTransparentWritingMotionVec = "_TransparentWritingMotionVec";
        public const string kEnableBlendModePreserveSpecularLighting = "_EnableBlendModePreserveSpecularLighting";
        public const string kEmissionColor = "_EmissionColor";
        public const string kTransparentBackfaceEnable = "_TransparentBackfaceEnable";
        public const string kDoubleSidedEnable = "_DoubleSidedEnable";
        public const string kDoubleSidedNormalMode = "_DoubleSidedNormalMode";
        public const string kDistortionOnly = "_DistortionOnly";
        public const string kTransparentDepthPrepassEnable = "_TransparentDepthPrepassEnable";
        public const string kTransparentDepthPostpassEnable = "_TransparentDepthPostpassEnable";
        public const string kTransparentSortPriority = "_TransparentSortPriority";

        public const int kMaxLayerCount = 4;

        public const string kUVBase = "_UVBase";
        public const string kTexWorldScale = "_TexWorldScale";
        public const string kUVMappingMask = "_UVMappingMask";
        public const string kUVDetail = "_UVDetail";
        public const string kUVDetailsMappingMask = "_UVDetailsMappingMask";
        public const string kReceivesSSR = "_ReceivesSSR";
        public const string kReceivesSSRTransparent = "_ReceivesSSRTransparent";
        public const string kAddPrecomputedVelocity = "_AddPrecomputedVelocity";
        public const string kShadowMatteFilter = "_ShadowMatteFilter";
        public const string kDepthOffsetEnable = "_DepthOffsetEnable";
        public const string kDisplacementMode = "_DisplacementMode";

        public static readonly Color[] kLayerColors =
        {
            Color.white,
            Color.red,
            Color.green,
            Color.blue
        };

        public static readonly string kAffectAlbedo   = "_AffectAlbedo";
        public static readonly string kAffectNormal   = "_AffectNormal";
        public static readonly string kAffectAO = "_AffectAO";
        public static readonly string kAffectMetal = "_AffectMetal";
        public static readonly string kAffectSmoothness = "_AffectSmoothness";
        public static readonly string kAffectEmission = "_AffectEmission";

        public static readonly string kDecalColorMask0 = "_DecalColorMask0";
        public static readonly string kDecalColorMask1 = "_DecalColorMask1";
        public static readonly string kDecalColorMask2 = "_DecalColorMask2";
        public static readonly string kDecalColorMask3 = "_DecalColorMask3";

        public static readonly string kDecalStencilWriteMask = "_DecalStencilWriteMask";
        public static readonly string kDecalStencilRef = "_DecalStencilRef";
    }
}<|MERGE_RESOLUTION|>--- conflicted
+++ resolved
@@ -328,7 +328,6 @@
         public static readonly int _NormalBufferTexture = Shader.PropertyToID("_NormalBufferTexture");
         public static readonly int _RaytracePrepassBufferTexture = Shader.PropertyToID("_RaytracePrepassBufferTexture");
 
-<<<<<<< HEAD
         public static readonly int _ShaderVariablesScreenSpaceReflection    = Shader.PropertyToID("ShaderVariablesScreenSpaceReflection");
         public static readonly int _SsrLightingTexture                      = Shader.PropertyToID("_SsrLightingTexture");
         public static readonly int _SsrLightingTextureRW                    = Shader.PropertyToID("_SsrLightingTextureRW");
@@ -338,17 +337,7 @@
         public static readonly int _SsrClearCoatMaskTexture                 = Shader.PropertyToID("_SsrClearCoatMaskTexture");
         public static readonly int _DepthPyramidMipLevelOffsets             = Shader.PropertyToID("_DepthPyramidMipLevelOffsets");
         public static readonly int _DepthPyramidFirstMipLevelOffset         = Shader.PropertyToID("_DepthPyramidFirstMipLevelOffset");
-        
-=======
-        public static readonly int _ShaderVariablesScreenSpaceReflection = Shader.PropertyToID("ShaderVariablesScreenSpaceReflection");
-        public static readonly int _SsrLightingTexture                = Shader.PropertyToID("_SsrLightingTexture");
-        public static readonly int _SsrLightingTextureRW              = Shader.PropertyToID("_SsrLightingTextureRW");
-        public static readonly int _SsrHitPointTexture                = Shader.PropertyToID("_SsrHitPointTexture");
-        public static readonly int _SsrClearCoatMaskTexture           = Shader.PropertyToID("_SsrClearCoatMaskTexture");
-        public static readonly int _DepthPyramidMipLevelOffsets       = Shader.PropertyToID("_DepthPyramidMipLevelOffsets");
-        public static readonly int _DepthPyramidFirstMipLevelOffset   = Shader.PropertyToID("_DepthPyramidFirstMipLevelOffset");
-
->>>>>>> bb6d9393
+
 
         // Still used by ray tracing.
         public static readonly int _SsrStencilBit = Shader.PropertyToID("_SsrStencilBit");
