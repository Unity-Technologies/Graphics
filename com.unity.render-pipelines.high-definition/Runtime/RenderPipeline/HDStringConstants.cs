--- conflicted
+++ resolved
@@ -378,51 +378,12 @@
         public static readonly int _DstOffset         = Shader.PropertyToID("_DstOffset");
         public static readonly int _DepthMipChain = Shader.PropertyToID("_DepthMipChain");
 
-<<<<<<< HEAD
-
-        public static readonly int _FogEnabled                        = Shader.PropertyToID("_FogEnabled");
-        public static readonly int _PBRFogEnabled                     = Shader.PropertyToID("_PBRFogEnabled");
-        public static readonly int _MaxFogDistance                    = Shader.PropertyToID("_MaxFogDistance");
-        public static readonly int _AmbientProbeCoeffs                = Shader.PropertyToID("_AmbientProbeCoeffs");
-        public static readonly int _HeightFogBaseExtinction           = Shader.PropertyToID("_HeightFogBaseExtinction");
-        public static readonly int _HeightFogBaseScattering           = Shader.PropertyToID("_HeightFogBaseScattering");
-        public static readonly int _HeightFogBaseHeight               = Shader.PropertyToID("_HeightFogBaseHeight");
-        public static readonly int _HeightFogExponents                = Shader.PropertyToID("_HeightFogExponents");
-        public static readonly int _EnableVolumetricFog               = Shader.PropertyToID("_EnableVolumetricFog");
-        public static readonly int _GlobalFogAnisotropy               = Shader.PropertyToID("_GlobalFogAnisotropy");
-        public static readonly int _CornetteShanksConstant            = Shader.PropertyToID("_CornetteShanksConstant");
-        public static readonly int _VBufferViewportSize               = Shader.PropertyToID("_VBufferViewportSize");
-        public static readonly int _VBufferSliceCount                 = Shader.PropertyToID("_VBufferSliceCount");
-        public static readonly int _VBufferRcpSliceCount              = Shader.PropertyToID("_VBufferRcpSliceCount");
-        public static readonly int _VBufferRcpInstancedViewCount      = Shader.PropertyToID("_VBufferRcpInstancedViewCount");
-        public static readonly int _VBufferVoxelSize                  = Shader.PropertyToID("_VBufferVoxelSize");
-        public static readonly int _VBufferLightingViewportScale      = Shader.PropertyToID("_VBufferLightingViewportScale");
-        public static readonly int _VBufferLightingViewportLimit      = Shader.PropertyToID("_VBufferLightingViewportLimit");
-        public static readonly int _VBufferDistanceEncodingParams     = Shader.PropertyToID("_VBufferDistanceEncodingParams");
-        public static readonly int _VBufferDistanceDecodingParams     = Shader.PropertyToID("_VBufferDistanceDecodingParams");
-        public static readonly int _VBufferPrevViewportSize           = Shader.PropertyToID("_VBufferPrevViewportSize");
-        public static readonly int _VBufferHistoryViewportScale       = Shader.PropertyToID("_VBufferHistoryViewportScale");
-        public static readonly int _VBufferHistoryViewportLimit       = Shader.PropertyToID("_VBufferHistoryViewportLimit");
-        public static readonly int _VBufferPrevDepthEncodingParams    = Shader.PropertyToID("_VBufferPrevDepthEncodingParams");
-        public static readonly int _VBufferPrevDepthDecodingParams    = Shader.PropertyToID("_VBufferPrevDepthDecodingParams");
-        public static readonly int _VBufferLastSliceDist              = Shader.PropertyToID("_VBufferLastSliceDist");
-        public static readonly int _VBufferCoordToViewDirWS           = Shader.PropertyToID("_VBufferCoordToViewDirWS");
-        public static readonly int _VBufferUnitDepthTexelSpacing      = Shader.PropertyToID("_VBufferUnitDepthTexelSpacing");
         public static readonly int _VBufferDensity                    = Shader.PropertyToID("_VBufferDensity");
         public static readonly int _VBufferLighting                   = Shader.PropertyToID("_VBufferLighting");
         public static readonly int _VBufferHistory                    = Shader.PropertyToID("_VBufferHistory");
         public static readonly int _VBufferFeedback                   = Shader.PropertyToID("_VBufferFeedback");
         public static readonly int _VBufferFilteringInput             = Shader.PropertyToID("_VBufferFilteringInput");
         public static readonly int _VBufferFilteringOutput            = Shader.PropertyToID("_VBufferFilteringOutput");
-        public static readonly int _VBufferHistoryIsValid             = Shader.PropertyToID("_VBufferHistoryIsValid");
-        public static readonly int _VBufferSampleOffset               = Shader.PropertyToID("_VBufferSampleOffset");
-=======
-        public static readonly int _VBufferDensity                    = Shader.PropertyToID("_VBufferDensity");
-        public static readonly int _VBufferLighting                   = Shader.PropertyToID("_VBufferLighting");
-        public static readonly int _VBufferLightingIntegral           = Shader.PropertyToID("_VBufferLightingIntegral");
-        public static readonly int _VBufferLightingHistory            = Shader.PropertyToID("_VBufferLightingHistory");
-        public static readonly int _VBufferLightingFeedback           = Shader.PropertyToID("_VBufferLightingFeedback");
->>>>>>> 51bb2e18
         public static readonly int _VolumeBounds                      = Shader.PropertyToID("_VolumeBounds");
         public static readonly int _VolumeData                        = Shader.PropertyToID("_VolumeData");
         public static readonly int _VolumeMaskAtlas                   = Shader.PropertyToID("_VolumeMaskAtlas");
