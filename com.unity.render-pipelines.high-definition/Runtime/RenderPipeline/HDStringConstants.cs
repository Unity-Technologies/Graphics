namespace UnityEngine.Rendering.HighDefinition
{
    static class HDShaderPassNames
    {
        // ShaderPass string - use to have consistent name through the code
        public static readonly string s_EmptyStr = "";
        public static readonly string s_ForwardStr = "Forward";
        public static readonly string s_DepthOnlyStr = "DepthOnly";
        public static readonly string s_DepthForwardOnlyStr = "DepthForwardOnly";
        public static readonly string s_ForwardOnlyStr = "ForwardOnly";
        public static readonly string s_GBufferStr = "GBuffer";
        public static readonly string s_GBufferWithPrepassStr = "GBufferWithPrepass";
        public static readonly string s_SRPDefaultUnlitStr = "SRPDefaultUnlit";
        public static readonly string s_MotionVectorsStr = "MotionVectors";
        public static readonly string s_DistortionVectorsStr = "DistortionVectors";
        public static readonly string s_TransparentDepthPrepassStr = "TransparentDepthPrepass";
        public static readonly string s_TransparentBackfaceStr = "TransparentBackface";
        public static readonly string s_TransparentDepthPostpassStr = "TransparentDepthPostpass";
        public static readonly string s_RayTracingPrepassStr = "RayTracingPrepass";
        public static readonly string s_MetaStr = "META";
        public static readonly string s_ShadowCasterStr = "ShadowCaster";
        public static readonly string s_MeshDecalsMStr = DecalSystem.s_MaterialDecalPassNames[(int)DecalSystem.MaterialDecalPass.DBufferMesh_M];
        public static readonly string s_MeshDecalsSStr = DecalSystem.s_MaterialDecalPassNames[(int)DecalSystem.MaterialDecalPass.DBufferMesh_S];
        public static readonly string s_MeshDecalsMSStr = DecalSystem.s_MaterialDecalPassNames[(int)DecalSystem.MaterialDecalPass.DBufferMesh_MS];
        public static readonly string s_MeshDecalsAOStr = DecalSystem.s_MaterialDecalPassNames[(int)DecalSystem.MaterialDecalPass.DBufferMesh_AO];
        public static readonly string s_MeshDecalsMAOStr = DecalSystem.s_MaterialDecalPassNames[(int)DecalSystem.MaterialDecalPass.DBufferMesh_MAO];
        public static readonly string s_MeshDecalsAOSStr = DecalSystem.s_MaterialDecalPassNames[(int)DecalSystem.MaterialDecalPass.DBufferMesh_AOS];
        public static readonly string s_MeshDecalsMAOSStr = DecalSystem.s_MaterialDecalPassNames[(int)DecalSystem.MaterialDecalPass.DBufferMesh_MAOS];
        public static readonly string s_MeshDecals3RTStr = DecalSystem.s_MaterialDecalPassNames[(int)DecalSystem.MaterialDecalPass.DBufferMesh_3RT];
        public static readonly string s_ShaderGraphMeshDecals4RT = DecalSystem.s_MaterialSGDecalPassNames[(int)DecalSystem.MaterialSGDecalPass.ShaderGraph_DBufferMesh4RT];
        public static readonly string s_ShaderGraphMeshDecals3RT = DecalSystem.s_MaterialSGDecalPassNames[(int)DecalSystem.MaterialSGDecalPass.ShaderGraph_DBufferMesh3RT];
        public static readonly string s_MeshDecalsForwardEmissive = DecalSystem.s_MaterialDecalPassNames[(int)DecalSystem.MaterialDecalPass.Mesh_Emissive];
        public static readonly string s_ShaderGraphMeshDecalForwardEmissive = DecalSystem.s_MaterialSGDecalPassNames[(int)DecalSystem.MaterialSGDecalPass.ShaderGraph_MeshEmissive];

        // ShaderPass name
        public static readonly ShaderTagId s_EmptyName = new ShaderTagId(s_EmptyStr);
        public static readonly ShaderTagId s_ForwardName = new ShaderTagId(s_ForwardStr);
        public static readonly ShaderTagId s_DepthOnlyName = new ShaderTagId(s_DepthOnlyStr);
        public static readonly ShaderTagId s_DepthForwardOnlyName = new ShaderTagId(s_DepthForwardOnlyStr);
        public static readonly ShaderTagId s_ForwardOnlyName = new ShaderTagId(s_ForwardOnlyStr);
        public static readonly ShaderTagId s_GBufferName = new ShaderTagId(s_GBufferStr);
        public static readonly ShaderTagId s_GBufferWithPrepassName = new ShaderTagId(s_GBufferWithPrepassStr);
        public static readonly ShaderTagId s_SRPDefaultUnlitName = new ShaderTagId(s_SRPDefaultUnlitStr);
        public static readonly ShaderTagId s_MotionVectorsName = new ShaderTagId(s_MotionVectorsStr);
        public static readonly ShaderTagId s_DistortionVectorsName = new ShaderTagId(s_DistortionVectorsStr);
        public static readonly ShaderTagId s_TransparentDepthPrepassName = new ShaderTagId(s_TransparentDepthPrepassStr);
        public static readonly ShaderTagId s_TransparentBackfaceName = new ShaderTagId(s_TransparentBackfaceStr);
        public static readonly ShaderTagId s_TransparentDepthPostpassName = new ShaderTagId(s_TransparentDepthPostpassStr);
        public static readonly ShaderTagId s_RayTracingPrepassName = new ShaderTagId(s_RayTracingPrepassStr);
        public static readonly ShaderTagId s_MeshDecalsMName = new ShaderTagId(s_MeshDecalsMStr);
        public static readonly ShaderTagId s_MeshDecalsSName = new ShaderTagId(s_MeshDecalsSStr);
        public static readonly ShaderTagId s_MeshDecalsMSName = new ShaderTagId(s_MeshDecalsMSStr);
        public static readonly ShaderTagId s_MeshDecalsAOName = new ShaderTagId(s_MeshDecalsAOStr);
        public static readonly ShaderTagId s_MeshDecalsMAOName = new ShaderTagId(s_MeshDecalsMAOStr);
        public static readonly ShaderTagId s_MeshDecalsAOSName = new ShaderTagId(s_MeshDecalsAOSStr);
        public static readonly ShaderTagId s_MeshDecalsMAOSName = new ShaderTagId(s_MeshDecalsMAOSStr);
        public static readonly ShaderTagId s_MeshDecals3RTName = new ShaderTagId(s_MeshDecals3RTStr);
        public static readonly ShaderTagId s_ShaderGraphMeshDecalsName4RT = new ShaderTagId(s_ShaderGraphMeshDecals4RT);
        public static readonly ShaderTagId s_ShaderGraphMeshDecalsName3RT = new ShaderTagId(s_ShaderGraphMeshDecals3RT);
        public static readonly ShaderTagId s_MeshDecalsForwardEmissiveName = new ShaderTagId(s_MeshDecalsForwardEmissive);
        public static readonly ShaderTagId s_ShaderGraphMeshDecalsForwardEmissiveName = new ShaderTagId(s_ShaderGraphMeshDecalForwardEmissive);

        // Legacy name
        public static readonly ShaderTagId s_AlwaysName = new ShaderTagId("Always");
        public static readonly ShaderTagId s_ForwardBaseName = new ShaderTagId("ForwardBase");
        public static readonly ShaderTagId s_DeferredName = new ShaderTagId("Deferred");
        public static readonly ShaderTagId s_PrepassBaseName = new ShaderTagId("PrepassBase");
        public static readonly ShaderTagId s_VertexName = new ShaderTagId("Vertex");
        public static readonly ShaderTagId s_VertexLMRGBMName = new ShaderTagId("VertexLMRGBM");
        public static readonly ShaderTagId s_VertexLMName = new ShaderTagId("VertexLM");
    }

    // Pre-hashed shader ids - naming conventions are a bit off in this file as we use the same
    // fields names as in the shaders for ease of use...
    // TODO: Would be nice to clean this up at some point
    static class HDShaderIDs
    {
        public static readonly int _ZClip = Shader.PropertyToID("_ZClip");

        public static readonly int _HDShadowDatas = Shader.PropertyToID("_HDShadowDatas");
        public static readonly int _HDDirectionalShadowData = Shader.PropertyToID("_HDDirectionalShadowData");
        public static readonly int _ShadowmapAtlas = Shader.PropertyToID("_ShadowmapAtlas");
        public static readonly int _ShadowmapAreaAtlas = Shader.PropertyToID("_ShadowmapAreaAtlas");
        public static readonly int _ShadowmapCascadeAtlas = Shader.PropertyToID("_ShadowmapCascadeAtlas");

        public static readonly int _CachedShadowmapAtlas = Shader.PropertyToID("_CachedShadowmapAtlas");
        public static readonly int _CachedAreaLightShadowmapAtlas = Shader.PropertyToID("_CachedAreaLightShadowmapAtlas");
        public static readonly int _CachedShadowAtlasSize = Shader.PropertyToID("_CachedShadowAtlasSize");
        public static readonly int _CachedAreaShadowAtlasSize = Shader.PropertyToID("_CachedAreaShadowAtlasSize");

        // Moment shadow map data
        public static readonly int _MomentShadowAtlas = Shader.PropertyToID("_MomentShadowAtlas");
        public static readonly int _MomentShadowmapSlotST = Shader.PropertyToID("_MomentShadowmapSlotST");
        public static readonly int _MomentShadowmapSize = Shader.PropertyToID("_MomentShadowmapSize");
        public static readonly int _SummedAreaTableInputInt = Shader.PropertyToID("_SummedAreaTableInputInt");
        public static readonly int _SummedAreaTableOutputInt = Shader.PropertyToID("_SummedAreaTableOutputInt");
        public static readonly int _SummedAreaTableInputFloat = Shader.PropertyToID("_SummedAreaTableInputFloat");
        public static readonly int _IMSKernelSize = Shader.PropertyToID("_IMSKernelSize");
        public static readonly int _SrcRect = Shader.PropertyToID("_SrcRect");
        public static readonly int _DstRect = Shader.PropertyToID("_DstRect");
        public static readonly int _EVSMExponent = Shader.PropertyToID("_EVSMExponent");
        public static readonly int _BlurWeightsStorage = Shader.PropertyToID("_BlurWeightsStorage");

        public static readonly int g_LayeredSingleIdxBuffer = Shader.PropertyToID("g_LayeredSingleIdxBuffer");

        public static readonly int g_depth_tex = Shader.PropertyToID("g_depth_tex");
        public static readonly int g_vLayeredLightList = Shader.PropertyToID("g_vLayeredLightList");
        public static readonly int g_LayeredOffset = Shader.PropertyToID("g_LayeredOffset");
        public static readonly int g_vBigTileLightList = Shader.PropertyToID("g_vBigTileLightList");
        public static readonly int g_vLightListGlobal = Shader.PropertyToID("g_vLightListGlobal");
        public static readonly int g_logBaseBuffer = Shader.PropertyToID("g_logBaseBuffer");
        public static readonly int g_vBoundsBuffer = Shader.PropertyToID("g_vBoundsBuffer");
        public static readonly int _LightVolumeData = Shader.PropertyToID("_LightVolumeData");
        public static readonly int g_data = Shader.PropertyToID("g_data");
        public static readonly int g_vLightList = Shader.PropertyToID("g_vLightList");

        public static readonly int g_TileFeatureFlags = Shader.PropertyToID("g_TileFeatureFlags");

        public static readonly int g_DispatchIndirectBuffer = Shader.PropertyToID("g_DispatchIndirectBuffer");
        public static readonly int g_TileList = Shader.PropertyToID("g_TileList");
        public static readonly int g_NumTiles = Shader.PropertyToID("g_NumTiles");
        public static readonly int g_NumTilesX = Shader.PropertyToID("g_NumTilesX");
        public static readonly int g_VertexPerTile = Shader.PropertyToID("g_VertexPerTile");

        public static readonly int _NumTiles = Shader.PropertyToID("_NumTiles");

        public static readonly int _CookieAtlas = Shader.PropertyToID("_CookieAtlas");

        public static readonly int _EnvCubemapTextures = Shader.PropertyToID("_EnvCubemapTextures");
        public static readonly int _Env2DTextures = Shader.PropertyToID("_Env2DTextures");
        public static readonly int _DirectionalLightDatas = Shader.PropertyToID("_DirectionalLightDatas");
        public static readonly int _LightDatas = Shader.PropertyToID("_LightDatas");
        public static readonly int _EnvLightDatas = Shader.PropertyToID("_EnvLightDatas");

        public static readonly int _ProbeVolumeBounds = Shader.PropertyToID("_ProbeVolumeBounds");
        public static readonly int _ProbeVolumeDatas = Shader.PropertyToID("_ProbeVolumeDatas");
        public static readonly int g_vProbeVolumesLayeredOffsetsBuffer = Shader.PropertyToID("g_vProbeVolumesLayeredOffsetsBuffer");
        public static readonly int g_vProbeVolumesLightListGlobal = Shader.PropertyToID("g_vProbeVolumesLightListGlobal");

        public static readonly int g_vLayeredOffsetsBuffer = Shader.PropertyToID("g_vLayeredOffsetsBuffer");

        public static readonly int _LightListToClear = Shader.PropertyToID("_LightListToClear");
        public static readonly int _LightListEntries = Shader.PropertyToID("_LightListEntries");

        public static readonly int _ViewTilesFlags = Shader.PropertyToID("_ViewTilesFlags");
        public static readonly int _MousePixelCoord = Shader.PropertyToID("_MousePixelCoord");
        public static readonly int _MouseClickPixelCoord = Shader.PropertyToID("_MouseClickPixelCoord");
        public static readonly int _DebugFont = Shader.PropertyToID("_DebugFont");
        public static readonly int _SliceIndex = Shader.PropertyToID("_SliceIndex");
        public static readonly int _DebugContactShadowLightIndex = Shader.PropertyToID("_DebugContactShadowLightIndex");

        public static readonly int _AmbientOcclusionTexture = Shader.PropertyToID("_AmbientOcclusionTexture");
        public static readonly int _AmbientOcclusionTextureRW = Shader.PropertyToID("_AmbientOcclusionTextureRW");
        public static readonly int _MultiAmbientOcclusionTexture = Shader.PropertyToID("_MultiAmbientOcclusionTexture");
        public static readonly int _DebugDepthPyramidMip = Shader.PropertyToID("_DebugDepthPyramidMip");
        public static readonly int _DebugDepthPyramidOffsets = Shader.PropertyToID("_DebugDepthPyramidOffsets");

        public static readonly int _UseTileLightList = Shader.PropertyToID("_UseTileLightList");

        public static readonly int _SkyTexture = Shader.PropertyToID("_SkyTexture");

        public static readonly int specularLightingUAV = Shader.PropertyToID("specularLightingUAV");
        public static readonly int diffuseLightingUAV = Shader.PropertyToID("diffuseLightingUAV");
        public static readonly int _DiffusionProfileAsset = Shader.PropertyToID("_DiffusionProfileAsset");
        public static readonly int _SssSampleBudget = Shader.PropertyToID("_SssSampleBudget");
        public static readonly int _MaterialID = Shader.PropertyToID("_MaterialID");

        public static readonly int g_TileListOffset = Shader.PropertyToID("g_TileListOffset");

        public static readonly int _LtcData = Shader.PropertyToID("_LtcData");
        public static readonly int _LtcGGXMatrix = Shader.PropertyToID("_LtcGGXMatrix");
        public static readonly int _LtcDisneyDiffuseMatrix = Shader.PropertyToID("_LtcDisneyDiffuseMatrix");
        public static readonly int _LtcMultiGGXFresnelDisneyDiffuse = Shader.PropertyToID("_LtcMultiGGXFresnelDisneyDiffuse");

        public static readonly int _ScreenSpaceShadowsTexture = Shader.PropertyToID("_ScreenSpaceShadowsTexture");
        public static readonly int _ContactShadowTexture = Shader.PropertyToID("_ContactShadowTexture");
        public static readonly int _ContactShadowTextureUAV = Shader.PropertyToID("_ContactShadowTextureUAV");
        public static readonly int _ContactShadowParamsParameters = Shader.PropertyToID("_ContactShadowParamsParameters");
        public static readonly int _ContactShadowParamsParameters2 = Shader.PropertyToID("_ContactShadowParamsParameters2");
        public static readonly int _DirectionalContactShadowSampleCount = Shader.PropertyToID("_SampleCount");
        public static readonly int _ShadowFrustumPlanes = Shader.PropertyToID("_ShadowFrustumPlanes");

        public static readonly int _StencilMask = Shader.PropertyToID("_StencilMask");
        public static readonly int _StencilRef = Shader.PropertyToID("_StencilRef");
        public static readonly int _StencilCmp = Shader.PropertyToID("_StencilCmp");

        public static readonly int _InputDepth = Shader.PropertyToID("_InputDepthTexture");

        public static readonly int _SrcBlend = Shader.PropertyToID("_SrcBlend");
        public static readonly int _DstBlend = Shader.PropertyToID("_DstBlend");

        public static readonly int _ColorMaskTransparentVel = Shader.PropertyToID("_ColorMaskTransparentVel");
        public static readonly int _ColorMaskNormal = Shader.PropertyToID("_ColorMaskNormal");

        public static readonly int _StencilTexture = Shader.PropertyToID("_StencilTexture");

        // Used in the stencil resolve pass
        public static readonly int _OutputStencilBuffer = Shader.PropertyToID("_OutputStencilBuffer");
        public static readonly int _CoarseStencilBuffer = Shader.PropertyToID("_CoarseStencilBuffer");
        public static readonly int _CoarseStencilBufferSize = Shader.PropertyToID("_CoarseStencilBufferSize");


        // all decal properties
        public static readonly int _NormalToWorldID = Shader.PropertyToID("_NormalToWorld");
        public static readonly int _DecalAtlas2DID = Shader.PropertyToID("_DecalAtlas2D");
        public static readonly int _DecalHTileTexture = Shader.PropertyToID("_DecalHTileTexture");
        public static readonly int _DecalDatas = Shader.PropertyToID("_DecalDatas");
        public static readonly int _DecalNormalBufferStencilReadMask = Shader.PropertyToID("_DecalNormalBufferStencilReadMask");
        public static readonly int _DecalNormalBufferStencilRef = Shader.PropertyToID("_DecalNormalBufferStencilRef");
        public static readonly int _DecalPropertyMaskBuffer = Shader.PropertyToID("_DecalPropertyMaskBuffer");
        public static readonly int _DecalPropertyMaskBufferSRV = Shader.PropertyToID("_DecalPropertyMaskBufferSRV");


        public static readonly int _WorldSpaceCameraPos = Shader.PropertyToID("_WorldSpaceCameraPos");
        public static readonly int _PrevCamPosRWS = Shader.PropertyToID("_PrevCamPosRWS");
        public static readonly int _ViewMatrix = Shader.PropertyToID("_ViewMatrix");
        public static readonly int _InvViewMatrix = Shader.PropertyToID("_InvViewMatrix");
        public static readonly int _ProjMatrix = Shader.PropertyToID("_ProjMatrix");
        public static readonly int _InvProjMatrix = Shader.PropertyToID("_InvProjMatrix");
        public static readonly int _NonJitteredViewProjMatrix = Shader.PropertyToID("_NonJitteredViewProjMatrix");
        public static readonly int _ViewProjMatrix = Shader.PropertyToID("_ViewProjMatrix");
        public static readonly int _CameraViewProjMatrix = Shader.PropertyToID("_CameraViewProjMatrix");
        public static readonly int _InvViewProjMatrix = Shader.PropertyToID("_InvViewProjMatrix");
        public static readonly int _ZBufferParams = Shader.PropertyToID("_ZBufferParams");
        public static readonly int _ProjectionParams = Shader.PropertyToID("_ProjectionParams");
        public static readonly int unity_OrthoParams = Shader.PropertyToID("unity_OrthoParams");
        public static readonly int _InvProjParam = Shader.PropertyToID("_InvProjParam");
        public static readonly int _ScreenSize = Shader.PropertyToID("_ScreenSize");
        public static readonly int _HalfScreenSize = Shader.PropertyToID("_HalfScreenSize");
        public static readonly int _ScreenParams = Shader.PropertyToID("_ScreenParams");
        public static readonly int _RTHandleScale = Shader.PropertyToID("_RTHandleScale");
        public static readonly int _RTHandleScaleHistory = Shader.PropertyToID("_RTHandleScaleHistory");
        public static readonly int _PrevViewProjMatrix = Shader.PropertyToID("_PrevViewProjMatrix");
        public static readonly int _PrevInvViewProjMatrix = Shader.PropertyToID("_PrevInvViewProjMatrix");
        public static readonly int _FrustumPlanes = Shader.PropertyToID("_FrustumPlanes");
        public static readonly int _TaaFrameInfo = Shader.PropertyToID("_TaaFrameInfo");
        public static readonly int _TaaJitterStrength = Shader.PropertyToID("_TaaJitterStrength");

        public static readonly int _TaaPostParameters = Shader.PropertyToID("_TaaPostParameters");
        public static readonly int _TaaHistorySize = Shader.PropertyToID("_TaaHistorySize");
        public static readonly int _TaaFilterWeights = Shader.PropertyToID("_TaaFilterWeights");

        public static readonly int _WorldSpaceCameraPos1 = Shader.PropertyToID("_WorldSpaceCameraPos1");
        public static readonly int _ViewMatrix1 = Shader.PropertyToID("_ViewMatrix1");

        public static readonly int _ColorTexture                   = Shader.PropertyToID("_ColorTexture");
        public static readonly int _DepthTexture                   = Shader.PropertyToID("_DepthTexture");
        public static readonly int _DepthValuesTexture             = Shader.PropertyToID("_DepthValuesTexture");
        public static readonly int _CameraColorTexture             = Shader.PropertyToID("_CameraColorTexture");
        public static readonly int _CameraColorTextureRW           = Shader.PropertyToID("_CameraColorTextureRW");
        public static readonly int _CameraSssDiffuseLightingBuffer = Shader.PropertyToID("_CameraSssDiffuseLightingTexture");
        public static readonly int _CameraFilteringBuffer          = Shader.PropertyToID("_CameraFilteringTexture");
        public static readonly int _IrradianceSource               = Shader.PropertyToID("_IrradianceSource");

<<<<<<< HEAD
        public static readonly int _Output                         = Shader.PropertyToID("_Output");
        public static readonly int _Input                          = Shader.PropertyToID("_Input");
        public static readonly int _InputVal                       = Shader.PropertyToID("_InputVal");
        public static readonly int _Sizes                          = Shader.PropertyToID("_Sizes");
        public static readonly int _ScaleBias                      = Shader.PropertyToID("_ScaleBias");

=======
        // Planar reflection filtering
        public static readonly int _ReflectionColorMipChain = Shader.PropertyToID("_ReflectionColorMipChain");
        public static readonly int _DepthTextureMipChain = Shader.PropertyToID("_DepthTextureMipChain");
        public static readonly int _ReflectionPlaneNormal = Shader.PropertyToID("_ReflectionPlaneNormal");
        public static readonly int _ReflectionPlanePosition = Shader.PropertyToID("_ReflectionPlanePosition");
        public static readonly int _FilteredPlanarReflectionBuffer = Shader.PropertyToID("_FilteredPlanarReflectionBuffer");
        public static readonly int _HalfResReflectionBuffer = Shader.PropertyToID("_HalfResReflectionBuffer");
        public static readonly int _HalfResDepthBuffer = Shader.PropertyToID("_HalfResDepthBuffer");
        public static readonly int _CaptureBaseScreenSize = Shader.PropertyToID("_CaptureBaseScreenSize");
        public static readonly int _CaptureCurrentScreenSize = Shader.PropertyToID("_CaptureCurrentScreenSize");
        public static readonly int _CaptureCameraIVP = Shader.PropertyToID("_CaptureCameraIVP");
        public static readonly int _CaptureCameraPositon = Shader.PropertyToID("_CaptureCameraPositon");
        public static readonly int _SourceMipIndex = Shader.PropertyToID("_SourceMipIndex");
        public static readonly int _MaxMipLevels = Shader.PropertyToID("_MaxMipLevels");
        public static readonly int _ThetaValuesTexture = Shader.PropertyToID("_ThetaValuesTexture");
        public static readonly int _CaptureCameraFOV = Shader.PropertyToID("_CaptureCameraFOV");
        public static readonly int _RTScaleFactor = Shader.PropertyToID("_RTScaleFactor");
        public static readonly int _CaptureCameraVP_NO = Shader.PropertyToID("_CaptureCameraVP_NO");
        public static readonly int _CaptureCameraFarPlane = Shader.PropertyToID("_CaptureCameraFarPlane");
        public static readonly int _DepthTextureOblique = Shader.PropertyToID("_DepthTextureOblique");
        public static readonly int _DepthTextureNonOblique = Shader.PropertyToID("_DepthTextureNonOblique");
        public static readonly int _CaptureCameraIVP_NO = Shader.PropertyToID("_CaptureCameraIVP_NO");
        
>>>>>>> 7614bcb1
        // MSAA shader properties
        public static readonly int _ColorTextureMS = Shader.PropertyToID("_ColorTextureMS");
        public static readonly int _DepthTextureMS = Shader.PropertyToID("_DepthTextureMS");
        public static readonly int _NormalTextureMS = Shader.PropertyToID("_NormalTextureMS");
        public static readonly int _RaytracePrepassBufferMS = Shader.PropertyToID("_RaytracePrepassBufferMS");
        public static readonly int _MotionVectorTextureMS = Shader.PropertyToID("_MotionVectorTextureMS");
        public static readonly int _CameraDepthValuesTexture = Shader.PropertyToID("_CameraDepthValues");

        public static readonly int[] _GBufferTexture =
        {
            Shader.PropertyToID("_GBufferTexture0"),
            Shader.PropertyToID("_GBufferTexture1"),
            Shader.PropertyToID("_GBufferTexture2"),
            Shader.PropertyToID("_GBufferTexture3"),
            Shader.PropertyToID("_GBufferTexture4"),
            Shader.PropertyToID("_GBufferTexture5"),
            Shader.PropertyToID("_GBufferTexture6"),
            Shader.PropertyToID("_GBufferTexture7")
        };

        public static readonly int[] _GBufferTextureRW =
        {
            Shader.PropertyToID("_GBufferTexture0RW"),
            Shader.PropertyToID("_GBufferTexture1RW"),
            Shader.PropertyToID("_GBufferTexture2RW"),
            Shader.PropertyToID("_GBufferTexture3RW"),
            Shader.PropertyToID("_GBufferTexture4RW"),
            Shader.PropertyToID("_GBufferTexture5RW"),
            Shader.PropertyToID("_GBufferTexture6RW"),
            Shader.PropertyToID("_GBufferTexture7RW")
        };

        public static readonly int[] _DBufferTexture =
        {
            Shader.PropertyToID("_DBufferTexture0"),
            Shader.PropertyToID("_DBufferTexture1"),
            Shader.PropertyToID("_DBufferTexture2"),
            Shader.PropertyToID("_DBufferTexture3")
        };

        public static readonly int _ShaderVariablesGlobal = Shader.PropertyToID("ShaderVariablesGlobal");
        public static readonly int _ShaderVariablesXR = Shader.PropertyToID("ShaderVariablesXR");
        public static readonly int _ShaderVariablesVolumetric = Shader.PropertyToID("ShaderVariablesVolumetric");
        public static readonly int _ShaderVariablesLightList = Shader.PropertyToID("ShaderVariablesLightList");
        public static readonly int _ShaderVariablesRaytracing = Shader.PropertyToID("ShaderVariablesRaytracing");
        public static readonly int _ShaderVariablesRaytracingLightLoop = Shader.PropertyToID("ShaderVariablesRaytracingLightLoop");
        public static readonly int _ShaderVariablesDebugDisplay = Shader.PropertyToID("ShaderVariablesDebugDisplay");

        public static readonly int _SSSBufferTexture = Shader.PropertyToID("_SSSBufferTexture");
        public static readonly int _NormalBufferTexture = Shader.PropertyToID("_NormalBufferTexture");
        public static readonly int _RaytracePrepassBufferTexture = Shader.PropertyToID("_RaytracePrepassBufferTexture");

        public static readonly int _ShaderVariablesScreenSpaceReflection = Shader.PropertyToID("ShaderVariablesScreenSpaceReflection");
        public static readonly int _SsrLightingTexture                = Shader.PropertyToID("_SsrLightingTexture");
        public static readonly int _SsrLightingTextureRW              = Shader.PropertyToID("_SsrLightingTextureRW");
        public static readonly int _SsrHitPointTexture                = Shader.PropertyToID("_SsrHitPointTexture");
        public static readonly int _SsrClearCoatMaskTexture           = Shader.PropertyToID("_SsrClearCoatMaskTexture");
        public static readonly int _DepthPyramidMipLevelOffsets       = Shader.PropertyToID("_DepthPyramidMipLevelOffsets");
        public static readonly int _DepthPyramidFirstMipLevelOffset   = Shader.PropertyToID("_DepthPyramidFirstMipLevelOffset");
        

        // Still used by ray tracing.
        public static readonly int _SsrStencilBit = Shader.PropertyToID("_SsrStencilBit");

        public static readonly int _ShadowMaskTexture = Shader.PropertyToID("_ShadowMaskTexture");
        public static readonly int _LightLayersTexture = Shader.PropertyToID("_LightLayersTexture");
        public static readonly int _DistortionTexture = Shader.PropertyToID("_DistortionTexture");
        public static readonly int _ColorPyramidTexture = Shader.PropertyToID("_ColorPyramidTexture");
        public static readonly int _ColorPyramidUvScaleAndLimitPrevFrame = Shader.PropertyToID("_ColorPyramidUvScaleAndLimitPrevFrame");

        public static readonly int _DebugColorPickerTexture = Shader.PropertyToID("_DebugColorPickerTexture");
        public static readonly int _ColorPickerMode = Shader.PropertyToID("_ColorPickerMode");
        public static readonly int _ApplyLinearToSRGB = Shader.PropertyToID("_ApplyLinearToSRGB");
        public static readonly int _ColorPickerFontColor = Shader.PropertyToID("_ColorPickerFontColor");
        public static readonly int _FalseColorEnabled = Shader.PropertyToID("_FalseColor");
        public static readonly int _FalseColorThresholds = Shader.PropertyToID("_FalseColorThresholds");

        public static readonly int _DebugMatCapTexture = Shader.PropertyToID("_DebugMatCapTexture");
        public static readonly int _MatcapViewScale = Shader.PropertyToID("_MatcapViewScale");
        public static readonly int _MatcapMixAlbedo = Shader.PropertyToID("_MatcapMixAlbedo");

        public static readonly int _DebugFullScreenTexture = Shader.PropertyToID("_DebugFullScreenTexture");
        public static readonly int _BlitTexture = Shader.PropertyToID("_BlitTexture");
        public static readonly int _BlitScaleBias = Shader.PropertyToID("_BlitScaleBias");
        public static readonly int _BlitMipLevel = Shader.PropertyToID("_BlitMipLevel");
        public static readonly int _BlitScaleBiasRt = Shader.PropertyToID("_BlitScaleBiasRt");
        public static readonly int _BlitTextureSize = Shader.PropertyToID("_BlitTextureSize");
        public static readonly int _BlitPaddingSize = Shader.PropertyToID("_BlitPaddingSize");
        public static readonly int _BlitTexArraySlice = Shader.PropertyToID("_BlitTexArraySlice");

        public static readonly int _CameraDepthTexture = Shader.PropertyToID("_CameraDepthTexture");
        public static readonly int _CameraMotionVectorsTexture = Shader.PropertyToID("_CameraMotionVectorsTexture");
        public static readonly int _FullScreenDebugMode = Shader.PropertyToID("_FullScreenDebugMode");
        public static readonly int _TransparencyOverdrawMaxPixelCost = Shader.PropertyToID("_TransparencyOverdrawMaxPixelCost");
        public static readonly int _CustomDepthTexture = Shader.PropertyToID("_CustomDepthTexture");
        public static readonly int _CustomColorTexture = Shader.PropertyToID("_CustomColorTexture");
        public static readonly int _CustomPassInjectionPoint = Shader.PropertyToID("_CustomPassInjectionPoint");

        public static readonly int _InputCubemap = Shader.PropertyToID("_InputCubemap");
        public static readonly int _Mipmap = Shader.PropertyToID("_Mipmap");
        public static readonly int _ApplyExposure = Shader.PropertyToID("_ApplyExposure");

        public static readonly int _DiffusionProfileHash = Shader.PropertyToID("_DiffusionProfileHash");
        public static readonly int _MaxRadius = Shader.PropertyToID("_MaxRadius");
        public static readonly int _ShapeParam = Shader.PropertyToID("_ShapeParam");
        public static readonly int _StdDev1 = Shader.PropertyToID("_StdDev1");
        public static readonly int _StdDev2 = Shader.PropertyToID("_StdDev2");
        public static readonly int _LerpWeight = Shader.PropertyToID("_LerpWeight");
        public static readonly int _HalfRcpVarianceAndWeight1 = Shader.PropertyToID("_HalfRcpVarianceAndWeight1");
        public static readonly int _HalfRcpVarianceAndWeight2 = Shader.PropertyToID("_HalfRcpVarianceAndWeight2");
        public static readonly int _TransmissionTint = Shader.PropertyToID("_TransmissionTint");
        public static readonly int _ThicknessRemap = Shader.PropertyToID("_ThicknessRemap");

        public static readonly int _Cubemap = Shader.PropertyToID("_Cubemap");
        public static readonly int _InvOmegaP = Shader.PropertyToID("_InvOmegaP");
        public static readonly int _DistortionParam = Shader.PropertyToID("_DistortionParam");
        public static readonly int _SkyParam = Shader.PropertyToID("_SkyParam");
        public static readonly int _BackplateParameters0 = Shader.PropertyToID("_BackplateParameters0");
        public static readonly int _BackplateParameters1 = Shader.PropertyToID("_BackplateParameters1");
        public static readonly int _BackplateParameters2 = Shader.PropertyToID("_BackplateParameters2");
        public static readonly int _BackplateShadowTint = Shader.PropertyToID("_BackplateShadowTint");
        public static readonly int _BackplateShadowFilter = Shader.PropertyToID("_BackplateShadowFilter");
        public static readonly int _SkyIntensity = Shader.PropertyToID("_SkyIntensity");
        public static readonly int _PixelCoordToViewDirWS = Shader.PropertyToID("_PixelCoordToViewDirWS");

        public static readonly int _Flowmap = Shader.PropertyToID("_Flowmap");
        public static readonly int _FlowmapParam = Shader.PropertyToID("_FlowmapParam");
        public static readonly int _CloudMap = Shader.PropertyToID("_CloudMap");
        public static readonly int _CloudFlowmap = Shader.PropertyToID("_CloudFlowmap");
        public static readonly int _CloudParam = Shader.PropertyToID("_CloudParam");
        public static readonly int _CloudParam2 = Shader.PropertyToID("_CloudParam2");

        public static readonly int _Size = Shader.PropertyToID("_Size");
        public static readonly int _Source = Shader.PropertyToID("_Source");
        public static readonly int _Destination = Shader.PropertyToID("_Destination");
        public static readonly int _Mip0 = Shader.PropertyToID("_Mip0");
        public static readonly int _SourceMip = Shader.PropertyToID("_SourceMip");
        public static readonly int _SrcOffsetAndLimit = Shader.PropertyToID("_SrcOffsetAndLimit");
        public static readonly int _SrcScaleBias = Shader.PropertyToID("_SrcScaleBias");
        public static readonly int _SrcUvLimits = Shader.PropertyToID("_SrcUvLimits");
        public static readonly int _DstOffset         = Shader.PropertyToID("_DstOffset");
        public static readonly int _DepthMipChain = Shader.PropertyToID("_DepthMipChain");

        public static readonly int _VBufferDensity                    = Shader.PropertyToID("_VBufferDensity");
        public static readonly int _VBufferLighting                   = Shader.PropertyToID("_VBufferLighting");
        public static readonly int _VBufferHistory                    = Shader.PropertyToID("_VBufferHistory");
        public static readonly int _VBufferFeedback                   = Shader.PropertyToID("_VBufferFeedback");
        public static readonly int _VBufferFilteringInput             = Shader.PropertyToID("_VBufferFilteringInput");
        public static readonly int _VBufferFilteringOutput            = Shader.PropertyToID("_VBufferFilteringOutput");
        public static readonly int _VolumeBounds                      = Shader.PropertyToID("_VolumeBounds");
        public static readonly int _VolumeData                        = Shader.PropertyToID("_VolumeData");
        public static readonly int _VolumeMaskAtlas                   = Shader.PropertyToID("_VolumeMaskAtlas");

        public static readonly int _GroundIrradianceTexture           = Shader.PropertyToID("_GroundIrradianceTexture");
        public static readonly int _GroundIrradianceTable             = Shader.PropertyToID("_GroundIrradianceTable");
        public static readonly int _GroundIrradianceTableOrder        = Shader.PropertyToID("_GroundIrradianceTableOrder");
        public static readonly int _AirSingleScatteringTexture        = Shader.PropertyToID("_AirSingleScatteringTexture");
        public static readonly int _AirSingleScatteringTable          = Shader.PropertyToID("_AirSingleScatteringTable");
        public static readonly int _AerosolSingleScatteringTexture    = Shader.PropertyToID("_AerosolSingleScatteringTexture");
        public static readonly int _AerosolSingleScatteringTable      = Shader.PropertyToID("_AerosolSingleScatteringTable");
        public static readonly int _MultipleScatteringTexture         = Shader.PropertyToID("_MultipleScatteringTexture");
        public static readonly int _MultipleScatteringTable           = Shader.PropertyToID("_MultipleScatteringTable");
        public static readonly int _MultipleScatteringTableOrder      = Shader.PropertyToID("_MultipleScatteringTableOrder");

        public static readonly int _PlanetaryRadius                   = Shader.PropertyToID("_PlanetaryRadius");
        public static readonly int _RcpPlanetaryRadius                = Shader.PropertyToID("_RcpPlanetaryRadius");
        public static readonly int _AtmosphericDepth                  = Shader.PropertyToID("_AtmosphericDepth");
        public static readonly int _RcpAtmosphericDepth               = Shader.PropertyToID("_RcpAtmosphericDepth");

        public static readonly int _AtmosphericRadius                 = Shader.PropertyToID("_AtmosphericRadius");
        public static readonly int _AerosolAnisotropy                 = Shader.PropertyToID("_AerosolAnisotropy");
        public static readonly int _AerosolPhasePartConstant          = Shader.PropertyToID("_AerosolPhasePartConstant");

        public static readonly int _AirDensityFalloff                 = Shader.PropertyToID("_AirDensityFalloff");
        public static readonly int _AirScaleHeight                    = Shader.PropertyToID("_AirScaleHeight");
        public static readonly int _AerosolDensityFalloff             = Shader.PropertyToID("_AerosolDensityFalloff");
        public static readonly int _AerosolScaleHeight                = Shader.PropertyToID("_AerosolScaleHeight");

        public static readonly int _AirSeaLevelExtinction             = Shader.PropertyToID("_AirSeaLevelExtinction");
        public static readonly int _AerosolSeaLevelExtinction         = Shader.PropertyToID("_AerosolSeaLevelExtinction");

        public static readonly int _AirSeaLevelScattering             = Shader.PropertyToID("_AirSeaLevelScattering");
        public static readonly int _AerosolSeaLevelScattering         = Shader.PropertyToID("_AerosolSeaLevelScattering");

        public static readonly int _GroundAlbedo                      = Shader.PropertyToID("_GroundAlbedo");
        public static readonly int _IntensityMultiplier               = Shader.PropertyToID("_IntensityMultiplier");

        public static readonly int _PlanetCenterPosition              = Shader.PropertyToID("_PlanetCenterPosition");

        public static readonly int _PlanetRotation                    = Shader.PropertyToID("_PlanetRotation");
        public static readonly int _SpaceRotation                     = Shader.PropertyToID("_SpaceRotation");

        public static readonly int _HasGroundAlbedoTexture            = Shader.PropertyToID("_HasGroundAlbedoTexture");
        public static readonly int _GroundAlbedoTexture               = Shader.PropertyToID("_GroundAlbedoTexture");

        public static readonly int _HasGroundEmissionTexture          = Shader.PropertyToID("_HasGroundEmissionTexture");
        public static readonly int _GroundEmissionTexture             = Shader.PropertyToID("_GroundEmissionTexture");
        public static readonly int _GroundEmissionMultiplier          = Shader.PropertyToID("_GroundEmissionMultiplier");

        public static readonly int _HasSpaceEmissionTexture           = Shader.PropertyToID("_HasSpaceEmissionTexture");
        public static readonly int _SpaceEmissionTexture              = Shader.PropertyToID("_SpaceEmissionTexture");
        public static readonly int _SpaceEmissionMultiplier           = Shader.PropertyToID("_SpaceEmissionMultiplier");

        public static readonly int _RenderSunDisk                     = Shader.PropertyToID("_RenderSunDisk");

        public static readonly int _ColorSaturation                   = Shader.PropertyToID("_ColorSaturation");
        public static readonly int _AlphaSaturation                   = Shader.PropertyToID("_AlphaSaturation");
        public static readonly int _AlphaMultiplier                   = Shader.PropertyToID("_AlphaMultiplier");
        public static readonly int _HorizonTint                       = Shader.PropertyToID("_HorizonTint");
        public static readonly int _ZenithTint                        = Shader.PropertyToID("_ZenithTint");
        public static readonly int _HorizonZenithShiftPower           = Shader.PropertyToID("_HorizonZenithShiftPower");
        public static readonly int _HorizonZenithShiftScale           = Shader.PropertyToID("_HorizonZenithShiftScale");

        // Raytracing variables
        public static readonly int _RayTracingLayerMask             = Shader.PropertyToID("_RayTracingLayerMask");
        public static readonly int _PixelSpreadAngleTangent         = Shader.PropertyToID("_PixelSpreadAngleTangent");
        public static readonly string _RaytracingAccelerationStructureName          = "_RaytracingAccelerationStructure";

        // Path tracing variables
        public static readonly int _PathTracedDoFConstants          = Shader.PropertyToID("_PathTracedDoFConstants");
        public static readonly int _InvViewportScaleBias            = Shader.PropertyToID("_InvViewportScaleBias");

        // Light Cluster
        public static readonly int _LightDatasRT                    = Shader.PropertyToID("_LightDatasRT");
        public static readonly int _EnvLightDatasRT                 = Shader.PropertyToID("_EnvLightDatasRT");
        public static readonly int _RaytracingLightCluster          = Shader.PropertyToID("_RaytracingLightCluster");
        public static readonly int _RaytracingLightClusterRW        = Shader.PropertyToID("_RaytracingLightClusterRW");

        // Denoising
        public static readonly int _HistoryBuffer                   = Shader.PropertyToID("_HistoryBuffer");
        public static readonly int _ValidationBuffer                = Shader.PropertyToID("_ValidationBuffer");
        public static readonly int _ValidationBufferRW              = Shader.PropertyToID("_ValidationBufferRW");
        public static readonly int _HistoryDepthTexture             = Shader.PropertyToID("_HistoryDepthTexture");
        public static readonly int _HistoryNormalBufferTexture      = Shader.PropertyToID("_HistoryNormalBufferTexture");
        public static readonly int _RaytracingDenoiseRadius         = Shader.PropertyToID("_RaytracingDenoiseRadius");
        public static readonly int _DenoiserFilterRadius            = Shader.PropertyToID("_DenoiserFilterRadius");
        public static readonly int _NormalHistoryCriterion          = Shader.PropertyToID("_NormalHistoryCriterion");
        public static readonly int _DenoiseInputTexture             = Shader.PropertyToID("_DenoiseInputTexture");
        public static readonly int _DenoiseOutputTextureRW          = Shader.PropertyToID("_DenoiseOutputTextureRW");
        public static readonly int _HalfResolutionFilter            = Shader.PropertyToID("_HalfResolutionFilter");
        public static readonly int _DenoisingHistorySlot            = Shader.PropertyToID("_DenoisingHistorySlot");
        public static readonly int _HistoryValidity                 = Shader.PropertyToID("_HistoryValidity");
        public static readonly int _ReflectionFilterMapping         = Shader.PropertyToID("_ReflectionFilterMapping");
        public static readonly int _DenoisingHistorySlice           = Shader.PropertyToID("_DenoisingHistorySlice");
        public static readonly int _DenoisingHistoryMask            = Shader.PropertyToID("_DenoisingHistoryMask");
        public static readonly int _DenoisingHistoryMaskSn          = Shader.PropertyToID("_DenoisingHistoryMaskSn");
        public static readonly int _DenoisingHistoryMaskUn          = Shader.PropertyToID("_DenoisingHistoryMaskUn");
        public static readonly int _HistoryValidityBuffer           = Shader.PropertyToID("_HistoryValidityBuffer");
        public static readonly int _ValidityOutputTextureRW         = Shader.PropertyToID("_ValidityOutputTextureRW");
        public static readonly int _VelocityBuffer                  = Shader.PropertyToID("_VelocityBuffer");
        public static readonly int _ShadowFilterMapping             = Shader.PropertyToID("_ShadowFilterMapping");
        public static readonly int _DistanceTexture                 = Shader.PropertyToID("_DistanceTexture");

        // Reflections
        public static readonly int _ReflectionHistorybufferRW       = Shader.PropertyToID("_ReflectionHistorybufferRW");
        public static readonly int _CurrentFrameTexture             = Shader.PropertyToID("_CurrentFrameTexture");
        public static readonly int _AccumulatedFrameTexture         = Shader.PropertyToID("_AccumulatedFrameTexture");
        public static readonly int _TemporalAccumuationWeight       = Shader.PropertyToID("_TemporalAccumuationWeight");
        public static readonly int _SpatialFilterRadius             = Shader.PropertyToID("_SpatialFilterRadius");
        public static readonly int _RaytracingHitDistanceTexture    = Shader.PropertyToID("_RaytracingHitDistanceTexture");
        public static readonly int _RaytracingVSNormalTexture       = Shader.PropertyToID("_RaytracingVSNormalTexture");

        // Shadows
        public static readonly int _RaytracingTargetAreaLight       = Shader.PropertyToID("_RaytracingTargetAreaLight");
        public static readonly int _RaytracingShadowSlot            = Shader.PropertyToID("_RaytracingShadowSlot");
        public static readonly int _RaytracingChannelMask           = Shader.PropertyToID("_RaytracingChannelMask");
        public static readonly int _RaytracingAreaWorldToLocal      = Shader.PropertyToID("_RaytracingAreaWorldToLocal");
        public static readonly int _RaytracedAreaShadowSample       = Shader.PropertyToID("_RaytracedAreaShadowSample");
        public static readonly int _RaytracedAreaShadowIntegration = Shader.PropertyToID("_RaytracedAreaShadowIntegration");
        public static readonly int _RaytracingDirectionBuffer       = Shader.PropertyToID("_RaytracingDirectionBuffer");
        public static readonly int _RaytracingDistanceBuffer        = Shader.PropertyToID("_RaytracingDistanceBuffer");
        public static readonly int _RaytracingDistanceBufferRW      = Shader.PropertyToID("_RaytracingDistanceBufferRW");
        public static readonly int _AreaShadowTexture               = Shader.PropertyToID("_AreaShadowTexture");
        public static readonly int _AreaShadowTextureRW             = Shader.PropertyToID("_AreaShadowTextureRW");
        public static readonly int _ScreenSpaceShadowsTextureRW     = Shader.PropertyToID("_ScreenSpaceShadowsTextureRW");
        public static readonly int _AreaShadowHistory               = Shader.PropertyToID("_AreaShadowHistory");
        public static readonly int _AreaShadowHistoryRW             = Shader.PropertyToID("_AreaShadowHistoryRW");
        public static readonly int _AnalyticProbBuffer              = Shader.PropertyToID("_AnalyticProbBuffer");
        public static readonly int _AnalyticHistoryBuffer           = Shader.PropertyToID("_AnalyticHistoryBuffer");
        public static readonly int _RaytracingLightRadius           = Shader.PropertyToID("_RaytracingLightRadius");
        public static readonly int _RaytracingSpotAngle             = Shader.PropertyToID("_RaytracingSpotAngle");
        public static readonly int _RaytracedShadowIntegration      = Shader.PropertyToID("_RaytracedShadowIntegration");
        public static readonly int _RaytracedColorShadowIntegration = Shader.PropertyToID("_RaytracedColorShadowIntegration");

        public static readonly int _DirectionalLightAngle           = Shader.PropertyToID("_DirectionalLightAngle");
        public static readonly int _DirectionalLightDirection       = Shader.PropertyToID("_DirectionalLightDirection");
        public static readonly int _SphereLightPosition             = Shader.PropertyToID("_SphereLightPosition");
        public static readonly int _SphereLightRadius               = Shader.PropertyToID("_SphereLightRadius");

        // Ambient occlusion
        public static readonly int _RaytracingAOIntensity           = Shader.PropertyToID("_RaytracingAOIntensity");

        // Ray count
        public static readonly int _RayCountTexture                 = Shader.PropertyToID("_RayCountTexture");
        public static readonly int _RayCountType                    = Shader.PropertyToID("_RayCountType");
        public static readonly int _InputRayCountTexture            = Shader.PropertyToID("_InputRayCountTexture");
        public static readonly int _InputRayCountBuffer             = Shader.PropertyToID("_InputRayCountBuffer");
        public static readonly int _OutputRayCountBuffer            = Shader.PropertyToID("_OutputRayCountBuffer");
        public static readonly int _InputBufferDimension            = Shader.PropertyToID("_InputBufferDimension");
        public static readonly int _OutputBufferDimension           = Shader.PropertyToID("_OutputBufferDimension");

        // Primary Visibility
        public static readonly int _RaytracingFlagMask              = Shader.PropertyToID("_RaytracingFlagMask");
        public static readonly int _RaytracingPrimaryDebug          = Shader.PropertyToID("_RaytracingPrimaryDebug");
        public static readonly int _RaytracingCameraSkyEnabled      = Shader.PropertyToID("_RaytracingCameraSkyEnabled");
        public static readonly int _RaytracingCameraClearColor      = Shader.PropertyToID("_RaytracingCameraClearColor");

        // Indirect diffuse
        public static readonly int _IndirectDiffuseTexture              = Shader.PropertyToID("_IndirectDiffuseTexture");
        public static readonly int _IndirectDiffuseTextureRW            = Shader.PropertyToID("_IndirectDiffuseTextureRW");
        public static readonly int _UpscaledIndirectDiffuseTextureRW    = Shader.PropertyToID("_UpscaledIndirectDiffuseTextureRW");
        public static readonly int _IndirectDiffuseHitPointTexture      = Shader.PropertyToID("_IndirectDiffuseHitPointTexture");
        public static readonly int _IndirectDiffuseHitPointTextureRW    = Shader.PropertyToID("_IndirectDiffuseHitPointTextureRW");
        public static readonly int _IndirectDiffuseThicknessScale       = Shader.PropertyToID("_IndirectDiffuseThicknessScale");
        public static readonly int _IndirectDiffuseThicknessBias        = Shader.PropertyToID("_IndirectDiffuseThicknessBias");
        public static readonly int _IndirectDiffuseSteps                = Shader.PropertyToID("_IndirectDiffuseSteps");
        public static readonly int _IndirectDiffuseMaximalRadius        = Shader.PropertyToID("_IndirectDiffuseMaximalRadius");
        public static readonly int _InputNoisyBuffer                    = Shader.PropertyToID("_InputNoisyBuffer");
        public static readonly int _OutputFilteredBuffer                = Shader.PropertyToID("_OutputFilteredBuffer");
        public static readonly int _LowResolutionTexture                = Shader.PropertyToID("_LowResolutionTexture");
        public static readonly int _OutputUpscaledTexture               = Shader.PropertyToID("_OutputUpscaledTexture");
        public static readonly int _IndirectDiffuseSpatialFilter        = Shader.PropertyToID("_IndirectDiffuseSpatialFilter");
        
        // Deferred Lighting
        public static readonly int _RaytracingLitBufferRW           = Shader.PropertyToID("_RaytracingLitBufferRW");
        public static readonly int _RayTracingDiffuseLightingOnly   = Shader.PropertyToID("_RayTracingDiffuseLightingOnly");

        // Ray binning
        public static readonly int _RayBinResult                    = Shader.PropertyToID("_RayBinResult");
        public static readonly int _RayBinSizeResult                = Shader.PropertyToID("_RayBinSizeResult");
        public static readonly int _RayBinTileCountX                = Shader.PropertyToID("_RayBinTileCountX");
        public static readonly int _BufferSizeX                     = Shader.PropertyToID("_BufferSizeX");
        
        // Sub Surface
        public static readonly int _ThroughputTextureRW             = Shader.PropertyToID("_ThroughputTextureRW");
        public static readonly int _NormalTextureRW                 = Shader.PropertyToID("_NormalTextureRW");
        public static readonly int _DirectionTextureRW              = Shader.PropertyToID("_DirectionTextureRW");
        public static readonly int _PositionTextureRW               = Shader.PropertyToID("_PositionTextureRW");
        public static readonly int _DiffuseLightingTextureRW        = Shader.PropertyToID("_DiffuseLightingTextureRW");
        public static readonly int _SubSurfaceLightingBuffer        = Shader.PropertyToID("_SubSurfaceLightingBuffer");

        // Accumulation
        public static readonly int _AccumulationFrameIndex          = Shader.PropertyToID("_AccumulationFrameIndex");
        public static readonly int _AccumulationNumSamples          = Shader.PropertyToID("_AccumulationNumSamples");
        public static readonly int _AccumulationWeights             = Shader.PropertyToID("_AccumulationWeights");
        public static readonly int _AccumulationNeedsExposure       = Shader.PropertyToID("_AccumulationNeedsExposure");
        public static readonly int _RadianceTexture                 = Shader.PropertyToID("_RadianceTexture");

        // Preintegrated texture name
        public static readonly int _PreIntegratedFGD_GGXDisneyDiffuse = Shader.PropertyToID("_PreIntegratedFGD_GGXDisneyDiffuse");
        public static readonly int _PreIntegratedFGD_CharlieAndFabric = Shader.PropertyToID("_PreIntegratedFGD_CharlieAndFabric");

        public static readonly int _ExposureTexture                = Shader.PropertyToID("_ExposureTexture");
        public static readonly int _PrevExposureTexture            = Shader.PropertyToID("_PrevExposureTexture");
        public static readonly int _PreviousExposureTexture        = Shader.PropertyToID("_PreviousExposureTexture");
        public static readonly int _ExposureDebugTexture           = Shader.PropertyToID("_ExposureDebugTexture");
        public static readonly int _ExposureParams                 = Shader.PropertyToID("_ExposureParams");
        public static readonly int _ExposureParams2                = Shader.PropertyToID("_ExposureParams2");
        public static readonly int _ExposureDebugParams            = Shader.PropertyToID("_ExposureDebugParams");
        public static readonly int _HistogramExposureParams        = Shader.PropertyToID("_HistogramExposureParams");
        public static readonly int _HistogramBuffer                = Shader.PropertyToID("_HistogramBuffer");
        public static readonly int _AdaptationParams               = Shader.PropertyToID("_AdaptationParams");
        public static readonly int _ExposureCurveTexture           = Shader.PropertyToID("_ExposureCurveTexture");
        public static readonly int _ExposureWeightMask             = Shader.PropertyToID("_ExposureWeightMask");
        public static readonly int _ProceduralMaskParams           = Shader.PropertyToID("_ProceduralMaskParams");
        public static readonly int _ProceduralMaskParams2          = Shader.PropertyToID("_ProceduralMaskParams2");
        public static readonly int _Variants                       = Shader.PropertyToID("_Variants");
        public static readonly int _InputTexture                   = Shader.PropertyToID("_InputTexture");
        public static readonly int _InputTextureMSAA               = Shader.PropertyToID("_InputTextureMSAA");
        public static readonly int _OutputTexture                  = Shader.PropertyToID("_OutputTexture");
        public static readonly int _SourceTexture                  = Shader.PropertyToID("_SourceTexture");
        public static readonly int _InputHistoryTexture            = Shader.PropertyToID("_InputHistoryTexture");
        public static readonly int _OutputHistoryTexture           = Shader.PropertyToID("_OutputHistoryTexture");
        public static readonly int _InputVelocityMagnitudeHistory  = Shader.PropertyToID("_InputVelocityMagnitudeHistory");
        public static readonly int _OutputVelocityMagnitudeHistory = Shader.PropertyToID("_OutputVelocityMagnitudeHistory");

        public static readonly int _TargetScale                    = Shader.PropertyToID("_TargetScale");
        public static readonly int _Params                         = Shader.PropertyToID("_Params");
        public static readonly int _Params1                        = Shader.PropertyToID("_Params1");
        public static readonly int _Params2                        = Shader.PropertyToID("_Params2");
        public static readonly int _BokehKernel                    = Shader.PropertyToID("_BokehKernel");
        public static readonly int _InputCoCTexture                = Shader.PropertyToID("_InputCoCTexture");
        public static readonly int _InputHistoryCoCTexture         = Shader.PropertyToID("_InputHistoryCoCTexture");
        public static readonly int _OutputCoCTexture               = Shader.PropertyToID("_OutputCoCTexture");
        public static readonly int _OutputNearCoCTexture           = Shader.PropertyToID("_OutputNearCoCTexture");
        public static readonly int _OutputNearTexture              = Shader.PropertyToID("_OutputNearTexture");
        public static readonly int _OutputFarCoCTexture            = Shader.PropertyToID("_OutputFarCoCTexture");
        public static readonly int _OutputFarTexture               = Shader.PropertyToID("_OutputFarTexture");
        public static readonly int _OutputMip1                     = Shader.PropertyToID("_OutputMip1");
        public static readonly int _OutputMip2                     = Shader.PropertyToID("_OutputMip2");
        public static readonly int _OutputMip3                     = Shader.PropertyToID("_OutputMip3");
        public static readonly int _OutputMip4                     = Shader.PropertyToID("_OutputMip4");
        public static readonly int _IndirectBuffer                 = Shader.PropertyToID("_IndirectBuffer");
        public static readonly int _InputNearCoCTexture            = Shader.PropertyToID("_InputNearCoCTexture");
        public static readonly int _NearTileList                   = Shader.PropertyToID("_NearTileList");
        public static readonly int _InputFarTexture                = Shader.PropertyToID("_InputFarTexture");
        public static readonly int _InputNearTexture               = Shader.PropertyToID("_InputNearTexture");
        public static readonly int _InputFarCoCTexture             = Shader.PropertyToID("_InputFarCoCTexture");
        public static readonly int _FarTileList                    = Shader.PropertyToID("_FarTileList");
        public static readonly int _TileList                       = Shader.PropertyToID("_TileList");
        public static readonly int _TexelSize                      = Shader.PropertyToID("_TexelSize");
        public static readonly int _InputDilatedCoCTexture         = Shader.PropertyToID("_InputDilatedCoCTexture");
        public static readonly int _OutputAlphaTexture             = Shader.PropertyToID("_OutputAlphaTexture");
        public static readonly int _InputNearAlphaTexture          = Shader.PropertyToID("_InputNearAlphaTexture");
        public static readonly int _CoCTargetScale                 = Shader.PropertyToID("_CoCTargetScale");

        public static readonly int _BloomParams                    = Shader.PropertyToID("_BloomParams");
        public static readonly int _BloomTint                      = Shader.PropertyToID("_BloomTint");
        public static readonly int _BloomTexture                   = Shader.PropertyToID("_BloomTexture");
        public static readonly int _BloomDirtTexture               = Shader.PropertyToID("_BloomDirtTexture");
        public static readonly int _BloomDirtScaleOffset           = Shader.PropertyToID("_BloomDirtScaleOffset");
        public static readonly int _InputLowTexture                = Shader.PropertyToID("_InputLowTexture");
        public static readonly int _InputHighTexture               = Shader.PropertyToID("_InputHighTexture");
        public static readonly int _BloomBicubicParams             = Shader.PropertyToID("_BloomBicubicParams");
        public static readonly int _BloomThreshold                 = Shader.PropertyToID("_BloomThreshold");

        public static readonly int _ChromaSpectralLut              = Shader.PropertyToID("_ChromaSpectralLut");
        public static readonly int _ChromaParams                   = Shader.PropertyToID("_ChromaParams");

        public static readonly int _VignetteParams1                = Shader.PropertyToID("_VignetteParams1");
        public static readonly int _VignetteParams2                = Shader.PropertyToID("_VignetteParams2");
        public static readonly int _VignetteColor                  = Shader.PropertyToID("_VignetteColor");
        public static readonly int _VignetteMask                   = Shader.PropertyToID("_VignetteMask");

        public static readonly int _DistortionParams1              = Shader.PropertyToID("_DistortionParams1");
        public static readonly int _DistortionParams2              = Shader.PropertyToID("_DistortionParams2");

        public static readonly int _LogLut3D                       = Shader.PropertyToID("_LogLut3D");
        public static readonly int _LogLut3D_Params                = Shader.PropertyToID("_LogLut3D_Params");
        public static readonly int _ColorBalance                   = Shader.PropertyToID("_ColorBalance");
        public static readonly int _ColorFilter                    = Shader.PropertyToID("_ColorFilter");
        public static readonly int _ChannelMixerRed                = Shader.PropertyToID("_ChannelMixerRed");
        public static readonly int _ChannelMixerGreen              = Shader.PropertyToID("_ChannelMixerGreen");
        public static readonly int _ChannelMixerBlue               = Shader.PropertyToID("_ChannelMixerBlue");
        public static readonly int _HueSatCon                      = Shader.PropertyToID("_HueSatCon");
        public static readonly int _Lift                           = Shader.PropertyToID("_Lift");
        public static readonly int _Gamma                          = Shader.PropertyToID("_Gamma");
        public static readonly int _Gain                           = Shader.PropertyToID("_Gain");
        public static readonly int _Shadows                        = Shader.PropertyToID("_Shadows");
        public static readonly int _Midtones                       = Shader.PropertyToID("_Midtones");
        public static readonly int _Highlights                     = Shader.PropertyToID("_Highlights");
        public static readonly int _ShaHiLimits                    = Shader.PropertyToID("_ShaHiLimits");
        public static readonly int _SplitShadows                   = Shader.PropertyToID("_SplitShadows");
        public static readonly int _SplitHighlights                = Shader.PropertyToID("_SplitHighlights");
        public static readonly int _CurveMaster                    = Shader.PropertyToID("_CurveMaster");
        public static readonly int _CurveRed                       = Shader.PropertyToID("_CurveRed");
        public static readonly int _CurveGreen                     = Shader.PropertyToID("_CurveGreen");
        public static readonly int _CurveBlue                      = Shader.PropertyToID("_CurveBlue");
        public static readonly int _CurveHueVsHue                  = Shader.PropertyToID("_CurveHueVsHue");
        public static readonly int _CurveHueVsSat                  = Shader.PropertyToID("_CurveHueVsSat");
        public static readonly int _CurveSatVsSat                  = Shader.PropertyToID("_CurveSatVsSat");
        public static readonly int _CurveLumVsSat                  = Shader.PropertyToID("_CurveLumVsSat");

        public static readonly int _CustomToneCurve                = Shader.PropertyToID("_CustomToneCurve");
        public static readonly int _ToeSegmentA                    = Shader.PropertyToID("_ToeSegmentA");
        public static readonly int _ToeSegmentB                    = Shader.PropertyToID("_ToeSegmentB");
        public static readonly int _MidSegmentA                    = Shader.PropertyToID("_MidSegmentA");
        public static readonly int _MidSegmentB                    = Shader.PropertyToID("_MidSegmentB");
        public static readonly int _ShoSegmentA                    = Shader.PropertyToID("_ShoSegmentA");
        public static readonly int _ShoSegmentB                    = Shader.PropertyToID("_ShoSegmentB");

        public static readonly int _Depth                          = Shader.PropertyToID("_Depth");
        public static readonly int _LinearZ                        = Shader.PropertyToID("_LinearZ");
        public static readonly int _DS2x                           = Shader.PropertyToID("_DS2x");
        public static readonly int _DS4x                           = Shader.PropertyToID("_DS4x");
        public static readonly int _DS8x                           = Shader.PropertyToID("_DS8x");
        public static readonly int _DS16x                          = Shader.PropertyToID("_DS16x");
        public static readonly int _DS2xAtlas                      = Shader.PropertyToID("_DS2xAtlas");
        public static readonly int _DS4xAtlas                      = Shader.PropertyToID("_DS4xAtlas");
        public static readonly int _DS8xAtlas                      = Shader.PropertyToID("_DS8xAtlas");
        public static readonly int _DS16xAtlas                     = Shader.PropertyToID("_DS16xAtlas");
        public static readonly int _InvThicknessTable              = Shader.PropertyToID("_InvThicknessTable");
        public static readonly int _SampleWeightTable              = Shader.PropertyToID("_SampleWeightTable");
        public static readonly int _InvSliceDimension              = Shader.PropertyToID("_InvSliceDimension");
        public static readonly int _AdditionalParams               = Shader.PropertyToID("_AdditionalParams");
        public static readonly int _Occlusion                      = Shader.PropertyToID("_Occlusion");
        public static readonly int _InvLowResolution               = Shader.PropertyToID("_InvLowResolution");
        public static readonly int _InvHighResolution              = Shader.PropertyToID("_InvHighResolution");
        public static readonly int _LoResDB                        = Shader.PropertyToID("_LoResDB");
        public static readonly int _HiResDB                        = Shader.PropertyToID("_HiResDB");
        public static readonly int _LoResAO1                       = Shader.PropertyToID("_LoResAO1");
        public static readonly int _HiResAO                        = Shader.PropertyToID("_HiResAO");
        public static readonly int _AoResult                       = Shader.PropertyToID("_AoResult");

        public static readonly int _GrainTexture                   = Shader.PropertyToID("_GrainTexture");
        public static readonly int _GrainParams                    = Shader.PropertyToID("_GrainParams");
        public static readonly int _GrainTextureParams             = Shader.PropertyToID("_GrainTextureParams");
        public static readonly int _BlueNoiseTexture               = Shader.PropertyToID("_BlueNoiseTexture");
        public static readonly int _AlphaTexture                   = Shader.PropertyToID("_AlphaTexture");
        public static readonly int _OwenScrambledRGTexture         = Shader.PropertyToID("_OwenScrambledRGTexture");
        public static readonly int _OwenScrambledTexture           = Shader.PropertyToID("_OwenScrambledTexture");
        public static readonly int _ScramblingTileXSPP             = Shader.PropertyToID("_ScramblingTileXSPP");
        public static readonly int _RankingTileXSPP                = Shader.PropertyToID("_RankingTileXSPP");
        public static readonly int _ScramblingTexture              = Shader.PropertyToID("_ScramblingTexture");
        public static readonly int _AfterPostProcessTexture        = Shader.PropertyToID("_AfterPostProcessTexture");
        public static readonly int _DitherParams                   = Shader.PropertyToID("_DitherParams");
        public static readonly int _KeepAlpha                      = Shader.PropertyToID("_KeepAlpha");
        public static readonly int _UVTransform                    = Shader.PropertyToID("_UVTransform");

        public static readonly int _MotionVecAndDepth              = Shader.PropertyToID("_MotionVecAndDepth");
        public static readonly int _TileMinMaxMotionVec            = Shader.PropertyToID("_TileMinMaxMotionVec");
        public static readonly int _TileMaxNeighbourhood           = Shader.PropertyToID("_TileMaxNeighbourhood");
        public static readonly int _TileToScatterMax               = Shader.PropertyToID("_TileToScatterMax");
        public static readonly int _TileToScatterMin               = Shader.PropertyToID("_TileToScatterMin");
        public static readonly int _TileTargetSize                 = Shader.PropertyToID("_TileTargetSize");
        public static readonly int _MotionBlurParams               = Shader.PropertyToID("_MotionBlurParams0");
        public static readonly int _MotionBlurParams1              = Shader.PropertyToID("_MotionBlurParams1");
        public static readonly int _MotionBlurParams2              = Shader.PropertyToID("_MotionBlurParams2");
        public static readonly int _PrevVPMatrixNoTranslation      = Shader.PropertyToID("_PrevVPMatrixNoTranslation");

        public static readonly int _SMAAAreaTex                    = Shader.PropertyToID("_AreaTex");
        public static readonly int _SMAASearchTex                  = Shader.PropertyToID("_SearchTex");
        public static readonly int _SMAABlendTex                   = Shader.PropertyToID("_BlendTex");
        public static readonly int _SMAARTMetrics                  = Shader.PropertyToID("_SMAARTMetrics");

        public static readonly int _LowResDepthTexture             = Shader.PropertyToID("_LowResDepthTexture");
        public static readonly int _LowResTransparent              = Shader.PropertyToID("_LowResTransparent");

        public static readonly int _ShaderVariablesAmbientOcclusion = Shader.PropertyToID("ShaderVariablesAmbientOcclusion");
        public static readonly int _OcclusionTexture               = Shader.PropertyToID("_OcclusionTexture");
        public static readonly int _BentNormalsTexture             = Shader.PropertyToID("_BentNormalsTexture");
        public static readonly int _AOPackedData                   = Shader.PropertyToID("_AOPackedData");
        public static readonly int _AOPackedHistory                = Shader.PropertyToID("_AOPackedHistory");
        public static readonly int _AOPackedBlurred                = Shader.PropertyToID("_AOPackedBlurred");
        public static readonly int _AOOutputHistory                = Shader.PropertyToID("_AOOutputHistory");

        // Contrast Adaptive Sharpening
        public static readonly int _Sharpness                      = Shader.PropertyToID("Sharpness");
        public static readonly int _InputTextureDimensions         = Shader.PropertyToID("InputTextureDimensions");
        public static readonly int _OutputTextureDimensions        = Shader.PropertyToID("OutputTextureDimensions");

        // BlitCubeTextureFace.shader
        public static readonly int _InputTex                       = Shader.PropertyToID("_InputTex");
        public static readonly int _LoD                            = Shader.PropertyToID("_LoD");
        public static readonly int _FaceIndex                      = Shader.PropertyToID("_FaceIndex");

        // Custom Pass Utils API
        public static readonly int _SourceScaleBias                = Shader.PropertyToID("_SourceScaleBias");
        public static readonly int _GaussianWeights                = Shader.PropertyToID("_GaussianWeights");
        public static readonly int _SampleCount                    = Shader.PropertyToID("_SampleCount");
        public static readonly int _Radius                         = Shader.PropertyToID("_Radius");
        public static readonly int _ViewPortSize                   = Shader.PropertyToID("_ViewPortSize");
        public static readonly int _ViewportScaleBias              = Shader.PropertyToID("_ViewportScaleBias");
        public static readonly int _SourceSize                     = Shader.PropertyToID("_SourceSize");
        public static readonly int _SourceScaleFactor              = Shader.PropertyToID("_SourceScaleFactor");

        // Probe Volumes
        public static readonly int _ProbeVolumeAtlasSH             = Shader.PropertyToID("_ProbeVolumeAtlasSH");
        public static readonly int _ProbeVolumeAtlasResolutionAndSliceCount = Shader.PropertyToID("_ProbeVolumeAtlasResolutionAndSliceCount");
        public static readonly int _ProbeVolumeAtlasResolutionAndSliceCountInverse = Shader.PropertyToID("_ProbeVolumeAtlasResolutionAndSliceCountInverse");
        public static readonly int _ProbeVolumeAtlasOctahedralDepth = Shader.PropertyToID("_ProbeVolumeAtlasOctahedralDepth");
        public static readonly int _ProbeVolumeResolution          = Shader.PropertyToID("_ProbeVolumeResolution");
        public static readonly int _ProbeVolumeResolutionInverse   = Shader.PropertyToID("_ProbeVolumeResolutionInverse");
        public static readonly int _ProbeVolumeAtlasScale          = Shader.PropertyToID("_ProbeVolumeAtlasScale");
        public static readonly int _ProbeVolumeAtlasBias           = Shader.PropertyToID("_ProbeVolumeAtlasBias");
        public static readonly int _ProbeVolumeAtlasReadBufferCount = Shader.PropertyToID("_ProbeVolumeAtlasReadBufferCount");
        public static readonly int _ProbeVolumeAtlasReadBuffer     = Shader.PropertyToID("_ProbeVolumeAtlasReadBuffer");
        public static readonly int _ProbeVolumeAtlasReadValidityBuffer = Shader.PropertyToID("_ProbeVolumeAtlasReadValidityBuffer");
        public static readonly int _ProbeVolumeAtlasWriteTextureSH = Shader.PropertyToID("_ProbeVolumeAtlasWriteTextureSH");
        public static readonly int _ProbeVolumeAtlasOctahedralDepthScaleBias = Shader.PropertyToID("_ProbeVolumeAtlasOctahedralDepthScaleBias");
        public static readonly int _ProbeVolumeAtlasOctahedralDepthResolutionAndInverse = Shader.PropertyToID("_ProbeVolumeAtlasOctahedralDepthResolutionAndInverse");
        public static readonly int _ProbeVolumeAtlasOctahedralDepthReadBufferCount = Shader.PropertyToID("_ProbeVolumeAtlasOctahedralDepthReadBufferCount");
        public static readonly int _ProbeVolumeAtlasOctahedralDepthReadBuffer = Shader.PropertyToID("_ProbeVolumeAtlasOctahedralDepthReadBuffer");
        public static readonly int _ProbeVolumeAtlasOctahedralDepthWriteTexture = Shader.PropertyToID("_ProbeVolumeAtlasOctahedralDepthWriteTexture");
        public static readonly int _ProbeVolumeAtlasOctahedralDepthScaleBiasTexels = Shader.PropertyToID("_ProbeVolumeAtlasOctahedralDepthScaleBiasTexels");
        public static readonly int _ProbeVolumeAtlasOctahedralDepthRWTexture = Shader.PropertyToID("_ProbeVolumeAtlasOctahedralDepthRWTexture");
        public static readonly int _FilterSampleCount              = Shader.PropertyToID("_FilterSampleCount");
        public static readonly int _FilterSharpness                = Shader.PropertyToID("_FilterSharpness");
        public static readonly int _AtlasTextureSH                 = Shader.PropertyToID("_AtlasTextureSH");
        public static readonly int _TextureViewScale               = Shader.PropertyToID("_TextureViewScale");
        public static readonly int _TextureViewBias                = Shader.PropertyToID("_TextureViewBias");
        public static readonly int _TextureViewResolution          = Shader.PropertyToID("_TextureViewResolution");
        public static readonly int _AtlasTextureOctahedralDepth    = Shader.PropertyToID("_AtlasTextureOctahedralDepth");
        public static readonly int _AtlasTextureOctahedralDepthScaleBias = Shader.PropertyToID("_AtlasTextureOctahedralDepthScaleBias");
        public static readonly int _ValidRange                     = Shader.PropertyToID("_ValidRange");
        public static readonly int _ProbeVolumeAtlasSliceMode      = Shader.PropertyToID("_ProbeVolumeAtlasSliceMode");
    }

    // Shared material property names
    static class HDMaterialProperties
    {
        // Stencil properties
        public const string kStencilRef = "_StencilRef";
        public const string kStencilWriteMask = "_StencilWriteMask";
        public const string kStencilRefDepth = "_StencilRefDepth";
        public const string kStencilWriteMaskDepth = "_StencilWriteMaskDepth";
        public const string kStencilRefGBuffer = "_StencilRefGBuffer";
        public const string kStencilWriteMaskGBuffer = "_StencilWriteMaskGBuffer";
        public const string kStencilRefMV = "_StencilRefMV";
        public const string kStencilWriteMaskMV = "_StencilWriteMaskMV";
        public const string kStencilRefDistortionVec = "_StencilRefDistortionVec";
        public const string kStencilWriteMaskDistortionVec = "_StencilWriteMaskDistortionVec";
        public const string kUseSplitLighting = "_RequireSplitLighting";

        public const string kZWrite = "_ZWrite";
        public const string kTransparentZWrite = "_TransparentZWrite";
        public const string kTransparentCullMode = "_TransparentCullMode";
        public const string kZTestTransparent = "_ZTestTransparent";
        public const string kRayTracing = "_RayTracing";

        public const string kEmissiveColorMap = "_EmissiveColorMap";

        public const string kSurfaceType = "_SurfaceType";
        public const string kMaterialID = "_MaterialID";
        public const string kTransmissionEnable = "_TransmissionEnable";
        public const string kEnableDecals = "_SupportDecals";
        public const string kSupportDecals = kEnableDecals;
        public const string kEnableSSR = "_ReceivesSSR";

        public const string kLayerCount = "_LayerCount";

        public const string kAlphaCutoffEnabled = "_AlphaCutoffEnable";
        public const string kZTestGBuffer = "_ZTestGBuffer";
        public const string kZTestDepthEqualForOpaque = "_ZTestDepthEqualForOpaque";
        public const string kBlendMode = "_BlendMode";
        public const string kAlphaToMask = "_AlphaToMask";
        public const string kEnableFogOnTransparent = "_EnableFogOnTransparent";
        public const string kDistortionDepthTest = "_DistortionDepthTest";
        public const string kDistortionEnable = "_DistortionEnable";
        public const string kZTestModeDistortion = "_ZTestModeDistortion";
        public const string kDistortionBlendMode = "_DistortionBlendMode";
        public const string kTransparentWritingMotionVec = "_TransparentWritingMotionVec";
        public const string kEnableBlendModePreserveSpecularLighting = "_EnableBlendModePreserveSpecularLighting";
        public const string kEmissionColor = "_EmissionColor";
        public const string kTransparentBackfaceEnable = "_TransparentBackfaceEnable";
        public const string kDoubleSidedEnable = "_DoubleSidedEnable";
        public const string kDoubleSidedNormalMode = "_DoubleSidedNormalMode";
        public const string kDistortionOnly = "_DistortionOnly";
        public const string kTransparentDepthPrepassEnable = "_TransparentDepthPrepassEnable";
        public const string kTransparentDepthPostpassEnable = "_TransparentDepthPostpassEnable";
        public const string kTransparentSortPriority = "_TransparentSortPriority";

        public const int kMaxLayerCount = 4;

        public const string kUVBase = "_UVBase";
        public const string kTexWorldScale = "_TexWorldScale";
        public const string kUVMappingMask = "_UVMappingMask";
        public const string kUVDetail = "_UVDetail";
        public const string kUVDetailsMappingMask = "_UVDetailsMappingMask";
        public const string kReceivesSSR = "_ReceivesSSR";
        public const string kReceivesSSRTransparent = "_ReceivesSSRTransparent";
        public const string kAddPrecomputedVelocity = "_AddPrecomputedVelocity";
        public const string kShadowMatteFilter = "_ShadowMatteFilter";

        public static readonly Color[] kLayerColors =
        {
            Color.white,
            Color.red,
            Color.green,
            Color.blue
        };
    }
}<|MERGE_RESOLUTION|>--- conflicted
+++ resolved
@@ -252,14 +252,6 @@
         public static readonly int _CameraFilteringBuffer          = Shader.PropertyToID("_CameraFilteringTexture");
         public static readonly int _IrradianceSource               = Shader.PropertyToID("_IrradianceSource");
 
-<<<<<<< HEAD
-        public static readonly int _Output                         = Shader.PropertyToID("_Output");
-        public static readonly int _Input                          = Shader.PropertyToID("_Input");
-        public static readonly int _InputVal                       = Shader.PropertyToID("_InputVal");
-        public static readonly int _Sizes                          = Shader.PropertyToID("_Sizes");
-        public static readonly int _ScaleBias                      = Shader.PropertyToID("_ScaleBias");
-
-=======
         // Planar reflection filtering
         public static readonly int _ReflectionColorMipChain = Shader.PropertyToID("_ReflectionColorMipChain");
         public static readonly int _DepthTextureMipChain = Shader.PropertyToID("_DepthTextureMipChain");
@@ -282,8 +274,13 @@
         public static readonly int _DepthTextureOblique = Shader.PropertyToID("_DepthTextureOblique");
         public static readonly int _DepthTextureNonOblique = Shader.PropertyToID("_DepthTextureNonOblique");
         public static readonly int _CaptureCameraIVP_NO = Shader.PropertyToID("_CaptureCameraIVP_NO");
-        
->>>>>>> 7614bcb1
+
+        public static readonly int _Output                         = Shader.PropertyToID("_Output");
+        public static readonly int _Input                          = Shader.PropertyToID("_Input");
+        public static readonly int _InputVal                       = Shader.PropertyToID("_InputVal");
+        public static readonly int _Sizes                          = Shader.PropertyToID("_Sizes");
+        public static readonly int _ScaleBias                      = Shader.PropertyToID("_ScaleBias");
+
         // MSAA shader properties
         public static readonly int _ColorTextureMS = Shader.PropertyToID("_ColorTextureMS");
         public static readonly int _DepthTextureMS = Shader.PropertyToID("_DepthTextureMS");
