namespace UnityEngine.Experimental.Rendering.HDPipeline
{
    public static class HDShaderPassNames
    {
        // ShaderPass string - use to have consistent name through the code
        public static readonly string s_EmptyStr = "";
        public static readonly string s_ForwardStr = "Forward";
        public static readonly string s_DepthOnlyStr = "DepthOnly";
        public static readonly string s_DepthForwardOnlyStr = "DepthForwardOnly";
        public static readonly string s_ForwardOnlyStr = "ForwardOnly";
        public static readonly string s_GBufferStr = "GBuffer";
        public static readonly string s_GBufferWithPrepassStr = "GBufferWithPrepass";
        public static readonly string s_SRPDefaultUnlitStr = "SRPDefaultUnlit";
        public static readonly string s_MotionVectorsStr = "MotionVectors";
        public static readonly string s_DistortionVectorsStr = "DistortionVectors";
        public static readonly string s_TransparentDepthPrepassStr = "TransparentDepthPrepass";
        public static readonly string s_TransparentBackfaceStr = "TransparentBackface";
        public static readonly string s_TransparentDepthPostpassStr = "TransparentDepthPostpass";
        public static readonly string s_MetaStr = "Meta";
        public static readonly string s_ShadowCasterStr = "ShadowCaster";
        public static readonly string s_MeshDecalsMStr = "DBufferMesh_M";
        public static readonly string s_MeshDecalsSStr = "DBufferMesh_S";
        public static readonly string s_MeshDecalsMSStr = "DBufferMesh_MS";
        public static readonly string s_MeshDecalsAOStr = "DBufferMesh_AO";
        public static readonly string s_MeshDecalsMAOStr = "DBufferMesh_MAO";
        public static readonly string s_MeshDecalsAOSStr = "DBufferMesh_AOS";
        public static readonly string s_MeshDecalsMAOSStr = "DBufferMesh_MAOS";
        public static readonly string s_MeshDecals3RTStr = "DBufferMesh_3RT";

        // ShaderPass name
        public static readonly ShaderPassName s_EmptyName = new ShaderPassName(s_EmptyStr);
        public static readonly ShaderPassName s_ForwardName = new ShaderPassName(s_ForwardStr);
        public static readonly ShaderPassName s_DepthOnlyName = new ShaderPassName(s_DepthOnlyStr);
        public static readonly ShaderPassName s_DepthForwardOnlyName = new ShaderPassName(s_DepthForwardOnlyStr);
        public static readonly ShaderPassName s_ForwardOnlyName = new ShaderPassName(s_ForwardOnlyStr);
        public static readonly ShaderPassName s_GBufferName = new ShaderPassName(s_GBufferStr);
        public static readonly ShaderPassName s_GBufferWithPrepassName = new ShaderPassName(s_GBufferWithPrepassStr);
        public static readonly ShaderPassName s_SRPDefaultUnlitName = new ShaderPassName(s_SRPDefaultUnlitStr);
        public static readonly ShaderPassName s_MotionVectorsName = new ShaderPassName(s_MotionVectorsStr);
        public static readonly ShaderPassName s_DistortionVectorsName = new ShaderPassName(s_DistortionVectorsStr);
        public static readonly ShaderPassName s_TransparentDepthPrepassName = new ShaderPassName(s_TransparentDepthPrepassStr);
        public static readonly ShaderPassName s_TransparentBackfaceName = new ShaderPassName(s_TransparentBackfaceStr);
        public static readonly ShaderPassName s_TransparentDepthPostpassName = new ShaderPassName(s_TransparentDepthPostpassStr);
        public static readonly ShaderPassName s_MeshDecalsMName = new ShaderPassName(s_MeshDecalsMStr);
        public static readonly ShaderPassName s_MeshDecalsSName = new ShaderPassName(s_MeshDecalsSStr);
        public static readonly ShaderPassName s_MeshDecalsMSName = new ShaderPassName(s_MeshDecalsMSStr);
        public static readonly ShaderPassName s_MeshDecalsAOName = new ShaderPassName(s_MeshDecalsAOStr);
        public static readonly ShaderPassName s_MeshDecalsMAOName = new ShaderPassName(s_MeshDecalsMAOStr);
        public static readonly ShaderPassName s_MeshDecalsAOSName = new ShaderPassName(s_MeshDecalsAOSStr);
        public static readonly ShaderPassName s_MeshDecalsMAOSName = new ShaderPassName(s_MeshDecalsMAOSStr);
        public static readonly ShaderPassName s_MeshDecals3RTName = new ShaderPassName(s_MeshDecals3RTStr);

        // Legacy name
        public static readonly ShaderPassName s_AlwaysName = new ShaderPassName("Always");
        public static readonly ShaderPassName s_ForwardBaseName = new ShaderPassName("ForwardBase");
        public static readonly ShaderPassName s_DeferredName = new ShaderPassName("Deferred");
        public static readonly ShaderPassName s_PrepassBaseName = new ShaderPassName("PrepassBase");
        public static readonly ShaderPassName s_VertexName = new ShaderPassName("Vertex");
        public static readonly ShaderPassName s_VertexLMRGBMName = new ShaderPassName("VertexLMRGBM");
        public static readonly ShaderPassName s_VertexLMName = new ShaderPassName("VertexLM");
    }

    // Pre-hashed shader ids - naming conventions are a bit off in this file as we use the same
    // fields names as in the shaders for ease of use...
    // TODO: Would be nice to clean this up at some point
    public static class HDShaderIDs
    {
        public static readonly int _ZClip = Shader.PropertyToID("_ZClip");

        public static readonly int _HDShadowDatas = Shader.PropertyToID("_HDShadowDatas");
        public static readonly int _HDDirectionalShadowData = Shader.PropertyToID("_HDDirectionalShadowData");
        public static readonly int _ShadowmapAtlas = Shader.PropertyToID("_ShadowmapAtlas");
        public static readonly int _ShadowmapCascadeAtlas = Shader.PropertyToID("_ShadowmapCascadeAtlas");
        public static readonly int _ShadowAtlasSize = Shader.PropertyToID("_ShadowAtlasSize");
        public static readonly int _CascadeShadowAtlasSize = Shader.PropertyToID("_CascadeShadowAtlasSize");
        public static readonly int _CascadeShadowCount = Shader.PropertyToID("_CascadeShadowCount");

        public static readonly int g_LayeredSingleIdxBuffer = Shader.PropertyToID("g_LayeredSingleIdxBuffer");
        public static readonly int _EnvLightIndexShift = Shader.PropertyToID("_EnvLightIndexShift");
        public static readonly int _DensityVolumeIndexShift = Shader.PropertyToID("_DensityVolumeIndexShift");
        public static readonly int g_isOrthographic = Shader.PropertyToID("g_isOrthographic");
        public static readonly int g_iNrVisibLights = Shader.PropertyToID("g_iNrVisibLights");

        public static readonly int g_mScrProjection = Shader.PropertyToID("g_mScrProjection");
        public static readonly int g_mInvScrProjection = Shader.PropertyToID("g_mInvScrProjection");
        public static readonly int g_mScrProjectionArr = Shader.PropertyToID("g_mScrProjectionArr");
        public static readonly int g_mInvScrProjectionArr = Shader.PropertyToID("g_mInvScrProjectionArr");

        public static readonly int g_iLog2NumClusters = Shader.PropertyToID("g_iLog2NumClusters");
        public static readonly int g_screenSize = Shader.PropertyToID("g_screenSize");
        public static readonly int g_iNumSamplesMSAA = Shader.PropertyToID("g_iNumSamplesMSAA");
        public static readonly int g_fNearPlane = Shader.PropertyToID("g_fNearPlane");
        public static readonly int g_fFarPlane = Shader.PropertyToID("g_fFarPlane");
        public static readonly int g_fClustScale = Shader.PropertyToID("g_fClustScale");
        public static readonly int g_fClustBase = Shader.PropertyToID("g_fClustBase");
        public static readonly int g_depth_tex = Shader.PropertyToID("g_depth_tex");
        public static readonly int g_vLayeredLightList = Shader.PropertyToID("g_vLayeredLightList");
        public static readonly int g_LayeredOffset = Shader.PropertyToID("g_LayeredOffset");
        public static readonly int g_vBigTileLightList = Shader.PropertyToID("g_vBigTileLightList");
        public static readonly int g_vLightListGlobal = Shader.PropertyToID("g_vLightListGlobal");
        public static readonly int g_logBaseBuffer = Shader.PropertyToID("g_logBaseBuffer");
        public static readonly int g_vBoundsBuffer = Shader.PropertyToID("g_vBoundsBuffer");
        public static readonly int _LightVolumeData = Shader.PropertyToID("_LightVolumeData");
        public static readonly int g_data = Shader.PropertyToID("g_data");
        public static readonly int g_mProjectionArr = Shader.PropertyToID("g_mProjectionArr");
        public static readonly int g_mInvProjectionArr = Shader.PropertyToID("g_mInvProjectionArr");
        public static readonly int g_viDimensions = Shader.PropertyToID("g_viDimensions");
        public static readonly int g_vLightList = Shader.PropertyToID("g_vLightList");

        public static readonly int g_BaseFeatureFlags = Shader.PropertyToID("g_BaseFeatureFlags");
        public static readonly int g_TileFeatureFlags = Shader.PropertyToID("g_TileFeatureFlags");

        public static readonly int g_DispatchIndirectBuffer = Shader.PropertyToID("g_DispatchIndirectBuffer");
        public static readonly int g_TileList = Shader.PropertyToID("g_TileList");
        public static readonly int g_NumTiles = Shader.PropertyToID("g_NumTiles");
        public static readonly int g_NumTilesX = Shader.PropertyToID("g_NumTilesX");

        public static readonly int _NumTiles = Shader.PropertyToID("_NumTiles");

        public static readonly int _CookieTextures = Shader.PropertyToID("_CookieTextures");
        public static readonly int _CookieCubeTextures = Shader.PropertyToID("_CookieCubeTextures");
        public static readonly int _EnvCubemapTextures = Shader.PropertyToID("_EnvCubemapTextures");
        public static readonly int _EnvSliceSize = Shader.PropertyToID("_EnvSliceSize");
        public static readonly int _Env2DTextures = Shader.PropertyToID("_Env2DTextures");
        public static readonly int _Env2DCaptureVP = Shader.PropertyToID("_Env2DCaptureVP");
        public static readonly int _DirectionalLightDatas = Shader.PropertyToID("_DirectionalLightDatas");
        public static readonly int _DirectionalLightCount = Shader.PropertyToID("_DirectionalLightCount");
        public static readonly int _LightDatas = Shader.PropertyToID("_LightDatas");
        public static readonly int _PunctualLightCount = Shader.PropertyToID("_PunctualLightCount");
        public static readonly int _AreaLightCount = Shader.PropertyToID("_AreaLightCount");
        public static readonly int _EnvLightDatas = Shader.PropertyToID("_EnvLightDatas");
        public static readonly int _EnvLightCount = Shader.PropertyToID("_EnvLightCount");
        public static readonly int _EnvProxyCount = Shader.PropertyToID("_EnvProxyCount");
<<<<<<< HEAD
	    public static readonly int _LightFlagDatas = Shader.PropertyToID("_LightFlagDatas");
=======
        public static readonly int _NumTileBigTileX = Shader.PropertyToID("_NumTileBigTileX");
        public static readonly int _NumTileBigTileY = Shader.PropertyToID("_NumTileBigTileY");
>>>>>>> 8037f094
        public static readonly int _NumTileFtplX = Shader.PropertyToID("_NumTileFtplX");
        public static readonly int _NumTileFtplY = Shader.PropertyToID("_NumTileFtplY");
        public static readonly int _NumTileClusteredX = Shader.PropertyToID("_NumTileClusteredX");
        public static readonly int _NumTileClusteredY = Shader.PropertyToID("_NumTileClusteredY");

        public static readonly int _IndirectLightingMultiplier = Shader.PropertyToID("_IndirectLightingMultiplier");

        public static readonly int g_isLogBaseBufferEnabled = Shader.PropertyToID("g_isLogBaseBufferEnabled");
        public static readonly int g_vLayeredOffsetsBuffer = Shader.PropertyToID("g_vLayeredOffsetsBuffer");

        public static readonly int _ViewTilesFlags = Shader.PropertyToID("_ViewTilesFlags");
        public static readonly int _MousePixelCoord = Shader.PropertyToID("_MousePixelCoord");
        public static readonly int _MouseClickPixelCoord = Shader.PropertyToID("_MouseClickPixelCoord");
        public static readonly int _DebugFont = Shader.PropertyToID("_DebugFont");
        public static readonly int _DebugExposure = Shader.PropertyToID("_DebugExposure");

        public static readonly int _DebugViewMaterial = Shader.PropertyToID("_DebugViewMaterial");
        public static readonly int _DebugLightingMode = Shader.PropertyToID("_DebugLightingMode");
        public static readonly int _DebugShadowMapMode = Shader.PropertyToID("_DebugShadowMapMode");
        public static readonly int _DebugLightingAlbedo = Shader.PropertyToID("_DebugLightingAlbedo");
        public static readonly int _DebugLightingSmoothness = Shader.PropertyToID("_DebugLightingSmoothness");
        public static readonly int _DebugLightingNormal = Shader.PropertyToID("_DebugLightingNormal");
        public static readonly int _DebugLightingSpecularColor = Shader.PropertyToID("_DebugLightingSpecularColor");
        public static readonly int _DebugLightingEmissiveColor = Shader.PropertyToID("_DebugLightingEmissiveColor");
        public static readonly int _AmbientOcclusionTexture = Shader.PropertyToID("_AmbientOcclusionTexture");
        public static readonly int _DebugMipMapMode = Shader.PropertyToID("_DebugMipMapMode");
        public static readonly int _DebugMipMapModeTerrainTexture = Shader.PropertyToID("_DebugMipMapModeTerrainTexture");
        public static readonly int _DebugSingleShadowIndex = Shader.PropertyToID("_DebugSingleShadowIndex");
        public static readonly int _DebugDepthPyramidMip = Shader.PropertyToID("_DebugDepthPyramidMip");
        public static readonly int _DebugDepthPyramidOffsets = Shader.PropertyToID("_DebugDepthPyramidOffsets");

        public static readonly int _UseTileLightList = Shader.PropertyToID("_UseTileLightList");

        public static readonly int _FrameCount     = Shader.PropertyToID("_FrameCount");
        public static readonly int _Time           = Shader.PropertyToID("_Time");
        public static readonly int _LastTime       = Shader.PropertyToID("_LastTime");
        public static readonly int _SinTime        = Shader.PropertyToID("_SinTime");
        public static readonly int _CosTime        = Shader.PropertyToID("_CosTime");
        public static readonly int unity_DeltaTime = Shader.PropertyToID("unity_DeltaTime");

        public static readonly int _EnvLightSkyEnabled = Shader.PropertyToID("_EnvLightSkyEnabled");
        public static readonly int _AmbientOcclusionParam = Shader.PropertyToID("_AmbientOcclusionParam");
        public static readonly int _SkyTexture = Shader.PropertyToID("_SkyTexture");
        public static readonly int _SkyTextureMipCount = Shader.PropertyToID("_SkyTextureMipCount");

        public static readonly int _EnableSubsurfaceScattering = Shader.PropertyToID("_EnableSubsurfaceScattering");
        public static readonly int _TransmittanceMultiplier = Shader.PropertyToID("_TransmittanceMultiplier");
        public static readonly int _TexturingModeFlags = Shader.PropertyToID("_TexturingModeFlags");
        public static readonly int _TransmissionFlags = Shader.PropertyToID("_TransmissionFlags");
        public static readonly int _ThicknessRemaps = Shader.PropertyToID("_ThicknessRemaps");
        public static readonly int _ShapeParams = Shader.PropertyToID("_ShapeParams");
        public static readonly int _TransmissionTintsAndFresnel0 = Shader.PropertyToID("_TransmissionTintsAndFresnel0");
        public static readonly int specularLightingUAV = Shader.PropertyToID("specularLightingUAV");
        public static readonly int diffuseLightingUAV = Shader.PropertyToID("diffuseLightingUAV");

        public static readonly int g_TileListOffset = Shader.PropertyToID("g_TileListOffset");

        public static readonly int _LtcData = Shader.PropertyToID("_LtcData");
        public static readonly int _LtcGGXMatrix = Shader.PropertyToID("_LtcGGXMatrix");
        public static readonly int _LtcDisneyDiffuseMatrix = Shader.PropertyToID("_LtcDisneyDiffuseMatrix");
        public static readonly int _LtcMultiGGXFresnelDisneyDiffuse = Shader.PropertyToID("_LtcMultiGGXFresnelDisneyDiffuse");

        public static readonly int _DeferredShadowTexture = Shader.PropertyToID("_DeferredShadowTexture");
        public static readonly int _DeferredShadowTextureUAV = Shader.PropertyToID("_DeferredShadowTextureUAV");
        public static readonly int _DirectionalShadowIndex = Shader.PropertyToID("_DirectionalShadowIndex");
        public static readonly int _ContactShadowParamsParameters = Shader.PropertyToID("_ContactShadowParamsParameters");
        public static readonly int _ContactShadowParamsParameters2 = Shader.PropertyToID("_ContactShadowParamsParameters2");
        public static readonly int _DirectionalContactShadowSampleCount = Shader.PropertyToID("_SampleCount");
        public static readonly int _DirectionalLightDirection = Shader.PropertyToID("_DirectionalLightDirection");
        public static readonly int _PunctualLightPosition = Shader.PropertyToID("_PunctualLightPosition");
        public static readonly int _MicroShadowingOpacity = Shader.PropertyToID("_MicroShadowOpacity");

        public static readonly int _StencilMask = Shader.PropertyToID("_StencilMask");
        public static readonly int _StencilRef = Shader.PropertyToID("_StencilRef");
        public static readonly int _StencilCmp = Shader.PropertyToID("_StencilCmp");

        public static readonly int _InputDepth = Shader.PropertyToID("_InputDepthTexture");

        public static readonly int _SrcBlend = Shader.PropertyToID("_SrcBlend");
        public static readonly int _DstBlend = Shader.PropertyToID("_DstBlend");

        public static readonly int _SSSHTile = Shader.PropertyToID("_SSSHTile");
        public static readonly int _StencilTexture = Shader.PropertyToID("_StencilTexture");

        // all decal properties
        public static readonly int _NormalToWorldID = Shader.PropertyToID("_NormalToWorld");
        public static readonly int _DecalAtlas2DID = Shader.PropertyToID("_DecalAtlas2D");
        public static readonly int _DecalAtlasID = Shader.PropertyToID("_DecalAtlas");
        public static readonly int _DecalHTileTexture = Shader.PropertyToID("_DecalHTileTexture");
        public static readonly int _DecalIndexShift = Shader.PropertyToID("_DecalIndexShift");
        public static readonly int _DecalCount = Shader.PropertyToID("_DecalCount");
        public static readonly int _DecalDatas = Shader.PropertyToID("_DecalDatas");
        public static readonly int _DecalNormalBufferStencilReadMask = Shader.PropertyToID("_DecalNormalBufferStencilReadMask");
        public static readonly int _DecalNormalBufferStencilRef = Shader.PropertyToID("_DecalNormalBufferStencilRef");

        public static readonly int _WorldSpaceCameraPos = Shader.PropertyToID("_WorldSpaceCameraPos");
        public static readonly int _PrevCamPosRWS = Shader.PropertyToID("_PrevCamPosRWS");
        public static readonly int _ViewMatrix = Shader.PropertyToID("_ViewMatrix");
        public static readonly int _InvViewMatrix = Shader.PropertyToID("_InvViewMatrix");
        public static readonly int _ProjMatrix = Shader.PropertyToID("_ProjMatrix");
        public static readonly int _InvProjMatrix = Shader.PropertyToID("_InvProjMatrix");
        public static readonly int _NonJitteredViewProjMatrix = Shader.PropertyToID("_NonJitteredViewProjMatrix");
        public static readonly int _ViewProjMatrix = Shader.PropertyToID("_ViewProjMatrix");
        public static readonly int _InvViewProjMatrix = Shader.PropertyToID("_InvViewProjMatrix");
        public static readonly int _ZBufferParams = Shader.PropertyToID("_ZBufferParams");
        public static readonly int _ProjectionParams = Shader.PropertyToID("_ProjectionParams");
        public static readonly int unity_OrthoParams = Shader.PropertyToID("unity_OrthoParams");
        public static readonly int _InvProjParam = Shader.PropertyToID("_InvProjParam");
        public static readonly int _ScreenSize = Shader.PropertyToID("_ScreenSize");
        public static readonly int _ScreenParams = Shader.PropertyToID("_ScreenParams");
        public static readonly int _ScreenToTargetScale = Shader.PropertyToID("_ScreenToTargetScale");
        public static readonly int _PrevViewProjMatrix = Shader.PropertyToID("_PrevViewProjMatrix");
        public static readonly int _FrustumPlanes = Shader.PropertyToID("_FrustumPlanes");
        public static readonly int _TaaFrameInfo = Shader.PropertyToID("_TaaFrameInfo");

        public static readonly int _ViewMatrixStereo = Shader.PropertyToID("_ViewMatrixStereo");
        public static readonly int _ProjMatrixStereo = Shader.PropertyToID("_ProjMatrixStereo");
        public static readonly int _ViewProjMatrixStereo = Shader.PropertyToID("_ViewProjMatrixStereo");
        public static readonly int _InvViewMatrixStereo = Shader.PropertyToID("_InvViewMatrixStereo");
        public static readonly int _InvProjMatrixStereo = Shader.PropertyToID("_InvProjMatrixStereo");
        public static readonly int _InvViewProjMatrixStereo = Shader.PropertyToID("_InvViewProjMatrixStereo");
        public static readonly int _PrevViewProjMatrixStereo = Shader.PropertyToID("_PrevViewProjMatrixStereo");
        public static readonly int _WorldSpaceCameraPosStereo = Shader.PropertyToID("_WorldSpaceCameraPosStereo");
        public static readonly int _PrevCamPosRWSStereo = Shader.PropertyToID("_PrevCamPosRWSStereo");
        public static readonly int _TextureWidthScaling = Shader.PropertyToID("_TextureWidthScaling"); // (2.0, 0.5) for SinglePassDoubleWide (stereo) and (1.0, 1.0) otherwise
        public static readonly int _ComputeEyeIndex = Shader.PropertyToID("_ComputeEyeIndex");

        public static readonly int _DepthTexture                   = Shader.PropertyToID("_DepthTexture");
        public static readonly int _CameraColorTexture             = Shader.PropertyToID("_CameraColorTexture");
        public static readonly int _CameraSssDiffuseLightingBuffer = Shader.PropertyToID("_CameraSssDiffuseLightingTexture");
        public static readonly int _CameraFilteringBuffer          = Shader.PropertyToID("_CameraFilteringTexture");
        public static readonly int _IrradianceSource               = Shader.PropertyToID("_IrradianceSource");

        public static readonly int _EnableDecals = Shader.PropertyToID("_EnableDecals");
        public static readonly int _DecalAtlasResolution = Shader.PropertyToID("_DecalAtlasResolution");

        // MSAA shader properties
        public static readonly int _ColorTextureMS = Shader.PropertyToID("_ColorTextureMS");
        public static readonly int _DepthTextureMS = Shader.PropertyToID("_DepthTextureMS");
        public static readonly int _NormalTextureMS = Shader.PropertyToID("_NormalTextureMS");
        public static readonly int _CameraDepthValuesTexture = Shader.PropertyToID("_CameraDepthValues");

        public static readonly int[] _GBufferTexture =
        {
            Shader.PropertyToID("_GBufferTexture0"),
            Shader.PropertyToID("_GBufferTexture1"),
            Shader.PropertyToID("_GBufferTexture2"),
            Shader.PropertyToID("_GBufferTexture3"),
            Shader.PropertyToID("_GBufferTexture4"),
            Shader.PropertyToID("_GBufferTexture5"),
            Shader.PropertyToID("_GBufferTexture6"),
            Shader.PropertyToID("_GBufferTexture7")
        };

        public static readonly int[] _DBufferTexture =
        {
            Shader.PropertyToID("_DBufferTexture0"),
            Shader.PropertyToID("_DBufferTexture1"),
            Shader.PropertyToID("_DBufferTexture2"),
            Shader.PropertyToID("_DBufferTexture3")
        };

        public static readonly int[] _SSSBufferTexture =
        {
            Shader.PropertyToID("_SSSBufferTexture0"),
            Shader.PropertyToID("_SSSBufferTexture1"),
            Shader.PropertyToID("_SSSBufferTexture2"),
            Shader.PropertyToID("_SSSBufferTexture3"),
        };

        public static readonly int _NormalBufferTexture = Shader.PropertyToID("_NormalBufferTexture");

        public static readonly int _SSRefractionInvScreenWeightDistance = Shader.PropertyToID("_SSRefractionInvScreenWeightDistance");

        public static readonly int _SsrIterLimit                      = Shader.PropertyToID("_SsrIterLimit");
        public static readonly int _SsrThicknessScale                 = Shader.PropertyToID("_SsrThicknessScale");
        public static readonly int _SsrThicknessBias                  = Shader.PropertyToID("_SsrThicknessBias");
        public static readonly int _SsrRoughnessFadeEnd               = Shader.PropertyToID("_SsrRoughnessFadeEnd");
        public static readonly int _SsrRoughnessFadeRcpLength         = Shader.PropertyToID("_SsrRoughnessFadeRcpLength");
        public static readonly int _SsrRoughnessFadeEndTimesRcpLength = Shader.PropertyToID("_SsrRoughnessFadeEndTimesRcpLength");
        public static readonly int _SsrDepthPyramidMaxMip             = Shader.PropertyToID("_SsrDepthPyramidMaxMip");
        public static readonly int _SsrEdgeFadeRcpLength              = Shader.PropertyToID("_SsrEdgeFadeRcpLength");
        public static readonly int _SsrLightingTexture                = Shader.PropertyToID("_SsrLightingTexture");
        public static readonly int _SsrLightingTextureRW              = Shader.PropertyToID("_SsrLightingTextureRW");
        public static readonly int _SsrHitPointTexture                = Shader.PropertyToID("_SsrHitPointTexture");
        public static readonly int _SsrDepthPyramidMipOffsets         = Shader.PropertyToID("_SsrDepthPyramidMipLevelOffsets");
        public static readonly int _SsrStencilExclusionValue          = Shader.PropertyToID("_SsrStencilExclusionValue");
        public static readonly int _SsrReflectsSky                    = Shader.PropertyToID("_SsrReflectsSky");


        public static readonly int _ShadowMaskTexture = Shader.PropertyToID("_ShadowMaskTexture");
        public static readonly int _LightLayersTexture = Shader.PropertyToID("_LightLayersTexture");
        public static readonly int _DistortionTexture = Shader.PropertyToID("_DistortionTexture");
        public static readonly int _ColorPyramidTexture = Shader.PropertyToID("_ColorPyramidTexture");
        public static readonly int _DepthPyramidTexture = Shader.PropertyToID("_DepthPyramidTexture");
        public static readonly int _ColorPyramidSize = Shader.PropertyToID("_ColorPyramidSize");
        public static readonly int _ColorPyramidScale = Shader.PropertyToID("_ColorPyramidScale");
        public static readonly int _ColorPyramidUvScaleAndLimitPrevFrame = Shader.PropertyToID("_ColorPyramidUvScaleAndLimitPrevFrame");
        public static readonly int _DepthPyramidSize = Shader.PropertyToID("_DepthPyramidSize");
        public static readonly int _DepthPyramidScale = Shader.PropertyToID("_DepthPyramidScale");

        public static readonly int _DebugColorPickerTexture = Shader.PropertyToID("_DebugColorPickerTexture");
        public static readonly int _ColorPickerMode = Shader.PropertyToID("_ColorPickerMode");
        public static readonly int _ApplyLinearToSRGB = Shader.PropertyToID("_ApplyLinearToSRGB");
        public static readonly int _ColorPickerFontColor = Shader.PropertyToID("_ColorPickerFontColor");
        public static readonly int _FalseColorEnabled = Shader.PropertyToID("_FalseColor");
        public static readonly int _FalseColorThresholds = Shader.PropertyToID("_FalseColorThresholds");

        public static readonly int _DebugFullScreenTexture = Shader.PropertyToID("_DebugFullScreenTexture");
        public static readonly int _BlitTexture = Shader.PropertyToID("_BlitTexture");
        public static readonly int _BlitScaleBias = Shader.PropertyToID("_BlitScaleBias");
        public static readonly int _BlitMipLevel = Shader.PropertyToID("_BlitMipLevel");
        public static readonly int _BlitScaleBiasRt = Shader.PropertyToID("_BlitScaleBiasRt");

        public static readonly int _WorldScales = Shader.PropertyToID("_WorldScales");
        public static readonly int _FilterKernels = Shader.PropertyToID("_FilterKernels");
        public static readonly int _FilterKernelsBasic = Shader.PropertyToID("_FilterKernelsBasic");
        public static readonly int _HalfRcpWeightedVariances = Shader.PropertyToID("_HalfRcpWeightedVariances");

        public static readonly int _CameraDepthTexture = Shader.PropertyToID("_CameraDepthTexture");
        public static readonly int _CameraMotionVectorsTexture = Shader.PropertyToID("_CameraMotionVectorsTexture");
        public static readonly int _CameraMotionVectorsSize = Shader.PropertyToID("_CameraMotionVectorsSize");
        public static readonly int _CameraMotionVectorsScale = Shader.PropertyToID("_CameraMotionVectorsScale");
        public static readonly int _FullScreenDebugMode = Shader.PropertyToID("_FullScreenDebugMode");

        public static readonly int _InputCubemap = Shader.PropertyToID("_InputCubemap");
        public static readonly int _Mipmap = Shader.PropertyToID("_Mipmap");

        public static readonly int _DiffusionProfile = Shader.PropertyToID("_DiffusionProfile");
        public static readonly int _MaxRadius = Shader.PropertyToID("_MaxRadius");
        public static readonly int _ShapeParam = Shader.PropertyToID("_ShapeParam");
        public static readonly int _StdDev1 = Shader.PropertyToID("_StdDev1");
        public static readonly int _StdDev2 = Shader.PropertyToID("_StdDev2");
        public static readonly int _LerpWeight = Shader.PropertyToID("_LerpWeight");
        public static readonly int _HalfRcpVarianceAndWeight1 = Shader.PropertyToID("_HalfRcpVarianceAndWeight1");
        public static readonly int _HalfRcpVarianceAndWeight2 = Shader.PropertyToID("_HalfRcpVarianceAndWeight2");
        public static readonly int _TransmissionTint = Shader.PropertyToID("_TransmissionTint");
        public static readonly int _ThicknessRemap = Shader.PropertyToID("_ThicknessRemap");

        public static readonly int _Cubemap = Shader.PropertyToID("_Cubemap");
        public static readonly int _InvOmegaP = Shader.PropertyToID("_InvOmegaP");
        public static readonly int _SkyParam = Shader.PropertyToID("_SkyParam");
        public static readonly int _PixelCoordToViewDirWS = Shader.PropertyToID("_PixelCoordToViewDirWS");

        public static readonly int _Size = Shader.PropertyToID("_Size");
        public static readonly int _Source = Shader.PropertyToID("_Source");
        public static readonly int _Destination = Shader.PropertyToID("_Destination");
        public static readonly int _Mip0 = Shader.PropertyToID("_Mip0");
        public static readonly int _SrcOffsetAndLimit = Shader.PropertyToID("_SrcOffsetAndLimit");
        public static readonly int _DstOffset         = Shader.PropertyToID("_DstOffset");
        public static readonly int _DepthMipChain = Shader.PropertyToID("_DepthMipChain");


        public static readonly int _AtmosphericScatteringType      = Shader.PropertyToID("_AtmosphericScatteringType");
        public static readonly int _MaxFogDistance                 = Shader.PropertyToID("_MaxFogDistance");
        public static readonly int _AmbientProbeCoeffs             = Shader.PropertyToID("_AmbientProbeCoeffs");
        public static readonly int _HeightFogBaseExtinction        = Shader.PropertyToID("_HeightFogBaseExtinction");
        public static readonly int _HeightFogBaseScattering        = Shader.PropertyToID("_HeightFogBaseScattering");
        public static readonly int _HeightFogBaseHeight            = Shader.PropertyToID("_HeightFogBaseHeight");
        public static readonly int _HeightFogExponents             = Shader.PropertyToID("_HeightFogExponents");
        public static readonly int _EnableDistantFog               = Shader.PropertyToID("_EnableDistantFog");
        public static readonly int _GlobalFogAnisotropy            = Shader.PropertyToID("_GlobalFogAnisotropy");
        public static readonly int _CornetteShanksConstant         = Shader.PropertyToID("_CornetteShanksConstant");
        public static readonly int _VBufferResolution              = Shader.PropertyToID("_VBufferResolution");
        public static readonly int _VBufferSliceCount              = Shader.PropertyToID("_VBufferSliceCount");
        public static readonly int _VBufferRcpSliceCount           = Shader.PropertyToID("_VBufferRcpSliceCount");
        public static readonly int _VBufferUvScaleAndLimit         = Shader.PropertyToID("_VBufferUvScaleAndLimit");
        public static readonly int _VBufferDistanceEncodingParams  = Shader.PropertyToID("_VBufferDistanceEncodingParams");
        public static readonly int _VBufferDistanceDecodingParams  = Shader.PropertyToID("_VBufferDistanceDecodingParams");
        public static readonly int _VBufferPrevResolution          = Shader.PropertyToID("_VBufferPrevResolution");
        public static readonly int _VBufferPrevUvScaleAndLimit     = Shader.PropertyToID("_VBufferPrevUvScaleAndLimit");
        public static readonly int _VBufferPrevDepthEncodingParams = Shader.PropertyToID("_VBufferPrevDepthEncodingParams");
        public static readonly int _VBufferPrevDepthDecodingParams = Shader.PropertyToID("_VBufferPrevDepthDecodingParams");
        public static readonly int _VBufferLastSliceDist          = Shader.PropertyToID("_VBufferLastSliceDist");
        public static readonly int _VBufferCoordToViewDirWS        = Shader.PropertyToID("_VBufferCoordToViewDirWS");
        public static readonly int _VBufferUnitDepthTexelSpacing   = Shader.PropertyToID("_VBufferUnitDepthTexelSpacing");
        public static readonly int _VBufferDensity                 = Shader.PropertyToID("_VBufferDensity");
        public static readonly int _VBufferLighting                = Shader.PropertyToID("_VBufferLighting");
        public static readonly int _VBufferLightingIntegral        = Shader.PropertyToID("_VBufferLightingIntegral");
        public static readonly int _VBufferLightingHistory         = Shader.PropertyToID("_VBufferLightingHistory");
        public static readonly int _VBufferLightingHistoryIsValid  = Shader.PropertyToID("_VBufferLightingHistoryIsValid");
        public static readonly int _VBufferLightingFeedback        = Shader.PropertyToID("_VBufferLightingFeedback");
        public static readonly int _VBufferSampleOffset            = Shader.PropertyToID("_VBufferSampleOffset");
        public static readonly int _VolumeBounds                   = Shader.PropertyToID("_VolumeBounds");
        public static readonly int _VolumeData                     = Shader.PropertyToID("_VolumeData");
        public static readonly int _NumVisibleDensityVolumes       = Shader.PropertyToID("_NumVisibleDensityVolumes");
        public static readonly int _VolumeMaskAtlas                = Shader.PropertyToID("_VolumeMaskAtlas");
        public static readonly int _VolumeMaskDimensions           = Shader.PropertyToID("_VolumeMaskDimensions");

        public static readonly int _EnableLightLayers                = Shader.PropertyToID("_EnableLightLayers");

        // Preintegrated texture name
        public static readonly int _PreIntegratedFGD_GGXDisneyDiffuse = Shader.PropertyToID("_PreIntegratedFGD_GGXDisneyDiffuse");
        public static readonly int _PreIntegratedFGD_CharlieAndFabric = Shader.PropertyToID("_PreIntegratedFGD_CharlieAndFabric");
    }
}<|MERGE_RESOLUTION|>--- conflicted
+++ resolved
@@ -131,12 +131,9 @@
         public static readonly int _EnvLightDatas = Shader.PropertyToID("_EnvLightDatas");
         public static readonly int _EnvLightCount = Shader.PropertyToID("_EnvLightCount");
         public static readonly int _EnvProxyCount = Shader.PropertyToID("_EnvProxyCount");
-<<<<<<< HEAD
 	    public static readonly int _LightFlagDatas = Shader.PropertyToID("_LightFlagDatas");
-=======
         public static readonly int _NumTileBigTileX = Shader.PropertyToID("_NumTileBigTileX");
         public static readonly int _NumTileBigTileY = Shader.PropertyToID("_NumTileBigTileY");
->>>>>>> 8037f094
         public static readonly int _NumTileFtplX = Shader.PropertyToID("_NumTileFtplX");
         public static readonly int _NumTileFtplY = Shader.PropertyToID("_NumTileFtplY");
         public static readonly int _NumTileClusteredX = Shader.PropertyToID("_NumTileClusteredX");
