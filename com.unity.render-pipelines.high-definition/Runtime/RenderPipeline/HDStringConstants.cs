namespace UnityEngine.Rendering.HighDefinition
{
    static class HDShaderPassNames
    {
        // ShaderPass string - use to have consistent name through the code
        public static readonly string s_EmptyStr = "";
        public static readonly string s_ForwardStr = "Forward";
        public static readonly string s_DepthOnlyStr = "DepthOnly";
        public static readonly string s_DepthForwardOnlyStr = "DepthForwardOnly";
        public static readonly string s_ForwardOnlyStr = "ForwardOnly";
        public static readonly string s_GBufferStr = "GBuffer";
        public static readonly string s_GBufferWithPrepassStr = "GBufferWithPrepass";
        public static readonly string s_SRPDefaultUnlitStr = "SRPDefaultUnlit";
        public static readonly string s_MotionVectorsStr = "MotionVectors";
        public static readonly string s_DistortionVectorsStr = "DistortionVectors";
        public static readonly string s_TransparentDepthPrepassStr = "TransparentDepthPrepass";
        public static readonly string s_TransparentBackfaceStr = "TransparentBackface";
        public static readonly string s_TransparentDepthPostpassStr = "TransparentDepthPostpass";
        public static readonly string s_RayTracingPrepassStr = "RayTracingPrepass";
        public static readonly string s_MetaStr = "META";
        public static readonly string s_ShadowCasterStr = "ShadowCaster";
        public static readonly string s_MeshDecalsMStr = DecalSystem.s_MaterialDecalPassNames[(int)DecalSystem.MaterialDecalPass.DBufferMesh_M];
        public static readonly string s_MeshDecalsSStr = DecalSystem.s_MaterialDecalPassNames[(int)DecalSystem.MaterialDecalPass.DBufferMesh_S];
        public static readonly string s_MeshDecalsMSStr = DecalSystem.s_MaterialDecalPassNames[(int)DecalSystem.MaterialDecalPass.DBufferMesh_MS];
        public static readonly string s_MeshDecalsAOStr = DecalSystem.s_MaterialDecalPassNames[(int)DecalSystem.MaterialDecalPass.DBufferMesh_AO];
        public static readonly string s_MeshDecalsMAOStr = DecalSystem.s_MaterialDecalPassNames[(int)DecalSystem.MaterialDecalPass.DBufferMesh_MAO];
        public static readonly string s_MeshDecalsAOSStr = DecalSystem.s_MaterialDecalPassNames[(int)DecalSystem.MaterialDecalPass.DBufferMesh_AOS];
        public static readonly string s_MeshDecalsMAOSStr = DecalSystem.s_MaterialDecalPassNames[(int)DecalSystem.MaterialDecalPass.DBufferMesh_MAOS];
        public static readonly string s_MeshDecals3RTStr = DecalSystem.s_MaterialDecalPassNames[(int)DecalSystem.MaterialDecalPass.DBufferMesh_3RT];
        public static readonly string s_ShaderGraphMeshDecals4RT = DecalSystem.s_MaterialSGDecalPassNames[(int)DecalSystem.MaterialSGDecalPass.ShaderGraph_DBufferMesh4RT];
        public static readonly string s_ShaderGraphMeshDecals3RT = DecalSystem.s_MaterialSGDecalPassNames[(int)DecalSystem.MaterialSGDecalPass.ShaderGraph_DBufferMesh3RT];
        public static readonly string s_MeshDecalsForwardEmissive = DecalSystem.s_MaterialDecalPassNames[(int)DecalSystem.MaterialDecalPass.Mesh_Emissive];
        public static readonly string s_ShaderGraphMeshDecalForwardEmissive = DecalSystem.s_MaterialSGDecalPassNames[(int)DecalSystem.MaterialSGDecalPass.ShaderGraph_MeshEmissive];

        // ShaderPass name
        public static readonly ShaderTagId s_EmptyName = new ShaderTagId(s_EmptyStr);
        public static readonly ShaderTagId s_ForwardName = new ShaderTagId(s_ForwardStr);
        public static readonly ShaderTagId s_DepthOnlyName = new ShaderTagId(s_DepthOnlyStr);
        public static readonly ShaderTagId s_DepthForwardOnlyName = new ShaderTagId(s_DepthForwardOnlyStr);
        public static readonly ShaderTagId s_ForwardOnlyName = new ShaderTagId(s_ForwardOnlyStr);
        public static readonly ShaderTagId s_GBufferName = new ShaderTagId(s_GBufferStr);
        public static readonly ShaderTagId s_GBufferWithPrepassName = new ShaderTagId(s_GBufferWithPrepassStr);
        public static readonly ShaderTagId s_SRPDefaultUnlitName = new ShaderTagId(s_SRPDefaultUnlitStr);
        public static readonly ShaderTagId s_MotionVectorsName = new ShaderTagId(s_MotionVectorsStr);
        public static readonly ShaderTagId s_DistortionVectorsName = new ShaderTagId(s_DistortionVectorsStr);
        public static readonly ShaderTagId s_TransparentDepthPrepassName = new ShaderTagId(s_TransparentDepthPrepassStr);
        public static readonly ShaderTagId s_TransparentBackfaceName = new ShaderTagId(s_TransparentBackfaceStr);
        public static readonly ShaderTagId s_TransparentDepthPostpassName = new ShaderTagId(s_TransparentDepthPostpassStr);
        public static readonly ShaderTagId s_RayTracingPrepassName = new ShaderTagId(s_RayTracingPrepassStr);
        public static readonly ShaderTagId s_MeshDecalsMName = new ShaderTagId(s_MeshDecalsMStr);
        public static readonly ShaderTagId s_MeshDecalsSName = new ShaderTagId(s_MeshDecalsSStr);
        public static readonly ShaderTagId s_MeshDecalsMSName = new ShaderTagId(s_MeshDecalsMSStr);
        public static readonly ShaderTagId s_MeshDecalsAOName = new ShaderTagId(s_MeshDecalsAOStr);
        public static readonly ShaderTagId s_MeshDecalsMAOName = new ShaderTagId(s_MeshDecalsMAOStr);
        public static readonly ShaderTagId s_MeshDecalsAOSName = new ShaderTagId(s_MeshDecalsAOSStr);
        public static readonly ShaderTagId s_MeshDecalsMAOSName = new ShaderTagId(s_MeshDecalsMAOSStr);
        public static readonly ShaderTagId s_MeshDecals3RTName = new ShaderTagId(s_MeshDecals3RTStr);
        public static readonly ShaderTagId s_ShaderGraphMeshDecalsName4RT = new ShaderTagId(s_ShaderGraphMeshDecals4RT);
        public static readonly ShaderTagId s_ShaderGraphMeshDecalsName3RT = new ShaderTagId(s_ShaderGraphMeshDecals3RT);
        public static readonly ShaderTagId s_MeshDecalsForwardEmissiveName = new ShaderTagId(s_MeshDecalsForwardEmissive);
        public static readonly ShaderTagId s_ShaderGraphMeshDecalsForwardEmissiveName = new ShaderTagId(s_ShaderGraphMeshDecalForwardEmissive);

        // Legacy name
        public static readonly ShaderTagId s_AlwaysName = new ShaderTagId("Always");
        public static readonly ShaderTagId s_ForwardBaseName = new ShaderTagId("ForwardBase");
        public static readonly ShaderTagId s_DeferredName = new ShaderTagId("Deferred");
        public static readonly ShaderTagId s_PrepassBaseName = new ShaderTagId("PrepassBase");
        public static readonly ShaderTagId s_VertexName = new ShaderTagId("Vertex");
        public static readonly ShaderTagId s_VertexLMRGBMName = new ShaderTagId("VertexLMRGBM");
        public static readonly ShaderTagId s_VertexLMName = new ShaderTagId("VertexLM");
    }

    // Pre-hashed shader ids - naming conventions are a bit off in this file as we use the same
    // fields names as in the shaders for ease of use...
    // TODO: Would be nice to clean this up at some point
    static class HDShaderIDs
    {
        public static readonly int _ZClip = Shader.PropertyToID("_ZClip");

        public static readonly int _HDShadowDatas = Shader.PropertyToID("_HDShadowDatas");
        public static readonly int _HDDirectionalShadowData = Shader.PropertyToID("_HDDirectionalShadowData");
        public static readonly int _ShadowmapAtlas = Shader.PropertyToID("_ShadowmapAtlas");
        public static readonly int _AreaLightShadowmapAtlas = Shader.PropertyToID("_AreaShadowmapAtlas");
        public static readonly int _AreaShadowmapMomentAtlas = Shader.PropertyToID("_AreaShadowmapMomentAtlas");
        public static readonly int _ShadowmapCascadeAtlas = Shader.PropertyToID("_ShadowmapCascadeAtlas");

        // Moment shadow map data
        public static readonly int _MomentShadowAtlas = Shader.PropertyToID("_MomentShadowAtlas");
        public static readonly int _MomentShadowmapSlotST = Shader.PropertyToID("_MomentShadowmapSlotST");
        public static readonly int _MomentShadowmapSize = Shader.PropertyToID("_MomentShadowmapSize");
        public static readonly int _SummedAreaTableInputInt = Shader.PropertyToID("_SummedAreaTableInputInt");
        public static readonly int _SummedAreaTableOutputInt = Shader.PropertyToID("_SummedAreaTableOutputInt");
        public static readonly int _SummedAreaTableInputFloat = Shader.PropertyToID("_SummedAreaTableInputFloat");
        public static readonly int _IMSKernelSize = Shader.PropertyToID("_IMSKernelSize");
        public static readonly int _SrcRect = Shader.PropertyToID("_SrcRect");
        public static readonly int _DstRect = Shader.PropertyToID("_DstRect");
        public static readonly int _EVSMExponent = Shader.PropertyToID("_EVSMExponent");
        public static readonly int _BlurWeightsStorage = Shader.PropertyToID("_BlurWeightsStorage");

        public static readonly int g_LayeredSingleIdxBuffer = Shader.PropertyToID("g_LayeredSingleIdxBuffer");
        public static readonly int _DebugProbeVolumeMode = Shader.PropertyToID("_DebugProbeVolumeMode");

        public static readonly int g_depth_tex = Shader.PropertyToID("g_depth_tex");
        public static readonly int g_vLayeredLightList = Shader.PropertyToID("g_vLayeredLightList");
        public static readonly int g_LayeredOffset = Shader.PropertyToID("g_LayeredOffset");
        public static readonly int g_vBigTileLightList = Shader.PropertyToID("g_vBigTileLightList");
        public static readonly int g_vLightListGlobal = Shader.PropertyToID("g_vLightListGlobal");
        public static readonly int g_logBaseBuffer = Shader.PropertyToID("g_logBaseBuffer");
        public static readonly int g_vBoundsBuffer = Shader.PropertyToID("g_vBoundsBuffer");
        public static readonly int _LightVolumeData = Shader.PropertyToID("_LightVolumeData");
        public static readonly int g_data = Shader.PropertyToID("g_data");
        public static readonly int g_vLightList = Shader.PropertyToID("g_vLightList");

        public static readonly int g_TileFeatureFlags = Shader.PropertyToID("g_TileFeatureFlags");

        public static readonly int g_DispatchIndirectBuffer = Shader.PropertyToID("g_DispatchIndirectBuffer");
        public static readonly int g_TileList = Shader.PropertyToID("g_TileList");
        public static readonly int g_NumTiles = Shader.PropertyToID("g_NumTiles");
        public static readonly int g_NumTilesX = Shader.PropertyToID("g_NumTilesX");
        public static readonly int g_VertexPerTile = Shader.PropertyToID("g_VertexPerTile");

        public static readonly int _NumTiles = Shader.PropertyToID("_NumTiles");

        public static readonly int _CookieAtlas = Shader.PropertyToID("_CookieAtlas");
        public static readonly int _CookieCubeTextures = Shader.PropertyToID("_CookieCubeTextures");
        public static readonly int _EnvCubemapTextures = Shader.PropertyToID("_EnvCubemapTextures");
        public static readonly int _Env2DTextures = Shader.PropertyToID("_Env2DTextures");
        public static readonly int _DirectionalLightDatas = Shader.PropertyToID("_DirectionalLightDatas");
        public static readonly int _LightDatas = Shader.PropertyToID("_LightDatas");
        public static readonly int _EnvLightDatas = Shader.PropertyToID("_EnvLightDatas");
<<<<<<< HEAD
=======
        public static readonly int _ProbeVolumeBounds = Shader.PropertyToID("_ProbeVolumeBounds");
        public static readonly int _ProbeVolumeDatas = Shader.PropertyToID("_ProbeVolumeDatas");
        public static readonly int g_vProbeVolumesLayeredOffsetsBuffer = Shader.PropertyToID("g_vProbeVolumesLayeredOffsetsBuffer");
        public static readonly int g_vProbeVolumesLightListGlobal = Shader.PropertyToID("g_vProbeVolumesLightListGlobal");

        public static readonly int _NumTileBigTileX = Shader.PropertyToID("_NumTileBigTileX");
        public static readonly int _NumTileBigTileY = Shader.PropertyToID("_NumTileBigTileY");
>>>>>>> 8fcb2cca

        public static readonly int g_vLayeredOffsetsBuffer = Shader.PropertyToID("g_vLayeredOffsetsBuffer");

        public static readonly int _LightListToClear = Shader.PropertyToID("_LightListToClear");
        public static readonly int _LightListEntries = Shader.PropertyToID("_LightListEntries");

        public static readonly int _ViewTilesFlags = Shader.PropertyToID("_ViewTilesFlags");
        public static readonly int _MousePixelCoord = Shader.PropertyToID("_MousePixelCoord");
        public static readonly int _MouseClickPixelCoord = Shader.PropertyToID("_MouseClickPixelCoord");
        public static readonly int _DebugFont = Shader.PropertyToID("_DebugFont");
        public static readonly int _DebugExposure = Shader.PropertyToID("_DebugExposure");
        public static readonly int _SliceIndex = Shader.PropertyToID("_SliceIndex");
        public static readonly int _DebugContactShadowLightIndex = Shader.PropertyToID("_DebugContactShadowLightIndex");

        public static readonly int _AmbientOcclusionTexture = Shader.PropertyToID("_AmbientOcclusionTexture");
        public static readonly int _AmbientOcclusionTextureRW = Shader.PropertyToID("_AmbientOcclusionTextureRW");
        public static readonly int _MultiAmbientOcclusionTexture = Shader.PropertyToID("_MultiAmbientOcclusionTexture");
        public static readonly int _DebugDepthPyramidMip = Shader.PropertyToID("_DebugDepthPyramidMip");
        public static readonly int _DebugDepthPyramidOffsets = Shader.PropertyToID("_DebugDepthPyramidOffsets");

        public static readonly int _UseTileLightList = Shader.PropertyToID("_UseTileLightList");

        public static readonly int _SkyTexture = Shader.PropertyToID("_SkyTexture");

        public static readonly int specularLightingUAV = Shader.PropertyToID("specularLightingUAV");
        public static readonly int diffuseLightingUAV = Shader.PropertyToID("diffuseLightingUAV");
        public static readonly int _DiffusionProfileAsset = Shader.PropertyToID("_DiffusionProfileAsset");
        public static readonly int _SssSampleBudget = Shader.PropertyToID("_SssSampleBudget");
        public static readonly int _MaterialID = Shader.PropertyToID("_MaterialID");

        public static readonly int g_TileListOffset = Shader.PropertyToID("g_TileListOffset");

        public static readonly int _LtcData = Shader.PropertyToID("_LtcData");
        public static readonly int _LtcGGXMatrix = Shader.PropertyToID("_LtcGGXMatrix");
        public static readonly int _LtcDisneyDiffuseMatrix = Shader.PropertyToID("_LtcDisneyDiffuseMatrix");
        public static readonly int _LtcMultiGGXFresnelDisneyDiffuse = Shader.PropertyToID("_LtcMultiGGXFresnelDisneyDiffuse");

        public static readonly int _ScreenSpaceShadowsTexture = Shader.PropertyToID("_ScreenSpaceShadowsTexture");
        public static readonly int _ContactShadowTexture = Shader.PropertyToID("_ContactShadowTexture");
        public static readonly int _ContactShadowTextureUAV = Shader.PropertyToID("_ContactShadowTextureUAV");
        public static readonly int _ContactShadowParamsParameters = Shader.PropertyToID("_ContactShadowParamsParameters");
        public static readonly int _ContactShadowParamsParameters2 = Shader.PropertyToID("_ContactShadowParamsParameters2");
        public static readonly int _DirectionalContactShadowSampleCount = Shader.PropertyToID("_SampleCount");
        public static readonly int _ShadowFrustumPlanes = Shader.PropertyToID("_ShadowFrustumPlanes");

        public static readonly int _StencilMask = Shader.PropertyToID("_StencilMask");
        public static readonly int _StencilRef = Shader.PropertyToID("_StencilRef");
        public static readonly int _StencilCmp = Shader.PropertyToID("_StencilCmp");

        public static readonly int _InputDepth = Shader.PropertyToID("_InputDepthTexture");

        public static readonly int _SrcBlend = Shader.PropertyToID("_SrcBlend");
        public static readonly int _DstBlend = Shader.PropertyToID("_DstBlend");

        public static readonly int _ColorMaskTransparentVel = Shader.PropertyToID("_ColorMaskTransparentVel");
        public static readonly int _ColorMaskNormal = Shader.PropertyToID("_ColorMaskNormal");

        public static readonly int _StencilTexture = Shader.PropertyToID("_StencilTexture");

        // Used in the stencil resolve pass
        public static readonly int _OutputStencilBuffer = Shader.PropertyToID("_OutputStencilBuffer");
        public static readonly int _CoarseStencilBuffer = Shader.PropertyToID("_CoarseStencilBuffer");
        public static readonly int _CoarseStencilBufferSize = Shader.PropertyToID("_CoarseStencilBufferSize");


        // all decal properties
        public static readonly int _NormalToWorldID = Shader.PropertyToID("_NormalToWorld");
        public static readonly int _DecalAtlas2DID = Shader.PropertyToID("_DecalAtlas2D");
        public static readonly int _DecalHTileTexture = Shader.PropertyToID("_DecalHTileTexture");
        public static readonly int _DecalDatas = Shader.PropertyToID("_DecalDatas");
        public static readonly int _DecalNormalBufferStencilReadMask = Shader.PropertyToID("_DecalNormalBufferStencilReadMask");
        public static readonly int _DecalNormalBufferStencilRef = Shader.PropertyToID("_DecalNormalBufferStencilRef");
        public static readonly int _DecalPropertyMaskBuffer = Shader.PropertyToID("_DecalPropertyMaskBuffer");
        public static readonly int _DecalPropertyMaskBufferSRV = Shader.PropertyToID("_DecalPropertyMaskBufferSRV");


        public static readonly int _WorldSpaceCameraPos = Shader.PropertyToID("_WorldSpaceCameraPos");
        public static readonly int _PrevCamPosRWS = Shader.PropertyToID("_PrevCamPosRWS");
        public static readonly int _ViewMatrix = Shader.PropertyToID("_ViewMatrix");
        public static readonly int _InvViewMatrix = Shader.PropertyToID("_InvViewMatrix");
        public static readonly int _ProjMatrix = Shader.PropertyToID("_ProjMatrix");
        public static readonly int _InvProjMatrix = Shader.PropertyToID("_InvProjMatrix");
        public static readonly int _NonJitteredViewProjMatrix = Shader.PropertyToID("_NonJitteredViewProjMatrix");
        public static readonly int _ViewProjMatrix = Shader.PropertyToID("_ViewProjMatrix");
        public static readonly int _CameraViewProjMatrix = Shader.PropertyToID("_CameraViewProjMatrix");
        public static readonly int _InvViewProjMatrix = Shader.PropertyToID("_InvViewProjMatrix");
        public static readonly int _ZBufferParams = Shader.PropertyToID("_ZBufferParams");
        public static readonly int _ProjectionParams = Shader.PropertyToID("_ProjectionParams");
        public static readonly int unity_OrthoParams = Shader.PropertyToID("unity_OrthoParams");
        public static readonly int _InvProjParam = Shader.PropertyToID("_InvProjParam");
        public static readonly int _ScreenSize = Shader.PropertyToID("_ScreenSize");
        public static readonly int _ScreenParams = Shader.PropertyToID("_ScreenParams");
        public static readonly int _RTHandleScale = Shader.PropertyToID("_RTHandleScale");
        public static readonly int _RTHandleScaleHistory = Shader.PropertyToID("_RTHandleScaleHistory");
        public static readonly int _PrevViewProjMatrix = Shader.PropertyToID("_PrevViewProjMatrix");
        public static readonly int _PrevInvViewProjMatrix = Shader.PropertyToID("_PrevInvViewProjMatrix");
        public static readonly int _FrustumPlanes = Shader.PropertyToID("_FrustumPlanes");
        public static readonly int _TaaFrameInfo = Shader.PropertyToID("_TaaFrameInfo");
        public static readonly int _TaaJitterStrength = Shader.PropertyToID("_TaaJitterStrength");

        public static readonly int _TaaPostParameters = Shader.PropertyToID("_TaaPostParameters");
        public static readonly int _TaaHistorySize = Shader.PropertyToID("_TaaHistorySize");
        public static readonly int _TaaFilterWeights = Shader.PropertyToID("_TaaFilterWeights");

        public static readonly int _WorldSpaceCameraPos1 = Shader.PropertyToID("_WorldSpaceCameraPos1");
        public static readonly int _ViewMatrix1 = Shader.PropertyToID("_ViewMatrix1");

        public static readonly int _ColorTexture                   = Shader.PropertyToID("_ColorTexture");
        public static readonly int _DepthTexture                   = Shader.PropertyToID("_DepthTexture");
        public static readonly int _DepthValuesTexture             = Shader.PropertyToID("_DepthValuesTexture");
        public static readonly int _CameraColorTexture             = Shader.PropertyToID("_CameraColorTexture");
        public static readonly int _CameraColorTextureRW           = Shader.PropertyToID("_CameraColorTextureRW");
        public static readonly int _CameraSssDiffuseLightingBuffer = Shader.PropertyToID("_CameraSssDiffuseLightingTexture");
        public static readonly int _CameraFilteringBuffer          = Shader.PropertyToID("_CameraFilteringTexture");
        public static readonly int _IrradianceSource               = Shader.PropertyToID("_IrradianceSource");

        // MSAA shader properties
        public static readonly int _ColorTextureMS = Shader.PropertyToID("_ColorTextureMS");
        public static readonly int _DepthTextureMS = Shader.PropertyToID("_DepthTextureMS");
        public static readonly int _NormalTextureMS = Shader.PropertyToID("_NormalTextureMS");
        public static readonly int _RaytracePrepassBufferMS = Shader.PropertyToID("_RaytracePrepassBufferMS");
        public static readonly int _MotionVectorTextureMS = Shader.PropertyToID("_MotionVectorTextureMS");
        public static readonly int _CameraDepthValuesTexture = Shader.PropertyToID("_CameraDepthValues");

        public static readonly int[] _GBufferTexture =
        {
            Shader.PropertyToID("_GBufferTexture0"),
            Shader.PropertyToID("_GBufferTexture1"),
            Shader.PropertyToID("_GBufferTexture2"),
            Shader.PropertyToID("_GBufferTexture3"),
            Shader.PropertyToID("_GBufferTexture4"),
            Shader.PropertyToID("_GBufferTexture5"),
            Shader.PropertyToID("_GBufferTexture6"),
            Shader.PropertyToID("_GBufferTexture7")
        };

        public static readonly int[] _GBufferTextureRW =
        {
            Shader.PropertyToID("_GBufferTexture0RW"),
            Shader.PropertyToID("_GBufferTexture1RW"),
            Shader.PropertyToID("_GBufferTexture2RW"),
            Shader.PropertyToID("_GBufferTexture3RW"),
            Shader.PropertyToID("_GBufferTexture4RW"),
            Shader.PropertyToID("_GBufferTexture5RW"),
            Shader.PropertyToID("_GBufferTexture6RW"),
            Shader.PropertyToID("_GBufferTexture7RW")
        };

        public static readonly int[] _DBufferTexture =
        {
            Shader.PropertyToID("_DBufferTexture0"),
            Shader.PropertyToID("_DBufferTexture1"),
            Shader.PropertyToID("_DBufferTexture2"),
            Shader.PropertyToID("_DBufferTexture3")
        };

        public static readonly int _ShaderVariablesGlobal = Shader.PropertyToID("ShaderVariablesGlobal");
        public static readonly int _ShaderVariablesXR = Shader.PropertyToID("ShaderVariablesXR");
        public static readonly int _ShaderVariablesVolumetric = Shader.PropertyToID("ShaderVariablesVolumetric");
        public static readonly int _ShaderVariablesLightList = Shader.PropertyToID("ShaderVariablesLightList");
        public static readonly int _ShaderVariablesDebugDisplay = Shader.PropertyToID("ShaderVariablesDebugDisplay");

        public static readonly int _SSSBufferTexture = Shader.PropertyToID("_SSSBufferTexture");
        public static readonly int _NormalBufferTexture = Shader.PropertyToID("_NormalBufferTexture");
        public static readonly int _RaytracePrepassBufferTexture = Shader.PropertyToID("_RaytracePrepassBufferTexture");

        public static readonly int _ShaderVariablesScreenSpaceReflection = Shader.PropertyToID("ShaderVariablesScreenSpaceReflection");
        public static readonly int _SsrLightingTexture                = Shader.PropertyToID("_SsrLightingTexture");
        public static readonly int _SsrLightingTextureRW              = Shader.PropertyToID("_SsrLightingTextureRW");
        public static readonly int _SsrHitPointTexture                = Shader.PropertyToID("_SsrHitPointTexture");
        public static readonly int _SsrClearCoatMaskTexture           = Shader.PropertyToID("_SsrClearCoatMaskTexture");
        public static readonly int _DepthPyramidMipLevelOffsets       = Shader.PropertyToID("_DepthPyramidMipLevelOffsets");

        // Still used by ray tracing.
        public static readonly int _SsrStencilBit = Shader.PropertyToID("_SsrStencilBit");

        public static readonly int _ShadowMaskTexture = Shader.PropertyToID("_ShadowMaskTexture");
        public static readonly int _LightLayersTexture = Shader.PropertyToID("_LightLayersTexture");
        public static readonly int _DistortionTexture = Shader.PropertyToID("_DistortionTexture");
        public static readonly int _ColorPyramidTexture = Shader.PropertyToID("_ColorPyramidTexture");
        public static readonly int _ColorPyramidUvScaleAndLimitPrevFrame = Shader.PropertyToID("_ColorPyramidUvScaleAndLimitPrevFrame");

        public static readonly int _DebugColorPickerTexture = Shader.PropertyToID("_DebugColorPickerTexture");
        public static readonly int _ColorPickerMode = Shader.PropertyToID("_ColorPickerMode");
        public static readonly int _ApplyLinearToSRGB = Shader.PropertyToID("_ApplyLinearToSRGB");
        public static readonly int _ColorPickerFontColor = Shader.PropertyToID("_ColorPickerFontColor");
        public static readonly int _FalseColorEnabled = Shader.PropertyToID("_FalseColor");
        public static readonly int _FalseColorThresholds = Shader.PropertyToID("_FalseColorThresholds");

        public static readonly int _DebugMatCapTexture = Shader.PropertyToID("_DebugMatCapTexture");
        public static readonly int _MatcapViewScale = Shader.PropertyToID("_MatcapViewScale");
        public static readonly int _MatcapMixAlbedo = Shader.PropertyToID("_MatcapMixAlbedo");

        public static readonly int _DebugFullScreenTexture = Shader.PropertyToID("_DebugFullScreenTexture");
        public static readonly int _BlitTexture = Shader.PropertyToID("_BlitTexture");
        public static readonly int _BlitScaleBias = Shader.PropertyToID("_BlitScaleBias");
        public static readonly int _BlitMipLevel = Shader.PropertyToID("_BlitMipLevel");
        public static readonly int _BlitScaleBiasRt = Shader.PropertyToID("_BlitScaleBiasRt");
        public static readonly int _BlitTextureSize = Shader.PropertyToID("_BlitTextureSize");
        public static readonly int _BlitPaddingSize = Shader.PropertyToID("_BlitPaddingSize");
        public static readonly int _BlitTexArraySlice = Shader.PropertyToID("_BlitTexArraySlice");

        public static readonly int _CameraDepthTexture = Shader.PropertyToID("_CameraDepthTexture");
        public static readonly int _CameraMotionVectorsTexture = Shader.PropertyToID("_CameraMotionVectorsTexture");
        public static readonly int _FullScreenDebugMode = Shader.PropertyToID("_FullScreenDebugMode");
        public static readonly int _TransparencyOverdrawMaxPixelCost = Shader.PropertyToID("_TransparencyOverdrawMaxPixelCost");
        public static readonly int _CustomDepthTexture = Shader.PropertyToID("_CustomDepthTexture");
        public static readonly int _CustomColorTexture = Shader.PropertyToID("_CustomColorTexture");
        public static readonly int _CustomPassInjectionPoint = Shader.PropertyToID("_CustomPassInjectionPoint");

        public static readonly int _InputCubemap = Shader.PropertyToID("_InputCubemap");
        public static readonly int _Mipmap = Shader.PropertyToID("_Mipmap");

        public static readonly int _DiffusionProfileHash = Shader.PropertyToID("_DiffusionProfileHash");
        public static readonly int _MaxRadius = Shader.PropertyToID("_MaxRadius");
        public static readonly int _ShapeParam = Shader.PropertyToID("_ShapeParam");
        public static readonly int _StdDev1 = Shader.PropertyToID("_StdDev1");
        public static readonly int _StdDev2 = Shader.PropertyToID("_StdDev2");
        public static readonly int _LerpWeight = Shader.PropertyToID("_LerpWeight");
        public static readonly int _HalfRcpVarianceAndWeight1 = Shader.PropertyToID("_HalfRcpVarianceAndWeight1");
        public static readonly int _HalfRcpVarianceAndWeight2 = Shader.PropertyToID("_HalfRcpVarianceAndWeight2");
        public static readonly int _TransmissionTint = Shader.PropertyToID("_TransmissionTint");
        public static readonly int _ThicknessRemap = Shader.PropertyToID("_ThicknessRemap");

        public static readonly int _Cubemap = Shader.PropertyToID("_Cubemap");
        public static readonly int _InvOmegaP = Shader.PropertyToID("_InvOmegaP");
        public static readonly int _SkyParam = Shader.PropertyToID("_SkyParam");
        public static readonly int _BackplateParameters0 = Shader.PropertyToID("_BackplateParameters0");
        public static readonly int _BackplateParameters1 = Shader.PropertyToID("_BackplateParameters1");
        public static readonly int _BackplateParameters2 = Shader.PropertyToID("_BackplateParameters2");
        public static readonly int _BackplateShadowTint = Shader.PropertyToID("_BackplateShadowTint");
        public static readonly int _BackplateShadowFilter = Shader.PropertyToID("_BackplateShadowFilter");
        public static readonly int _SkyIntensity = Shader.PropertyToID("_SkyIntensity");
        public static readonly int _PixelCoordToViewDirWS = Shader.PropertyToID("_PixelCoordToViewDirWS");

        public static readonly int _Size = Shader.PropertyToID("_Size");
        public static readonly int _Source = Shader.PropertyToID("_Source");
        public static readonly int _Destination = Shader.PropertyToID("_Destination");
        public static readonly int _Mip0 = Shader.PropertyToID("_Mip0");
        public static readonly int _SourceMip = Shader.PropertyToID("_SourceMip");
        public static readonly int _SrcOffsetAndLimit = Shader.PropertyToID("_SrcOffsetAndLimit");
        public static readonly int _SrcScaleBias = Shader.PropertyToID("_SrcScaleBias");
        public static readonly int _SrcUvLimits = Shader.PropertyToID("_SrcUvLimits");
        public static readonly int _DstOffset         = Shader.PropertyToID("_DstOffset");
        public static readonly int _DepthMipChain = Shader.PropertyToID("_DepthMipChain");

        public static readonly int _VBufferDensity                    = Shader.PropertyToID("_VBufferDensity");
        public static readonly int _VBufferLighting                   = Shader.PropertyToID("_VBufferLighting");
        public static readonly int _VBufferLightingIntegral           = Shader.PropertyToID("_VBufferLightingIntegral");
        public static readonly int _VBufferLightingHistory            = Shader.PropertyToID("_VBufferLightingHistory");
        public static readonly int _VBufferLightingFeedback           = Shader.PropertyToID("_VBufferLightingFeedback");
        public static readonly int _VolumeBounds                      = Shader.PropertyToID("_VolumeBounds");
        public static readonly int _VolumeData                        = Shader.PropertyToID("_VolumeData");
        public static readonly int _VolumeMaskAtlas                   = Shader.PropertyToID("_VolumeMaskAtlas");

        public static readonly int _GroundIrradianceTexture           = Shader.PropertyToID("_GroundIrradianceTexture");
        public static readonly int _GroundIrradianceTable             = Shader.PropertyToID("_GroundIrradianceTable");
        public static readonly int _GroundIrradianceTableOrder        = Shader.PropertyToID("_GroundIrradianceTableOrder");
        public static readonly int _AirSingleScatteringTexture        = Shader.PropertyToID("_AirSingleScatteringTexture");
        public static readonly int _AirSingleScatteringTable          = Shader.PropertyToID("_AirSingleScatteringTable");
        public static readonly int _AerosolSingleScatteringTexture    = Shader.PropertyToID("_AerosolSingleScatteringTexture");
        public static readonly int _AerosolSingleScatteringTable      = Shader.PropertyToID("_AerosolSingleScatteringTable");
        public static readonly int _MultipleScatteringTexture         = Shader.PropertyToID("_MultipleScatteringTexture");
        public static readonly int _MultipleScatteringTable           = Shader.PropertyToID("_MultipleScatteringTable");
        public static readonly int _MultipleScatteringTableOrder      = Shader.PropertyToID("_MultipleScatteringTableOrder");

        public static readonly int _PlanetaryRadius                   = Shader.PropertyToID("_PlanetaryRadius");
        public static readonly int _RcpPlanetaryRadius                = Shader.PropertyToID("_RcpPlanetaryRadius");
        public static readonly int _AtmosphericDepth                  = Shader.PropertyToID("_AtmosphericDepth");
        public static readonly int _RcpAtmosphericDepth               = Shader.PropertyToID("_RcpAtmosphericDepth");

        public static readonly int _AtmosphericRadius                 = Shader.PropertyToID("_AtmosphericRadius");
        public static readonly int _AerosolAnisotropy                 = Shader.PropertyToID("_AerosolAnisotropy");
        public static readonly int _AerosolPhasePartConstant          = Shader.PropertyToID("_AerosolPhasePartConstant");

        public static readonly int _AirDensityFalloff                 = Shader.PropertyToID("_AirDensityFalloff");
        public static readonly int _AirScaleHeight                    = Shader.PropertyToID("_AirScaleHeight");
        public static readonly int _AerosolDensityFalloff             = Shader.PropertyToID("_AerosolDensityFalloff");
        public static readonly int _AerosolScaleHeight                = Shader.PropertyToID("_AerosolScaleHeight");

        public static readonly int _AirSeaLevelExtinction             = Shader.PropertyToID("_AirSeaLevelExtinction");
        public static readonly int _AerosolSeaLevelExtinction         = Shader.PropertyToID("_AerosolSeaLevelExtinction");

        public static readonly int _AirSeaLevelScattering             = Shader.PropertyToID("_AirSeaLevelScattering");
        public static readonly int _AerosolSeaLevelScattering         = Shader.PropertyToID("_AerosolSeaLevelScattering");

        public static readonly int _GroundAlbedo                      = Shader.PropertyToID("_GroundAlbedo");
        public static readonly int _IntensityMultiplier               = Shader.PropertyToID("_IntensityMultiplier");

        public static readonly int _PlanetCenterPosition              = Shader.PropertyToID("_PlanetCenterPosition");

        public static readonly int _PlanetRotation                    = Shader.PropertyToID("_PlanetRotation");
        public static readonly int _SpaceRotation                     = Shader.PropertyToID("_SpaceRotation");

        public static readonly int _HasGroundAlbedoTexture            = Shader.PropertyToID("_HasGroundAlbedoTexture");
        public static readonly int _GroundAlbedoTexture               = Shader.PropertyToID("_GroundAlbedoTexture");

        public static readonly int _HasGroundEmissionTexture          = Shader.PropertyToID("_HasGroundEmissionTexture");
        public static readonly int _GroundEmissionTexture             = Shader.PropertyToID("_GroundEmissionTexture");
        public static readonly int _GroundEmissionMultiplier          = Shader.PropertyToID("_GroundEmissionMultiplier");

        public static readonly int _HasSpaceEmissionTexture           = Shader.PropertyToID("_HasSpaceEmissionTexture");
        public static readonly int _SpaceEmissionTexture              = Shader.PropertyToID("_SpaceEmissionTexture");
        public static readonly int _SpaceEmissionMultiplier           = Shader.PropertyToID("_SpaceEmissionMultiplier");

        public static readonly int _RenderSunDisk                     = Shader.PropertyToID("_RenderSunDisk");

        public static readonly int _ColorSaturation                   = Shader.PropertyToID("_ColorSaturation");
        public static readonly int _AlphaSaturation                   = Shader.PropertyToID("_AlphaSaturation");
        public static readonly int _AlphaMultiplier                   = Shader.PropertyToID("_AlphaMultiplier");
        public static readonly int _HorizonTint                       = Shader.PropertyToID("_HorizonTint");
        public static readonly int _ZenithTint                        = Shader.PropertyToID("_ZenithTint");
        public static readonly int _HorizonZenithShiftPower           = Shader.PropertyToID("_HorizonZenithShiftPower");
        public static readonly int _HorizonZenithShiftScale           = Shader.PropertyToID("_HorizonZenithShiftScale");

        // Raytracing variables
        public static readonly int _RaytracingRayBias               = Shader.PropertyToID("_RaytracingRayBias");
        public static readonly int _RayTracingLayerMask             = Shader.PropertyToID("_RayTracingLayerMask");
        public static readonly int _RaytracingNumSamples            = Shader.PropertyToID("_RaytracingNumSamples");
        public static readonly int _RaytracingSampleIndex           = Shader.PropertyToID("_RaytracingSampleIndex");
        public static readonly int _RaytracingRayMaxLength          = Shader.PropertyToID("_RaytracingRayMaxLength");
        public static readonly int _PixelSpreadAngleTangent         = Shader.PropertyToID("_PixelSpreadAngleTangent");
        public static readonly int _RaytracingPixelSpreadAngle      = Shader.PropertyToID("_RaytracingPixelSpreadAngle");
        public static readonly string _RaytracingAccelerationStructureName          = "_RaytracingAccelerationStructure";

        // Light Cluster
        public static readonly int _MinClusterPos                   = Shader.PropertyToID("_MinClusterPos");
        public static readonly int _MaxClusterPos                   = Shader.PropertyToID("_MaxClusterPos");
        public static readonly int _LightPerCellCount               = Shader.PropertyToID("_LightPerCellCount");
        public static readonly int _LightDatasRT                    = Shader.PropertyToID("_LightDatasRT");
        public static readonly int _EnvLightDatasRT                 = Shader.PropertyToID("_EnvLightDatasRT");
        public static readonly int _PunctualLightCountRT            = Shader.PropertyToID("_PunctualLightCountRT");
        public static readonly int _AreaLightCountRT                = Shader.PropertyToID("_AreaLightCountRT");
        public static readonly int _EnvLightCountRT                 = Shader.PropertyToID("_EnvLightCountRT");
        public static readonly int _RaytracingLightCluster          = Shader.PropertyToID("_RaytracingLightCluster");

        // Denoising
        public static readonly int _HistoryBuffer                   = Shader.PropertyToID("_HistoryBuffer");
        public static readonly int _ValidationBuffer                = Shader.PropertyToID("_ValidationBuffer");
        public static readonly int _ValidationBufferRW              = Shader.PropertyToID("_ValidationBufferRW");
        public static readonly int _HistoryDepthTexture             = Shader.PropertyToID("_HistoryDepthTexture");
        public static readonly int _HistoryNormalBufferTexture      = Shader.PropertyToID("_HistoryNormalBufferTexture");
        public static readonly int _RaytracingDenoiseRadius         = Shader.PropertyToID("_RaytracingDenoiseRadius");
        public static readonly int _DenoiserFilterRadius            = Shader.PropertyToID("_DenoiserFilterRadius");
        public static readonly int _NormalHistoryCriterion          = Shader.PropertyToID("_NormalHistoryCriterion");
        public static readonly int _DenoiseInputTexture             = Shader.PropertyToID("_DenoiseInputTexture");
        public static readonly int _DenoiseOutputTextureRW          = Shader.PropertyToID("_DenoiseOutputTextureRW");
        public static readonly int _HalfResolutionFilter            = Shader.PropertyToID("_HalfResolutionFilter");
        public static readonly int _DenoisingHistorySlot            = Shader.PropertyToID("_DenoisingHistorySlot");
        public static readonly int _HistoryValidity                 = Shader.PropertyToID("_HistoryValidity");
        public static readonly int _ReflectionFilterMapping         = Shader.PropertyToID("_ReflectionFilterMapping");
        public static readonly int _DenoisingHistorySlice           = Shader.PropertyToID("_DenoisingHistorySlice");
        public static readonly int _DenoisingHistoryMask            = Shader.PropertyToID("_DenoisingHistoryMask");
        public static readonly int _DenoisingHistoryMaskSn          = Shader.PropertyToID("_DenoisingHistoryMaskSn");
        public static readonly int _DenoisingHistoryMaskUn          = Shader.PropertyToID("_DenoisingHistoryMaskUn");
        public static readonly int _HistoryValidityBuffer           = Shader.PropertyToID("_HistoryValidityBuffer");
        public static readonly int _ValidityOutputTextureRW         = Shader.PropertyToID("_ValidityOutputTextureRW");
        public static readonly int _VelocityBuffer                  = Shader.PropertyToID("_VelocityBuffer");
        public static readonly int _ShadowFilterMapping             = Shader.PropertyToID("_ShadowFilterMapping");
        public static readonly int _DistanceTexture                 = Shader.PropertyToID("_DistanceTexture");

        // Reflections
        public static readonly int _ReflectionHistorybufferRW       = Shader.PropertyToID("_ReflectionHistorybufferRW");
        public static readonly int _CurrentFrameTexture             = Shader.PropertyToID("_CurrentFrameTexture");
        public static readonly int _AccumulatedFrameTexture         = Shader.PropertyToID("_AccumulatedFrameTexture");
        public static readonly int _TemporalAccumuationWeight       = Shader.PropertyToID("_TemporalAccumuationWeight");
        public static readonly int _SpatialFilterRadius             = Shader.PropertyToID("_SpatialFilterRadius");
        public static readonly int _RaytracingReflectionMaxDistance = Shader.PropertyToID("_RaytracingReflectionMaxDistance");
        public static readonly int _RaytracingHitDistanceTexture    = Shader.PropertyToID("_RaytracingHitDistanceTexture");
        public static readonly int _RaytracingIntensityClamp        = Shader.PropertyToID("_RaytracingIntensityClamp");
        public static readonly int _RaytracingPreExposition         = Shader.PropertyToID("_RaytracingPreExposition");
        public static readonly int _RaytracingReflectionMinSmoothness   = Shader.PropertyToID("_RaytracingReflectionMinSmoothness");
        public static readonly int _RaytracingReflectionSmoothnessFadeStart   = Shader.PropertyToID("_RaytracingReflectionSmoothnessFadeStart");
        public static readonly int _RaytracingVSNormalTexture       = Shader.PropertyToID("_RaytracingVSNormalTexture");
        public static readonly int _RaytracingIncludeSky            = Shader.PropertyToID("_RaytracingIncludeSky");

        // Shadows
        public static readonly int _RaytracingTargetAreaLight       = Shader.PropertyToID("_RaytracingTargetAreaLight");
        public static readonly int _RaytracingShadowSlot            = Shader.PropertyToID("_RaytracingShadowSlot");
        public static readonly int _RaytracingChannelMask           = Shader.PropertyToID("_RaytracingChannelMask");
        public static readonly int _RaytracingAreaWorldToLocal      = Shader.PropertyToID("_RaytracingAreaWorldToLocal");
        public static readonly int _RaytracedAreaShadowSample       = Shader.PropertyToID("_RaytracedAreaShadowSample");
        public static readonly int _RaytracedAreaShadowIntegration = Shader.PropertyToID("_RaytracedAreaShadowIntegration");
        public static readonly int _RaytracingDirectionBuffer       = Shader.PropertyToID("_RaytracingDirectionBuffer");
        public static readonly int _RaytracingDistanceBuffer        = Shader.PropertyToID("_RaytracingDistanceBuffer");
        public static readonly int _RaytracingDistanceBufferRW      = Shader.PropertyToID("_RaytracingDistanceBufferRW");
        public static readonly int _AreaShadowTexture               = Shader.PropertyToID("_AreaShadowTexture");
        public static readonly int _AreaShadowTextureRW             = Shader.PropertyToID("_AreaShadowTextureRW");
        public static readonly int _ScreenSpaceShadowsTextureRW     = Shader.PropertyToID("_ScreenSpaceShadowsTextureRW");
        public static readonly int _AreaShadowHistory               = Shader.PropertyToID("_AreaShadowHistory");
        public static readonly int _AreaShadowHistoryRW             = Shader.PropertyToID("_AreaShadowHistoryRW");
        public static readonly int _AnalyticProbBuffer              = Shader.PropertyToID("_AnalyticProbBuffer");
        public static readonly int _AnalyticHistoryBuffer           = Shader.PropertyToID("_AnalyticHistoryBuffer");
        public static readonly int _RaytracingLightRadius           = Shader.PropertyToID("_RaytracingLightRadius");
        public static readonly int _RaytracingSpotAngle             = Shader.PropertyToID("_RaytracingSpotAngle");
        public static readonly int _RaytracedShadowIntegration      = Shader.PropertyToID("_RaytracedShadowIntegration");
        public static readonly int _RaytracedColorShadowIntegration = Shader.PropertyToID("_RaytracedColorShadowIntegration");

        public static readonly int _DirectionalLightAngle           = Shader.PropertyToID("_DirectionalLightAngle");
        public static readonly int _DirectionalLightDirection       = Shader.PropertyToID("_DirectionalLightDirection");
        public static readonly int _SphereLightPosition             = Shader.PropertyToID("_SphereLightPosition");
        public static readonly int _SphereLightRadius               = Shader.PropertyToID("_SphereLightRadius");

        // Ambient occlusion
        public static readonly int _RaytracingAOIntensity           = Shader.PropertyToID("_RaytracingAOIntensity");

        // Ray count
        public static readonly int _RayCountEnabled                 = Shader.PropertyToID("_RayCountEnabled");
        public static readonly int _RayCountTexture                 = Shader.PropertyToID("_RayCountTexture");
        public static readonly int _RayCountType                    = Shader.PropertyToID("_RayCountType");
        public static readonly int _InputRayCountTexture            = Shader.PropertyToID("_InputRayCountTexture");
        public static readonly int _InputRayCountBuffer             = Shader.PropertyToID("_InputRayCountBuffer");
        public static readonly int _OutputRayCountBuffer            = Shader.PropertyToID("_OutputRayCountBuffer");
        public static readonly int _InputBufferDimension            = Shader.PropertyToID("_InputBufferDimension");
        public static readonly int _OutputBufferDimension           = Shader.PropertyToID("_OutputBufferDimension");

        // Primary Visibility
        public static readonly int _RaytracingFlagMask              = Shader.PropertyToID("_RaytracingFlagMask");
        public static readonly int _RaytracingMinRecursion          = Shader.PropertyToID("_RaytracingMinRecursion");
        public static readonly int _RaytracingMaxRecursion          = Shader.PropertyToID("_RaytracingMaxRecursion");
        public static readonly int _RaytracingPrimaryDebug          = Shader.PropertyToID("_RaytracingPrimaryDebug");
        public static readonly int _RaytracingCameraNearPlane       = Shader.PropertyToID("_RaytracingCameraNearPlane");
        public static readonly int _RaytracingCameraSkyEnabled      = Shader.PropertyToID("_RaytracingCameraSkyEnabled");
        public static readonly int _RaytracingCameraClearColor      = Shader.PropertyToID("_RaytracingCameraClearColor");

        // Indirect diffuse
        public static readonly int _IndirectDiffuseTexture              = Shader.PropertyToID("_IndirectDiffuseTexture");
        public static readonly int _IndirectDiffuseTextureRW            = Shader.PropertyToID("_IndirectDiffuseTextureRW");
        public static readonly int _IndirectDiffuseHitPointTextureRW    = Shader.PropertyToID("_IndirectDiffuseHitPointTextureRW");
        public static readonly int _UpscaledIndirectDiffuseTextureRW    = Shader.PropertyToID("_UpscaledIndirectDiffuseTextureRW");

        // Deferred Lighting
        public static readonly int _RaytracingLitBufferRW           = Shader.PropertyToID("_RaytracingLitBufferRW");
        public static readonly int _RaytracingDiffuseRay            = Shader.PropertyToID("_RaytracingDiffuseRay");

        // Ray binning
        public static readonly int _RayBinResult                    = Shader.PropertyToID("_RayBinResult");
        public static readonly int _RayBinSizeResult                = Shader.PropertyToID("_RayBinSizeResult");
        public static readonly int _RayBinTileCountX                = Shader.PropertyToID("_RayBinTileCountX");

        // Sub Surface
        public static readonly int _ThroughputTextureRW             = Shader.PropertyToID("_ThroughputTextureRW");
        public static readonly int _NormalTextureRW                 = Shader.PropertyToID("_NormalTextureRW");
        public static readonly int _DirectionTextureRW              = Shader.PropertyToID("_DirectionTextureRW");
        public static readonly int _PositionTextureRW               = Shader.PropertyToID("_PositionTextureRW");
        public static readonly int _DiffuseLightingTextureRW        = Shader.PropertyToID("_DiffuseLightingTextureRW");

        // Accumulation
        public static readonly int _AccumulationFrameIndex          = Shader.PropertyToID("_AccumulationFrameIndex");
        public static readonly int _AccumulationNumSamples          = Shader.PropertyToID("_AccumulationNumSamples");
        public static readonly int _AccumulationWeights             = Shader.PropertyToID("_AccumulationWeights");
        public static readonly int _AccumulationNeedsExposure       = Shader.PropertyToID("_AccumulationNeedsExposure");
        public static readonly int _RadianceTexture                 = Shader.PropertyToID("_RadianceTexture");

        // Preintegrated texture name
        public static readonly int _PreIntegratedFGD_GGXDisneyDiffuse = Shader.PropertyToID("_PreIntegratedFGD_GGXDisneyDiffuse");
        public static readonly int _PreIntegratedFGD_CharlieAndFabric = Shader.PropertyToID("_PreIntegratedFGD_CharlieAndFabric");

        public static readonly int _ExposureTexture                = Shader.PropertyToID("_ExposureTexture");
        public static readonly int _PrevExposureTexture            = Shader.PropertyToID("_PrevExposureTexture");
        public static readonly int _PreviousExposureTexture        = Shader.PropertyToID("_PreviousExposureTexture");
        public static readonly int _ExposureParams                 = Shader.PropertyToID("_ExposureParams");
        public static readonly int _AdaptationParams               = Shader.PropertyToID("_AdaptationParams");
        public static readonly int _ExposureCurveTexture           = Shader.PropertyToID("_ExposureCurveTexture");
        public static readonly int _Variants                       = Shader.PropertyToID("_Variants");
        public static readonly int _InputTexture                   = Shader.PropertyToID("_InputTexture");
        public static readonly int _OutputTexture                  = Shader.PropertyToID("_OutputTexture");
        public static readonly int _SourceTexture                  = Shader.PropertyToID("_SourceTexture");
        public static readonly int _InputHistoryTexture            = Shader.PropertyToID("_InputHistoryTexture");
        public static readonly int _OutputHistoryTexture           = Shader.PropertyToID("_OutputHistoryTexture");
        public static readonly int _InputVelocityMagnitudeHistory  = Shader.PropertyToID("_InputVelocityMagnitudeHistory");
        public static readonly int _OutputVelocityMagnitudeHistory = Shader.PropertyToID("_OutputVelocityMagnitudeHistory");

        public static readonly int _TargetScale                    = Shader.PropertyToID("_TargetScale");
        public static readonly int _Params                         = Shader.PropertyToID("_Params");
        public static readonly int _Params1                        = Shader.PropertyToID("_Params1");
        public static readonly int _Params2                        = Shader.PropertyToID("_Params2");
        public static readonly int _BokehKernel                    = Shader.PropertyToID("_BokehKernel");
        public static readonly int _InputCoCTexture                = Shader.PropertyToID("_InputCoCTexture");
        public static readonly int _InputHistoryCoCTexture         = Shader.PropertyToID("_InputHistoryCoCTexture");
        public static readonly int _OutputCoCTexture               = Shader.PropertyToID("_OutputCoCTexture");
        public static readonly int _OutputNearCoCTexture           = Shader.PropertyToID("_OutputNearCoCTexture");
        public static readonly int _OutputNearTexture              = Shader.PropertyToID("_OutputNearTexture");
        public static readonly int _OutputFarCoCTexture            = Shader.PropertyToID("_OutputFarCoCTexture");
        public static readonly int _OutputFarTexture               = Shader.PropertyToID("_OutputFarTexture");
        public static readonly int _OutputMip1                     = Shader.PropertyToID("_OutputMip1");
        public static readonly int _OutputMip2                     = Shader.PropertyToID("_OutputMip2");
        public static readonly int _OutputMip3                     = Shader.PropertyToID("_OutputMip3");
        public static readonly int _OutputMip4                     = Shader.PropertyToID("_OutputMip4");
        public static readonly int _IndirectBuffer                 = Shader.PropertyToID("_IndirectBuffer");
        public static readonly int _InputNearCoCTexture            = Shader.PropertyToID("_InputNearCoCTexture");
        public static readonly int _NearTileList                   = Shader.PropertyToID("_NearTileList");
        public static readonly int _InputFarTexture                = Shader.PropertyToID("_InputFarTexture");
        public static readonly int _InputNearTexture               = Shader.PropertyToID("_InputNearTexture");
        public static readonly int _InputFarCoCTexture             = Shader.PropertyToID("_InputFarCoCTexture");
        public static readonly int _FarTileList                    = Shader.PropertyToID("_FarTileList");
        public static readonly int _TileList                       = Shader.PropertyToID("_TileList");
        public static readonly int _TexelSize                      = Shader.PropertyToID("_TexelSize");
        public static readonly int _InputDilatedCoCTexture         = Shader.PropertyToID("_InputDilatedCoCTexture");
        public static readonly int _OutputAlphaTexture             = Shader.PropertyToID("_OutputAlphaTexture");
        public static readonly int _InputNearAlphaTexture          = Shader.PropertyToID("_InputNearAlphaTexture");
        public static readonly int _CoCTargetScale                 = Shader.PropertyToID("_CoCTargetScale");

        public static readonly int _BloomParams                    = Shader.PropertyToID("_BloomParams");
        public static readonly int _BloomTint                      = Shader.PropertyToID("_BloomTint");
        public static readonly int _BloomTexture                   = Shader.PropertyToID("_BloomTexture");
        public static readonly int _BloomDirtTexture               = Shader.PropertyToID("_BloomDirtTexture");
        public static readonly int _BloomDirtScaleOffset           = Shader.PropertyToID("_BloomDirtScaleOffset");
        public static readonly int _InputLowTexture                = Shader.PropertyToID("_InputLowTexture");
        public static readonly int _InputHighTexture               = Shader.PropertyToID("_InputHighTexture");
        public static readonly int _BloomBicubicParams             = Shader.PropertyToID("_BloomBicubicParams");
        public static readonly int _BloomThreshold                 = Shader.PropertyToID("_BloomThreshold");

        public static readonly int _ChromaSpectralLut              = Shader.PropertyToID("_ChromaSpectralLut");
        public static readonly int _ChromaParams                   = Shader.PropertyToID("_ChromaParams");

        public static readonly int _VignetteParams1                = Shader.PropertyToID("_VignetteParams1");
        public static readonly int _VignetteParams2                = Shader.PropertyToID("_VignetteParams2");
        public static readonly int _VignetteColor                  = Shader.PropertyToID("_VignetteColor");
        public static readonly int _VignetteMask                   = Shader.PropertyToID("_VignetteMask");

        public static readonly int _DistortionParams1              = Shader.PropertyToID("_DistortionParams1");
        public static readonly int _DistortionParams2              = Shader.PropertyToID("_DistortionParams2");

        public static readonly int _LogLut3D                       = Shader.PropertyToID("_LogLut3D");
        public static readonly int _LogLut3D_Params                = Shader.PropertyToID("_LogLut3D_Params");
        public static readonly int _ColorBalance                   = Shader.PropertyToID("_ColorBalance");
        public static readonly int _ColorFilter                    = Shader.PropertyToID("_ColorFilter");
        public static readonly int _ChannelMixerRed                = Shader.PropertyToID("_ChannelMixerRed");
        public static readonly int _ChannelMixerGreen              = Shader.PropertyToID("_ChannelMixerGreen");
        public static readonly int _ChannelMixerBlue               = Shader.PropertyToID("_ChannelMixerBlue");
        public static readonly int _HueSatCon                      = Shader.PropertyToID("_HueSatCon");
        public static readonly int _Lift                           = Shader.PropertyToID("_Lift");
        public static readonly int _Gamma                          = Shader.PropertyToID("_Gamma");
        public static readonly int _Gain                           = Shader.PropertyToID("_Gain");
        public static readonly int _Shadows                        = Shader.PropertyToID("_Shadows");
        public static readonly int _Midtones                       = Shader.PropertyToID("_Midtones");
        public static readonly int _Highlights                     = Shader.PropertyToID("_Highlights");
        public static readonly int _ShaHiLimits                    = Shader.PropertyToID("_ShaHiLimits");
        public static readonly int _SplitShadows                   = Shader.PropertyToID("_SplitShadows");
        public static readonly int _SplitHighlights                = Shader.PropertyToID("_SplitHighlights");
        public static readonly int _CurveMaster                    = Shader.PropertyToID("_CurveMaster");
        public static readonly int _CurveRed                       = Shader.PropertyToID("_CurveRed");
        public static readonly int _CurveGreen                     = Shader.PropertyToID("_CurveGreen");
        public static readonly int _CurveBlue                      = Shader.PropertyToID("_CurveBlue");
        public static readonly int _CurveHueVsHue                  = Shader.PropertyToID("_CurveHueVsHue");
        public static readonly int _CurveHueVsSat                  = Shader.PropertyToID("_CurveHueVsSat");
        public static readonly int _CurveSatVsSat                  = Shader.PropertyToID("_CurveSatVsSat");
        public static readonly int _CurveLumVsSat                  = Shader.PropertyToID("_CurveLumVsSat");

        public static readonly int _CustomToneCurve                = Shader.PropertyToID("_CustomToneCurve");
        public static readonly int _ToeSegmentA                    = Shader.PropertyToID("_ToeSegmentA");
        public static readonly int _ToeSegmentB                    = Shader.PropertyToID("_ToeSegmentB");
        public static readonly int _MidSegmentA                    = Shader.PropertyToID("_MidSegmentA");
        public static readonly int _MidSegmentB                    = Shader.PropertyToID("_MidSegmentB");
        public static readonly int _ShoSegmentA                    = Shader.PropertyToID("_ShoSegmentA");
        public static readonly int _ShoSegmentB                    = Shader.PropertyToID("_ShoSegmentB");

        public static readonly int _Depth                          = Shader.PropertyToID("_Depth");
        public static readonly int _LinearZ                        = Shader.PropertyToID("_LinearZ");
        public static readonly int _DS2x                           = Shader.PropertyToID("_DS2x");
        public static readonly int _DS4x                           = Shader.PropertyToID("_DS4x");
        public static readonly int _DS8x                           = Shader.PropertyToID("_DS8x");
        public static readonly int _DS16x                          = Shader.PropertyToID("_DS16x");
        public static readonly int _DS2xAtlas                      = Shader.PropertyToID("_DS2xAtlas");
        public static readonly int _DS4xAtlas                      = Shader.PropertyToID("_DS4xAtlas");
        public static readonly int _DS8xAtlas                      = Shader.PropertyToID("_DS8xAtlas");
        public static readonly int _DS16xAtlas                     = Shader.PropertyToID("_DS16xAtlas");
        public static readonly int _InvThicknessTable              = Shader.PropertyToID("_InvThicknessTable");
        public static readonly int _SampleWeightTable              = Shader.PropertyToID("_SampleWeightTable");
        public static readonly int _InvSliceDimension              = Shader.PropertyToID("_InvSliceDimension");
        public static readonly int _AdditionalParams               = Shader.PropertyToID("_AdditionalParams");
        public static readonly int _Occlusion                      = Shader.PropertyToID("_Occlusion");
        public static readonly int _InvLowResolution               = Shader.PropertyToID("_InvLowResolution");
        public static readonly int _InvHighResolution              = Shader.PropertyToID("_InvHighResolution");
        public static readonly int _LoResDB                        = Shader.PropertyToID("_LoResDB");
        public static readonly int _HiResDB                        = Shader.PropertyToID("_HiResDB");
        public static readonly int _LoResAO1                       = Shader.PropertyToID("_LoResAO1");
        public static readonly int _HiResAO                        = Shader.PropertyToID("_HiResAO");
        public static readonly int _AoResult                       = Shader.PropertyToID("_AoResult");

        public static readonly int _GrainTexture                   = Shader.PropertyToID("_GrainTexture");
        public static readonly int _GrainParams                    = Shader.PropertyToID("_GrainParams");
        public static readonly int _GrainTextureParams             = Shader.PropertyToID("_GrainTextureParams");
        public static readonly int _BlueNoiseTexture               = Shader.PropertyToID("_BlueNoiseTexture");
        public static readonly int _AlphaTexture                   = Shader.PropertyToID("_AlphaTexture");
        public static readonly int _OwenScrambledRGTexture         = Shader.PropertyToID("_OwenScrambledRGTexture");
        public static readonly int _OwenScrambledTexture           = Shader.PropertyToID("_OwenScrambledTexture");
        public static readonly int _ScramblingTileXSPP             = Shader.PropertyToID("_ScramblingTileXSPP");
        public static readonly int _RankingTileXSPP                = Shader.PropertyToID("_RankingTileXSPP");
        public static readonly int _ScramblingTexture              = Shader.PropertyToID("_ScramblingTexture");
        public static readonly int _AfterPostProcessTexture        = Shader.PropertyToID("_AfterPostProcessTexture");
        public static readonly int _DitherParams                   = Shader.PropertyToID("_DitherParams");
        public static readonly int _KeepAlpha                      = Shader.PropertyToID("_KeepAlpha");
        public static readonly int _UVTransform                    = Shader.PropertyToID("_UVTransform");

        public static readonly int _MotionVecAndDepth              = Shader.PropertyToID("_MotionVecAndDepth");
        public static readonly int _TileMinMaxMotionVec            = Shader.PropertyToID("_TileMinMaxMotionVec");
        public static readonly int _TileMaxNeighbourhood           = Shader.PropertyToID("_TileMaxNeighbourhood");
        public static readonly int _TileToScatterMax               = Shader.PropertyToID("_TileToScatterMax");
        public static readonly int _TileToScatterMin               = Shader.PropertyToID("_TileToScatterMin");
        public static readonly int _TileTargetSize                 = Shader.PropertyToID("_TileTargetSize");
        public static readonly int _MotionBlurParams               = Shader.PropertyToID("_MotionBlurParams0");
        public static readonly int _MotionBlurParams1              = Shader.PropertyToID("_MotionBlurParams1");
        public static readonly int _MotionBlurParams2              = Shader.PropertyToID("_MotionBlurParams2");
        public static readonly int _PrevVPMatrixNoTranslation      = Shader.PropertyToID("_PrevVPMatrixNoTranslation");

        public static readonly int _SMAAAreaTex                    = Shader.PropertyToID("_AreaTex");
        public static readonly int _SMAASearchTex                  = Shader.PropertyToID("_SearchTex");
        public static readonly int _SMAABlendTex                   = Shader.PropertyToID("_BlendTex");
        public static readonly int _SMAARTMetrics                  = Shader.PropertyToID("_SMAARTMetrics");

        public static readonly int _LowResDepthTexture             = Shader.PropertyToID("_LowResDepthTexture");
        public static readonly int _LowResTransparent              = Shader.PropertyToID("_LowResTransparent");

        public static readonly int _ShaderVariablesAmbientOcclusion = Shader.PropertyToID("ShaderVariablesAmbientOcclusion");
        public static readonly int _OcclusionTexture               = Shader.PropertyToID("_OcclusionTexture");
        public static readonly int _BentNormalsTexture             = Shader.PropertyToID("_BentNormalsTexture");
        public static readonly int _AOPackedData                   = Shader.PropertyToID("_AOPackedData");
        public static readonly int _AOPackedHistory                = Shader.PropertyToID("_AOPackedHistory");
        public static readonly int _AOPackedBlurred                = Shader.PropertyToID("_AOPackedBlurred");
        public static readonly int _AOOutputHistory                = Shader.PropertyToID("_AOOutputHistory");

        // Contrast Adaptive Sharpening
        public static readonly int _Sharpness                      = Shader.PropertyToID("Sharpness");
        public static readonly int _InputTextureDimensions         = Shader.PropertyToID("InputTextureDimensions");
        public static readonly int _OutputTextureDimensions        = Shader.PropertyToID("OutputTextureDimensions");

        // BlitCubeTextureFace.shader
        public static readonly int _InputTex                       = Shader.PropertyToID("_InputTex");
        public static readonly int _LoD                            = Shader.PropertyToID("_LoD");
        public static readonly int _FaceIndex                      = Shader.PropertyToID("_FaceIndex");

        // Probe Volumes
        public static readonly int _ProbeVolumeAtlasSH             = Shader.PropertyToID("_ProbeVolumeAtlasSH");
        public static readonly int _ProbeVolumeAtlasOctahedralDepth = Shader.PropertyToID("_ProbeVolumeAtlasOctahedralDepth");
        public static readonly int _ProbeVolumeResolution          = Shader.PropertyToID("_ProbeVolumeResolution");
        public static readonly int _ProbeVolumeResolutionInverse   = Shader.PropertyToID("_ProbeVolumeResolutionInverse");
        public static readonly int _ProbeVolumeAtlasScale          = Shader.PropertyToID("_ProbeVolumeAtlasScale");
        public static readonly int _ProbeVolumeAtlasBias           = Shader.PropertyToID("_ProbeVolumeAtlasBias");
        public static readonly int _ProbeVolumeAtlasReadBufferCount = Shader.PropertyToID("_ProbeVolumeAtlasReadBufferCount");
        public static readonly int _ProbeVolumeAtlasReadBuffer     = Shader.PropertyToID("_ProbeVolumeAtlasReadBuffer");
        public static readonly int _ProbeVolumeAtlasReadValidityBuffer = Shader.PropertyToID("_ProbeVolumeAtlasReadValidityBuffer");
        public static readonly int _ProbeVolumeAtlasWriteTextureSH = Shader.PropertyToID("_ProbeVolumeAtlasWriteTextureSH");
        public static readonly int _ProbeVolumeAtlasOctahedralDepthScaleBias = Shader.PropertyToID("_ProbeVolumeAtlasOctahedralDepthScaleBias");
        public static readonly int _ProbeVolumeAtlasOctahedralDepthReadBufferCount = Shader.PropertyToID("_ProbeVolumeAtlasOctahedralDepthReadBufferCount");
        public static readonly int _ProbeVolumeAtlasOctahedralDepthReadBuffer = Shader.PropertyToID("_ProbeVolumeAtlasOctahedralDepthReadBuffer");
        public static readonly int _ProbeVolumeAtlasOctahedralDepthWriteTexture = Shader.PropertyToID("_ProbeVolumeAtlasOctahedralDepthWriteTexture");
        public static readonly int _ProbeVolumeAtlasOctahedralDepthScaleBiasTexels = Shader.PropertyToID("_ProbeVolumeAtlasOctahedralDepthScaleBiasTexels");
        public static readonly int _ProbeVolumeAtlasOctahedralDepthRWTexture = Shader.PropertyToID("_ProbeVolumeAtlasOctahedralDepthRWTexture");
        public static readonly int _FilterSampleCount              = Shader.PropertyToID("_FilterSampleCount");
        public static readonly int _FilterSharpness                = Shader.PropertyToID("_FilterSharpness");
        public static readonly int _AtlasTextureSH                 = Shader.PropertyToID("_AtlasTextureSH");
        public static readonly int _TextureViewScale               = Shader.PropertyToID("_TextureViewScale");
        public static readonly int _TextureViewBias                = Shader.PropertyToID("_TextureViewBias");
        public static readonly int _TextureViewResolution          = Shader.PropertyToID("_TextureViewResolution");
        public static readonly int _AtlasTextureOctahedralDepth    = Shader.PropertyToID("_AtlasTextureOctahedralDepth");
        public static readonly int _AtlasTextureOctahedralDepthScaleBias = Shader.PropertyToID("_AtlasTextureOctahedralDepthScaleBias");
        public static readonly int _ValidRange                     = Shader.PropertyToID("_ValidRange");
        public static readonly int _ProbeVolumeAtlasSliceMode      = Shader.PropertyToID("_ProbeVolumeAtlasSliceMode");
    }

    // Shared material property names
    static class HDMaterialProperties
    {
        // Stencil properties
        public const string kStencilRef = "_StencilRef";
        public const string kStencilWriteMask = "_StencilWriteMask";
        public const string kStencilRefDepth = "_StencilRefDepth";
        public const string kStencilWriteMaskDepth = "_StencilWriteMaskDepth";
        public const string kStencilRefGBuffer = "_StencilRefGBuffer";
        public const string kStencilWriteMaskGBuffer = "_StencilWriteMaskGBuffer";
        public const string kStencilRefMV = "_StencilRefMV";
        public const string kStencilWriteMaskMV = "_StencilWriteMaskMV";
        public const string kStencilRefDistortionVec = "_StencilRefDistortionVec";
        public const string kStencilWriteMaskDistortionVec = "_StencilWriteMaskDistortionVec";
        public const string kUseSplitLighting = "_RequireSplitLighting";

        public const string kZWrite = "_ZWrite";
        public const string kTransparentZWrite = "_TransparentZWrite";
        public const string kTransparentCullMode = "_TransparentCullMode";
        public const string kZTestTransparent = "_ZTestTransparent";
        public const string kRayTracing = "_RayTracing";

        public const string kEmissiveColorMap = "_EmissiveColorMap";

        public const string kSurfaceType = "_SurfaceType";
        public const string kMaterialID = "_MaterialID";
        public const string kTransmissionEnable = "_TransmissionEnable";
        public const string kEnableDecals = "_SupportDecals";
        public const string kSupportDecals = kEnableDecals;
        public const string kEnableSSR = "_ReceivesSSR";

        public const string kLayerCount = "_LayerCount";

        public const string kAlphaCutoffEnabled = "_AlphaCutoffEnable";
        public const string kZTestGBuffer = "_ZTestGBuffer";
        public const string kZTestDepthEqualForOpaque = "_ZTestDepthEqualForOpaque";
        public const string kBlendMode = "_BlendMode";
        public const string kAlphaToMask = "_AlphaToMask";
        public const string kEnableFogOnTransparent = "_EnableFogOnTransparent";
        public const string kDistortionDepthTest = "_DistortionDepthTest";
        public const string kDistortionEnable = "_DistortionEnable";
        public const string kZTestModeDistortion = "_ZTestModeDistortion";
        public const string kDistortionBlendMode = "_DistortionBlendMode";
        public const string kTransparentWritingMotionVec = "_TransparentWritingMotionVec";
        public const string kEnableBlendModePreserveSpecularLighting = "_EnableBlendModePreserveSpecularLighting";
        public const string kEmissionColor = "_EmissionColor";
        public const string kTransparentBackfaceEnable = "_TransparentBackfaceEnable";
        public const string kDoubleSidedEnable = "_DoubleSidedEnable";
        public const string kDoubleSidedNormalMode = "_DoubleSidedNormalMode";
        public const string kDistortionOnly = "_DistortionOnly";
        public const string kTransparentDepthPrepassEnable = "_TransparentDepthPrepassEnable";
        public const string kTransparentDepthPostpassEnable = "_TransparentDepthPostpassEnable";
        public const string kTransparentSortPriority = "_TransparentSortPriority";

        public const int kMaxLayerCount = 4;

        public const string kUVBase = "_UVBase";
        public const string kTexWorldScale = "_TexWorldScale";
        public const string kUVMappingMask = "_UVMappingMask";
        public const string kUVDetail = "_UVDetail";
        public const string kUVDetailsMappingMask = "_UVDetailsMappingMask";
        public const string kReceivesSSR = "_ReceivesSSR";
        public const string kReceivesSSRTransparent = "_ReceivesSSRTransparent";
        public const string kAddPrecomputedVelocity = "_AddPrecomputedVelocity";
        public const string kShadowMatteFilter = "_ShadowMatteFilter";

        public static readonly Color[] kLayerColors =
        {
            Color.white,
            Color.red,
            Color.green,
            Color.blue
        };
    }
}<|MERGE_RESOLUTION|>--- conflicted
+++ resolved
@@ -98,7 +98,6 @@
         public static readonly int _BlurWeightsStorage = Shader.PropertyToID("_BlurWeightsStorage");
 
         public static readonly int g_LayeredSingleIdxBuffer = Shader.PropertyToID("g_LayeredSingleIdxBuffer");
-        public static readonly int _DebugProbeVolumeMode = Shader.PropertyToID("_DebugProbeVolumeMode");
 
         public static readonly int g_depth_tex = Shader.PropertyToID("g_depth_tex");
         public static readonly int g_vLayeredLightList = Shader.PropertyToID("g_vLayeredLightList");
@@ -128,16 +127,11 @@
         public static readonly int _DirectionalLightDatas = Shader.PropertyToID("_DirectionalLightDatas");
         public static readonly int _LightDatas = Shader.PropertyToID("_LightDatas");
         public static readonly int _EnvLightDatas = Shader.PropertyToID("_EnvLightDatas");
-<<<<<<< HEAD
-=======
+
         public static readonly int _ProbeVolumeBounds = Shader.PropertyToID("_ProbeVolumeBounds");
         public static readonly int _ProbeVolumeDatas = Shader.PropertyToID("_ProbeVolumeDatas");
         public static readonly int g_vProbeVolumesLayeredOffsetsBuffer = Shader.PropertyToID("g_vProbeVolumesLayeredOffsetsBuffer");
         public static readonly int g_vProbeVolumesLightListGlobal = Shader.PropertyToID("g_vProbeVolumesLightListGlobal");
-
-        public static readonly int _NumTileBigTileX = Shader.PropertyToID("_NumTileBigTileX");
-        public static readonly int _NumTileBigTileY = Shader.PropertyToID("_NumTileBigTileY");
->>>>>>> 8fcb2cca
 
         public static readonly int g_vLayeredOffsetsBuffer = Shader.PropertyToID("g_vLayeredOffsetsBuffer");
 
