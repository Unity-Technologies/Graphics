namespace UnityEngine.Rendering.HighDefinition
{
    static class HDShaderPassNames
    {
        // ShaderPass string - use to have consistent name through the code
        public static readonly string s_EmptyStr = "";
        public static readonly string s_ForwardStr = "Forward";
        public static readonly string s_DepthOnlyStr = "DepthOnly";
        public static readonly string s_DepthForwardOnlyStr = "DepthForwardOnly";
        public static readonly string s_ForwardOnlyStr = "ForwardOnly";
        public static readonly string s_GBufferStr = "GBuffer";
        public static readonly string s_GBufferWithPrepassStr = "GBufferWithPrepass";
        public static readonly string s_SRPDefaultUnlitStr = "SRPDefaultUnlit";
        public static readonly string s_MotionVectorsStr = "MotionVectors";
        public static readonly string s_DistortionVectorsStr = "DistortionVectors";
        public static readonly string s_TransparentDepthPrepassStr = "TransparentDepthPrepass";
        public static readonly string s_TransparentBackfaceStr = "TransparentBackface";
        public static readonly string s_TransparentDepthPostpassStr = "TransparentDepthPostpass";
        public static readonly string s_RayTracingPrepassStr = "RayTracingPrepass";
        public static readonly string s_MetaStr = "META";
        public static readonly string s_ShadowCasterStr = "ShadowCaster";
        public static readonly string s_MeshDecalsMStr = DecalSystem.s_MaterialDecalPassNames[(int)DecalSystem.MaterialDecalPass.DBufferMesh_M];
        public static readonly string s_MeshDecalsSStr = DecalSystem.s_MaterialDecalPassNames[(int)DecalSystem.MaterialDecalPass.DBufferMesh_S];
        public static readonly string s_MeshDecalsMSStr = DecalSystem.s_MaterialDecalPassNames[(int)DecalSystem.MaterialDecalPass.DBufferMesh_MS];
        public static readonly string s_MeshDecalsAOStr = DecalSystem.s_MaterialDecalPassNames[(int)DecalSystem.MaterialDecalPass.DBufferMesh_AO];
        public static readonly string s_MeshDecalsMAOStr = DecalSystem.s_MaterialDecalPassNames[(int)DecalSystem.MaterialDecalPass.DBufferMesh_MAO];
        public static readonly string s_MeshDecalsAOSStr = DecalSystem.s_MaterialDecalPassNames[(int)DecalSystem.MaterialDecalPass.DBufferMesh_AOS];
        public static readonly string s_MeshDecalsMAOSStr = DecalSystem.s_MaterialDecalPassNames[(int)DecalSystem.MaterialDecalPass.DBufferMesh_MAOS];
        public static readonly string s_MeshDecals3RTStr = DecalSystem.s_MaterialDecalPassNames[(int)DecalSystem.MaterialDecalPass.DBufferMesh_3RT];
        public static readonly string s_ShaderGraphMeshDecals4RT = DecalSystem.s_MaterialSGDecalPassNames[(int)DecalSystem.MaterialSGDecalPass.ShaderGraph_DBufferMesh4RT];
        public static readonly string s_ShaderGraphMeshDecals3RT = DecalSystem.s_MaterialSGDecalPassNames[(int)DecalSystem.MaterialSGDecalPass.ShaderGraph_DBufferMesh3RT];
        public static readonly string s_MeshDecalsForwardEmissive = DecalSystem.s_MaterialDecalPassNames[(int)DecalSystem.MaterialDecalPass.Mesh_Emissive];
        public static readonly string s_ShaderGraphMeshDecalForwardEmissive = DecalSystem.s_MaterialSGDecalPassNames[(int)DecalSystem.MaterialSGDecalPass.ShaderGraph_MeshEmissive];

        // ShaderPass name
        public static readonly ShaderTagId s_EmptyName = new ShaderTagId(s_EmptyStr);
        public static readonly ShaderTagId s_ForwardName = new ShaderTagId(s_ForwardStr);
        public static readonly ShaderTagId s_DepthOnlyName = new ShaderTagId(s_DepthOnlyStr);
        public static readonly ShaderTagId s_DepthForwardOnlyName = new ShaderTagId(s_DepthForwardOnlyStr);
        public static readonly ShaderTagId s_ForwardOnlyName = new ShaderTagId(s_ForwardOnlyStr);
        public static readonly ShaderTagId s_GBufferName = new ShaderTagId(s_GBufferStr);
        public static readonly ShaderTagId s_GBufferWithPrepassName = new ShaderTagId(s_GBufferWithPrepassStr);
        public static readonly ShaderTagId s_SRPDefaultUnlitName = new ShaderTagId(s_SRPDefaultUnlitStr);
        public static readonly ShaderTagId s_MotionVectorsName = new ShaderTagId(s_MotionVectorsStr);
        public static readonly ShaderTagId s_DistortionVectorsName = new ShaderTagId(s_DistortionVectorsStr);
        public static readonly ShaderTagId s_TransparentDepthPrepassName = new ShaderTagId(s_TransparentDepthPrepassStr);
        public static readonly ShaderTagId s_TransparentBackfaceName = new ShaderTagId(s_TransparentBackfaceStr);
        public static readonly ShaderTagId s_TransparentDepthPostpassName = new ShaderTagId(s_TransparentDepthPostpassStr);
        public static readonly ShaderTagId s_RayTracingPrepassName = new ShaderTagId(s_RayTracingPrepassStr);
        public static readonly ShaderTagId s_MeshDecalsMName = new ShaderTagId(s_MeshDecalsMStr);
        public static readonly ShaderTagId s_MeshDecalsSName = new ShaderTagId(s_MeshDecalsSStr);
        public static readonly ShaderTagId s_MeshDecalsMSName = new ShaderTagId(s_MeshDecalsMSStr);
        public static readonly ShaderTagId s_MeshDecalsAOName = new ShaderTagId(s_MeshDecalsAOStr);
        public static readonly ShaderTagId s_MeshDecalsMAOName = new ShaderTagId(s_MeshDecalsMAOStr);
        public static readonly ShaderTagId s_MeshDecalsAOSName = new ShaderTagId(s_MeshDecalsAOSStr);
        public static readonly ShaderTagId s_MeshDecalsMAOSName = new ShaderTagId(s_MeshDecalsMAOSStr);
        public static readonly ShaderTagId s_MeshDecals3RTName = new ShaderTagId(s_MeshDecals3RTStr);
        public static readonly ShaderTagId s_ShaderGraphMeshDecalsName4RT = new ShaderTagId(s_ShaderGraphMeshDecals4RT);
        public static readonly ShaderTagId s_ShaderGraphMeshDecalsName3RT = new ShaderTagId(s_ShaderGraphMeshDecals3RT);
        public static readonly ShaderTagId s_MeshDecalsForwardEmissiveName = new ShaderTagId(s_MeshDecalsForwardEmissive);
        public static readonly ShaderTagId s_ShaderGraphMeshDecalsForwardEmissiveName = new ShaderTagId(s_ShaderGraphMeshDecalForwardEmissive);

        // Legacy name
        public static readonly ShaderTagId s_AlwaysName = new ShaderTagId("Always");
        public static readonly ShaderTagId s_ForwardBaseName = new ShaderTagId("ForwardBase");
        public static readonly ShaderTagId s_DeferredName = new ShaderTagId("Deferred");
        public static readonly ShaderTagId s_PrepassBaseName = new ShaderTagId("PrepassBase");
        public static readonly ShaderTagId s_VertexName = new ShaderTagId("Vertex");
        public static readonly ShaderTagId s_VertexLMRGBMName = new ShaderTagId("VertexLMRGBM");
        public static readonly ShaderTagId s_VertexLMName = new ShaderTagId("VertexLM");
    }

    // Pre-hashed shader ids - naming conventions are a bit off in this file as we use the same
    // fields names as in the shaders for ease of use...
    // TODO: Would be nice to clean this up at some point
    static class HDShaderIDs
    {
        public static readonly int _ZClip = Shader.PropertyToID("_ZClip");

        public static readonly int _HDShadowDatas = Shader.PropertyToID("_HDShadowDatas");
        public static readonly int _HDDirectionalShadowData = Shader.PropertyToID("_HDDirectionalShadowData");
        public static readonly int _ShadowmapAtlas = Shader.PropertyToID("_ShadowmapAtlas");
        public static readonly int _AreaLightShadowmapAtlas = Shader.PropertyToID("_AreaShadowmapAtlas");
        public static readonly int _AreaShadowmapMomentAtlas = Shader.PropertyToID("_AreaShadowmapMomentAtlas");
        public static readonly int _ShadowmapCascadeAtlas = Shader.PropertyToID("_ShadowmapCascadeAtlas");

        // Moment shadow map data
        public static readonly int _MomentShadowAtlas = Shader.PropertyToID("_MomentShadowAtlas");
        public static readonly int _MomentShadowmapSlotST = Shader.PropertyToID("_MomentShadowmapSlotST");
        public static readonly int _MomentShadowmapSize = Shader.PropertyToID("_MomentShadowmapSize");
        public static readonly int _SummedAreaTableInputInt = Shader.PropertyToID("_SummedAreaTableInputInt");
        public static readonly int _SummedAreaTableOutputInt = Shader.PropertyToID("_SummedAreaTableOutputInt");
        public static readonly int _SummedAreaTableInputFloat = Shader.PropertyToID("_SummedAreaTableInputFloat");
        public static readonly int _IMSKernelSize = Shader.PropertyToID("_IMSKernelSize");
        public static readonly int _SrcRect = Shader.PropertyToID("_SrcRect");
        public static readonly int _DstRect = Shader.PropertyToID("_DstRect");
        public static readonly int _EVSMExponent = Shader.PropertyToID("_EVSMExponent");
        public static readonly int _BlurWeightsStorage = Shader.PropertyToID("_BlurWeightsStorage");

        public static readonly int g_LayeredSingleIdxBuffer = Shader.PropertyToID("g_LayeredSingleIdxBuffer");

        public static readonly int g_depth_tex = Shader.PropertyToID("g_depth_tex");
        public static readonly int g_vLayeredLightList = Shader.PropertyToID("g_vLayeredLightList");
        public static readonly int g_LayeredOffset = Shader.PropertyToID("g_LayeredOffset");
        public static readonly int g_vBigTileLightList = Shader.PropertyToID("g_vBigTileLightList");
        public static readonly int g_vLightListGlobal = Shader.PropertyToID("g_vLightListGlobal");
        public static readonly int g_logBaseBuffer = Shader.PropertyToID("g_logBaseBuffer");
        public static readonly int g_vBoundsBuffer = Shader.PropertyToID("g_vBoundsBuffer");
        public static readonly int _LightVolumeData = Shader.PropertyToID("_LightVolumeData");
        public static readonly int g_data = Shader.PropertyToID("g_data");
        public static readonly int g_vLightList = Shader.PropertyToID("g_vLightList");

        public static readonly int g_TileFeatureFlags = Shader.PropertyToID("g_TileFeatureFlags");

        public static readonly int g_DispatchIndirectBuffer = Shader.PropertyToID("g_DispatchIndirectBuffer");
        public static readonly int g_TileList = Shader.PropertyToID("g_TileList");
        public static readonly int g_NumTiles = Shader.PropertyToID("g_NumTiles");
        public static readonly int g_NumTilesX = Shader.PropertyToID("g_NumTilesX");
        public static readonly int g_VertexPerTile = Shader.PropertyToID("g_VertexPerTile");

        public static readonly int _NumTiles = Shader.PropertyToID("_NumTiles");

        public static readonly int _CookieAtlas = Shader.PropertyToID("_CookieAtlas");
        public static readonly int _CookieCubeTextures = Shader.PropertyToID("_CookieCubeTextures");
        public static readonly int _EnvCubemapTextures = Shader.PropertyToID("_EnvCubemapTextures");
        public static readonly int _Env2DTextures = Shader.PropertyToID("_Env2DTextures");
        public static readonly int _DirectionalLightDatas = Shader.PropertyToID("_DirectionalLightDatas");
        public static readonly int _LightDatas = Shader.PropertyToID("_LightDatas");
        public static readonly int _EnvLightDatas = Shader.PropertyToID("_EnvLightDatas");
        public static readonly int _NumTileBigTileX = Shader.PropertyToID("_NumTileBigTileX");
        public static readonly int _NumTileBigTileY = Shader.PropertyToID("_NumTileBigTileY");

        public static readonly int g_vLayeredOffsetsBuffer = Shader.PropertyToID("g_vLayeredOffsetsBuffer");

        public static readonly int _LightListToClear = Shader.PropertyToID("_LightListToClear");
        public static readonly int _LightListEntries = Shader.PropertyToID("_LightListEntries");

        public static readonly int _ViewTilesFlags = Shader.PropertyToID("_ViewTilesFlags");
        public static readonly int _MousePixelCoord = Shader.PropertyToID("_MousePixelCoord");
        public static readonly int _MouseClickPixelCoord = Shader.PropertyToID("_MouseClickPixelCoord");
        public static readonly int _DebugFont = Shader.PropertyToID("_DebugFont");
        public static readonly int _DebugExposure = Shader.PropertyToID("_DebugExposure");
        public static readonly int _SliceIndex = Shader.PropertyToID("_SliceIndex");
        public static readonly int _DebugContactShadowLightIndex = Shader.PropertyToID("_DebugContactShadowLightIndex");

        public static readonly int _DebugViewMaterial = Shader.PropertyToID("_DebugViewMaterialArray");
        public static readonly int _DebugLightingMode = Shader.PropertyToID("_DebugLightingMode");
        public static readonly int _DebugLightLayersMask = Shader.PropertyToID("_DebugLightLayersMask");
        public static readonly int _DebugRenderingLayersColors = Shader.PropertyToID("_DebugRenderingLayersColors");
        public static readonly int _DebugShadowMapMode = Shader.PropertyToID("_DebugShadowMapMode");
        public static readonly int _DebugLightingAlbedo = Shader.PropertyToID("_DebugLightingAlbedo");
        public static readonly int _DebugLightingSmoothness = Shader.PropertyToID("_DebugLightingSmoothness");
        public static readonly int _DebugLightingNormal = Shader.PropertyToID("_DebugLightingNormal");
        public static readonly int _DebugLightingAmbientOcclusion = Shader.PropertyToID("_DebugLightingAmbientOcclusion");
        public static readonly int _DebugLightingSpecularColor = Shader.PropertyToID("_DebugLightingSpecularColor");
        public static readonly int _DebugLightingEmissiveColor = Shader.PropertyToID("_DebugLightingEmissiveColor");
        public static readonly int _AmbientOcclusionTexture = Shader.PropertyToID("_AmbientOcclusionTexture");
        public static readonly int _AmbientOcclusionTextureRW = Shader.PropertyToID("_AmbientOcclusionTextureRW");
        public static readonly int _MultiAmbientOcclusionTexture = Shader.PropertyToID("_MultiAmbientOcclusionTexture");
        public static readonly int _DebugMipMapMode = Shader.PropertyToID("_DebugMipMapMode");
        public static readonly int _DebugMipMapModeTerrainTexture = Shader.PropertyToID("_DebugMipMapModeTerrainTexture");
        public static readonly int _DebugSingleShadowIndex = Shader.PropertyToID("_DebugSingleShadowIndex");
        public static readonly int _DebugDepthPyramidMip = Shader.PropertyToID("_DebugDepthPyramidMip");
        public static readonly int _DebugDepthPyramidOffsets = Shader.PropertyToID("_DebugDepthPyramidOffsets");
        public static readonly int _DebugLightingMaterialValidateHighColor = Shader.PropertyToID("_DebugLightingMaterialValidateHighColor");
        public static readonly int _DebugLightingMaterialValidateLowColor = Shader.PropertyToID("_DebugLightingMaterialValidateLowColor");
        public static readonly int _DebugLightingMaterialValidatePureMetalColor = Shader.PropertyToID("_DebugLightingMaterialValidatePureMetalColor");
        public static readonly int _DebugFullScreenMode = Shader.PropertyToID("_DebugFullScreenMode");
        public static readonly int _DebugTransparencyOverdrawWeight = Shader.PropertyToID("_DebugTransparencyOverdrawWeight");

        public static readonly int _UseTileLightList = Shader.PropertyToID("_UseTileLightList");

        public static readonly int _SkyTexture = Shader.PropertyToID("_SkyTexture");

<<<<<<< HEAD
=======
        public static readonly int _EnableSubsurfaceScattering = Shader.PropertyToID("_EnableSubsurfaceScattering");
        public static readonly int _TransmittanceMultiplier = Shader.PropertyToID("_TransmittanceMultiplier");
        public static readonly int _TexturingModeFlags = Shader.PropertyToID("_TexturingModeFlags");
        public static readonly int _TransmissionFlags = Shader.PropertyToID("_TransmissionFlags");
        public static readonly int _ShapeParamsAndMaxScatterDists = Shader.PropertyToID("_ShapeParamsAndMaxScatterDists");
        public static readonly int _TransmissionTintsAndFresnel0 = Shader.PropertyToID("_TransmissionTintsAndFresnel0");
>>>>>>> 21308052
        public static readonly int specularLightingUAV = Shader.PropertyToID("specularLightingUAV");
        public static readonly int diffuseLightingUAV = Shader.PropertyToID("diffuseLightingUAV");
        public static readonly int _DiffusionProfileAsset = Shader.PropertyToID("_DiffusionProfileAsset");
        public static readonly int _SssSampleBudget = Shader.PropertyToID("_SssSampleBudget");
        public static readonly int _MaterialID = Shader.PropertyToID("_MaterialID");

        public static readonly int g_TileListOffset = Shader.PropertyToID("g_TileListOffset");

        public static readonly int _LtcData = Shader.PropertyToID("_LtcData");
        public static readonly int _LtcGGXMatrix = Shader.PropertyToID("_LtcGGXMatrix");
        public static readonly int _LtcDisneyDiffuseMatrix = Shader.PropertyToID("_LtcDisneyDiffuseMatrix");
        public static readonly int _LtcMultiGGXFresnelDisneyDiffuse = Shader.PropertyToID("_LtcMultiGGXFresnelDisneyDiffuse");

        public static readonly int _ScreenSpaceShadowsTexture = Shader.PropertyToID("_ScreenSpaceShadowsTexture");
        public static readonly int _ContactShadowTexture = Shader.PropertyToID("_ContactShadowTexture");
        public static readonly int _ContactShadowTextureUAV = Shader.PropertyToID("_ContactShadowTextureUAV");
        public static readonly int _ContactShadowParamsParameters = Shader.PropertyToID("_ContactShadowParamsParameters");
        public static readonly int _ContactShadowParamsParameters2 = Shader.PropertyToID("_ContactShadowParamsParameters2");
        public static readonly int _DirectionalContactShadowSampleCount = Shader.PropertyToID("_SampleCount");
<<<<<<< HEAD
        public static readonly int _ShadowClipPlanes = Shader.PropertyToID("_ShadowClipPlanes");
=======
        public static readonly int _MicroShadowOpacity = Shader.PropertyToID("_MicroShadowOpacity");
        public static readonly int _DirectionalTransmissionMultiplier = Shader.PropertyToID("_DirectionalTransmissionMultiplier");
        public static readonly int _ShadowFrustumPlanes = Shader.PropertyToID("_ShadowFrustumPlanes");
>>>>>>> 21308052

        public static readonly int _StencilMask = Shader.PropertyToID("_StencilMask");
        public static readonly int _StencilRef = Shader.PropertyToID("_StencilRef");
        public static readonly int _StencilCmp = Shader.PropertyToID("_StencilCmp");

        public static readonly int _InputDepth = Shader.PropertyToID("_InputDepthTexture");

        public static readonly int _SrcBlend = Shader.PropertyToID("_SrcBlend");
        public static readonly int _DstBlend = Shader.PropertyToID("_DstBlend");

        public static readonly int _ColorMaskTransparentVel = Shader.PropertyToID("_ColorMaskTransparentVel");
        public static readonly int _ColorMaskNormal = Shader.PropertyToID("_ColorMaskNormal");

        public static readonly int _StencilTexture = Shader.PropertyToID("_StencilTexture");

        // Used in the stencil resolve pass
        public static readonly int _OutputStencilBuffer = Shader.PropertyToID("_OutputStencilBuffer");
        public static readonly int _CoarseStencilBuffer = Shader.PropertyToID("_CoarseStencilBuffer");
        public static readonly int _CoarseStencilBufferSize = Shader.PropertyToID("_CoarseStencilBufferSize");


        // all decal properties
        public static readonly int _NormalToWorldID = Shader.PropertyToID("_NormalToWorld");
        public static readonly int _DecalAtlas2DID = Shader.PropertyToID("_DecalAtlas2D");
        public static readonly int _DecalHTileTexture = Shader.PropertyToID("_DecalHTileTexture");
        public static readonly int _DecalDatas = Shader.PropertyToID("_DecalDatas");
        public static readonly int _DecalNormalBufferStencilReadMask = Shader.PropertyToID("_DecalNormalBufferStencilReadMask");
        public static readonly int _DecalNormalBufferStencilRef = Shader.PropertyToID("_DecalNormalBufferStencilRef");
        public static readonly int _DecalPropertyMaskBuffer = Shader.PropertyToID("_DecalPropertyMaskBuffer");
        public static readonly int _DecalPropertyMaskBufferSRV = Shader.PropertyToID("_DecalPropertyMaskBufferSRV");

<<<<<<< HEAD
=======

        public static readonly int _WorldSpaceCameraPos = Shader.PropertyToID("_WorldSpaceCameraPos");
        public static readonly int _PrevCamPosRWS = Shader.PropertyToID("_PrevCamPosRWS");
        public static readonly int _ViewMatrix = Shader.PropertyToID("_ViewMatrix");
        public static readonly int _InvViewMatrix = Shader.PropertyToID("_InvViewMatrix");
        public static readonly int _ProjMatrix = Shader.PropertyToID("_ProjMatrix");
        public static readonly int _InvProjMatrix = Shader.PropertyToID("_InvProjMatrix");
        public static readonly int _NonJitteredViewProjMatrix = Shader.PropertyToID("_NonJitteredViewProjMatrix");
        public static readonly int _ViewProjMatrix = Shader.PropertyToID("_ViewProjMatrix");
        public static readonly int _CameraViewProjMatrix = Shader.PropertyToID("_CameraViewProjMatrix");
        public static readonly int _InvViewProjMatrix = Shader.PropertyToID("_InvViewProjMatrix");
        public static readonly int _ZBufferParams = Shader.PropertyToID("_ZBufferParams");
        public static readonly int _ProjectionParams = Shader.PropertyToID("_ProjectionParams");
        public static readonly int unity_OrthoParams = Shader.PropertyToID("unity_OrthoParams");
        public static readonly int _InvProjParam = Shader.PropertyToID("_InvProjParam");
        public static readonly int _ScreenSize = Shader.PropertyToID("_ScreenSize");
        public static readonly int _ScreenParams = Shader.PropertyToID("_ScreenParams");
        public static readonly int _RTHandleScale = Shader.PropertyToID("_RTHandleScale");
        public static readonly int _RTHandleScaleHistory = Shader.PropertyToID("_RTHandleScaleHistory");
        public static readonly int _PrevViewProjMatrix = Shader.PropertyToID("_PrevViewProjMatrix");
        public static readonly int _PrevInvViewProjMatrix = Shader.PropertyToID("_PrevInvViewProjMatrix");
        public static readonly int _FrustumPlanes = Shader.PropertyToID("_FrustumPlanes");
        public static readonly int _TaaFrameInfo = Shader.PropertyToID("_TaaFrameInfo");
        public static readonly int _TaaJitterStrength = Shader.PropertyToID("_TaaJitterStrength");
        public static readonly int _TaaPostParameters = Shader.PropertyToID("_TaaPostParameters");
        public static readonly int _TaaHistorySize = Shader.PropertyToID("_TaaHistorySize");
        public static readonly int _TaaFilterWeights = Shader.PropertyToID("_TaaFilterWeights");

>>>>>>> 21308052
        public static readonly int _WorldSpaceCameraPos1 = Shader.PropertyToID("_WorldSpaceCameraPos1");
        public static readonly int _ViewMatrix1 = Shader.PropertyToID("_ViewMatrix1");

        // XR View Constants
        public static readonly int _XRViewMatrix = Shader.PropertyToID("_XRViewMatrix");
        public static readonly int _XRInvViewMatrix = Shader.PropertyToID("_XRInvViewMatrix");
        public static readonly int _XRProjMatrix = Shader.PropertyToID("_XRProjMatrix");
        public static readonly int _XRInvProjMatrix = Shader.PropertyToID("_XRInvProjMatrix");
        public static readonly int _XRViewProjMatrix = Shader.PropertyToID("_XRViewProjMatrix");
        public static readonly int _XRInvViewProjMatrix = Shader.PropertyToID("_XRInvViewProjMatrix");
        public static readonly int _XRNonJitteredViewProjMatrix = Shader.PropertyToID("_XRNonJitteredViewProjMatrix");
        public static readonly int _XRPrevViewProjMatrix = Shader.PropertyToID("_XRPrevViewProjMatrix");
        public static readonly int _XRPrevInvViewProjMatrix = Shader.PropertyToID("_XRPrevInvViewProjMatrix");
        public static readonly int _XRPrevViewProjMatrixNoCameraTrans = Shader.PropertyToID("_XRPrevViewProjMatrixNoCameraTrans");
        public static readonly int _XRPixelCoordToViewDirWS = Shader.PropertyToID("_XRPixelCoordToViewDirWS");
        public static readonly int _XRWorldSpaceCameraPos = Shader.PropertyToID("_XRWorldSpaceCameraPos");
        public static readonly int _XRWorldSpaceCameraPosViewOffset = Shader.PropertyToID("_XRWorldSpaceCameraPosViewOffset");
        public static readonly int _XRPrevWorldSpaceCameraPos = Shader.PropertyToID("_XRPrevWorldSpaceCameraPos");

        public static readonly int _ColorTexture                   = Shader.PropertyToID("_ColorTexture");
        public static readonly int _DepthTexture                   = Shader.PropertyToID("_DepthTexture");
        public static readonly int _DepthValuesTexture             = Shader.PropertyToID("_DepthValuesTexture");
        public static readonly int _CameraColorTexture             = Shader.PropertyToID("_CameraColorTexture");
        public static readonly int _CameraColorTextureRW           = Shader.PropertyToID("_CameraColorTextureRW");
        public static readonly int _CameraSssDiffuseLightingBuffer = Shader.PropertyToID("_CameraSssDiffuseLightingTexture");
        public static readonly int _CameraFilteringBuffer          = Shader.PropertyToID("_CameraFilteringTexture");
        public static readonly int _IrradianceSource               = Shader.PropertyToID("_IrradianceSource");

        // MSAA shader properties
        public static readonly int _ColorTextureMS = Shader.PropertyToID("_ColorTextureMS");
        public static readonly int _DepthTextureMS = Shader.PropertyToID("_DepthTextureMS");
        public static readonly int _NormalTextureMS = Shader.PropertyToID("_NormalTextureMS");
        public static readonly int _RaytracePrepassBufferMS = Shader.PropertyToID("_RaytracePrepassBufferMS");
        public static readonly int _MotionVectorTextureMS = Shader.PropertyToID("_MotionVectorTextureMS");
        public static readonly int _CameraDepthValuesTexture = Shader.PropertyToID("_CameraDepthValues");

        public static readonly int[] _GBufferTexture =
        {
            Shader.PropertyToID("_GBufferTexture0"),
            Shader.PropertyToID("_GBufferTexture1"),
            Shader.PropertyToID("_GBufferTexture2"),
            Shader.PropertyToID("_GBufferTexture3"),
            Shader.PropertyToID("_GBufferTexture4"),
            Shader.PropertyToID("_GBufferTexture5"),
            Shader.PropertyToID("_GBufferTexture6"),
            Shader.PropertyToID("_GBufferTexture7")
        };

        public static readonly int[] _GBufferTextureRW =
        {
            Shader.PropertyToID("_GBufferTexture0RW"),
            Shader.PropertyToID("_GBufferTexture1RW"),
            Shader.PropertyToID("_GBufferTexture2RW"),
            Shader.PropertyToID("_GBufferTexture3RW"),
            Shader.PropertyToID("_GBufferTexture4RW"),
            Shader.PropertyToID("_GBufferTexture5RW"),
            Shader.PropertyToID("_GBufferTexture6RW"),
            Shader.PropertyToID("_GBufferTexture7RW")
        };

        public static readonly int[] _DBufferTexture =
        {
            Shader.PropertyToID("_DBufferTexture0"),
            Shader.PropertyToID("_DBufferTexture1"),
            Shader.PropertyToID("_DBufferTexture2"),
            Shader.PropertyToID("_DBufferTexture3")
        };

        public static readonly int _ShaderVariablesGlobal = Shader.PropertyToID("ShaderVariablesGlobal");
        public static readonly int _ShaderVariablesVolumetric = Shader.PropertyToID("ShaderVariablesVolumetric");
        public static readonly int _ShaderVariablesLightList = Shader.PropertyToID("ShaderVariablesLightList");

        public static readonly int _SSSBufferTexture = Shader.PropertyToID("_SSSBufferTexture");
        public static readonly int _NormalBufferTexture = Shader.PropertyToID("_NormalBufferTexture");
        public static readonly int _RaytracePrepassBufferTexture = Shader.PropertyToID("_RaytracePrepassBufferTexture");

        public static readonly int _SsrIterLimit                      = Shader.PropertyToID("_SsrIterLimit");
        public static readonly int _SsrThicknessScale                 = Shader.PropertyToID("_SsrThicknessScale");
        public static readonly int _SsrThicknessBias                  = Shader.PropertyToID("_SsrThicknessBias");
        public static readonly int _SsrRoughnessFadeEnd               = Shader.PropertyToID("_SsrRoughnessFadeEnd");
        public static readonly int _SsrRoughnessFadeRcpLength         = Shader.PropertyToID("_SsrRoughnessFadeRcpLength");
        public static readonly int _SsrRoughnessFadeEndTimesRcpLength = Shader.PropertyToID("_SsrRoughnessFadeEndTimesRcpLength");
        public static readonly int _SsrDepthPyramidMaxMip             = Shader.PropertyToID("_SsrDepthPyramidMaxMip");
        public static readonly int _SsrColorPyramidMaxMip             = Shader.PropertyToID("_SsrColorPyramidMaxMip");
        public static readonly int _SsrEdgeFadeRcpLength              = Shader.PropertyToID("_SsrEdgeFadeRcpLength");
        public static readonly int _SsrLightingTexture                = Shader.PropertyToID("_SsrLightingTexture");
        public static readonly int _SsrLightingTextureRW              = Shader.PropertyToID("_SsrLightingTextureRW");
        public static readonly int _SsrHitPointTexture                = Shader.PropertyToID("_SsrHitPointTexture");
        public static readonly int _SsrClearCoatMaskTexture           = Shader.PropertyToID("_SsrClearCoatMaskTexture");
        public static readonly int _SsrStencilBit                     = Shader.PropertyToID("_SsrStencilBit");
        public static readonly int _SsrReflectsSky                    = Shader.PropertyToID("_SsrReflectsSky");

        public static readonly int _DepthPyramidMipLevelOffsets       = Shader.PropertyToID("_DepthPyramidMipLevelOffsets");


        public static readonly int _ShadowMaskTexture = Shader.PropertyToID("_ShadowMaskTexture");
        public static readonly int _LightLayersTexture = Shader.PropertyToID("_LightLayersTexture");
        public static readonly int _DistortionTexture = Shader.PropertyToID("_DistortionTexture");
        public static readonly int _ColorPyramidTexture = Shader.PropertyToID("_ColorPyramidTexture");
        public static readonly int _ColorPyramidUvScaleAndLimitPrevFrame = Shader.PropertyToID("_ColorPyramidUvScaleAndLimitPrevFrame");

        public static readonly int _DebugColorPickerTexture = Shader.PropertyToID("_DebugColorPickerTexture");
        public static readonly int _ColorPickerMode = Shader.PropertyToID("_ColorPickerMode");
        public static readonly int _ApplyLinearToSRGB = Shader.PropertyToID("_ApplyLinearToSRGB");
        public static readonly int _ColorPickerFontColor = Shader.PropertyToID("_ColorPickerFontColor");
        public static readonly int _FalseColorEnabled = Shader.PropertyToID("_FalseColor");
        public static readonly int _FalseColorThresholds = Shader.PropertyToID("_FalseColorThresholds");

        public static readonly int _DebugMatCapTexture = Shader.PropertyToID("_DebugMatCapTexture");
        public static readonly int _MatcapViewScale = Shader.PropertyToID("_MatcapViewScale");
        public static readonly int _MatcapMixAlbedo = Shader.PropertyToID("_MatcapMixAlbedo");

        public static readonly int _DebugFullScreenTexture = Shader.PropertyToID("_DebugFullScreenTexture");
        public static readonly int _BlitTexture = Shader.PropertyToID("_BlitTexture");
        public static readonly int _BlitScaleBias = Shader.PropertyToID("_BlitScaleBias");
        public static readonly int _BlitMipLevel = Shader.PropertyToID("_BlitMipLevel");
        public static readonly int _BlitScaleBiasRt = Shader.PropertyToID("_BlitScaleBiasRt");
        public static readonly int _BlitTextureSize = Shader.PropertyToID("_BlitTextureSize");
        public static readonly int _BlitPaddingSize = Shader.PropertyToID("_BlitPaddingSize");
        public static readonly int _BlitTexArraySlice = Shader.PropertyToID("_BlitTexArraySlice");

<<<<<<< HEAD
        public static readonly int _FilterKernels = Shader.PropertyToID("_FilterKernels");
        public static readonly int _FilterKernelsBasic = Shader.PropertyToID("_FilterKernelsBasic");
        public static readonly int _HalfRcpWeightedVariances = Shader.PropertyToID("_HalfRcpWeightedVariances");
=======
        public static readonly int _WorldScalesAndFilterRadiiAndThicknessRemaps = Shader.PropertyToID("_WorldScalesAndFilterRadiiAndThicknessRemaps");
>>>>>>> 21308052

        public static readonly int _CameraDepthTexture = Shader.PropertyToID("_CameraDepthTexture");
        public static readonly int _CameraMotionVectorsTexture = Shader.PropertyToID("_CameraMotionVectorsTexture");
        public static readonly int _FullScreenDebugMode = Shader.PropertyToID("_FullScreenDebugMode");
        public static readonly int _TransparencyOverdrawMaxPixelCost = Shader.PropertyToID("_TransparencyOverdrawMaxPixelCost");
        public static readonly int _CustomDepthTexture = Shader.PropertyToID("_CustomDepthTexture");
        public static readonly int _CustomColorTexture = Shader.PropertyToID("_CustomColorTexture");
        public static readonly int _CustomPassInjectionPoint = Shader.PropertyToID("_CustomPassInjectionPoint");

        public static readonly int _InputCubemap = Shader.PropertyToID("_InputCubemap");
        public static readonly int _Mipmap = Shader.PropertyToID("_Mipmap");

        public static readonly int _DiffusionProfileHash = Shader.PropertyToID("_DiffusionProfileHash");
        public static readonly int _MaxRadius = Shader.PropertyToID("_MaxRadius");
        public static readonly int _ShapeParam = Shader.PropertyToID("_ShapeParam");
        public static readonly int _StdDev1 = Shader.PropertyToID("_StdDev1");
        public static readonly int _StdDev2 = Shader.PropertyToID("_StdDev2");
        public static readonly int _LerpWeight = Shader.PropertyToID("_LerpWeight");
        public static readonly int _HalfRcpVarianceAndWeight1 = Shader.PropertyToID("_HalfRcpVarianceAndWeight1");
        public static readonly int _HalfRcpVarianceAndWeight2 = Shader.PropertyToID("_HalfRcpVarianceAndWeight2");
        public static readonly int _TransmissionTint = Shader.PropertyToID("_TransmissionTint");
        public static readonly int _ThicknessRemap = Shader.PropertyToID("_ThicknessRemap");

        public static readonly int _Cubemap = Shader.PropertyToID("_Cubemap");
        public static readonly int _InvOmegaP = Shader.PropertyToID("_InvOmegaP");
        public static readonly int _SkyParam = Shader.PropertyToID("_SkyParam");
        public static readonly int _BackplateParameters0 = Shader.PropertyToID("_BackplateParameters0");
        public static readonly int _BackplateParameters1 = Shader.PropertyToID("_BackplateParameters1");
        public static readonly int _BackplateParameters2 = Shader.PropertyToID("_BackplateParameters2");
        public static readonly int _BackplateShadowTint = Shader.PropertyToID("_BackplateShadowTint");
        public static readonly int _BackplateShadowFilter = Shader.PropertyToID("_BackplateShadowFilter");
        public static readonly int _SkyIntensity = Shader.PropertyToID("_SkyIntensity");
        public static readonly int _PixelCoordToViewDirWS = Shader.PropertyToID("_PixelCoordToViewDirWS");

        public static readonly int _Size = Shader.PropertyToID("_Size");
        public static readonly int _Source = Shader.PropertyToID("_Source");
        public static readonly int _Destination = Shader.PropertyToID("_Destination");
        public static readonly int _Mip0 = Shader.PropertyToID("_Mip0");
        public static readonly int _SourceMip = Shader.PropertyToID("_SourceMip");
        public static readonly int _SrcOffsetAndLimit = Shader.PropertyToID("_SrcOffsetAndLimit");
        public static readonly int _SrcScaleBias = Shader.PropertyToID("_SrcScaleBias");
        public static readonly int _SrcUvLimits = Shader.PropertyToID("_SrcUvLimits");
        public static readonly int _DstOffset         = Shader.PropertyToID("_DstOffset");
        public static readonly int _DepthMipChain = Shader.PropertyToID("_DepthMipChain");

        public static readonly int _VBufferDensity                    = Shader.PropertyToID("_VBufferDensity");
        public static readonly int _VBufferLighting                   = Shader.PropertyToID("_VBufferLighting");
        public static readonly int _VBufferLightingIntegral           = Shader.PropertyToID("_VBufferLightingIntegral");
        public static readonly int _VBufferLightingHistory            = Shader.PropertyToID("_VBufferLightingHistory");
        public static readonly int _VBufferLightingFeedback           = Shader.PropertyToID("_VBufferLightingFeedback");
        public static readonly int _VolumeBounds                      = Shader.PropertyToID("_VolumeBounds");
        public static readonly int _VolumeData                        = Shader.PropertyToID("_VolumeData");
        public static readonly int _VolumeMaskAtlas                   = Shader.PropertyToID("_VolumeMaskAtlas");

        public static readonly int _GroundIrradianceTexture           = Shader.PropertyToID("_GroundIrradianceTexture");
        public static readonly int _GroundIrradianceTable             = Shader.PropertyToID("_GroundIrradianceTable");
        public static readonly int _GroundIrradianceTableOrder        = Shader.PropertyToID("_GroundIrradianceTableOrder");
        public static readonly int _AirSingleScatteringTexture        = Shader.PropertyToID("_AirSingleScatteringTexture");
        public static readonly int _AirSingleScatteringTable          = Shader.PropertyToID("_AirSingleScatteringTable");
        public static readonly int _AerosolSingleScatteringTexture    = Shader.PropertyToID("_AerosolSingleScatteringTexture");
        public static readonly int _AerosolSingleScatteringTable      = Shader.PropertyToID("_AerosolSingleScatteringTable");
        public static readonly int _MultipleScatteringTexture         = Shader.PropertyToID("_MultipleScatteringTexture");
        public static readonly int _MultipleScatteringTable           = Shader.PropertyToID("_MultipleScatteringTable");
        public static readonly int _MultipleScatteringTableOrder      = Shader.PropertyToID("_MultipleScatteringTableOrder");

        public static readonly int _PlanetaryRadius                   = Shader.PropertyToID("_PlanetaryRadius");
        public static readonly int _RcpPlanetaryRadius                = Shader.PropertyToID("_RcpPlanetaryRadius");
        public static readonly int _AtmosphericDepth                  = Shader.PropertyToID("_AtmosphericDepth");
        public static readonly int _RcpAtmosphericDepth               = Shader.PropertyToID("_RcpAtmosphericDepth");

        public static readonly int _AtmosphericRadius                 = Shader.PropertyToID("_AtmosphericRadius");
        public static readonly int _AerosolAnisotropy                 = Shader.PropertyToID("_AerosolAnisotropy");
        public static readonly int _AerosolPhasePartConstant          = Shader.PropertyToID("_AerosolPhasePartConstant");

        public static readonly int _AirDensityFalloff                 = Shader.PropertyToID("_AirDensityFalloff");
        public static readonly int _AirScaleHeight                    = Shader.PropertyToID("_AirScaleHeight");
        public static readonly int _AerosolDensityFalloff             = Shader.PropertyToID("_AerosolDensityFalloff");
        public static readonly int _AerosolScaleHeight                = Shader.PropertyToID("_AerosolScaleHeight");

        public static readonly int _AirSeaLevelExtinction             = Shader.PropertyToID("_AirSeaLevelExtinction");
        public static readonly int _AerosolSeaLevelExtinction         = Shader.PropertyToID("_AerosolSeaLevelExtinction");

        public static readonly int _AirSeaLevelScattering             = Shader.PropertyToID("_AirSeaLevelScattering");
        public static readonly int _AerosolSeaLevelScattering         = Shader.PropertyToID("_AerosolSeaLevelScattering");

        public static readonly int _GroundAlbedo                      = Shader.PropertyToID("_GroundAlbedo");
        public static readonly int _IntensityMultiplier               = Shader.PropertyToID("_IntensityMultiplier");

        public static readonly int _PlanetCenterPosition              = Shader.PropertyToID("_PlanetCenterPosition");

        public static readonly int _PlanetRotation                    = Shader.PropertyToID("_PlanetRotation");
        public static readonly int _SpaceRotation                     = Shader.PropertyToID("_SpaceRotation");

        public static readonly int _HasGroundAlbedoTexture            = Shader.PropertyToID("_HasGroundAlbedoTexture");
        public static readonly int _GroundAlbedoTexture               = Shader.PropertyToID("_GroundAlbedoTexture");

        public static readonly int _HasGroundEmissionTexture          = Shader.PropertyToID("_HasGroundEmissionTexture");
        public static readonly int _GroundEmissionTexture             = Shader.PropertyToID("_GroundEmissionTexture");
        public static readonly int _GroundEmissionMultiplier          = Shader.PropertyToID("_GroundEmissionMultiplier");

        public static readonly int _HasSpaceEmissionTexture           = Shader.PropertyToID("_HasSpaceEmissionTexture");
        public static readonly int _SpaceEmissionTexture              = Shader.PropertyToID("_SpaceEmissionTexture");
        public static readonly int _SpaceEmissionMultiplier           = Shader.PropertyToID("_SpaceEmissionMultiplier");

        public static readonly int _RenderSunDisk                     = Shader.PropertyToID("_RenderSunDisk");

        public static readonly int _ColorSaturation                   = Shader.PropertyToID("_ColorSaturation");
        public static readonly int _AlphaSaturation                   = Shader.PropertyToID("_AlphaSaturation");
        public static readonly int _AlphaMultiplier                   = Shader.PropertyToID("_AlphaMultiplier");
        public static readonly int _HorizonTint                       = Shader.PropertyToID("_HorizonTint");
        public static readonly int _ZenithTint                        = Shader.PropertyToID("_ZenithTint");
        public static readonly int _HorizonZenithShiftPower           = Shader.PropertyToID("_HorizonZenithShiftPower");
        public static readonly int _HorizonZenithShiftScale           = Shader.PropertyToID("_HorizonZenithShiftScale");

        // Raytracing variables
        public static readonly int _RaytracingRayBias               = Shader.PropertyToID("_RaytracingRayBias");
        public static readonly int _RayTracingLayerMask             = Shader.PropertyToID("_RayTracingLayerMask");
        public static readonly int _RaytracingNumSamples            = Shader.PropertyToID("_RaytracingNumSamples");
        public static readonly int _RaytracingSampleIndex           = Shader.PropertyToID("_RaytracingSampleIndex");
        public static readonly int _RaytracingRayMaxLength          = Shader.PropertyToID("_RaytracingRayMaxLength");
        public static readonly int _PixelSpreadAngleTangent         = Shader.PropertyToID("_PixelSpreadAngleTangent");
        public static readonly int _RaytracingPixelSpreadAngle      = Shader.PropertyToID("_RaytracingPixelSpreadAngle");
        public static readonly string _RaytracingAccelerationStructureName          = "_RaytracingAccelerationStructure";

        // Light Cluster
        public static readonly int _MinClusterPos                   = Shader.PropertyToID("_MinClusterPos");
        public static readonly int _MaxClusterPos                   = Shader.PropertyToID("_MaxClusterPos");
        public static readonly int _LightPerCellCount               = Shader.PropertyToID("_LightPerCellCount");
        public static readonly int _LightDatasRT                    = Shader.PropertyToID("_LightDatasRT");
        public static readonly int _EnvLightDatasRT                 = Shader.PropertyToID("_EnvLightDatasRT");
        public static readonly int _PunctualLightCountRT            = Shader.PropertyToID("_PunctualLightCountRT");
        public static readonly int _AreaLightCountRT                = Shader.PropertyToID("_AreaLightCountRT");
        public static readonly int _EnvLightCountRT                 = Shader.PropertyToID("_EnvLightCountRT");
        public static readonly int _RaytracingLightCluster          = Shader.PropertyToID("_RaytracingLightCluster");

        // Denoising
        public static readonly int _HistoryBuffer                   = Shader.PropertyToID("_HistoryBuffer");
        public static readonly int _ValidationBuffer                = Shader.PropertyToID("_ValidationBuffer");
        public static readonly int _ValidationBufferRW              = Shader.PropertyToID("_ValidationBufferRW");
        public static readonly int _HistoryDepthTexture             = Shader.PropertyToID("_HistoryDepthTexture");
        public static readonly int _HistoryNormalBufferTexture      = Shader.PropertyToID("_HistoryNormalBufferTexture");
        public static readonly int _RaytracingDenoiseRadius         = Shader.PropertyToID("_RaytracingDenoiseRadius");
        public static readonly int _DenoiserFilterRadius            = Shader.PropertyToID("_DenoiserFilterRadius");
        public static readonly int _NormalHistoryCriterion          = Shader.PropertyToID("_NormalHistoryCriterion");
        public static readonly int _DenoiseInputTexture             = Shader.PropertyToID("_DenoiseInputTexture");
        public static readonly int _DenoiseOutputTextureRW          = Shader.PropertyToID("_DenoiseOutputTextureRW");
        public static readonly int _HalfResolutionFilter            = Shader.PropertyToID("_HalfResolutionFilter");
        public static readonly int _DenoisingHistorySlot            = Shader.PropertyToID("_DenoisingHistorySlot");
        public static readonly int _HistoryValidity                 = Shader.PropertyToID("_HistoryValidity");
        public static readonly int _ReflectionFilterMapping         = Shader.PropertyToID("_ReflectionFilterMapping");
        public static readonly int _DenoisingHistorySlice           = Shader.PropertyToID("_DenoisingHistorySlice");
        public static readonly int _DenoisingHistoryMask            = Shader.PropertyToID("_DenoisingHistoryMask");
        public static readonly int _DenoisingHistoryMaskSn          = Shader.PropertyToID("_DenoisingHistoryMaskSn");
        public static readonly int _DenoisingHistoryMaskUn          = Shader.PropertyToID("_DenoisingHistoryMaskUn");
        public static readonly int _HistoryValidityBuffer           = Shader.PropertyToID("_HistoryValidityBuffer");
        public static readonly int _ValidityOutputTextureRW         = Shader.PropertyToID("_ValidityOutputTextureRW");
        public static readonly int _VelocityBuffer                  = Shader.PropertyToID("_VelocityBuffer");
        public static readonly int _ShadowFilterMapping             = Shader.PropertyToID("_ShadowFilterMapping");
        public static readonly int _DistanceTexture                 = Shader.PropertyToID("_DistanceTexture");

        // Reflections
        public static readonly int _ReflectionHistorybufferRW       = Shader.PropertyToID("_ReflectionHistorybufferRW");
        public static readonly int _CurrentFrameTexture             = Shader.PropertyToID("_CurrentFrameTexture");
        public static readonly int _AccumulatedFrameTexture         = Shader.PropertyToID("_AccumulatedFrameTexture");
        public static readonly int _TemporalAccumuationWeight       = Shader.PropertyToID("_TemporalAccumuationWeight");
        public static readonly int _SpatialFilterRadius             = Shader.PropertyToID("_SpatialFilterRadius");
        public static readonly int _RaytracingReflectionMaxDistance = Shader.PropertyToID("_RaytracingReflectionMaxDistance");
        public static readonly int _RaytracingHitDistanceTexture    = Shader.PropertyToID("_RaytracingHitDistanceTexture");
        public static readonly int _RaytracingIntensityClamp        = Shader.PropertyToID("_RaytracingIntensityClamp");
        public static readonly int _RaytracingPreExposition         = Shader.PropertyToID("_RaytracingPreExposition");
        public static readonly int _RaytracingReflectionMinSmoothness   = Shader.PropertyToID("_RaytracingReflectionMinSmoothness");
        public static readonly int _RaytracingReflectionSmoothnessFadeStart   = Shader.PropertyToID("_RaytracingReflectionSmoothnessFadeStart");
        public static readonly int _RaytracingVSNormalTexture       = Shader.PropertyToID("_RaytracingVSNormalTexture");
        public static readonly int _RaytracingIncludeSky            = Shader.PropertyToID("_RaytracingIncludeSky");

        // Shadows
        public static readonly int _RaytracingTargetAreaLight       = Shader.PropertyToID("_RaytracingTargetAreaLight");
        public static readonly int _RaytracingShadowSlot            = Shader.PropertyToID("_RaytracingShadowSlot");
        public static readonly int _RaytracingChannelMask           = Shader.PropertyToID("_RaytracingChannelMask");
        public static readonly int _RaytracingAreaWorldToLocal      = Shader.PropertyToID("_RaytracingAreaWorldToLocal");
        public static readonly int _RaytracedAreaShadowSample       = Shader.PropertyToID("_RaytracedAreaShadowSample");
        public static readonly int _RaytracedAreaShadowIntegration = Shader.PropertyToID("_RaytracedAreaShadowIntegration");
        public static readonly int _RaytracingDirectionBuffer       = Shader.PropertyToID("_RaytracingDirectionBuffer");
        public static readonly int _RaytracingDistanceBuffer        = Shader.PropertyToID("_RaytracingDistanceBuffer");
        public static readonly int _RaytracingDistanceBufferRW      = Shader.PropertyToID("_RaytracingDistanceBufferRW");
        public static readonly int _AreaShadowTexture               = Shader.PropertyToID("_AreaShadowTexture");
        public static readonly int _AreaShadowTextureRW             = Shader.PropertyToID("_AreaShadowTextureRW");
        public static readonly int _ScreenSpaceShadowsTextureRW     = Shader.PropertyToID("_ScreenSpaceShadowsTextureRW");
        public static readonly int _AreaShadowHistory               = Shader.PropertyToID("_AreaShadowHistory");
        public static readonly int _AreaShadowHistoryRW             = Shader.PropertyToID("_AreaShadowHistoryRW");
        public static readonly int _AnalyticProbBuffer              = Shader.PropertyToID("_AnalyticProbBuffer");
        public static readonly int _AnalyticHistoryBuffer           = Shader.PropertyToID("_AnalyticHistoryBuffer");
        public static readonly int _RaytracingLightRadius           = Shader.PropertyToID("_RaytracingLightRadius");
        public static readonly int _RaytracingSpotAngle             = Shader.PropertyToID("_RaytracingSpotAngle");
        public static readonly int _RaytracedShadowIntegration      = Shader.PropertyToID("_RaytracedShadowIntegration");
        public static readonly int _RaytracedColorShadowIntegration = Shader.PropertyToID("_RaytracedColorShadowIntegration");

        public static readonly int _DirectionalLightAngle           = Shader.PropertyToID("_DirectionalLightAngle");
        public static readonly int _DirectionalLightDirection       = Shader.PropertyToID("_DirectionalLightDirection");
        public static readonly int _SphereLightPosition             = Shader.PropertyToID("_SphereLightPosition");
        public static readonly int _SphereLightRadius               = Shader.PropertyToID("_SphereLightRadius");

        // Ambient occlusion
        public static readonly int _RaytracingAOIntensity           = Shader.PropertyToID("_RaytracingAOIntensity");

        // Ray count
        public static readonly int _RayCountEnabled                 = Shader.PropertyToID("_RayCountEnabled");
        public static readonly int _RayCountTexture                 = Shader.PropertyToID("_RayCountTexture");
        public static readonly int _RayCountType                    = Shader.PropertyToID("_RayCountType");
        public static readonly int _InputRayCountTexture            = Shader.PropertyToID("_InputRayCountTexture");
        public static readonly int _InputRayCountBuffer             = Shader.PropertyToID("_InputRayCountBuffer");
        public static readonly int _OutputRayCountBuffer            = Shader.PropertyToID("_OutputRayCountBuffer");
        public static readonly int _InputBufferDimension            = Shader.PropertyToID("_InputBufferDimension");
        public static readonly int _OutputBufferDimension           = Shader.PropertyToID("_OutputBufferDimension");

        // Primary Visibility
        public static readonly int _RaytracingFlagMask              = Shader.PropertyToID("_RaytracingFlagMask");
        public static readonly int _RaytracingMinRecursion          = Shader.PropertyToID("_RaytracingMinRecursion");
        public static readonly int _RaytracingMaxRecursion          = Shader.PropertyToID("_RaytracingMaxRecursion");
        public static readonly int _RaytracingPrimaryDebug          = Shader.PropertyToID("_RaytracingPrimaryDebug");
        public static readonly int _RaytracingCameraNearPlane       = Shader.PropertyToID("_RaytracingCameraNearPlane");
        public static readonly int _RaytracingCameraSkyEnabled      = Shader.PropertyToID("_RaytracingCameraSkyEnabled");
        public static readonly int _RaytracingCameraClearColor      = Shader.PropertyToID("_RaytracingCameraClearColor");

        // Indirect diffuse
        public static readonly int _IndirectDiffuseTexture              = Shader.PropertyToID("_IndirectDiffuseTexture");
        public static readonly int _IndirectDiffuseTextureRW            = Shader.PropertyToID("_IndirectDiffuseTextureRW");
        public static readonly int _IndirectDiffuseHitPointTextureRW    = Shader.PropertyToID("_IndirectDiffuseHitPointTextureRW");
        public static readonly int _UpscaledIndirectDiffuseTextureRW    = Shader.PropertyToID("_UpscaledIndirectDiffuseTextureRW");

        // Deferred Lighting
        public static readonly int _RaytracingLitBufferRW           = Shader.PropertyToID("_RaytracingLitBufferRW");
        public static readonly int _RaytracingDiffuseRay            = Shader.PropertyToID("_RaytracingDiffuseRay");

        // Ray binning
        public static readonly int _RayBinResult                    = Shader.PropertyToID("_RayBinResult");
        public static readonly int _RayBinSizeResult                = Shader.PropertyToID("_RayBinSizeResult");
        public static readonly int _RayBinTileCountX                = Shader.PropertyToID("_RayBinTileCountX");

        // Sub Surface
        public static readonly int _ThroughputTextureRW             = Shader.PropertyToID("_ThroughputTextureRW");
        public static readonly int _NormalTextureRW                 = Shader.PropertyToID("_NormalTextureRW");
        public static readonly int _DirectionTextureRW              = Shader.PropertyToID("_DirectionTextureRW");
        public static readonly int _PositionTextureRW               = Shader.PropertyToID("_PositionTextureRW");
        public static readonly int _DiffuseLightingTextureRW        = Shader.PropertyToID("_DiffuseLightingTextureRW");

        // Accumulation
        public static readonly int _AccumulationFrameIndex          = Shader.PropertyToID("_AccumulationFrameIndex");
        public static readonly int _AccumulationNumSamples          = Shader.PropertyToID("_AccumulationNumSamples");
        public static readonly int _AccumulationWeights             = Shader.PropertyToID("_AccumulationWeights");
        public static readonly int _AccumulationNeedsExposure       = Shader.PropertyToID("_AccumulationNeedsExposure");
        public static readonly int _RadianceTexture                 = Shader.PropertyToID("_RadianceTexture");

        // Preintegrated texture name
        public static readonly int _PreIntegratedFGD_GGXDisneyDiffuse = Shader.PropertyToID("_PreIntegratedFGD_GGXDisneyDiffuse");
        public static readonly int _PreIntegratedFGD_CharlieAndFabric = Shader.PropertyToID("_PreIntegratedFGD_CharlieAndFabric");

        public static readonly int _ExposureTexture                = Shader.PropertyToID("_ExposureTexture");
        public static readonly int _PrevExposureTexture            = Shader.PropertyToID("_PrevExposureTexture");
        public static readonly int _PreviousExposureTexture        = Shader.PropertyToID("_PreviousExposureTexture");
        public static readonly int _ExposureParams                 = Shader.PropertyToID("_ExposureParams");
        public static readonly int _AdaptationParams               = Shader.PropertyToID("_AdaptationParams");
        public static readonly int _ExposureCurveTexture           = Shader.PropertyToID("_ExposureCurveTexture");
        public static readonly int _Variants                       = Shader.PropertyToID("_Variants");
        public static readonly int _InputTexture                   = Shader.PropertyToID("_InputTexture");
        public static readonly int _OutputTexture                  = Shader.PropertyToID("_OutputTexture");
        public static readonly int _SourceTexture                  = Shader.PropertyToID("_SourceTexture");
        public static readonly int _InputHistoryTexture            = Shader.PropertyToID("_InputHistoryTexture");
        public static readonly int _OutputHistoryTexture           = Shader.PropertyToID("_OutputHistoryTexture");
        public static readonly int _InputVelocityMagnitudeHistory  = Shader.PropertyToID("_InputVelocityMagnitudeHistory");
        public static readonly int _OutputVelocityMagnitudeHistory = Shader.PropertyToID("_OutputVelocityMagnitudeHistory");

        public static readonly int _TargetScale                    = Shader.PropertyToID("_TargetScale");
        public static readonly int _Params                         = Shader.PropertyToID("_Params");
        public static readonly int _Params1                        = Shader.PropertyToID("_Params1");
        public static readonly int _Params2                        = Shader.PropertyToID("_Params2");
        public static readonly int _BokehKernel                    = Shader.PropertyToID("_BokehKernel");
        public static readonly int _InputCoCTexture                = Shader.PropertyToID("_InputCoCTexture");
        public static readonly int _InputHistoryCoCTexture         = Shader.PropertyToID("_InputHistoryCoCTexture");
        public static readonly int _OutputCoCTexture               = Shader.PropertyToID("_OutputCoCTexture");
        public static readonly int _OutputNearCoCTexture           = Shader.PropertyToID("_OutputNearCoCTexture");
        public static readonly int _OutputNearTexture              = Shader.PropertyToID("_OutputNearTexture");
        public static readonly int _OutputFarCoCTexture            = Shader.PropertyToID("_OutputFarCoCTexture");
        public static readonly int _OutputFarTexture               = Shader.PropertyToID("_OutputFarTexture");
        public static readonly int _OutputMip1                     = Shader.PropertyToID("_OutputMip1");
        public static readonly int _OutputMip2                     = Shader.PropertyToID("_OutputMip2");
        public static readonly int _OutputMip3                     = Shader.PropertyToID("_OutputMip3");
        public static readonly int _OutputMip4                     = Shader.PropertyToID("_OutputMip4");
        public static readonly int _IndirectBuffer                 = Shader.PropertyToID("_IndirectBuffer");
        public static readonly int _InputNearCoCTexture            = Shader.PropertyToID("_InputNearCoCTexture");
        public static readonly int _NearTileList                   = Shader.PropertyToID("_NearTileList");
        public static readonly int _InputFarTexture                = Shader.PropertyToID("_InputFarTexture");
        public static readonly int _InputNearTexture               = Shader.PropertyToID("_InputNearTexture");
        public static readonly int _InputFarCoCTexture             = Shader.PropertyToID("_InputFarCoCTexture");
        public static readonly int _FarTileList                    = Shader.PropertyToID("_FarTileList");
        public static readonly int _TileList                       = Shader.PropertyToID("_TileList");
        public static readonly int _TexelSize                      = Shader.PropertyToID("_TexelSize");
        public static readonly int _InputDilatedCoCTexture         = Shader.PropertyToID("_InputDilatedCoCTexture");
        public static readonly int _OutputAlphaTexture             = Shader.PropertyToID("_OutputAlphaTexture");
        public static readonly int _InputNearAlphaTexture          = Shader.PropertyToID("_InputNearAlphaTexture");
        public static readonly int _CoCTargetScale                 = Shader.PropertyToID("_CoCTargetScale");

        public static readonly int _BloomParams                    = Shader.PropertyToID("_BloomParams");
        public static readonly int _BloomTint                      = Shader.PropertyToID("_BloomTint");
        public static readonly int _BloomTexture                   = Shader.PropertyToID("_BloomTexture");
        public static readonly int _BloomDirtTexture               = Shader.PropertyToID("_BloomDirtTexture");
        public static readonly int _BloomDirtScaleOffset           = Shader.PropertyToID("_BloomDirtScaleOffset");
        public static readonly int _InputLowTexture                = Shader.PropertyToID("_InputLowTexture");
        public static readonly int _InputHighTexture               = Shader.PropertyToID("_InputHighTexture");
        public static readonly int _BloomBicubicParams             = Shader.PropertyToID("_BloomBicubicParams");
        public static readonly int _BloomThreshold                 = Shader.PropertyToID("_BloomThreshold");

        public static readonly int _ChromaSpectralLut              = Shader.PropertyToID("_ChromaSpectralLut");
        public static readonly int _ChromaParams                   = Shader.PropertyToID("_ChromaParams");

        public static readonly int _VignetteParams1                = Shader.PropertyToID("_VignetteParams1");
        public static readonly int _VignetteParams2                = Shader.PropertyToID("_VignetteParams2");
        public static readonly int _VignetteColor                  = Shader.PropertyToID("_VignetteColor");
        public static readonly int _VignetteMask                   = Shader.PropertyToID("_VignetteMask");

        public static readonly int _DistortionParams1              = Shader.PropertyToID("_DistortionParams1");
        public static readonly int _DistortionParams2              = Shader.PropertyToID("_DistortionParams2");

        public static readonly int _LogLut3D                       = Shader.PropertyToID("_LogLut3D");
        public static readonly int _LogLut3D_Params                = Shader.PropertyToID("_LogLut3D_Params");
        public static readonly int _ColorBalance                   = Shader.PropertyToID("_ColorBalance");
        public static readonly int _ColorFilter                    = Shader.PropertyToID("_ColorFilter");
        public static readonly int _ChannelMixerRed                = Shader.PropertyToID("_ChannelMixerRed");
        public static readonly int _ChannelMixerGreen              = Shader.PropertyToID("_ChannelMixerGreen");
        public static readonly int _ChannelMixerBlue               = Shader.PropertyToID("_ChannelMixerBlue");
        public static readonly int _HueSatCon                      = Shader.PropertyToID("_HueSatCon");
        public static readonly int _Lift                           = Shader.PropertyToID("_Lift");
        public static readonly int _Gamma                          = Shader.PropertyToID("_Gamma");
        public static readonly int _Gain                           = Shader.PropertyToID("_Gain");
        public static readonly int _Shadows                        = Shader.PropertyToID("_Shadows");
        public static readonly int _Midtones                       = Shader.PropertyToID("_Midtones");
        public static readonly int _Highlights                     = Shader.PropertyToID("_Highlights");
        public static readonly int _ShaHiLimits                    = Shader.PropertyToID("_ShaHiLimits");
        public static readonly int _SplitShadows                   = Shader.PropertyToID("_SplitShadows");
        public static readonly int _SplitHighlights                = Shader.PropertyToID("_SplitHighlights");
        public static readonly int _CurveMaster                    = Shader.PropertyToID("_CurveMaster");
        public static readonly int _CurveRed                       = Shader.PropertyToID("_CurveRed");
        public static readonly int _CurveGreen                     = Shader.PropertyToID("_CurveGreen");
        public static readonly int _CurveBlue                      = Shader.PropertyToID("_CurveBlue");
        public static readonly int _CurveHueVsHue                  = Shader.PropertyToID("_CurveHueVsHue");
        public static readonly int _CurveHueVsSat                  = Shader.PropertyToID("_CurveHueVsSat");
        public static readonly int _CurveSatVsSat                  = Shader.PropertyToID("_CurveSatVsSat");
        public static readonly int _CurveLumVsSat                  = Shader.PropertyToID("_CurveLumVsSat");

        public static readonly int _CustomToneCurve                = Shader.PropertyToID("_CustomToneCurve");
        public static readonly int _ToeSegmentA                    = Shader.PropertyToID("_ToeSegmentA");
        public static readonly int _ToeSegmentB                    = Shader.PropertyToID("_ToeSegmentB");
        public static readonly int _MidSegmentA                    = Shader.PropertyToID("_MidSegmentA");
        public static readonly int _MidSegmentB                    = Shader.PropertyToID("_MidSegmentB");
        public static readonly int _ShoSegmentA                    = Shader.PropertyToID("_ShoSegmentA");
        public static readonly int _ShoSegmentB                    = Shader.PropertyToID("_ShoSegmentB");

        public static readonly int _Depth                          = Shader.PropertyToID("_Depth");
        public static readonly int _LinearZ                        = Shader.PropertyToID("_LinearZ");
        public static readonly int _DS2x                           = Shader.PropertyToID("_DS2x");
        public static readonly int _DS4x                           = Shader.PropertyToID("_DS4x");
        public static readonly int _DS8x                           = Shader.PropertyToID("_DS8x");
        public static readonly int _DS16x                          = Shader.PropertyToID("_DS16x");
        public static readonly int _DS2xAtlas                      = Shader.PropertyToID("_DS2xAtlas");
        public static readonly int _DS4xAtlas                      = Shader.PropertyToID("_DS4xAtlas");
        public static readonly int _DS8xAtlas                      = Shader.PropertyToID("_DS8xAtlas");
        public static readonly int _DS16xAtlas                     = Shader.PropertyToID("_DS16xAtlas");
        public static readonly int _InvThicknessTable              = Shader.PropertyToID("_InvThicknessTable");
        public static readonly int _SampleWeightTable              = Shader.PropertyToID("_SampleWeightTable");
        public static readonly int _InvSliceDimension              = Shader.PropertyToID("_InvSliceDimension");
        public static readonly int _AdditionalParams               = Shader.PropertyToID("_AdditionalParams");
        public static readonly int _Occlusion                      = Shader.PropertyToID("_Occlusion");
        public static readonly int _InvLowResolution               = Shader.PropertyToID("_InvLowResolution");
        public static readonly int _InvHighResolution              = Shader.PropertyToID("_InvHighResolution");
        public static readonly int _LoResDB                        = Shader.PropertyToID("_LoResDB");
        public static readonly int _HiResDB                        = Shader.PropertyToID("_HiResDB");
        public static readonly int _LoResAO1                       = Shader.PropertyToID("_LoResAO1");
        public static readonly int _HiResAO                        = Shader.PropertyToID("_HiResAO");
        public static readonly int _AoResult                       = Shader.PropertyToID("_AoResult");

        public static readonly int _GrainTexture                   = Shader.PropertyToID("_GrainTexture");
        public static readonly int _GrainParams                    = Shader.PropertyToID("_GrainParams");
        public static readonly int _GrainTextureParams             = Shader.PropertyToID("_GrainTextureParams");
        public static readonly int _BlueNoiseTexture               = Shader.PropertyToID("_BlueNoiseTexture");
        public static readonly int _AlphaTexture                   = Shader.PropertyToID("_AlphaTexture");
        public static readonly int _OwenScrambledRGTexture         = Shader.PropertyToID("_OwenScrambledRGTexture");
        public static readonly int _OwenScrambledTexture           = Shader.PropertyToID("_OwenScrambledTexture");
        public static readonly int _ScramblingTileXSPP             = Shader.PropertyToID("_ScramblingTileXSPP");
        public static readonly int _RankingTileXSPP                = Shader.PropertyToID("_RankingTileXSPP");
        public static readonly int _ScramblingTexture              = Shader.PropertyToID("_ScramblingTexture");
        public static readonly int _AfterPostProcessTexture        = Shader.PropertyToID("_AfterPostProcessTexture");
        public static readonly int _DitherParams                   = Shader.PropertyToID("_DitherParams");
        public static readonly int _KeepAlpha                      = Shader.PropertyToID("_KeepAlpha");
        public static readonly int _UVTransform                    = Shader.PropertyToID("_UVTransform");

        public static readonly int _MotionVecAndDepth              = Shader.PropertyToID("_MotionVecAndDepth");
        public static readonly int _TileMinMaxMotionVec            = Shader.PropertyToID("_TileMinMaxMotionVec");
        public static readonly int _TileMaxNeighbourhood           = Shader.PropertyToID("_TileMaxNeighbourhood");
        public static readonly int _TileToScatterMax               = Shader.PropertyToID("_TileToScatterMax");
        public static readonly int _TileToScatterMin               = Shader.PropertyToID("_TileToScatterMin");
        public static readonly int _TileTargetSize                 = Shader.PropertyToID("_TileTargetSize");
        public static readonly int _MotionBlurParams               = Shader.PropertyToID("_MotionBlurParams0");
        public static readonly int _MotionBlurParams1              = Shader.PropertyToID("_MotionBlurParams1");
        public static readonly int _MotionBlurParams2              = Shader.PropertyToID("_MotionBlurParams2");
        public static readonly int _PrevVPMatrixNoTranslation      = Shader.PropertyToID("_PrevVPMatrixNoTranslation");

        public static readonly int _SMAAAreaTex                    = Shader.PropertyToID("_AreaTex");
        public static readonly int _SMAASearchTex                  = Shader.PropertyToID("_SearchTex");
        public static readonly int _SMAABlendTex                   = Shader.PropertyToID("_BlendTex");
        public static readonly int _SMAARTMetrics                  = Shader.PropertyToID("_SMAARTMetrics");

        public static readonly int _LowResDepthTexture             = Shader.PropertyToID("_LowResDepthTexture");
        public static readonly int _LowResTransparent              = Shader.PropertyToID("_LowResTransparent");

        public static readonly int _AOBufferSize                   = Shader.PropertyToID("_AOBufferSize");
        public static readonly int _AOParams0                      = Shader.PropertyToID("_AOParams0");
        public static readonly int _AOParams1                      = Shader.PropertyToID("_AOParams1");
        public static readonly int _AOParams2                      = Shader.PropertyToID("_AOParams2");
        public static readonly int _AOParams3                      = Shader.PropertyToID("_AOParams3");
        public static readonly int _AOParams4                      = Shader.PropertyToID("_AOParams4");
        public static readonly int _FirstTwoDepthMipOffsets        = Shader.PropertyToID("_FirstTwoDepthMipOffsets");
        public static readonly int _OcclusionTexture               = Shader.PropertyToID("_OcclusionTexture");
        public static readonly int _BentNormalsTexture             = Shader.PropertyToID("_BentNormalsTexture");
        public static readonly int _AOPackedData                   = Shader.PropertyToID("_AOPackedData");
        public static readonly int _AOPackedHistory                = Shader.PropertyToID("_AOPackedHistory");
        public static readonly int _AODepthToViewParams            = Shader.PropertyToID("_AODepthToViewParams");
        public static readonly int _AOPackedBlurred                = Shader.PropertyToID("_AOPackedBlurred");
        public static readonly int _AOOutputHistory                = Shader.PropertyToID("_AOOutputHistory");

        // Contrast Adaptive Sharpening
        public static readonly int _Sharpness                      = Shader.PropertyToID("Sharpness");
        public static readonly int _InputTextureDimensions         = Shader.PropertyToID("InputTextureDimensions");
        public static readonly int _OutputTextureDimensions        = Shader.PropertyToID("OutputTextureDimensions");

        // BlitCubeTextureFace.shader
        public static readonly int _InputTex                       = Shader.PropertyToID("_InputTex");
        public static readonly int _LoD                            = Shader.PropertyToID("_LoD");
        public static readonly int _FaceIndex                      = Shader.PropertyToID("_FaceIndex");
    }

    // Shared material property names
    static class HDMaterialProperties
    {
        // Stencil properties
        public const string kStencilRef = "_StencilRef";
        public const string kStencilWriteMask = "_StencilWriteMask";
        public const string kStencilRefDepth = "_StencilRefDepth";
        public const string kStencilWriteMaskDepth = "_StencilWriteMaskDepth";
        public const string kStencilRefGBuffer = "_StencilRefGBuffer";
        public const string kStencilWriteMaskGBuffer = "_StencilWriteMaskGBuffer";
        public const string kStencilRefMV = "_StencilRefMV";
        public const string kStencilWriteMaskMV = "_StencilWriteMaskMV";
        public const string kStencilRefDistortionVec = "_StencilRefDistortionVec";
        public const string kStencilWriteMaskDistortionVec = "_StencilWriteMaskDistortionVec";
        public const string kUseSplitLighting = "_RequireSplitLighting";

        public const string kZWrite = "_ZWrite";
        public const string kTransparentZWrite = "_TransparentZWrite";
        public const string kTransparentCullMode = "_TransparentCullMode";
        public const string kZTestTransparent = "_ZTestTransparent";
        public const string kRayTracing = "_RayTracing";

        public const string kEmissiveColorMap = "_EmissiveColorMap";

        public const string kSurfaceType = "_SurfaceType";
        public const string kMaterialID = "_MaterialID";
        public const string kTransmissionEnable = "_TransmissionEnable";
        public const string kEnableDecals = "_SupportDecals";
        public const string kSupportDecals = kEnableDecals;
        public const string kEnableSSR = "_ReceivesSSR";

        public const string kLayerCount = "_LayerCount";

        public const string kAlphaCutoffEnabled = "_AlphaCutoffEnable";
        public const string kZTestGBuffer = "_ZTestGBuffer";
        public const string kZTestDepthEqualForOpaque = "_ZTestDepthEqualForOpaque";
        public const string kBlendMode = "_BlendMode";
        public const string kAlphaToMask = "_AlphaToMask";
        public const string kEnableFogOnTransparent = "_EnableFogOnTransparent";
        public const string kDistortionDepthTest = "_DistortionDepthTest";
        public const string kDistortionEnable = "_DistortionEnable";
        public const string kZTestModeDistortion = "_ZTestModeDistortion";
        public const string kDistortionBlendMode = "_DistortionBlendMode";
        public const string kTransparentWritingMotionVec = "_TransparentWritingMotionVec";
        public const string kEnableBlendModePreserveSpecularLighting = "_EnableBlendModePreserveSpecularLighting";
        public const string kEmissionColor = "_EmissionColor";
        public const string kTransparentBackfaceEnable = "_TransparentBackfaceEnable";
        public const string kDoubleSidedEnable = "_DoubleSidedEnable";
        public const string kDoubleSidedNormalMode = "_DoubleSidedNormalMode";
        public const string kDistortionOnly = "_DistortionOnly";
        public const string kTransparentDepthPrepassEnable = "_TransparentDepthPrepassEnable";
        public const string kTransparentDepthPostpassEnable = "_TransparentDepthPostpassEnable";
        public const string kTransparentSortPriority = "_TransparentSortPriority";

        public const int kMaxLayerCount = 4;

        public const string kUVBase = "_UVBase";
        public const string kTexWorldScale = "_TexWorldScale";
        public const string kUVMappingMask = "_UVMappingMask";
        public const string kUVDetail = "_UVDetail";
        public const string kUVDetailsMappingMask = "_UVDetailsMappingMask";
        public const string kReceivesSSR = "_ReceivesSSR";
        public const string kReceivesSSRTransparent = "_ReceivesSSRTransparent";
        public const string kAddPrecomputedVelocity = "_AddPrecomputedVelocity";
        public const string kShadowMatteFilter = "_ShadowMatteFilter";

        public static readonly Color[] kLayerColors =
        {
            Color.white,
            Color.red,
            Color.green,
            Color.blue
        };
    }
}<|MERGE_RESOLUTION|>--- conflicted
+++ resolved
@@ -172,15 +172,6 @@
 
         public static readonly int _SkyTexture = Shader.PropertyToID("_SkyTexture");
 
-<<<<<<< HEAD
-=======
-        public static readonly int _EnableSubsurfaceScattering = Shader.PropertyToID("_EnableSubsurfaceScattering");
-        public static readonly int _TransmittanceMultiplier = Shader.PropertyToID("_TransmittanceMultiplier");
-        public static readonly int _TexturingModeFlags = Shader.PropertyToID("_TexturingModeFlags");
-        public static readonly int _TransmissionFlags = Shader.PropertyToID("_TransmissionFlags");
-        public static readonly int _ShapeParamsAndMaxScatterDists = Shader.PropertyToID("_ShapeParamsAndMaxScatterDists");
-        public static readonly int _TransmissionTintsAndFresnel0 = Shader.PropertyToID("_TransmissionTintsAndFresnel0");
->>>>>>> 21308052
         public static readonly int specularLightingUAV = Shader.PropertyToID("specularLightingUAV");
         public static readonly int diffuseLightingUAV = Shader.PropertyToID("diffuseLightingUAV");
         public static readonly int _DiffusionProfileAsset = Shader.PropertyToID("_DiffusionProfileAsset");
@@ -200,13 +191,7 @@
         public static readonly int _ContactShadowParamsParameters = Shader.PropertyToID("_ContactShadowParamsParameters");
         public static readonly int _ContactShadowParamsParameters2 = Shader.PropertyToID("_ContactShadowParamsParameters2");
         public static readonly int _DirectionalContactShadowSampleCount = Shader.PropertyToID("_SampleCount");
-<<<<<<< HEAD
-        public static readonly int _ShadowClipPlanes = Shader.PropertyToID("_ShadowClipPlanes");
-=======
-        public static readonly int _MicroShadowOpacity = Shader.PropertyToID("_MicroShadowOpacity");
-        public static readonly int _DirectionalTransmissionMultiplier = Shader.PropertyToID("_DirectionalTransmissionMultiplier");
         public static readonly int _ShadowFrustumPlanes = Shader.PropertyToID("_ShadowFrustumPlanes");
->>>>>>> 21308052
 
         public static readonly int _StencilMask = Shader.PropertyToID("_StencilMask");
         public static readonly int _StencilRef = Shader.PropertyToID("_StencilRef");
@@ -238,8 +223,6 @@
         public static readonly int _DecalPropertyMaskBuffer = Shader.PropertyToID("_DecalPropertyMaskBuffer");
         public static readonly int _DecalPropertyMaskBufferSRV = Shader.PropertyToID("_DecalPropertyMaskBufferSRV");
 
-<<<<<<< HEAD
-=======
 
         public static readonly int _WorldSpaceCameraPos = Shader.PropertyToID("_WorldSpaceCameraPos");
         public static readonly int _PrevCamPosRWS = Shader.PropertyToID("_PrevCamPosRWS");
@@ -264,11 +247,11 @@
         public static readonly int _FrustumPlanes = Shader.PropertyToID("_FrustumPlanes");
         public static readonly int _TaaFrameInfo = Shader.PropertyToID("_TaaFrameInfo");
         public static readonly int _TaaJitterStrength = Shader.PropertyToID("_TaaJitterStrength");
+
         public static readonly int _TaaPostParameters = Shader.PropertyToID("_TaaPostParameters");
         public static readonly int _TaaHistorySize = Shader.PropertyToID("_TaaHistorySize");
         public static readonly int _TaaFilterWeights = Shader.PropertyToID("_TaaFilterWeights");
 
->>>>>>> 21308052
         public static readonly int _WorldSpaceCameraPos1 = Shader.PropertyToID("_WorldSpaceCameraPos1");
         public static readonly int _ViewMatrix1 = Shader.PropertyToID("_ViewMatrix1");
 
@@ -390,13 +373,9 @@
         public static readonly int _BlitPaddingSize = Shader.PropertyToID("_BlitPaddingSize");
         public static readonly int _BlitTexArraySlice = Shader.PropertyToID("_BlitTexArraySlice");
 
-<<<<<<< HEAD
         public static readonly int _FilterKernels = Shader.PropertyToID("_FilterKernels");
         public static readonly int _FilterKernelsBasic = Shader.PropertyToID("_FilterKernelsBasic");
         public static readonly int _HalfRcpWeightedVariances = Shader.PropertyToID("_HalfRcpWeightedVariances");
-=======
-        public static readonly int _WorldScalesAndFilterRadiiAndThicknessRemaps = Shader.PropertyToID("_WorldScalesAndFilterRadiiAndThicknessRemaps");
->>>>>>> 21308052
 
         public static readonly int _CameraDepthTexture = Shader.PropertyToID("_CameraDepthTexture");
         public static readonly int _CameraMotionVectorsTexture = Shader.PropertyToID("_CameraMotionVectorsTexture");
