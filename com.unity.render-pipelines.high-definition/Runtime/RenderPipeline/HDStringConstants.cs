namespace UnityEngine.Rendering.HighDefinition
{
    /// <summary>Pass names and shader ids used in HDRP. these names can be used as filters when rendering objects in a custom pass or a DrawRenderers() call.</summary>
    public static class HDShaderPassNames
    {
        // ShaderPass string - use to have consistent name through the code
        /// <summary>Empty pass name.</summary>
        public static readonly string s_EmptyStr = "";
        /// <summary>Forward pass name.</summary>
        public static readonly string s_ForwardStr = "Forward";
        /// <summary>Depth Only pass name.</summary>
        public static readonly string s_DepthOnlyStr = "DepthOnly";
        /// <summary>Depth Forward Only pass name.</summary>
        public static readonly string s_DepthForwardOnlyStr = "DepthForwardOnly";
        /// <summary>Forward Only pass name.</summary>
        public static readonly string s_ForwardOnlyStr = "ForwardOnly";
        /// <summary>GBuffer pass name.</summary>
        public static readonly string s_GBufferStr = "GBuffer";
        /// <summary>GBuffer With Prepass pass name.</summary>
        public static readonly string s_GBufferWithPrepassStr = "GBufferWithPrepass";
        /// <summary>Legacy Unlit cross pipeline pass name.</summary>
        public static readonly string s_SRPDefaultUnlitStr = "SRPDefaultUnlit";
        /// <summary>Motion Vectors pass name.</summary>
        public static readonly string s_MotionVectorsStr = "MotionVectors";
        /// <summary>Distortion Vectors pass name.</summary>
        public static readonly string s_DistortionVectorsStr = "DistortionVectors";
        /// <summary>Transparent Depth Prepass pass name.</summary>
        public static readonly string s_TransparentDepthPrepassStr = "TransparentDepthPrepass";
        /// <summary>Transparent Backface pass name.</summary>
        public static readonly string s_TransparentBackfaceStr = "TransparentBackface";
        /// <summary>Transparent Depth Postpass pass name.</summary>
        public static readonly string s_TransparentDepthPostpassStr = "TransparentDepthPostpass";
        /// <summary>RayTracing Prepass pass name.</summary>
        public static readonly string s_RayTracingPrepassStr = "RayTracingPrepass";
        /// <summary>Visibility DXR pass name.</summary>
        public static readonly string s_RayTracingVisibilityStr = "VisibilityDXR";
        /// <summary>PathTracing DXR pass name.</summary>
        public static readonly string s_PathTracingDXRStr = "PathTracingDXR";
        /// <summary>META pass name.</summary>
        public static readonly string s_MetaStr = "META";
        /// <summary>Shadow Caster pass name.</summary>
        public static readonly string s_ShadowCasterStr = "ShadowCaster";
        /// <summary>FullScreen Debug pass name.</summary>
        public static readonly string s_FullScreenDebugStr = "FullScreenDebug";
        /// <summary>DBuffer Projector pass name.</summary>
        public static readonly string s_DBufferProjectorStr = DecalSystem.s_MaterialDecalPassNames[(int)DecalSystem.MaterialDecalPass.DBufferProjector];
        /// <summary>Decal Projector Forward Emissive pass name.</summary>
        public static readonly string s_DecalProjectorForwardEmissiveStr = DecalSystem.s_MaterialDecalPassNames[(int)DecalSystem.MaterialDecalPass.DecalProjectorForwardEmissive];
        /// <summary>DBuffer Mesh pass name.</summary>
        public static readonly string s_DBufferMeshStr = DecalSystem.s_MaterialDecalPassNames[(int)DecalSystem.MaterialDecalPass.DBufferMesh];
        /// <summary>Decal Mesh Forward Emissive pass name.</summary>
        public static readonly string s_DecalMeshForwardEmissiveStr = DecalSystem.s_MaterialDecalPassNames[(int)DecalSystem.MaterialDecalPass.DecalMeshForwardEmissive];

        // ShaderPass name
        /// <summary>Empty shader tag id.</summary>
        public static readonly ShaderTagId s_EmptyName = new ShaderTagId(s_EmptyStr);
        /// <summary>Forward shader tag id.</summary>
        public static readonly ShaderTagId s_ForwardName = new ShaderTagId(s_ForwardStr);
        /// <summary>Depth Only shader tag id.</summary>
        public static readonly ShaderTagId s_DepthOnlyName = new ShaderTagId(s_DepthOnlyStr);
        /// <summary>Depth Forward Only shader tag id.</summary>
        public static readonly ShaderTagId s_DepthForwardOnlyName = new ShaderTagId(s_DepthForwardOnlyStr);
        /// <summary>Forward Only shader tag id.</summary>
        public static readonly ShaderTagId s_ForwardOnlyName = new ShaderTagId(s_ForwardOnlyStr);
        /// <summary>GBuffer shader tag id.</summary>
        public static readonly ShaderTagId s_GBufferName = new ShaderTagId(s_GBufferStr);
        /// <summary>GBufferWithPrepass shader tag id.</summary>
        public static readonly ShaderTagId s_GBufferWithPrepassName = new ShaderTagId(s_GBufferWithPrepassStr);
        /// <summary>Legacy Unlit cross pipeline shader tag id.</summary>
        public static readonly ShaderTagId s_SRPDefaultUnlitName = new ShaderTagId(s_SRPDefaultUnlitStr);
        /// <summary>Motion Vectors shader tag id.</summary>
        public static readonly ShaderTagId s_MotionVectorsName = new ShaderTagId(s_MotionVectorsStr);
        /// <summary>Distortion Vectors shader tag id.</summary>
        public static readonly ShaderTagId s_DistortionVectorsName = new ShaderTagId(s_DistortionVectorsStr);
        /// <summary>Transparent Depth Prepass shader tag id.</summary>
        public static readonly ShaderTagId s_TransparentDepthPrepassName = new ShaderTagId(s_TransparentDepthPrepassStr);
        /// <summary>Transparent Backface shader tag id.</summary>
        public static readonly ShaderTagId s_TransparentBackfaceName = new ShaderTagId(s_TransparentBackfaceStr);
        /// <summary>Transparent Depth Postpass shader tag id.</summary>
        public static readonly ShaderTagId s_TransparentDepthPostpassName = new ShaderTagId(s_TransparentDepthPostpassStr);
        /// <summary>RayTracing Prepass shader tag id.</summary>
        public static readonly ShaderTagId s_RayTracingPrepassName = new ShaderTagId(s_RayTracingPrepassStr);
        /// <summary>FullScreen Debug shader tag id.</summary>
        public static readonly ShaderTagId s_FullScreenDebugName = new ShaderTagId(s_FullScreenDebugStr);

        /// <summary>DBuffer Mesh shader tag id.</summary>
        public static readonly ShaderTagId s_DBufferMeshName = new ShaderTagId(s_DBufferMeshStr);
        /// <summary>Decal Mesh Forward Emissive shader tag id.</summary>
        public static readonly ShaderTagId s_DecalMeshForwardEmissiveName = new ShaderTagId(s_DecalMeshForwardEmissiveStr);

        // Legacy name
        internal static readonly ShaderTagId s_AlwaysName = new ShaderTagId("Always");
        internal static readonly ShaderTagId s_ForwardBaseName = new ShaderTagId("ForwardBase");
        internal static readonly ShaderTagId s_DeferredName = new ShaderTagId("Deferred");
        internal static readonly ShaderTagId s_PrepassBaseName = new ShaderTagId("PrepassBase");
        internal static readonly ShaderTagId s_VertexName = new ShaderTagId("Vertex");
        internal static readonly ShaderTagId s_VertexLMRGBMName = new ShaderTagId("VertexLMRGBM");
        internal static readonly ShaderTagId s_VertexLMName = new ShaderTagId("VertexLM");
    }

    // Pre-hashed shader ids - naming conventions are a bit off in this file as we use the same
    // fields names as in the shaders for ease of use...
    // TODO: Would be nice to clean this up at some point
    static class HDShaderIDs
    {
        public static readonly int _ZClip = Shader.PropertyToID("_ZClip");

        public static readonly int _HDShadowDatas = Shader.PropertyToID("_HDShadowDatas");
        public static readonly int _HDDirectionalShadowData = Shader.PropertyToID("_HDDirectionalShadowData");
        public static readonly int _ShadowmapAtlas = Shader.PropertyToID("_ShadowmapAtlas");
        public static readonly int _ShadowmapAreaAtlas = Shader.PropertyToID("_ShadowmapAreaAtlas");
        public static readonly int _ShadowmapCascadeAtlas = Shader.PropertyToID("_ShadowmapCascadeAtlas");

        public static readonly int _CachedShadowmapAtlas = Shader.PropertyToID("_CachedShadowmapAtlas");
        public static readonly int _CachedAreaLightShadowmapAtlas = Shader.PropertyToID("_CachedAreaLightShadowmapAtlas");
        public static readonly int _CachedShadowAtlasSize = Shader.PropertyToID("_CachedShadowAtlasSize");
        public static readonly int _CachedAreaShadowAtlasSize = Shader.PropertyToID("_CachedAreaShadowAtlasSize");

        // Moment shadow map data
        public static readonly int _MomentShadowAtlas = Shader.PropertyToID("_MomentShadowAtlas");
        public static readonly int _MomentShadowmapSlotST = Shader.PropertyToID("_MomentShadowmapSlotST");
        public static readonly int _MomentShadowmapSize = Shader.PropertyToID("_MomentShadowmapSize");
        public static readonly int _SummedAreaTableInputInt = Shader.PropertyToID("_SummedAreaTableInputInt");
        public static readonly int _SummedAreaTableOutputInt = Shader.PropertyToID("_SummedAreaTableOutputInt");
        public static readonly int _SummedAreaTableInputFloat = Shader.PropertyToID("_SummedAreaTableInputFloat");
        public static readonly int _IMSKernelSize = Shader.PropertyToID("_IMSKernelSize");
        public static readonly int _SrcRect = Shader.PropertyToID("_SrcRect");
        public static readonly int _DstRect = Shader.PropertyToID("_DstRect");
        public static readonly int _EVSMExponent = Shader.PropertyToID("_EVSMExponent");
        public static readonly int _BlurWeightsStorage = Shader.PropertyToID("_BlurWeightsStorage");

        public static readonly int g_LayeredSingleIdxBuffer = Shader.PropertyToID("g_LayeredSingleIdxBuffer");

        public static readonly int g_depth_tex = Shader.PropertyToID("g_depth_tex");
        public static readonly int g_vLayeredLightList = Shader.PropertyToID("g_vLayeredLightList");
        public static readonly int g_LayeredOffset = Shader.PropertyToID("g_LayeredOffset");
        public static readonly int g_vBigTileLightList = Shader.PropertyToID("g_vBigTileLightList");
        public static readonly int g_vLightListGlobal = Shader.PropertyToID("g_vLightListGlobal");
        public static readonly int g_logBaseBuffer = Shader.PropertyToID("g_logBaseBuffer");
        public static readonly int g_vBoundsBuffer = Shader.PropertyToID("g_vBoundsBuffer");
        public static readonly int _LightVolumeData = Shader.PropertyToID("_LightVolumeData");
        public static readonly int g_data = Shader.PropertyToID("g_data");
        public static readonly int g_vLightList = Shader.PropertyToID("g_vLightList");

        public static readonly int g_TileFeatureFlags = Shader.PropertyToID("g_TileFeatureFlags");

        public static readonly int g_DispatchIndirectBuffer = Shader.PropertyToID("g_DispatchIndirectBuffer");
        public static readonly int g_TileList = Shader.PropertyToID("g_TileList");
        public static readonly int g_NumTiles = Shader.PropertyToID("g_NumTiles");
        public static readonly int g_NumTilesX = Shader.PropertyToID("g_NumTilesX");
        public static readonly int g_VertexPerTile = Shader.PropertyToID("g_VertexPerTile");

        public static readonly int _NumTiles = Shader.PropertyToID("_NumTiles");

        public static readonly int _CookieAtlas = Shader.PropertyToID("_CookieAtlas");

        public static readonly int _EnvCubemapTextures = Shader.PropertyToID("_EnvCubemapTextures");
        public static readonly int _Env2DTextures = Shader.PropertyToID("_Env2DTextures");
        public static readonly int _DirectionalLightDatas = Shader.PropertyToID("_DirectionalLightDatas");
        public static readonly int _LightDatas = Shader.PropertyToID("_LightDatas");
        public static readonly int _EnvLightDatas = Shader.PropertyToID("_EnvLightDatas");

        public static readonly int _ProbeVolumeBounds = Shader.PropertyToID("_ProbeVolumeBounds");
        public static readonly int _ProbeVolumeDatas = Shader.PropertyToID("_ProbeVolumeDatas");

        public static readonly int g_vLayeredOffsetsBuffer = Shader.PropertyToID("g_vLayeredOffsetsBuffer");

        public static readonly int _LightListToClear = Shader.PropertyToID("_LightListToClear");
        public static readonly int _LightListEntriesAndOffset = Shader.PropertyToID("_LightListEntriesAndOffset");

        public static readonly int _ViewTilesFlags = Shader.PropertyToID("_ViewTilesFlags");
        public static readonly int _ClusterDebugMode = Shader.PropertyToID("_ClusterDebugMode");
        public static readonly int _ClusterDebugDistance = Shader.PropertyToID("_ClusterDebugDistance");
        public static readonly int _MousePixelCoord = Shader.PropertyToID("_MousePixelCoord");
        public static readonly int _MouseClickPixelCoord = Shader.PropertyToID("_MouseClickPixelCoord");
        public static readonly int _DebugFont = Shader.PropertyToID("_DebugFont");
        public static readonly int _SliceIndex = Shader.PropertyToID("_SliceIndex");
        public static readonly int _DebugContactShadowLightIndex = Shader.PropertyToID("_DebugContactShadowLightIndex");

        public static readonly int _AmbientOcclusionTexture = Shader.PropertyToID("_AmbientOcclusionTexture");
        public static readonly int _AmbientOcclusionTextureRW = Shader.PropertyToID("_AmbientOcclusionTextureRW");
        public static readonly int _MultiAmbientOcclusionTexture = Shader.PropertyToID("_MultiAmbientOcclusionTexture");
        public static readonly int _DebugDepthPyramidMip = Shader.PropertyToID("_DebugDepthPyramidMip");
        public static readonly int _DebugDepthPyramidOffsets = Shader.PropertyToID("_DebugDepthPyramidOffsets");

        public static readonly int _UseTileLightList = Shader.PropertyToID("_UseTileLightList");

        public static readonly int _SkyTexture = Shader.PropertyToID("_SkyTexture");

        public static readonly int specularLightingUAV = Shader.PropertyToID("specularLightingUAV");
        public static readonly int diffuseLightingUAV = Shader.PropertyToID("diffuseLightingUAV");
        public static readonly int _DiffusionProfileAsset = Shader.PropertyToID("_DiffusionProfileAsset");
        public static readonly int _SssSampleBudget = Shader.PropertyToID("_SssSampleBudget");
        public static readonly int _MaterialID = Shader.PropertyToID("_MaterialID");

        public static readonly int g_TileListOffset = Shader.PropertyToID("g_TileListOffset");

        public static readonly int _LtcData = Shader.PropertyToID("_LtcData");
        public static readonly int _LtcGGXMatrix = Shader.PropertyToID("_LtcGGXMatrix");
        public static readonly int _LtcDisneyDiffuseMatrix = Shader.PropertyToID("_LtcDisneyDiffuseMatrix");
        public static readonly int _LtcMultiGGXFresnelDisneyDiffuse = Shader.PropertyToID("_LtcMultiGGXFresnelDisneyDiffuse");

        public static readonly int _ScreenSpaceShadowsTexture = Shader.PropertyToID("_ScreenSpaceShadowsTexture");
        public static readonly int _ContactShadowTexture = Shader.PropertyToID("_ContactShadowTexture");
        public static readonly int _ContactShadowTextureUAV = Shader.PropertyToID("_ContactShadowTextureUAV");
        public static readonly int _ContactShadowParamsParameters = Shader.PropertyToID("_ContactShadowParamsParameters");
        public static readonly int _ContactShadowParamsParameters2 = Shader.PropertyToID("_ContactShadowParamsParameters2");
        public static readonly int _ContactShadowParamsParameters3 = Shader.PropertyToID("_ContactShadowParamsParameters3");
        public static readonly int _DirectionalContactShadowSampleCount = Shader.PropertyToID("_SampleCount");
        public static readonly int _ShadowFrustumPlanes = Shader.PropertyToID("_ShadowFrustumPlanes");

        public static readonly int _StencilMask = Shader.PropertyToID("_StencilMask");
        public static readonly int _StencilRef = Shader.PropertyToID("_StencilRef");
        public static readonly int _StencilCmp = Shader.PropertyToID("_StencilCmp");

        public static readonly int _InputDepth = Shader.PropertyToID("_InputDepthTexture");

        public static readonly int _ClearColor = Shader.PropertyToID("_ClearColor");
        public static readonly int _SrcBlend = Shader.PropertyToID("_SrcBlend");
        public static readonly int _DstBlend = Shader.PropertyToID("_DstBlend");

        public static readonly int _ColorMaskTransparentVel = Shader.PropertyToID("_ColorMaskTransparentVel");
        public static readonly int _ColorMaskNormal = Shader.PropertyToID("_ColorMaskNormal");
        public static readonly int _DecalColorMask0 = Shader.PropertyToID(HDMaterialProperties.kDecalColorMask0);
        public static readonly int _DecalColorMask1 = Shader.PropertyToID(HDMaterialProperties.kDecalColorMask1);
        public static readonly int _DecalColorMask2 = Shader.PropertyToID(HDMaterialProperties.kDecalColorMask2);
        public static readonly int _DecalColorMask3 = Shader.PropertyToID(HDMaterialProperties.kDecalColorMask3);

        public static readonly int _StencilTexture = Shader.PropertyToID("_StencilTexture");

        // Used in the stencil resolve pass
        public static readonly int _OutputStencilBuffer = Shader.PropertyToID("_OutputStencilBuffer");
        public static readonly int _CoarseStencilBuffer = Shader.PropertyToID("_CoarseStencilBuffer");
        public static readonly int _CoarseStencilBufferSize = Shader.PropertyToID("_CoarseStencilBufferSize");


        // all decal properties
        public static readonly int _NormalToWorldID = Shader.PropertyToID("_NormalToWorld");
        public static readonly int _DecalAtlas2DID = Shader.PropertyToID("_DecalAtlas2D");
        public static readonly int _DecalHTileTexture = Shader.PropertyToID("_DecalHTileTexture");
        public static readonly int _DecalDatas = Shader.PropertyToID("_DecalDatas");
        public static readonly int _DecalNormalBufferStencilReadMask = Shader.PropertyToID("_DecalNormalBufferStencilReadMask");
        public static readonly int _DecalNormalBufferStencilRef = Shader.PropertyToID("_DecalNormalBufferStencilRef");
        public static readonly int _DecalPrepassTexture = Shader.PropertyToID("_DecalPrepassTexture");
        public static readonly int _DecalPrepassTextureMS = Shader.PropertyToID("_DecalPrepassTextureMS");


        public static readonly int _WorldSpaceCameraPos = Shader.PropertyToID("_WorldSpaceCameraPos");
        public static readonly int _PrevCamPosRWS = Shader.PropertyToID("_PrevCamPosRWS");
        public static readonly int _ViewMatrix = Shader.PropertyToID("_ViewMatrix");
        public static readonly int _InvViewMatrix = Shader.PropertyToID("_InvViewMatrix");
        public static readonly int _ProjMatrix = Shader.PropertyToID("_ProjMatrix");
        public static readonly int _InvProjMatrix = Shader.PropertyToID("_InvProjMatrix");
        public static readonly int _NonJitteredViewProjMatrix = Shader.PropertyToID("_NonJitteredViewProjMatrix");
        public static readonly int _ViewProjMatrix = Shader.PropertyToID("_ViewProjMatrix");
        public static readonly int _CameraViewProjMatrix = Shader.PropertyToID("_CameraViewProjMatrix");
        public static readonly int _InvViewProjMatrix = Shader.PropertyToID("_InvViewProjMatrix");
        public static readonly int _ZBufferParams = Shader.PropertyToID("_ZBufferParams");
        public static readonly int _ProjectionParams = Shader.PropertyToID("_ProjectionParams");
        public static readonly int unity_OrthoParams = Shader.PropertyToID("unity_OrthoParams");
        public static readonly int _InvProjParam = Shader.PropertyToID("_InvProjParam");
        public static readonly int _ScreenSize = Shader.PropertyToID("_ScreenSize");
        public static readonly int _HalfScreenSize = Shader.PropertyToID("_HalfScreenSize");
        public static readonly int _ScreenParams = Shader.PropertyToID("_ScreenParams");
        public static readonly int _RTHandleScale = Shader.PropertyToID("_RTHandleScale");
        public static readonly int _RTHandleScaleHistory = Shader.PropertyToID("_RTHandleScaleHistory");
        public static readonly int _PrevViewProjMatrix = Shader.PropertyToID("_PrevViewProjMatrix");
        public static readonly int _PrevInvViewProjMatrix = Shader.PropertyToID("_PrevInvViewProjMatrix");
        public static readonly int _FrustumPlanes = Shader.PropertyToID("_FrustumPlanes");
        public static readonly int _TaaFrameInfo = Shader.PropertyToID("_TaaFrameInfo");
        public static readonly int _TaaJitterStrength = Shader.PropertyToID("_TaaJitterStrength");

        public static readonly int _TaaPostParameters = Shader.PropertyToID("_TaaPostParameters");
        public static readonly int _TaaHistorySize = Shader.PropertyToID("_TaaHistorySize");
        public static readonly int _TaaFilterWeights = Shader.PropertyToID("_TaaFilterWeights");

        public static readonly int _WorldSpaceCameraPos1 = Shader.PropertyToID("_WorldSpaceCameraPos1");
        public static readonly int _ViewMatrix1 = Shader.PropertyToID("_ViewMatrix1");

        public static readonly int _ColorTexture                   = Shader.PropertyToID("_ColorTexture");
        public static readonly int _DepthTexture                   = Shader.PropertyToID("_DepthTexture");
        public static readonly int _DepthValuesTexture             = Shader.PropertyToID("_DepthValuesTexture");
        public static readonly int _CameraColorTexture             = Shader.PropertyToID("_CameraColorTexture");
        public static readonly int _CameraColorTextureRW           = Shader.PropertyToID("_CameraColorTextureRW");
        public static readonly int _CameraSssDiffuseLightingBuffer = Shader.PropertyToID("_CameraSssDiffuseLightingTexture");
        public static readonly int _CameraFilteringBuffer          = Shader.PropertyToID("_CameraFilteringTexture");
        public static readonly int _IrradianceSource               = Shader.PropertyToID("_IrradianceSource");

        // Planar reflection filtering
        public static readonly int _ReflectionColorMipChain = Shader.PropertyToID("_ReflectionColorMipChain");
        public static readonly int _DepthTextureMipChain = Shader.PropertyToID("_DepthTextureMipChain");
        public static readonly int _ReflectionPlaneNormal = Shader.PropertyToID("_ReflectionPlaneNormal");
        public static readonly int _ReflectionPlanePosition = Shader.PropertyToID("_ReflectionPlanePosition");
        public static readonly int _FilteredPlanarReflectionBuffer = Shader.PropertyToID("_FilteredPlanarReflectionBuffer");
        public static readonly int _HalfResReflectionBuffer = Shader.PropertyToID("_HalfResReflectionBuffer");
        public static readonly int _HalfResDepthBuffer = Shader.PropertyToID("_HalfResDepthBuffer");
        public static readonly int _CaptureBaseScreenSize = Shader.PropertyToID("_CaptureBaseScreenSize");
        public static readonly int _CaptureCurrentScreenSize = Shader.PropertyToID("_CaptureCurrentScreenSize");
        public static readonly int _CaptureCameraIVP = Shader.PropertyToID("_CaptureCameraIVP");
        public static readonly int _CaptureCameraPositon = Shader.PropertyToID("_CaptureCameraPositon");
        public static readonly int _SourceMipIndex = Shader.PropertyToID("_SourceMipIndex");
        public static readonly int _MaxMipLevels = Shader.PropertyToID("_MaxMipLevels");
        public static readonly int _ThetaValuesTexture = Shader.PropertyToID("_ThetaValuesTexture");
        public static readonly int _CaptureCameraFOV = Shader.PropertyToID("_CaptureCameraFOV");
        public static readonly int _RTScaleFactor = Shader.PropertyToID("_RTScaleFactor");
        public static readonly int _CaptureCameraVP_NO = Shader.PropertyToID("_CaptureCameraVP_NO");
        public static readonly int _CaptureCameraFarPlane = Shader.PropertyToID("_CaptureCameraFarPlane");
        public static readonly int _DepthTextureOblique = Shader.PropertyToID("_DepthTextureOblique");
        public static readonly int _DepthTextureNonOblique = Shader.PropertyToID("_DepthTextureNonOblique");
        public static readonly int _CaptureCameraIVP_NO = Shader.PropertyToID("_CaptureCameraIVP_NO");

        public static readonly int _Output                         = Shader.PropertyToID("_Output");
        public static readonly int _Input                          = Shader.PropertyToID("_Input");
        public static readonly int _InputVal                       = Shader.PropertyToID("_InputVal");
        public static readonly int _Sizes                          = Shader.PropertyToID("_Sizes");
        public static readonly int _ScaleBias                      = Shader.PropertyToID("_ScaleBias");

        // MSAA shader properties
        public static readonly int _ColorTextureMS = Shader.PropertyToID("_ColorTextureMS");
        public static readonly int _DepthTextureMS = Shader.PropertyToID("_DepthTextureMS");
        public static readonly int _NormalTextureMS = Shader.PropertyToID("_NormalTextureMS");
        public static readonly int _RaytracePrepassBufferMS = Shader.PropertyToID("_RaytracePrepassBufferMS");
        public static readonly int _MotionVectorTextureMS = Shader.PropertyToID("_MotionVectorTextureMS");
        public static readonly int _CameraDepthValuesTexture = Shader.PropertyToID("_CameraDepthValues");

        public static readonly int[] _GBufferTexture =
        {
            Shader.PropertyToID("_GBufferTexture0"),
            Shader.PropertyToID("_GBufferTexture1"),
            Shader.PropertyToID("_GBufferTexture2"),
            Shader.PropertyToID("_GBufferTexture3"),
            Shader.PropertyToID("_GBufferTexture4"),
            Shader.PropertyToID("_GBufferTexture5"),
            Shader.PropertyToID("_GBufferTexture6"),
            Shader.PropertyToID("_GBufferTexture7")
        };

        public static readonly int[] _GBufferTextureRW =
        {
            Shader.PropertyToID("_GBufferTexture0RW"),
            Shader.PropertyToID("_GBufferTexture1RW"),
            Shader.PropertyToID("_GBufferTexture2RW"),
            Shader.PropertyToID("_GBufferTexture3RW"),
            Shader.PropertyToID("_GBufferTexture4RW"),
            Shader.PropertyToID("_GBufferTexture5RW"),
            Shader.PropertyToID("_GBufferTexture6RW"),
            Shader.PropertyToID("_GBufferTexture7RW")
        };

        public static readonly int[] _DBufferTexture =
        {
            Shader.PropertyToID("_DBufferTexture0"),
            Shader.PropertyToID("_DBufferTexture1"),
            Shader.PropertyToID("_DBufferTexture2"),
            Shader.PropertyToID("_DBufferTexture3")
        };

        public static readonly int _ShaderVariablesGlobal = Shader.PropertyToID("ShaderVariablesGlobal");
        public static readonly int _ShaderVariablesXR = Shader.PropertyToID("ShaderVariablesXR");
        public static readonly int _ShaderVariablesVolumetric = Shader.PropertyToID("ShaderVariablesVolumetric");
        public static readonly int _ShaderVariablesLightList = Shader.PropertyToID("ShaderVariablesLightList");
        public static readonly int _ShaderVariablesRaytracing = Shader.PropertyToID("ShaderVariablesRaytracing");
        public static readonly int _ShaderVariablesRaytracingLightLoop = Shader.PropertyToID("ShaderVariablesRaytracingLightLoop");
        public static readonly int _ShaderVariablesDebugDisplay = Shader.PropertyToID("ShaderVariablesDebugDisplay");

        public static readonly int _SSSBufferTexture = Shader.PropertyToID("_SSSBufferTexture");
        public static readonly int _NormalBufferTexture = Shader.PropertyToID("_NormalBufferTexture");
        public static readonly int _RaytracePrepassBufferTexture = Shader.PropertyToID("_RaytracePrepassBufferTexture");

        public static readonly int _ShaderVariablesScreenSpaceReflection    = Shader.PropertyToID("ShaderVariablesScreenSpaceReflection");
        public static readonly int _SsrLightingTexture                      = Shader.PropertyToID("_SsrLightingTexture");
        public static readonly int _SsrAccumPrev                            = Shader.PropertyToID("_SsrAccumPrev");
        public static readonly int _SsrLightingTextureRW                    = Shader.PropertyToID("_SsrLightingTextureRW");
        public static readonly int _SSRAccumTexture                         = Shader.PropertyToID("_SSRAccumTexture");
        public static readonly int _SsrHitPointTexture                      = Shader.PropertyToID("_SsrHitPointTexture");
        public static readonly int _SsrClearCoatMaskTexture                 = Shader.PropertyToID("_SsrClearCoatMaskTexture");
        public static readonly int _DepthPyramidMipLevelOffsets             = Shader.PropertyToID("_DepthPyramidMipLevelOffsets");
        public static readonly int _DepthPyramidFirstMipLevelOffset         = Shader.PropertyToID("_DepthPyramidFirstMipLevelOffset");


        // Still used by ray tracing.
        public static readonly int _SsrStencilBit = Shader.PropertyToID("_SsrStencilBit");

        public static readonly int _ShadowMaskTexture = Shader.PropertyToID("_ShadowMaskTexture");
        public static readonly int _LightLayersTexture = Shader.PropertyToID("_LightLayersTexture");
        public static readonly int _DistortionTexture = Shader.PropertyToID("_DistortionTexture");
        public static readonly int _ColorPyramidTexture = Shader.PropertyToID("_ColorPyramidTexture");
        public static readonly int _ColorPyramidUvScaleAndLimitPrevFrame = Shader.PropertyToID("_ColorPyramidUvScaleAndLimitPrevFrame");
        public static readonly int _RoughDistortion = Shader.PropertyToID("_RoughDistortion");
        
        public static readonly int _DebugColorPickerTexture = Shader.PropertyToID("_DebugColorPickerTexture");
        public static readonly int _ColorPickerMode = Shader.PropertyToID("_ColorPickerMode");
        public static readonly int _ApplyLinearToSRGB = Shader.PropertyToID("_ApplyLinearToSRGB");
        public static readonly int _ColorPickerFontColor = Shader.PropertyToID("_ColorPickerFontColor");
        public static readonly int _FalseColorEnabled = Shader.PropertyToID("_FalseColor");
        public static readonly int _FalseColorThresholds = Shader.PropertyToID("_FalseColorThresholds");

        public static readonly int _DebugMatCapTexture = Shader.PropertyToID("_DebugMatCapTexture");
        public static readonly int _MatcapViewScale = Shader.PropertyToID("_MatcapViewScale");
        public static readonly int _MatcapMixAlbedo = Shader.PropertyToID("_MatcapMixAlbedo");

        public static readonly int _DebugFullScreenTexture = Shader.PropertyToID("_DebugFullScreenTexture");
        public static readonly int _BlitTexture = Shader.PropertyToID("_BlitTexture");
        public static readonly int _BlitTextureMSAA = Shader.PropertyToID("_BlitTextureMSAA");
        public static readonly int _BlitScaleBias = Shader.PropertyToID("_BlitScaleBias");
        public static readonly int _BlitMipLevel = Shader.PropertyToID("_BlitMipLevel");
        public static readonly int _BlitScaleBiasRt = Shader.PropertyToID("_BlitScaleBiasRt");
        public static readonly int _BlitTextureSize = Shader.PropertyToID("_BlitTextureSize");
        public static readonly int _BlitPaddingSize = Shader.PropertyToID("_BlitPaddingSize");
        public static readonly int _BlitTexArraySlice = Shader.PropertyToID("_BlitTexArraySlice");

        public static readonly int _CameraDepthTexture = Shader.PropertyToID("_CameraDepthTexture");
        public static readonly int _CameraMotionVectorsTexture = Shader.PropertyToID("_CameraMotionVectorsTexture");
        public static readonly int _FullScreenDebugMode = Shader.PropertyToID("_FullScreenDebugMode");
        public static readonly int _FullScreenDebugDepthRemap = Shader.PropertyToID("_FullScreenDebugDepthRemap");
        public static readonly int _TransparencyOverdrawMaxPixelCost = Shader.PropertyToID("_TransparencyOverdrawMaxPixelCost");
        public static readonly int _QuadOverdrawMaxQuadCost = Shader.PropertyToID("_QuadOverdrawMaxQuadCost");
        public static readonly int _VertexDensityMaxPixelCost = Shader.PropertyToID("_VertexDensityMaxPixelCost");
        public static readonly int _CustomDepthTexture = Shader.PropertyToID("_CustomDepthTexture");
        public static readonly int _CustomColorTexture = Shader.PropertyToID("_CustomColorTexture");
        public static readonly int _CustomPassInjectionPoint = Shader.PropertyToID("_CustomPassInjectionPoint");
        public static readonly int _AfterPostProcessColorBuffer = Shader.PropertyToID("_AfterPostProcessColorBuffer");

        public static readonly int _InputCubemap = Shader.PropertyToID("_InputCubemap");
        public static readonly int _Mipmap = Shader.PropertyToID("_Mipmap");
        public static readonly int _ApplyExposure = Shader.PropertyToID("_ApplyExposure");

        public static readonly int _DiffusionProfileHash = Shader.PropertyToID("_DiffusionProfileHash");
        public static readonly int _MaxRadius = Shader.PropertyToID("_MaxRadius");
        public static readonly int _ShapeParam = Shader.PropertyToID("_ShapeParam");
        public static readonly int _StdDev1 = Shader.PropertyToID("_StdDev1");
        public static readonly int _StdDev2 = Shader.PropertyToID("_StdDev2");
        public static readonly int _LerpWeight = Shader.PropertyToID("_LerpWeight");
        public static readonly int _HalfRcpVarianceAndWeight1 = Shader.PropertyToID("_HalfRcpVarianceAndWeight1");
        public static readonly int _HalfRcpVarianceAndWeight2 = Shader.PropertyToID("_HalfRcpVarianceAndWeight2");
        public static readonly int _TransmissionTint = Shader.PropertyToID("_TransmissionTint");
        public static readonly int _ThicknessRemap = Shader.PropertyToID("_ThicknessRemap");

        public static readonly int _Cubemap = Shader.PropertyToID("_Cubemap");
        public static readonly int _InvOmegaP = Shader.PropertyToID("_InvOmegaP");
        public static readonly int _DistortionParam = Shader.PropertyToID("_DistortionParam");
        public static readonly int _SkyParam = Shader.PropertyToID("_SkyParam");
        public static readonly int _BackplateParameters0 = Shader.PropertyToID("_BackplateParameters0");
        public static readonly int _BackplateParameters1 = Shader.PropertyToID("_BackplateParameters1");
        public static readonly int _BackplateParameters2 = Shader.PropertyToID("_BackplateParameters2");
        public static readonly int _BackplateShadowTint = Shader.PropertyToID("_BackplateShadowTint");
        public static readonly int _BackplateShadowFilter = Shader.PropertyToID("_BackplateShadowFilter");
        public static readonly int _SkyIntensity = Shader.PropertyToID("_SkyIntensity");
        public static readonly int _PixelCoordToViewDirWS = Shader.PropertyToID("_PixelCoordToViewDirWS");

        public static readonly int _Flowmap = Shader.PropertyToID("_Flowmap");
        public static readonly int _FlowmapParam = Shader.PropertyToID("_FlowmapParam");

        public static readonly int _Size = Shader.PropertyToID("_Size");
        public static readonly int _Source = Shader.PropertyToID("_Source");
        public static readonly int _Destination = Shader.PropertyToID("_Destination");
        public static readonly int _Mip0 = Shader.PropertyToID("_Mip0");
        public static readonly int _SourceMip = Shader.PropertyToID("_SourceMip");
        public static readonly int _SrcOffsetAndLimit = Shader.PropertyToID("_SrcOffsetAndLimit");
        public static readonly int _SrcScaleBias = Shader.PropertyToID("_SrcScaleBias");
        public static readonly int _SrcUvLimits = Shader.PropertyToID("_SrcUvLimits");
        public static readonly int _DstOffset         = Shader.PropertyToID("_DstOffset");
        public static readonly int _DepthMipChain = Shader.PropertyToID("_DepthMipChain");

        public static readonly int _VBufferDensity                    = Shader.PropertyToID("_VBufferDensity");
        public static readonly int _VBufferLighting                   = Shader.PropertyToID("_VBufferLighting");
        public static readonly int _VBufferHistory                    = Shader.PropertyToID("_VBufferHistory");
        public static readonly int _VBufferFeedback                   = Shader.PropertyToID("_VBufferFeedback");
        public static readonly int _VolumeBounds                      = Shader.PropertyToID("_VolumeBounds");
        public static readonly int _VolumeData                        = Shader.PropertyToID("_VolumeData");
        public static readonly int _VolumeMaskAtlas                   = Shader.PropertyToID("_VolumeMaskAtlas");

        public static readonly int _MaxZMaskTexture                   = Shader.PropertyToID("_MaxZMaskTexture");
        public static readonly int _DilationWidth                     = Shader.PropertyToID("_DilationWidth");

        public static readonly int _GroundIrradianceTexture           = Shader.PropertyToID("_GroundIrradianceTexture");
        public static readonly int _GroundIrradianceTable             = Shader.PropertyToID("_GroundIrradianceTable");
        public static readonly int _GroundIrradianceTableOrder        = Shader.PropertyToID("_GroundIrradianceTableOrder");
        public static readonly int _AirSingleScatteringTexture        = Shader.PropertyToID("_AirSingleScatteringTexture");
        public static readonly int _AirSingleScatteringTable          = Shader.PropertyToID("_AirSingleScatteringTable");
        public static readonly int _AerosolSingleScatteringTexture    = Shader.PropertyToID("_AerosolSingleScatteringTexture");
        public static readonly int _AerosolSingleScatteringTable      = Shader.PropertyToID("_AerosolSingleScatteringTable");
        public static readonly int _MultipleScatteringTexture         = Shader.PropertyToID("_MultipleScatteringTexture");
        public static readonly int _MultipleScatteringTable           = Shader.PropertyToID("_MultipleScatteringTable");
        public static readonly int _MultipleScatteringTableOrder      = Shader.PropertyToID("_MultipleScatteringTableOrder");

        public static readonly int _PlanetaryRadius                   = Shader.PropertyToID("_PlanetaryRadius");
        public static readonly int _RcpPlanetaryRadius                = Shader.PropertyToID("_RcpPlanetaryRadius");
        public static readonly int _AtmosphericDepth                  = Shader.PropertyToID("_AtmosphericDepth");
        public static readonly int _RcpAtmosphericDepth               = Shader.PropertyToID("_RcpAtmosphericDepth");

        public static readonly int _AtmosphericRadius                 = Shader.PropertyToID("_AtmosphericRadius");
        public static readonly int _AerosolAnisotropy                 = Shader.PropertyToID("_AerosolAnisotropy");
        public static readonly int _AerosolPhasePartConstant          = Shader.PropertyToID("_AerosolPhasePartConstant");

        public static readonly int _AirDensityFalloff                 = Shader.PropertyToID("_AirDensityFalloff");
        public static readonly int _AirScaleHeight                    = Shader.PropertyToID("_AirScaleHeight");
        public static readonly int _AerosolDensityFalloff             = Shader.PropertyToID("_AerosolDensityFalloff");
        public static readonly int _AerosolScaleHeight                = Shader.PropertyToID("_AerosolScaleHeight");

        public static readonly int _AirSeaLevelExtinction             = Shader.PropertyToID("_AirSeaLevelExtinction");
        public static readonly int _AerosolSeaLevelExtinction         = Shader.PropertyToID("_AerosolSeaLevelExtinction");

        public static readonly int _AirSeaLevelScattering             = Shader.PropertyToID("_AirSeaLevelScattering");
        public static readonly int _AerosolSeaLevelScattering         = Shader.PropertyToID("_AerosolSeaLevelScattering");

        public static readonly int _GroundAlbedo                      = Shader.PropertyToID("_GroundAlbedo");
        public static readonly int _IntensityMultiplier               = Shader.PropertyToID("_IntensityMultiplier");

        public static readonly int _PlanetCenterPosition              = Shader.PropertyToID("_PlanetCenterPosition");

        public static readonly int _PlanetRotation                    = Shader.PropertyToID("_PlanetRotation");
        public static readonly int _SpaceRotation                     = Shader.PropertyToID("_SpaceRotation");

        public static readonly int _HasGroundAlbedoTexture            = Shader.PropertyToID("_HasGroundAlbedoTexture");
        public static readonly int _GroundAlbedoTexture               = Shader.PropertyToID("_GroundAlbedoTexture");

        public static readonly int _HasGroundEmissionTexture          = Shader.PropertyToID("_HasGroundEmissionTexture");
        public static readonly int _GroundEmissionTexture             = Shader.PropertyToID("_GroundEmissionTexture");
        public static readonly int _GroundEmissionMultiplier          = Shader.PropertyToID("_GroundEmissionMultiplier");

        public static readonly int _HasSpaceEmissionTexture           = Shader.PropertyToID("_HasSpaceEmissionTexture");
        public static readonly int _SpaceEmissionTexture              = Shader.PropertyToID("_SpaceEmissionTexture");
        public static readonly int _SpaceEmissionMultiplier           = Shader.PropertyToID("_SpaceEmissionMultiplier");

        public static readonly int _RenderSunDisk                     = Shader.PropertyToID("_RenderSunDisk");

        public static readonly int _ColorSaturation                   = Shader.PropertyToID("_ColorSaturation");
        public static readonly int _AlphaSaturation                   = Shader.PropertyToID("_AlphaSaturation");
        public static readonly int _AlphaMultiplier                   = Shader.PropertyToID("_AlphaMultiplier");
        public static readonly int _HorizonTint                       = Shader.PropertyToID("_HorizonTint");
        public static readonly int _ZenithTint                        = Shader.PropertyToID("_ZenithTint");
        public static readonly int _HorizonZenithShiftPower           = Shader.PropertyToID("_HorizonZenithShiftPower");
        public static readonly int _HorizonZenithShiftScale           = Shader.PropertyToID("_HorizonZenithShiftScale");

        // Raytracing variables
        public static readonly int _RayTracingLayerMask             = Shader.PropertyToID("_RayTracingLayerMask");
        public static readonly int _PixelSpreadAngleTangent         = Shader.PropertyToID("_PixelSpreadAngleTangent");
        public static readonly string _RaytracingAccelerationStructureName          = "_RaytracingAccelerationStructure";

        // Path tracing variables
        public static readonly int _PathTracedDoFConstants          = Shader.PropertyToID("_PathTracedDoFConstants");
        public static readonly int _InvViewportScaleBias            = Shader.PropertyToID("_InvViewportScaleBias");

        // Light Cluster
        public static readonly int _LightDatasRT                    = Shader.PropertyToID("_LightDatasRT");
        public static readonly int _EnvLightDatasRT                 = Shader.PropertyToID("_EnvLightDatasRT");
        public static readonly int _RaytracingLightCluster          = Shader.PropertyToID("_RaytracingLightCluster");
        public static readonly int _RaytracingLightClusterRW        = Shader.PropertyToID("_RaytracingLightClusterRW");

        // Denoising
        public static readonly int _HistoryBuffer                   = Shader.PropertyToID("_HistoryBuffer");
        public static readonly int _HistoryBuffer0                  = Shader.PropertyToID("_HistoryBuffer0");
        public static readonly int _HistoryBuffer1                  = Shader.PropertyToID("_HistoryBuffer1");
        public static readonly int _ValidationBuffer                = Shader.PropertyToID("_ValidationBuffer");
        public static readonly int _ValidationBufferRW              = Shader.PropertyToID("_ValidationBufferRW");
        public static readonly int _HistoryDepthTexture             = Shader.PropertyToID("_HistoryDepthTexture");
        public static readonly int _HistoryNormalTexture            = Shader.PropertyToID("_HistoryNormalTexture");
        public static readonly int _RaytracingDenoiseRadius         = Shader.PropertyToID("_RaytracingDenoiseRadius");
        public static readonly int _DenoiserFilterRadius            = Shader.PropertyToID("_DenoiserFilterRadius");
        public static readonly int _NormalHistoryCriterion          = Shader.PropertyToID("_NormalHistoryCriterion");
        public static readonly int _DenoiseInputTexture             = Shader.PropertyToID("_DenoiseInputTexture");
        public static readonly int _DenoiseOutputTextureRW          = Shader.PropertyToID("_DenoiseOutputTextureRW");
        public static readonly int _HalfResolutionFilter            = Shader.PropertyToID("_HalfResolutionFilter");
        public static readonly int _DenoisingHistorySlot            = Shader.PropertyToID("_DenoisingHistorySlot");
        public static readonly int _HistoryValidity                 = Shader.PropertyToID("_HistoryValidity");
        public static readonly int _ReflectionFilterMapping         = Shader.PropertyToID("_ReflectionFilterMapping");
        public static readonly int _DenoisingHistorySlice           = Shader.PropertyToID("_DenoisingHistorySlice");
        public static readonly int _DenoisingHistoryMask            = Shader.PropertyToID("_DenoisingHistoryMask");
        public static readonly int _DenoisingHistoryMaskSn          = Shader.PropertyToID("_DenoisingHistoryMaskSn");
        public static readonly int _DenoisingHistoryMaskUn          = Shader.PropertyToID("_DenoisingHistoryMaskUn");
        public static readonly int _HistoryValidityBuffer           = Shader.PropertyToID("_HistoryValidityBuffer");
        public static readonly int _ValidityOutputTextureRW         = Shader.PropertyToID("_ValidityOutputTextureRW");
        public static readonly int _VelocityBuffer                  = Shader.PropertyToID("_VelocityBuffer");
        public static readonly int _ShadowFilterMapping             = Shader.PropertyToID("_ShadowFilterMapping");
        public static readonly int _DistanceTexture                 = Shader.PropertyToID("_DistanceTexture");
        public static readonly int _JitterFramePeriod               = Shader.PropertyToID("_JitterFramePeriod");
        public static readonly int _SingleReflectionBounce          = Shader.PropertyToID("_SingleReflectionBounce");
        
        // Reflections
        public static readonly int _ReflectionHistorybufferRW       = Shader.PropertyToID("_ReflectionHistorybufferRW");
        public static readonly int _CurrentFrameTexture             = Shader.PropertyToID("_CurrentFrameTexture");
        public static readonly int _AccumulatedFrameTexture         = Shader.PropertyToID("_AccumulatedFrameTexture");
        public static readonly int _TemporalAccumuationWeight       = Shader.PropertyToID("_TemporalAccumuationWeight");
        public static readonly int _SpatialFilterRadius             = Shader.PropertyToID("_SpatialFilterRadius");
        public static readonly int _RaytracingHitDistanceTexture    = Shader.PropertyToID("_RaytracingHitDistanceTexture");
        public static readonly int _RaytracingVSNormalTexture       = Shader.PropertyToID("_RaytracingVSNormalTexture");
        public static readonly int _RaytracingReflectionTexture     = Shader.PropertyToID("_RaytracingReflectionTexture");

        // Shadows
        public static readonly int _RaytracingTargetAreaLight       = Shader.PropertyToID("_RaytracingTargetAreaLight");
        public static readonly int _RaytracingShadowSlot            = Shader.PropertyToID("_RaytracingShadowSlot");
        public static readonly int _RaytracingChannelMask           = Shader.PropertyToID("_RaytracingChannelMask");
        public static readonly int _RaytracingAreaWorldToLocal      = Shader.PropertyToID("_RaytracingAreaWorldToLocal");
        public static readonly int _RaytracedAreaShadowSample       = Shader.PropertyToID("_RaytracedAreaShadowSample");
        public static readonly int _RaytracedAreaShadowIntegration = Shader.PropertyToID("_RaytracedAreaShadowIntegration");
        public static readonly int _RaytracingDirectionBuffer       = Shader.PropertyToID("_RaytracingDirectionBuffer");
        public static readonly int _RayTracingLengthBuffer          = Shader.PropertyToID("_RayTracingLengthBuffer");
        public static readonly int _RaytracingDistanceBufferRW      = Shader.PropertyToID("_RaytracingDistanceBufferRW");
        public static readonly int _RaytracingDistanceBuffer        = Shader.PropertyToID("_RaytracingDistanceBuffer");
        public static readonly int _AreaShadowTexture               = Shader.PropertyToID("_AreaShadowTexture");
        public static readonly int _AreaShadowTextureRW             = Shader.PropertyToID("_AreaShadowTextureRW");
        public static readonly int _ScreenSpaceShadowsTextureRW     = Shader.PropertyToID("_ScreenSpaceShadowsTextureRW");
        public static readonly int _AreaShadowHistory               = Shader.PropertyToID("_AreaShadowHistory");
        public static readonly int _AreaShadowHistoryRW             = Shader.PropertyToID("_AreaShadowHistoryRW");
        public static readonly int _AnalyticProbBuffer              = Shader.PropertyToID("_AnalyticProbBuffer");
        public static readonly int _AnalyticHistoryBuffer           = Shader.PropertyToID("_AnalyticHistoryBuffer");
        public static readonly int _RaytracingLightRadius           = Shader.PropertyToID("_RaytracingLightRadius");
        public static readonly int _RaytracingSpotAngle             = Shader.PropertyToID("_RaytracingSpotAngle");
        public static readonly int _RaytracedShadowIntegration      = Shader.PropertyToID("_RaytracedShadowIntegration");
        public static readonly int _RaytracedColorShadowIntegration = Shader.PropertyToID("_RaytracedColorShadowIntegration");

        public static readonly int _DirectionalLightAngle           = Shader.PropertyToID("_DirectionalLightAngle");
        public static readonly int _DirectionalMaxRayLength         = Shader.PropertyToID("_DirectionalMaxRayLength");
        public static readonly int _DirectionalLightDirection       = Shader.PropertyToID("_DirectionalLightDirection");
        public static readonly int _SphereLightPosition             = Shader.PropertyToID("_SphereLightPosition");
        public static readonly int _SphereLightRadius               = Shader.PropertyToID("_SphereLightRadius");
        public static readonly int _CameraFOV                       = Shader.PropertyToID("_CameraFOV");

        // Ambient occlusion
        public static readonly int _RaytracingAOIntensity           = Shader.PropertyToID("_RaytracingAOIntensity");

        // Ray count
        public static readonly int _RayCountTexture                 = Shader.PropertyToID("_RayCountTexture");
        public static readonly int _RayCountType                    = Shader.PropertyToID("_RayCountType");
        public static readonly int _InputRayCountTexture            = Shader.PropertyToID("_InputRayCountTexture");
        public static readonly int _InputRayCountBuffer             = Shader.PropertyToID("_InputRayCountBuffer");
        public static readonly int _OutputRayCountBuffer            = Shader.PropertyToID("_OutputRayCountBuffer");
        public static readonly int _InputBufferDimension            = Shader.PropertyToID("_InputBufferDimension");
        public static readonly int _OutputBufferDimension           = Shader.PropertyToID("_OutputBufferDimension");

        // Primary Visibility
        public static readonly int _RaytracingFlagMask              = Shader.PropertyToID("_RaytracingFlagMask");
        public static readonly int _RaytracingPrimaryDebug          = Shader.PropertyToID("_RaytracingPrimaryDebug");
        public static readonly int _RaytracingCameraSkyEnabled      = Shader.PropertyToID("_RaytracingCameraSkyEnabled");
        public static readonly int _RaytracingCameraClearColor      = Shader.PropertyToID("_RaytracingCameraClearColor");

        // Indirect diffuse
        public static readonly int _IndirectDiffuseTexture              = Shader.PropertyToID("_IndirectDiffuseTexture");
        public static readonly int _IndirectDiffuseTextureRW            = Shader.PropertyToID("_IndirectDiffuseTextureRW");
        public static readonly int _IndirectDiffuseTexture0RW           = Shader.PropertyToID("_IndirectDiffuseTexture0RW");
        public static readonly int _IndirectDiffuseTexture1RW           = Shader.PropertyToID("_IndirectDiffuseTexture1RW");
        public static readonly int _IndirectDiffuseTexture0             = Shader.PropertyToID("_IndirectDiffuseTexture0");
        public static readonly int _IndirectDiffuseTexture1             = Shader.PropertyToID("_IndirectDiffuseTexture1");
        public static readonly int _UpscaledIndirectDiffuseTextureRW    = Shader.PropertyToID("_UpscaledIndirectDiffuseTextureRW");
        public static readonly int _IndirectDiffuseHitPointTexture      = Shader.PropertyToID("_IndirectDiffuseHitPointTexture");
        public static readonly int _IndirectDiffuseHitPointTextureRW    = Shader.PropertyToID("_IndirectDiffuseHitPointTextureRW");
        public static readonly int _IndirectDiffuseThicknessScale       = Shader.PropertyToID("_IndirectDiffuseThicknessScale");
        public static readonly int _IndirectDiffuseThicknessBias        = Shader.PropertyToID("_IndirectDiffuseThicknessBias");
        public static readonly int _IndirectDiffuseSteps                = Shader.PropertyToID("_IndirectDiffuseSteps");
        public static readonly int _InputNoisyBuffer                    = Shader.PropertyToID("_InputNoisyBuffer");
        public static readonly int _InputNoisyBuffer0                   = Shader.PropertyToID("_InputNoisyBuffer0");
        public static readonly int _InputNoisyBuffer1                   = Shader.PropertyToID("_InputNoisyBuffer1");
        public static readonly int _OutputFilteredBuffer                = Shader.PropertyToID("_OutputFilteredBuffer");
        public static readonly int _OutputFilteredBuffer0               = Shader.PropertyToID("_OutputFilteredBuffer0");
        public static readonly int _OutputFilteredBuffer1               = Shader.PropertyToID("_OutputFilteredBuffer1");
        public static readonly int _LowResolutionTexture                = Shader.PropertyToID("_LowResolutionTexture");
        public static readonly int _OutputUpscaledTexture               = Shader.PropertyToID("_OutputUpscaledTexture");
        public static readonly int _IndirectDiffuseSpatialFilter        = Shader.PropertyToID("_IndirectDiffuseSpatialFilter");

        // Deferred Lighting
        public static readonly int _RaytracingLitBufferRW           = Shader.PropertyToID("_RaytracingLitBufferRW");
        public static readonly int _RayTracingDiffuseLightingOnly   = Shader.PropertyToID("_RayTracingDiffuseLightingOnly");

        // Ray binning
        public static readonly int _RayBinResult                    = Shader.PropertyToID("_RayBinResult");
        public static readonly int _RayBinSizeResult                = Shader.PropertyToID("_RayBinSizeResult");
        public static readonly int _RayBinTileCountX                = Shader.PropertyToID("_RayBinTileCountX");
        public static readonly int _BufferSizeX                     = Shader.PropertyToID("_BufferSizeX");

        // Sub Surface
        public static readonly int _ThroughputTextureRW             = Shader.PropertyToID("_ThroughputTextureRW");
        public static readonly int _NormalTextureRW                 = Shader.PropertyToID("_NormalTextureRW");
        public static readonly int _DirectionTextureRW              = Shader.PropertyToID("_DirectionTextureRW");
        public static readonly int _PositionTextureRW               = Shader.PropertyToID("_PositionTextureRW");
        public static readonly int _DiffuseLightingTextureRW        = Shader.PropertyToID("_DiffuseLightingTextureRW");
        public static readonly int _SubSurfaceLightingBuffer        = Shader.PropertyToID("_SubSurfaceLightingBuffer");
        public static readonly int _IndirectDiffuseLightingBuffer   = Shader.PropertyToID("_IndirectDiffuseLightingBuffer");

        // Accumulation
        public static readonly int _AccumulationFrameIndex          = Shader.PropertyToID("_AccumulationFrameIndex");
        public static readonly int _AccumulationNumSamples          = Shader.PropertyToID("_AccumulationNumSamples");
        public static readonly int _AccumulationWeights             = Shader.PropertyToID("_AccumulationWeights");
        public static readonly int _AccumulationNeedsExposure       = Shader.PropertyToID("_AccumulationNeedsExposure");
        public static readonly int _RadianceTexture                 = Shader.PropertyToID("_RadianceTexture");

        // Preintegrated texture name
        public static readonly int _PreIntegratedFGD_GGXDisneyDiffuse = Shader.PropertyToID("_PreIntegratedFGD_GGXDisneyDiffuse");
        public static readonly int _PreIntegratedFGD_CharlieAndFabric = Shader.PropertyToID("_PreIntegratedFGD_CharlieAndFabric");

        public static readonly int _ExposureTexture                = Shader.PropertyToID("_ExposureTexture");
        public static readonly int _PrevExposureTexture            = Shader.PropertyToID("_PrevExposureTexture");
        public static readonly int _PreviousExposureTexture        = Shader.PropertyToID("_PreviousExposureTexture");
        public static readonly int _ExposureDebugTexture           = Shader.PropertyToID("_ExposureDebugTexture");
        public static readonly int _ExposureParams                 = Shader.PropertyToID("_ExposureParams");
        public static readonly int _ExposureParams2                = Shader.PropertyToID("_ExposureParams2");
        public static readonly int _ExposureDebugParams            = Shader.PropertyToID("_ExposureDebugParams");
        public static readonly int _HistogramExposureParams        = Shader.PropertyToID("_HistogramExposureParams");
        public static readonly int _HistogramBuffer                = Shader.PropertyToID("_HistogramBuffer");
        public static readonly int _FullImageHistogram             = Shader.PropertyToID("_FullImageHistogram");
        public static readonly int _AdaptationParams               = Shader.PropertyToID("_AdaptationParams");
        public static readonly int _ExposureCurveTexture           = Shader.PropertyToID("_ExposureCurveTexture");
        public static readonly int _ExposureWeightMask             = Shader.PropertyToID("_ExposureWeightMask");
        public static readonly int _ProceduralMaskParams           = Shader.PropertyToID("_ProceduralMaskParams");
        public static readonly int _ProceduralMaskParams2          = Shader.PropertyToID("_ProceduralMaskParams2");
        public static readonly int _Variants                       = Shader.PropertyToID("_Variants");
        public static readonly int _InputTexture                   = Shader.PropertyToID("_InputTexture");
        public static readonly int _InputTextureMSAA               = Shader.PropertyToID("_InputTextureMSAA");
        public static readonly int _OutputTexture                  = Shader.PropertyToID("_OutputTexture");
        public static readonly int _SourceTexture                  = Shader.PropertyToID("_SourceTexture");
        public static readonly int _InputHistoryTexture            = Shader.PropertyToID("_InputHistoryTexture");
        public static readonly int _OutputHistoryTexture           = Shader.PropertyToID("_OutputHistoryTexture");
        public static readonly int _InputVelocityMagnitudeHistory  = Shader.PropertyToID("_InputVelocityMagnitudeHistory");
        public static readonly int _OutputVelocityMagnitudeHistory = Shader.PropertyToID("_OutputVelocityMagnitudeHistory");

        public static readonly int _TargetScale                    = Shader.PropertyToID("_TargetScale");
        public static readonly int _Params                         = Shader.PropertyToID("_Params");
        public static readonly int _Params1                        = Shader.PropertyToID("_Params1");
        public static readonly int _Params2                        = Shader.PropertyToID("_Params2");
        public static readonly int _BokehKernel                    = Shader.PropertyToID("_BokehKernel");
        public static readonly int _InputCoCTexture                = Shader.PropertyToID("_InputCoCTexture");
        public static readonly int _InputHistoryCoCTexture         = Shader.PropertyToID("_InputHistoryCoCTexture");
        public static readonly int _OutputCoCTexture               = Shader.PropertyToID("_OutputCoCTexture");
        public static readonly int _OutputNearCoCTexture           = Shader.PropertyToID("_OutputNearCoCTexture");
        public static readonly int _OutputNearTexture              = Shader.PropertyToID("_OutputNearTexture");
        public static readonly int _OutputFarCoCTexture            = Shader.PropertyToID("_OutputFarCoCTexture");
        public static readonly int _OutputFarTexture               = Shader.PropertyToID("_OutputFarTexture");
        public static readonly int _OutputMip1                     = Shader.PropertyToID("_OutputMip1");
        public static readonly int _OutputMip2                     = Shader.PropertyToID("_OutputMip2");
        public static readonly int _OutputMip3                     = Shader.PropertyToID("_OutputMip3");
        public static readonly int _OutputMip4                     = Shader.PropertyToID("_OutputMip4");
        public static readonly int _OutputMip5                     = Shader.PropertyToID("_OutputMip5");
        public static readonly int _OutputMip6                     = Shader.PropertyToID("_OutputMip6");
        public static readonly int _IndirectBuffer                 = Shader.PropertyToID("_IndirectBuffer");
        public static readonly int _InputNearCoCTexture            = Shader.PropertyToID("_InputNearCoCTexture");
        public static readonly int _NearTileList                   = Shader.PropertyToID("_NearTileList");
        public static readonly int _InputFarTexture                = Shader.PropertyToID("_InputFarTexture");
        public static readonly int _InputNearTexture               = Shader.PropertyToID("_InputNearTexture");
        public static readonly int _InputFarCoCTexture             = Shader.PropertyToID("_InputFarCoCTexture");
        public static readonly int _FarTileList                    = Shader.PropertyToID("_FarTileList");
        public static readonly int _TileList                       = Shader.PropertyToID("_TileList");
        public static readonly int _TexelSize                      = Shader.PropertyToID("_TexelSize");
        public static readonly int _InputDilatedCoCTexture         = Shader.PropertyToID("_InputDilatedCoCTexture");
        public static readonly int _OutputAlphaTexture             = Shader.PropertyToID("_OutputAlphaTexture");
        public static readonly int _InputNearAlphaTexture          = Shader.PropertyToID("_InputNearAlphaTexture");
        public static readonly int _CoCTargetScale                 = Shader.PropertyToID("_CoCTargetScale");

        public static readonly int _BloomParams                    = Shader.PropertyToID("_BloomParams");
        public static readonly int _BloomTint                      = Shader.PropertyToID("_BloomTint");
        public static readonly int _BloomTexture                   = Shader.PropertyToID("_BloomTexture");
        public static readonly int _BloomDirtTexture               = Shader.PropertyToID("_BloomDirtTexture");
        public static readonly int _BloomDirtScaleOffset           = Shader.PropertyToID("_BloomDirtScaleOffset");
        public static readonly int _InputLowTexture                = Shader.PropertyToID("_InputLowTexture");
        public static readonly int _InputHighTexture               = Shader.PropertyToID("_InputHighTexture");
        public static readonly int _BloomBicubicParams             = Shader.PropertyToID("_BloomBicubicParams");
        public static readonly int _BloomThreshold                 = Shader.PropertyToID("_BloomThreshold");

        public static readonly int _ChromaSpectralLut              = Shader.PropertyToID("_ChromaSpectralLut");
        public static readonly int _ChromaParams                   = Shader.PropertyToID("_ChromaParams");

        public static readonly int _AlphaScaleBias                 = Shader.PropertyToID("_AlphaScaleBias");

        public static readonly int _VignetteParams1                = Shader.PropertyToID("_VignetteParams1");
        public static readonly int _VignetteParams2                = Shader.PropertyToID("_VignetteParams2");
        public static readonly int _VignetteColor                  = Shader.PropertyToID("_VignetteColor");
        public static readonly int _VignetteMask                   = Shader.PropertyToID("_VignetteMask");

        public static readonly int _DistortionParams1              = Shader.PropertyToID("_DistortionParams1");
        public static readonly int _DistortionParams2              = Shader.PropertyToID("_DistortionParams2");

        public static readonly int _LogLut3D                       = Shader.PropertyToID("_LogLut3D");
        public static readonly int _LogLut3D_Params                = Shader.PropertyToID("_LogLut3D_Params");
        public static readonly int _ColorBalance                   = Shader.PropertyToID("_ColorBalance");
        public static readonly int _ColorFilter                    = Shader.PropertyToID("_ColorFilter");
        public static readonly int _ChannelMixerRed                = Shader.PropertyToID("_ChannelMixerRed");
        public static readonly int _ChannelMixerGreen              = Shader.PropertyToID("_ChannelMixerGreen");
        public static readonly int _ChannelMixerBlue               = Shader.PropertyToID("_ChannelMixerBlue");
        public static readonly int _HueSatCon                      = Shader.PropertyToID("_HueSatCon");
        public static readonly int _Lift                           = Shader.PropertyToID("_Lift");
        public static readonly int _Gamma                          = Shader.PropertyToID("_Gamma");
        public static readonly int _Gain                           = Shader.PropertyToID("_Gain");
        public static readonly int _Shadows                        = Shader.PropertyToID("_Shadows");
        public static readonly int _Midtones                       = Shader.PropertyToID("_Midtones");
        public static readonly int _Highlights                     = Shader.PropertyToID("_Highlights");
        public static readonly int _ShaHiLimits                    = Shader.PropertyToID("_ShaHiLimits");
        public static readonly int _SplitShadows                   = Shader.PropertyToID("_SplitShadows");
        public static readonly int _SplitHighlights                = Shader.PropertyToID("_SplitHighlights");
        public static readonly int _CurveMaster                    = Shader.PropertyToID("_CurveMaster");
        public static readonly int _CurveRed                       = Shader.PropertyToID("_CurveRed");
        public static readonly int _CurveGreen                     = Shader.PropertyToID("_CurveGreen");
        public static readonly int _CurveBlue                      = Shader.PropertyToID("_CurveBlue");
        public static readonly int _CurveHueVsHue                  = Shader.PropertyToID("_CurveHueVsHue");
        public static readonly int _CurveHueVsSat                  = Shader.PropertyToID("_CurveHueVsSat");
        public static readonly int _CurveSatVsSat                  = Shader.PropertyToID("_CurveSatVsSat");
        public static readonly int _CurveLumVsSat                  = Shader.PropertyToID("_CurveLumVsSat");

        public static readonly int _CustomToneCurve                = Shader.PropertyToID("_CustomToneCurve");
        public static readonly int _ToeSegmentA                    = Shader.PropertyToID("_ToeSegmentA");
        public static readonly int _ToeSegmentB                    = Shader.PropertyToID("_ToeSegmentB");
        public static readonly int _MidSegmentA                    = Shader.PropertyToID("_MidSegmentA");
        public static readonly int _MidSegmentB                    = Shader.PropertyToID("_MidSegmentB");
        public static readonly int _ShoSegmentA                    = Shader.PropertyToID("_ShoSegmentA");
        public static readonly int _ShoSegmentB                    = Shader.PropertyToID("_ShoSegmentB");

        public static readonly int _Depth                          = Shader.PropertyToID("_Depth");
        public static readonly int _LinearZ                        = Shader.PropertyToID("_LinearZ");
        public static readonly int _DS2x                           = Shader.PropertyToID("_DS2x");
        public static readonly int _DS4x                           = Shader.PropertyToID("_DS4x");
        public static readonly int _DS8x                           = Shader.PropertyToID("_DS8x");
        public static readonly int _DS16x                          = Shader.PropertyToID("_DS16x");
        public static readonly int _DS2xAtlas                      = Shader.PropertyToID("_DS2xAtlas");
        public static readonly int _DS4xAtlas                      = Shader.PropertyToID("_DS4xAtlas");
        public static readonly int _DS8xAtlas                      = Shader.PropertyToID("_DS8xAtlas");
        public static readonly int _DS16xAtlas                     = Shader.PropertyToID("_DS16xAtlas");
        public static readonly int _InvThicknessTable              = Shader.PropertyToID("_InvThicknessTable");
        public static readonly int _SampleWeightTable              = Shader.PropertyToID("_SampleWeightTable");
        public static readonly int _InvSliceDimension              = Shader.PropertyToID("_InvSliceDimension");
        public static readonly int _AdditionalParams               = Shader.PropertyToID("_AdditionalParams");
        public static readonly int _Occlusion                      = Shader.PropertyToID("_Occlusion");
        public static readonly int _InvLowResolution               = Shader.PropertyToID("_InvLowResolution");
        public static readonly int _InvHighResolution              = Shader.PropertyToID("_InvHighResolution");
        public static readonly int _LoResDB                        = Shader.PropertyToID("_LoResDB");
        public static readonly int _HiResDB                        = Shader.PropertyToID("_HiResDB");
        public static readonly int _LoResAO1                       = Shader.PropertyToID("_LoResAO1");
        public static readonly int _HiResAO                        = Shader.PropertyToID("_HiResAO");
        public static readonly int _AoResult                       = Shader.PropertyToID("_AoResult");

        public static readonly int _GrainTexture                   = Shader.PropertyToID("_GrainTexture");
        public static readonly int _GrainParams                    = Shader.PropertyToID("_GrainParams");
        public static readonly int _GrainTextureParams             = Shader.PropertyToID("_GrainTextureParams");
        public static readonly int _BlueNoiseTexture               = Shader.PropertyToID("_BlueNoiseTexture");
        public static readonly int _AlphaTexture                   = Shader.PropertyToID("_AlphaTexture");
        public static readonly int _OwenScrambledRGTexture         = Shader.PropertyToID("_OwenScrambledRGTexture");
        public static readonly int _OwenScrambledTexture           = Shader.PropertyToID("_OwenScrambledTexture");
        public static readonly int _ScramblingTileXSPP             = Shader.PropertyToID("_ScramblingTileXSPP");
        public static readonly int _RankingTileXSPP                = Shader.PropertyToID("_RankingTileXSPP");
        public static readonly int _ScramblingTexture              = Shader.PropertyToID("_ScramblingTexture");
        public static readonly int _AfterPostProcessTexture        = Shader.PropertyToID("_AfterPostProcessTexture");
        public static readonly int _DitherParams                   = Shader.PropertyToID("_DitherParams");
        public static readonly int _KeepAlpha                      = Shader.PropertyToID("_KeepAlpha");
        public static readonly int _UVTransform                    = Shader.PropertyToID("_UVTransform");

        public static readonly int _MotionVecAndDepth              = Shader.PropertyToID("_MotionVecAndDepth");
        public static readonly int _TileMinMaxMotionVec            = Shader.PropertyToID("_TileMinMaxMotionVec");
        public static readonly int _TileMaxNeighbourhood           = Shader.PropertyToID("_TileMaxNeighbourhood");
        public static readonly int _TileToScatterMax               = Shader.PropertyToID("_TileToScatterMax");
        public static readonly int _TileToScatterMin               = Shader.PropertyToID("_TileToScatterMin");
        public static readonly int _TileTargetSize                 = Shader.PropertyToID("_TileTargetSize");
        public static readonly int _MotionBlurParams               = Shader.PropertyToID("_MotionBlurParams0");
        public static readonly int _MotionBlurParams1              = Shader.PropertyToID("_MotionBlurParams1");
        public static readonly int _MotionBlurParams2              = Shader.PropertyToID("_MotionBlurParams2");
        public static readonly int _MotionBlurParams3              = Shader.PropertyToID("_MotionBlurParams3");
        public static readonly int _PrevVPMatrixNoTranslation      = Shader.PropertyToID("_PrevVPMatrixNoTranslation");
        public static readonly int _CurrVPMatrixNoTranslation      = Shader.PropertyToID("_CurrVPMatrixNoTranslation");

        public static readonly int _SMAAAreaTex                    = Shader.PropertyToID("_AreaTex");
        public static readonly int _SMAASearchTex                  = Shader.PropertyToID("_SearchTex");
        public static readonly int _SMAABlendTex                   = Shader.PropertyToID("_BlendTex");
        public static readonly int _SMAARTMetrics                  = Shader.PropertyToID("_SMAARTMetrics");

        public static readonly int _LowResDepthTexture             = Shader.PropertyToID("_LowResDepthTexture");
        public static readonly int _LowResTransparent              = Shader.PropertyToID("_LowResTransparent");

        public static readonly int _ShaderVariablesAmbientOcclusion = Shader.PropertyToID("ShaderVariablesAmbientOcclusion");
        public static readonly int _OcclusionTexture               = Shader.PropertyToID("_OcclusionTexture");
        public static readonly int _BentNormalsTexture             = Shader.PropertyToID("_BentNormalsTexture");
        public static readonly int _AOPackedData                   = Shader.PropertyToID("_AOPackedData");
        public static readonly int _AOPackedHistory                = Shader.PropertyToID("_AOPackedHistory");
        public static readonly int _AOPackedBlurred                = Shader.PropertyToID("_AOPackedBlurred");
        public static readonly int _AOOutputHistory                = Shader.PropertyToID("_AOOutputHistory");

        // Contrast Adaptive Sharpening
        public static readonly int _Sharpness                      = Shader.PropertyToID("Sharpness");
        public static readonly int _InputTextureDimensions         = Shader.PropertyToID("InputTextureDimensions");
        public static readonly int _OutputTextureDimensions        = Shader.PropertyToID("OutputTextureDimensions");

        // BlitCubeTextureFace.shader
        public static readonly int _InputTex                       = Shader.PropertyToID("_InputTex");
        public static readonly int _LoD                            = Shader.PropertyToID("_LoD");
        public static readonly int _FaceIndex                      = Shader.PropertyToID("_FaceIndex");

        // Custom Pass Utils API
        public static readonly int _SourceScaleBias                = Shader.PropertyToID("_SourceScaleBias");
        public static readonly int _GaussianWeights                = Shader.PropertyToID("_GaussianWeights");
        public static readonly int _SampleCount                    = Shader.PropertyToID("_SampleCount");
        public static readonly int _Radius                         = Shader.PropertyToID("_Radius");
        public static readonly int _ViewPortSize                   = Shader.PropertyToID("_ViewPortSize");
        public static readonly int _ViewportScaleBias              = Shader.PropertyToID("_ViewportScaleBias");
        public static readonly int _SourceSize                     = Shader.PropertyToID("_SourceSize");
        public static readonly int _SourceScaleFactor              = Shader.PropertyToID("_SourceScaleFactor");

        // Probe Volumes
        public static readonly int _ProbeVolumeAtlasSH             = Shader.PropertyToID("_ProbeVolumeAtlasSH");
        public static readonly int _ProbeVolumeAtlasResolutionAndSliceCount = Shader.PropertyToID("_ProbeVolumeAtlasResolutionAndSliceCount");
        public static readonly int _ProbeVolumeAtlasResolutionAndSliceCountInverse = Shader.PropertyToID("_ProbeVolumeAtlasResolutionAndSliceCountInverse");
        public static readonly int _ProbeVolumeAtlasOctahedralDepth = Shader.PropertyToID("_ProbeVolumeAtlasOctahedralDepth");
        public static readonly int _ProbeVolumeResolution          = Shader.PropertyToID("_ProbeVolumeResolution");
        public static readonly int _ProbeVolumeResolutionInverse   = Shader.PropertyToID("_ProbeVolumeResolutionInverse");
        public static readonly int _ProbeVolumeAtlasScale          = Shader.PropertyToID("_ProbeVolumeAtlasScale");
        public static readonly int _ProbeVolumeAtlasBias           = Shader.PropertyToID("_ProbeVolumeAtlasBias");
        public static readonly int _ProbeVolumeAtlasReadBufferCount = Shader.PropertyToID("_ProbeVolumeAtlasReadBufferCount");
        public static readonly int _ProbeVolumeAtlasReadSHL01Buffer = Shader.PropertyToID("_ProbeVolumeAtlasReadSHL01Buffer");
        public static readonly int _ProbeVolumeAtlasReadSHL2Buffer = Shader.PropertyToID("_ProbeVolumeAtlasReadSHL2Buffer");
        public static readonly int _ProbeVolumeAtlasReadValidityBuffer = Shader.PropertyToID("_ProbeVolumeAtlasReadValidityBuffer");
        public static readonly int _ProbeVolumeAtlasWriteTextureSH = Shader.PropertyToID("_ProbeVolumeAtlasWriteTextureSH");
        public static readonly int _ProbeVolumeAtlasOctahedralDepthScaleBias = Shader.PropertyToID("_ProbeVolumeAtlasOctahedralDepthScaleBias");
        public static readonly int _ProbeVolumeAtlasOctahedralDepthResolutionAndInverse = Shader.PropertyToID("_ProbeVolumeAtlasOctahedralDepthResolutionAndInverse");
        public static readonly int _ProbeVolumeAtlasOctahedralDepthReadBufferCount = Shader.PropertyToID("_ProbeVolumeAtlasOctahedralDepthReadBufferCount");
        public static readonly int _ProbeVolumeAtlasOctahedralDepthReadBuffer = Shader.PropertyToID("_ProbeVolumeAtlasOctahedralDepthReadBuffer");
        public static readonly int _ProbeVolumeAtlasOctahedralDepthWriteTexture = Shader.PropertyToID("_ProbeVolumeAtlasOctahedralDepthWriteTexture");
        public static readonly int _ProbeVolumeAtlasOctahedralDepthScaleBiasTexels = Shader.PropertyToID("_ProbeVolumeAtlasOctahedralDepthScaleBiasTexels");
        public static readonly int _ProbeVolumeAtlasOctahedralDepthRWTexture = Shader.PropertyToID("_ProbeVolumeAtlasOctahedralDepthRWTexture");
        public static readonly int _FilterSampleCount              = Shader.PropertyToID("_FilterSampleCount");
        public static readonly int _FilterSharpness                = Shader.PropertyToID("_FilterSharpness");
        public static readonly int _AtlasTextureSH                 = Shader.PropertyToID("_AtlasTextureSH");
        public static readonly int _TextureViewScale               = Shader.PropertyToID("_TextureViewScale");
        public static readonly int _TextureViewBias                = Shader.PropertyToID("_TextureViewBias");
        public static readonly int _TextureViewResolution          = Shader.PropertyToID("_TextureViewResolution");
        public static readonly int _AtlasTextureOctahedralDepth    = Shader.PropertyToID("_AtlasTextureOctahedralDepth");
        public static readonly int _AtlasTextureOctahedralDepthScaleBias = Shader.PropertyToID("_AtlasTextureOctahedralDepthScaleBias");
        public static readonly int _ValidRange                     = Shader.PropertyToID("_ValidRange");
        public static readonly int _ProbeVolumeAtlasSliceMode      = Shader.PropertyToID("_ProbeVolumeAtlasSliceMode");
    }

    /// <summary>
    /// Material property names used in HDRP Shaders.
    /// </summary>
    public static class HDMaterialProperties
    {
        /// <summary>Depth Write.</summary>
        public const string kZWrite = "_ZWrite";
        /// <summary>Depth Write for Transparent Materials.</summary>
        public const string kTransparentZWrite = "_TransparentZWrite";
        /// <summary>Cull Mode for Transparent Materials.</summary>
        public const string kTransparentCullMode = "_TransparentCullMode";
        /// <summary>Cull Mode for Opaque Materials.</summary>
        public const string kOpaqueCullMode = "_OpaqueCullMode";
        /// <summary>Depth Test for Transparent Materials.</summary>
        public const string kZTestTransparent = "_ZTestTransparent";
        /// <summary>Is Raytracing supported.</summary>
        public const string kRayTracing = "_RayTracing";

        /// <summary>Surface Type.</summary>
        public const string kSurfaceType = "_SurfaceType";
        /// <summary>Receive Decals.</summary>
        public const string kSupportDecals = kEnableDecals;

        /// <summary>Enable Alpha Cutoff.</summary>
        public const string kAlphaCutoffEnabled = "_AlphaCutoffEnable";
        /// <summary>Blend Mode.</summary>
        public const string kBlendMode = "_BlendMode";
        /// <summary>Enable Alpha to Mask.</summary>
        public const string kAlphaToMask = "_AlphaToMask";
        /// <summary>Enable Fog on Transparent Materials.</summary>
        public const string kEnableFogOnTransparent = "_EnableFogOnTransparent";
        /// <summary>Enable Depth Test for distortion.</summary>
        internal const string kDistortionDepthTest = "_DistortionDepthTest";
        /// <summary>Enable distortion.</summary>
        public const string kDistortionEnable = "_DistortionEnable";
        /// <summary>Depth Test for distortion.</summary>
        public const string kZTestModeDistortion = "_ZTestModeDistortion";
        /// <summary>Blend Mode for distortion.</summary>
        public const string kDistortionBlendMode = "_DistortionBlendMode";
        /// <summary>Transparent Material Writes Motion Vectors.</summary>
        public const string kTransparentWritingMotionVec = "_TransparentWritingMotionVec";
        /// <summary>Enable Preserve Specular Lighting.</summary>
        public const string kEnableBlendModePreserveSpecularLighting = "_EnableBlendModePreserveSpecularLighting";
        /// <summary>Enable Back then Front rendering.</summary>
        public const string kTransparentBackfaceEnable = "_TransparentBackfaceEnable";
        /// <summary>Enable double sided.</summary>
        public const string kDoubleSidedEnable = "_DoubleSidedEnable";
        /// <summary>Double sided normal mode.</summary>
        public const string kDoubleSidedNormalMode = "_DoubleSidedNormalMode";
        /// <summary>Enable distortion only (for Unlit).</summary>
        public const string kDistortionOnly = "_DistortionOnly";
        /// <summary>Enable Depth Prepass.</summary>
        public const string kTransparentDepthPrepassEnable = "_TransparentDepthPrepassEnable";
        /// <summary>Enable Depth PostPass.</summary>
        public const string kTransparentDepthPostpassEnable = "_TransparentDepthPostpassEnable";
        /// <summary>Transparent material sorting priority.</summary>
        public const string kTransparentSortPriority = "_TransparentSortPriority";

        /// <summary>Receive SSR.</summary>
        public const string kReceivesSSR = "_ReceivesSSR";
        /// <summary>Receive SSR for Transparent materials.</summary>
        public const string kReceivesSSRTransparent = "_ReceivesSSRTransparent";
        /// <summary>Enable Depth Offset.</summary>
        public const string kDepthOffsetEnable = "_DepthOffsetEnable";

        /// <summary>Enable affect Albedo (decal only).</summary>
        public const string kAffectAlbedo   = "_AffectAlbedo";
        /// <summary>Enable affect Normal (decal only.</summary>
        public const string kAffectNormal   = "_AffectNormal";
        /// <summary>Enable affect AO (decal only.</summary>
        public const string kAffectAO = "_AffectAO";
        /// <summary>Enable affect Metal (decal only.</summary>
        public const string kAffectMetal = "_AffectMetal";
        /// <summary>Enable affect Smoothness (decal only.</summary>
        public const string kAffectSmoothness = "_AffectSmoothness";
        /// <summary>Enable affect Emission (decal only.</summary>
        public const string kAffectEmission = "_AffectEmission";

        // Internal properties

        internal const string kStencilRef = "_StencilRef";
        internal const string kStencilWriteMask = "_StencilWriteMask";
        internal const string kStencilRefDepth = "_StencilRefDepth";
        internal const string kStencilWriteMaskDepth = "_StencilWriteMaskDepth";
        internal const string kStencilRefGBuffer = "_StencilRefGBuffer";
        internal const string kStencilWriteMaskGBuffer = "_StencilWriteMaskGBuffer";
        internal const string kStencilRefMV = "_StencilRefMV";
        internal const string kStencilWriteMaskMV = "_StencilWriteMaskMV";
        internal const string kStencilRefDistortionVec = "_StencilRefDistortionVec";
        internal const string kStencilWriteMaskDistortionVec = "_StencilWriteMaskDistortionVec";
        internal const string kDecalStencilWriteMask = "_DecalStencilWriteMask";
        internal const string kDecalStencilRef = "_DecalStencilRef";

        internal const string kUseSplitLighting = "_RequireSplitLighting";

        internal static readonly Color[] kLayerColors =
        {
            Color.white,
            Color.red,
            Color.green,
            Color.blue
        };

<<<<<<< HEAD
        internal const string kDecalColorMask0 = "_DecalColorMask0";
        internal const string kDecalColorMask1 = "_DecalColorMask1";
        internal const string kDecalColorMask2 = "_DecalColorMask2";
        internal const string kDecalColorMask3 = "_DecalColorMask3";
        internal const string kEnableDecals = "_SupportDecals";

        internal const int kMaxLayerCount = 4;
        internal const string kLayerCount = "_LayerCount";

        internal const string kUVBase = "_UVBase";
        internal const string kTexWorldScale = "_TexWorldScale";
        internal const string kUVMappingMask = "_UVMappingMask";
        internal const string kUVDetail = "_UVDetail";
        internal const string kUVDetailsMappingMask = "_UVDetailsMappingMask";
        internal const string kDecalLayerMaskFromDecal = "_DecalLayerMaskFromDecal";

        internal const string kDisplacementMode = "_DisplacementMode";
        internal const string kMaterialID = "_MaterialID";
        internal const string kEmissiveColorMap = "_EmissiveColorMap";
        internal const string kTransmissionEnable = "_TransmissionEnable";
        internal const string kZTestGBuffer = "_ZTestGBuffer";
        internal const string kZTestDepthEqualForOpaque = "_ZTestDepthEqualForOpaque";
        internal const string kAlphaToMaskInspector = "_AlphaToMaskInspectorValue";
        internal const string kEmissionColor = "_EmissionColor";
        internal const string kEnableSSR = kReceivesSSR;
        internal const string kAddPrecomputedVelocity = "_AddPrecomputedVelocity";
        internal const string kShadowMatteFilter = "_ShadowMatteFilter";
=======
        public static readonly string kAffectAlbedo   = "_AffectAlbedo";
        public static readonly string kAffectNormal   = "_AffectNormal";
        public static readonly string kAffectAO = "_AffectAO";
        public static readonly string kAffectMetal = "_AffectMetal";
        public static readonly string kAffectSmoothness = "_AffectSmoothness";
        public static readonly string kAffectEmission = "_AffectEmission";

        public static readonly string kDecalColorMask0 = "_DecalColorMask0";
        public static readonly string kDecalColorMask1 = "_DecalColorMask1";
        public static readonly string kDecalColorMask2 = "_DecalColorMask2";
        public static readonly string kDecalColorMask3 = "_DecalColorMask3";

        public static readonly string kDecalStencilWriteMask = "_DecalStencilWriteMask";
        public static readonly string kDecalStencilRef = "_DecalStencilRef";

        public static readonly string kRefractionModel = "_RefractionModel";
>>>>>>> b3bb700e
    }
}<|MERGE_RESOLUTION|>--- conflicted
+++ resolved
@@ -1025,7 +1025,6 @@
             Color.blue
         };
 
-<<<<<<< HEAD
         internal const string kDecalColorMask0 = "_DecalColorMask0";
         internal const string kDecalColorMask1 = "_DecalColorMask1";
         internal const string kDecalColorMask2 = "_DecalColorMask2";
@@ -1053,23 +1052,6 @@
         internal const string kEnableSSR = kReceivesSSR;
         internal const string kAddPrecomputedVelocity = "_AddPrecomputedVelocity";
         internal const string kShadowMatteFilter = "_ShadowMatteFilter";
-=======
-        public static readonly string kAffectAlbedo   = "_AffectAlbedo";
-        public static readonly string kAffectNormal   = "_AffectNormal";
-        public static readonly string kAffectAO = "_AffectAO";
-        public static readonly string kAffectMetal = "_AffectMetal";
-        public static readonly string kAffectSmoothness = "_AffectSmoothness";
-        public static readonly string kAffectEmission = "_AffectEmission";
-
-        public static readonly string kDecalColorMask0 = "_DecalColorMask0";
-        public static readonly string kDecalColorMask1 = "_DecalColorMask1";
-        public static readonly string kDecalColorMask2 = "_DecalColorMask2";
-        public static readonly string kDecalColorMask3 = "_DecalColorMask3";
-
-        public static readonly string kDecalStencilWriteMask = "_DecalStencilWriteMask";
-        public static readonly string kDecalStencilRef = "_DecalStencilRef";
-
-        public static readonly string kRefractionModel = "_RefractionModel";
->>>>>>> b3bb700e
+        internal const string kRefractionModel = "_RefractionModel";
     }
 }