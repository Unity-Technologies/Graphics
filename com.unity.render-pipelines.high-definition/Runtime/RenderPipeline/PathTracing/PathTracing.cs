--- conflicted
+++ resolved
@@ -467,25 +467,8 @@
             if (m_CurrentDebugDisplaySettings.DebugHideSky(hdCamera))
                 return;
 
-<<<<<<< HEAD
             // Override the exposure texture, as we need a neutral value for this render
             SetGlobalTexture(renderGraph, HDShaderIDs._ExposureTexture, m_EmptyExposureTexture);
-=======
-            using (var builder = renderGraph.AddRenderPass<RenderSkyPassData>("Render Sky Background for Path Tracing", out var passData))
-            {
-                passData.sunLight = GetMainLight();
-                passData.hdCamera = hdCamera;
-                passData.colorBuffer = builder.WriteTexture(skyBuffer);
-                passData.depthTexture = builder.WriteTexture(CreateDepthBuffer(renderGraph, true, MSAASamples.None));
-                passData.debugDisplaySettings = m_CurrentDebugDisplaySettings;
-                passData.skyManager = m_SkyManager;
-
-                builder.SetRenderFunc(
-                    (RenderSkyPassData data, RenderGraphContext ctx) =>
-                    {
-                        // Override the exposure texture, as we need a neutral value for this render
-                        ctx.cmd.SetGlobalTexture(HDShaderIDs._ExposureTexture, m_EmptyExposureTexture);
->>>>>>> 107a519f
 
             m_SkyManager.RenderSky(renderGraph, hdCamera, skyBuffer, CreateDepthBuffer(renderGraph, true, MSAASamples.None));
 
