--- conflicted
+++ resolved
@@ -110,13 +110,9 @@
     return dot(normal, lightData.forward) <= sin(lightData.angularDiameter * 0.5);
 }
 
-<<<<<<< HEAD
-LightList CreateLightList(float3 position, float3 normal, uint lightLayers = DEFAULT_LIGHT_LAYERS, bool withLocal = true, bool withDistant = true, float3 lightPosition = FLT_MAX)
-=======
 LightList CreateLightList(float3 position, float3 normal, uint lightLayers = DEFAULT_LIGHT_LAYERS,
                           bool withPoint = true, bool withArea = true, bool withDistant = true,
                           float3 lightPosition = FLT_MAX)
->>>>>>> 1ee5912c
 {
     LightList list;
     uint i;
@@ -125,62 +121,6 @@
     list.localCount = 0;
     list.localPointCount = 0;
 
-<<<<<<< HEAD
-    if (withLocal)
-    {
-        uint localPointCount, localCount;
-
-#ifdef USE_LIGHT_CLUSTER
-        if (PointInsideCluster(position))
-        {
-            list.cellIndex = GetClusterCellIndex(position);
-            localPointCount = GetPunctualLightClusterCellCount(list.cellIndex);
-            localCount = GetAreaLightClusterCellCount(list.cellIndex);
-        }
-        else
-        {
-            localPointCount = 0;
-            localCount = 0;
-        }
-#else
-        localPointCount = _PunctualLightCountRT;
-        localCount = _PunctualLightCountRT + _AreaLightCountRT;
-#endif
-
-        // Do we have an imposed local light (identificed by position), for volumetric scattering?
-        bool forceLightPosition = (lightPosition.x != FLT_MAX);
-
-        // First point lights (including spot lights)
-        for (i = 0; i < localPointCount && list.localPointCount < MAX_LOCAL_LIGHT_COUNT; i++)
-        {
-#ifdef USE_LIGHT_CLUSTER
-            const LightData lightData = FetchClusterLightIndex(list.cellIndex, i);
-#else
-            const LightData lightData = _LightDatasRT[i];
-#endif
-
-            if (forceLightPosition && any(lightPosition - lightData.positionRWS))
-                continue;
-
-            if (IsMatchingLightLayer(lightData.lightLayers, lightLayers) && IsPointLightActive(lightData, position, normal))
-                list.localIndex[list.localPointCount++] = i;
-        }
-
-        // Then rect area lights
-        for (list.localCount = list.localPointCount; i < localCount && list.localCount < MAX_LOCAL_LIGHT_COUNT; i++)
-        {
-#ifdef USE_LIGHT_CLUSTER
-            const LightData lightData = FetchClusterLightIndex(list.cellIndex, i);
-#else
-            const LightData lightData = _LightDatasRT[i];
-#endif
-
-            if (forceLightPosition && any(lightPosition - lightData.positionRWS))
-                continue;
-
-            if (IsMatchingLightLayer(lightData.lightLayers, lightLayers) && IsRectAreaLightActive(lightData, position, normal))
-                list.localIndex[list.localCount++] = i;
-=======
     if (withPoint || withArea)
     {
         uint localPointCount, localCount;
@@ -243,7 +183,6 @@
                 if (IsMatchingLightLayer(lightData.lightLayers, lightLayers) && IsRectAreaLightActive(lightData, position, normal))
                     list.localIndex[list.localCount++] = i;
             }
->>>>>>> 1ee5912c
         }
     }
 
@@ -908,11 +847,7 @@
 
 LightList CreateLightList(float3 position, bool sampleLocalLights, float3 lightPosition = FLT_MAX)
 {
-<<<<<<< HEAD
-    return CreateLightList(position, 0.0, DEFAULT_LIGHT_LAYERS, sampleLocalLights, !sampleLocalLights, lightPosition);
-=======
     return CreateLightList(position, 0.0, DEFAULT_LIGHT_LAYERS, sampleLocalLights, sampleLocalLights, !sampleLocalLights, lightPosition);
->>>>>>> 1ee5912c
 }
 
 #endif // UNITY_PATH_TRACING_LIGHT_INCLUDED