--- conflicted
+++ resolved
@@ -75,13 +75,6 @@
     if (lightTangentDist * abs(lightTangentDist) > lightData.size.x)
         return false;
 
-<<<<<<< HEAD
-    // Offset the light position towards the back, to account for the radius,
-    // then check whether we are still within the dilated cone angle
-    float cosTheta2 = Sq(lightData.angleOffset / lightData.angleScale);
-    float3 lightOffset = sqrt(lightData.size.x / (1.0 - cosTheta2)) * lightData.forward;
-    float lightCos = dot(normalize(lightVec + lightOffset), lightData.forward);
-=======
     // If this is an omni-directional point light, we're done
     if (lightData.lightType == GPULIGHTTYPE_POINT)
         return true;
@@ -105,7 +98,6 @@
     // Our light type is either BOX or PYRAMID
     float x = abs(dot(lightVec, lightData.right));
     float y = abs(dot(lightVec, lightData.up));
->>>>>>> ff6005af
 
     return (lightData.lightType == GPULIGHTTYPE_PROJECTOR_BOX) ?
         x < 1 && y < 1 : // BOX
