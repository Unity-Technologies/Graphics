using System;
using UnityEngine.Serialization;

namespace UnityEngine.Rendering.HighDefinition
{
    public partial class HDRenderPipelineAsset : IVersionable<HDRenderPipelineAsset.Version>
    {
        enum Version
        {
            None,
            First,
            UpgradeFrameSettingsToStruct,
            AddAfterPostProcessFrameSetting,
            AddFrameSettingSpecularLighting = 5, // Not used anymore - don't removed the number
            AddReflectionSettings,
            AddPostProcessFrameSettings,
            AddRayTracingFrameSettings,
            AddFrameSettingDirectSpecularLighting,
            AddCustomPostprocessAndCustomPass,
            ScalableSettingsRefactor,
            ShadowFilteringVeryHighQualityRemoval,
            SeparateColorGradingAndTonemappingFrameSettings,
            ReplaceTextureArraysByAtlasForCookieAndPlanar,
            AddedAdaptiveSSS,
            RemoveCookieCubeAtlasToOctahedral2D
        }

        static readonly MigrationDescription<Version, HDRenderPipelineAsset> k_Migration = MigrationDescription.New(
            MigrationStep.New(Version.UpgradeFrameSettingsToStruct, (HDRenderPipelineAsset data) =>
            {
#pragma warning disable 618 // Type or member is obsolete
                FrameSettingsOverrideMask unusedMaskForDefault = new FrameSettingsOverrideMask();
                if (data.m_ObsoleteFrameSettings != null)
                    FrameSettings.MigrateFromClassVersion(ref data.m_ObsoleteFrameSettings, ref data.m_RenderingPathDefaultCameraFrameSettings, ref unusedMaskForDefault);
                if (data.m_ObsoleteBakedOrCustomReflectionFrameSettings != null)
                    FrameSettings.MigrateFromClassVersion(ref data.m_ObsoleteBakedOrCustomReflectionFrameSettings, ref data.m_RenderingPathDefaultBakedOrCustomReflectionFrameSettings, ref unusedMaskForDefault);
                if (data.m_ObsoleteRealtimeReflectionFrameSettings != null)
                    FrameSettings.MigrateFromClassVersion(ref data.m_ObsoleteRealtimeReflectionFrameSettings, ref data.m_RenderingPathDefaultRealtimeReflectionFrameSettings, ref unusedMaskForDefault);
#pragma warning restore 618
            }),
            MigrationStep.New(Version.AddAfterPostProcessFrameSetting, (HDRenderPipelineAsset data) =>
            {
                FrameSettings.MigrateToAfterPostprocess(ref data.m_RenderingPathDefaultCameraFrameSettings);
            }),
            MigrationStep.New(Version.AddReflectionSettings, (HDRenderPipelineAsset data) =>
            {
                FrameSettings.MigrateToDefaultReflectionSettings(ref data.m_RenderingPathDefaultCameraFrameSettings);
                FrameSettings.MigrateToNoReflectionSettings(ref data.m_RenderingPathDefaultBakedOrCustomReflectionFrameSettings);
                FrameSettings.MigrateToNoReflectionRealtimeSettings(ref data.m_RenderingPathDefaultRealtimeReflectionFrameSettings);
            }),
            MigrationStep.New(Version.AddPostProcessFrameSettings, (HDRenderPipelineAsset data) =>
            {
                FrameSettings.MigrateToPostProcess(ref data.m_RenderingPathDefaultCameraFrameSettings);
            }),
            MigrationStep.New(Version.AddRayTracingFrameSettings, (HDRenderPipelineAsset data) =>
            {
                FrameSettings.MigrateToRayTracing(ref data.m_RenderingPathDefaultCameraFrameSettings);
            }),
            MigrationStep.New(Version.AddFrameSettingDirectSpecularLighting, (HDRenderPipelineAsset data) =>
            {
                FrameSettings.MigrateToDirectSpecularLighting(ref data.m_RenderingPathDefaultCameraFrameSettings);
                FrameSettings.MigrateToNoDirectSpecularLighting(ref data.m_RenderingPathDefaultBakedOrCustomReflectionFrameSettings);
                FrameSettings.MigrateToDirectSpecularLighting(ref data.m_RenderingPathDefaultRealtimeReflectionFrameSettings);
            }),
            MigrationStep.New(Version.AddCustomPostprocessAndCustomPass, (HDRenderPipelineAsset data) =>
            {
                FrameSettings.MigrateToCustomPostprocessAndCustomPass(ref data.m_RenderingPathDefaultCameraFrameSettings);
            }),
            MigrationStep.New(Version.ScalableSettingsRefactor, (HDRenderPipelineAsset data) =>
            {
                ref var shadowInit = ref data.m_RenderPipelineSettings.hdShadowInitParams;
                shadowInit.shadowResolutionArea.schemaId = ScalableSettingSchemaId.With4Levels;
                shadowInit.shadowResolutionDirectional.schemaId = ScalableSettingSchemaId.With4Levels;
                shadowInit.shadowResolutionPunctual.schemaId = ScalableSettingSchemaId.With4Levels;
            }),
            MigrationStep.New(Version.ShadowFilteringVeryHighQualityRemoval, (HDRenderPipelineAsset data) =>
            {
                ref var shadowInit = ref data.m_RenderPipelineSettings.hdShadowInitParams;
                shadowInit.shadowFilteringQuality = shadowInit.shadowFilteringQuality > HDShadowFilteringQuality.High ? HDShadowFilteringQuality.High : shadowInit.shadowFilteringQuality;
            }),
            MigrationStep.New(Version.SeparateColorGradingAndTonemappingFrameSettings, (HDRenderPipelineAsset data) =>
            {
                FrameSettings.MigrateToSeparateColorGradingAndTonemapping(ref data.m_RenderingPathDefaultCameraFrameSettings);
            }),
            MigrationStep.New(Version.ReplaceTextureArraysByAtlasForCookieAndPlanar, (HDRenderPipelineAsset data) =>
            {
                ref var lightLoopSettings = ref data.m_RenderPipelineSettings.lightLoopSettings;

#pragma warning disable 618 // Type or member is obsolete
                float cookieAtlasSize = Mathf.Sqrt((int)lightLoopSettings.cookieAtlasSize * (int)lightLoopSettings.cookieAtlasSize * lightLoopSettings.cookieTexArraySize);
                float planarSize = Mathf.Sqrt((int)lightLoopSettings.planarReflectionAtlasSize * (int)lightLoopSettings.planarReflectionAtlasSize * lightLoopSettings.maxPlanarReflectionOnScreen);
#pragma warning restore 618

                // The atlas only supports power of two sizes
                cookieAtlasSize = (float)Mathf.NextPowerOfTwo((int)cookieAtlasSize);
                planarSize = (float)Mathf.NextPowerOfTwo((int)planarSize);

                // Clamp to avoid too large atlases
                cookieAtlasSize = Mathf.Clamp(cookieAtlasSize, (int)CookieAtlasResolution.CookieResolution256, (int)CookieAtlasResolution.CookieResolution8192);
                planarSize = Mathf.Clamp(planarSize, (int)PlanarReflectionAtlasResolution.PlanarReflectionResolution256, (int)PlanarReflectionAtlasResolution.PlanarReflectionResolution8192);

                lightLoopSettings.cookieAtlasSize = (CookieAtlasResolution)cookieAtlasSize;
                lightLoopSettings.planarReflectionAtlasSize = (PlanarReflectionAtlasResolution)planarSize;
            }),
            MigrationStep.New(Version.AddedAdaptiveSSS, (HDRenderPipelineAsset data) =>
            {
            #pragma warning disable 618 // Type or member is obsolete
                bool previouslyHighQuality = data.m_RenderPipelineSettings.m_ObsoleteincreaseSssSampleCount;
            #pragma warning restore 618

                FrameSettings.MigrateSubsurfaceParams(ref data.m_RenderingPathDefaultCameraFrameSettings,                  previouslyHighQuality);
                FrameSettings.MigrateSubsurfaceParams(ref data.m_RenderingPathDefaultBakedOrCustomReflectionFrameSettings, previouslyHighQuality);
                FrameSettings.MigrateSubsurfaceParams(ref data.m_RenderingPathDefaultRealtimeReflectionFrameSettings,      previouslyHighQuality);
            }),
            MigrationStep.New(Version.RemoveCookieCubeAtlasToOctahedral2D, (HDRenderPipelineAsset data) =>
            {
                ref var lightLoopSettings = ref data.m_RenderPipelineSettings.lightLoopSettings;

#pragma warning disable 618 // Type or member is obsolete
                float cookieAtlasSize = Mathf.Sqrt((int)lightLoopSettings.cookieAtlasSize * (int)lightLoopSettings.cookieAtlasSize * lightLoopSettings.cookieTexArraySize);
                float planarSize = Mathf.Sqrt((int)lightLoopSettings.planarReflectionAtlasSize * (int)lightLoopSettings.planarReflectionAtlasSize * lightLoopSettings.maxPlanarReflectionOnScreen);
#pragma warning restore 618

                if (cookieAtlasSize > 128f && planarSize <= 1024f)
                {
<<<<<<< HEAD
                    Debug.LogWarning("HDRP Internally change the storage of Cube Cookie to Octahedral Projection inside the Planar Reflection Atlas. It is recommended to increase the size of the Planar Projection Atlas if the cookies didn't fit anymore.");
=======
                    Debug.LogWarning("HDRP Internally change the storage of Cube Cookie to Octahedral Projection inside the Planar Reflection Atlas. It is recommended that you increase the size of the Planar Projection Atlas if the cookies no longer fit.");
>>>>>>> 8ae92641
                }
            })
        );

        [SerializeField]
        Version m_Version = MigrationDescription.LastVersion<Version>();
        Version IVersionable<Version>.version { get => m_Version; set => m_Version = value; }

        void OnEnable() => k_Migration.Migrate(this);

#pragma warning disable 618 // Type or member is obsolete
        [SerializeField]
        [FormerlySerializedAs("serializedFrameSettings"), FormerlySerializedAs("m_FrameSettings"), Obsolete("For data migration")]
        ObsoleteFrameSettings m_ObsoleteFrameSettings;
        [SerializeField]
        [FormerlySerializedAs("m_BakedOrCustomReflectionFrameSettings"), Obsolete("For data migration")]
        ObsoleteFrameSettings m_ObsoleteBakedOrCustomReflectionFrameSettings;
        [SerializeField]
        [FormerlySerializedAs("m_RealtimeReflectionFrameSettings"), Obsolete("For data migration")]
        ObsoleteFrameSettings m_ObsoleteRealtimeReflectionFrameSettings;
#pragma warning restore 618
    }
}<|MERGE_RESOLUTION|>--- conflicted
+++ resolved
@@ -123,11 +123,7 @@
 
                 if (cookieAtlasSize > 128f && planarSize <= 1024f)
                 {
-<<<<<<< HEAD
-                    Debug.LogWarning("HDRP Internally change the storage of Cube Cookie to Octahedral Projection inside the Planar Reflection Atlas. It is recommended to increase the size of the Planar Projection Atlas if the cookies didn't fit anymore.");
-=======
                     Debug.LogWarning("HDRP Internally change the storage of Cube Cookie to Octahedral Projection inside the Planar Reflection Atlas. It is recommended that you increase the size of the Planar Projection Atlas if the cookies no longer fit.");
->>>>>>> 8ae92641
                 }
             })
         );
