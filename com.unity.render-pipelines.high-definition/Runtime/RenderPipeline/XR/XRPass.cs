// This file contain the two main data structures controlled by the XRSystem.
// XRView contains the parameters required to render (proj and view matrices, viewport, etc)
// XRPass holds the render target information and a list of XRView.
// When a pass has 2+ views, single-pass will be active.
// To avoid allocating every frame, XRView is a struct and XRPass is pooled.

using System;
using System.Collections.Generic;

#if ENABLE_VR && ENABLE_XR_MODULE
using UnityEngine.XR;
#endif

namespace UnityEngine.Rendering.HighDefinition
{
    public struct XRPassCreateInfo
    {
        public int multipassId;
        public int cullingPassId;
        public RenderTexture renderTarget;
        public ScriptableCullingParameters cullingParameters;
        public XRPass.CustomMirrorView customMirrorView;
    }

    public struct XRViewCreateInfo
    {
        public Matrix4x4 projMatrix;
        public Matrix4x4 viewMatrix;
        public Matrix4x4 clusterDisplayParams;
        public Rect viewport;
        public int textureArraySlice;
    }

    internal struct XRView
    {
        internal readonly Matrix4x4 projMatrix;
        internal readonly Matrix4x4 viewMatrix;
        internal readonly Rect viewport;
        internal readonly Matrix4x4 clusterDisplayParams;
        internal readonly Mesh occlusionMesh;
        internal readonly int textureArraySlice;
<<<<<<< HEAD
        internal readonly Camera.StereoscopicEye legacyStereoEye;

        internal XRView(Camera camera, Camera.StereoscopicEye eye, int dstSlice)
        {
            projMatrix = camera.GetStereoProjectionMatrix(eye);
            viewMatrix = camera.GetStereoViewMatrix(eye);
            viewport = camera.pixelRect;
            clusterDisplayParams = Matrix4x4.zero;
            occlusionMesh = null;
            textureArraySlice = dstSlice;
            legacyStereoEye = eye;
        }
=======
>>>>>>> 73b59f73

        internal XRView(Matrix4x4 proj, Matrix4x4 view, Rect vp, Matrix4x4 clusterDisplayParams_, int dstSlice)
        {
            projMatrix = proj;
            viewMatrix = view;
            viewport = vp;
            clusterDisplayParams = clusterDisplayParams_;
            occlusionMesh = null;
            textureArraySlice = dstSlice;
        }

#if ENABLE_VR && ENABLE_XR_MODULE
        internal XRView(XRDisplaySubsystem.XRRenderPass renderPass, XRDisplaySubsystem.XRRenderParameter renderParameter)
        {
            projMatrix = renderParameter.projection;
            viewMatrix = renderParameter.view;
            viewport = renderParameter.viewport;
            occlusionMesh = renderParameter.occlusionMesh;
            textureArraySlice = renderParameter.textureArraySlice;

            // Convert viewport from normalized to screen space
            viewport.x      *= renderPass.renderTargetDesc.width;
            viewport.width  *= renderPass.renderTargetDesc.width;
            viewport.y      *= renderPass.renderTargetDesc.height;
            viewport.height *= renderPass.renderTargetDesc.height;

            clusterDisplayParams = Matrix4x4.zero;
        }
#endif
    }
<<<<<<< HEAD
    public class XRPass
=======

    class XRPass
>>>>>>> 73b59f73
    {
        readonly List<XRView> views = new List<XRView>(2);

        internal bool enabled      { get => views.Count > 0; }
        internal bool xrSdkEnabled { get; private set; }
        internal bool copyDepth    { get; private set; }

        internal int multipassId    { get; private set; }
        internal int cullingPassId  { get; private set; }

        // Ability to specify where to render the pass
        internal RenderTargetIdentifier  renderTarget     { get; private set; }
        internal RenderTextureDescriptor renderTargetDesc { get; private set; }
        static RenderTargetIdentifier    invalidRT = -1;
        internal bool                    renderTargetValid { get => renderTarget != invalidRT; }

        // Access to view information
        internal Matrix4x4 GetProjMatrix(int viewIndex = 0)  { return views[viewIndex].projMatrix; }
        internal Matrix4x4 GetViewMatrix(int viewIndex = 0)  { return views[viewIndex].viewMatrix; }
        internal int GetTextureArraySlice(int viewIndex = 0) { return views[viewIndex].textureArraySlice; }
        internal Rect GetViewport(int viewIndex = 0)         { return views[viewIndex].viewport; }
        internal Matrix4x4 GetClusterDisplayParams(int viewIndex = 0) { return views[viewIndex].clusterDisplayParams; }

        // Combined projection and view matrices for culling
        internal ScriptableCullingParameters cullingParams { get; private set; }

        // Single-pass rendering support (instanced draw calls or multiview extension)
        internal int viewCount { get => views.Count; }
        internal bool singlePassEnabled { get => viewCount > 1; }

        // Occlusion mesh rendering
        Material occlusionMeshMaterial = null;

        // Ability to override mirror view behavior for each pass
        public delegate void CustomMirrorView(XRPass pass, CommandBuffer cmd, RenderTexture rt, Rect viewport);
        CustomMirrorView customMirrorView = null;
        internal void SetCustomMirrorView(CustomMirrorView callback) => customMirrorView = callback;

        internal static XRPass Create(XRPassCreateInfo createInfo)
        {
            XRPass passInfo = GenericPool<XRPass>.Get();

            passInfo.multipassId = createInfo.multipassId;
            passInfo.cullingPassId = createInfo.cullingPassId;
            passInfo.cullingParams = createInfo.cullingParameters;
            passInfo.customMirrorView = createInfo.customMirrorView;
            passInfo.views.Clear();

            if (createInfo.renderTarget != null)
            {
                passInfo.renderTarget = new RenderTargetIdentifier(createInfo.renderTarget);
                passInfo.renderTargetDesc = createInfo.renderTarget.descriptor;
            }
            else
            {
                passInfo.renderTarget = invalidRT;
                passInfo.renderTargetDesc = default;
            }

            passInfo.occlusionMeshMaterial = null;
            passInfo.xrSdkEnabled = false;
            passInfo.copyDepth = false;

            return passInfo;
        }

<<<<<<< HEAD
        internal void AddView(Camera camera, Camera.StereoscopicEye eye, int textureArraySlice = -1)
        {
            AddViewInternal(new XRView(camera, eye, textureArraySlice));
        }

        internal void AddView(Matrix4x4 proj, Matrix4x4 view, Rect vp, Matrix4x4 clusterDisplayParams, int textureArraySlice = -1)
=======
        internal void AddView(Matrix4x4 proj, Matrix4x4 view, Rect vp, int textureArraySlice = -1)
>>>>>>> 73b59f73
        {
            AddViewInternal(new XRView(proj, view, vp, clusterDisplayParams, textureArraySlice));
        }

#if ENABLE_VR && ENABLE_XR_MODULE
        internal static XRPass Create(XRDisplaySubsystem.XRRenderPass xrRenderPass, int multipassId, ScriptableCullingParameters cullingParameters, Material occlusionMeshMaterial)
        {
            XRPass passInfo = GenericPool<XRPass>.Get();

            passInfo.multipassId = multipassId;
            passInfo.cullingPassId = xrRenderPass.cullingPassIndex;
            passInfo.cullingParams = cullingParameters;
            passInfo.views.Clear();
            passInfo.renderTarget = xrRenderPass.renderTarget;
            passInfo.renderTargetDesc = xrRenderPass.renderTargetDesc;
            passInfo.occlusionMeshMaterial = occlusionMeshMaterial;
            passInfo.xrSdkEnabled = true;
            passInfo.copyDepth = xrRenderPass.shouldFillOutDepth;
            passInfo.customMirrorView = null;

            Debug.Assert(passInfo.renderTargetValid, "Invalid render target from XRDisplaySubsystem!");

            return passInfo;
        }

        internal void AddView(XRDisplaySubsystem.XRRenderPass xrSdkRenderPass, XRDisplaySubsystem.XRRenderParameter xrSdkRenderParameter)
        {
            AddViewInternal(new XRView(xrSdkRenderPass, xrSdkRenderParameter));
        }
#endif

        internal static void Release(XRPass xrPass)
        {
            GenericPool<XRPass>.Release(xrPass);
        }

        internal void AddViewInternal(XRView xrView)
        {
            int maxSupportedViews = Math.Min(TextureXR.slices, ShaderConfig.s_XrMaxViews);

            if (views.Count < maxSupportedViews)
            {
                views.Add(xrView);
            }
            else
            {
                if (xrSdkEnabled)
                {
                    Debug.LogWarning("If you're trying to enable XR single-pass after the first frame, you need to set TextureXR.maxViews to 2 before the render pipeline is created (typically in a script with Awake()).");
                }
                
                throw new NotImplementedException($"Invalid XR setup for single-pass, trying to add too many views! Max supported: {maxSupportedViews}");
            }
        }

        /// <summary>
        /// Enable XR single-pass rendering.
        /// </summary>
        public void StartSinglePass(CommandBuffer cmd)
        {
            if (enabled)
            {
                // Required for some legacy shaders (text for example)
                cmd.SetViewProjectionMatrices(GetViewMatrix(), GetProjMatrix());

                if (singlePassEnabled)
                {
                    if (viewCount <= TextureXR.slices)
                    {
                        cmd.EnableShaderKeyword("STEREO_INSTANCING_ON");
                        cmd.SetInstanceMultiplier((uint)viewCount);
                    }
                    else
                    {
                        throw new NotImplementedException($"Invalid XR setup for single-pass, trying to render too many views! Max supported: {TextureXR.slices}");
                    }
                }
            }
        }

        /// <summary>
        /// Disable XR single-pass rendering.
        /// </summary>
        public void StopSinglePass(CommandBuffer cmd)
        {
            if (enabled)
            {
                cmd.DisableShaderKeyword("STEREO_INSTANCING_ON");
                cmd.SetInstanceMultiplier(1);
            }
        }

        /// <summary>Obsolete</summary>
        [Obsolete]
        public void StartSinglePass(CommandBuffer cmd, Camera camera, ScriptableRenderContext renderContext)
        {
            StartSinglePass(cmd);
        }

        /// <summary>Obsolete</summary>
        [Obsolete]
        public void StopSinglePass(CommandBuffer cmd, Camera camera, ScriptableRenderContext renderContext)
        {
            StopSinglePass(cmd);
        }

        internal void EndCamera(CommandBuffer cmd, HDCamera hdCamera)
        {
            if (!enabled)
                return;

            StopSinglePass(cmd);

            // Callback for custom mirror view
            if (customMirrorView != null)
            {
                using (new ProfilingScope(cmd, ProfilingSampler.Get(HDProfileId.XRCustomMirrorView)))
                {
                    customMirrorView(this, cmd, hdCamera.camera.targetTexture, hdCamera.camera.pixelRect);
                }
            }
        }

        internal void RenderOcclusionMeshes(CommandBuffer cmd, RTHandle depthBuffer)
        {
            if (enabled && xrSdkEnabled && occlusionMeshMaterial != null)
            {
                using (new ProfilingScope(cmd, ProfilingSampler.Get(HDProfileId.XROcclusionMesh)))
                {
                    Matrix4x4 m = Matrix4x4.Ortho(0.0f, 1.0f, 0.0f, 1.0f, -1.0f, 1.0f);

                    for (int viewId = 0; viewId < viewCount; ++viewId)
                    {
                        if (views[viewId].occlusionMesh != null)
                        {
                            CoreUtils.SetRenderTarget(cmd, depthBuffer, ClearFlag.None, 0, CubemapFace.Unknown, viewId);
                            cmd.DrawMesh(views[viewId].occlusionMesh, m, occlusionMeshMaterial);
                        }
                    }
                }
            }
        }
    }
}<|MERGE_RESOLUTION|>--- conflicted
+++ resolved
@@ -39,21 +39,6 @@
         internal readonly Matrix4x4 clusterDisplayParams;
         internal readonly Mesh occlusionMesh;
         internal readonly int textureArraySlice;
-<<<<<<< HEAD
-        internal readonly Camera.StereoscopicEye legacyStereoEye;
-
-        internal XRView(Camera camera, Camera.StereoscopicEye eye, int dstSlice)
-        {
-            projMatrix = camera.GetStereoProjectionMatrix(eye);
-            viewMatrix = camera.GetStereoViewMatrix(eye);
-            viewport = camera.pixelRect;
-            clusterDisplayParams = Matrix4x4.zero;
-            occlusionMesh = null;
-            textureArraySlice = dstSlice;
-            legacyStereoEye = eye;
-        }
-=======
->>>>>>> 73b59f73
 
         internal XRView(Matrix4x4 proj, Matrix4x4 view, Rect vp, Matrix4x4 clusterDisplayParams_, int dstSlice)
         {
@@ -84,12 +69,7 @@
         }
 #endif
     }
-<<<<<<< HEAD
     public class XRPass
-=======
-
-    class XRPass
->>>>>>> 73b59f73
     {
         readonly List<XRView> views = new List<XRView>(2);
 
@@ -107,10 +87,10 @@
         internal bool                    renderTargetValid { get => renderTarget != invalidRT; }
 
         // Access to view information
-        internal Matrix4x4 GetProjMatrix(int viewIndex = 0)  { return views[viewIndex].projMatrix; }
-        internal Matrix4x4 GetViewMatrix(int viewIndex = 0)  { return views[viewIndex].viewMatrix; }
-        internal int GetTextureArraySlice(int viewIndex = 0) { return views[viewIndex].textureArraySlice; }
-        internal Rect GetViewport(int viewIndex = 0)         { return views[viewIndex].viewport; }
+        internal Matrix4x4 GetProjMatrix(int viewIndex = 0)           { return views[viewIndex].projMatrix; }
+        internal Matrix4x4 GetViewMatrix(int viewIndex = 0)           { return views[viewIndex].viewMatrix; }
+        internal int GetTextureArraySlice(int viewIndex = 0)          { return views[viewIndex].textureArraySlice; }
+        internal Rect GetViewport(int viewIndex = 0)                  { return views[viewIndex].viewport; }
         internal Matrix4x4 GetClusterDisplayParams(int viewIndex = 0) { return views[viewIndex].clusterDisplayParams; }
 
         // Combined projection and view matrices for culling
@@ -156,16 +136,7 @@
             return passInfo;
         }
 
-<<<<<<< HEAD
-        internal void AddView(Camera camera, Camera.StereoscopicEye eye, int textureArraySlice = -1)
-        {
-            AddViewInternal(new XRView(camera, eye, textureArraySlice));
-        }
-
         internal void AddView(Matrix4x4 proj, Matrix4x4 view, Rect vp, Matrix4x4 clusterDisplayParams, int textureArraySlice = -1)
-=======
-        internal void AddView(Matrix4x4 proj, Matrix4x4 view, Rect vp, int textureArraySlice = -1)
->>>>>>> 73b59f73
         {
             AddViewInternal(new XRView(proj, view, vp, clusterDisplayParams, textureArraySlice));
         }
@@ -216,7 +187,7 @@
                 {
                     Debug.LogWarning("If you're trying to enable XR single-pass after the first frame, you need to set TextureXR.maxViews to 2 before the render pipeline is created (typically in a script with Awake()).");
                 }
-                
+
                 throw new NotImplementedException($"Invalid XR setup for single-pass, trying to add too many views! Max supported: {maxSupportedViews}");
             }
         }
