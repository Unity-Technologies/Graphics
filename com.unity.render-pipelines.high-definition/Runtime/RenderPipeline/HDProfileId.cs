using UnityEngine.Rendering;

namespace UnityEngine.Rendering.HighDefinition
{
    internal enum HDProfileId
    {
        CopyDepthBuffer,
        CopyDepthInTargetTexture,
        CoarseStencilGeneration,
        ResolveStencilBuffer,
        AmbientOcclusion,
        HorizonSSAO,
        UpSampleSSAO,
        ScreenSpaceShadows,
        ScreenSpaceShadowsDebug,
        BuildLightList,
        GenerateLightAABBs,
        Distortion,
        AccumulateDistortion,
        ApplyDistortion,
        DepthPrepass,
        TransparentDepthPrepass,
        GBuffer,
        DBufferRender,
        DBufferPrepareDrawData,
        DBufferNormal,
        DisplayDebugDecalsAtlas,
        DisplayDebugViewMaterial,
        DebugViewMaterialGBuffer,
        SubsurfaceScattering,
        SsrTracing,
        SsrReprojection,
        SsrAccumulate,

        // SSGI
        SSGIPass,
        SSGITrace,
        SSGIDenoise,
        SSGIUpscale,

        ForwardEmissive,
        ForwardOpaque,
        ForwardOpaqueDebug,
        ForwardTransparent,
        ForwardTransparentDebug,

        ForwardPreRefraction,
        ForwardPreRefractionDebug,
        ForwardTransparentDepthPrepass,
        RenderForwardError,
        TransparentDepthPostpass,
        ObjectsMotionVector,
        CameraMotionVectors,
        ColorPyramid,
        DepthPyramid,
        PostProcessing,
        AfterPostProcessing,
        RenderFullScreenDebug,
        ClearBuffers,
        ClearStencil,
        HDRenderPipelineRenderCamera,
        HDRenderPipelineRenderAOV,
        HDRenderPipelineAllRenderRequest,
        CullResultsCull,
        CustomPassCullResultsCull,
        DisplayCookieAtlas,
        RenderWireFrame,
        ConvolveReflectionProbe,
        ConvolvePlanarReflectionProbe,
        PreIntegradeWardCookTorrance,
        FilterCubemapCharlie,
        FilterCubemapGGX,
        DisplayPlanarReflectionProbeAtlas,
        BlitTextureInPotAtlas,
        AreaLightCookieConvolution,

        UpdateSkyEnvironmentConvolution,
        RenderSkyToCubemap,
        UpdateSkyEnvironment,
        UpdateSkyAmbientProbe,
        PreRenderSky,
        RenderSky,
        OpaqueAtmosphericScattering,
        InScatteredRadiancePrecomputation,

        VolumeVoxelization,
        VolumetricLighting,
        VolumetricLightingFiltering,
        PrepareVisibleDensityVolumeList,

        // RT Cluster
        RaytracingBuildCluster,
        RaytracingCullLights,
        RaytracingDebugCluster,
        // RTR
        RaytracingReflectionDirectionGeneration,
        RaytracingReflectionEvaluation,
        RaytracingReflectionUpscaleGeneration,
        RaytracingFilterReflection,
        // RTAO
        RaytracingAmbientOcclusion,
        RaytracingFilterAmbientOcclusion,
        RaytracingComposeAmbientOcclusion,
        // RT Shadows
        RaytracingDirectionalLightShadow,
        RaytracingLightShadow,
        RaytracingAreaLightShadow,
        // RTGI
        RaytracingIndirectDiffuseDirectionGeneration,
        RaytracingIndirectDiffuseEvaluation,
        RaytracingIndirectDiffuseUpscale,
        RaytracingFilterIndirectDiffuse,
        RaytracingIndirectDiffuseAdjustWeight,

        // RTSSS
        RaytracingSSS,
        RaytracingSSSTrace,
        RaytracingSSSCompose,
        // RTShadow
        RaytracingWriteShadow,
        // Other ray tracing
        RaytracingDebugOverlay,
        RayTracingRecursiveRendering,
        RayTracingPrepass,
        // RT Deferred Lighting
        RaytracingDeferredLighting,
        // Denoisers
        TemporalFilter,
        DiffuseFilter,

        PrepareLightsForGPU,

        // Profile sampler for shadow
        RenderShadowMaps,
        RenderMomentShadowMaps,
        RenderEVSMShadowMaps,
        RenderEVSMShadowMapsBlur,
        RenderEVSMShadowMapsCopyToAtlas,
        BlitPunctualMixedCachedShadowMaps,
        BlitAreaMixedCachedShadowMaps,

        // Profile sampler for tile pass
        TileClusterLightingDebug,
        DisplayShadows,

        RenderDeferredLightingCompute,
        RenderDeferredLightingComputeAsPixel,
        RenderDeferredLightingSinglePass,
        RenderDeferredLightingSinglePassMRT,

        // Misc
        VolumeUpdate,
        CustomPassVolumeUpdate,

        // XR
        XRMirrorView,
        XRCustomMirrorView,
        XRDepthCopy,

        // Low res transparency
        DownsampleDepth,
        LowResTransparent,
        UpsampleLowResTransparent,

        // Post-processing
        AlphaCopy,
        StopNaNs,
        FixedExposure,
        DynamicExposure,
        ApplyExposure,
        TemporalAntialiasing,
        DepthOfField,
        DepthOfFieldKernel,
        DepthOfFieldCoC,
        DepthOfFieldPrefilter,
        DepthOfFieldPyramid,
        DepthOfFieldDilate,
        DepthOfFieldTileMax,
        DepthOfFieldGatherFar,
        DepthOfFieldGatherNear,
        DepthOfFieldPreCombine,
        DepthOfFieldCombine,
        MotionBlur,
        MotionBlurMotionVecPrep,
        MotionBlurTileMinMax,
        MotionBlurTileNeighbourhood,
        MotionBlurTileScattering,
        MotionBlurKernel,
        PaniniProjection,
        Bloom,
        ColorGradingLUTBuilder,
        UberPost,
        FXAA,
        SMAA,
        FinalPost,
        FinalImageHistogram,
        CustomPostProcessBeforeTAA,
        CustomPostProcessBeforePP,
        CustomPostProcessAfterPP,
        CustomPostProcessAfterOpaqueAndSky,
        ContrastAdaptiveSharpen,
        PrepareProbeVolumeList,
        ProbeVolumeDebug,

        AOVExecute,
        AOVOutput,
<<<<<<< HEAD
=======
        AOVColor,
        AOVDepthStencil,
        AOVNormals,
        AOVMotionVectors,

#if ENABLE_VIRTUALTEXTURES
        VTFeedbackClear,
        VTFeedbackDownsample,
#endif
>>>>>>> b1e82ebe
    }
}<|MERGE_RESOLUTION|>--- conflicted
+++ resolved
@@ -204,17 +204,8 @@
 
         AOVExecute,
         AOVOutput,
-<<<<<<< HEAD
-=======
-        AOVColor,
-        AOVDepthStencil,
-        AOVNormals,
-        AOVMotionVectors,
-
 #if ENABLE_VIRTUALTEXTURES
-        VTFeedbackClear,
         VTFeedbackDownsample,
 #endif
->>>>>>> b1e82ebe
     }
 }