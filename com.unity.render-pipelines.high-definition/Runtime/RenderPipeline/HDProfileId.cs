using UnityEngine.Rendering;

namespace UnityEngine.Rendering.HighDefinition
{
    internal enum HDProfileId
    {
        CopyDepthBuffer,
        CopyDepthInTargetTexture,
        CoarseStencilGeneration,
        ResolveStencilBuffer,
        AmbientOcclusion,
        HorizonSSAO,
        UpSampleSSAO,
        ScreenSpaceShadows,
        ScreenSpaceShadowsDebug,
        BuildLightList,
        GenerateLightAABBs,
<<<<<<< HEAD
        PerformZBinning,
        FillScreenTiles,
        PerformClassification,
        BuildDispatchIndirect,
        ContactShadows,
        BlitToFinalRTDevBuildOnly,
=======
>>>>>>> cfaf6a23
        Distortion,
        AccumulateDistortion,
        ApplyDistortion,
        DepthPrepass,
        TransparentDepthPrepass,
        GBuffer,
        DBufferRender,
        DBufferPrepareDrawData,
        DBufferNormal,
        DisplayDebugDecalsAtlas,
        DisplayDebugViewMaterial,
        DebugViewMaterialGBuffer,
        SubsurfaceScattering,
        SsrTracing,
        SsrReprojection,
        SsrAccumulate,

        // SSGI
        SSGIPass,
        SSGITrace,
        SSGIDenoise,
        SSGIUpscale,

        ForwardEmissive,
        ForwardOpaque,
        ForwardOpaqueDebug,
        ForwardTransparent,
        ForwardTransparentDebug,

        ForwardPreRefraction,
        ForwardPreRefractionDebug,
        ForwardTransparentDepthPrepass,
        RenderForwardError,
        TransparentDepthPostpass,
        ObjectsMotionVector,
        CameraMotionVectors,
        ColorPyramid,
        DepthPyramid,
        PostProcessing,
        AfterPostProcessing,
        RenderFullScreenDebug,
        ClearBuffers,
        ClearStencil,
        HDRenderPipelineRenderCamera,
        HDRenderPipelineRenderAOV,
        HDRenderPipelineAllRenderRequest,
        CullResultsCull,
        CustomPassCullResultsCull,
        DisplayCookieAtlas,
        RenderWireFrame,
        ConvolveReflectionProbe,
        ConvolvePlanarReflectionProbe,
        PreIntegradeWardCookTorrance,
        FilterCubemapCharlie,
        FilterCubemapGGX,
        DisplayPlanarReflectionProbeAtlas,
        BlitTextureInPotAtlas,
        AreaLightCookieConvolution,

        UpdateSkyEnvironmentConvolution,
        RenderSkyToCubemap,
        UpdateSkyEnvironment,
        UpdateSkyAmbientProbe,
        PreRenderSky,
        RenderSky,
        OpaqueAtmosphericScattering,
        InScatteredRadiancePrecomputation,

        VolumeVoxelization,
        VolumetricLighting,
        VolumetricLightingFiltering,
        PrepareVisibleDensityVolumeList,

        // RT Cluster
        RaytracingBuildCluster,
        RaytracingCullLights,
        RaytracingDebugCluster,
        // RTR
        RaytracingReflectionDirectionGeneration,
        RaytracingReflectionEvaluation,
        RaytracingReflectionUpscaleGeneration,
        RaytracingFilterReflection,
        // RTAO
        RaytracingAmbientOcclusion,
        RaytracingFilterAmbientOcclusion,
        RaytracingComposeAmbientOcclusion,
        // RT Shadows
        RaytracingDirectionalLightShadow,
        RaytracingLightShadow,
        RaytracingAreaLightShadow,
        // RTGI
        RaytracingIndirectDiffuseDirectionGeneration,
        RaytracingIndirectDiffuseEvaluation,
        RaytracingIndirectDiffuseUpscale,
        RaytracingFilterIndirectDiffuse,
        RaytracingIndirectDiffuseAdjustWeight,

        // RTSSS
        RaytracingSSS,
        RaytracingSSSTrace,
        RaytracingSSSCompose,
        // RTShadow
        RaytracingWriteShadow,
        // Other ray tracing
        RaytracingDebugOverlay,
        RayTracingRecursiveRendering,
        RayTracingPrepass,
        // RT Deferred Lighting
        RaytracingDeferredLighting,
        // Denoisers
        TemporalFilter,
        DiffuseFilter,

        PrepareLightsForGPU,

        // Profile sampler for shadow
        RenderShadowMaps,
        RenderMomentShadowMaps,
        RenderEVSMShadowMaps,
        RenderEVSMShadowMapsBlur,
        RenderEVSMShadowMapsCopyToAtlas,
        BlitPunctualMixedCachedShadowMaps,
        BlitAreaMixedCachedShadowMaps,

        // Profile sampler for tile pass
        TileClusterLightingDebug,
        DisplayShadows,

        RenderDeferredLightingCompute,
        RenderDeferredLightingComputeAsPixel,
        RenderDeferredLightingSinglePass,
        RenderDeferredLightingSinglePassMRT,

        // Misc
        VolumeUpdate,
        CustomPassVolumeUpdate,

        // XR
        XRMirrorView,
        XRCustomMirrorView,
        XRDepthCopy,

        // Low res transparency
        DownsampleDepth,
        LowResTransparent,
        UpsampleLowResTransparent,

        // Post-processing
        AlphaCopy,
        StopNaNs,
        FixedExposure,
        DynamicExposure,
        ApplyExposure,
        TemporalAntialiasing,
        DepthOfField,
        DepthOfFieldKernel,
        DepthOfFieldCoC,
        DepthOfFieldPrefilter,
        DepthOfFieldPyramid,
        DepthOfFieldDilate,
        DepthOfFieldTileMax,
        DepthOfFieldGatherFar,
        DepthOfFieldGatherNear,
        DepthOfFieldPreCombine,
        DepthOfFieldCombine,
        MotionBlur,
        MotionBlurMotionVecPrep,
        MotionBlurTileMinMax,
        MotionBlurTileNeighbourhood,
        MotionBlurTileScattering,
        MotionBlurKernel,
        PaniniProjection,
        Bloom,
        ColorGradingLUTBuilder,
        UberPost,
        FXAA,
        SMAA,
        FinalPost,
        FinalImageHistogram,
        CustomPostProcessBeforeTAA,
        CustomPostProcessBeforePP,
        CustomPostProcessAfterPP,
        CustomPostProcessAfterOpaqueAndSky,
        ContrastAdaptiveSharpen,
        PrepareProbeVolumeList,
        ProbeVolumeDebug,

        AOVExecute,
        AOVOutput,
#if ENABLE_VIRTUALTEXTURES
        VTFeedbackDownsample,
#endif
    }
}<|MERGE_RESOLUTION|>--- conflicted
+++ resolved
@@ -15,15 +15,10 @@
         ScreenSpaceShadowsDebug,
         BuildLightList,
         GenerateLightAABBs,
-<<<<<<< HEAD
         PerformZBinning,
         FillScreenTiles,
         PerformClassification,
         BuildDispatchIndirect,
-        ContactShadows,
-        BlitToFinalRTDevBuildOnly,
-=======
->>>>>>> cfaf6a23
         Distortion,
         AccumulateDistortion,
         ApplyDistortion,
