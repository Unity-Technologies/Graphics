using System;
using System.Collections.Generic;
using System.Runtime.CompilerServices;
using UnityEngine.Assertions;
using UnityEngine.Experimental.Rendering;
using UnityEngine.Experimental.Rendering.RenderGraphModule;

namespace UnityEngine.Rendering.HighDefinition
{
    public partial class HDRenderPipeline
    {
        private enum SMAAStage
        {
            EdgeDetection = 0,
            BlendWeights = 1,
            NeighborhoodBlending = 2
        }

        GraphicsFormat m_PostProcessColorFormat = GraphicsFormat.B10G11R11_UFloatPack32;
        const GraphicsFormat k_CoCFormat = GraphicsFormat.R16_SFloat;
        internal const GraphicsFormat k_ExposureFormat = GraphicsFormat.R32G32_SFloat;

        Material m_FinalPassMaterial;
        Material m_ClearBlackMaterial;
        Material m_SMAAMaterial;
        Material m_TemporalAAMaterial;

        // Lens Flare Data-Driven
        Material m_LensFlareDataDrivenShader;

        // Exposure data
        const int k_ExposureCurvePrecision = 128;
        const int k_HistogramBins = 128;   // Important! If this changes, need to change HistogramExposure.compute
        const int k_DebugImageHistogramBins = 256;   // Important! If this changes, need to change HistogramExposure.compute
        readonly Color[] m_ExposureCurveColorArray = new Color[k_ExposureCurvePrecision];
        readonly int[] m_ExposureVariants = new int[4];

        Texture2D m_ExposureCurveTexture;
        RTHandle m_EmptyExposureTexture; // RGHalf
        RTHandle m_DebugExposureData;
        ComputeBuffer m_HistogramBuffer;
        ComputeBuffer m_DebugImageHistogramBuffer;
        readonly int[] m_EmptyHistogram = new int[k_HistogramBins];
        readonly int[] m_EmptyDebugImageHistogram = new int[k_DebugImageHistogramBins * 4];

        // Depth of field data
        ComputeBuffer m_BokehNearKernel;
        ComputeBuffer m_BokehFarKernel;
        ComputeBuffer m_BokehIndirectCmd;
        ComputeBuffer m_NearBokehTileList;
        ComputeBuffer m_FarBokehTileList;

        //  AMD-CAS data
        ComputeBuffer m_ContrastAdaptiveSharpen;

        // Bloom data
        const int k_MaxBloomMipCount = 16;
        Vector4 m_BloomBicubicParams; // Needed for uber pass

        // Chromatic aberration data
        Texture2D m_InternalSpectralLut;

        // Color grading data
        int m_LutSize;
        GraphicsFormat m_LutFormat;
        HableCurve m_HableCurve;

        //Viewport information
        Vector2Int m_AfterDynamicResUpscaleRes = new Vector2Int(1, 1);
        Vector2Int m_BeforeDynamicResUpscaleRes = new Vector2Int(1, 1);

        // TAA
        float[] taaSampleWeights = new float[9];

        private enum ResolutionGroup
        {
            BeforeDynamicResUpscale,
            AfterDynamicResUpscale
        }

        private ResolutionGroup resGroup { set; get; }

        private Vector2Int postProcessViewportSize { get { return resGroup == ResolutionGroup.AfterDynamicResUpscale ? m_AfterDynamicResUpscaleRes : m_BeforeDynamicResUpscaleRes; } }

        private class PostProcessTextureAllocator
        {
            private String m_Name;
            private Vector2 m_Scale;
            private bool m_EnableMips = false;
            private bool m_UseDynamicScale = false;

            public String name { set { m_Name = value; } }
            public bool enableMips { set { m_EnableMips = value; } }
            public bool useDynamicScale { set { m_UseDynamicScale = value; } }
            public Vector2 scale { set { m_Scale = value; } }

            public Func<string, int, RTHandleSystem, RTHandle> allocatorFunction;

            public PostProcessTextureAllocator()
            {
                allocatorFunction = (string id, int frameIndex, RTHandleSystem rtHandleSystem) =>
                {
                    return rtHandleSystem.Alloc(
                        m_Scale, TextureXR.slices, DepthBits.None, GraphicsFormat.R16_SFloat,
                        dimension: TextureXR.dimension, enableRandomWrite: true, useMipMap: m_EnableMips, useDynamicScale: m_UseDynamicScale, name: $"{id} {m_Name}"
                    );
                };
            }
        }

        private PostProcessTextureAllocator m_PostProcessTextureAllocator = new PostProcessTextureAllocator();

        // Prefetched components (updated on every frame)
        Exposure m_Exposure;
        DepthOfField m_DepthOfField;
        MotionBlur m_MotionBlur;
        PaniniProjection m_PaniniProjection;
        Bloom m_Bloom;
        ChromaticAberration m_ChromaticAberration;
        LensDistortion m_LensDistortion;
        Vignette m_Vignette;
        Tonemapping m_Tonemapping;
        WhiteBalance m_WhiteBalance;
        ColorAdjustments m_ColorAdjustments;
        ChannelMixer m_ChannelMixer;
        SplitToning m_SplitToning;
        LiftGammaGain m_LiftGammaGain;
        ShadowsMidtonesHighlights m_ShadowsMidtonesHighlights;
        ColorCurves m_Curves;
        FilmGrain m_FilmGrain;
        PathTracing m_PathTracing;

        // Prefetched frame settings (updated on every frame)
        bool m_StopNaNFS;
        bool m_DepthOfFieldFS;
        bool m_MotionBlurFS;
        bool m_PaniniProjectionFS;
        bool m_BloomFS;
        bool m_LensFlareDataDataDrivenFS;
        bool m_ChromaticAberrationFS;
        bool m_LensDistortionFS;
        bool m_VignetteFS;
        bool m_ColorGradingFS;
        bool m_TonemappingFS;
        bool m_FilmGrainFS;
        bool m_DitheringFS;
        bool m_AntialiasingFS;

        // Debug Exposure compensation (Drive by debug menu) to add to all exposure processed value
        float m_DebugExposureCompensation;

        // Physical camera copy
        HDPhysicalCamera m_PhysicalCamera;

        // HDRP has the following behavior regarding alpha:
        // - If post processing is disabled, the alpha channel of the rendering passes (if any) will be passed to the frame buffer by the final pass
        // - If post processing is enabled, then post processing passes will either copy (exposure, color grading, etc) or process (DoF, TAA, etc) the alpha channel, if one exists.
        // If the user explicitly requests a color buffer without alpha for post-processing (for performance reasons) but the rendering passes have alpha, then the alpha will be copied.
        bool m_EnableAlpha;
        bool m_KeepAlpha;

        bool m_UseSafePath;
        bool m_PostProcessEnabled;
        bool m_AnimatedMaterialsEnabled;

        bool m_MotionBlurSupportsScattering;

        bool m_NonRenderGraphResourcesAvailable;

        // Max guard band size is assumed to be 8 pixels
        const int k_RTGuardBandSize = 4;

        System.Random m_Random;

        bool m_DLSSPassEnabled = false;
        DLSSPass m_DLSSPass = null;
        void InitializePostProcess()
        {
            m_FinalPassMaterial = CoreUtils.CreateEngineMaterial(defaultResources.shaders.finalPassPS);
            m_ClearBlackMaterial = CoreUtils.CreateEngineMaterial(defaultResources.shaders.clearBlackPS);
            m_SMAAMaterial = CoreUtils.CreateEngineMaterial(defaultResources.shaders.SMAAPS);
            m_TemporalAAMaterial = CoreUtils.CreateEngineMaterial(defaultResources.shaders.temporalAntialiasingPS);

            // Lens Flare
            m_LensFlareDataDrivenShader = CoreUtils.CreateEngineMaterial(defaultResources.shaders.lensFlareDataDrivenPS);
            m_LensFlareDataDrivenShader.SetOverrideTag("RenderType", "Transparent");

            // Some compute shaders fail on specific hardware or vendors so we'll have to use a
            // safer but slower code path for them
            m_UseSafePath = SystemInfo.graphicsDeviceVendor
                .ToLowerInvariant().Contains("intel");

            // Project-wide LUT size for all grading operations - meaning that internal LUTs and
            // user-provided LUTs will have to be this size
            var postProcessSettings = asset.currentPlatformRenderPipelineSettings.postProcessSettings;
            m_LutSize = postProcessSettings.lutSize;
            m_LutFormat = (GraphicsFormat)postProcessSettings.lutFormat;

            // Grading specific
            m_HableCurve = new HableCurve();

            m_MotionBlurSupportsScattering = SystemInfo.IsFormatSupported(GraphicsFormat.R32_UInt, FormatUsage.LoadStore) && SystemInfo.IsFormatSupported(GraphicsFormat.R16_UInt, FormatUsage.LoadStore);
            // TODO: Remove this line when atomic bug in HLSLcc is fixed.
            m_MotionBlurSupportsScattering = m_MotionBlurSupportsScattering && (SystemInfo.graphicsDeviceType != GraphicsDeviceType.Vulkan);
            // TODO: Write a version that uses structured buffer instead of texture to do atomic as Metal doesn't support atomics on textures.
            m_MotionBlurSupportsScattering = m_MotionBlurSupportsScattering && (SystemInfo.graphicsDeviceType != GraphicsDeviceType.Metal);

            // Use a custom RNG, we don't want to mess with the Unity one that the users might be
            // relying on (breaks determinism in their code)
            m_Random = new System.Random();

            m_PostProcessColorFormat = (GraphicsFormat)postProcessSettings.bufferFormat;
            m_KeepAlpha = false;

            // if both rendering and post-processing support an alpha channel, then post-processing will process (or copy) the alpha
            m_EnableAlpha = asset.currentPlatformRenderPipelineSettings.SupportsAlpha() && postProcessSettings.supportsAlpha;

            if (m_EnableAlpha == false)
            {
                // if only rendering has an alpha channel (and not post-processing), then we just copy the alpha to the output (but we don't process it).
                m_KeepAlpha = asset.currentPlatformRenderPipelineSettings.SupportsAlpha();
            }

            // Setup a default exposure textures and clear it to neutral values so that the exposure
            // multiplier is 1 and thus has no effect
            // Beware that 0 in EV100 maps to a multiplier of 0.833 so the EV100 value in this
            // neutral exposure texture isn't 0
            m_EmptyExposureTexture = RTHandles.Alloc(1, 1, colorFormat: k_ExposureFormat,
                enableRandomWrite: true, name: "Empty EV100 Exposure");

            m_DebugExposureData = RTHandles.Alloc(1, 1, colorFormat: k_ExposureFormat,
                enableRandomWrite: true, name: "Debug Exposure Info");

            m_ExposureCurveTexture = new Texture2D(k_ExposureCurvePrecision, 1, GraphicsFormat.R16G16B16A16_SFloat, TextureCreationFlags.None)
            {
                name = "Exposure Curve",
                filterMode = FilterMode.Bilinear,
                wrapMode = TextureWrapMode.Clamp
            };
            m_ExposureCurveTexture.hideFlags = HideFlags.HideAndDontSave;

            SetExposureTextureToEmpty(m_EmptyExposureTexture);

            resGroup = ResolutionGroup.BeforeDynamicResUpscale;

            m_DLSSPass = DLSSPass.Create(m_GlobalSettings);
        }

        GraphicsFormat GetPostprocessTextureFormat()
        {
            if (CoreUtils.IsSceneFilteringEnabled())
            {
                return GraphicsFormat.R16G16B16A16_SFloat;
            }
            else
            {
                return m_PostProcessColorFormat;
            }
        }

        bool PostProcessEnableAlpha()
        {
            if (CoreUtils.IsSceneFilteringEnabled())
            {
                return true;
            }

            return m_EnableAlpha;
        }

        void CleanupPostProcess()
        {
            RTHandles.Release(m_EmptyExposureTexture);
            m_EmptyExposureTexture = null;

            CoreUtils.Destroy(m_ExposureCurveTexture);
            CoreUtils.Destroy(m_InternalSpectralLut);
            CoreUtils.Destroy(m_FinalPassMaterial);
            CoreUtils.Destroy(m_ClearBlackMaterial);
            CoreUtils.Destroy(m_SMAAMaterial);
            CoreUtils.Destroy(m_TemporalAAMaterial);
            CoreUtils.SafeRelease(m_HistogramBuffer);
            CoreUtils.SafeRelease(m_DebugImageHistogramBuffer);
            RTHandles.Release(m_DebugExposureData);

            m_ExposureCurveTexture = null;
            m_InternalSpectralLut = null;
            m_FinalPassMaterial = null;
            m_ClearBlackMaterial = null;
            m_SMAAMaterial = null;
            m_TemporalAAMaterial = null;
            m_HistogramBuffer = null;
            m_DebugImageHistogramBuffer = null;
            m_DebugExposureData = null;
            m_DLSSPass = null;
        }

        // In some cases, the internal buffer of render textures might be invalid.
        // Usually when using these textures with API such as SetRenderTarget, they are recreated internally.
        // This is not the case when these textures are used exclusively with Compute Shaders. So to make sure they work in this case, we recreate them here.
        void CheckRenderTexturesValidity()
        {
            if (!m_EmptyExposureTexture.rt.IsCreated())
                SetExposureTextureToEmpty(m_EmptyExposureTexture);

            HDUtils.CheckRTCreated(m_DebugExposureData.rt);
        }

        void BeginPostProcessFrame(CommandBuffer cmd, HDCamera camera, HDRenderPipeline hdInstance)
        {
            m_PostProcessEnabled = camera.frameSettings.IsEnabled(FrameSettingsField.Postprocess) && CoreUtils.ArePostProcessesEnabled(camera.camera);
            m_AnimatedMaterialsEnabled = camera.animateMaterials;
            m_AfterDynamicResUpscaleRes = new Vector2Int((int)Mathf.Round(camera.finalViewport.width), (int)Mathf.Round(camera.finalViewport.height));
            m_BeforeDynamicResUpscaleRes = new Vector2Int(camera.actualWidth, camera.actualHeight);

            // Grab a copy of the physical camera settings
            m_PhysicalCamera = camera.physicalParameters;

            // Prefetch all the volume components we need to save some cycles as most of these will
            // be needed in multiple places
            var stack = camera.volumeStack;
            m_Exposure = stack.GetComponent<Exposure>();
            m_DepthOfField = stack.GetComponent<DepthOfField>();
            m_MotionBlur = stack.GetComponent<MotionBlur>();
            m_PaniniProjection = stack.GetComponent<PaniniProjection>();
            m_Bloom = stack.GetComponent<Bloom>();
            m_ChromaticAberration = stack.GetComponent<ChromaticAberration>();
            m_LensDistortion = stack.GetComponent<LensDistortion>();
            m_Vignette = stack.GetComponent<Vignette>();
            m_Tonemapping = stack.GetComponent<Tonemapping>();
            m_WhiteBalance = stack.GetComponent<WhiteBalance>();
            m_ColorAdjustments = stack.GetComponent<ColorAdjustments>();
            m_ChannelMixer = stack.GetComponent<ChannelMixer>();
            m_SplitToning = stack.GetComponent<SplitToning>();
            m_LiftGammaGain = stack.GetComponent<LiftGammaGain>();
            m_ShadowsMidtonesHighlights = stack.GetComponent<ShadowsMidtonesHighlights>();
            m_Curves = stack.GetComponent<ColorCurves>();
            m_FilmGrain = stack.GetComponent<FilmGrain>();
            m_PathTracing = stack.GetComponent<PathTracing>();

            // Prefetch frame settings - these aren't free to pull so we want to do it only once
            // per frame
            var frameSettings = camera.frameSettings;
            m_StopNaNFS = frameSettings.IsEnabled(FrameSettingsField.StopNaN) && m_PostProcessEnabled;
            m_DepthOfFieldFS = frameSettings.IsEnabled(FrameSettingsField.DepthOfField) && m_PostProcessEnabled;
            m_MotionBlurFS = frameSettings.IsEnabled(FrameSettingsField.MotionBlur) && m_PostProcessEnabled;
            m_PaniniProjectionFS = frameSettings.IsEnabled(FrameSettingsField.PaniniProjection) && m_PostProcessEnabled;
            m_BloomFS = frameSettings.IsEnabled(FrameSettingsField.Bloom) && m_PostProcessEnabled;
            m_LensFlareDataDataDrivenFS = frameSettings.IsEnabled(FrameSettingsField.LensFlareDataDriven) && m_PostProcessEnabled;
            m_ChromaticAberrationFS = frameSettings.IsEnabled(FrameSettingsField.ChromaticAberration) && m_PostProcessEnabled;
            m_LensDistortionFS = frameSettings.IsEnabled(FrameSettingsField.LensDistortion) && m_PostProcessEnabled;
            m_VignetteFS = frameSettings.IsEnabled(FrameSettingsField.Vignette) && m_PostProcessEnabled;
            m_ColorGradingFS = frameSettings.IsEnabled(FrameSettingsField.ColorGrading) && m_PostProcessEnabled;
            m_TonemappingFS = frameSettings.IsEnabled(FrameSettingsField.Tonemapping) && m_PostProcessEnabled;
            m_FilmGrainFS = frameSettings.IsEnabled(FrameSettingsField.FilmGrain) && m_PostProcessEnabled;
            m_DitheringFS = frameSettings.IsEnabled(FrameSettingsField.Dithering) && m_PostProcessEnabled;
            m_AntialiasingFS = frameSettings.IsEnabled(FrameSettingsField.Antialiasing) || camera.IsTAAUEnabled();

            // Override full screen anti-aliasing when doing path tracing (which is naturally anti-aliased already)
            m_AntialiasingFS &= !m_PathTracing.enable.value;

            // Sanity check, cant run dlss unless the pass is not null
            m_DLSSPassEnabled = m_DLSSPass != null && camera.IsDLSSEnabled();

            m_DebugExposureCompensation = m_CurrentDebugDisplaySettings.data.lightingDebugSettings.debugExposure;

            CheckRenderTexturesValidity();

            // Handle fixed exposure & disabled pre-exposure by forcing an exposure multiplier of 1
            {
                // Fix exposure is store in Exposure Textures at the beginning of the frame as there is no need for color buffer
                // Dynamic exposure (Auto, curve) is store in Exposure Textures at the end of the frame (as it rely on color buffer)
                // Texture current and previous are swapped at the beginning of the frame.
                if (CanRunFixedExposurePass(camera))
                {
                    using (new ProfilingScope(cmd, ProfilingSampler.Get(HDProfileId.FixedExposure)))
                    {
                        DoFixedExposure(camera, cmd);
                    }
                }

                cmd.SetGlobalTexture(HDShaderIDs._ExposureTexture, GetExposureTexture(camera));
                cmd.SetGlobalTexture(HDShaderIDs._PrevExposureTexture, GetPreviousExposureTexture(camera));
            }

            if (m_DLSSPass != null)
                m_DLSSPass.BeginFrame(camera);
        }

        static void ValidateComputeBuffer(ref ComputeBuffer cb, int size, int stride, ComputeBufferType type = ComputeBufferType.Default)
        {
            if (cb == null || cb.count < size)
            {
                CoreUtils.SafeRelease(cb);
                cb = new ComputeBuffer(size, stride, type);
            }
        }

        bool IsDynamicResUpscaleTargetEnabled()
        {
            return resGroup == ResolutionGroup.BeforeDynamicResUpscale;
        }

        TextureHandle GetPostprocessOutputHandle(RenderGraph renderGraph, string name, bool dynamicResolution, GraphicsFormat colorFormat, bool useMipMap)
        {
            return renderGraph.CreateTexture(new TextureDesc(Vector2.one, dynamicResolution, true)
            {
                name = name,
                colorFormat = colorFormat,
                useMipMap = useMipMap,
                enableRandomWrite = true
            });
        }

        TextureHandle GetPostprocessOutputHandle(RenderGraph renderGraph, string name, bool useMipMap = false)
        {
            return GetPostprocessOutputHandle(renderGraph, name, IsDynamicResUpscaleTargetEnabled(), GetPostprocessTextureFormat(), useMipMap);
        }

        TextureHandle GetPostprocessOutputHandle(RenderGraph renderGraph, string name, GraphicsFormat colorFormat, bool useMipMap = false)
        {
            return GetPostprocessOutputHandle(renderGraph, name, IsDynamicResUpscaleTargetEnabled(), colorFormat, useMipMap);
        }

        TextureHandle GetPostprocessUpsampledOutputHandle(RenderGraph renderGraph, string name)
        {
            return GetPostprocessOutputHandle(renderGraph, name, false, GetPostprocessTextureFormat(), false);
        }

        TextureHandle RenderPostProcess(RenderGraph     renderGraph,
            in PrepassOutput    prepassOutput,
            TextureHandle       inputColor,
            TextureHandle       backBuffer,
            CullingResults      cullResults,
            HDCamera            hdCamera)
        {
            bool postPRocessIsFinalPass = HDUtils.PostProcessIsFinalPass(hdCamera);
            TextureHandle afterPostProcessBuffer = RenderAfterPostProcessObjects(renderGraph, hdCamera, cullResults, prepassOutput);
            TextureHandle dest = postPRocessIsFinalPass ? backBuffer : renderGraph.CreateTexture(
                new TextureDesc(Vector2.one, false, true) { colorFormat = GetColorBufferFormat(), name = "Intermediate Postprocess buffer" });

            var motionVectors = hdCamera.frameSettings.IsEnabled(FrameSettingsField.MotionVectors) ? prepassOutput.resolvedMotionVectorsBuffer : renderGraph.defaultResources.blackTextureXR;
            bool flipYInPostProcess = postPRocessIsFinalPass && (hdCamera.flipYMode == HDAdditionalCameraData.FlipYMode.ForceFlipY || hdCamera.isMainGameView);

            renderGraph.BeginProfilingSampler(ProfilingSampler.Get(HDProfileId.PostProcessing));

            var source = inputColor;
            var depthBuffer = prepassOutput.resolvedDepthBuffer;
            var depthBufferMipChain = prepassOutput.depthPyramidTexture;
            var normalBuffer = prepassOutput.resolvedNormalBuffer;
            var depthMinMaxAvgMSAA = hdCamera.msaaEnabled ? prepassOutput.depthValuesMSAA : TextureHandle.nullHandle;

            TextureHandle alphaTexture = DoCopyAlpha(renderGraph, hdCamera, source);

            // Save the post process screen size before any resolution group change
            var postProcessScreenSize = hdCamera.postProcessScreenSize;

            //default always to downsampled resolution group.
            //when DRS is off this resolution group is the same.
            SetCurrentResolutionGroup(renderGraph, hdCamera, ResolutionGroup.BeforeDynamicResUpscale);

            // Note: whether a pass is really executed or not is generally inside the Do* functions.
            // with few exceptions.

            if (m_PostProcessEnabled || m_AntialiasingFS)
            {
                source = StopNaNsPass(renderGraph, hdCamera, source);

                source = DynamicExposurePass(renderGraph, hdCamera, source);

                if (m_DLSSPassEnabled && DynamicResolutionHandler.instance.upsamplerSchedule == DynamicResolutionHandler.UpsamplerScheduleType.BeforePost)
                {
                    source = DoDLSSPass(renderGraph, hdCamera, inputColor, depthBuffer, motionVectors);
                    SetCurrentResolutionGroup(renderGraph, hdCamera, ResolutionGroup.AfterDynamicResUpscale);
                }

                source = CustomPostProcessPass(renderGraph, hdCamera, source, depthBuffer, normalBuffer, motionVectors, m_GlobalSettings.beforeTAACustomPostProcesses, HDProfileId.CustomPostProcessBeforeTAA);

                // Temporal anti-aliasing goes first
                if (m_AntialiasingFS)
                {
                    if (hdCamera.antialiasing == HDAdditionalCameraData.AntialiasingMode.TemporalAntialiasing)
                    {
<<<<<<< HEAD
                        source = DoTemporalAntialiasing(renderGraph, hdCamera, depthBuffer, motionVectors, depthBufferMipChain, source, prepassOutput.stencilBuffer, postDoF: false, "TAA Destination");
                        if (hdCamera.IsTAAUEnabled())
                        {
                            SetCurrentResolutionGroup(renderGraph, hdCamera, ResolutionGroup.AfterDynamicResUpscale);
                        }
=======
                        source = DoTemporalAntialiasing(renderGraph, hdCamera, depthBuffer, motionVectors, depthBufferMipChain, source, postDoF: false, "TAA Destination");
                        RestoreNonjitteredMatrices(renderGraph, hdCamera);
>>>>>>> f121b436
                    }
                    else if (hdCamera.antialiasing == HDAdditionalCameraData.AntialiasingMode.SubpixelMorphologicalAntiAliasing)
                    {
                        source = SMAAPass(renderGraph, hdCamera, depthBuffer, source);
                    }
                }

                source = CustomPostProcessPass(renderGraph, hdCamera, source, depthBuffer, normalBuffer, motionVectors, m_GlobalSettings.beforePostProcessCustomPostProcesses, HDProfileId.CustomPostProcessBeforePP);

                source = DepthOfFieldPass(renderGraph, hdCamera, depthBuffer, motionVectors, depthBufferMipChain, source, prepassOutput.stencilBuffer, depthMinMaxAvgMSAA);

                // Motion blur after depth of field for aesthetic reasons (better to see motion
                // blurred bokeh rather than out of focus motion blur)
                source = MotionBlurPass(renderGraph, hdCamera, depthBuffer, motionVectors, source);

                // Panini projection is done as a fullscreen pass after all depth-based effects are
                // done and before bloom kicks in
                // This is one effect that would benefit from an overscan mode or supersampling in
                // HDRP to reduce the amount of resolution lost at the center of the screen
                source = PaniniProjectionPass(renderGraph, hdCamera, source);

                source = LensFlareDataDrivenPass(renderGraph, hdCamera, source);

                TextureHandle bloomTexture = BloomPass(renderGraph, hdCamera, source);
                TextureHandle logLutOutput = ColorGradingPass(renderGraph, hdCamera);
                source = UberPass(renderGraph, hdCamera, logLutOutput, bloomTexture, source);
                PushFullScreenDebugTexture(renderGraph, source, hdCamera.postProcessRTScales, FullScreenDebugMode.ColorLog);

                source = CustomPostProcessPass(renderGraph, hdCamera, source, depthBuffer, normalBuffer, motionVectors, m_GlobalSettings.afterPostProcessCustomPostProcesses, HDProfileId.CustomPostProcessAfterPP);

                source = FXAAPass(renderGraph, hdCamera, source);

                hdCamera.didResetPostProcessingHistoryInLastFrame = hdCamera.resetPostProcessingHistory;

                hdCamera.resetPostProcessingHistory = false;
            }

            if (DynamicResolutionHandler.instance.upsamplerSchedule == DynamicResolutionHandler.UpsamplerScheduleType.AfterPost)
            {
                // AMD Fidelity FX passes
                source = ContrastAdaptiveSharpeningPass(renderGraph, hdCamera, source);
                source = EdgeAdaptiveSpatialUpsampling(renderGraph, hdCamera, source);
                source = RobustContrastAdaptiveSharpeningPass(renderGraph, hdCamera, source);
            }

            FinalPass(renderGraph, hdCamera, afterPostProcessBuffer, alphaTexture, dest, source, m_BlueNoise, flipYInPostProcess);

            bool currFrameIsTAAUpsampled = hdCamera.IsTAAUEnabled();
            bool cameraWasRunningTAA = hdCamera.previousFrameWasTAAUpsampled;
            hdCamera.previousFrameWasTAAUpsampled = currFrameIsTAAUpsampled;

            hdCamera.resetPostProcessingHistory = (cameraWasRunningTAA != currFrameIsTAAUpsampled);

            renderGraph.EndProfilingSampler(ProfilingSampler.Get(HDProfileId.PostProcessing));

            // Reset the post process size if needed, so any passes that read this data during Render Graph execute will have the expected data
            if (postProcessScreenSize != hdCamera.postProcessScreenSize)
                hdCamera.SetPostProcessScreenSize((int)postProcessScreenSize.x, (int)postProcessScreenSize.y);

            return dest;
        }

        class RestoreNonJitteredPassData
        {
            public ShaderVariablesGlobal globalCB;
            public HDCamera hdCamera;
        }

        void RestoreNonjitteredMatrices(RenderGraph renderGraph, HDCamera hdCamera)
        {
            using (var builder = renderGraph.AddRenderPass<RestoreNonJitteredPassData>("Restore Non-Jittered Camera Matrices", out var passData))
            {
                passData.hdCamera = hdCamera;
                passData.globalCB = m_ShaderVariablesGlobalCB;

                builder.SetRenderFunc((RestoreNonJitteredPassData data, RenderGraphContext ctx) =>
                {
                    // Note about AfterPostProcess and TAA:
                    // When TAA is enabled rendering is jittered and then resolved during the post processing pass.
                    // It means that any rendering done after post processing need to disable jittering. This is what we do with hdCamera.UpdateViewConstants(false);
                    // The issue is that the only available depth buffer is jittered so pixels would wobble around depth tested edges.
                    // In order to avoid that we decide that objects rendered after Post processes while TAA is active will not benefit from the depth buffer so we disable it.
                    data.hdCamera.UpdateAllViewConstants(false);
                    data.hdCamera.UpdateShaderVariablesGlobalCB(ref data.globalCB);

                    ConstantBuffer.PushGlobal(ctx.cmd, data.globalCB, HDShaderIDs._ShaderVariablesGlobal);
                });
            }
        }

        #region AfterPostProcess
        class AfterPostProcessPassData
        {
            public ShaderVariablesGlobal globalCB;
            public HDCamera hdCamera;
            public RendererListHandle opaqueAfterPostprocessRL;
            public RendererListHandle transparentAfterPostprocessRL;
        }

        TextureHandle RenderAfterPostProcessObjects(RenderGraph renderGraph, HDCamera hdCamera, CullingResults cullResults, in PrepassOutput prepassOutput)
        {
            if (!hdCamera.frameSettings.IsEnabled(FrameSettingsField.AfterPostprocess))
                return renderGraph.defaultResources.blackTextureXR;

            // We render AfterPostProcess objects first into a separate buffer that will be composited in the final post process pass
            using (var builder = renderGraph.AddRenderPass<AfterPostProcessPassData>("After Post-Process Objects", out var passData, ProfilingSampler.Get(HDProfileId.AfterPostProcessingObjects)))
            {
                bool useDepthBuffer = !hdCamera.RequiresCameraJitter() && hdCamera.frameSettings.IsEnabled(FrameSettingsField.ZTestAfterPostProcessTAA);

                passData.globalCB = m_ShaderVariablesGlobalCB;
                passData.hdCamera = hdCamera;
                passData.opaqueAfterPostprocessRL = builder.UseRendererList(renderGraph.CreateRendererList(
                    CreateOpaqueRendererListDesc(cullResults, hdCamera.camera, HDShaderPassNames.s_ForwardOnlyName, renderQueueRange: HDRenderQueue.k_RenderQueue_AfterPostProcessOpaque)));
                passData.transparentAfterPostprocessRL = builder.UseRendererList(renderGraph.CreateRendererList(
                    CreateTransparentRendererListDesc(cullResults, hdCamera.camera, HDShaderPassNames.s_ForwardOnlyName, renderQueueRange: HDRenderQueue.k_RenderQueue_AfterPostProcessTransparent)));

                var output = builder.UseColorBuffer(renderGraph.CreateTexture(
                    new TextureDesc(Vector2.one, true, true) { colorFormat = GraphicsFormat.R8G8B8A8_SRGB, clearBuffer = true, clearColor = Color.black, name = "OffScreen AfterPostProcess" }), 0);
                if (useDepthBuffer)
                    builder.UseDepthBuffer(prepassOutput.resolvedDepthBuffer, DepthAccess.ReadWrite);

                // If the pass is culled at runtime from the RendererList API, set the appropriate fall-back for the output
                // Here we need an opaque black texture as default (alpha = 1) due to the way the output of this pass is composed with the post-process output (see FinalPass.shader)
                output.SetFallBackResource(renderGraph.defaultResources.blackTextureXR);

                builder.SetRenderFunc(
                    (AfterPostProcessPassData data, RenderGraphContext ctx) =>
                    {
                        UpdateOffscreenRenderingConstants(ref data.globalCB, true, 1.0f);
                        ConstantBuffer.PushGlobal(ctx.cmd, data.globalCB, HDShaderIDs._ShaderVariablesGlobal);

                        DrawOpaqueRendererList(ctx.renderContext, ctx.cmd, data.hdCamera.frameSettings, data.opaqueAfterPostprocessRL);
                        // Setup off-screen transparency here
                        DrawTransparentRendererList(ctx.renderContext, ctx.cmd, data.hdCamera.frameSettings, data.transparentAfterPostprocessRL);

                        UpdateOffscreenRenderingConstants(ref data.globalCB, false, 1.0f);
                        ConstantBuffer.PushGlobal(ctx.cmd, data.globalCB, HDShaderIDs._ShaderVariablesGlobal);
                    });

                return output;
            }
        }

        #endregion

        #region DLSS
        class DLSSData
        {
            public DLSSPass.Parameters parameters;
            public DLSSPass.CameraResourcesHandles resourceHandles;
        }

        TextureHandle DoDLSSPass(
            RenderGraph renderGraph, HDCamera hdCamera,
            TextureHandle source, TextureHandle depthBuffer, TextureHandle motionVectors)
        {
            using (var builder = renderGraph.AddRenderPass<DLSSData>("Deep Learning Super Sampling", out var passData, ProfilingSampler.Get(HDProfileId.DeepLearningSuperSampling)))
            {
                passData.parameters = new DLSSPass.Parameters();
                passData.parameters.hdCamera = hdCamera;
                passData.parameters.drsSettings = currentAsset.currentPlatformRenderPipelineSettings.dynamicResolutionSettings;

                var viewHandles = new DLSSPass.ViewResourceHandles();
                viewHandles.source = builder.ReadTexture(source);
                viewHandles.output = builder.WriteTexture(GetPostprocessUpsampledOutputHandle(renderGraph, "DLSS destination"));
                viewHandles.depth = builder.ReadTexture(depthBuffer);
                viewHandles.motionVectors = builder.ReadTexture(motionVectors);
                passData.resourceHandles = DLSSPass.CreateCameraResources(hdCamera, renderGraph, builder, viewHandles);

                source = viewHandles.output;

                builder.SetRenderFunc(
                    (DLSSData data, RenderGraphContext ctx) =>
                    {
                        m_DLSSPass.Render(data.parameters, DLSSPass.GetCameraResources(data.resourceHandles), ctx.cmd);
                    });
            }
            return source;
        }

        #endregion

        #region Copy Alpha
        class AlphaCopyPassData
        {
            public ComputeShader copyAlphaCS;
            public int copyAlphaKernel;
            public HDCamera hdCamera;

            public TextureHandle source;
            public TextureHandle outputAlpha;
        }

        TextureHandle DoCopyAlpha(RenderGraph renderGraph, HDCamera hdCamera, TextureHandle source)
        {
            // Save the alpha and apply it back into the final pass if rendering in fp16 and post-processing in r11g11b10
            if (m_KeepAlpha)
            {
                using (var builder = renderGraph.AddRenderPass<AlphaCopyPassData>("Alpha Copy", out var passData, ProfilingSampler.Get(HDProfileId.AlphaCopy)))
                {
                    passData.hdCamera = hdCamera;
                    passData.copyAlphaCS = defaultResources.shaders.copyAlphaCS;
                    passData.copyAlphaKernel = passData.copyAlphaCS.FindKernel("KMain");
                    passData.source = builder.ReadTexture(source);
                    passData.outputAlpha = builder.WriteTexture(renderGraph.CreateTexture(new TextureDesc(Vector2.one, true, true)
                        { name = "Alpha Channel Copy", colorFormat = GraphicsFormat.R16_SFloat, enableRandomWrite = true }));

                    builder.SetRenderFunc(
                        (AlphaCopyPassData data, RenderGraphContext ctx) =>
                        {
                            ctx.cmd.SetComputeTextureParam(data.copyAlphaCS, data.copyAlphaKernel, HDShaderIDs._InputTexture, data.source);
                            ctx.cmd.SetComputeTextureParam(data.copyAlphaCS, data.copyAlphaKernel, HDShaderIDs._OutputTexture, data.outputAlpha);
                            ctx.cmd.DispatchCompute(data.copyAlphaCS, data.copyAlphaKernel, (data.hdCamera.actualWidth + 7) / 8, (data.hdCamera.actualHeight + 7) / 8, data.hdCamera.viewCount);
                        });

                    return passData.outputAlpha;
                }
            }

            return renderGraph.defaultResources.whiteTextureXR;
        }

        #endregion

        #region StopNaNs

        class StopNaNPassData
        {
            public ComputeShader nanKillerCS;
            public int nanKillerKernel;
            public int width;
            public int height;
            public int viewCount;

            public TextureHandle source;
            public TextureHandle destination;
        }

        TextureHandle StopNaNsPass(RenderGraph renderGraph, HDCamera hdCamera, TextureHandle source)
        {
            // Optional NaN killer before post-processing kicks in
            bool stopNaNs = hdCamera.stopNaNs && m_StopNaNFS;

#if UNITY_EDITOR
            bool isSceneView = hdCamera.camera.cameraType == CameraType.SceneView;
            if (isSceneView)
                stopNaNs = HDAdditionalSceneViewSettings.sceneViewStopNaNs;
#endif
            if (stopNaNs)
            {
                using (var builder = renderGraph.AddRenderPass<StopNaNPassData>("Stop NaNs", out var passData, ProfilingSampler.Get(HDProfileId.StopNaNs)))
                {
                    passData.nanKillerCS = defaultResources.shaders.nanKillerCS;
                    passData.nanKillerKernel = passData.nanKillerCS.FindKernel("KMain");
                    passData.width = postProcessViewportSize.x;
                    passData.height = postProcessViewportSize.y;
                    passData.viewCount = hdCamera.viewCount;
                    passData.nanKillerCS.shaderKeywords = null;
                    if (PostProcessEnableAlpha())
                        passData.nanKillerCS.EnableKeyword("ENABLE_ALPHA");
                    passData.source = builder.ReadTexture(source);
                    passData.destination = builder.WriteTexture(GetPostprocessOutputHandle(renderGraph, "Stop NaNs Destination"));;

                    builder.SetRenderFunc(
                        (StopNaNPassData data, RenderGraphContext ctx) =>
                        {
                            ctx.cmd.SetComputeTextureParam(data.nanKillerCS, data.nanKillerKernel, HDShaderIDs._InputTexture, data.source);
                            ctx.cmd.SetComputeTextureParam(data.nanKillerCS, data.nanKillerKernel, HDShaderIDs._OutputTexture, data.destination);
                            ctx.cmd.DispatchCompute(data.nanKillerCS, data.nanKillerKernel, (data.width + 7) / 8, (data.height + 7) / 8, data.viewCount);
                        });

                    return passData.destination;
                }
            }

            return source;
        }

        #endregion

        #region Exposure
        internal static void SetExposureTextureToEmpty(RTHandle exposureTexture)
        {
            var tex = new Texture2D(1, 1, GraphicsFormat.R16G16_SFloat, TextureCreationFlags.None);
            tex.SetPixel(0, 0, new Color(1f, ColorUtils.ConvertExposureToEV100(1f), 0f, 0f));
            tex.Apply();
            Graphics.Blit(tex, exposureTexture);
            CoreUtils.Destroy(tex);
        }

        [MethodImpl(MethodImplOptions.AggressiveInlining)]
        bool IsExposureFixed(HDCamera camera) => m_Exposure.mode.value == ExposureMode.Fixed || m_Exposure.mode.value == ExposureMode.UsePhysicalCamera
#if UNITY_EDITOR
        || (camera.camera.cameraType == CameraType.SceneView && HDAdditionalSceneViewSettings.sceneExposureOverriden)
#endif
        ;

        //if exposure comes from the parent camera, it means we dont have to calculate / force it.
        //Its already been done in the parent camera.
        [MethodImpl(MethodImplOptions.AggressiveInlining)]
        bool CanRunFixedExposurePass(HDCamera camera) => IsExposureFixed(camera)
        && camera.exposureControlFS && camera.currentExposureTextures.useCurrentCamera
        && camera.currentExposureTextures.current != null;

        internal RTHandle GetExposureTexture(HDCamera camera)
        {
            // Note: GetExposureTexture(camera) must be call AFTER the call of DoFixedExposure to be correctly taken into account
            // When we use Dynamic Exposure and we reset history we can't use pre-exposure (as there is no information)
            // For this reasons we put neutral value at the beginning of the frame in Exposure textures and
            // apply processed exposure from color buffer at the end of the Frame, only for a single frame.
            // After that we re-use the pre-exposure system
            if (m_Exposure != null && (camera.resetPostProcessingHistory && camera.currentExposureTextures.useCurrentCamera) && !IsExposureFixed(camera))
                return m_EmptyExposureTexture;

            // 1x1 pixel, holds the current exposure multiplied in the red channel and EV100 value
            // in the green channel
            return GetExposureTextureHandle(camera.currentExposureTextures.current);
        }

        internal RTHandle GetExposureTextureHandle(RTHandle rt)
        {
            return rt ?? m_EmptyExposureTexture;
        }

        RTHandle GetPreviousExposureTexture(HDCamera camera)
        {
            // If the history was reset in the previous frame, then the history buffers were actually rendered with a neutral EV100 exposure multiplier
            return (camera.didResetPostProcessingHistoryInLastFrame && !IsExposureFixed(camera)) ?
                m_EmptyExposureTexture : GetExposureTextureHandle(camera.currentExposureTextures.previous);
        }

        RTHandle GetExposureDebugData()
        {
            return m_DebugExposureData;
        }

        HableCurve GetCustomToneMapCurve()
        {
            return m_HableCurve;
        }

        int GetLutSize()
        {
            return m_LutSize;
        }

        ComputeBuffer GetHistogramBuffer()
        {
            return m_HistogramBuffer;
        }

        void ComputeProceduralMeteringParams(HDCamera camera, out Vector4 proceduralParams1, out Vector4 proceduralParams2)
        {
            Vector2 proceduralCenter = m_Exposure.proceduralCenter.value;
            if (camera.exposureTarget != null && m_Exposure.centerAroundExposureTarget.value)
            {
                var transform = camera.exposureTarget.transform;
                // Transform in screen space
                Vector3 targetLocation = transform.position;
                if (ShaderConfig.s_CameraRelativeRendering != 0)
                {
                    targetLocation -= camera.camera.transform.position;
                }
                var ndcLoc = camera.mainViewConstants.viewProjMatrix * (targetLocation);
                ndcLoc.x /= ndcLoc.w;
                ndcLoc.y /= ndcLoc.w;

                Vector2 targetUV = new Vector2(ndcLoc.x, ndcLoc.y) * 0.5f + new Vector2(0.5f, 0.5f);
                targetUV.y = 1.0f - targetUV.y;

                proceduralCenter += targetUV;
            }

            proceduralCenter.x = Mathf.Clamp01(proceduralCenter.x);
            proceduralCenter.y = Mathf.Clamp01(proceduralCenter.y);

            proceduralCenter.x *= camera.actualWidth;
            proceduralCenter.y *= camera.actualHeight;

            float screenDiagonal = 0.5f * (camera.actualHeight + camera.actualWidth);

            proceduralParams1 = new Vector4(proceduralCenter.x, proceduralCenter.y,
                m_Exposure.proceduralRadii.value.x * camera.actualWidth,
                m_Exposure.proceduralRadii.value.y * camera.actualHeight);

            proceduralParams2 = new Vector4(1.0f / m_Exposure.proceduralSoftness.value, LightUtils.ConvertEvToLuminance(m_Exposure.maskMinIntensity.value), LightUtils.ConvertEvToLuminance(m_Exposure.maskMaxIntensity.value), 0.0f);
        }

        ComputeBuffer GetDebugImageHistogramBuffer()
        {
            return m_DebugImageHistogramBuffer;
        }

        void DoFixedExposure(HDCamera hdCamera, CommandBuffer cmd)
        {
            ComputeShader cs = defaultResources.shaders.exposureCS;
            int kernel = 0;
            Vector4 exposureParams;
            Vector4 exposureParams2 = new Vector4(0.0f, 0.0f, ColorUtils.lensImperfectionExposureScale, ColorUtils.s_LightMeterCalibrationConstant);
            if (m_Exposure.mode.value == ExposureMode.Fixed
#if UNITY_EDITOR
                || HDAdditionalSceneViewSettings.sceneExposureOverriden && hdCamera.camera.cameraType == CameraType.SceneView
#endif
            )
            {
                kernel = cs.FindKernel("KFixedExposure");
                exposureParams = new Vector4(m_Exposure.compensation.value + m_DebugExposureCompensation, m_Exposure.fixedExposure.value, 0f, 0f);
#if UNITY_EDITOR
                if (HDAdditionalSceneViewSettings.sceneExposureOverriden && hdCamera.camera.cameraType == CameraType.SceneView)
                {
                    exposureParams = new Vector4(0.0f, HDAdditionalSceneViewSettings.sceneExposure, 0f, 0f);
                }
#endif
            }
            else // ExposureMode.UsePhysicalCamera
            {
                kernel = cs.FindKernel("KManualCameraExposure");
                exposureParams = new Vector4(m_Exposure.compensation.value + m_DebugExposureCompensation, m_PhysicalCamera.aperture, m_PhysicalCamera.shutterSpeed, m_PhysicalCamera.iso);
            }

            cmd.SetComputeVectorParam(cs, HDShaderIDs._ExposureParams, exposureParams);
            cmd.SetComputeVectorParam(cs, HDShaderIDs._ExposureParams2, exposureParams2);

            cmd.SetComputeTextureParam(cs, kernel, HDShaderIDs._OutputTexture, hdCamera.currentExposureTextures.current);
            cmd.DispatchCompute(cs, kernel, 1, 1, 1);
        }

        void PrepareExposureCurveData(out float min, out float max)
        {
            var curve = m_Exposure.curveMap.value;
            var minCurve = m_Exposure.limitMinCurveMap.value;
            var maxCurve = m_Exposure.limitMaxCurveMap.value;

            if (m_ExposureCurveTexture == null)
            {
                m_ExposureCurveTexture = new Texture2D(k_ExposureCurvePrecision, 1, GraphicsFormat.R16G16B16A16_SFloat, TextureCreationFlags.None)
                {
                    name = "Exposure Curve",
                    filterMode = FilterMode.Bilinear,
                    wrapMode = TextureWrapMode.Clamp
                };
                m_ExposureCurveTexture.hideFlags = HideFlags.HideAndDontSave;
            }

            bool minCurveHasPoints = minCurve.length > 0;
            bool maxCurveHasPoints = maxCurve.length > 0;
            float defaultMin = -100.0f;
            float defaultMax = 100.0f;

            var pixels = m_ExposureCurveColorArray;

            // Fail safe in case the curve is deleted / has 0 point
            if (curve == null || curve.length == 0)
            {
                min = 0f;
                max = 0f;

                for (int i = 0; i < k_ExposureCurvePrecision; i++)
                    pixels[i] = Color.clear;
            }
            else
            {
                min = curve[0].time;
                max = curve[curve.length - 1].time;
                float step = (max - min) / (k_ExposureCurvePrecision - 1f);

                for (int i = 0; i < k_ExposureCurvePrecision; i++)
                {
                    float currTime = min + step * i;
                    pixels[i] = new Color(curve.Evaluate(currTime),
                        minCurveHasPoints ? minCurve.Evaluate(currTime) : defaultMin,
                        maxCurveHasPoints ? maxCurve.Evaluate(currTime) : defaultMax,
                        0f);
                }
            }

            m_ExposureCurveTexture.SetPixels(pixels);
            m_ExposureCurveTexture.Apply();
        }

        void PrepareExposurePassData(RenderGraph renderGraph, RenderGraphBuilder builder, HDCamera hdCamera, TextureHandle source, DynamicExposureData passData)
        {
            passData.exposureCS = defaultResources.shaders.exposureCS;
            passData.histogramExposureCS = defaultResources.shaders.histogramExposureCS;
            passData.histogramExposureCS.shaderKeywords = null;

            passData.camera = hdCamera;
            passData.viewportSize = postProcessViewportSize;

            // Setup variants
            var adaptationMode = m_Exposure.adaptationMode.value;

            if (!Application.isPlaying || hdCamera.resetPostProcessingHistory)
                adaptationMode = AdaptationMode.Fixed;

            passData.exposureVariants = m_ExposureVariants;
            passData.exposureVariants[0] = 1; // (int)exposureSettings.luminanceSource.value;
            passData.exposureVariants[1] = (int)m_Exposure.meteringMode.value;
            passData.exposureVariants[2] = (int)adaptationMode;
            passData.exposureVariants[3] = 0;

            bool useTextureMask = m_Exposure.meteringMode.value == MeteringMode.MaskWeighted && m_Exposure.weightTextureMask.value != null;
            passData.textureMeteringMask = useTextureMask ? m_Exposure.weightTextureMask.value : Texture2D.whiteTexture;

            ComputeProceduralMeteringParams(hdCamera, out passData.proceduralMaskParams, out passData.proceduralMaskParams2);

            bool isHistogramBased = m_Exposure.mode.value == ExposureMode.AutomaticHistogram;
            bool needsCurve = (isHistogramBased && m_Exposure.histogramUseCurveRemapping.value) || m_Exposure.mode.value == ExposureMode.CurveMapping;

            passData.histogramUsesCurve = m_Exposure.histogramUseCurveRemapping.value;
            passData.adaptationParams = new Vector4(m_Exposure.adaptationSpeedLightToDark.value, m_Exposure.adaptationSpeedDarkToLight.value, 0.0f, 0.0f);

            passData.exposureMode = m_Exposure.mode.value;

            float limitMax = m_Exposure.limitMax.value;
            float limitMin = m_Exposure.limitMin.value;

            float curveMin = 0.0f;
            float curveMax = 0.0f;
            if (needsCurve)
            {
                PrepareExposureCurveData(out curveMin, out curveMax);
                limitMin = curveMin;
                limitMax = curveMax;
            }

            passData.exposureParams = new Vector4(m_Exposure.compensation.value + m_DebugExposureCompensation, limitMin, limitMax, 0f);
            passData.exposureParams2 = new Vector4(curveMin, curveMax, ColorUtils.lensImperfectionExposureScale, ColorUtils.s_LightMeterCalibrationConstant);

            passData.exposureCurve = m_ExposureCurveTexture;

            if (isHistogramBased)
            {
                ValidateComputeBuffer(ref m_HistogramBuffer, k_HistogramBins, sizeof(uint));
                m_HistogramBuffer.SetData(m_EmptyHistogram);    // Clear the histogram

                Vector2 histogramFraction = m_Exposure.histogramPercentages.value / 100.0f;
                float evRange = limitMax - limitMin;
                float histScale = 1.0f / Mathf.Max(1e-5f, evRange);
                float histBias = -limitMin * histScale;
                passData.histogramExposureParams = new Vector4(histScale, histBias, histogramFraction.x, histogramFraction.y);

                passData.histogramBuffer = m_HistogramBuffer;
                passData.histogramOutputDebugData = m_CurrentDebugDisplaySettings.data.lightingDebugSettings.exposureDebugMode == ExposureDebugMode.HistogramView;
                if (passData.histogramOutputDebugData)
                {
                    passData.histogramExposureCS.EnableKeyword("OUTPUT_DEBUG_DATA");
                }

                passData.exposurePreparationKernel = passData.histogramExposureCS.FindKernel("KHistogramGen");
                passData.exposureReductionKernel = passData.histogramExposureCS.FindKernel("KHistogramReduce");
            }
            else
            {
                passData.exposurePreparationKernel = passData.exposureCS.FindKernel("KPrePass");
                passData.exposureReductionKernel = passData.exposureCS.FindKernel("KReduction");
            }

            GrabExposureRequiredTextures(hdCamera, out var prevExposure, out var nextExposure);

            passData.source = builder.ReadTexture(source);
            passData.prevExposure = builder.ReadTexture(renderGraph.ImportTexture(prevExposure));
            passData.nextExposure = builder.WriteTexture(renderGraph.ImportTexture(nextExposure));
        }

        void GrabExposureRequiredTextures(HDCamera camera, out RTHandle prevExposure, out RTHandle nextExposure)
        {
            prevExposure = camera.currentExposureTextures.current;
            nextExposure = camera.currentExposureTextures.previous;
            if (camera.resetPostProcessingHistory)
            {
                // For Dynamic Exposure, we need to undo the pre-exposure from the color buffer to calculate the correct one
                // When we reset history we must setup neutral value
                prevExposure = m_EmptyExposureTexture; // Use neutral texture
            }
        }

        static void DoDynamicExposure(DynamicExposureData data, CommandBuffer cmd)
        {
            var cs = data.exposureCS;
            int kernel;

            kernel = data.exposurePreparationKernel;
            cmd.SetComputeIntParams(cs, HDShaderIDs._Variants, data.exposureVariants);
            cmd.SetComputeTextureParam(cs, kernel, HDShaderIDs._PreviousExposureTexture, data.prevExposure);
            cmd.SetComputeTextureParam(cs, kernel, HDShaderIDs._SourceTexture, data.source);
            cmd.SetComputeVectorParam(cs, HDShaderIDs._ExposureParams2, data.exposureParams2);
            cmd.SetComputeTextureParam(cs, kernel, HDShaderIDs._ExposureWeightMask, data.textureMeteringMask);

            cmd.SetComputeVectorParam(cs, HDShaderIDs._ProceduralMaskParams, data.proceduralMaskParams);
            cmd.SetComputeVectorParam(cs, HDShaderIDs._ProceduralMaskParams2, data.proceduralMaskParams2);

            cmd.SetComputeTextureParam(cs, kernel, HDShaderIDs._OutputTexture, data.tmpTarget1024);
            cmd.DispatchCompute(cs, kernel, 1024 / 8, 1024 / 8, 1);

            // Reduction: 1st pass (1024 -> 32)
            kernel = data.exposureReductionKernel;
            cmd.SetComputeTextureParam(cs, kernel, HDShaderIDs._PreviousExposureTexture, data.prevExposure);
            cmd.SetComputeTextureParam(cs, kernel, HDShaderIDs._ExposureCurveTexture, Texture2D.blackTexture);
            cmd.SetComputeTextureParam(cs, kernel, HDShaderIDs._InputTexture, data.tmpTarget1024);
            cmd.SetComputeTextureParam(cs, kernel, HDShaderIDs._OutputTexture, data.tmpTarget32);
            cmd.DispatchCompute(cs, kernel, 32, 32, 1);

            cmd.SetComputeVectorParam(cs, HDShaderIDs._ExposureParams, data.exposureParams);

            // Reduction: 2nd pass (32 -> 1) + evaluate exposure
            if (data.exposureMode == ExposureMode.Automatic)
            {
                data.exposureVariants[3] = 1;
            }
            else if (data.exposureMode == ExposureMode.CurveMapping)
            {
                cmd.SetComputeTextureParam(cs, kernel, HDShaderIDs._ExposureCurveTexture, data.exposureCurve);
                data.exposureVariants[3] = 2;
            }

            cmd.SetComputeVectorParam(cs, HDShaderIDs._AdaptationParams, data.adaptationParams);
            cmd.SetComputeIntParams(cs, HDShaderIDs._Variants, data.exposureVariants);
            cmd.SetComputeTextureParam(cs, kernel, HDShaderIDs._PreviousExposureTexture, data.prevExposure);
            cmd.SetComputeTextureParam(cs, kernel, HDShaderIDs._InputTexture, data.tmpTarget32);
            cmd.SetComputeTextureParam(cs, kernel, HDShaderIDs._OutputTexture, data.nextExposure);
            cmd.DispatchCompute(cs, kernel, 1, 1, 1);
        }

        static void DoHistogramBasedExposure(DynamicExposureData data, CommandBuffer cmd)
        {
            var cs = data.histogramExposureCS;
            int kernel;

            cmd.SetComputeVectorParam(cs, HDShaderIDs._ProceduralMaskParams, data.proceduralMaskParams);
            cmd.SetComputeVectorParam(cs, HDShaderIDs._ProceduralMaskParams2, data.proceduralMaskParams2);

            cmd.SetComputeVectorParam(cs, HDShaderIDs._HistogramExposureParams, data.histogramExposureParams);

            // Generate histogram.
            kernel = data.exposurePreparationKernel;
            cmd.SetComputeTextureParam(cs, kernel, HDShaderIDs._PreviousExposureTexture, data.prevExposure);
            cmd.SetComputeTextureParam(cs, kernel, HDShaderIDs._SourceTexture, data.source);
            cmd.SetComputeTextureParam(cs, kernel, HDShaderIDs._ExposureWeightMask, data.textureMeteringMask);

            cmd.SetComputeIntParams(cs, HDShaderIDs._Variants, data.exposureVariants);

            cmd.SetComputeBufferParam(cs, kernel, HDShaderIDs._HistogramBuffer, data.histogramBuffer);

            int threadGroupSizeX = 16;
            int threadGroupSizeY = 8;
            int dispatchSizeX = HDUtils.DivRoundUp(data.viewportSize.x / 2, threadGroupSizeX);
            int dispatchSizeY = HDUtils.DivRoundUp(data.viewportSize.y / 2, threadGroupSizeY);

            cmd.DispatchCompute(cs, kernel, dispatchSizeX, dispatchSizeY, 1);

            // Now read the histogram
            kernel = data.exposureReductionKernel;
            cmd.SetComputeVectorParam(cs, HDShaderIDs._ExposureParams, data.exposureParams);
            cmd.SetComputeVectorParam(cs, HDShaderIDs._ExposureParams2, data.exposureParams2);
            cmd.SetComputeVectorParam(cs, HDShaderIDs._AdaptationParams, data.adaptationParams);
            cmd.SetComputeBufferParam(cs, kernel, HDShaderIDs._HistogramBuffer, data.histogramBuffer);
            cmd.SetComputeTextureParam(cs, kernel, HDShaderIDs._PreviousExposureTexture, data.prevExposure);
            cmd.SetComputeTextureParam(cs, kernel, HDShaderIDs._OutputTexture, data.nextExposure);

            cmd.SetComputeTextureParam(cs, kernel, HDShaderIDs._ExposureCurveTexture, data.exposureCurve);
            data.exposureVariants[3] = 0;
            if (data.histogramUsesCurve)
            {
                data.exposureVariants[3] = 2;
            }
            cmd.SetComputeIntParams(cs, HDShaderIDs._Variants, data.exposureVariants);

            if (data.histogramOutputDebugData)
            {
                cmd.SetComputeTextureParam(cs, kernel, HDShaderIDs._ExposureDebugTexture, data.exposureDebugData);
            }

            cmd.DispatchCompute(cs, kernel, 1, 1, 1);
        }

        class DynamicExposureData
        {
            public ComputeShader exposureCS;
            public ComputeShader histogramExposureCS;
            public int exposurePreparationKernel;
            public int exposureReductionKernel;

            public Texture textureMeteringMask;
            public Texture exposureCurve;

            public HDCamera camera;
            public Vector2Int viewportSize;

            public ComputeBuffer histogramBuffer;

            public ExposureMode exposureMode;
            public bool histogramUsesCurve;
            public bool histogramOutputDebugData;

            public int[] exposureVariants;
            public Vector4 exposureParams;
            public Vector4 exposureParams2;
            public Vector4 proceduralMaskParams;
            public Vector4 proceduralMaskParams2;
            public Vector4 histogramExposureParams;
            public Vector4 adaptationParams;

            public TextureHandle source;
            public TextureHandle prevExposure;
            public TextureHandle nextExposure;
            public TextureHandle exposureDebugData;
            public TextureHandle tmpTarget1024;
            public TextureHandle tmpTarget32;
        }

        class ApplyExposureData
        {
            public ComputeShader applyExposureCS;
            public int applyExposureKernel;
            public int width;
            public int height;
            public int viewCount;

            public TextureHandle source;
            public TextureHandle destination;
            public TextureHandle prevExposure;
        }

        TextureHandle DynamicExposurePass(RenderGraph renderGraph, HDCamera hdCamera, TextureHandle source)
        {
            // Dynamic exposure - will be applied in the next frame
            // Not considered as a post-process so it's not affected by its enabled state

            TextureHandle exposureForImmediateApplication = TextureHandle.nullHandle;
            if (!IsExposureFixed(hdCamera) && hdCamera.exposureControlFS)
            {
                using (var builder = renderGraph.AddRenderPass<DynamicExposureData>("Dynamic Exposure", out var passData, ProfilingSampler.Get(HDProfileId.DynamicExposure)))
                {
                    PrepareExposurePassData(renderGraph, builder, hdCamera, source, passData);

                    if (m_Exposure.mode.value == ExposureMode.AutomaticHistogram)
                    {
                        passData.exposureDebugData = builder.WriteTexture(renderGraph.ImportTexture(m_DebugExposureData));
                        builder.SetRenderFunc(
                            (DynamicExposureData data, RenderGraphContext ctx) =>
                            {
                                DoHistogramBasedExposure(data, ctx.cmd);
                            });
                        exposureForImmediateApplication = passData.nextExposure;
                    }
                    else
                    {
                        passData.tmpTarget1024 = builder.CreateTransientTexture(new TextureDesc(1024, 1024, false, false)
                            { colorFormat = GraphicsFormat.R16G16_SFloat, enableRandomWrite = true, name = "Average Luminance Temp 1024" });
                        passData.tmpTarget32 = builder.CreateTransientTexture(new TextureDesc(32, 32, false, false)
                            { colorFormat = GraphicsFormat.R16G16_SFloat, enableRandomWrite = true, name = "Average Luminance Temp 32" });

                        builder.SetRenderFunc(
                            (DynamicExposureData data, RenderGraphContext ctx) =>
                            {
                                DoDynamicExposure(data, ctx.cmd);
                            });
                        exposureForImmediateApplication = passData.nextExposure;
                    }
                }

                if (hdCamera.resetPostProcessingHistory)
                {
                    using (var builder = renderGraph.AddRenderPass<ApplyExposureData>("Apply Exposure", out var passData, ProfilingSampler.Get(HDProfileId.ApplyExposure)))
                    {
                        passData.applyExposureCS = defaultResources.shaders.applyExposureCS;
                        passData.applyExposureKernel = passData.applyExposureCS.FindKernel("KMain");
                        passData.width = postProcessViewportSize.x;
                        passData.height = postProcessViewportSize.y;
                        passData.width = hdCamera.actualWidth;
                        passData.height = hdCamera.actualHeight;
                        passData.viewCount = hdCamera.viewCount;
                        passData.source = builder.ReadTexture(source);
                        passData.prevExposure = exposureForImmediateApplication;

                        TextureHandle dest = GetPostprocessOutputHandle(renderGraph, "Apply Exposure Destination");
                        passData.destination = builder.WriteTexture(dest);

                        builder.SetRenderFunc(
                            (ApplyExposureData data, RenderGraphContext ctx) =>
                            {
                                ctx.cmd.SetComputeTextureParam(data.applyExposureCS, data.applyExposureKernel, HDShaderIDs._ExposureTexture, data.prevExposure);
                                ctx.cmd.SetComputeTextureParam(data.applyExposureCS, data.applyExposureKernel, HDShaderIDs._InputTexture, data.source);
                                ctx.cmd.SetComputeTextureParam(data.applyExposureCS, data.applyExposureKernel, HDShaderIDs._OutputTexture, data.destination);
                                ctx.cmd.DispatchCompute(data.applyExposureCS, data.applyExposureKernel, (data.width + 7) / 8, (data.height + 7) / 8, data.viewCount);
                            });

                        source = passData.destination;
                    }
                }
            }

            return source;
        }

        #endregion

        #region Custom Post Process
        void DoUserAfterOpaqueAndSky(RenderGraph renderGraph, HDCamera hdCamera, TextureHandle colorBuffer, TextureHandle depthBuffer, TextureHandle normalBuffer, TextureHandle motionVectors)
        {
            if (!hdCamera.frameSettings.IsEnabled(FrameSettingsField.CustomPostProcess))
                return;

            using (new RenderGraphProfilingScope(renderGraph, ProfilingSampler.Get(HDProfileId.CustomPostProcessAfterOpaqueAndSky)))
            {
                TextureHandle source = colorBuffer;
                bool needBlitToColorBuffer = DoCustomPostProcess(renderGraph, hdCamera, ref source, depthBuffer, normalBuffer, motionVectors, m_GlobalSettings.beforeTransparentCustomPostProcesses);

                if (needBlitToColorBuffer)
                {
                    BlitCameraTexture(renderGraph, source, colorBuffer);
                }
            }
        }

        class CustomPostProcessData
        {
            public TextureHandle source;
            public TextureHandle destination;
            public TextureHandle depthBuffer;
            public TextureHandle normalBuffer;
            public TextureHandle motionVecTexture;
            public HDCamera hdCamera;
            public CustomPostProcessVolumeComponent customPostProcess;
        }

        bool DoCustomPostProcess(RenderGraph renderGraph, HDCamera hdCamera, ref TextureHandle source, TextureHandle depthBuffer, TextureHandle normalBuffer, TextureHandle motionVectors, List<string> postProcessList)
        {
            bool customPostProcessExecuted = false;
            foreach (var typeString in postProcessList)
            {
                var customPostProcessComponentType = Type.GetType(typeString);
                if (customPostProcessComponentType == null)
                    continue;

                var stack = hdCamera.volumeStack;

                if (stack.GetComponent(customPostProcessComponentType) is CustomPostProcessVolumeComponent customPP)
                {
                    customPP.SetupIfNeeded();

                    if (customPP is IPostProcessComponent pp && pp.IsActive())
                    {
                        if (hdCamera.camera.cameraType != CameraType.SceneView || customPP.visibleInSceneView)
                        {
                            // By default custom post process volume name is empty, so we take the type name instead for debug markers.
                            string passName = String.IsNullOrEmpty(customPP.name) ? customPP.typeName : customPP.name;
                            using (var builder = renderGraph.AddRenderPass<CustomPostProcessData>(passName, out var passData))
                            {
                                // TODO RENDERGRAPH
                                // These buffer are always bound in custom post process for now.
                                // We don't have the information that they are being used or not.
                                // Until we can upgrade CustomPP to be full render graph, we'll always read and bind them globally.
                                passData.depthBuffer = builder.ReadTexture(depthBuffer);
                                passData.normalBuffer = builder.ReadTexture(normalBuffer);
                                passData.motionVecTexture = builder.ReadTexture(motionVectors);

                                passData.source = builder.ReadTexture(source);
                                passData.destination = builder.UseColorBuffer(renderGraph.CreateTexture(new TextureDesc(Vector2.one, true, true)
                                    { colorFormat = GetPostprocessTextureFormat(), enableRandomWrite = true, name = "CustomPostProcesDestination" }), 0);
                                passData.hdCamera = hdCamera;
                                passData.customPostProcess = customPP;
                                builder.SetRenderFunc(
                                    (CustomPostProcessData data, RenderGraphContext ctx) =>
                                    {
                                        // Temporary: see comment above
                                        ctx.cmd.SetGlobalTexture(HDShaderIDs._CameraDepthTexture, data.depthBuffer);
                                        ctx.cmd.SetGlobalTexture(HDShaderIDs._NormalBufferTexture, data.normalBuffer);
                                        ctx.cmd.SetGlobalTexture(HDShaderIDs._CameraMotionVectorsTexture, data.motionVecTexture);

                                        data.customPostProcess.Render(ctx.cmd, data.hdCamera, data.source, data.destination);
                                    });

                                customPostProcessExecuted = true;
                                source = passData.destination;
                            }
                        }
                    }
                }
            }

            return customPostProcessExecuted;
        }

        TextureHandle CustomPostProcessPass(RenderGraph renderGraph, HDCamera hdCamera, TextureHandle source, TextureHandle depthBuffer, TextureHandle normalBuffer, TextureHandle motionVectors, List<string> postProcessList, HDProfileId profileId)
        {
            if (!hdCamera.frameSettings.IsEnabled(FrameSettingsField.CustomPostProcess))
                return source;

            using (new RenderGraphProfilingScope(renderGraph, ProfilingSampler.Get(profileId)))
            {
                DoCustomPostProcess(renderGraph, hdCamera, ref source, depthBuffer, normalBuffer, motionVectors, postProcessList);
            }

            return source;
        }

        #endregion

        #region Temporal Anti-aliasing

        void GrabTemporalAntialiasingHistoryTextures(HDCamera camera, out RTHandle previous, out RTHandle next, Vector2 customScale, bool postDoF = false)
        {
            int historyType = (int)(postDoF ?
                HDCameraFrameHistoryType.TemporalAntialiasingPostDoF : HDCameraFrameHistoryType.TemporalAntialiasing);

            var taaAllocator = new HDCamera.CustomHistoryAllocator(customScale, GetPostprocessTextureFormat(), "TAA History");

            next = camera.GetCurrentFrameRT(historyType)
                ?? camera.AllocHistoryFrameRT(historyType, taaAllocator.Allocator, 2);
            previous = camera.GetPreviousFrameRT(historyType);
        }

        void GrabVelocityMagnitudeHistoryTextures(HDCamera camera, Vector2 customScale, out RTHandle previous, out RTHandle next)
        {
            var taaAllocator = new HDCamera.CustomHistoryAllocator(customScale, GraphicsFormat.R16_SFloat, "Velocity magnitude");

            next = camera.GetCurrentFrameRT((int)HDCameraFrameHistoryType.TAAMotionVectorMagnitude)
                ?? camera.AllocHistoryFrameRT((int)HDCameraFrameHistoryType.TAAMotionVectorMagnitude, taaAllocator.Allocator, 2);
            previous = camera.GetPreviousFrameRT((int)HDCameraFrameHistoryType.TAAMotionVectorMagnitude);
        }

        void ReleasePostDoFTAAHistoryTextures(HDCamera camera)
        {
            var rt = camera.GetCurrentFrameRT((int)HDCameraFrameHistoryType.TemporalAntialiasingPostDoF);
            if (rt != null)
            {
                camera.ReleaseHistoryFrameRT((int)HDCameraFrameHistoryType.TemporalAntialiasingPostDoF);
            }
        }

        class TemporalAntiAliasingData
        {
            public Material temporalAAMaterial;
            public bool resetPostProcessingHistory;
            public Vector4 previousScreenSize;
            public Vector4 taaParameters;
            public Vector4 taaParameters1;
            public Vector4 taaFilterWeights;
            public Vector4 taaFilterWeights1;
            public bool motionVectorRejection;
            public Vector4 taauParams;
            public Rect finalViewport;
            public Rect prevFinalViewport;
            public Vector4 taaScales;
            public bool runsTAAU;

            public TextureHandle source;
            public TextureHandle destination;
            public TextureHandle motionVecTexture;
            public TextureHandle depthBuffer;
            public TextureHandle stencilBuffer;
            public TextureHandle depthMipChain;
            public TextureHandle prevHistory;
            public TextureHandle nextHistory;
            public TextureHandle prevMVLen;
            public TextureHandle nextMVLen;
        }

        static readonly Vector2Int[] TAASampleOffsets = new Vector2Int[]
        {
            new Vector2Int(0, 0),
            new Vector2Int(0, 1),
            new Vector2Int(1, 0),
            new Vector2Int(-1, 0),
            new Vector2Int(0, -1),
            new Vector2Int(-1, 1),
            new Vector2Int(1, -1),
            new Vector2Int(1, 1),
            new Vector2Int(-1, -1)
        };

        void PrepareTAAPassData(RenderGraph renderGraph, RenderGraphBuilder builder, TemporalAntiAliasingData passData, HDCamera camera,
            TextureHandle depthBuffer, TextureHandle motionVectors, TextureHandle depthBufferMipChain, TextureHandle sourceTexture, TextureHandle stencilTexture, bool postDoF, string outputName)
        {
            passData.resetPostProcessingHistory = camera.resetPostProcessingHistory;

            float minAntiflicker = 0.0f;
            float maxAntiflicker = 3.5f;
            float motionRejectionMultiplier = Mathf.Lerp(0.0f, 250.0f, camera.taaMotionVectorRejection * camera.taaMotionVectorRejection * camera.taaMotionVectorRejection);

            // The anti flicker becomes much more aggressive on higher values
            float temporalContrastForMaxAntiFlicker = 0.7f - Mathf.Lerp(0.0f, 0.3f, Mathf.SmoothStep(0.5f, 1.0f, camera.taaAntiFlicker));

            bool TAAU = camera.IsTAAUEnabled();

            passData.taaParameters = new Vector4(TAAU && postDoF ? 0.25f : camera.taaHistorySharpening, postDoF ? maxAntiflicker : Mathf.Lerp(minAntiflicker, maxAntiflicker, camera.taaAntiFlicker), motionRejectionMultiplier, temporalContrastForMaxAntiFlicker);

            // Precompute weights used for the Blackman-Harris filter.
            float totalWeight = 0;
            for (int i = 0; i < 9; ++i)
            {
                float x = TAASampleOffsets[i].x - camera.taaJitter.x;
                float y = TAASampleOffsets[i].y - camera.taaJitter.y;
                float d = (x * x + y * y);

                taaSampleWeights[i] = Mathf.Exp((-0.5f / (0.22f)) * d);
                totalWeight += taaSampleWeights[i];
            }

            for (int i = 0; i < 9; ++i)
            {
                taaSampleWeights[i] /= totalWeight;
            }

            passData.taaParameters1 = new Vector4(1.0f - camera.taaBaseBlendFactor, taaSampleWeights[0], (int)StencilUsage.ExcludeFromTAA, 0);
            passData.taaFilterWeights = new Vector4(taaSampleWeights[1], taaSampleWeights[2], taaSampleWeights[3], taaSampleWeights[4]);
            passData.taaFilterWeights1 = new Vector4(taaSampleWeights[5], taaSampleWeights[6], taaSampleWeights[7], taaSampleWeights[8]);

            passData.temporalAAMaterial = m_TemporalAAMaterial;
            passData.temporalAAMaterial.shaderKeywords = null;

            if (PostProcessEnableAlpha())
            {
                passData.temporalAAMaterial.EnableKeyword("ENABLE_ALPHA");
            }

            if (camera.taaHistorySharpening == 0)
            {
                passData.temporalAAMaterial.EnableKeyword("FORCE_BILINEAR_HISTORY");
            }

            if (camera.taaHistorySharpening != 0 && camera.taaAntiRinging && camera.TAAQuality == HDAdditionalCameraData.TAAQualityLevel.High)
            {
                passData.temporalAAMaterial.EnableKeyword("ANTI_RINGING");
            }

            passData.motionVectorRejection = camera.taaMotionVectorRejection > 0;
            if (passData.motionVectorRejection)
            {
                passData.temporalAAMaterial.EnableKeyword("ENABLE_MV_REJECTION");
            }

            passData.runsTAAU = TAAU;
            if (TAAU && !postDoF)
            {
                passData.temporalAAMaterial.EnableKeyword("TAA_UPSCALE");
            }
            else if (postDoF)
            {
                passData.temporalAAMaterial.EnableKeyword("POST_DOF");
            }
            else
            {
                switch (camera.TAAQuality)
                {
                    case HDAdditionalCameraData.TAAQualityLevel.Low:
                        passData.temporalAAMaterial.EnableKeyword("LOW_QUALITY");
                        break;
                    case HDAdditionalCameraData.TAAQualityLevel.Medium:
                        passData.temporalAAMaterial.EnableKeyword("MEDIUM_QUALITY");
                        break;
                    case HDAdditionalCameraData.TAAQualityLevel.High:
                        passData.temporalAAMaterial.EnableKeyword("HIGH_QUALITY");
                        break;
                    default:
                        passData.temporalAAMaterial.EnableKeyword("MEDIUM_QUALITY");
                        break;
                }
            }

            if (TAAU)
            {
                passData.temporalAAMaterial.EnableKeyword("DIRECT_STENCIL_SAMPLE");
            }

            RTHandle prevHistory, nextHistory;
            Vector2 historyScale = Vector2.one;

            if (TAAU)
            {
                historyScale = new Vector2((float)camera.finalViewport.width / camera.actualWidth, (float)camera.finalViewport.height / camera.actualHeight);
            }

            GrabTemporalAntialiasingHistoryTextures(camera, out prevHistory, out nextHistory, historyScale, postDoF);


            Vector2Int prevViewPort = camera.historyRTHandleProperties.previousViewportSize;
            passData.previousScreenSize = new Vector4(prevViewPort.x, prevViewPort.y, 1.0f / prevViewPort.x, 1.0f / prevViewPort.y);
            if (TAAU)
                passData.previousScreenSize = new Vector4(camera.finalViewport.width, camera.finalViewport.height, 1.0f / camera.finalViewport.width, 1.0f / camera.finalViewport.height);

            passData.source = builder.ReadTexture(sourceTexture);
            passData.depthBuffer = builder.ReadTexture(depthBuffer);
            passData.motionVecTexture = builder.ReadTexture(motionVectors);
            passData.depthMipChain = builder.ReadTexture(depthBufferMipChain);
            passData.prevHistory = builder.ReadTexture(renderGraph.ImportTexture(prevHistory));
            if (passData.resetPostProcessingHistory)
            {
                passData.prevHistory = builder.WriteTexture(passData.prevHistory);
            }
            passData.nextHistory = builder.WriteTexture(renderGraph.ImportTexture(nextHistory));

            // Note: In case we run TAA for a second time (post-dof), we can use the same velocity history (and not write the output)
            RTHandle prevMVLen, nextMVLen;
            GrabVelocityMagnitudeHistoryTextures(camera, historyScale, out prevMVLen, out nextMVLen);

            passData.prevMVLen = builder.ReadTexture(renderGraph.ImportTexture(prevMVLen));
            passData.nextMVLen = (!postDoF) ? builder.WriteTexture(renderGraph.ImportTexture(nextMVLen)) : TextureHandle.nullHandle;

            TextureHandle dest;
            if (TAAU && DynamicResolutionHandler.instance.HardwareDynamicResIsEnabled())
            {
                dest = GetPostprocessUpsampledOutputHandle(renderGraph, outputName);
            }
            else
            {
                dest = GetPostprocessOutputHandle(renderGraph, outputName);
            }
            passData.destination = builder.WriteTexture(dest);

            bool needToUseCurrFrameSizeForHistory = camera.resetPostProcessingHistory || TAAU != camera.previousFrameWasTAAUpsampled;

            passData.prevFinalViewport = (camera.prevFinalViewport.width < 0 || needToUseCurrFrameSizeForHistory) ? camera.finalViewport : camera.prevFinalViewport;
            var mainRTScales = RTHandles.CalculateRatioAgainstMaxSize(camera.actualWidth, camera.actualHeight);

            var historyRenderingViewport = TAAU ? new Vector2(passData.prevFinalViewport.width, passData.prevFinalViewport.height) :
                (needToUseCurrFrameSizeForHistory ? RTHandles.rtHandleProperties.currentViewportSize : camera.historyRTHandleProperties.previousViewportSize);

            if (TAAU && postDoF)
            {
                // We are already upsampled here.
                mainRTScales = RTHandles.CalculateRatioAgainstMaxSize((int)camera.finalViewport.width, (int)camera.finalViewport.height);
            }
            Vector4 scales = new Vector4(historyRenderingViewport.x / prevHistory.rt.width, historyRenderingViewport.y / prevHistory.rt.height, mainRTScales.x, mainRTScales.y);
            passData.taaScales = scales;

            passData.finalViewport = camera.finalViewport;
            var resScale = DynamicResolutionHandler.instance.GetCurrentScale();
            float stdDev = 0.4f;
            passData.taauParams = new Vector4(1.0f / (stdDev * stdDev), 1.0f / resScale, 0.5f / resScale, resScale);

            passData.stencilBuffer = stencilTexture;
        }

        TextureHandle DoTemporalAntialiasing(RenderGraph renderGraph, HDCamera hdCamera, TextureHandle depthBuffer, TextureHandle motionVectors, TextureHandle depthBufferMipChain, TextureHandle sourceTexture, TextureHandle stencilBuffer, bool postDoF, string outputName)
        {
            using (var builder = renderGraph.AddRenderPass<TemporalAntiAliasingData>("Temporal Anti-Aliasing", out var passData, ProfilingSampler.Get(HDProfileId.TemporalAntialiasing)))
            {
                PrepareTAAPassData(renderGraph, builder, passData, hdCamera, depthBuffer, motionVectors, depthBufferMipChain, sourceTexture, stencilBuffer, postDoF, outputName);

                builder.SetRenderFunc(
                    (TemporalAntiAliasingData data, RenderGraphContext ctx) =>
                    {
                        RTHandle source = data.source;
                        RTHandle nextMVLenTexture = data.nextMVLen;
                        RTHandle prevMVLenTexture = data.prevMVLen;
                        RTHandle prevHistory = (RTHandle)data.prevHistory;
                        RTHandle nextHistory = (RTHandle)data.nextHistory;

                        const int taaPass = 0;
                        const int excludeTaaPass = 1;
                        const int taauPass = 2;
                        const int copyHistoryPass = 3;

                        if (data.resetPostProcessingHistory)
                        {
                            var historyMpb = ctx.renderGraphPool.GetTempMaterialPropertyBlock();
                            historyMpb.SetTexture(HDShaderIDs._InputTexture, source);
                            historyMpb.SetVector(HDShaderIDs._TaaScales, data.taaScales);
                            if (data.runsTAAU)
                            {
                                Rect r = data.finalViewport;
                                HDUtils.DrawFullScreen(ctx.cmd, r, data.temporalAAMaterial, data.prevHistory, historyMpb, copyHistoryPass);
                                HDUtils.DrawFullScreen(ctx.cmd, r, data.temporalAAMaterial, data.nextHistory, historyMpb, copyHistoryPass);
                            }
                            else
                            {
                                HDUtils.DrawFullScreen(ctx.cmd, data.temporalAAMaterial, data.prevHistory, historyMpb, copyHistoryPass);
                                HDUtils.DrawFullScreen(ctx.cmd, data.temporalAAMaterial, data.nextHistory, historyMpb, copyHistoryPass);
                            }
                        }

                        var mpb = ctx.renderGraphPool.GetTempMaterialPropertyBlock();
                        mpb.SetInt(HDShaderIDs._StencilMask, (int)StencilUsage.ExcludeFromTAA);
                        mpb.SetInt(HDShaderIDs._StencilRef, (int)StencilUsage.ExcludeFromTAA);
                        mpb.SetTexture(HDShaderIDs._CameraMotionVectorsTexture, data.motionVecTexture);
                        mpb.SetTexture(HDShaderIDs._InputTexture, source);
                        mpb.SetTexture(HDShaderIDs._InputHistoryTexture, data.prevHistory);
                        if (prevMVLenTexture != null && data.motionVectorRejection)
                        {
                            mpb.SetTexture(HDShaderIDs._InputVelocityMagnitudeHistory, prevMVLenTexture);
                        }

                        mpb.SetTexture(HDShaderIDs._DepthTexture, data.depthMipChain);

                        var taaHistorySize = data.previousScreenSize;

                        mpb.SetVector(HDShaderIDs._TaaPostParameters, data.taaParameters);
                        mpb.SetVector(HDShaderIDs._TaaPostParameters1, data.taaParameters1);
                        mpb.SetVector(HDShaderIDs._TaaHistorySize, taaHistorySize);
                        mpb.SetVector(HDShaderIDs._TaaFilterWeights, data.taaFilterWeights);
                        mpb.SetVector(HDShaderIDs._TaaFilterWeights1, data.taaFilterWeights1);
                        mpb.SetVector(HDShaderIDs._TaauParameters, data.taauParams);
                        mpb.SetVector(HDShaderIDs._TaaScales, data.taaScales);

                        if (data.runsTAAU)
                        {
                            CoreUtils.SetRenderTarget(ctx.cmd, data.destination);
                        }
                        else
                        {
                            CoreUtils.SetRenderTarget(ctx.cmd, data.destination, data.depthBuffer);
                        }

                        ctx.cmd.SetRandomWriteTarget(1, data.nextHistory);
                        if (nextMVLenTexture != null && data.motionVectorRejection)
                        {
                            ctx.cmd.SetRandomWriteTarget(2, nextMVLenTexture);
                        }

                        Rect rect;
                        if (data.runsTAAU)
                        {
                            rect = data.finalViewport;

                            RTHandle stencil = data.stencilBuffer;
                            if (stencil.rt.stencilFormat == GraphicsFormat.None)  // We are accessing MSAA resolved version and not the depth stencil buffer directly.
                                mpb.SetTexture(HDShaderIDs._StencilTexture, stencil);
                            else
                                mpb.SetTexture(HDShaderIDs._StencilTexture, stencil, RenderTextureSubElement.Stencil);


                            HDUtils.DrawFullScreen(ctx.cmd, rect, data.temporalAAMaterial, data.destination, mpb, taauPass);
                        }
                        else
                        {
                            ctx.cmd.DrawProcedural(Matrix4x4.identity, data.temporalAAMaterial, taaPass, MeshTopology.Triangles, 3, 1, mpb);
                            ctx.cmd.DrawProcedural(Matrix4x4.identity, data.temporalAAMaterial, excludeTaaPass, MeshTopology.Triangles, 3, 1, mpb);
                        }
                        ctx.cmd.ClearRandomWriteTargets();
                    });

                return passData.destination;
            }
        }

        #endregion

        #region SMAA
        class SMAAData
        {
            public Material smaaMaterial;
            public Texture smaaAreaTex;
            public Texture smaaSearchTex;
            public Vector4 smaaRTMetrics;

            public TextureHandle source;
            public TextureHandle destination;
            public TextureHandle depthBuffer;
            public TextureHandle smaaEdgeTex;
            public TextureHandle smaaBlendTex;
        }

        TextureHandle SMAAPass(RenderGraph renderGraph, HDCamera hdCamera, TextureHandle depthBuffer, TextureHandle source)
        {
            using (var builder = renderGraph.AddRenderPass<SMAAData>("Subpixel Morphological Anti-Aliasing", out var passData, ProfilingSampler.Get(HDProfileId.SMAA)))
            {
                passData.smaaMaterial = m_SMAAMaterial;
                passData.smaaAreaTex = defaultResources.textures.SMAAAreaTex;
                passData.smaaSearchTex = defaultResources.textures.SMAASearchTex;
                passData.smaaMaterial.shaderKeywords = null;
                passData.smaaRTMetrics = new Vector4(1.0f / (float)postProcessViewportSize.x, 1.0f / (float)postProcessViewportSize.y, (float)postProcessViewportSize.x, (float)postProcessViewportSize.y);

                switch (hdCamera.SMAAQuality)
                {
                    case HDAdditionalCameraData.SMAAQualityLevel.Low:
                        passData.smaaMaterial.EnableKeyword("SMAA_PRESET_LOW");
                        break;
                    case HDAdditionalCameraData.SMAAQualityLevel.Medium:
                        passData.smaaMaterial.EnableKeyword("SMAA_PRESET_MEDIUM");
                        break;
                    case HDAdditionalCameraData.SMAAQualityLevel.High:
                        passData.smaaMaterial.EnableKeyword("SMAA_PRESET_HIGH");
                        break;
                    default:
                        passData.smaaMaterial.EnableKeyword("SMAA_PRESET_HIGH");
                        break;
                }

                passData.source = builder.ReadTexture(source);
                passData.depthBuffer = builder.ReadWriteTexture(depthBuffer);
                passData.smaaEdgeTex = builder.CreateTransientTexture(new TextureDesc(Vector2.one, true, true)
                    { colorFormat = GraphicsFormat.R8G8B8A8_UNorm, enableRandomWrite = true, clearBuffer = true, name = "SMAA Edge Texture" });
                passData.smaaBlendTex = builder.CreateTransientTexture(new TextureDesc(Vector2.one, true, true)
                    { colorFormat = GraphicsFormat.R8G8B8A8_UNorm, enableRandomWrite = true, clearBuffer = true, name = "SMAA Blend Texture" });

                TextureHandle dest = GetPostprocessOutputHandle(renderGraph, "SMAA Destination");
                passData.destination = builder.WriteTexture(dest);;

                builder.SetRenderFunc(
                    (SMAAData data, RenderGraphContext ctx) =>
                    {
                        data.smaaMaterial.SetVector(HDShaderIDs._SMAARTMetrics, data.smaaRTMetrics);
                        data.smaaMaterial.SetTexture(HDShaderIDs._SMAAAreaTex, data.smaaAreaTex);
                        data.smaaMaterial.SetTexture(HDShaderIDs._SMAASearchTex, data.smaaSearchTex);
                        data.smaaMaterial.SetInt(HDShaderIDs._StencilRef, (int)StencilUsage.SMAA);
                        data.smaaMaterial.SetInt(HDShaderIDs._StencilMask, (int)StencilUsage.SMAA);

                        // -----------------------------------------------------------------------------
                        // EdgeDetection stage
                        ctx.cmd.SetGlobalTexture(HDShaderIDs._InputTexture, data.source);
                        HDUtils.DrawFullScreen(ctx.cmd, data.smaaMaterial, data.smaaEdgeTex, data.depthBuffer, null, (int)SMAAStage.EdgeDetection);

                        // -----------------------------------------------------------------------------
                        // BlendWeights stage
                        ctx.cmd.SetGlobalTexture(HDShaderIDs._InputTexture, data.smaaEdgeTex);
                        HDUtils.DrawFullScreen(ctx.cmd, data.smaaMaterial, data.smaaBlendTex, data.depthBuffer, null, (int)SMAAStage.BlendWeights);

                        // -----------------------------------------------------------------------------
                        // NeighborhoodBlending stage
                        ctx.cmd.SetGlobalTexture(HDShaderIDs._InputTexture, data.source);
                        data.smaaMaterial.SetTexture(HDShaderIDs._SMAABlendTex, data.smaaBlendTex);
                        HDUtils.DrawFullScreen(ctx.cmd, data.smaaMaterial, data.destination, null, (int)SMAAStage.NeighborhoodBlending);
                    });

                return passData.destination;
            }
        }

        #endregion

        #region Depth Of Field

        struct DepthOfFieldParameters
        {
            public ComputeShader dofKernelCS;
            public int dofKernelKernel;
            public ComputeShader dofCoCCS;
            public int dofCoCKernel;
            public ComputeShader dofCoCReprojectCS;
            public int dofCoCReprojectKernel;
            public ComputeShader dofDilateCS;
            public int dofDilateKernel;
            public ComputeShader dofMipCS;
            public int dofMipColorKernel;
            public int dofMipCoCKernel;
            public ComputeShader dofMipSafeCS;
            public int dofMipSafeKernel;
            public ComputeShader dofPrefilterCS;
            public int dofPrefilterKernel;
            public ComputeShader dofTileMaxCS;
            public int dofTileMaxKernel;
            public ComputeShader dofGatherCS;
            public int dofGatherNearKernel;
            public int dofGatherFarKernel;
            public ComputeShader dofCombineCS;
            public int dofCombineKernel;
            public ComputeShader dofPrecombineFarCS;
            public int dofPrecombineFarKernel;
            public ComputeShader dofClearIndirectArgsCS;
            public int dofClearIndirectArgsKernel;

            // PB DoF shaders
            public ComputeShader dofCircleOfConfusionCS;
            public int dofCircleOfConfusionKernel;
            public ComputeShader pbDoFCoCMinMaxCS;
            public int pbDoFMinMaxKernel;
            public ComputeShader pbDoFGatherCS;
            public int pbDoFGatherKernel;
            public ComputeShader pbDoFDilateCS;
            public int pbDoFDilateKernel;
            public int minMaxCoCTileSize;

            public BlueNoise.DitheredTextureSet ditheredTextureSet;

            public HDCamera camera;
            public Vector2Int viewportSize;

            public bool nearLayerActive;
            public bool farLayerActive;
            public bool highQualityFiltering;
            public bool useTiles;
            public bool resetPostProcessingHistory;

            public DepthOfFieldResolution resolution;
            public DepthOfFieldMode focusMode;

            public Vector2 physicalCameraCurvature;
            public float physicalCameraAperture;
            public float physicalCameraAnamorphism;
            public float physicalCameraBarrelClipping;
            public int physicalCameraBladeCount;

            public int farSampleCount;
            public int nearSampleCount;
            public float farMaxBlur;
            public float nearMaxBlur;

            public float nearFocusStart;
            public float nearFocusEnd;
            public float farFocusStart;
            public float farFocusEnd;
            public float focusDistance;

            public Vector2Int threadGroup8;

            public bool useMipSafePath;
        }

        DepthOfFieldParameters PrepareDoFParameters(HDCamera camera)
        {
            DepthOfFieldParameters parameters = new DepthOfFieldParameters();

            parameters.dofKernelCS = defaultResources.shaders.depthOfFieldKernelCS;
            parameters.dofKernelKernel = parameters.dofKernelCS.FindKernel("KParametricBlurKernel");
            parameters.dofCoCCS = defaultResources.shaders.depthOfFieldCoCCS;
            parameters.dofCoCReprojectCS = defaultResources.shaders.depthOfFieldCoCReprojectCS;
            parameters.dofCoCReprojectKernel = parameters.dofCoCReprojectCS.FindKernel("KMain");
            parameters.dofDilateCS = defaultResources.shaders.depthOfFieldDilateCS;
            parameters.dofDilateKernel = parameters.dofDilateCS.FindKernel("KMain");
            parameters.dofMipCS = defaultResources.shaders.depthOfFieldMipCS;
            if (!m_DepthOfField.physicallyBased)
            {
                parameters.dofMipColorKernel = parameters.dofMipCS.FindKernel(PostProcessEnableAlpha() ? "KMainColorAlpha" : "KMainColor");
            }
            else
            {
                parameters.dofMipColorKernel = parameters.dofMipCS.FindKernel(PostProcessEnableAlpha() ? "KMainColorCopyAlpha" : "KMainColorCopy");
            }
            parameters.dofMipCoCKernel = parameters.dofMipCS.FindKernel("KMainCoC");
            parameters.dofMipSafeCS = defaultResources.shaders.depthOfFieldMipSafeCS;
            parameters.dofPrefilterCS = defaultResources.shaders.depthOfFieldPrefilterCS;
            parameters.dofTileMaxCS = defaultResources.shaders.depthOfFieldTileMaxCS;
            parameters.dofTileMaxKernel = parameters.dofTileMaxCS.FindKernel("KMain");
            parameters.dofGatherCS = defaultResources.shaders.depthOfFieldGatherCS;
            parameters.dofGatherNearKernel = parameters.dofGatherCS.FindKernel("KMainNear");
            parameters.dofGatherFarKernel = parameters.dofGatherCS.FindKernel("KMainFar");
            parameters.dofCombineCS = defaultResources.shaders.depthOfFieldCombineCS;
            parameters.dofCombineKernel = parameters.dofCombineCS.FindKernel("KMain");
            parameters.dofPrecombineFarCS = defaultResources.shaders.depthOfFieldPreCombineFarCS;
            parameters.dofPrecombineFarKernel = parameters.dofPrecombineFarCS.FindKernel("KMainPreCombineFar");
            parameters.dofClearIndirectArgsCS = defaultResources.shaders.depthOfFieldClearIndirectArgsCS;
            parameters.dofClearIndirectArgsKernel = parameters.dofClearIndirectArgsCS.FindKernel("KClear");

            parameters.dofCircleOfConfusionCS = defaultResources.shaders.dofCircleOfConfusion;
            parameters.pbDoFCoCMinMaxCS = defaultResources.shaders.dofCoCMinMaxCS;
            parameters.pbDoFMinMaxKernel = parameters.pbDoFCoCMinMaxCS.FindKernel("KMainCoCMinMax");
            parameters.pbDoFDilateCS = defaultResources.shaders.dofMinMaxDilateCS;
            parameters.pbDoFDilateKernel = parameters.pbDoFDilateCS.FindKernel("KMain");
            parameters.pbDoFGatherCS = defaultResources.shaders.dofGatherCS;
            parameters.pbDoFGatherKernel = parameters.pbDoFGatherCS.FindKernel("KMain");
            parameters.minMaxCoCTileSize = 8;

            parameters.camera = camera;
            parameters.viewportSize = postProcessViewportSize;
            parameters.resetPostProcessingHistory = camera.resetPostProcessingHistory;

            parameters.nearLayerActive = m_DepthOfField.IsNearLayerActive();
            parameters.farLayerActive = m_DepthOfField.IsFarLayerActive();
            parameters.highQualityFiltering = m_DepthOfField.highQualityFiltering;
            parameters.useTiles = !camera.xr.singlePassEnabled;

            parameters.resolution = m_DepthOfField.resolution;

            float scale = m_DepthOfField.physicallyBased ? 1f : 1f / (float)parameters.resolution; // Note: physical dof always runs at full resolution
            float resolutionScale = (postProcessViewportSize.y / 1080f) * (scale * 2f);

            int farSamples = Mathf.CeilToInt(m_DepthOfField.farSampleCount * resolutionScale);
            int nearSamples = Mathf.CeilToInt(m_DepthOfField.nearSampleCount * resolutionScale);
            // We want at least 3 samples for both far and near
            parameters.farSampleCount = Mathf.Max(3, farSamples);
            parameters.nearSampleCount = Mathf.Max(3, nearSamples);

            parameters.farMaxBlur = m_DepthOfField.farMaxBlur;
            parameters.nearMaxBlur = m_DepthOfField.nearMaxBlur;

            int targetWidth = Mathf.RoundToInt(postProcessViewportSize.x * scale);
            int targetHeight = Mathf.RoundToInt(postProcessViewportSize.y * scale);
            int threadGroup8X = (targetWidth + 7) / 8;
            int threadGroup8Y = (targetHeight + 7) / 8;

            parameters.threadGroup8 = new Vector2Int(threadGroup8X, threadGroup8Y);

            parameters.physicalCameraCurvature = m_PhysicalCamera.curvature;
            parameters.physicalCameraAnamorphism = m_PhysicalCamera.anamorphism;
            parameters.physicalCameraAperture = m_PhysicalCamera.aperture;
            parameters.physicalCameraBarrelClipping = m_PhysicalCamera.barrelClipping;
            parameters.physicalCameraBladeCount = m_PhysicalCamera.bladeCount;

            parameters.nearFocusStart = m_DepthOfField.nearFocusStart.value;
            parameters.nearFocusEnd = m_DepthOfField.nearFocusEnd.value;
            parameters.farFocusStart = m_DepthOfField.farFocusStart.value;
            parameters.farFocusEnd = m_DepthOfField.farFocusEnd.value;

            if (m_DepthOfField.focusDistanceMode.value == FocusDistanceMode.Volume)
                parameters.focusDistance = m_DepthOfField.focusDistance.value;
            else
                parameters.focusDistance = m_PhysicalCamera.focusDistance;

            parameters.focusMode = m_DepthOfField.focusMode.value;

            if (parameters.focusMode == DepthOfFieldMode.UsePhysicalCamera)
            {
                parameters.dofCoCKernel = parameters.dofCoCCS.FindKernel("KMainPhysical");
                parameters.dofCircleOfConfusionKernel = parameters.dofCircleOfConfusionCS.FindKernel("KMainCoCPhysical");
            }
            else
            {
                parameters.dofCoCKernel = parameters.dofCoCCS.FindKernel("KMainManual");
                parameters.dofCircleOfConfusionKernel = parameters.dofCircleOfConfusionCS.FindKernel("KMainCoCManual");
            }

            parameters.dofPrefilterCS.shaderKeywords = null;
            parameters.dofPrefilterKernel = parameters.dofPrefilterCS.FindKernel("KMain");
            parameters.dofMipSafeCS.shaderKeywords = null;
            parameters.dofMipSafeKernel = parameters.dofMipSafeCS.FindKernel("KMain");
            parameters.dofTileMaxCS.shaderKeywords = null;
            parameters.dofGatherCS.shaderKeywords = null;
            parameters.dofCombineCS.shaderKeywords = null;
            parameters.dofPrecombineFarCS.shaderKeywords = null;
            parameters.dofCombineCS.shaderKeywords = null;
            parameters.pbDoFGatherCS.shaderKeywords = null;
            parameters.dofCoCReprojectCS.shaderKeywords = null;
            parameters.dofCoCCS.shaderKeywords = null;
            parameters.dofCircleOfConfusionCS.shaderKeywords = null;

            bool nearLayerActive = parameters.nearLayerActive;
            bool farLayerActive = parameters.farLayerActive;
            bool bothLayersActive = nearLayerActive && farLayerActive;

            if (m_EnableAlpha)
            {
                parameters.dofPrefilterCS.EnableKeyword("ENABLE_ALPHA");
                parameters.dofMipSafeCS.EnableKeyword("ENABLE_ALPHA");
                parameters.dofGatherCS.EnableKeyword("ENABLE_ALPHA");
                parameters.dofCombineCS.EnableKeyword("ENABLE_ALPHA");
                parameters.dofPrecombineFarCS.EnableKeyword("ENABLE_ALPHA");
                parameters.pbDoFGatherCS.EnableKeyword("ENABLE_ALPHA");
            }

            if (parameters.resolution == DepthOfFieldResolution.Full)
            {
                parameters.dofPrefilterCS.EnableKeyword("FULL_RES");
                parameters.dofCombineCS.EnableKeyword("FULL_RES");
            }
            else if (parameters.highQualityFiltering)
            {
                parameters.dofPrefilterCS.EnableKeyword("HIGH_QUALITY");
                parameters.dofCombineCS.EnableKeyword("HIGH_QUALITY");
            }
            else
            {
                parameters.dofPrefilterCS.EnableKeyword("LOW_QUALITY");
                parameters.dofCombineCS.EnableKeyword("LOW_QUALITY");
            }

            if (bothLayersActive || nearLayerActive)
            {
                parameters.dofPrefilterCS.EnableKeyword("NEAR");
                parameters.dofTileMaxCS.EnableKeyword("NEAR");
                parameters.dofCombineCS.EnableKeyword("NEAR");
            }

            if (bothLayersActive || !nearLayerActive)
            {
                parameters.dofPrefilterCS.EnableKeyword("FAR");
                parameters.dofTileMaxCS.EnableKeyword("FAR");
                parameters.dofCombineCS.EnableKeyword("FAR");
            }

            if (parameters.useTiles)
            {
                parameters.dofGatherCS.EnableKeyword("USE_TILES");
            }

            if (m_DepthOfField.physicallyBased)
            {
                parameters.dofCoCReprojectCS.EnableKeyword("ENABLE_MAX_BLENDING");
                parameters.ditheredTextureSet = GetBlueNoiseManager().DitheredTextureSet256SPP();
            }

            if (camera.msaaEnabled)
            {
                // When MSAA is enabled, DoF should use the min depth of the MSAA samples to avoid 1-pixel ringing around in-focus objects [case 1347291]
                parameters.dofCoCCS.EnableKeyword("USE_MIN_DEPTH");
                parameters.dofCircleOfConfusionCS.EnableKeyword("USE_MIN_DEPTH");
            }

            parameters.useMipSafePath = m_UseSafePath;

            return parameters;
        }

        static void GetDoFResolutionScale(in DepthOfFieldParameters dofParameters, out float scale, out float resolutionScale)
        {
            scale = 1f / (float)dofParameters.resolution;
            resolutionScale = (dofParameters.viewportSize.y / 1080f) * 2f;
            // Note: The DoF sampling is performed in normalized space in the shader, so we don't need any scaling for half/quarter resoltion.
        }

        static int GetDoFDilationPassCount(in DepthOfFieldParameters dofParameters, in float dofScale, in float nearMaxBlur)
        {
            return Mathf.CeilToInt((nearMaxBlur * dofScale + 2) / 4f);
        }

        //
        // Reference used:
        //   "A Lens and Aperture Camera Model for Synthetic Image Generation" [Potmesil81]
        //   "A Low Distortion Map Between Disk and Square" [Shirley97] [Chiu97]
        //   "High Quality Antialiasing" [Lorach07]
        //   "CryEngine 3 Graphics Gems" [Sousa13]
        //   "Next Generation Post Processing in Call of Duty: Advanced Warfare" [Jimenez14]
        //
        // Note: do not merge if/else clauses for each layer, pass schedule order is important to
        // reduce sync points on the GPU
        //
        // TODO: can be further optimized
        // TODO: debug panel entries (coc, tiles, etc)
        //
        static void DoDepthOfField(in DepthOfFieldParameters dofParameters, CommandBuffer cmd, RTHandle source, RTHandle destination, RTHandle depthBuffer,
            RTHandle pingNearRGB, RTHandle pongNearRGB, RTHandle nearCoC, RTHandle nearAlpha, RTHandle dilatedNearCoC,
            RTHandle pingFarRGB, RTHandle pongFarRGB, RTHandle farCoC, RTHandle fullresCoC, RTHandle[] mips, RTHandle dilationPingPong,
            RTHandle prevCoCHistory, RTHandle nextCoCHistory, RTHandle motionVecTexture,
            ComputeBuffer bokehNearKernel, ComputeBuffer bokehFarKernel, ComputeBuffer bokehIndirectCmd, ComputeBuffer nearBokehTileList, ComputeBuffer farBokehTileList,
            bool taaEnabled, RTHandle depthMinMaxAvgMSAA)
        {
            bool nearLayerActive = dofParameters.nearLayerActive;
            bool farLayerActive = dofParameters.farLayerActive;

            Assert.IsTrue(nearLayerActive || farLayerActive);

            bool bothLayersActive = nearLayerActive && farLayerActive;
            bool useTiles = dofParameters.useTiles;
            bool hqFiltering = dofParameters.highQualityFiltering;

            const uint kIndirectNearOffset = 0u * sizeof(uint);
            const uint kIndirectFarOffset = 3u * sizeof(uint);

            // -----------------------------------------------------------------------------
            // Data prep
            // The number of samples & max blur sizes are scaled according to the resolution, with a
            // base scale of 1.0 for 1080p output

            int bladeCount = dofParameters.physicalCameraBladeCount;

            float rotation = (dofParameters.physicalCameraAperture - HDPhysicalCamera.kMinAperture) / (HDPhysicalCamera.kMaxAperture - HDPhysicalCamera.kMinAperture);
            rotation *= (360f / bladeCount) * Mathf.Deg2Rad; // TODO: Crude approximation, make it correct

            float ngonFactor = 1f;
            if (dofParameters.physicalCameraCurvature.y - dofParameters.physicalCameraCurvature.x > 0f)
                ngonFactor = (dofParameters.physicalCameraAperture - dofParameters.physicalCameraCurvature.x) / (dofParameters.physicalCameraCurvature.y - dofParameters.physicalCameraCurvature.x);

            ngonFactor = Mathf.Clamp01(ngonFactor);
            ngonFactor = Mathf.Lerp(ngonFactor, 0f, Mathf.Abs(dofParameters.physicalCameraAnamorphism));

            float anamorphism = dofParameters.physicalCameraAnamorphism / 4f;
            float barrelClipping = dofParameters.physicalCameraBarrelClipping / 3f;

            GetDoFResolutionScale(dofParameters, out float scale, out float resolutionScale);
            var screenScale = new Vector2(scale, scale);
            int targetWidth = Mathf.RoundToInt(dofParameters.viewportSize.x * scale);
            int targetHeight = Mathf.RoundToInt(dofParameters.viewportSize.y * scale);

            cmd.SetGlobalVector(HDShaderIDs._TargetScale, new Vector4((float)dofParameters.resolution, scale, 0f, 0f));

            int farSamples = dofParameters.farSampleCount;
            int nearSamples = dofParameters.nearSampleCount;

            float farMaxBlur = dofParameters.farMaxBlur * resolutionScale;
            float nearMaxBlur = dofParameters.nearMaxBlur * resolutionScale;

            // If TAA is enabled we use the camera history system to grab CoC history textures, but
            // because these don't use the same RTHandleScale as the global one, we need to use
            // the RTHandleScale of the history RTHandles
            var cocHistoryScale = taaEnabled ? dofParameters.camera.postProcessRTScalesHistory : dofParameters.camera.postProcessRTScales;

            ComputeShader cs;
            int kernel;

            // -----------------------------------------------------------------------------
            // Render logic

            using (new ProfilingScope(cmd, ProfilingSampler.Get(HDProfileId.DepthOfFieldKernel)))
            {
                // -----------------------------------------------------------------------------
                // Pass: generate bokeh kernels
                // Given that we allow full customization of near & far planes we'll need a separate
                // kernel for each layer

                cs = dofParameters.dofKernelCS;
                kernel = dofParameters.dofKernelKernel;

                // Near samples
                if (nearLayerActive)
                {
                    cmd.SetComputeVectorParam(cs, HDShaderIDs._Params1, new Vector4(nearSamples, ngonFactor, bladeCount, rotation));
                    cmd.SetComputeVectorParam(cs, HDShaderIDs._Params2, new Vector4(anamorphism, 0f, 0f, 0f));
                    cmd.SetComputeBufferParam(cs, kernel, HDShaderIDs._BokehKernel, bokehNearKernel);
                    cmd.DispatchCompute(cs, kernel, Mathf.CeilToInt((nearSamples * nearSamples) / 64f), 1, 1);
                }

                // Far samples
                if (farLayerActive)
                {
                    cmd.SetComputeVectorParam(cs, HDShaderIDs._Params1, new Vector4(farSamples, ngonFactor, bladeCount, rotation));
                    cmd.SetComputeVectorParam(cs, HDShaderIDs._Params2, new Vector4(anamorphism, 0f, 0f, 0f));
                    cmd.SetComputeBufferParam(cs, kernel, HDShaderIDs._BokehKernel, bokehFarKernel);
                    cmd.DispatchCompute(cs, kernel, Mathf.CeilToInt((farSamples * farSamples) / 64f), 1, 1);
                }
            }

            using (new ProfilingScope(cmd, ProfilingSampler.Get(HDProfileId.DepthOfFieldCoC)))
            {
                // -----------------------------------------------------------------------------
                // Pass: compute CoC in full-screen (needed for temporal re-projection & combine)
                // CoC is initially stored in a RHalf texture in range [-1,1] as it makes RT
                // management easier and temporal re-projection cheaper; later transformed into
                // individual targets for near & far layers

                cs = dofParameters.dofCoCCS;
                kernel = dofParameters.dofCoCKernel;

                if (dofParameters.focusMode == DepthOfFieldMode.UsePhysicalCamera)
                {
                    // "A Lens and Aperture Camera Model for Synthetic Image Generation" [Potmesil81]
                    float F = dofParameters.camera.camera.focalLength / 1000f;
                    float A = dofParameters.camera.camera.focalLength / dofParameters.physicalCameraAperture;
                    float P = dofParameters.focusDistance;
                    float maxCoC = (A * F) / Mathf.Max((P - F), 1e-6f);

                    cmd.SetComputeVectorParam(cs, HDShaderIDs._Params, new Vector4(P, maxCoC, 0f, 0f));
                }
                else // DepthOfFieldMode.Manual
                {
                    float nearEnd = dofParameters.nearFocusEnd;
                    float nearStart = Mathf.Min(dofParameters.nearFocusStart, nearEnd - 1e-5f);
                    float farStart = Mathf.Max(dofParameters.farFocusStart, nearEnd);
                    float farEnd = Mathf.Max(dofParameters.farFocusEnd, farStart + 1e-5f);

                    cmd.SetComputeVectorParam(cs, HDShaderIDs._Params, new Vector4(nearStart, nearEnd, farStart, farEnd));
                }

                cmd.SetComputeTextureParam(cs, kernel, HDShaderIDs._CameraDepthTexture, depthBuffer);
                cmd.SetComputeTextureParam(cs, kernel, HDShaderIDs._OutputCoCTexture, fullresCoC);
                if (dofParameters.camera.msaaEnabled)
                    cmd.SetComputeTextureParam(cs, kernel, HDShaderIDs._DepthMinMaxAvg, depthMinMaxAvgMSAA);

                cmd.DispatchCompute(cs, kernel, (dofParameters.viewportSize.x + 7) / 8, (dofParameters.viewportSize.y + 7) / 8, dofParameters.camera.viewCount);

                // -----------------------------------------------------------------------------
                // Pass: re-project CoC if TAA is enabled

                if (taaEnabled)
                {
                    ReprojectCoCHistory(dofParameters, cmd, dofParameters.camera, prevCoCHistory, nextCoCHistory, motionVecTexture, ref fullresCoC);
                }
            }

            using (new ProfilingScope(cmd, ProfilingSampler.Get(HDProfileId.DepthOfFieldPrefilter)))
            {
                // -----------------------------------------------------------------------------
                // Pass: downsample & prefilter CoC and layers
                // We only need to pre-multiply the CoC for the far layer; if only near is being
                // rendered we can use the downsampled color target as-is
                // TODO: We may want to add an anti-flicker here

                cs = dofParameters.dofPrefilterCS;
                kernel = dofParameters.dofPrefilterKernel;

                cmd.SetComputeTextureParam(cs, kernel, HDShaderIDs._InputTexture, source);
                cmd.SetComputeTextureParam(cs, kernel, HDShaderIDs._InputCoCTexture, fullresCoC);
                cmd.SetComputeVectorParam(cs, HDShaderIDs._CoCTargetScale, cocHistoryScale);

                if (nearLayerActive)
                {
                    cmd.SetComputeTextureParam(cs, kernel, HDShaderIDs._OutputNearCoCTexture, nearCoC);
                    cmd.SetComputeTextureParam(cs, kernel, HDShaderIDs._OutputNearTexture, pingNearRGB);
                }

                if (farLayerActive)
                {
                    cmd.SetComputeTextureParam(cs, kernel, HDShaderIDs._OutputFarCoCTexture, farCoC);
                    cmd.SetComputeTextureParam(cs, kernel, HDShaderIDs._OutputFarTexture, pingFarRGB);
                }

                cmd.DispatchCompute(cs, kernel, dofParameters.threadGroup8.x, dofParameters.threadGroup8.y, dofParameters.camera.viewCount);
            }

            if (farLayerActive)
            {
                using (new ProfilingScope(cmd, ProfilingSampler.Get(HDProfileId.DepthOfFieldPyramid)))
                {
                    // -----------------------------------------------------------------------------
                    // Pass: mip generation
                    // We only do this for the far layer because the near layer can't really use
                    // very wide radii due to reconstruction artifacts

                    int tx = ((targetWidth >> 1) + 7) / 8;
                    int ty = ((targetHeight >> 1) + 7) / 8;

                    if (dofParameters.useMipSafePath)
                    {
                        // The other compute fails hard on Intel because of texture format issues
                        cs = dofParameters.dofMipSafeCS;
                        kernel = dofParameters.dofMipSafeKernel;

                        var mipScale = scale;

                        for (int i = 0; i < 4; i++)
                        {
                            mipScale *= 0.5f;
                            var size = new Vector2Int(Mathf.RoundToInt(dofParameters.viewportSize.x * mipScale), Mathf.RoundToInt(dofParameters.viewportSize.y * mipScale));
                            var mip = mips[i];

                            cmd.SetComputeVectorParam(cs, HDShaderIDs._TexelSize, new Vector4(size.x, size.y, 1f / size.x, 1f / size.y));
                            int gx = (size.x + 7) / 8;
                            int gy = (size.y + 7) / 8;

                            // Downsample
                            cmd.SetComputeTextureParam(cs, kernel, HDShaderIDs._InputTexture, pingFarRGB);
                            cmd.SetComputeTextureParam(cs, kernel, HDShaderIDs._OutputTexture, mip);
                            cmd.DispatchCompute(cs, kernel, gx, gy, dofParameters.camera.viewCount);

                            // Copy to mip
                            cmd.SetComputeTextureParam(cs, kernel, HDShaderIDs._InputTexture, mip);
                            cmd.SetComputeTextureParam(cs, kernel, HDShaderIDs._OutputTexture, pingFarRGB, i + 1);
                            cmd.DispatchCompute(cs, kernel, gx, gy, dofParameters.camera.viewCount);
                        }
                    }
                    else
                    {
                        cs = dofParameters.dofMipCS;
                        kernel = dofParameters.dofMipColorKernel;
                        cmd.SetComputeTextureParam(cs, kernel, HDShaderIDs._InputTexture, pingFarRGB, 0);
                        cmd.SetComputeTextureParam(cs, kernel, HDShaderIDs._OutputMip1, pingFarRGB, 1);
                        cmd.SetComputeTextureParam(cs, kernel, HDShaderIDs._OutputMip2, pingFarRGB, 2);
                        cmd.SetComputeTextureParam(cs, kernel, HDShaderIDs._OutputMip3, pingFarRGB, 3);
                        cmd.SetComputeTextureParam(cs, kernel, HDShaderIDs._OutputMip4, pingFarRGB, 4);
                        cmd.DispatchCompute(cs, kernel, tx, ty, dofParameters.camera.viewCount);
                    }

                    cs = dofParameters.dofMipCS;
                    kernel = dofParameters.dofMipCoCKernel;
                    cmd.SetComputeTextureParam(cs, kernel, HDShaderIDs._InputTexture, farCoC, 0);
                    cmd.SetComputeTextureParam(cs, kernel, HDShaderIDs._OutputMip1, farCoC, 1);
                    cmd.SetComputeTextureParam(cs, kernel, HDShaderIDs._OutputMip2, farCoC, 2);
                    cmd.SetComputeTextureParam(cs, kernel, HDShaderIDs._OutputMip3, farCoC, 3);
                    cmd.SetComputeTextureParam(cs, kernel, HDShaderIDs._OutputMip4, farCoC, 4);
                    cmd.DispatchCompute(cs, kernel, tx, ty, dofParameters.camera.viewCount);
                }
            }

            if (nearLayerActive)
            {
                using (new ProfilingScope(cmd, ProfilingSampler.Get(HDProfileId.DepthOfFieldDilate)))
                {
                    // -----------------------------------------------------------------------------
                    // Pass: dilate the near CoC

                    cs = dofParameters.dofDilateCS;
                    kernel = dofParameters.dofDilateKernel;
                    cmd.SetComputeVectorParam(cs, HDShaderIDs._Params, new Vector4(targetWidth - 1, targetHeight - 1, 0f, 0f));

                    int passCount = GetDoFDilationPassCount(dofParameters, scale, nearMaxBlur);

                    cmd.SetComputeTextureParam(cs, kernel, HDShaderIDs._InputCoCTexture, nearCoC);
                    cmd.SetComputeTextureParam(cs, kernel, HDShaderIDs._OutputCoCTexture, dilatedNearCoC);
                    cmd.DispatchCompute(cs, kernel, dofParameters.threadGroup8.x, dofParameters.threadGroup8.y, dofParameters.camera.viewCount);

                    if (passCount > 1)
                    {
                        // Ping-pong
                        var src = dilatedNearCoC;
                        var dst = dilationPingPong;

                        for (int i = 1; i < passCount; i++)
                        {
                            cmd.SetComputeTextureParam(cs, kernel, HDShaderIDs._InputCoCTexture, src);
                            cmd.SetComputeTextureParam(cs, kernel, HDShaderIDs._OutputCoCTexture, dst);
                            cmd.DispatchCompute(cs, kernel, dofParameters.threadGroup8.x, dofParameters.threadGroup8.y, dofParameters.camera.viewCount);
                            CoreUtils.Swap(ref src, ref dst);
                        }

                        dilatedNearCoC = src;
                    }
                }
            }

            if (useTiles)
            {
                using (new ProfilingScope(cmd, ProfilingSampler.Get(HDProfileId.DepthOfFieldTileMax)))
                {
                    // -----------------------------------------------------------------------------
                    // Pass: tile-max classification

                    // Clear the indirect command buffer
                    cs = dofParameters.dofClearIndirectArgsCS;
                    kernel = dofParameters.dofClearIndirectArgsKernel;
                    cmd.SetComputeBufferParam(cs, kernel, HDShaderIDs._IndirectBuffer, bokehIndirectCmd);
                    cmd.DispatchCompute(cs, kernel, 1, 1, 1);

                    // Build the tile list & indirect command buffer
                    cs = dofParameters.dofTileMaxCS;

                    kernel = dofParameters.dofTileMaxKernel;
                    cmd.SetComputeVectorParam(cs, HDShaderIDs._Params, new Vector4(targetWidth - 1, targetHeight - 1, 0f, 0f));
                    cmd.SetComputeBufferParam(cs, kernel, HDShaderIDs._IndirectBuffer, bokehIndirectCmd);

                    if (nearLayerActive)
                    {
                        cmd.SetComputeTextureParam(cs, kernel, HDShaderIDs._InputNearCoCTexture, dilatedNearCoC);
                        cmd.SetComputeBufferParam(cs, kernel, HDShaderIDs._NearTileList, nearBokehTileList);
                    }

                    if (farLayerActive)
                    {
                        cmd.SetComputeTextureParam(cs, kernel, HDShaderIDs._InputFarCoCTexture, farCoC);
                        cmd.SetComputeBufferParam(cs, kernel, HDShaderIDs._FarTileList, farBokehTileList);
                    }

                    cmd.DispatchCompute(cs, kernel, dofParameters.threadGroup8.x, dofParameters.threadGroup8.y, 1);
                }
            }

            if (farLayerActive)
            {
                using (new ProfilingScope(cmd, ProfilingSampler.Get(HDProfileId.DepthOfFieldGatherFar)))
                {
                    // -----------------------------------------------------------------------------
                    // Pass: bokeh blur the far layer

                    if (useTiles)
                    {
                        // Need to clear dest as we recycle render targets and tiles won't write to
                        // all pixels thus leaving previous-frame info
                        cmd.SetRenderTarget(pongFarRGB);
                        cmd.ClearRenderTarget(false, true, Color.clear);
                    }

                    cs = dofParameters.dofGatherCS;
                    kernel = dofParameters.dofGatherFarKernel;

                    cmd.SetComputeVectorParam(cs, HDShaderIDs._Params, new Vector4(farSamples, farMaxBlur * scale, barrelClipping, farMaxBlur));
                    cmd.SetComputeVectorParam(cs, HDShaderIDs._TexelSize, new Vector4(targetWidth, targetHeight, 1f / targetWidth, 1f / targetHeight));
                    cmd.SetComputeTextureParam(cs, kernel, HDShaderIDs._InputTexture, pingFarRGB);
                    cmd.SetComputeTextureParam(cs, kernel, HDShaderIDs._InputCoCTexture, farCoC);

                    cmd.SetComputeTextureParam(cs, kernel, HDShaderIDs._OutputTexture, pongFarRGB);
                    cmd.SetComputeBufferParam(cs, kernel, HDShaderIDs._BokehKernel, bokehFarKernel);

                    if (useTiles)
                    {
                        cmd.SetComputeBufferParam(cs, kernel, HDShaderIDs._TileList, farBokehTileList);
                        cmd.DispatchCompute(cs, kernel, bokehIndirectCmd, kIndirectFarOffset);
                    }
                    else
                    {
                        cmd.DispatchCompute(cs, kernel, dofParameters.threadGroup8.x, dofParameters.threadGroup8.y, dofParameters.camera.viewCount);
                    }
                }
            }

            if (nearLayerActive)
            {
                using (new ProfilingScope(cmd, ProfilingSampler.Get(HDProfileId.DepthOfFieldPreCombine)))
                {
                    // -----------------------------------------------------------------------------
                    // Pass: if the far layer was active, use it as a source for the near blur to
                    // avoid out-of-focus artifacts (e.g. near blur in front of far blur)

                    if (farLayerActive)
                    {
                        cs = dofParameters.dofPrecombineFarCS;
                        kernel = dofParameters.dofPrecombineFarKernel;
                        cmd.SetComputeTextureParam(cs, kernel, HDShaderIDs._InputTexture, pingNearRGB);
                        cmd.SetComputeTextureParam(cs, kernel, HDShaderIDs._InputFarTexture, pongFarRGB);
                        cmd.SetComputeTextureParam(cs, kernel, HDShaderIDs._InputCoCTexture, farCoC);
                        cmd.SetComputeTextureParam(cs, kernel, HDShaderIDs._OutputTexture, pongNearRGB);
                        cmd.DispatchCompute(cs, kernel, dofParameters.threadGroup8.x, dofParameters.threadGroup8.y, dofParameters.camera.viewCount);

                        CoreUtils.Swap(ref pingNearRGB, ref pongNearRGB);
                    }
                }

                using (new ProfilingScope(cmd, ProfilingSampler.Get(HDProfileId.DepthOfFieldGatherNear)))
                {
                    // -----------------------------------------------------------------------------
                    // Pass: bokeh blur the near layer

                    if (useTiles)
                    {
                        // Same as the far layer, clear to discard garbage data
                        if (!farLayerActive)
                        {
                            cmd.SetRenderTarget(pongNearRGB);
                            cmd.ClearRenderTarget(false, true, Color.clear);
                        }

                        cmd.SetRenderTarget(nearAlpha);
                        cmd.ClearRenderTarget(false, true, Color.clear);
                    }

                    cs = dofParameters.dofGatherCS;
                    kernel = dofParameters.dofGatherNearKernel;

                    cmd.SetComputeVectorParam(cs, HDShaderIDs._Params, new Vector4(nearSamples, nearMaxBlur * scale, barrelClipping, nearMaxBlur));
                    cmd.SetComputeVectorParam(cs, HDShaderIDs._TexelSize, new Vector4(targetWidth, targetHeight, 1f / targetWidth, 1f / targetHeight));
                    cmd.SetComputeTextureParam(cs, kernel, HDShaderIDs._InputTexture, pingNearRGB);
                    cmd.SetComputeTextureParam(cs, kernel, HDShaderIDs._InputCoCTexture, nearCoC);
                    cmd.SetComputeTextureParam(cs, kernel, HDShaderIDs._InputDilatedCoCTexture, dilatedNearCoC);
                    cmd.SetComputeTextureParam(cs, kernel, HDShaderIDs._OutputTexture, pongNearRGB);
                    cmd.SetComputeTextureParam(cs, kernel, HDShaderIDs._OutputAlphaTexture, nearAlpha);
                    cmd.SetComputeBufferParam(cs, kernel, HDShaderIDs._BokehKernel, bokehNearKernel);

                    if (useTiles)
                    {
                        cmd.SetComputeBufferParam(cs, kernel, HDShaderIDs._TileList, nearBokehTileList);
                        cmd.DispatchCompute(cs, kernel, bokehIndirectCmd, kIndirectNearOffset);
                    }
                    else
                    {
                        cmd.DispatchCompute(cs, kernel, dofParameters.threadGroup8.x, dofParameters.threadGroup8.y, dofParameters.camera.viewCount);
                    }
                }
            }

            using (new ProfilingScope(cmd, ProfilingSampler.Get(HDProfileId.DepthOfFieldCombine)))
            {
                // -----------------------------------------------------------------------------
                // Pass: combine blurred layers with source color

                cs = dofParameters.dofCombineCS;
                kernel = dofParameters.dofCombineKernel;

                if (nearLayerActive)
                {
                    cmd.SetComputeTextureParam(cs, kernel, HDShaderIDs._InputNearTexture, pongNearRGB);
                    cmd.SetComputeTextureParam(cs, kernel, HDShaderIDs._InputNearAlphaTexture, nearAlpha);
                }

                if (farLayerActive)
                {
                    cmd.SetComputeTextureParam(cs, kernel, HDShaderIDs._InputFarTexture, pongFarRGB);
                    cmd.SetComputeTextureParam(cs, kernel, HDShaderIDs._InputCoCTexture, fullresCoC);
                }

                cmd.SetComputeTextureParam(cs, kernel, HDShaderIDs._InputTexture, source);
                cmd.SetComputeTextureParam(cs, kernel, HDShaderIDs._OutputTexture, destination);
                cmd.DispatchCompute(cs, kernel, (dofParameters.viewportSize.x + 7) / 8, (dofParameters.viewportSize.y + 7) / 8, dofParameters.camera.viewCount);
            }
        }

        static RTHandle CoCAllocatorMipsTrue(string id, int frameIndex, RTHandleSystem rtHandleSystem)
        {
            return rtHandleSystem.Alloc(
                Vector2.one, TextureXR.slices, DepthBits.None, GraphicsFormat.R16_SFloat,
                dimension: TextureXR.dimension, enableRandomWrite: true, useMipMap: true, useDynamicScale: true, name: $"{id} CoC History"
            );
        }

        static RTHandle CoCAllocatorMipsFalse(string id, int frameIndex, RTHandleSystem rtHandleSystem)
        {
            return rtHandleSystem.Alloc(
                Vector2.one, TextureXR.slices, DepthBits.None, GraphicsFormat.R16_SFloat,
                dimension: TextureXR.dimension, enableRandomWrite: true, useMipMap: false, useDynamicScale: true, name: $"{id} CoC History"
            );
        }

        void GrabCoCHistory(HDCamera camera, out RTHandle previous, out RTHandle next, bool useMips = false)
        {
            next = camera.GetCurrentFrameRT((int)HDCameraFrameHistoryType.DepthOfFieldCoC);
            if (next == null || (useMips == true && next.rt.mipmapCount == 1))
            {
                if (next != null)
                    camera.ReleaseHistoryFrameRT((int)HDCameraFrameHistoryType.DepthOfFieldCoC);

                m_PostProcessTextureAllocator.scale = new Vector2(camera.postProcessScreenSize.x * camera.screenSize.z, camera.postProcessScreenSize.y * camera.screenSize.w);
                m_PostProcessTextureAllocator.enableMips = useMips;
                m_PostProcessTextureAllocator.useDynamicScale = resGroup == ResolutionGroup.BeforeDynamicResUpscale;
                m_PostProcessTextureAllocator.name = $"CoC History";
                next = camera.AllocHistoryFrameRT((int)HDCameraFrameHistoryType.DepthOfFieldCoC, m_PostProcessTextureAllocator.allocatorFunction, 2);
            }

            previous = camera.GetPreviousFrameRT((int)HDCameraFrameHistoryType.DepthOfFieldCoC);
        }

        static void ReprojectCoCHistory(in DepthOfFieldParameters parameters, CommandBuffer cmd, HDCamera camera, RTHandle prevCoC, RTHandle nextCoC, RTHandle motionVecTexture, ref RTHandle fullresCoC)
        {
            var cocHistoryScale = camera.postProcessRTScalesHistory;

            //Note: this reprojection creates some ghosting, we should replace it with something based on the new TAA
            ComputeShader cs = parameters.dofCoCReprojectCS;
            int kernel = parameters.dofCoCReprojectKernel;
            cmd.SetComputeVectorParam(cs, HDShaderIDs._Params, new Vector4(parameters.resetPostProcessingHistory ? 0f : 0.91f, cocHistoryScale.x, cocHistoryScale.y, 0f));
            cmd.SetComputeTextureParam(cs, kernel, HDShaderIDs._InputCoCTexture, fullresCoC);
            cmd.SetComputeTextureParam(cs, kernel, HDShaderIDs._InputHistoryCoCTexture, prevCoC);
            cmd.SetComputeTextureParam(cs, kernel, HDShaderIDs._OutputCoCTexture, nextCoC);
            cmd.SetComputeTextureParam(cs, kernel, HDShaderIDs._CameraMotionVectorsTexture, motionVecTexture);
            cmd.DispatchCompute(cs, kernel, (parameters.viewportSize.x + 7) / 8, (parameters.viewportSize.y + 7) / 8, camera.viewCount);

            fullresCoC = nextCoC;
        }

        static void DoPhysicallyBasedDepthOfField(in DepthOfFieldParameters dofParameters, CommandBuffer cmd, RTHandle source, RTHandle destination, RTHandle fullresCoC, RTHandle prevCoCHistory, RTHandle nextCoCHistory, RTHandle motionVecTexture, RTHandle sourcePyramid, RTHandle depthBuffer, RTHandle minMaxCoCPing, RTHandle minMaxCoCPong, bool taaEnabled, RTHandle depthMinMaxAvgMSAA)
        {
            // Currently Physically Based DoF is performed at "full" resolution (ie does not utilize DepthOfFieldResolution)
            // However, to produce similar results when switching between various resolutions, or dynamic resolution,
            // we must incorporate resolution independence, fitted with a 1920x1080 reference resolution.
            var scale = dofParameters.viewportSize / new Vector2(1920f, 1080f);
            float resolutionScale = Mathf.Min(scale.x, scale.y) * 2f;

            float farMaxBlur  = resolutionScale * dofParameters.farMaxBlur;
            float nearMaxBlur = resolutionScale * dofParameters.nearMaxBlur;

            // Map the old "max radius" parameters to a bigger range, so we can work on more challenging scenes, [0, 16] --> [0, 64]
            Vector2 cocLimit = new Vector2(
                Mathf.Max(4 * farMaxBlur, 0.01f),
                Mathf.Max(4 * nearMaxBlur, 0.01f));
            float maxCoc = Mathf.Max(cocLimit.x, cocLimit.y);

            ComputeShader cs;
            int kernel;

            using (new ProfilingScope(cmd, ProfilingSampler.Get(HDProfileId.DepthOfFieldCoC)))
            {
                cs = dofParameters.dofCircleOfConfusionCS;
                kernel = dofParameters.dofCircleOfConfusionKernel;

                if (dofParameters.focusMode == DepthOfFieldMode.UsePhysicalCamera)
                {
                    // The sensor scale is used to convert the CoC size from mm to screen pixels
                    float sensorScale;
                    if (dofParameters.camera.camera.gateFit == Camera.GateFitMode.Horizontal)
                        sensorScale = (0.5f / dofParameters.camera.camera.sensorSize.x) * dofParameters.camera.camera.pixelWidth;
                    else
                        sensorScale = (0.5f / dofParameters.camera.camera.sensorSize.y) * dofParameters.camera.camera.pixelHeight;

                    // "A Lens and Aperture Camera Model for Synthetic Image Generation" [Potmesil81]
                    // Note: Focus distance is in meters, but focalLength and sensor size are in mm.
                    // We don't convert them to meters because the multiplication factors cancel-out
                    float F = dofParameters.camera.camera.focalLength / 1000f;
                    float A = dofParameters.camera.camera.focalLength / dofParameters.physicalCameraAperture;
                    float P = dofParameters.focusDistance;
                    float maxFarCoC = sensorScale * (A * F) / Mathf.Max((P - F), 1e-6f);

                    // Scale and Bias factors for directly computing CoC size from post-rasterization depth with a single mad
                    float cocBias = maxFarCoC * (1f - P / dofParameters.camera.camera.farClipPlane);
                    float cocScale = maxFarCoC * P * (dofParameters.camera.camera.farClipPlane - dofParameters.camera.camera.nearClipPlane) / (dofParameters.camera.camera.farClipPlane * dofParameters.camera.camera.nearClipPlane);
                    cmd.SetComputeVectorParam(cs, HDShaderIDs._Params, new Vector4(cocLimit.x, cocLimit.y, cocScale, cocBias));
                }
                else
                {
                    float nearEnd = dofParameters.nearFocusEnd;
                    float nearStart = Mathf.Min(dofParameters.nearFocusStart, nearEnd - 1e-5f);
                    float farStart = Mathf.Max(dofParameters.farFocusStart, nearEnd);
                    float farEnd = Mathf.Max(dofParameters.farFocusEnd, farStart + 1e-5f);
                    cmd.SetComputeVectorParam(cs, HDShaderIDs._Params, new Vector4(farStart, nearEnd, 1.0f / (farEnd - farStart), 1.0f / (nearStart - nearEnd)));
                    cmd.SetComputeVectorParam(cs, HDShaderIDs._Params2, new Vector4(cocLimit.y, cocLimit.x, 0, 0));
                }

                cmd.SetComputeTextureParam(cs, kernel, HDShaderIDs._CameraDepthTexture, depthBuffer);
                cmd.SetComputeTextureParam(cs, kernel, HDShaderIDs._OutputTexture, fullresCoC);
                if (dofParameters.camera.msaaEnabled)
                    cmd.SetComputeTextureParam(cs, kernel, HDShaderIDs._DepthMinMaxAvg, depthMinMaxAvgMSAA);

                cmd.DispatchCompute(cs, kernel, (dofParameters.viewportSize.x + 7) / 8, (dofParameters.viewportSize.y + 7) / 8, dofParameters.camera.viewCount);

                if (taaEnabled)
                {
                    ReprojectCoCHistory(dofParameters, cmd, dofParameters.camera, prevCoCHistory, nextCoCHistory, motionVecTexture, ref fullresCoC);
                }
            }

            using (new ProfilingScope(cmd, ProfilingSampler.Get(HDProfileId.DepthOfFieldPyramid)))
            {
                // DoF color pyramid
                if (sourcePyramid != null)
                {
                    cs = dofParameters.dofMipCS;
                    kernel = dofParameters.dofMipColorKernel;

                    cmd.SetComputeTextureParam(cs, kernel, HDShaderIDs._InputTexture, source, 0);
                    cmd.SetComputeTextureParam(cs, kernel, HDShaderIDs._OutputTexture, sourcePyramid, 0);
                    cmd.SetComputeTextureParam(cs, kernel, HDShaderIDs._OutputMip1, sourcePyramid, 1);
                    cmd.SetComputeTextureParam(cs, kernel, HDShaderIDs._OutputMip2, sourcePyramid, 2);
                    cmd.SetComputeTextureParam(cs, kernel, HDShaderIDs._OutputMip3, sourcePyramid, 3);
                    cmd.SetComputeTextureParam(cs, kernel, HDShaderIDs._OutputMip4, sourcePyramid, 4);

                    int tx = ((dofParameters.viewportSize.x  >> 1) + 7) / 8;
                    int ty = ((dofParameters.viewportSize.y  >> 1) + 7) / 8;
                    cmd.DispatchCompute(cs, kernel, tx, ty, dofParameters.camera.viewCount);
                }
            }

            using (new ProfilingScope(cmd, ProfilingSampler.Get(HDProfileId.DepthOfFieldDilate)))
            {
                int tileSize = dofParameters.minMaxCoCTileSize;
                int tx = ((dofParameters.viewportSize.x / tileSize) + 7) / 8;
                int ty = ((dofParameters.viewportSize.y / tileSize) + 7) / 8;

                // Min Max CoC tiles
                {
                    cs = dofParameters.pbDoFCoCMinMaxCS;
                    kernel = dofParameters.pbDoFMinMaxKernel;

                    cmd.SetComputeTextureParam(cs, kernel, HDShaderIDs._InputTexture, fullresCoC, 0);
                    cmd.SetComputeTextureParam(cs, kernel, HDShaderIDs._OutputTexture, minMaxCoCPing, 0);
                    cmd.DispatchCompute(cs, kernel, tx, ty, dofParameters.camera.viewCount);
                }

                //  Min Max CoC tile dilation
                {
                    cs = dofParameters.pbDoFDilateCS;
                    kernel = dofParameters.pbDoFDilateKernel;

                    int iterations = (int)Mathf.Max(Mathf.Ceil(cocLimit.y / dofParameters.minMaxCoCTileSize), 1.0f);
                    for (int pass = 0; pass < iterations; ++pass)
                    {
                        cmd.SetComputeTextureParam(cs, kernel, HDShaderIDs._InputTexture, minMaxCoCPing, 0);
                        cmd.SetComputeTextureParam(cs, kernel, HDShaderIDs._OutputTexture, minMaxCoCPong, 0);
                        cmd.DispatchCompute(cs, kernel, tx, ty, dofParameters.camera.viewCount);
                        CoreUtils.Swap(ref minMaxCoCPing, ref minMaxCoCPong);
                    }
                }
            }

            using (new ProfilingScope(cmd, ProfilingSampler.Get(HDProfileId.DepthOfFieldCombine)))
            {
                cs = dofParameters.pbDoFGatherCS;
                kernel = dofParameters.pbDoFGatherKernel;
                float sampleCount = Mathf.Max(dofParameters.nearSampleCount, dofParameters.farSampleCount);
                float anamorphism = dofParameters.physicalCameraAnamorphism / 4f;

                float mipLevel = 1 + Mathf.Ceil(Mathf.Log(maxCoc, 2));
                cmd.SetComputeVectorParam(cs, HDShaderIDs._Params, new Vector4(sampleCount, maxCoc, anamorphism, 0.0f));
                cmd.SetComputeVectorParam(cs, HDShaderIDs._Params2, new Vector4(mipLevel, 0, 0, (float)dofParameters.resolution));
                cmd.SetComputeTextureParam(cs, kernel, HDShaderIDs._InputTexture, sourcePyramid != null ? sourcePyramid : source);
                cmd.SetComputeTextureParam(cs, kernel, HDShaderIDs._InputCoCTexture, fullresCoC);
                cmd.SetComputeTextureParam(cs, kernel, HDShaderIDs._OutputTexture, destination);
                cmd.SetComputeTextureParam(cs, kernel, HDShaderIDs._TileList, minMaxCoCPing, 0);
                BlueNoise.BindDitheredTextureSet(cmd, dofParameters.ditheredTextureSet);
                cmd.DispatchCompute(cs, kernel, (dofParameters.viewportSize.x + 7) / 8, (dofParameters.viewportSize.y + 7) / 8, dofParameters.camera.viewCount);
            }
        }

        class DepthofFieldData
        {
            public DepthOfFieldParameters parameters;
            public TextureHandle source;
            public TextureHandle destination;
            public TextureHandle depthBuffer;
            public TextureHandle motionVecTexture;
            public TextureHandle pingNearRGB;
            public TextureHandle pongNearRGB;
            public TextureHandle nearCoC;
            public TextureHandle nearAlpha;
            public TextureHandle dilatedNearCoC;
            public TextureHandle pingFarRGB;
            public TextureHandle pongFarRGB;
            public TextureHandle farCoC;
            public TextureHandle fullresCoC;
            public TextureHandle[] mips = new TextureHandle[4];
            public TextureHandle dilationPingPongRT;
            public TextureHandle prevCoC;
            public TextureHandle nextCoC;
            public TextureHandle depthMinMaxAvgMSAA;

            public ComputeBufferHandle bokehNearKernel;
            public ComputeBufferHandle bokehFarKernel;
            public ComputeBufferHandle bokehIndirectCmd;
            public ComputeBufferHandle nearBokehTileList;
            public ComputeBufferHandle farBokehTileList;

            public bool taaEnabled;
        }

        TextureHandle DepthOfFieldPass(RenderGraph renderGraph, HDCamera hdCamera, TextureHandle depthBuffer, TextureHandle motionVectors, TextureHandle depthBufferMipChain, TextureHandle source, TextureHandle depthMinMaxAvgMSAA, TextureHandle stencilTexture)
        {
            bool postDoFTAAEnabled = false;
            bool isSceneView = hdCamera.camera.cameraType == CameraType.SceneView;
            bool taaEnabled = hdCamera.antialiasing == HDAdditionalCameraData.AntialiasingMode.TemporalAntialiasing;

            // If Path tracing is enabled, then DoF is computed in the path tracer by sampling the lens aperure (when using the physical camera mode)
            bool isDoFPathTraced = (hdCamera.frameSettings.IsEnabled(FrameSettingsField.RayTracing) &&
                hdCamera.volumeStack.GetComponent<PathTracing>().enable.value &&
                hdCamera.camera.cameraType != CameraType.Preview &&
                m_DepthOfField.focusMode == DepthOfFieldMode.UsePhysicalCamera);

            // Depth of Field is done right after TAA as it's easier to just re-project the CoC
            // map rather than having to deal with all the implications of doing it before TAA
            if (m_DepthOfField.IsActive() && !isSceneView && m_DepthOfFieldFS && !isDoFPathTraced)
            {
                // If we switch DoF modes and the old one was not using TAA, make sure we invalidate the history
                // Note: for Rendergraph the m_IsDoFHisotoryValid perhaps should be moved to the "pass data" struct
                if (taaEnabled && hdCamera.dofHistoryIsValid != m_DepthOfField.physicallyBased)
                {
                    hdCamera.resetPostProcessingHistory = true;
                }

                var dofParameters = PrepareDoFParameters(hdCamera);

                bool useHistoryMips = m_DepthOfField.physicallyBased;
                GrabCoCHistory(hdCamera, out var prevCoC, out var nextCoC, useMips: useHistoryMips);
                var prevCoCHandle = renderGraph.ImportTexture(prevCoC);
                var nextCoCHandle = renderGraph.ImportTexture(nextCoC);

                using (var builder = renderGraph.AddRenderPass<DepthofFieldData>("Depth of Field", out var passData, ProfilingSampler.Get(HDProfileId.DepthOfField)))
                {
                    passData.source = builder.ReadTexture(source);
                    passData.depthBuffer = builder.ReadTexture(depthBuffer);
                    passData.parameters = dofParameters;
                    passData.prevCoC = builder.ReadTexture(prevCoCHandle);
                    passData.nextCoC = builder.ReadWriteTexture(nextCoCHandle);

                    if (hdCamera.msaaEnabled)
                        passData.depthMinMaxAvgMSAA = builder.ReadTexture(depthMinMaxAvgMSAA);

                    GetDoFResolutionScale(passData.parameters, out float scale, out float resolutionScale);
                    var screenScale = new Vector2(scale, scale);

                    TextureHandle dest = GetPostprocessOutputHandle(renderGraph, "DoF Destination");
                    passData.destination = builder.WriteTexture(dest);
                    passData.motionVecTexture = builder.ReadTexture(motionVectors);
                    passData.taaEnabled = taaEnabled;

                    if (!m_DepthOfField.physicallyBased)
                    {
                        if (passData.parameters.nearLayerActive)
                        {
                            passData.pingNearRGB = builder.CreateTransientTexture(new TextureDesc(screenScale, IsDynamicResUpscaleTargetEnabled(), true)
                                { colorFormat = GetPostprocessTextureFormat(), enableRandomWrite = true, name = "Ping Near RGB" });

                            passData.pongNearRGB = builder.CreateTransientTexture(new TextureDesc(screenScale, IsDynamicResUpscaleTargetEnabled(), true)
                                { colorFormat = GetPostprocessTextureFormat(), enableRandomWrite = true, name = "Pong Near RGB" });

                            passData.nearCoC = builder.CreateTransientTexture(new TextureDesc(screenScale, IsDynamicResUpscaleTargetEnabled(), true)
                                { colorFormat = k_CoCFormat, enableRandomWrite = true, name = "Near CoC" });

                            passData.nearAlpha = builder.CreateTransientTexture(new TextureDesc(screenScale, IsDynamicResUpscaleTargetEnabled(), true)
                                { colorFormat = k_CoCFormat, enableRandomWrite = true, name = "Near Alpha" });

                            passData.dilatedNearCoC = builder.CreateTransientTexture(new TextureDesc(screenScale, IsDynamicResUpscaleTargetEnabled(), true)
                                { colorFormat = k_CoCFormat, enableRandomWrite = true, name = "Dilated Near CoC" });
                        }
                        else
                        {
                            passData.pingNearRGB = TextureHandle.nullHandle;
                            passData.pongNearRGB = TextureHandle.nullHandle;
                            passData.nearCoC = TextureHandle.nullHandle;
                            passData.nearAlpha = TextureHandle.nullHandle;
                            passData.dilatedNearCoC = TextureHandle.nullHandle;
                        }

                        if (passData.parameters.farLayerActive)
                        {
                            passData.pingFarRGB = builder.CreateTransientTexture(new TextureDesc(screenScale, IsDynamicResUpscaleTargetEnabled(), true)
                                { colorFormat = GetPostprocessTextureFormat(), useMipMap = true, enableRandomWrite = true, name = "Ping Far RGB" });

                            passData.pongFarRGB = builder.CreateTransientTexture(new TextureDesc(screenScale, IsDynamicResUpscaleTargetEnabled(), true)
                                { colorFormat = GetPostprocessTextureFormat(), enableRandomWrite = true, name = "Pong Far RGB" });

                            passData.farCoC = builder.CreateTransientTexture(new TextureDesc(screenScale, IsDynamicResUpscaleTargetEnabled(), true)
                                { colorFormat = k_CoCFormat, useMipMap = true, enableRandomWrite = true, name = "Far CoC" });
                        }
                        else
                        {
                            passData.pingFarRGB = TextureHandle.nullHandle;
                            passData.pongFarRGB = TextureHandle.nullHandle;
                            passData.farCoC = TextureHandle.nullHandle;
                        }

                        passData.fullresCoC = builder.ReadWriteTexture(renderGraph.CreateTexture(new TextureDesc(Vector2.one, IsDynamicResUpscaleTargetEnabled(), true)
                            { colorFormat = k_CoCFormat, enableRandomWrite = true, name = "Full res CoC" }));

                        var debugCocTexture = passData.fullresCoC;
                        var debugCocTextureScales = hdCamera.postProcessRTScales;
                        if (passData.taaEnabled)
                        {
                            debugCocTexture = passData.nextCoC;
                            debugCocTextureScales = hdCamera.postProcessRTScalesHistory;
                        }

                        float actualNearMaxBlur = passData.parameters.nearMaxBlur * resolutionScale;
                        int passCount = GetDoFDilationPassCount(dofParameters, scale, actualNearMaxBlur);

                        passData.dilationPingPongRT = TextureHandle.nullHandle;
                        if (passCount > 1)
                        {
                            passData.dilationPingPongRT = builder.CreateTransientTexture(new TextureDesc(screenScale, IsDynamicResUpscaleTargetEnabled(), true)
                                { colorFormat = k_CoCFormat, enableRandomWrite = true, name = "Dilation ping pong CoC" });
                        }

                        var mipScale = scale;
                        for (int i = 0; i < 4; ++i)
                        {
                            mipScale *= 0.5f;
                            var size = new Vector2Int(Mathf.RoundToInt((float)postProcessViewportSize.x * mipScale), Mathf.RoundToInt((float)postProcessViewportSize.y * mipScale));

                            passData.mips[i] = builder.CreateTransientTexture(new TextureDesc(new Vector2(mipScale, mipScale), IsDynamicResUpscaleTargetEnabled(), true)
                            {
                                colorFormat = GetPostprocessTextureFormat(),
                                enableRandomWrite = true,
                                name = "CoC Mip"
                            });
                        }

                        passData.bokehNearKernel = builder.CreateTransientComputeBuffer(new ComputeBufferDesc(dofParameters.nearSampleCount * dofParameters.nearSampleCount, sizeof(uint)) { name = "Bokeh Near Kernel" });
                        passData.bokehFarKernel = builder.CreateTransientComputeBuffer(new ComputeBufferDesc(dofParameters.farSampleCount * dofParameters.farSampleCount, sizeof(uint)) { name = "Bokeh Far Kernel" });
                        passData.bokehIndirectCmd = builder.CreateTransientComputeBuffer(new ComputeBufferDesc(3 * 2, sizeof(uint), ComputeBufferType.IndirectArguments) { name = "Bokeh Indirect Cmd" });
                        passData.nearBokehTileList = builder.CreateTransientComputeBuffer(new ComputeBufferDesc(dofParameters.threadGroup8.x * dofParameters.threadGroup8.y, sizeof(uint), ComputeBufferType.Append) { name = "Bokeh Near Tile List" });
                        passData.farBokehTileList = builder.CreateTransientComputeBuffer(new ComputeBufferDesc(dofParameters.threadGroup8.x * dofParameters.threadGroup8.y, sizeof(uint), ComputeBufferType.Append) { name = "Bokeh Far Tile List" });

                        builder.SetRenderFunc(
                            (DepthofFieldData data, RenderGraphContext ctx) =>
                            {
                                var mipsHandles = ctx.renderGraphPool.GetTempArray<RTHandle>(4);

                                for (int i = 0; i < 4; ++i)
                                {
                                    mipsHandles[i] = data.mips[i];
                                }

                                ((ComputeBuffer)data.nearBokehTileList).SetCounterValue(0u);
                                ((ComputeBuffer)data.farBokehTileList).SetCounterValue(0u);

                                DoDepthOfField(data.parameters, ctx.cmd, data.source, data.destination, data.depthBuffer, data.pingNearRGB, data.pongNearRGB, data.nearCoC, data.nearAlpha,
                                    data.dilatedNearCoC, data.pingFarRGB, data.pongFarRGB, data.farCoC, data.fullresCoC, mipsHandles, data.dilationPingPongRT, data.prevCoC, data.nextCoC, data.motionVecTexture,
                                    data.bokehNearKernel, data.bokehFarKernel, data.bokehIndirectCmd, data.nearBokehTileList, data.farBokehTileList, data.taaEnabled, data.depthMinMaxAvgMSAA);
                            });

                        source = passData.destination;

                        PushFullScreenDebugTexture(renderGraph, debugCocTexture, debugCocTextureScales, FullScreenDebugMode.DepthOfFieldCoc);
                    }
                    else
                    {
                        passData.fullresCoC = builder.ReadWriteTexture(GetPostprocessOutputHandle(renderGraph, "Full res CoC", k_CoCFormat, false));

                        var debugCocTexture = passData.fullresCoC;
                        var debugCocTextureScales = hdCamera.postProcessRTScales;
                        if (passData.taaEnabled)
                        {
                            debugCocTexture = passData.nextCoC;
                            debugCocTextureScales = hdCamera.postProcessRTScalesHistory;
                        }

                        passData.pingFarRGB = builder.CreateTransientTexture(GetPostprocessOutputHandle(renderGraph, "DoF Source Pyramid", GetPostprocessTextureFormat(), true));

                        float scaleFactor = 1.0f / passData.parameters.minMaxCoCTileSize;
                        passData.pingNearRGB = builder.CreateTransientTexture(new TextureDesc(Vector2.one * scaleFactor, IsDynamicResUpscaleTargetEnabled(), true)
                            { colorFormat = GraphicsFormat.R16G16B16A16_SFloat, useMipMap = false, enableRandomWrite = true, name = "CoC Min Max Tiles" });

                        passData.pongNearRGB = builder.CreateTransientTexture(new TextureDesc(Vector2.one * scaleFactor, IsDynamicResUpscaleTargetEnabled(), true)
                            { colorFormat = GraphicsFormat.R16G16B16A16_SFloat, useMipMap = false, enableRandomWrite = true, name = "CoC Min Max Tiles" });

                        builder.SetRenderFunc(
                            (DepthofFieldData data, RenderGraphContext ctx) =>
                            {
                                DoPhysicallyBasedDepthOfField(data.parameters, ctx.cmd, data.source, data.destination, data.fullresCoC, data.prevCoC, data.nextCoC, data.motionVecTexture, data.pingFarRGB, data.depthBuffer, data.pingNearRGB, data.pongNearRGB, data.taaEnabled, data.depthMinMaxAvgMSAA);
                            });

                        source = passData.destination;
                        PushFullScreenDebugTexture(renderGraph, debugCocTexture, debugCocTextureScales, FullScreenDebugMode.DepthOfFieldCoc);
                    }
                }

                // When physically based DoF is enabled, TAA runs two times, first to stabilize the color buffer before DoF and then after DoF to accumulate more aperture samples
                if (taaEnabled && m_DepthOfField.physicallyBased)
                {
                    source = DoTemporalAntialiasing(renderGraph, hdCamera, depthBuffer, motionVectors, depthBufferMipChain, source, stencilTexture, postDoF: true, "Post-DoF TAA Destination");
                    hdCamera.dofHistoryIsValid = true;
                    postDoFTAAEnabled = true;
                }
                else
                {
                    hdCamera.dofHistoryIsValid = false;
                }
            }

            if (!postDoFTAAEnabled)
            {
                ReleasePostDoFTAAHistoryTextures(hdCamera);
            }

            return source;
        }

        #endregion

        #region Lens Flare

        class LensFlareData
        {
            public LensFlareParameters parameters;
            public TextureHandle source;
            public HDCamera hdCamera;
        }

        TextureHandle LensFlareDataDrivenPass(RenderGraph renderGraph, HDCamera hdCamera, TextureHandle source)
        {
            if (m_LensFlareDataDataDrivenFS && !LensFlareCommonSRP.Instance.IsEmpty())
            {
                using (var builder = renderGraph.AddRenderPass<LensFlareData>("Lens Flare", out var passData, ProfilingSampler.Get(HDProfileId.LensFlareDataDriven)))
                {
                    passData.source = builder.WriteTexture(source);
                    passData.parameters = PrepareLensFlareParameters(hdCamera);
                    passData.hdCamera = hdCamera;
                    TextureHandle dest = GetPostprocessOutputHandle(renderGraph, "Lens Flare Destination");

                    builder.SetRenderFunc(
                        (LensFlareData data, RenderGraphContext ctx) =>
                        {
                            float width = (float)data.hdCamera.actualWidth;
                            float height = (float)data.hdCamera.actualHeight;

                            LensFlareCommonSRP.DoLensFlareDataDrivenCommon(
                                data.parameters.lensFlareShader, data.parameters.lensFlares, data.hdCamera.camera, width, height,
                                data.parameters.usePanini, data.parameters.paniniDistance, data.parameters.paniniCropToFit,
                                ShaderConfig.s_CameraRelativeRendering != 0,
                                //data.hdCamera.mainViewConstants.nonJitteredViewProjMatrix,
                                data.hdCamera.mainViewConstants.viewProjMatrix,
                                ctx.cmd, data.source,
                                // If you pass directly 'GetLensFlareLightAttenuation' that create alloc apparently to cast to System.Func
                                // And here the lambda setup like that seem to not alloc anything.
                                (a, b, c) => { return GetLensFlareLightAttenuation(a, b, c); },
                                HDShaderIDs._FlareTex, HDShaderIDs._FlareColorValue,
                                HDShaderIDs._FlareData0, HDShaderIDs._FlareData1, HDShaderIDs._FlareData2, HDShaderIDs._FlareData3, HDShaderIDs._FlareData4,
                                data.parameters.skipCopy);
                        });

                    PushFullScreenDebugTexture(renderGraph, source, FullScreenDebugMode.LensFlareDataDriven);
                }
            }

            return source;
        }

        struct LensFlareParameters
        {
            public Material lensFlareShader;
            public LensFlareCommonSRP lensFlares;
            public float paniniDistance;
            public float paniniCropToFit;
            public bool skipCopy;
            public bool usePanini;
        }

        LensFlareParameters PrepareLensFlareParameters(HDCamera camera)
        {
            LensFlareParameters parameters;

            parameters.lensFlares = LensFlareCommonSRP.Instance;
            parameters.lensFlareShader = m_LensFlareDataDrivenShader;
            parameters.skipCopy = m_CurrentDebugDisplaySettings.data.fullScreenDebugMode == FullScreenDebugMode.LensFlareDataDriven;

            PaniniProjection panini = camera.volumeStack.GetComponent<PaniniProjection>();

            if (panini)
            {
                parameters.usePanini = panini.IsActive();
                parameters.paniniDistance = panini.distance.value;
                parameters.paniniCropToFit = panini.cropToFit.value;
            }
            else
            {
                parameters.usePanini = false;
                parameters.paniniDistance = 0.0f;
                parameters.paniniCropToFit = 1.0f;
            }

            return parameters;
        }

        static float GetLensFlareLightAttenuation(Light light, Camera cam, Vector3 wo)
        {
            // Must always be true
            if (light.TryGetComponent<HDAdditionalLightData>(out var hdLightData))
            {
                switch (hdLightData.type)
                {
                    case HDLightType.Directional:
                        return LensFlareCommonSRP.ShapeAttenuationDirLight(hdLightData.transform.forward, wo);
                    case HDLightType.Point:
                        // Do nothing point are omnidirectional for the Lens Flare
                        return LensFlareCommonSRP.ShapeAttenuationPointLight();
                    case HDLightType.Spot:
                        switch (hdLightData.spotLightShape)
                        {
                            case SpotLightShape.Cone:
                                return LensFlareCommonSRP.ShapeAttenuationSpotConeLight(hdLightData.transform.forward, wo, light.spotAngle, hdLightData.innerSpotPercent01);
                            case SpotLightShape.Box:
                                return LensFlareCommonSRP.ShapeAttenuationSpotBoxLight(hdLightData.transform.forward, wo);
                            case SpotLightShape.Pyramid:
                                return LensFlareCommonSRP.ShapeAttenuationSpotPyramidLight(hdLightData.transform.forward, wo);
                            default: throw new Exception($"GetLensFlareLightAttenuation Unknown SpotLightShape: {typeof(SpotLightShape)}: {hdLightData.type}");
                        }
                    case HDLightType.Area:
                        switch (hdLightData.areaLightShape)
                        {
                            case AreaLightShape.Tube:
                                return LensFlareCommonSRP.ShapeAttenuationAreaTubeLight(hdLightData.transform.position, hdLightData.transform.right, hdLightData.shapeWidth, cam);
                            case AreaLightShape.Rectangle:
                                return LensFlareCommonSRP.ShapeAttenuationAreaRectangleLight(hdLightData.transform.forward, wo);
                            case AreaLightShape.Disc:
                                return LensFlareCommonSRP.ShapeAttenuationAreaDiscLight(hdLightData.transform.forward, wo);
                            default: throw new Exception($"GetLensFlareLightAttenuation Unknown AreaLightShape {typeof(AreaLightShape)}: {hdLightData.type}");
                        }
                    default: throw new Exception($"GetLensFlareLightAttenuation HDLightType Unknown {typeof(HDLightType)}: {hdLightData.type}");
                }
            }

            return 1.0f;
        }

        #endregion

        #region Motion Blur

        class MotionBlurData
        {
            public ComputeShader motionVecPrepCS;
            public ComputeShader tileGenCS;
            public ComputeShader tileNeighbourhoodCS;
            public ComputeShader tileMergeCS;
            public ComputeShader motionBlurCS;

            public int motionVecPrepKernel;
            public int tileGenKernel;
            public int tileNeighbourhoodKernel;
            public int tileMergeKernel;
            public int motionBlurKernel;

            public HDCamera camera;
            public Vector2Int viewportSize;

            public Vector4 tileTargetSize;
            public Vector4 motionBlurParams0;
            public Vector4 motionBlurParams1;
            public Vector4 motionBlurParams2;
            public Vector4 motionBlurParams3;

            public bool motionblurSupportScattering;

            public TextureHandle source;
            public TextureHandle destination;
            public TextureHandle depthBuffer;
            public TextureHandle motionVecTexture;
            public TextureHandle preppedMotionVec;
            public TextureHandle minMaxTileVel;
            public TextureHandle maxTileNeigbourhood;
            public TextureHandle tileToScatterMax;
            public TextureHandle tileToScatterMin;
        }

        void PrepareMotionBlurPassData(RenderGraph renderGraph, in RenderGraphBuilder builder, MotionBlurData data, HDCamera hdCamera, TextureHandle source, TextureHandle motionVectors, TextureHandle depthTexture)
        {
            data.camera = hdCamera;
            data.viewportSize = postProcessViewportSize;

            int tileSize = 32;

            if (m_MotionBlurSupportsScattering)
            {
                tileSize = 16;
            }

            int tileTexWidth = Mathf.CeilToInt(postProcessViewportSize.x / (float)tileSize);
            int tileTexHeight = Mathf.CeilToInt(postProcessViewportSize.y / (float)tileSize);
            data.tileTargetSize = new Vector4(tileTexWidth, tileTexHeight, 1.0f / tileTexWidth, 1.0f / tileTexHeight);

            float screenMagnitude = (new Vector2(postProcessViewportSize.x, postProcessViewportSize.y).magnitude);
            data.motionBlurParams0 = new Vector4(
                screenMagnitude,
                screenMagnitude * screenMagnitude,
                m_MotionBlur.minimumVelocity.value,
                m_MotionBlur.minimumVelocity.value * m_MotionBlur.minimumVelocity.value
            );

            data.motionBlurParams1 = new Vector4(
                m_MotionBlur.intensity.value,
                m_MotionBlur.maximumVelocity.value / screenMagnitude,
                0.25f, // min/max velocity ratio for high quality.
                m_MotionBlur.cameraRotationVelocityClamp.value
            );

            uint sampleCount = (uint)m_MotionBlur.sampleCount;
            data.motionBlurParams2 = new Vector4(
                m_MotionBlurSupportsScattering ? (sampleCount + (sampleCount & 1)) : sampleCount,
                tileSize,
                m_MotionBlur.depthComparisonExtent.value,
                m_MotionBlur.cameraMotionBlur.value ? 0.0f : 1.0f
            );

            data.motionVecPrepCS = defaultResources.shaders.motionBlurMotionVecPrepCS;
            data.motionVecPrepKernel = data.motionVecPrepCS.FindKernel("MotionVecPreppingCS");
            data.motionVecPrepCS.shaderKeywords = null;

            if (!m_MotionBlur.cameraMotionBlur.value)
            {
                data.motionVecPrepCS.EnableKeyword("CAMERA_DISABLE_CAMERA");
            }
            else
            {
                var clampMode = m_MotionBlur.specialCameraClampMode.value;
                if (clampMode == CameraClampMode.None)
                    data.motionVecPrepCS.EnableKeyword("NO_SPECIAL_CLAMP");
                else if (clampMode == CameraClampMode.Rotation)
                    data.motionVecPrepCS.EnableKeyword("CAMERA_ROT_CLAMP");
                else if (clampMode == CameraClampMode.Translation)
                    data.motionVecPrepCS.EnableKeyword("CAMERA_TRANS_CLAMP");
                else if (clampMode == CameraClampMode.SeparateTranslationAndRotation)
                    data.motionVecPrepCS.EnableKeyword("CAMERA_SEPARATE_CLAMP");
                else if (clampMode == CameraClampMode.FullCameraMotionVector)
                    data.motionVecPrepCS.EnableKeyword("CAMERA_FULL_CLAMP");
            }

            data.motionBlurParams3 = new Vector4(
                m_MotionBlur.cameraTranslationVelocityClamp.value,
                m_MotionBlur.cameraVelocityClamp.value,
                0, 0);


            data.tileGenCS = defaultResources.shaders.motionBlurGenTileCS;
            data.tileGenCS.shaderKeywords = null;
            if (m_MotionBlurSupportsScattering)
            {
                data.tileGenCS.EnableKeyword("SCATTERING");
            }
            data.tileGenKernel = data.tileGenCS.FindKernel("TileGenPass");

            data.tileNeighbourhoodCS = defaultResources.shaders.motionBlurNeighborhoodTileCS;
            data.tileNeighbourhoodCS.shaderKeywords = null;
            if (m_MotionBlurSupportsScattering)
            {
                data.tileNeighbourhoodCS.EnableKeyword("SCATTERING");
            }
            data.tileNeighbourhoodKernel = data.tileNeighbourhoodCS.FindKernel("TileNeighbourhood");

            data.tileMergeCS = defaultResources.shaders.motionBlurMergeTileCS;
            data.tileMergeKernel = data.tileMergeCS.FindKernel("TileMerge");

            data.motionBlurCS = defaultResources.shaders.motionBlurCS;
            data.motionBlurCS.shaderKeywords = null;
            CoreUtils.SetKeyword(data.motionBlurCS, "ENABLE_ALPHA", PostProcessEnableAlpha());
            data.motionBlurKernel = data.motionBlurCS.FindKernel("MotionBlurCS");

            data.motionblurSupportScattering = m_MotionBlurSupportsScattering;

            data.source = builder.ReadTexture(source);
            data.motionVecTexture = builder.ReadTexture(motionVectors);
            data.depthBuffer = builder.ReadTexture(depthTexture);

            Vector2 tileTexScale = new Vector2((float)data.tileTargetSize.x / (float)postProcessViewportSize.x, (float)data.tileTargetSize.y / (float)postProcessViewportSize.y);

            data.preppedMotionVec = builder.CreateTransientTexture(new TextureDesc(Vector2.one, IsDynamicResUpscaleTargetEnabled(), true)
                { colorFormat = GraphicsFormat.B10G11R11_UFloatPack32, enableRandomWrite = true, name = "Prepped Motion Vectors" });

            data.minMaxTileVel = builder.CreateTransientTexture(new TextureDesc(tileTexScale, IsDynamicResUpscaleTargetEnabled(), true)
                { colorFormat = GraphicsFormat.B10G11R11_UFloatPack32, enableRandomWrite = true, name = "MinMax Tile Motion Vectors" });

            data.maxTileNeigbourhood = builder.CreateTransientTexture(new TextureDesc(tileTexScale, IsDynamicResUpscaleTargetEnabled(), true)
                { colorFormat = GraphicsFormat.B10G11R11_UFloatPack32, enableRandomWrite = true, name = "Max Neighborhood Tile" });

            data.tileToScatterMax = TextureHandle.nullHandle;
            data.tileToScatterMin = TextureHandle.nullHandle;

            if (data.motionblurSupportScattering)
            {
                data.tileToScatterMax = builder.CreateTransientTexture(new TextureDesc(tileTexScale, IsDynamicResUpscaleTargetEnabled(), true)
                    { colorFormat = GraphicsFormat.R32_UInt, enableRandomWrite = true, name = "Tile to Scatter Max" });

                data.tileToScatterMin = builder.CreateTransientTexture(new TextureDesc(tileTexScale, IsDynamicResUpscaleTargetEnabled(), true)
                    { colorFormat = GraphicsFormat.R16_SFloat, enableRandomWrite = true, name = "Tile to Scatter Min" });
            }

            data.destination = builder.WriteTexture(GetPostprocessOutputHandle(renderGraph, "Motion Blur Destination"));
        }

        static void DoMotionBlur(MotionBlurData data, CommandBuffer cmd)
        {
            int tileSize = 32;

            if (data.motionblurSupportScattering)
            {
                tileSize = 16;
            }

            // -----------------------------------------------------------------------------
            // Prep motion vectors

            // - Pack normalized motion vectors and linear depth in R11G11B10
            ComputeShader cs;
            int kernel;
            int threadGroupX;
            int threadGroupY;
            int groupSizeX = 8;
            int groupSizeY = 8;

            using (new ProfilingScope(cmd, ProfilingSampler.Get(HDProfileId.MotionBlurMotionVecPrep)))
            {
                cs = data.motionVecPrepCS;
                kernel = data.motionVecPrepKernel;
                cmd.SetComputeTextureParam(cs, kernel, HDShaderIDs._MotionVecAndDepth, data.preppedMotionVec);
                cmd.SetComputeTextureParam(cs, kernel, HDShaderIDs._CameraDepthTexture, data.depthBuffer);
                cmd.SetComputeVectorParam(cs, HDShaderIDs._MotionBlurParams, data.motionBlurParams0);
                cmd.SetComputeVectorParam(cs, HDShaderIDs._MotionBlurParams1, data.motionBlurParams1);
                cmd.SetComputeVectorParam(cs, HDShaderIDs._MotionBlurParams2, data.motionBlurParams2);
                cmd.SetComputeVectorParam(cs, HDShaderIDs._MotionBlurParams3, data.motionBlurParams3);

                cmd.SetComputeTextureParam(cs, kernel, HDShaderIDs._CameraMotionVectorsTexture, data.motionVecTexture);

                cmd.SetComputeMatrixParam(cs, HDShaderIDs._PrevVPMatrixNoTranslation, data.camera.mainViewConstants.prevViewProjMatrixNoCameraTrans);
                cmd.SetComputeMatrixParam(cs, HDShaderIDs._CurrVPMatrixNoTranslation, data.camera.mainViewConstants.viewProjectionNoCameraTrans);

                threadGroupX = (data.viewportSize.x + (groupSizeX - 1)) / groupSizeX;
                threadGroupY = (data.viewportSize.y + (groupSizeY - 1)) / groupSizeY;
                cmd.DispatchCompute(cs, kernel, threadGroupX, threadGroupY, data.camera.viewCount);
            }


            // -----------------------------------------------------------------------------
            // Generate MinMax motion vectors tiles

            using (new ProfilingScope(cmd, ProfilingSampler.Get(HDProfileId.MotionBlurTileMinMax)))
            {
                // We store R11G11B10 with RG = Max vel and B = Min vel magnitude
                cs = data.tileGenCS;
                kernel = data.tileGenKernel;

                cmd.SetComputeTextureParam(cs, kernel, HDShaderIDs._TileMinMaxMotionVec, data.minMaxTileVel);
                cmd.SetComputeTextureParam(cs, kernel, HDShaderIDs._MotionVecAndDepth, data.preppedMotionVec);
                cmd.SetComputeVectorParam(cs, HDShaderIDs._MotionBlurParams, data.motionBlurParams0);
                cmd.SetComputeVectorParam(cs, HDShaderIDs._MotionBlurParams1, data.motionBlurParams1);
                cmd.SetComputeVectorParam(cs, HDShaderIDs._MotionBlurParams2, data.motionBlurParams2);


                if (data.motionblurSupportScattering)
                {
                    cmd.SetComputeTextureParam(cs, kernel, HDShaderIDs._TileToScatterMax, data.tileToScatterMax);
                    cmd.SetComputeTextureParam(cs, kernel, HDShaderIDs._TileToScatterMin, data.tileToScatterMin);
                }

                threadGroupX = (data.viewportSize.x + (tileSize - 1)) / tileSize;
                threadGroupY = (data.viewportSize.y + (tileSize - 1)) / tileSize;
                cmd.DispatchCompute(cs, kernel, threadGroupX, threadGroupY, data.camera.viewCount);
            }

            // -----------------------------------------------------------------------------
            // Generate max tiles neigbhourhood

            using (new ProfilingScope(cmd, data.motionblurSupportScattering ? ProfilingSampler.Get(HDProfileId.MotionBlurTileScattering) : ProfilingSampler.Get(HDProfileId.MotionBlurTileNeighbourhood)))
            {
                cs = data.tileNeighbourhoodCS;
                kernel = data.tileNeighbourhoodKernel;


                cmd.SetComputeVectorParam(cs, HDShaderIDs._TileTargetSize, data.tileTargetSize);
                cmd.SetComputeTextureParam(cs, kernel, HDShaderIDs._TileMinMaxMotionVec, data.minMaxTileVel);
                cmd.SetComputeTextureParam(cs, kernel, HDShaderIDs._TileMaxNeighbourhood, data.maxTileNeigbourhood);
                cmd.SetComputeVectorParam(cs, HDShaderIDs._MotionBlurParams, data.motionBlurParams0);
                cmd.SetComputeVectorParam(cs, HDShaderIDs._MotionBlurParams1, data.motionBlurParams1);
                cmd.SetComputeVectorParam(cs, HDShaderIDs._MotionBlurParams2, data.motionBlurParams2);

                if (data.motionblurSupportScattering)
                {
                    cmd.SetComputeTextureParam(cs, kernel, HDShaderIDs._TileToScatterMax, data.tileToScatterMax);
                    cmd.SetComputeTextureParam(cs, kernel, HDShaderIDs._TileToScatterMin, data.tileToScatterMin);
                }
                groupSizeX = 8;
                groupSizeY = 8;
                threadGroupX = ((int)data.tileTargetSize.x + (groupSizeX - 1)) / groupSizeX;
                threadGroupY = ((int)data.tileTargetSize.y + (groupSizeY - 1)) / groupSizeY;
                cmd.DispatchCompute(cs, kernel, threadGroupX, threadGroupY, data.camera.viewCount);
            }

            // -----------------------------------------------------------------------------
            // Merge min/max info spreaded above.

            if (data.motionblurSupportScattering)
            {
                cs = data.tileMergeCS;
                kernel = data.tileMergeKernel;
                cmd.SetComputeVectorParam(cs, HDShaderIDs._TileTargetSize, data.tileTargetSize);
                cmd.SetComputeTextureParam(cs, kernel, HDShaderIDs._TileToScatterMax, data.tileToScatterMax);
                cmd.SetComputeTextureParam(cs, kernel, HDShaderIDs._TileToScatterMin, data.tileToScatterMin);
                cmd.SetComputeTextureParam(cs, kernel, HDShaderIDs._TileMaxNeighbourhood, data.maxTileNeigbourhood);
                cmd.SetComputeVectorParam(cs, HDShaderIDs._MotionBlurParams, data.motionBlurParams0);
                cmd.SetComputeVectorParam(cs, HDShaderIDs._MotionBlurParams1, data.motionBlurParams1);
                cmd.SetComputeVectorParam(cs, HDShaderIDs._MotionBlurParams2, data.motionBlurParams2);

                cmd.DispatchCompute(cs, kernel, threadGroupX, threadGroupY, data.camera.viewCount);
            }

            // -----------------------------------------------------------------------------
            // Blur kernel
            using (new ProfilingScope(cmd, ProfilingSampler.Get(HDProfileId.MotionBlurKernel)))
            {
                cs = data.motionBlurCS;
                kernel = data.motionBlurKernel;

                cmd.SetComputeVectorParam(cs, HDShaderIDs._TileTargetSize, data.tileTargetSize);
                cmd.SetComputeTextureParam(cs, kernel, HDShaderIDs._MotionVecAndDepth, data.preppedMotionVec);
                cmd.SetComputeTextureParam(cs, kernel, HDShaderIDs._OutputTexture, data.destination);
                cmd.SetComputeTextureParam(cs, kernel, HDShaderIDs._TileMaxNeighbourhood, data.maxTileNeigbourhood);
                cmd.SetComputeTextureParam(cs, kernel, HDShaderIDs._InputTexture, data.source);
                cmd.SetComputeVectorParam(cs, HDShaderIDs._MotionBlurParams, data.motionBlurParams0);
                cmd.SetComputeVectorParam(cs, HDShaderIDs._MotionBlurParams1, data.motionBlurParams1);
                cmd.SetComputeVectorParam(cs, HDShaderIDs._MotionBlurParams2, data.motionBlurParams2);

                groupSizeX = 16;
                groupSizeY = 16;
                threadGroupX = (data.viewportSize.x + (groupSizeX - 1)) / groupSizeX;
                threadGroupY = (data.viewportSize.y + (groupSizeY - 1)) / groupSizeY;
                cmd.DispatchCompute(cs, kernel, threadGroupX, threadGroupY, data.camera.viewCount);
            }
        }

        TextureHandle MotionBlurPass(RenderGraph renderGraph, HDCamera hdCamera, TextureHandle depthTexture, TextureHandle motionVectors, TextureHandle source)
        {
            if (m_MotionBlur.IsActive() && m_AnimatedMaterialsEnabled && !hdCamera.resetPostProcessingHistory && m_MotionBlurFS)
            {
                using (var builder = renderGraph.AddRenderPass<MotionBlurData>("Motion Blur", out var passData, ProfilingSampler.Get(HDProfileId.MotionBlur)))
                {
                    PrepareMotionBlurPassData(renderGraph, builder, passData, hdCamera, source, motionVectors, depthTexture);

                    builder.SetRenderFunc(
                        (MotionBlurData data, RenderGraphContext ctx) =>
                        {
                            DoMotionBlur(data, ctx.cmd);
                        });

                    source = passData.destination;
                }
            }

            return source;
        }

        #endregion

        #region Upsample Scene

        private void SetCurrentResolutionGroup(RenderGraph renderGraph, HDCamera camera, ResolutionGroup newResGroup)
        {
            if (resGroup == newResGroup)
                return;

            resGroup = newResGroup;

            // Change the post process resolution for any passes that read it during Render Graph setup
            camera.SetPostProcessScreenSize(postProcessViewportSize.x, postProcessViewportSize.y);

            // Change the post process resolution for any passes that read it during Render Graph execution
            UpdatePostProcessScreenSize(renderGraph, camera, postProcessViewportSize.x, postProcessViewportSize.y);
        }

        #endregion


        #region Panini Projection
        Vector2 CalcViewExtents(HDCamera camera)
        {
            float fovY = camera.camera.fieldOfView * Mathf.Deg2Rad;
            float aspect = (float)postProcessViewportSize.x / (float)postProcessViewportSize.y;

            float viewExtY = Mathf.Tan(0.5f * fovY);
            float viewExtX = aspect * viewExtY;

            return new Vector2(viewExtX, viewExtY);
        }

        Vector2 CalcCropExtents(HDCamera camera, float d)
        {
            // given
            //    S----------- E--X-------
            //    |    `  ~.  /,´
            //    |-- ---    Q
            //    |        ,/    `
            //  1 |      ,´/       `
            //    |    ,´ /         ´
            //    |  ,´  /           ´
            //    |,`   /             ,
            //    O    /
            //    |   /               ,
            //  d |  /
            //    | /                ,
            //    |/                .
            //    P
            //    |              ´
            //    |         , ´
            //    +-    ´
            //
            // have X
            // want to find E

            float viewDist = 1f + d;

            var projPos = CalcViewExtents(camera);
            var projHyp = Mathf.Sqrt(projPos.x * projPos.x + 1f);

            float cylDistMinusD = 1f / projHyp;
            float cylDist = cylDistMinusD + d;
            var cylPos = projPos * cylDistMinusD;

            return cylPos * (viewDist / cylDist);
        }

        class PaniniProjectionData
        {
            public ComputeShader paniniProjectionCS;
            public int paniniProjectionKernel;
            public Vector4 paniniParams;
            public int width;
            public int height;
            public int viewCount;

            public TextureHandle source;
            public TextureHandle destination;
        }

        TextureHandle PaniniProjectionPass(RenderGraph renderGraph, HDCamera hdCamera, TextureHandle source)
        {
            bool isSceneView = hdCamera.camera.cameraType == CameraType.SceneView;
            if (m_PaniniProjection.IsActive() && !isSceneView && m_PaniniProjectionFS)
            {
                using (var builder = renderGraph.AddRenderPass<PaniniProjectionData>("Panini Projection", out var passData, ProfilingSampler.Get(HDProfileId.PaniniProjection)))
                {
                    passData.width = postProcessViewportSize.x;
                    passData.height = postProcessViewportSize.y;
                    passData.viewCount = hdCamera.viewCount;
                    passData.paniniProjectionCS = defaultResources.shaders.paniniProjectionCS;
                    passData.paniniProjectionCS.shaderKeywords = null;

                    float distance = m_PaniniProjection.distance.value;
                    var viewExtents = CalcViewExtents(hdCamera);
                    var cropExtents = CalcCropExtents(hdCamera, distance);

                    float scaleX = cropExtents.x / viewExtents.x;
                    float scaleY = cropExtents.y / viewExtents.y;
                    float scaleF = Mathf.Min(scaleX, scaleY);

                    float paniniD = distance;
                    float paniniS = Mathf.Lerp(1.0f, Mathf.Clamp01(scaleF), m_PaniniProjection.cropToFit.value);

                    if (1f - Mathf.Abs(paniniD) > float.Epsilon)
                        passData.paniniProjectionCS.EnableKeyword("GENERIC");
                    else
                        passData.paniniProjectionCS.EnableKeyword("UNITDISTANCE");

                    if (PostProcessEnableAlpha())
                        passData.paniniProjectionCS.EnableKeyword("ENABLE_ALPHA");

                    passData.paniniParams = new Vector4(viewExtents.x, viewExtents.y, paniniD, paniniS);
                    passData.paniniProjectionKernel = passData.paniniProjectionCS.FindKernel("KMain");

                    passData.source = builder.ReadTexture(source);
                    passData.destination = builder.WriteTexture(GetPostprocessOutputHandle(renderGraph, "Panini Projection Destination"));

                    builder.SetRenderFunc(
                        (PaniniProjectionData data, RenderGraphContext ctx) =>
                        {
                            var cs = data.paniniProjectionCS;
                            int kernel = data.paniniProjectionKernel;

                            ctx.cmd.SetComputeVectorParam(cs, HDShaderIDs._Params, data.paniniParams);
                            ctx.cmd.SetComputeTextureParam(cs, kernel, HDShaderIDs._InputTexture, data.source);
                            ctx.cmd.SetComputeTextureParam(cs, kernel, HDShaderIDs._OutputTexture, data.destination);
                            ctx.cmd.DispatchCompute(cs, kernel, (data.width + 7) / 8, (data.height + 7) / 8, data.viewCount);
                        });

                    source = passData.destination;
                }
            }

            return source;
        }

        #endregion

        #region Bloom

        class BloomData
        {
            public ComputeShader bloomPrefilterCS;
            public ComputeShader bloomBlurCS;
            public ComputeShader bloomUpsampleCS;

            public int bloomPrefilterKernel;
            public int bloomBlurKernel;
            public int bloomDownsampleKernel;
            public int bloomUpsampleKernel;

            public int viewCount;
            public int bloomMipCount;
            public Vector4[] bloomMipInfo = new Vector4[k_MaxBloomMipCount + 1];

            public float bloomScatterParam;
            public Vector4 thresholdParams;

            public TextureHandle source;
            public TextureHandle[] mipsDown = new TextureHandle[k_MaxBloomMipCount + 1];
            public TextureHandle[] mipsUp = new TextureHandle[k_MaxBloomMipCount + 1];
        }

        void PrepareBloomData(RenderGraph renderGraph, in RenderGraphBuilder builder, BloomData passData, HDCamera camera, TextureHandle source)
        {
            passData.viewCount = camera.viewCount;
            passData.bloomPrefilterCS = defaultResources.shaders.bloomPrefilterCS;
            passData.bloomPrefilterKernel = passData.bloomPrefilterCS.FindKernel("KMain");

            passData.bloomPrefilterCS.shaderKeywords = null;
            if (m_Bloom.highQualityPrefiltering)
                passData.bloomPrefilterCS.EnableKeyword("HIGH_QUALITY");
            else
                passData.bloomPrefilterCS.EnableKeyword("LOW_QUALITY");
            if (PostProcessEnableAlpha())
                passData.bloomPrefilterCS.EnableKeyword("ENABLE_ALPHA");

            passData.bloomBlurCS = defaultResources.shaders.bloomBlurCS;
            passData.bloomBlurKernel = passData.bloomBlurCS.FindKernel("KMain");
            passData.bloomDownsampleKernel = passData.bloomBlurCS.FindKernel("KDownsample");
            passData.bloomUpsampleCS = defaultResources.shaders.bloomUpsampleCS;
            passData.bloomUpsampleCS.shaderKeywords = null;

            var highQualityFiltering = m_Bloom.highQualityFiltering;
            // We switch to bilinear upsampling as it goes less wide than bicubic and due to our border/RTHandle handling, going wide on small resolution
            // where small mips have a strong influence, might result problematic.
            if (postProcessViewportSize.x < 800 || postProcessViewportSize.y < 450) highQualityFiltering = false;

            if (highQualityFiltering)
                passData.bloomUpsampleCS.EnableKeyword("HIGH_QUALITY");
            else
                passData.bloomUpsampleCS.EnableKeyword("LOW_QUALITY");

            passData.bloomUpsampleKernel = passData.bloomUpsampleCS.FindKernel("KMain");
            passData.bloomScatterParam = Mathf.Lerp(0.05f, 0.95f, m_Bloom.scatter.value);
            passData.thresholdParams = GetBloomThresholdParams();

            var resolution = m_Bloom.resolution;
            float scaleW = 1f / ((int)resolution / 2f);
            float scaleH = 1f / ((int)resolution / 2f);

            // If the scene is less than 50% of 900p, then we operate on full res, since it's going to be cheap anyway and this might improve quality in challenging situations.
            if (postProcessViewportSize.x < 800 || postProcessViewportSize.y < 450)
            {
                scaleW = 1.0f;
                scaleH = 1.0f;
            }

            if (m_Bloom.anamorphic.value)
            {
                // Positive anamorphic ratio values distort vertically - negative is horizontal
                float anamorphism = m_PhysicalCamera.anamorphism * 0.5f;
                scaleW *= anamorphism < 0 ? 1f + anamorphism : 1f;
                scaleH *= anamorphism > 0 ? 1f - anamorphism : 1f;
            }

            // Determine the iteration count
            int maxSize = Mathf.Max(postProcessViewportSize.x, postProcessViewportSize.y);
            int iterations = Mathf.FloorToInt(Mathf.Log(maxSize, 2f) - 2 - (resolution == BloomResolution.Half ? 0 : 1));
            passData.bloomMipCount = Mathf.Clamp(iterations, 1, k_MaxBloomMipCount);

            for (int i = 0; i < passData.bloomMipCount; i++)
            {
                float p = 1f / Mathf.Pow(2f, i + 1f);
                float sw = scaleW * p;
                float sh = scaleH * p;
                int pw, ph;
                if (camera.DynResRequest.hardwareEnabled)
                {
                    pw = Mathf.Max(1, Mathf.CeilToInt(sw * postProcessViewportSize.x));
                    ph = Mathf.Max(1, Mathf.CeilToInt(sh * postProcessViewportSize.y));
                }
                else
                {
                    pw = Mathf.Max(1, Mathf.RoundToInt(sw * postProcessViewportSize.x));
                    ph = Mathf.Max(1, Mathf.RoundToInt(sh * postProcessViewportSize.y));
                }
                var scale = new Vector2(sw, sh);
                var pixelSize = new Vector2Int(pw, ph);

                passData.bloomMipInfo[i] = new Vector4(pw, ph, sw, sh);
                passData.mipsDown[i] = builder.CreateTransientTexture(new TextureDesc(scale, IsDynamicResUpscaleTargetEnabled(), true)
                    { colorFormat = GetPostprocessTextureFormat(), enableRandomWrite = true, name = "BloomMipDown" });

                if (i != 0)
                {
                    passData.mipsUp[i] = builder.CreateTransientTexture(new TextureDesc(scale, IsDynamicResUpscaleTargetEnabled(), true)
                        { colorFormat = GetPostprocessTextureFormat(), enableRandomWrite = true, name = "BloomMipUp" });
                }
            }

            // the mip up 0 will be used by uber, so not allocated as transient.
            m_BloomBicubicParams = new Vector4(passData.bloomMipInfo[0].x, passData.bloomMipInfo[0].y, 1.0f / passData.bloomMipInfo[0].x, 1.0f / passData.bloomMipInfo[0].y);
            var mip0Scale = new Vector2(passData.bloomMipInfo[0].z, passData.bloomMipInfo[0].w);

            // We undo the scale here, because bloom uses these parameters for its bicubic filtering offset.
            // The bicubic filtering function is SampleTexture2DBicubic, and it requires the underlying texture's
            // unscaled pixel sizes to compute the offsets of the samples.
            // For more info please see the implementation of SampleTexture2DBicubic
            m_BloomBicubicParams.x /= RTHandles.rtHandleProperties.rtHandleScale.x;
            m_BloomBicubicParams.y /= RTHandles.rtHandleProperties.rtHandleScale.y;
            m_BloomBicubicParams.z *= RTHandles.rtHandleProperties.rtHandleScale.x;
            m_BloomBicubicParams.w *= RTHandles.rtHandleProperties.rtHandleScale.y;

            passData.mipsUp[0] = builder.WriteTexture(renderGraph.CreateTexture(new TextureDesc(mip0Scale, IsDynamicResUpscaleTargetEnabled(), true)
            {
                name = "Bloom final mip up",
                colorFormat = GetPostprocessTextureFormat(),
                useMipMap = false,
                enableRandomWrite = true
            }));
            passData.source = builder.ReadTexture(source);
        }

        TextureHandle BloomPass(RenderGraph renderGraph, HDCamera hdCamera, TextureHandle source)
        {
            bool bloomActive = m_Bloom.IsActive() && m_BloomFS;
            TextureHandle bloomTexture = renderGraph.defaultResources.blackTextureXR;
            if (bloomActive)
            {
                using (var builder = renderGraph.AddRenderPass<BloomData>("Bloom", out var passData, ProfilingSampler.Get(HDProfileId.Bloom)))
                {
                    PrepareBloomData(renderGraph, builder, passData, hdCamera, source);

                    builder.SetRenderFunc(
                        (BloomData data, RenderGraphContext ctx) =>
                        {
                            RTHandle sourceRT = data.source;

                            // All the computes for this effect use the same group size so let's use a local
                            // function to simplify dispatches
                            // Make sure the thread group count is sufficient to draw the guard bands
                            void DispatchWithGuardBands(CommandBuffer cmd, ComputeShader shader, int kernelId, in Vector2Int size, in int viewCount)
                            {
                                int w = size.x;
                                int h = size.y;

                                if (w < sourceRT.rt.width && w % 8 < k_RTGuardBandSize)
                                    w += k_RTGuardBandSize;
                                if (h < sourceRT.rt.height && h % 8 < k_RTGuardBandSize)
                                    h += k_RTGuardBandSize;

                                cmd.DispatchCompute(shader, kernelId, (w + 7) / 8, (h + 7) / 8, viewCount);
                            }

                            // Pre-filtering
                            ComputeShader cs;
                            int kernel;
                            {
                                var size = new Vector2Int((int)data.bloomMipInfo[0].x, (int)data.bloomMipInfo[0].y);
                                cs = data.bloomPrefilterCS;
                                kernel = data.bloomPrefilterKernel;

                                ctx.cmd.SetComputeTextureParam(cs, kernel, HDShaderIDs._InputTexture, sourceRT);
                                ctx.cmd.SetComputeTextureParam(cs, kernel, HDShaderIDs._OutputTexture, data.mipsUp[0]); // Use m_BloomMipsUp as temp target
                                ctx.cmd.SetComputeVectorParam(cs, HDShaderIDs._TexelSize, new Vector4(size.x, size.y, 1f / size.x, 1f / size.y));
                                ctx.cmd.SetComputeVectorParam(cs, HDShaderIDs._BloomThreshold, data.thresholdParams);
                                DispatchWithGuardBands(ctx.cmd, cs, kernel, size, data.viewCount);

                                cs = data.bloomBlurCS;
                                kernel = data.bloomBlurKernel;

                                ctx.cmd.SetComputeTextureParam(cs, kernel, HDShaderIDs._InputTexture, data.mipsUp[0]);
                                ctx.cmd.SetComputeTextureParam(cs, kernel, HDShaderIDs._OutputTexture, data.mipsDown[0]);
                                ctx.cmd.SetComputeVectorParam(cs, HDShaderIDs._TexelSize, new Vector4(size.x, size.y, 1f / size.x, 1f / size.y));
                                DispatchWithGuardBands(ctx.cmd, cs, kernel, size, data.viewCount);
                            }

                            // Blur pyramid
                            kernel = data.bloomDownsampleKernel;

                            for (int i = 0; i < data.bloomMipCount - 1; i++)
                            {
                                var src = data.mipsDown[i];
                                var dst = data.mipsDown[i + 1];
                                var size = new Vector2Int((int)data.bloomMipInfo[i + 1].x, (int)data.bloomMipInfo[i + 1].y);

                                ctx.cmd.SetComputeTextureParam(cs, kernel, HDShaderIDs._InputTexture, src);
                                ctx.cmd.SetComputeTextureParam(cs, kernel, HDShaderIDs._OutputTexture, dst);
                                ctx.cmd.SetComputeVectorParam(cs, HDShaderIDs._TexelSize, new Vector4(size.x, size.y, 1f / size.x, 1f / size.y));
                                DispatchWithGuardBands(ctx.cmd, cs, kernel, size, data.viewCount);
                            }

                            // Upsample & combine
                            cs = data.bloomUpsampleCS;
                            kernel = data.bloomUpsampleKernel;

                            for (int i = data.bloomMipCount - 2; i >= 0; i--)
                            {
                                var low = (i == data.bloomMipCount - 2) ? data.mipsDown : data.mipsUp;
                                var srcLow = low[i + 1];
                                var srcHigh = data.mipsDown[i];
                                var dst = data.mipsUp[i];
                                var highSize = new Vector2Int((int)data.bloomMipInfo[i].x, (int)data.bloomMipInfo[i].y);
                                var lowSize = new Vector2Int((int)data.bloomMipInfo[i + 1].x, (int)data.bloomMipInfo[i + 1].y);

                                ctx.cmd.SetComputeTextureParam(cs, kernel, HDShaderIDs._InputLowTexture, srcLow);
                                ctx.cmd.SetComputeTextureParam(cs, kernel, HDShaderIDs._InputHighTexture, srcHigh);
                                ctx.cmd.SetComputeTextureParam(cs, kernel, HDShaderIDs._OutputTexture, dst);
                                ctx.cmd.SetComputeVectorParam(cs, HDShaderIDs._Params, new Vector4(data.bloomScatterParam, 0f, 0f, 0f));
                                ctx.cmd.SetComputeVectorParam(cs, HDShaderIDs._BloomBicubicParams, new Vector4(lowSize.x, lowSize.y, 1f / lowSize.x, 1f / lowSize.y));
                                ctx.cmd.SetComputeVectorParam(cs, HDShaderIDs._TexelSize, new Vector4(highSize.x, highSize.y, 1f / highSize.x, 1f / highSize.y));
                                DispatchWithGuardBands(ctx.cmd, cs, kernel, highSize, data.viewCount);
                            }
                        });

                    bloomTexture = passData.mipsUp[0];
                }
            }

            return bloomTexture;
        }

        #endregion

        #region Color Grading
        class ColorGradingPassData
        {
            public ComputeShader builderCS;
            public int builderKernel;

            public int lutSize;

            public Vector4 colorFilter;
            public Vector3 lmsColorBalance;
            public Vector4 hueSatCon;
            public Vector4 channelMixerR;
            public Vector4 channelMixerG;
            public Vector4 channelMixerB;
            public Vector4 shadows;
            public Vector4 midtones;
            public Vector4 highlights;
            public Vector4 shadowsHighlightsLimits;
            public Vector4 lift;
            public Vector4 gamma;
            public Vector4 gain;
            public Vector4 splitShadows;
            public Vector4 splitHighlights;

            public ColorCurves curves;
            public HableCurve hableCurve;

            public Vector4 miscParams;

            public Texture externalLuT;
            public float lutContribution;

            public TonemappingMode tonemappingMode;

            public TextureHandle logLut;
        }

        void PrepareColorGradingParameters(ColorGradingPassData passData)
        {
            passData.tonemappingMode = m_TonemappingFS ? m_Tonemapping.mode.value : TonemappingMode.None;

            passData.builderCS = defaultResources.shaders.lutBuilder3DCS;
            passData.builderKernel = passData.builderCS.FindKernel("KBuild");

            // Setup lut builder compute & grab the kernel we need
            passData.builderCS.shaderKeywords = null;

            if (m_Tonemapping.IsActive() && m_TonemappingFS)
            {
                switch (passData.tonemappingMode)
                {
                    case TonemappingMode.Neutral: passData.builderCS.EnableKeyword("TONEMAPPING_NEUTRAL"); break;
                    case TonemappingMode.ACES: passData.builderCS.EnableKeyword("TONEMAPPING_ACES"); break;
                    case TonemappingMode.Custom: passData.builderCS.EnableKeyword("TONEMAPPING_CUSTOM"); break;
                    case TonemappingMode.External: passData.builderCS.EnableKeyword("TONEMAPPING_EXTERNAL"); break;
                }
            }
            else
            {
                passData.builderCS.EnableKeyword("TONEMAPPING_NONE");
            }

            passData.lutSize = m_LutSize;

            //passData.colorFilter;
            passData.lmsColorBalance = GetColorBalanceCoeffs(m_WhiteBalance.temperature.value, m_WhiteBalance.tint.value);
            passData.hueSatCon = new Vector4(m_ColorAdjustments.hueShift.value / 360f, m_ColorAdjustments.saturation.value / 100f + 1f, m_ColorAdjustments.contrast.value / 100f + 1f, 0f);
            passData.channelMixerR = new Vector4(m_ChannelMixer.redOutRedIn.value / 100f, m_ChannelMixer.redOutGreenIn.value / 100f, m_ChannelMixer.redOutBlueIn.value / 100f, 0f);
            passData.channelMixerG = new Vector4(m_ChannelMixer.greenOutRedIn.value / 100f, m_ChannelMixer.greenOutGreenIn.value / 100f, m_ChannelMixer.greenOutBlueIn.value / 100f, 0f);
            passData.channelMixerB = new Vector4(m_ChannelMixer.blueOutRedIn.value / 100f, m_ChannelMixer.blueOutGreenIn.value / 100f, m_ChannelMixer.blueOutBlueIn.value / 100f, 0f);

            ComputeShadowsMidtonesHighlights(out passData.shadows, out passData.midtones, out passData.highlights, out passData.shadowsHighlightsLimits);
            ComputeLiftGammaGain(out passData.lift, out passData.gamma, out passData.gain);
            ComputeSplitToning(out passData.splitShadows, out passData.splitHighlights);

            // Be careful, if m_Curves is modified between preparing the render pass and executing it, result will be wrong.
            // However this should be fine for now as all updates should happen outisde rendering.
            passData.curves = m_Curves;

            if (passData.tonemappingMode == TonemappingMode.Custom)
            {
                passData.hableCurve = m_HableCurve;
                passData.hableCurve.Init(
                    m_Tonemapping.toeStrength.value,
                    m_Tonemapping.toeLength.value,
                    m_Tonemapping.shoulderStrength.value,
                    m_Tonemapping.shoulderLength.value,
                    m_Tonemapping.shoulderAngle.value,
                    m_Tonemapping.gamma.value
                );
            }
            else if (passData.tonemappingMode == TonemappingMode.External)
            {
                passData.externalLuT = m_Tonemapping.lutTexture.value;
                passData.lutContribution = m_Tonemapping.lutContribution.value;
            }

            passData.colorFilter = m_ColorAdjustments.colorFilter.value.linear;
            passData.miscParams = new Vector4(m_ColorGradingFS ? 1f : 0f, 0f, 0f, 0f);
        }

        // Returns color balance coefficients in the LMS space
        public static Vector3 GetColorBalanceCoeffs(float temperature, float tint)
        {
            // Range ~[-1.5;1.5] works best
            float t1 = temperature / 65f;
            float t2 = tint / 65f;

            // Get the CIE xy chromaticity of the reference white point.
            // Note: 0.31271 = x value on the D65 white point
            float x = 0.31271f - t1 * (t1 < 0f ? 0.1f : 0.05f);
            float y = ColorUtils.StandardIlluminantY(x) + t2 * 0.05f;

            // Calculate the coefficients in the LMS space.
            var w1 = new Vector3(0.949237f, 1.03542f, 1.08728f); // D65 white point
            var w2 = ColorUtils.CIExyToLMS(x, y);
            return new Vector3(w1.x / w2.x, w1.y / w2.y, w1.z / w2.z);
        }

        void ComputeShadowsMidtonesHighlights(out Vector4 shadows, out Vector4 midtones, out Vector4 highlights, out Vector4 limits)
        {
            float weight;

            shadows = m_ShadowsMidtonesHighlights.shadows.value;
            shadows.x = Mathf.GammaToLinearSpace(shadows.x);
            shadows.y = Mathf.GammaToLinearSpace(shadows.y);
            shadows.z = Mathf.GammaToLinearSpace(shadows.z);
            weight = shadows.w * (Mathf.Sign(shadows.w) < 0f ? 1f : 4f);
            shadows.x = Mathf.Max(shadows.x + weight, 0f);
            shadows.y = Mathf.Max(shadows.y + weight, 0f);
            shadows.z = Mathf.Max(shadows.z + weight, 0f);
            shadows.w = 0f;

            midtones = m_ShadowsMidtonesHighlights.midtones.value;
            midtones.x = Mathf.GammaToLinearSpace(midtones.x);
            midtones.y = Mathf.GammaToLinearSpace(midtones.y);
            midtones.z = Mathf.GammaToLinearSpace(midtones.z);
            weight = midtones.w * (Mathf.Sign(midtones.w) < 0f ? 1f : 4f);
            midtones.x = Mathf.Max(midtones.x + weight, 0f);
            midtones.y = Mathf.Max(midtones.y + weight, 0f);
            midtones.z = Mathf.Max(midtones.z + weight, 0f);
            midtones.w = 0f;

            highlights = m_ShadowsMidtonesHighlights.highlights.value;
            highlights.x = Mathf.GammaToLinearSpace(highlights.x);
            highlights.y = Mathf.GammaToLinearSpace(highlights.y);
            highlights.z = Mathf.GammaToLinearSpace(highlights.z);
            weight = highlights.w * (Mathf.Sign(highlights.w) < 0f ? 1f : 4f);
            highlights.x = Mathf.Max(highlights.x + weight, 0f);
            highlights.y = Mathf.Max(highlights.y + weight, 0f);
            highlights.z = Mathf.Max(highlights.z + weight, 0f);
            highlights.w = 0f;

            limits = new Vector4(
                m_ShadowsMidtonesHighlights.shadowsStart.value,
                m_ShadowsMidtonesHighlights.shadowsEnd.value,
                m_ShadowsMidtonesHighlights.highlightsStart.value,
                m_ShadowsMidtonesHighlights.highlightsEnd.value
            );
        }

        void ComputeLiftGammaGain(out Vector4 lift, out Vector4 gamma, out Vector4 gain)
        {
            lift = m_LiftGammaGain.lift.value;
            lift.x = Mathf.GammaToLinearSpace(lift.x) * 0.15f;
            lift.y = Mathf.GammaToLinearSpace(lift.y) * 0.15f;
            lift.z = Mathf.GammaToLinearSpace(lift.z) * 0.15f;

            float lumLift = ColorUtils.Luminance(lift);
            lift.x = lift.x - lumLift + lift.w;
            lift.y = lift.y - lumLift + lift.w;
            lift.z = lift.z - lumLift + lift.w;
            lift.w = 0f;

            gamma = m_LiftGammaGain.gamma.value;
            gamma.x = Mathf.GammaToLinearSpace(gamma.x) * 0.8f;
            gamma.y = Mathf.GammaToLinearSpace(gamma.y) * 0.8f;
            gamma.z = Mathf.GammaToLinearSpace(gamma.z) * 0.8f;

            float lumGamma = ColorUtils.Luminance(gamma);
            gamma.w += 1f;
            gamma.x = 1f / Mathf.Max(gamma.x - lumGamma + gamma.w, 1e-03f);
            gamma.y = 1f / Mathf.Max(gamma.y - lumGamma + gamma.w, 1e-03f);
            gamma.z = 1f / Mathf.Max(gamma.z - lumGamma + gamma.w, 1e-03f);
            gamma.w = 0f;

            gain = m_LiftGammaGain.gain.value;
            gain.x = Mathf.GammaToLinearSpace(gain.x) * 0.8f;
            gain.y = Mathf.GammaToLinearSpace(gain.y) * 0.8f;
            gain.z = Mathf.GammaToLinearSpace(gain.z) * 0.8f;

            float lumGain = ColorUtils.Luminance(gain);
            gain.w += 1f;
            gain.x = gain.x - lumGain + gain.w;
            gain.y = gain.y - lumGain + gain.w;
            gain.z = gain.z - lumGain + gain.w;
            gain.w = 0f;
        }

        void ComputeSplitToning(out Vector4 shadows, out Vector4 highlights)
        {
            // As counter-intuitive as it is, to make split-toning work the same way it does in
            // Adobe products we have to do all the maths in sRGB... So do not convert these to
            // linear before sending them to the shader, this isn't a bug!
            shadows = m_SplitToning.shadows.value;
            highlights = m_SplitToning.highlights.value;

            // Balance is stored in `shadows.w`
            shadows.w = m_SplitToning.balance.value / 100f;
            highlights.w = 0f;
        }

        TextureHandle ColorGradingPass(RenderGraph renderGraph, HDCamera hdCamera)
        {
            using (var builder = renderGraph.AddRenderPass<ColorGradingPassData>("Color Grading", out var passData, ProfilingSampler.Get(HDProfileId.ColorGradingLUTBuilder)))
            {
                TextureHandle logLut = renderGraph.CreateTexture(new TextureDesc(m_LutSize, m_LutSize)
                {
                    name = "Color Grading Log Lut",
                    dimension = TextureDimension.Tex3D,
                    slices = m_LutSize,
                    depthBufferBits = DepthBits.None,
                    colorFormat = m_LutFormat,
                    filterMode = FilterMode.Bilinear,
                    wrapMode = TextureWrapMode.Clamp,
                    anisoLevel = 0,
                    useMipMap = false,
                    enableRandomWrite = true
                });

                PrepareColorGradingParameters(passData);
                passData.logLut = builder.WriteTexture(logLut);

                builder.SetRenderFunc(
                    (ColorGradingPassData data, RenderGraphContext ctx) =>
                    {
                        var builderCS = data.builderCS;
                        var builderKernel = data.builderKernel;

                        // Fill-in constant buffers & textures.
                        // TODO: replace with a real constant buffers
                        ctx.cmd.SetComputeTextureParam(builderCS, builderKernel, HDShaderIDs._OutputTexture, data.logLut);
                        ctx.cmd.SetComputeVectorParam(builderCS, HDShaderIDs._Size, new Vector4(data.lutSize, 1f / (data.lutSize - 1f), 0f, 0f));
                        ctx.cmd.SetComputeVectorParam(builderCS, HDShaderIDs._ColorBalance, data.lmsColorBalance);
                        ctx.cmd.SetComputeVectorParam(builderCS, HDShaderIDs._ColorFilter, data.colorFilter);
                        ctx.cmd.SetComputeVectorParam(builderCS, HDShaderIDs._ChannelMixerRed, data.channelMixerR);
                        ctx.cmd.SetComputeVectorParam(builderCS, HDShaderIDs._ChannelMixerGreen, data.channelMixerG);
                        ctx.cmd.SetComputeVectorParam(builderCS, HDShaderIDs._ChannelMixerBlue, data.channelMixerB);
                        ctx.cmd.SetComputeVectorParam(builderCS, HDShaderIDs._HueSatCon, data.hueSatCon);
                        ctx.cmd.SetComputeVectorParam(builderCS, HDShaderIDs._Lift, data.lift);
                        ctx.cmd.SetComputeVectorParam(builderCS, HDShaderIDs._Gamma, data.gamma);
                        ctx.cmd.SetComputeVectorParam(builderCS, HDShaderIDs._Gain, data.gain);
                        ctx.cmd.SetComputeVectorParam(builderCS, HDShaderIDs._Shadows, data.shadows);
                        ctx.cmd.SetComputeVectorParam(builderCS, HDShaderIDs._Midtones, data.midtones);
                        ctx.cmd.SetComputeVectorParam(builderCS, HDShaderIDs._Highlights, data.highlights);
                        ctx.cmd.SetComputeVectorParam(builderCS, HDShaderIDs._ShaHiLimits, data.shadowsHighlightsLimits);
                        ctx.cmd.SetComputeVectorParam(builderCS, HDShaderIDs._SplitShadows, data.splitShadows);
                        ctx.cmd.SetComputeVectorParam(builderCS, HDShaderIDs._SplitHighlights, data.splitHighlights);

                        // YRGB
                        ctx.cmd.SetComputeTextureParam(builderCS, builderKernel, HDShaderIDs._CurveMaster, data.curves.master.value.GetTexture());
                        ctx.cmd.SetComputeTextureParam(builderCS, builderKernel, HDShaderIDs._CurveRed, data.curves.red.value.GetTexture());
                        ctx.cmd.SetComputeTextureParam(builderCS, builderKernel, HDShaderIDs._CurveGreen, data.curves.green.value.GetTexture());
                        ctx.cmd.SetComputeTextureParam(builderCS, builderKernel, HDShaderIDs._CurveBlue, data.curves.blue.value.GetTexture());

                        // Secondary curves
                        ctx.cmd.SetComputeTextureParam(builderCS, builderKernel, HDShaderIDs._CurveHueVsHue, data.curves.hueVsHue.value.GetTexture());
                        ctx.cmd.SetComputeTextureParam(builderCS, builderKernel, HDShaderIDs._CurveHueVsSat, data.curves.hueVsSat.value.GetTexture());
                        ctx.cmd.SetComputeTextureParam(builderCS, builderKernel, HDShaderIDs._CurveLumVsSat, data.curves.lumVsSat.value.GetTexture());
                        ctx.cmd.SetComputeTextureParam(builderCS, builderKernel, HDShaderIDs._CurveSatVsSat, data.curves.satVsSat.value.GetTexture());

                        // Artist-driven tonemap curve
                        if (data.tonemappingMode == TonemappingMode.Custom)
                        {
                            ctx.cmd.SetComputeVectorParam(builderCS, HDShaderIDs._CustomToneCurve, data.hableCurve.uniforms.curve);
                            ctx.cmd.SetComputeVectorParam(builderCS, HDShaderIDs._ToeSegmentA, data.hableCurve.uniforms.toeSegmentA);
                            ctx.cmd.SetComputeVectorParam(builderCS, HDShaderIDs._ToeSegmentB, data.hableCurve.uniforms.toeSegmentB);
                            ctx.cmd.SetComputeVectorParam(builderCS, HDShaderIDs._MidSegmentA, data.hableCurve.uniforms.midSegmentA);
                            ctx.cmd.SetComputeVectorParam(builderCS, HDShaderIDs._MidSegmentB, data.hableCurve.uniforms.midSegmentB);
                            ctx.cmd.SetComputeVectorParam(builderCS, HDShaderIDs._ShoSegmentA, data.hableCurve.uniforms.shoSegmentA);
                            ctx.cmd.SetComputeVectorParam(builderCS, HDShaderIDs._ShoSegmentB, data.hableCurve.uniforms.shoSegmentB);
                        }
                        else if (data.tonemappingMode == TonemappingMode.External)
                        {
                            ctx.cmd.SetComputeTextureParam(builderCS, builderKernel, HDShaderIDs._LogLut3D, data.externalLuT);
                            ctx.cmd.SetComputeVectorParam(builderCS, HDShaderIDs._LogLut3D_Params, new Vector4(1f / data.lutSize, data.lutSize - 1f, data.lutContribution, 0f));
                        }

                        // Misc parameters
                        ctx.cmd.SetComputeVectorParam(builderCS, HDShaderIDs._Params, data.miscParams);

                        // Generate the lut
                        // See the note about Metal & Intel in LutBuilder3D.compute
                        // GetKernelThreadGroupSizes  is currently broken on some binary versions.
                        //builderCS.GetKernelThreadGroupSizes(builderKernel, out uint threadX, out uint threadY, out uint threadZ);
                        uint threadX = 4;
                        uint threadY = 4;
                        uint threadZ = 4;
                        ctx.cmd.DispatchCompute(builderCS, builderKernel,
                            (int)((data.lutSize + threadX - 1u) / threadX),
                            (int)((data.lutSize + threadY - 1u) / threadY),
                            (int)((data.lutSize + threadZ - 1u) / threadZ)
                        );
                    });

                return passData.logLut;
            }
        }

        #endregion

        #region Uber Post
        // Grabs all active feature flags
        UberPostFeatureFlags GetUberFeatureFlags(bool isSceneView)
        {
            var flags = UberPostFeatureFlags.None;

            if (m_ChromaticAberration.IsActive() && m_ChromaticAberrationFS)
                flags |= UberPostFeatureFlags.ChromaticAberration;

            if (m_Vignette.IsActive() && m_VignetteFS)
                flags |= UberPostFeatureFlags.Vignette;

            if (m_LensDistortion.IsActive() && !isSceneView && m_LensDistortionFS)
                flags |= UberPostFeatureFlags.LensDistortion;

            if (PostProcessEnableAlpha())
            {
                flags |= UberPostFeatureFlags.EnableAlpha;
            }

            return flags;
        }

        void PrepareLensDistortionParameters(UberPostPassData data, UberPostFeatureFlags flags)
        {
            if ((flags & UberPostFeatureFlags.LensDistortion) != UberPostFeatureFlags.LensDistortion)
                return;

            data.uberPostCS.EnableKeyword("LENS_DISTORTION");

            float amount = 1.6f * Mathf.Max(Mathf.Abs(m_LensDistortion.intensity.value * 100f), 1f);
            float theta = Mathf.Deg2Rad * Mathf.Min(160f, amount);
            float sigma = 2f * Mathf.Tan(theta * 0.5f);
            var center = m_LensDistortion.center.value * 2f - Vector2.one;
            data.lensDistortionParams1 = new Vector4(
                center.x,
                center.y,
                Mathf.Max(m_LensDistortion.xMultiplier.value, 1e-4f),
                Mathf.Max(m_LensDistortion.yMultiplier.value, 1e-4f)
            );
            data.lensDistortionParams2 = new Vector4(
                m_LensDistortion.intensity.value >= 0f ? theta : 1f / theta,
                sigma,
                1f / m_LensDistortion.scale.value,
                m_LensDistortion.intensity.value * 100f
            );
        }

        void PrepareChromaticAberrationParameters(UberPostPassData data, UberPostFeatureFlags flags)
        {
            if ((flags & UberPostFeatureFlags.ChromaticAberration) != UberPostFeatureFlags.ChromaticAberration)
                return;

            data.uberPostCS.EnableKeyword("CHROMATIC_ABERRATION");

            var spectralLut = m_ChromaticAberration.spectralLut.value;

            // If no spectral lut is set, use a pre-generated one
            if (spectralLut == null)
            {
                if (m_InternalSpectralLut == null)
                {
                    m_InternalSpectralLut = new Texture2D(3, 1, GraphicsFormat.R8G8B8A8_SRGB, TextureCreationFlags.None)
                    {
                        name = "Chromatic Aberration Spectral LUT",
                        filterMode = FilterMode.Bilinear,
                        wrapMode = TextureWrapMode.Clamp,
                        anisoLevel = 0,
                        hideFlags = HideFlags.DontSave
                    };

                    m_InternalSpectralLut.SetPixels(new[]
                    {
                        new Color(1f, 0f, 0f, 1f),
                        new Color(0f, 1f, 0f, 1f),
                        new Color(0f, 0f, 1f, 1f)
                    });

                    m_InternalSpectralLut.Apply();
                }

                spectralLut = m_InternalSpectralLut;
            }

            data.spectralLut = spectralLut;
            data.chromaticAberrationParameters = new Vector4(m_ChromaticAberration.intensity.value * 0.05f, m_ChromaticAberration.maxSamples, 0f, 0f);
        }

        void PrepareVignetteParameters(UberPostPassData data, UberPostFeatureFlags flags)
        {
            if ((flags & UberPostFeatureFlags.Vignette) != UberPostFeatureFlags.Vignette)
                return;

            data.uberPostCS.EnableKeyword("VIGNETTE");

            if (m_Vignette.mode.value == VignetteMode.Procedural)
            {
                float roundness = (1f - m_Vignette.roundness.value) * 6f + m_Vignette.roundness.value;
                data.vignetteParams1 = new Vector4(m_Vignette.center.value.x, m_Vignette.center.value.y, 0f, 0f);
                data.vignetteParams2 = new Vector4(m_Vignette.intensity.value * 3f, m_Vignette.smoothness.value * 5f, roundness, m_Vignette.rounded.value ? 1f : 0f);
                data.vignetteColor = m_Vignette.color.value;
                data.vignetteMask = Texture2D.blackTexture;
            }
            else // Masked
            {
                var color = m_Vignette.color.value;
                color.a = Mathf.Clamp01(m_Vignette.opacity.value);

                data.vignetteParams1 = new Vector4(0f, 0f, 1f, 0f);
                data.vignetteColor = color;
                data.vignetteMask = m_Vignette.mask.value;
            }
        }

        Vector4 GetBloomThresholdParams()
        {
            const float k_Softness = 0.5f;
            float lthresh = Mathf.GammaToLinearSpace(m_Bloom.threshold.value);
            float knee = lthresh * k_Softness + 1e-5f;
            return new Vector4(lthresh, lthresh - knee, knee * 2f, 0.25f / knee);
        }

        void PrepareUberBloomParameters(UberPostPassData data, HDCamera camera)
        {
            float intensity = Mathf.Pow(2f, m_Bloom.intensity.value) - 1f; // Makes intensity easier to control
            var tint = m_Bloom.tint.value.linear;
            var luma = ColorUtils.Luminance(tint);
            tint = luma > 0f ? tint * (1f / luma) : Color.white;

            var dirtTexture = m_Bloom.dirtTexture.value == null ? Texture2D.blackTexture : m_Bloom.dirtTexture.value;
            int dirtEnabled = m_Bloom.dirtTexture.value != null && m_Bloom.dirtIntensity.value > 0f ? 1 : 0;
            float dirtRatio = (float)dirtTexture.width / (float)dirtTexture.height;
            float screenRatio = (float)postProcessViewportSize.x / (float)postProcessViewportSize.y;
            var dirtTileOffset = new Vector4(1f, 1f, 0f, 0f);
            float dirtIntensity = m_Bloom.dirtIntensity.value * intensity;

            if (dirtRatio > screenRatio)
            {
                dirtTileOffset.x = screenRatio / dirtRatio;
                dirtTileOffset.z = (1f - dirtTileOffset.x) * 0.5f;
            }
            else if (screenRatio > dirtRatio)
            {
                dirtTileOffset.y = dirtRatio / screenRatio;
                dirtTileOffset.w = (1f - dirtTileOffset.y) * 0.5f;
            }

            data.bloomDirtTexture = dirtTexture;
            data.bloomParams = new Vector4(intensity, dirtIntensity, 1f, dirtEnabled);
            data.bloomTint = (Vector4)tint;
            data.bloomDirtTileOffset = dirtTileOffset;
            data.bloomThreshold = GetBloomThresholdParams();
            data.bloomBicubicParams = m_BloomBicubicParams;
        }

        void PrepareAlphaScaleParameters(UberPostPassData data, HDCamera camera)
        {
            if (PostProcessEnableAlpha())
                data.alphaScaleBias = Compositor.CompositionManager.GetAlphaScaleAndBiasForCamera(camera);
            else
                data.alphaScaleBias = new Vector4(1.0f, 0.0f, 0.0f, 0.0f);
        }

        class UberPostPassData
        {
            public ComputeShader uberPostCS;
            public int uberPostKernel;
            public bool outputColorLog;
            public int width;
            public int height;
            public int viewCount;

            public Vector4 logLutSettings;

            public Vector4 lensDistortionParams1;
            public Vector4 lensDistortionParams2;

            public Texture spectralLut;
            public Vector4 chromaticAberrationParameters;

            public Vector4 vignetteParams1;
            public Vector4 vignetteParams2;
            public Vector4 vignetteColor;
            public Texture vignetteMask;

            public Texture bloomDirtTexture;
            public Vector4 bloomParams;
            public Vector4 bloomTint;
            public Vector4 bloomBicubicParams;
            public Vector4 bloomDirtTileOffset;
            public Vector4 bloomThreshold;

            public Vector4 alphaScaleBias;

            public TextureHandle source;
            public TextureHandle destination;
            public TextureHandle logLut;
            public TextureHandle bloomTexture;
        }

        TextureHandle UberPass(RenderGraph renderGraph, HDCamera hdCamera, TextureHandle logLut, TextureHandle bloomTexture, TextureHandle source)
        {
            bool isSceneView = hdCamera.camera.cameraType == CameraType.SceneView;
            using (var builder = renderGraph.AddRenderPass<UberPostPassData>("Uber Post", out var passData, ProfilingSampler.Get(HDProfileId.UberPost)))
            {
                TextureHandle dest = GetPostprocessOutputHandle(renderGraph, "Uber Post Destination");

                // Feature flags are passed to all effects and it's their responsibility to check
                // if they are used or not so they can set default values if needed
                passData.uberPostCS = defaultResources.shaders.uberPostCS;
                passData.uberPostCS.shaderKeywords = null;
                var featureFlags = GetUberFeatureFlags(isSceneView);
                passData.uberPostKernel = passData.uberPostCS.FindKernel("Uber");
                if (PostProcessEnableAlpha())
                {
                    passData.uberPostCS.EnableKeyword("ENABLE_ALPHA");
                }

                if (hdCamera.DynResRequest.enabled && hdCamera.DynResRequest.filter == DynamicResUpscaleFilter.EdgeAdaptiveScalingUpres && DynamicResolutionHandler.instance.upsamplerSchedule == DynamicResolutionHandler.UpsamplerScheduleType.AfterPost)
                {
                    passData.uberPostCS.EnableKeyword("GAMMA2_OUTPUT");
                }

                passData.outputColorLog = m_CurrentDebugDisplaySettings.data.fullScreenDebugMode == FullScreenDebugMode.ColorLog;
                passData.width = postProcessViewportSize.x;
                passData.height = postProcessViewportSize.y;
                passData.viewCount = hdCamera.viewCount;

                // Color grading
                // This should be EV100 instead of EV but given that EV100(0) isn't equal to 1, it means
                // we can't use 0 as the default neutral value which would be confusing to users
                float postExposureLinear = Mathf.Pow(2f, m_ColorAdjustments.postExposure.value);
                passData.logLutSettings = new Vector4(1f / m_LutSize, m_LutSize - 1f, postExposureLinear, 0f);

                // Setup the rest of the effects
                PrepareLensDistortionParameters(passData, featureFlags);
                PrepareChromaticAberrationParameters(passData, featureFlags);
                PrepareVignetteParameters(passData, featureFlags);
                PrepareUberBloomParameters(passData, hdCamera);
                PrepareAlphaScaleParameters(passData, hdCamera);

                passData.source = builder.ReadTexture(source);
                passData.bloomTexture = builder.ReadTexture(bloomTexture);
                passData.logLut = builder.ReadTexture(logLut);
                passData.destination = builder.WriteTexture(dest);

                builder.SetRenderFunc(
                    (UberPostPassData data, RenderGraphContext ctx) =>
                    {
                        // Color grading
                        ctx.cmd.SetComputeTextureParam(data.uberPostCS, data.uberPostKernel, HDShaderIDs._LogLut3D, data.logLut);
                        ctx.cmd.SetComputeVectorParam(data.uberPostCS, HDShaderIDs._LogLut3D_Params, data.logLutSettings);

                        // Lens distortion
                        ctx.cmd.SetComputeVectorParam(data.uberPostCS, HDShaderIDs._DistortionParams1, data.lensDistortionParams1);
                        ctx.cmd.SetComputeVectorParam(data.uberPostCS, HDShaderIDs._DistortionParams2, data.lensDistortionParams2);

                        // Chromatic aberration
                        ctx.cmd.SetComputeTextureParam(data.uberPostCS, data.uberPostKernel, HDShaderIDs._ChromaSpectralLut, data.spectralLut);
                        ctx.cmd.SetComputeVectorParam(data.uberPostCS, HDShaderIDs._ChromaParams, data.chromaticAberrationParameters);

                        // Vignette
                        ctx.cmd.SetComputeVectorParam(data.uberPostCS, HDShaderIDs._VignetteParams1, data.vignetteParams1);
                        ctx.cmd.SetComputeVectorParam(data.uberPostCS, HDShaderIDs._VignetteParams2, data.vignetteParams2);
                        ctx.cmd.SetComputeVectorParam(data.uberPostCS, HDShaderIDs._VignetteColor, data.vignetteColor);
                        ctx.cmd.SetComputeTextureParam(data.uberPostCS, data.uberPostKernel, HDShaderIDs._VignetteMask, data.vignetteMask);

                        // Bloom
                        ctx.cmd.SetComputeTextureParam(data.uberPostCS, data.uberPostKernel, HDShaderIDs._BloomTexture, data.bloomTexture);
                        ctx.cmd.SetComputeTextureParam(data.uberPostCS, data.uberPostKernel, HDShaderIDs._BloomDirtTexture, data.bloomDirtTexture);
                        ctx.cmd.SetComputeVectorParam(data.uberPostCS, HDShaderIDs._BloomParams, data.bloomParams);
                        ctx.cmd.SetComputeVectorParam(data.uberPostCS, HDShaderIDs._BloomTint, data.bloomTint);
                        ctx.cmd.SetComputeVectorParam(data.uberPostCS, HDShaderIDs._BloomBicubicParams, data.bloomBicubicParams);
                        ctx.cmd.SetComputeVectorParam(data.uberPostCS, HDShaderIDs._BloomDirtScaleOffset, data.bloomDirtTileOffset);
                        ctx.cmd.SetComputeVectorParam(data.uberPostCS, HDShaderIDs._BloomThreshold, data.bloomThreshold);

                        // Alpha scale and bias (only used when alpha is enabled)
                        ctx.cmd.SetComputeVectorParam(data.uberPostCS, HDShaderIDs._AlphaScaleBias, data.alphaScaleBias);

                        // Dispatch uber post
                        ctx.cmd.SetComputeVectorParam(data.uberPostCS, "_DebugFlags", new Vector4(data.outputColorLog ? 1 : 0, 0, 0, 0));
                        ctx.cmd.SetComputeTextureParam(data.uberPostCS, data.uberPostKernel, HDShaderIDs._InputTexture, data.source);
                        ctx.cmd.SetComputeTextureParam(data.uberPostCS, data.uberPostKernel, HDShaderIDs._OutputTexture, data.destination);
                        ctx.cmd.DispatchCompute(data.uberPostCS, data.uberPostKernel, (data.width + 7) / 8, (data.height + 7) / 8, data.viewCount);
                    });

                source = passData.destination;
            }

            return source;
        }

        #endregion

        #region FXAA
        class FXAAData
        {
            public ComputeShader fxaaCS;
            public int fxaaKernel;
            public int width;
            public int height;
            public int viewCount;

            public TextureHandle source;
            public TextureHandle destination;
        }

        TextureHandle FXAAPass(RenderGraph renderGraph, HDCamera hdCamera, TextureHandle source)
        {
            if (hdCamera.DynResRequest.enabled &&     // Dynamic resolution is on.
                hdCamera.antialiasing == HDAdditionalCameraData.AntialiasingMode.FastApproximateAntialiasing &&
                m_AntialiasingFS)
            {
                using (var builder = renderGraph.AddRenderPass<FXAAData>("FXAA", out var passData, ProfilingSampler.Get(HDProfileId.FXAA)))
                {
                    passData.fxaaCS = defaultResources.shaders.FXAACS;
                    passData.fxaaKernel = passData.fxaaCS.FindKernel("FXAA");
                    passData.width = postProcessViewportSize.x;
                    passData.height = postProcessViewportSize.y;
                    passData.viewCount = hdCamera.viewCount;

                    passData.source = builder.ReadTexture(source);
                    passData.destination = builder.WriteTexture(GetPostprocessOutputHandle(renderGraph, "FXAA Destination"));;

                    passData.fxaaCS.shaderKeywords = null;
                    if (PostProcessEnableAlpha())
                        passData.fxaaCS.EnableKeyword("ENABLE_ALPHA");

                    builder.SetRenderFunc(
                        (FXAAData data, RenderGraphContext ctx) =>
                        {
                            ctx.cmd.SetComputeTextureParam(data.fxaaCS, data.fxaaKernel, HDShaderIDs._InputTexture, data.source);
                            ctx.cmd.SetComputeTextureParam(data.fxaaCS, data.fxaaKernel, HDShaderIDs._OutputTexture, data.destination);
                            ctx.cmd.DispatchCompute(data.fxaaCS, data.fxaaKernel, (data.width + 7) / 8, (data.height + 7) / 8, data.viewCount);
                        });

                    source = passData.destination;
                }
            }

            return source;
        }

        #endregion

        #region CAS
        class CASData
        {
            public ComputeShader casCS;
            public int initKernel;
            public int mainKernel;
            public int viewCount;
            public int inputWidth;
            public int inputHeight;
            public int outputWidth;
            public int outputHeight;

            public TextureHandle source;
            public TextureHandle destination;

            public ComputeBufferHandle casParametersBuffer;
        }

        TextureHandle ContrastAdaptiveSharpeningPass(RenderGraph renderGraph, HDCamera hdCamera, TextureHandle source)
        {
            if (hdCamera.DynResRequest.enabled && hdCamera.DynResRequest.filter == DynamicResUpscaleFilter.ContrastAdaptiveSharpen)
            {
                using (var builder = renderGraph.AddRenderPass<CASData>("Contrast Adaptive Sharpen", out var passData, ProfilingSampler.Get(HDProfileId.ContrastAdaptiveSharpen)))
                {
                    passData.casCS = defaultResources.shaders.contrastAdaptiveSharpenCS;
                    passData.initKernel = passData.casCS.FindKernel("KInitialize");
                    passData.mainKernel = passData.casCS.FindKernel("KMain");
                    passData.viewCount = hdCamera.viewCount;
                    passData.inputWidth = postProcessViewportSize.x;
                    passData.inputHeight = postProcessViewportSize.y;
                    passData.outputWidth = Mathf.RoundToInt(hdCamera.finalViewport.width);
                    passData.outputHeight = Mathf.RoundToInt(hdCamera.finalViewport.height);
                    passData.source = builder.ReadTexture(source);
                    passData.destination = builder.WriteTexture(GetPostprocessUpsampledOutputHandle(renderGraph, "Contrast Adaptive Sharpen Destination"));;
                    passData.casParametersBuffer = builder.CreateTransientComputeBuffer(new ComputeBufferDesc(2, sizeof(uint) * 4) { name = "Cas Parameters" });

                    builder.SetRenderFunc(
                        (CASData data, RenderGraphContext ctx) =>
                        {
                            ctx.cmd.SetComputeFloatParam(data.casCS, HDShaderIDs._Sharpness, 1);
                            ctx.cmd.SetComputeTextureParam(data.casCS, data.mainKernel, HDShaderIDs._InputTexture, data.source);
                            ctx.cmd.SetComputeVectorParam(data.casCS, HDShaderIDs._InputTextureDimensions, new Vector4(data.inputWidth, data.inputHeight));
                            ctx.cmd.SetComputeTextureParam(data.casCS, data.mainKernel, HDShaderIDs._OutputTexture, data.destination);
                            ctx.cmd.SetComputeVectorParam(data.casCS, HDShaderIDs._OutputTextureDimensions, new Vector4(data.outputWidth, data.outputHeight));
                            ctx.cmd.SetComputeBufferParam(data.casCS, data.initKernel, "CasParameters", data.casParametersBuffer);
                            ctx.cmd.SetComputeBufferParam(data.casCS, data.mainKernel, "CasParameters", data.casParametersBuffer);
                            ctx.cmd.DispatchCompute(data.casCS, data.initKernel, 1, 1, 1);

                            int dispatchX = HDUtils.DivRoundUp(data.outputWidth, 16);
                            int dispatchY = HDUtils.DivRoundUp(data.outputHeight, 16);

                            ctx.cmd.DispatchCompute(data.casCS, data.mainKernel, dispatchX, dispatchY, data.viewCount);
                        });

                    source = passData.destination;
                }
            }
            return source;
        }

        #endregion

        #region RCAS
        class RCASData
        {
            public ComputeShader rcasCS;
            public int initKernel;
            public int mainKernel;
            public int viewCount;
            public int inputWidth;
            public int inputHeight;
            public int outputWidth;
            public int outputHeight;

            public TextureHandle source;
            public TextureHandle destination;

            public ComputeBufferHandle casParametersBuffer;
        }

        TextureHandle RobustContrastAdaptiveSharpeningPass(RenderGraph renderGraph, HDCamera hdCamera, TextureHandle source)
        {
            if (hdCamera.DynResRequest.enabled && hdCamera.DynResRequest.filter == DynamicResUpscaleFilter.EdgeAdaptiveScalingUpres)
            {
                using (var builder = renderGraph.AddRenderPass<RCASData>("Robust Contrast Adaptive Sharpen", out var passData, ProfilingSampler.Get(HDProfileId.RobustContrastAdaptiveSharpen)))
                {
                    passData.rcasCS = defaultResources.shaders.robustContrastAdaptiveSharpenCS;
                    if (PostProcessEnableAlpha())
                        passData.rcasCS.EnableKeyword("ENABLE_ALPHA");
                    else
                        passData.rcasCS.DisableKeyword("ENABLE_ALPHA");
                    passData.initKernel = passData.rcasCS.FindKernel("KInitialize");
                    passData.mainKernel = passData.rcasCS.FindKernel("KMain");
                    passData.viewCount = hdCamera.viewCount;
                    passData.inputWidth = Mathf.RoundToInt(hdCamera.finalViewport.width);
                    passData.inputHeight = Mathf.RoundToInt(hdCamera.finalViewport.height);
                    passData.outputWidth = Mathf.RoundToInt(hdCamera.finalViewport.width);
                    passData.outputHeight = Mathf.RoundToInt(hdCamera.finalViewport.height);
                    passData.source = builder.ReadTexture(source);
                    passData.destination = builder.WriteTexture(GetPostprocessUpsampledOutputHandle(renderGraph, "Robust Contrast Adaptive Sharpen Destination"));
                    passData.casParametersBuffer = builder.CreateTransientComputeBuffer(new ComputeBufferDesc(1, sizeof(uint) * 4) { name = "Robust Cas Parameters" });

                    builder.SetRenderFunc(
                        (RCASData data, RenderGraphContext ctx) =>
                        {
                            ctx.cmd.SetComputeFloatParam(data.rcasCS, HDShaderIDs._RCASScale, 1.0f);
                            ctx.cmd.SetComputeTextureParam(data.rcasCS, data.mainKernel, HDShaderIDs._InputTexture, data.source);
                            ctx.cmd.SetComputeTextureParam(data.rcasCS, data.mainKernel, HDShaderIDs._OutputTexture, data.destination);
                            ctx.cmd.SetComputeBufferParam(data.rcasCS, data.initKernel, HDShaderIDs._RCasParameters, data.casParametersBuffer);
                            ctx.cmd.SetComputeBufferParam(data.rcasCS, data.mainKernel, HDShaderIDs._RCasParameters, data.casParametersBuffer);
                            ctx.cmd.DispatchCompute(data.rcasCS, data.initKernel, 1, 1, 1);

                            int dispatchX = HDUtils.DivRoundUp(data.outputWidth, 8);
                            int dispatchY = HDUtils.DivRoundUp(data.outputHeight, 8);

                            ctx.cmd.DispatchCompute(data.rcasCS, data.mainKernel, dispatchX, dispatchY, data.viewCount);
                        });

                    source = passData.destination;
                }
            }
            return source;
        }

        #endregion

        #region EASU
        class EASUData
        {
            public ComputeShader easuCS;
            public int initKernel;
            public int mainKernel;
            public int viewCount;
            public int inputWidth;
            public int inputHeight;
            public int outputWidth;
            public int outputHeight;

            public TextureHandle source;
            public TextureHandle destination;

            public ComputeBufferHandle easuParameterBuffer;
        }

        TextureHandle EdgeAdaptiveSpatialUpsampling(RenderGraph renderGraph, HDCamera hdCamera, TextureHandle source)
        {
            if (hdCamera.DynResRequest.enabled && hdCamera.DynResRequest.filter == DynamicResUpscaleFilter.EdgeAdaptiveScalingUpres)
            {
                using (var builder = renderGraph.AddRenderPass<EASUData>("Edge Adaptive Spatial Upsampling", out var passData, ProfilingSampler.Get(HDProfileId.EdgeAdaptiveSpatialUpsampling)))
                {
                    passData.easuCS = defaultResources.shaders.edgeAdaptiveSpatialUpsamplingCS;
                    if (PostProcessEnableAlpha())
                        passData.easuCS.EnableKeyword("ENABLE_ALPHA");
                    else
                        passData.easuCS.DisableKeyword("ENABLE_ALPHA");
                    passData.initKernel = passData.easuCS.FindKernel("KInitialize");
                    passData.mainKernel = passData.easuCS.FindKernel("KMain");
                    passData.viewCount = hdCamera.viewCount;
                    passData.inputWidth = hdCamera.actualWidth;
                    passData.inputHeight = hdCamera.actualHeight;
                    passData.outputWidth = Mathf.RoundToInt(hdCamera.finalViewport.width);
                    passData.outputHeight = Mathf.RoundToInt(hdCamera.finalViewport.height);
                    passData.source = builder.ReadTexture(source);
                    passData.destination = builder.WriteTexture(GetPostprocessUpsampledOutputHandle(renderGraph, "Edge Adaptive Spatial Upsampling"));
                    passData.easuParameterBuffer = builder.CreateTransientComputeBuffer(new ComputeBufferDesc(4, sizeof(uint) * 4) { name = "EASU Parameters" });

                    builder.SetRenderFunc(
                        (EASUData data, RenderGraphContext ctx) =>
                        {
                            var sourceTexture = (RenderTexture)data.source;
                            var inputTextureSize = new Vector4(sourceTexture.width, sourceTexture.height);
                            if (DynamicResolutionHandler.instance.HardwareDynamicResIsEnabled())
                            {
                                var maxScaledSz = DynamicResolutionHandler.instance.ApplyScalesOnSize(new Vector2Int(RTHandles.maxWidth, RTHandles.maxHeight));
                                inputTextureSize = new Vector4(maxScaledSz.x, maxScaledSz.y);
                            }
                            ctx.cmd.SetComputeTextureParam(data.easuCS, data.mainKernel, HDShaderIDs._InputTexture, data.source);
                            ctx.cmd.SetComputeVectorParam(data.easuCS, HDShaderIDs._EASUViewportSize,   new Vector4(data.inputWidth, data.inputHeight));
                            ctx.cmd.SetComputeVectorParam(data.easuCS, HDShaderIDs._EASUInputImageSize, inputTextureSize);
                            ctx.cmd.SetComputeTextureParam(data.easuCS, data.mainKernel, HDShaderIDs._OutputTexture, data.destination);
                            ctx.cmd.SetComputeVectorParam(data.easuCS, HDShaderIDs._EASUOutputSize, new Vector4(data.outputWidth, data.outputHeight, 1.0f / data.outputWidth, 1.0f / data.outputHeight));
                            ctx.cmd.SetComputeBufferParam(data.easuCS, data.initKernel, HDShaderIDs._EASUParameters, data.easuParameterBuffer);
                            ctx.cmd.SetComputeBufferParam(data.easuCS, data.mainKernel, HDShaderIDs._EASUParameters, data.easuParameterBuffer);
                            ctx.cmd.DispatchCompute(data.easuCS, data.initKernel, 1, 1, 1);

                            int dispatchX = HDUtils.DivRoundUp(data.outputWidth,  8);
                            int dispatchY = HDUtils.DivRoundUp(data.outputHeight, 8);

                            ctx.cmd.DispatchCompute(data.easuCS, data.mainKernel, dispatchX, dispatchY, data.viewCount);
                        });

                    source = passData.destination;
                }
            }
            return source;
        }

        #endregion

        #region Final Pass

        class FinalPassData
        {
            public bool postProcessEnabled;
            public bool performUpsampling;
            public Material finalPassMaterial;
            public HDCamera hdCamera;
            public BlueNoise blueNoise;
            public bool flipY;
            public System.Random random;
            public bool useFXAA;
            public bool enableAlpha;
            public bool keepAlpha;
            public bool dynamicResIsOn;
            public DynamicResUpscaleFilter dynamicResFilter;

            public bool filmGrainEnabled;
            public Texture filmGrainTexture;
            public float filmGrainIntensity;
            public float filmGrainResponse;

            public Vector2Int viewportSize;

            public bool ditheringEnabled;

            public TextureHandle source;
            public TextureHandle afterPostProcessTexture;
            public TextureHandle alphaTexture;
            public TextureHandle destination;
        }

        void FinalPass(RenderGraph renderGraph, HDCamera hdCamera, TextureHandle afterPostProcessTexture, TextureHandle alphaTexture, TextureHandle finalRT, TextureHandle source, BlueNoise blueNoise, bool flipY)
        {
            using (var builder = renderGraph.AddRenderPass<FinalPassData>("Final Pass", out var passData, ProfilingSampler.Get(HDProfileId.FinalPost)))
            {
                // General
                passData.postProcessEnabled = m_PostProcessEnabled;
                passData.performUpsampling = DynamicResolutionHandler.instance.upsamplerSchedule == DynamicResolutionHandler.UpsamplerScheduleType.AfterPost;
                passData.finalPassMaterial = m_FinalPassMaterial;
                passData.hdCamera = hdCamera;
                passData.blueNoise = blueNoise;
                passData.flipY = flipY;
                passData.random = m_Random;
                passData.enableAlpha = PostProcessEnableAlpha();
                passData.keepAlpha = m_KeepAlpha;
                passData.dynamicResIsOn = hdCamera.canDoDynamicResolution && hdCamera.DynResRequest.enabled;
                passData.dynamicResFilter = hdCamera.DynResRequest.filter;
                passData.useFXAA = hdCamera.antialiasing == HDAdditionalCameraData.AntialiasingMode.FastApproximateAntialiasing && !passData.dynamicResIsOn && m_AntialiasingFS;
                passData.viewportSize = postProcessViewportSize;

                // Film Grain
                passData.filmGrainEnabled = m_FilmGrain.IsActive() && m_FilmGrainFS;
                if (m_FilmGrain.type.value != FilmGrainLookup.Custom)
                    passData.filmGrainTexture = defaultResources.textures.filmGrainTex[(int)m_FilmGrain.type.value];
                else
                    passData.filmGrainTexture = m_FilmGrain.texture.value;
                passData.filmGrainIntensity = m_FilmGrain.intensity.value;
                passData.filmGrainResponse = m_FilmGrain.response.value;

                // Dithering
                passData.ditheringEnabled = hdCamera.dithering && m_DitheringFS;

                passData.source = builder.ReadTexture(source);
                passData.afterPostProcessTexture = builder.ReadTexture(afterPostProcessTexture);
                passData.alphaTexture = builder.ReadTexture(alphaTexture);
                passData.destination = builder.WriteTexture(finalRT);

                builder.SetRenderFunc(
                    (FinalPassData data, RenderGraphContext ctx) =>
                    {
                        // Final pass has to be done in a pixel shader as it will be the one writing straight
                        // to the backbuffer eventually
                        Material finalPassMaterial = data.finalPassMaterial;

                        finalPassMaterial.shaderKeywords = null;
                        finalPassMaterial.SetTexture(HDShaderIDs._InputTexture, data.source);

                        if (data.dynamicResIsOn)
                        {
                            if (data.performUpsampling)
                            {
                                switch (data.dynamicResFilter)
                                {
                                    case DynamicResUpscaleFilter.Bilinear:
                                        finalPassMaterial.EnableKeyword("BILINEAR");
                                        break;
                                    case DynamicResUpscaleFilter.CatmullRom:
                                        finalPassMaterial.EnableKeyword("CATMULL_ROM_4");
                                        break;
                                    case DynamicResUpscaleFilter.Lanczos:
                                        finalPassMaterial.EnableKeyword("LANCZOS");
                                        break;
                                    case DynamicResUpscaleFilter.ContrastAdaptiveSharpen:
                                    case DynamicResUpscaleFilter.EdgeAdaptiveScalingUpres:
                                        finalPassMaterial.EnableKeyword("BYPASS");
                                        break;
                                }
                            }
                            else
                            {
                                finalPassMaterial.EnableKeyword("BYPASS");
                            }
                        }

                        if (data.postProcessEnabled)
                        {
                            if (data.useFXAA)
                                finalPassMaterial.EnableKeyword("FXAA");

                            if (data.filmGrainEnabled)
                            {
                                if (data.filmGrainTexture != null) // Fail safe if the resources asset breaks :/
                                {
#if HDRP_DEBUG_STATIC_POSTFX
                                    float offsetX = 0;
                                    float offsetY = 0;
#else
                                    float offsetX = (float)(data.random.NextDouble());
                                    float offsetY = (float)(data.random.NextDouble());
#endif

                                    finalPassMaterial.EnableKeyword("GRAIN");
                                    finalPassMaterial.SetTexture(HDShaderIDs._GrainTexture, data.filmGrainTexture);
                                    finalPassMaterial.SetVector(HDShaderIDs._GrainParams, new Vector2(data.filmGrainIntensity * 4f, data.filmGrainResponse));

                                    float uvScaleX = (float)data.viewportSize.x / (float)data.filmGrainTexture.width;
                                    float uvScaleY = (float)data.viewportSize.y / (float)data.filmGrainTexture.height;
                                    float scaledOffsetX = offsetX * uvScaleX;
                                    float scaledOffsetY = offsetY * uvScaleY;

                                    finalPassMaterial.SetVector(HDShaderIDs._GrainTextureParams, new Vector4(uvScaleX, uvScaleY, offsetX, offsetY));
                                }
                            }

                            if (data.ditheringEnabled)
                            {
                                var blueNoiseTexture = data.blueNoise.textureArray16L;

#if HDRP_DEBUG_STATIC_POSTFX
                                int textureId = 0;
#else
                                int textureId = (int)data.hdCamera.GetCameraFrameCount() % blueNoiseTexture.depth;
#endif

                                finalPassMaterial.EnableKeyword("DITHER");
                                finalPassMaterial.SetTexture(HDShaderIDs._BlueNoiseTexture, blueNoiseTexture);
                                finalPassMaterial.SetVector(HDShaderIDs._DitherParams,
                                    new Vector3((float)data.viewportSize.x / blueNoiseTexture.width, (float)data.viewportSize.y / blueNoiseTexture.height, textureId));
                            }
                        }

                        RTHandle alphaRTHandle = data.alphaTexture; // Need explicit cast otherwise we get a wrong implicit conversion to RenderTexture :/
                        finalPassMaterial.SetTexture(HDShaderIDs._AlphaTexture, alphaRTHandle);
                        finalPassMaterial.SetFloat(HDShaderIDs._KeepAlpha, data.keepAlpha ? 1.0f : 0.0f);

                        if (data.enableAlpha)
                            finalPassMaterial.EnableKeyword("ENABLE_ALPHA");
                        else
                            finalPassMaterial.DisableKeyword("ENABLE_ALPHA");

                        finalPassMaterial.SetVector(HDShaderIDs._UVTransform,
                            data.flipY
                            ? new Vector4(1.0f, -1.0f, 0.0f, 1.0f)
                            : new Vector4(1.0f, 1.0f, 0.0f, 0.0f)
                        );

                        finalPassMaterial.SetVector(HDShaderIDs._ViewPortSize,
                            new Vector4(data.hdCamera.finalViewport.width, data.hdCamera.finalViewport.height, 1.0f / data.hdCamera.finalViewport.width, 1.0f / data.hdCamera.finalViewport.height));

                        // Blit to backbuffer
                        Rect backBufferRect = data.hdCamera.finalViewport;

                        // When post process is not the final pass, we render at (0,0) so that subsequent rendering does not have to bother about viewports.
                        // Final viewport is handled in the final blit in this case
                        if (!HDUtils.PostProcessIsFinalPass(data.hdCamera))
                        {
                            backBufferRect.x = backBufferRect.y = 0;
                        }

                        if (data.hdCamera.frameSettings.IsEnabled(FrameSettingsField.AfterPostprocess))
                        {
                            finalPassMaterial.EnableKeyword("APPLY_AFTER_POST");
                            finalPassMaterial.SetTexture(HDShaderIDs._AfterPostProcessTexture, data.afterPostProcessTexture);
                        }
                        else
                        {
                            finalPassMaterial.SetTexture(HDShaderIDs._AfterPostProcessTexture, TextureXR.GetBlackTexture());
                        }

                        HDUtils.DrawFullScreen(ctx.cmd, backBufferRect, finalPassMaterial, data.destination);
                    });
            }
        }

        #endregion
    }
}<|MERGE_RESOLUTION|>--- conflicted
+++ resolved
@@ -481,16 +481,12 @@
                 {
                     if (hdCamera.antialiasing == HDAdditionalCameraData.AntialiasingMode.TemporalAntialiasing)
                     {
-<<<<<<< HEAD
                         source = DoTemporalAntialiasing(renderGraph, hdCamera, depthBuffer, motionVectors, depthBufferMipChain, source, prepassOutput.stencilBuffer, postDoF: false, "TAA Destination");
                         if (hdCamera.IsTAAUEnabled())
                         {
                             SetCurrentResolutionGroup(renderGraph, hdCamera, ResolutionGroup.AfterDynamicResUpscale);
                         }
-=======
-                        source = DoTemporalAntialiasing(renderGraph, hdCamera, depthBuffer, motionVectors, depthBufferMipChain, source, postDoF: false, "TAA Destination");
                         RestoreNonjitteredMatrices(renderGraph, hdCamera);
->>>>>>> f121b436
                     }
                     else if (hdCamera.antialiasing == HDAdditionalCameraData.AntialiasingMode.SubpixelMorphologicalAntiAliasing)
                     {
