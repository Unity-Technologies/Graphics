--- conflicted
+++ resolved
@@ -162,11 +162,7 @@
 
         // Albedo + SSS Profile and mask / Specular occlusion (when no SSS)
         // This will be used during GBuffer and/or forward passes.
-<<<<<<< HEAD
-        TextureHandle CreateSSSBuffer(RenderGraph renderGraph, HDCamera hdCamera, bool msaa)
-=======
-        TextureHandle CreateSSSBuffer(RenderGraph renderGraph, MSAASamples msaaSamples)
->>>>>>> 7c04f234
+        TextureHandle CreateSSSBuffer(RenderGraph renderGraph, HDCamera hdCamera, MSAASamples msaaSamples)
         {
             bool msaa = msaaSamples != MSAASamples.None;
 #if UNITY_2020_2_OR_NEWER
@@ -181,13 +177,8 @@
                 colorFormat = GraphicsFormat.R8G8B8A8_SRGB,
                 enableRandomWrite = !msaa,
                 bindTextureMS = msaa,
-<<<<<<< HEAD
-                enableMSAA = msaa,
+                msaaSamples = msaaSamples,
                 clearBuffer = NeedClearGBuffer(hdCamera),
-=======
-                msaaSamples = msaaSamples,
-                clearBuffer = NeedClearGBuffer(),
->>>>>>> 7c04f234
                 clearColor = Color.clear,
                 name = msaa ? "SSSBufferMSAA" : "SSSBuffer"
 #if UNITY_2020_2_OR_NEWER
