using System;
using System.Collections.Generic; //needed for list of Custom Post Processes injections
using System.IO;
using UnityEngine.Serialization;
using UnityEngine.Experimental.Rendering;
#if UNITY_EDITOR
using UnityEditorInternal;
using UnityEditor;
#endif

namespace UnityEngine.Rendering.HighDefinition
{
    enum ShaderVariantLogLevel
    {
        Disabled,
        OnlyHDRPShaders,
        AllShaders,
    }

    enum LensAttenuationMode
    {
        ImperfectLens,
        PerfectLens
    }

    /// <summary>
    /// High Definition Render Pipeline's Global Settings.
    /// Global settings are unique per Render Pipeline type. In HD, Global Settings contain:
    /// - a default Volume (Global) combined with its Default Profile (defines which components are active by default)
    /// - the default Volume's profile
    /// - the LookDev Volume Profile
    /// - Frame Settings applied by default to Camera, ReflectionProbe
    /// - Various resources (such as Shaders) for runtime, editor-only, and raytracing
    /// </summary>
    [HDRPHelpURL("Default-Settings-Window")]
    partial class HDRenderPipelineGlobalSettings : RenderPipelineGlobalSettings
    {
        private static HDRenderPipelineGlobalSettings cachedInstance = null;

        /// <summary>
        /// Active HDRP Global Settings asset. If the value is null then no HDRenderPipelineGlobalSettings has been registered to the Graphics Settings with the HDRenderPipeline.
        /// </summary>
        public static HDRenderPipelineGlobalSettings instance
        {
            get
            {
                if (cachedInstance == null)
                    cachedInstance = GraphicsSettings.GetSettingsForRenderPipeline<HDRenderPipeline>() as HDRenderPipelineGlobalSettings;
                return cachedInstance;
            }
        }

        static internal void UpdateGraphicsSettings(HDRenderPipelineGlobalSettings newSettings)
        {
            if (newSettings == null || newSettings == cachedInstance)
                return;
            GraphicsSettings.RegisterRenderPipelineSettings<HDRenderPipeline>(newSettings as RenderPipelineGlobalSettings);
            cachedInstance = newSettings;
        }

#if UNITY_EDITOR
        //Making sure there is at least one HDRenderPipelineGlobalSettings instance in the project
        static internal HDRenderPipelineGlobalSettings Ensure(bool canCreateNewAsset = true)
        {
            if (instance == null || instance.Equals(null) || instance.m_Version == Version.First)
            {
                // Try to migrate HDRPAsset in Graphics. It can produce a HDRenderPipelineGlobalSettings
                // with data from former HDRPAsset if it is at a version allowing this.
                if (GraphicsSettings.defaultRenderPipeline is HDRenderPipelineAsset hdrpAsset && hdrpAsset.IsVersionBelowAddedHDRenderPipelineGlobalSettings())
                {
                    // if possible we need to finish migration of hdrpAsset in order to grab value from it
                    (hdrpAsset as IMigratableAsset).Migrate();
                }
            }

            if (instance == null || instance.Equals(null))
            {
                //try load at default path
                HDRenderPipelineGlobalSettings loaded = AssetDatabase.LoadAssetAtPath<HDRenderPipelineGlobalSettings>($"Assets/{HDUserSettings.projectSettingsFolderPath}/HDRenderPipelineGlobalSettings.asset");

                if (loaded == null)
                {
                    //Use any available
                    IEnumerator<HDRenderPipelineGlobalSettings> enumerator = CoreUtils.LoadAllAssets<HDRenderPipelineGlobalSettings>().GetEnumerator();
                    if (enumerator.MoveNext())
                        loaded = enumerator.Current;
                }

                if (loaded != null)
                    UpdateGraphicsSettings(loaded);

                // No migration available and no asset available? Create one if allowed
                if (canCreateNewAsset && instance == null)
                {
                    var createdAsset = Create($"Assets/{HDUserSettings.projectSettingsFolderPath}/HDRenderPipelineGlobalSettings.asset");
                    UpdateGraphicsSettings(createdAsset);

                    Debug.LogWarning("No HDRP Global Settings Asset is assigned. One has been created for you. If you want to modify it, go to Project Settings > Graphics > HDRP Settings.");
                }

                if (instance == null)
                    Debug.LogError("Cannot find any HDRP Global Settings asset and Cannot create one from former used HDRP Asset.");

                Debug.Assert(instance, "Could not create HDRP's Global Settings - HDRP may not work correctly - Open the Graphics Window for additional help.");
            }

            // Attempt upgrade (do notiong if up to date)
            IMigratableAsset migratableAsset = instance;
            if (!migratableAsset.IsAtLastVersion())
                migratableAsset.Migrate();

            return instance;
        }

        void Reset()
        {
            UpdateRenderingLayerNames();
        }

        internal static HDRenderPipelineGlobalSettings Create(string path, HDRenderPipelineGlobalSettings dataSource = null)
        {
            HDRenderPipelineGlobalSettings assetCreated = null;

            //ensure folder tree exist
            CoreUtils.EnsureFolderTreeInAssetFilePath(path);

            //prevent any path conflict
            path = AssetDatabase.GenerateUniqueAssetPath(path);

            //asset creation
            assetCreated = ScriptableObject.CreateInstance<HDRenderPipelineGlobalSettings>();
            assetCreated.name = Path.GetFileName(path);
            AssetDatabase.CreateAsset(assetCreated, path);
            Debug.Assert(assetCreated);

            // copy data from provided source
            if (dataSource != null)
                EditorUtility.CopySerialized(dataSource, assetCreated);

            // ensure resources are here
            assetCreated.EnsureEditorResources(forceReload: true);
            assetCreated.EnsureRuntimeResources(forceReload: true);
            assetCreated.EnsureRayTracingResources(forceReload: true);
            assetCreated.GetOrCreateDefaultVolumeProfile();
            assetCreated.GetOrAssignLookDevVolumeProfile();

            return assetCreated;
        }

#endif // UNITY_EDITOR

        #region Volume
        private Volume s_DefaultVolume = null;

        internal Volume GetOrCreateDefaultVolume()
        {
            if (s_DefaultVolume == null || s_DefaultVolume.Equals(null))
            {
                var go = new GameObject("Default Volume") { hideFlags = HideFlags.HideAndDontSave };
                s_DefaultVolume = go.AddComponent<Volume>();
                s_DefaultVolume.isGlobal = true;
                s_DefaultVolume.priority = float.MinValue;
                s_DefaultVolume.sharedProfile = GetOrCreateDefaultVolumeProfile();
#if UNITY_EDITOR
                UnityEditor.AssemblyReloadEvents.beforeAssemblyReload += () =>
                {
                    DestroyDefaultVolume();
                };
#endif
            }

            if (
                // In case the asset was deleted or the reference removed
                s_DefaultVolume.sharedProfile == null || s_DefaultVolume.sharedProfile.Equals(null)
#if UNITY_EDITOR
                // In case the serialization recreated an empty volume sharedProfile
                || !UnityEditor.AssetDatabase.Contains(s_DefaultVolume.sharedProfile)
#endif
            )
            {
                s_DefaultVolume.sharedProfile = volumeProfile;
            }

            if (s_DefaultVolume.sharedProfile != volumeProfile)
            {
                s_DefaultVolume.sharedProfile = volumeProfile;
            }

            if (s_DefaultVolume == null)
            {
                Debug.LogError("[HDRP] Cannot Create Default Volume.");
            }

            return s_DefaultVolume;
        }

#if UNITY_EDITOR
        private void DestroyDefaultVolume()
        {
            if (s_DefaultVolume != null && !s_DefaultVolume.Equals(null))
            {
                CoreUtils.Destroy(s_DefaultVolume.gameObject);
                s_DefaultVolume = null;
            }
        }

#endif

        #endregion

        #region VolumeProfile

        [SerializeField, FormerlySerializedAs("m_VolumeProfileDefault")]
        private VolumeProfile m_DefaultVolumeProfile;

        internal VolumeProfile volumeProfile
        {
            get => m_DefaultVolumeProfile;
            set => m_DefaultVolumeProfile = value;
        }

        /// <summary>Get the current default VolumeProfile asset. If it is missing, the builtin one is assigned to the current settings.</summary>
        /// <returns>The default VolumeProfile if an HDRenderPipelineAsset is the base SRP asset, null otherwise.</returns>
        internal VolumeProfile GetOrCreateDefaultVolumeProfile()
        {
#if UNITY_EDITOR
            if (volumeProfile == null || volumeProfile.Equals(null))
            {
                volumeProfile = renderPipelineEditorResources.defaultSettingsVolumeProfile;
            }
#endif
            return volumeProfile;
        }

#if UNITY_EDITOR
        internal bool IsVolumeProfileFromResources()
        {
            return volumeProfile != null && !volumeProfile.Equals(null) && renderPipelineEditorResources != null && volumeProfile.Equals(renderPipelineEditorResources.defaultSettingsVolumeProfile);
        }

#endif

        #endregion

        #region Look Dev Profile
#if UNITY_EDITOR
        [SerializeField, FormerlySerializedAs("VolumeProfileLookDev")]
        private VolumeProfile m_LookDevVolumeProfile;

        internal VolumeProfile lookDevVolumeProfile
        {
            get => m_LookDevVolumeProfile;
            set => m_LookDevVolumeProfile = value;
        }

        internal VolumeProfile GetOrAssignLookDevVolumeProfile()
        {
            if (lookDevVolumeProfile == null || lookDevVolumeProfile.Equals(null))
            {
                lookDevVolumeProfile = renderPipelineEditorResources.lookDev.defaultLookDevVolumeProfile;
            }
            return lookDevVolumeProfile;
        }

        internal bool IsVolumeProfileLookDevFromResources()
        {
            return lookDevVolumeProfile != null && !lookDevVolumeProfile.Equals(null) && renderPipelineEditorResources != null && lookDevVolumeProfile.Equals(renderPipelineEditorResources.lookDev.defaultLookDevVolumeProfile);
        }

#endif
        #endregion

        #region Camera's FrameSettings
        // To be able to turn on/off FrameSettings properties at runtime for debugging purpose without affecting the original one
        // we create a runtime copy (m_ActiveFrameSettings that is used, and any parametrization is done on serialized frameSettings)
        [SerializeField]
        FrameSettings m_RenderingPathDefaultCameraFrameSettings = FrameSettings.NewDefaultCamera();

        [SerializeField]
        FrameSettings m_RenderingPathDefaultBakedOrCustomReflectionFrameSettings = FrameSettings.NewDefaultCustomOrBakeReflectionProbe();

        [SerializeField]
        FrameSettings m_RenderingPathDefaultRealtimeReflectionFrameSettings = FrameSettings.NewDefaultRealtimeReflectionProbe();

        internal ref FrameSettings GetDefaultFrameSettings(FrameSettingsRenderType type)
        {
            switch (type)
            {
                case FrameSettingsRenderType.Camera:
                    return ref m_RenderingPathDefaultCameraFrameSettings;
                case FrameSettingsRenderType.CustomOrBakedReflection:
                    return ref m_RenderingPathDefaultBakedOrCustomReflectionFrameSettings;
                case FrameSettingsRenderType.RealtimeReflection:
                    return ref m_RenderingPathDefaultRealtimeReflectionFrameSettings;
                default:
                    throw new System.ArgumentException("Unknown FrameSettingsRenderType");
            }
        }

        #endregion

        #region Resource Common
#if UNITY_EDITOR
        // Yes it is stupid to retry right away but making it called in EditorApplication.delayCall
        // from EnsureResources create GC
        void DelayedNullReload<T>(string resourcePath)
            where T : HDRenderPipelineResources
        {
            T resourcesDelayed = AssetDatabase.LoadAssetAtPath<T>(resourcePath);
            if (resourcesDelayed == null)
                EditorApplication.delayCall += () => DelayedNullReload<T>(resourcePath);
            else
                ResourceReloader.ReloadAllNullIn(resourcesDelayed, HDUtils.GetHDRenderPipelinePath());
        }

        void EnsureResources<T>(bool forceReload, ref T resources, string resourcePath, Func<HDRenderPipelineGlobalSettings, bool> checker)
            where T : HDRenderPipelineResources
        {
            T resourceChecked = null;

            if (checker(this))
            {
                if (!EditorUtility.IsPersistent(resources)) // if not loaded from the Asset database
                {
                    // try to load from AssetDatabase if it is ready
                    resourceChecked = AssetDatabase.LoadAssetAtPath<T>(resourcePath);
                    if (resourceChecked && !resourceChecked.Equals(null))
                        resources = resourceChecked;
                }
                if (forceReload)
                    ResourceReloader.ReloadAllNullIn(resources, HDUtils.GetHDRenderPipelinePath());
                return;
            }

            resourceChecked = AssetDatabase.LoadAssetAtPath<T>(resourcePath);
            if (resourceChecked != null && !resourceChecked.Equals(null))
            {
                resources = resourceChecked;
                if (forceReload)
                    ResourceReloader.ReloadAllNullIn(resources, HDUtils.GetHDRenderPipelinePath());
            }
            else
            {
                // Asset database may not be ready
                var objs = InternalEditorUtility.LoadSerializedFileAndForget(resourcePath);
                resources = (objs != null && objs.Length > 0) ? objs[0] as T : null;
                if (forceReload)
                {
                    try
                    {
                        if (ResourceReloader.ReloadAllNullIn(resources, HDUtils.GetHDRenderPipelinePath()))
                        {
                            InternalEditorUtility.SaveToSerializedFileAndForget(
                                new Object[] { resources },
                                resourcePath,
                                true);
                        }
                    }
                    catch (System.Exception e)
                    {
                        // This can be called at a time where AssetDatabase is not available for loading.
                        // When this happens, the GUID can be get but the resource loaded will be null.
                        // Using the ResourceReloader mechanism in CoreRP, it checks this and add InvalidImport data when this occurs.
                        if (!(e.Data.Contains("InvalidImport") && e.Data["InvalidImport"] is int dii && dii == 1))
                            Debug.LogException(e);
                        else
                            DelayedNullReload<T>(resourcePath);
                    }
                }
            }
            Debug.Assert(checker(this), $"Could not load {typeof(T).Name}.");
        }

#endif
        #endregion //Resource Common

        #region Runtime Resources
        [SerializeField]
        HDRenderPipelineRuntimeResources m_RenderPipelineResources;

        internal HDRenderPipelineRuntimeResources renderPipelineResources
        {
            get
            {
#if UNITY_EDITOR
                EnsureRuntimeResources(forceReload: false);
#endif
                return m_RenderPipelineResources;
            }
        }

#if UNITY_EDITOR
        // be sure to cach result for not using GC in a frame after first one.
        static readonly string runtimeResourcesPath = HDUtils.GetHDRenderPipelinePath() + "Runtime/RenderPipelineResources/HDRenderPipelineRuntimeResources.asset";

        internal void EnsureRuntimeResources(bool forceReload)
            => EnsureResources(forceReload, ref m_RenderPipelineResources, runtimeResourcesPath, AreRuntimeResourcesCreated_Internal);

        // Passing method in a Func argument create a functor that create GC
        // If it is static it is then only computed once but the Ensure is called after first frame which will make our GC check fail
        // So create it once and store it here.
        // Expected usage: HDRenderPipelineGlobalSettings.AreRuntimeResourcesCreated(anyHDRenderPipelineGlobalSettings) that will return a bool
        static Func<HDRenderPipelineGlobalSettings, bool> AreRuntimeResourcesCreated_Internal = global
            => global.m_RenderPipelineResources != null && !global.m_RenderPipelineResources.Equals(null);

        internal bool AreRuntimeResourcesCreated() => AreRuntimeResourcesCreated_Internal(this);

        internal void EnsureShadersCompiled()
        {
            // We iterate over all compute shader to verify if they are all compiled, if it's not the case
            // then we throw an exception to avoid allocating resources and crashing later on by using a null
            // compute kernel.
            foreach (var computeShader in m_RenderPipelineResources.shaders.GetAllComputeShaders())
            {
                foreach (var message in UnityEditor.ShaderUtil.GetComputeShaderMessages(computeShader))
                {
                    if (message.severity == UnityEditor.Rendering.ShaderCompilerMessageSeverity.Error)
                    {
                        // Will be catched by the try in HDRenderPipelineAsset.CreatePipeline()
                        throw new System.Exception(System.String.Format(
                            "Compute Shader compilation error on platform {0} in file {1}:{2}: {3}{4}\n" +
                            "HDRP will not run until the error is fixed.\n",
                            message.platform, message.file, message.line, message.message, message.messageDetails
                        ));
                    }
                }
            }
        }

#endif //UNITY_EDITOR
        #endregion // Runtime Resources

        #region Editor Resources (not serialized)
#if UNITY_EDITOR
        HDRenderPipelineEditorResources m_RenderPipelineEditorResources;
        internal HDRenderPipelineEditorResources renderPipelineEditorResources
        {
            get
            {
                //there is no clean way to load editor resources without having it serialized
                // - impossible to load them at deserialization
                // - constructor only called at asset creation
                // - cannot rely on OnEnable
                //thus fallback with lazy init for them
                EnsureEditorResources(forceReload: false);
                return m_RenderPipelineEditorResources;
            }
        }

        // be sure to cach result for not using GC in a frame after first one.
        static readonly string editorResourcesPath = HDUtils.GetHDRenderPipelinePath() + "Editor/RenderPipelineResources/HDRenderPipelineEditorResources.asset";

        internal void EnsureEditorResources(bool forceReload)
            => EnsureResources(forceReload, ref m_RenderPipelineEditorResources, editorResourcesPath, AreEditorResourcesCreated_Internal);

        // Passing method in a Func argument create a functor that create GC
        // If it is static it is then only computed once but the Ensure is called after first frame which will make our GC check fail
        // So create it once and store it here.
        // Expected usage: HDRenderPipelineGlobalSettings.AreEditorResourcesCreated(anyHDRenderPipelineGlobalSettings) that will return a bool
        static Func<HDRenderPipelineGlobalSettings, bool> AreEditorResourcesCreated_Internal = global
            => global.m_RenderPipelineEditorResources != null && !global.m_RenderPipelineEditorResources.Equals(null);

        internal bool AreEditorResourcesCreated() => AreEditorResourcesCreated_Internal(this);

        // Note: This function is HD specific
        /// <summary>HDRP default Decal material.</summary>
        public Material GetDefaultDecalMaterial()
            => m_RenderPipelineEditorResources.materials.defaultDecalMat;

        // Note: This function is HD specific
        /// <summary>HDRP default mirror material.</summary>
        public Material GetDefaultMirrorMaterial()
            => m_RenderPipelineEditorResources.materials.defaultMirrorMat;
#endif

        #endregion //Editor Resources

        #region Ray Tracing Resources
        [SerializeField]
        HDRenderPipelineRayTracingResources m_RenderPipelineRayTracingResources;
        internal HDRenderPipelineRayTracingResources renderPipelineRayTracingResources
        {
            get
            {
                // No ensure because it can be null if we do not use ray tracing
                return m_RenderPipelineRayTracingResources;
            }
        }

#if UNITY_EDITOR
        // be sure to cach result for not using GC in a frame after first one.
        static readonly string raytracingResourcesPath = HDUtils.GetHDRenderPipelinePath() + "Runtime/RenderPipelineResources/HDRenderPipelineRayTracingResources.asset";

        internal void EnsureRayTracingResources(bool forceReload)
            => EnsureResources(forceReload, ref m_RenderPipelineRayTracingResources, raytracingResourcesPath, AreRayTracingResourcesCreated_Internal);

        internal void ClearRayTracingResources()
            => m_RenderPipelineRayTracingResources = null;

        // Passing method in a Func argument create a functor that create GC
        // If it is static it is then only computed once but the Ensure is called after first frame which will make our GC check fail
        // So create it once and store it here.
        // Expected usage: HDRenderPipelineGlobalSettings.AreRayTracingResourcesCreated(anyHDRenderPipelineGlobalSettings) that will return a bool
        static Func<HDRenderPipelineGlobalSettings, bool> AreRayTracingResourcesCreated_Internal = global
            => global.m_RenderPipelineRayTracingResources != null && !global.m_RenderPipelineRayTracingResources.Equals(null);

        internal bool AreRayTracingResourcesCreated() => AreRayTracingResourcesCreated_Internal(this);
#endif

        #endregion //Ray Tracing Resources

        #region Custom Post Processes Injections

        // List of custom post process Types that will be executed in the project, in the order of the list (top to back)
        [SerializeField]
        internal List<string> beforeTransparentCustomPostProcesses = new List<string>();
        [SerializeField]
        internal List<string> beforePostProcessCustomPostProcesses = new List<string>();
        [SerializeField]
        internal List<string> afterPostProcessCustomPostProcesses = new List<string>();
        [SerializeField]
        internal List<string> beforeTAACustomPostProcesses = new List<string>();

        #endregion

        #region Rendering Layer Names [Light + Decal]

        static readonly string[] k_DefaultLightLayerNames = { "Light Layer default", "Light Layer 1", "Light Layer 2", "Light Layer 3", "Light Layer 4", "Light Layer 5", "Light Layer 6", "Light Layer 7"};

        /// <summary>Name for light layer 0.</summary>
        public string lightLayerName0 = k_DefaultLightLayerNames[0];
        /// <summary>Name for light layer 1.</summary>
        public string lightLayerName1 = k_DefaultLightLayerNames[1];
        /// <summary>Name for light layer 2.</summary>
        public string lightLayerName2 = k_DefaultLightLayerNames[2];
        /// <summary>Name for light layer 3.</summary>
        public string lightLayerName3 = k_DefaultLightLayerNames[3];
        /// <summary>Name for light layer 4.</summary>
        public string lightLayerName4 = k_DefaultLightLayerNames[4];
        /// <summary>Name for light layer 5.</summary>
        public string lightLayerName5 = k_DefaultLightLayerNames[5];
        /// <summary>Name for light layer 6.</summary>
        public string lightLayerName6 = k_DefaultLightLayerNames[6];
        /// <summary>Name for light layer 7.</summary>
        public string lightLayerName7 = k_DefaultLightLayerNames[7];


        [System.NonSerialized]
        string[] m_LightLayerNames = null;
        /// <summary>
        /// Names used for display of light layers.
        /// </summary>
        public string[] lightLayerNames
        {
            get
            {
                if (m_LightLayerNames == null)
                {
                    m_LightLayerNames = new string[8];
                }

                m_LightLayerNames[0] = lightLayerName0;
                m_LightLayerNames[1] = lightLayerName1;
                m_LightLayerNames[2] = lightLayerName2;
                m_LightLayerNames[3] = lightLayerName3;
                m_LightLayerNames[4] = lightLayerName4;
                m_LightLayerNames[5] = lightLayerName5;
                m_LightLayerNames[6] = lightLayerName6;
                m_LightLayerNames[7] = lightLayerName7;

                return m_LightLayerNames;
            }
        }

<<<<<<< HEAD
        [System.NonSerialized]
        string[] m_PrefixedLightLayerNames = null;
        /// <summary>
        /// Names used for display of light layers with Layer's index as prefix.
        /// For example: "0: Light Layer Default"
        /// </summary>
        public string[] prefixedLightLayerNames
        {
            get
            {
                if (m_PrefixedLightLayerNames == null)
                    UpdateRenderingLayerNames();
                return m_PrefixedLightLayerNames;
            }
        }

=======
>>>>>>> 216d4835
        static readonly string[] k_DefaultDecalLayerNames = { "Decal Layer default", "Decal Layer 1", "Decal Layer 2", "Decal Layer 3", "Decal Layer 4", "Decal Layer 5", "Decal Layer 6", "Decal Layer 7" };

        /// <summary>Name for decal layer 0.</summary>
        public string decalLayerName0 = k_DefaultDecalLayerNames[0];
        /// <summary>Name for decal layer 1.</summary>
        public string decalLayerName1 = k_DefaultDecalLayerNames[1];
        /// <summary>Name for decal layer 2.</summary>
        public string decalLayerName2 = k_DefaultDecalLayerNames[2];
        /// <summary>Name for decal layer 3.</summary>
        public string decalLayerName3 = k_DefaultDecalLayerNames[3];
        /// <summary>Name for decal layer 4.</summary>
        public string decalLayerName4 = k_DefaultDecalLayerNames[4];
        /// <summary>Name for decal layer 5.</summary>
        public string decalLayerName5 = k_DefaultDecalLayerNames[5];
        /// <summary>Name for decal layer 6.</summary>
        public string decalLayerName6 = k_DefaultDecalLayerNames[6];
        /// <summary>Name for decal layer 7.</summary>
        public string decalLayerName7 = k_DefaultDecalLayerNames[7];

        [System.NonSerialized]
        string[] m_DecalLayerNames = null;
        /// <summary>
        /// Names used for display of decal layers.
        /// </summary>
        public string[] decalLayerNames
        {
            get
            {
                if (m_DecalLayerNames == null)
                {
                    m_DecalLayerNames = new string[8];
                }

                m_DecalLayerNames[0] = decalLayerName0;
                m_DecalLayerNames[1] = decalLayerName1;
                m_DecalLayerNames[2] = decalLayerName2;
                m_DecalLayerNames[3] = decalLayerName3;
                m_DecalLayerNames[4] = decalLayerName4;
                m_DecalLayerNames[5] = decalLayerName5;
                m_DecalLayerNames[6] = decalLayerName6;
                m_DecalLayerNames[7] = decalLayerName7;

                return m_DecalLayerNames;
            }
        }

        [System.NonSerialized]
        string[] m_PrefixedDecalLayerNames = null;
        /// <summary>
        /// Names used for display of decal layers with Decal's index as prefix.
        /// For example: "0: Decal Layer Default"
        /// </summary>
        public string[] prefixedDecalLayerNames
        {
            get
            {
                if (m_PrefixedDecalLayerNames == null)
                    UpdateRenderingLayerNames();
                return m_PrefixedDecalLayerNames;
            }
        }

        [System.NonSerialized]
        string[] m_RenderingLayerNames;
        string[] renderingLayerNames
        {
            get
            {
                if (m_RenderingLayerNames == null)
                {
                    UpdateRenderingLayerNames();
                }

                return m_RenderingLayerNames;
            }
        }

<<<<<<< HEAD
        [System.NonSerialized]
        string[] m_PrefixedRenderingLayerNames;
        string[] prefixedRenderingLayerNames
        {
            get
            {
                if (m_PrefixedRenderingLayerNames == null)
                {
                    UpdateRenderingLayerNames();
                }
                return m_PrefixedRenderingLayerNames;
            }
        }

=======
>>>>>>> 216d4835
        /// <summary>Names used for display of rendering layer masks.</summary>
        public string[] renderingLayerMaskNames => renderingLayerNames;

        /// <summary>Names used for display of rendering layer masks with a prefix.</summary>
        public string[] prefixedRenderingLayerMaskNames => prefixedRenderingLayerNames;

        void UpdateRenderingLayerNames()
        {
            m_RenderingLayerNames = new string[32];

            m_RenderingLayerNames[0] = lightLayerName0;
            m_RenderingLayerNames[1] = lightLayerName1;
            m_RenderingLayerNames[2] = lightLayerName2;
            m_RenderingLayerNames[3] = lightLayerName3;
            m_RenderingLayerNames[4] = lightLayerName4;
            m_RenderingLayerNames[5] = lightLayerName5;
            m_RenderingLayerNames[6] = lightLayerName6;
            m_RenderingLayerNames[7] = lightLayerName7;

            m_RenderingLayerNames[8]  = decalLayerName0;
            m_RenderingLayerNames[9]  = decalLayerName1;
            m_RenderingLayerNames[10] = decalLayerName2;
            m_RenderingLayerNames[11] = decalLayerName3;
            m_RenderingLayerNames[12] = decalLayerName4;
            m_RenderingLayerNames[13] = decalLayerName5;
            m_RenderingLayerNames[14] = decalLayerName6;
            m_RenderingLayerNames[15] = decalLayerName7;

            // Unused
            for (int i = 16; i < m_RenderingLayerNames.Length; ++i)
            {
                m_RenderingLayerNames[i] = string.Format("Unused {0}", i);
            }

            // Update prefixed
            if (m_PrefixedRenderingLayerNames == null)
                m_PrefixedRenderingLayerNames = new string[32];
            if (m_PrefixedLightLayerNames == null)
                m_PrefixedLightLayerNames = new string[8];
            if (m_PrefixedDecalLayerNames == null)
                m_PrefixedDecalLayerNames = new string[8];
            for (int i = 0; i < m_PrefixedRenderingLayerNames.Length; ++i)
            {
                m_PrefixedRenderingLayerNames[i] = string.Format("{0}: {1}", i, m_RenderingLayerNames[i]);
                if (i < 8)
                    m_PrefixedLightLayerNames[i] = m_PrefixedRenderingLayerNames[i];
                else if (i < 16)
                    m_PrefixedDecalLayerNames[i - 8] = string.Format("{0}: {1}", i - 8, m_RenderingLayerNames[i]);
            }
        }

        internal void ResetRenderingLayerNames(bool lightLayers, bool decalLayers)
        {
            if (lightLayers)
            {
                lightLayerName0 = k_DefaultLightLayerNames[0];
                lightLayerName1 = k_DefaultLightLayerNames[1];
                lightLayerName2 = k_DefaultLightLayerNames[2];
                lightLayerName3 = k_DefaultLightLayerNames[3];
                lightLayerName4 = k_DefaultLightLayerNames[4];
                lightLayerName5 = k_DefaultLightLayerNames[5];
                lightLayerName6 = k_DefaultLightLayerNames[6];
                lightLayerName7 = k_DefaultLightLayerNames[7];
            }
            if (decalLayers)
            {
                decalLayerName0 = k_DefaultDecalLayerNames[0];
                decalLayerName1 = k_DefaultDecalLayerNames[1];
                decalLayerName2 = k_DefaultDecalLayerNames[2];
                decalLayerName3 = k_DefaultDecalLayerNames[3];
                decalLayerName4 = k_DefaultDecalLayerNames[4];
                decalLayerName5 = k_DefaultDecalLayerNames[5];
                decalLayerName6 = k_DefaultDecalLayerNames[6];
                decalLayerName7 = k_DefaultDecalLayerNames[7];
            }
        }

        internal void ResetRenderingLayerNames(bool lightLayers, bool decalLayers)
        {
            if (lightLayers)
            {
                lightLayerName0 = k_DefaultLightLayerNames[0];
                lightLayerName1 = k_DefaultLightLayerNames[1];
                lightLayerName2 = k_DefaultLightLayerNames[2];
                lightLayerName3 = k_DefaultLightLayerNames[3];
                lightLayerName4 = k_DefaultLightLayerNames[4];
                lightLayerName5 = k_DefaultLightLayerNames[5];
                lightLayerName6 = k_DefaultLightLayerNames[6];
                lightLayerName7 = k_DefaultLightLayerNames[7];
            }
            if (decalLayers)
            {
                decalLayerName0 = k_DefaultDecalLayerNames[0];
                decalLayerName1 = k_DefaultDecalLayerNames[1];
                decalLayerName2 = k_DefaultDecalLayerNames[2];
                decalLayerName3 = k_DefaultDecalLayerNames[3];
                decalLayerName4 = k_DefaultDecalLayerNames[4];
                decalLayerName5 = k_DefaultDecalLayerNames[5];
                decalLayerName6 = k_DefaultDecalLayerNames[6];
                decalLayerName7 = k_DefaultDecalLayerNames[7];
            }
        }

        #endregion

        #region Misc.

        [SerializeField]
        internal ShaderVariantLogLevel shaderVariantLogLevel = ShaderVariantLogLevel.Disabled;

        [SerializeField]
        internal LensAttenuationMode lensAttenuationMode;

        [SerializeField]
        internal DiffusionProfileSettings[] diffusionProfileSettingsList = new DiffusionProfileSettings[0];

#if UNITY_EDITOR
        internal bool AddDiffusionProfile(DiffusionProfileSettings profile)
        {
            if (diffusionProfileSettingsList.Length < 15)
            {
                int index = diffusionProfileSettingsList.Length;
                System.Array.Resize(ref diffusionProfileSettingsList, index + 1);
                diffusionProfileSettingsList[index] = profile;
                UnityEditor.EditorUtility.SetDirty(this);
                return true;
            }
            else
            {
                Debug.LogErrorFormat("We cannot add the diffusion profile {0} to the HDRP's Global Settings as we only allow 14 custom profiles. Please remove one before adding a new one.", profile.name);
                return false;
            }
        }

#endif

        [SerializeField]
        internal string DLSSProjectId = "000000";

        [SerializeField]
        internal bool useDLSSCustomProjectId = false;

        [SerializeField]
        internal bool supportProbeVolumes = false;

        #endregion

        #region APV
        // This is temporarily here until we have a core place to put it shared between pipelines.
        [SerializeField]
        internal ProbeVolumeSceneBounds apvScenesBounds;

        internal ProbeVolumeSceneBounds GetOrCreateAPVSceneBounds()
        {
            if (apvScenesBounds == null)
                apvScenesBounds = new ProbeVolumeSceneBounds((Object)this);


            apvScenesBounds.SetParentObject((Object)this);
            return apvScenesBounds;
        }

        #endregion
    }
}<|MERGE_RESOLUTION|>--- conflicted
+++ resolved
@@ -572,7 +572,6 @@
             }
         }
 
-<<<<<<< HEAD
         [System.NonSerialized]
         string[] m_PrefixedLightLayerNames = null;
         /// <summary>
@@ -589,8 +588,6 @@
             }
         }
 
-=======
->>>>>>> 216d4835
         static readonly string[] k_DefaultDecalLayerNames = { "Decal Layer default", "Decal Layer 1", "Decal Layer 2", "Decal Layer 3", "Decal Layer 4", "Decal Layer 5", "Decal Layer 6", "Decal Layer 7" };
 
         /// <summary>Name for decal layer 0.</summary>
@@ -668,7 +665,6 @@
             }
         }
 
-<<<<<<< HEAD
         [System.NonSerialized]
         string[] m_PrefixedRenderingLayerNames;
         string[] prefixedRenderingLayerNames
@@ -683,8 +679,6 @@
             }
         }
 
-=======
->>>>>>> 216d4835
         /// <summary>Names used for display of rendering layer masks.</summary>
         public string[] renderingLayerMaskNames => renderingLayerNames;
 
