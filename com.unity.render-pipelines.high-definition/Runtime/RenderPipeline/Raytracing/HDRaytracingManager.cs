using System.Collections.Generic;
using UnityEngine.Experimental.Rendering;

namespace UnityEngine.Rendering.HighDefinition
{
    [GenerateHLSL]
    internal enum RayTracingRendererFlag
    {
        Opaque = 0x01,
        CastShadowTransparent = 0x02,
        CastShadowOpaque = 0x04,
        CastShadow = CastShadowOpaque | CastShadowTransparent,
        AmbientOcclusion = 0x08,
        Reflection = 0x10,
        GlobalIllumination = 0x20,
        RecursiveRendering = 0x40,
        PathTracing = 0x80
    }

    internal enum AccelerationStructureStatus
    {
        Clear = 0x0,
        Added = 0x1,
        Excluded = 0x02,
        TransparencyIssue = 0x04,
        NullMaterial = 0x08,
        MissingMesh = 0x10
    }

    internal enum InternalRayTracingBuffers
    {
        Distance,
        Direction,
        R0,
        R1,
        RG0,
        RG1,
        RGBA0,
        RGBA1,
        RGBA2,
        RGBA3,
        RGBA4
    }

    class HDRayTracingLights
    {
        // The list of non-directional lights in the sub-scene
        public List<HDAdditionalLightData> hdPointLightArray = new List<HDAdditionalLightData>();
        public List<HDAdditionalLightData> hdLineLightArray = new List<HDAdditionalLightData>();
        public List<HDAdditionalLightData> hdRectLightArray = new List<HDAdditionalLightData>();
        public List<HDAdditionalLightData> hdLightArray = new List<HDAdditionalLightData>();

        // The list of directional lights in the sub-scene
        public List<HDAdditionalLightData> hdDirectionalLightArray = new List<HDAdditionalLightData>();

        // The list of reflection probes
        public List<HDProbe> reflectionProbeArray = new List<HDProbe>();

        // Counter of the current number of lights
        public int lightCount;
    }

    public partial class HDRenderPipeline
    {
        // Data used for runtime evaluation
        RayTracingAccelerationStructure m_CurrentRAS = new RayTracingAccelerationStructure();
        HDRaytracingLightCluster m_RayTracingLightCluster;
        HDRayTracingLights m_RayTracingLights = new HDRayTracingLights();
        bool m_ValidRayTracingState = false;
        bool m_ValidRayTracingCluster = false;
        bool m_ValidRayTracingClusterCulling = false;
        bool m_RayTracedShadowsRequired = false;
        bool m_RayTracedContactShadowsRequired = false;

        // Denoisers
        HDTemporalFilter m_TemporalFilter;
        HDSimpleDenoiser m_SimpleDenoiser;
        HDDiffuseDenoiser m_DiffuseDenoiser;
        HDReflectionDenoiser m_ReflectionDenoiser;
        HDDiffuseShadowDenoiser m_DiffuseShadowDenoiser;
        SSGIDenoiser m_SSGIDenoiser;

        // Ray-count manager data
        RayCountManager m_RayCountManager;

        const int maxNumSubMeshes = 32;
        Dictionary<int, int> m_RayTracingRendererReference = new Dictionary<int, int>();
        bool[] subMeshFlagArray = new bool[maxNumSubMeshes];
        bool[] subMeshCutoffArray = new bool[maxNumSubMeshes];
        bool[] subMeshTransparentArray = new bool[maxNumSubMeshes];
        ReflectionProbe reflectionProbe = new ReflectionProbe();
        List<Material> materialArray = new List<Material>(maxNumSubMeshes);

        // Used to detect material changes for Path Tracing
        Dictionary<int, int> m_MaterialCRCs = new Dictionary<int, int>();
        bool m_MaterialsDirty = false;

        // Ray Direction/Distance buffers
        RTHandle m_RayTracingDirectionBuffer;
        RTHandle m_RayTracingDistanceBuffer;

        // Set of intermediate textures that will be used by ray tracing effects
        RTHandle m_RayTracingIntermediateBufferR0;
        RTHandle m_RayTracingIntermediateBufferR1;
        RTHandle m_RayTracingIntermediateBufferRG0;
        RTHandle m_RayTracingIntermediateBufferRG1;
        RTHandle m_RayTracingIntermediateBufferRGBA0;
        RTHandle m_RayTracingIntermediateBufferRGBA1;
        RTHandle m_RayTracingIntermediateBufferRGBA2;
        RTHandle m_RayTracingIntermediateBufferRGBA3;
        RTHandle m_RayTracingIntermediateBufferRGBA4;

        ShaderVariablesRaytracingLightLoop m_ShaderVariablesRaytracingLightLoopCB = new ShaderVariablesRaytracingLightLoop();

        internal void InitRayTracingManager()
        {
            // Init the ray count manager
            m_RayCountManager = new RayCountManager();
            m_RayCountManager.Init(m_Asset.renderPipelineRayTracingResources);

            // Build the light cluster
            m_RayTracingLightCluster = new HDRaytracingLightCluster();
            m_RayTracingLightCluster.Initialize(this);
        }

        internal void ReleaseRayTracingManager()
        {
            if (m_RayTracingDistanceBuffer != null)
                RTHandles.Release(m_RayTracingDistanceBuffer);
            if (m_RayTracingDirectionBuffer != null)
                RTHandles.Release(m_RayTracingDirectionBuffer);

            if (m_RayTracingIntermediateBufferR0 != null)
                RTHandles.Release(m_RayTracingIntermediateBufferR0);
            if (m_RayTracingIntermediateBufferR1 != null)
                RTHandles.Release(m_RayTracingIntermediateBufferR1);
            if (m_RayTracingIntermediateBufferRG0 != null)
                RTHandles.Release(m_RayTracingIntermediateBufferRG0);
            if (m_RayTracingIntermediateBufferRG1 != null)
                RTHandles.Release(m_RayTracingIntermediateBufferRG1);
            if (m_RayTracingIntermediateBufferRGBA0 != null)
                RTHandles.Release(m_RayTracingIntermediateBufferRGBA0);
            if (m_RayTracingIntermediateBufferRGBA1 != null)
                RTHandles.Release(m_RayTracingIntermediateBufferRGBA1);
            if (m_RayTracingIntermediateBufferRGBA2 != null)
                RTHandles.Release(m_RayTracingIntermediateBufferRGBA2);
            if (m_RayTracingIntermediateBufferRGBA3 != null)
                RTHandles.Release(m_RayTracingIntermediateBufferRGBA3);
            if (m_RayTracingIntermediateBufferRGBA4 != null)
                RTHandles.Release(m_RayTracingIntermediateBufferRGBA4);

            if (m_RayTracingLightCluster != null)
                m_RayTracingLightCluster.ReleaseResources();
            if (m_RayCountManager != null)
                m_RayCountManager.Release();

            if (m_ReflectionDenoiser != null)
                m_ReflectionDenoiser.Release();
            if (m_TemporalFilter != null)
                m_TemporalFilter.Release();
            if (m_SimpleDenoiser != null)
                m_SimpleDenoiser.Release();
            if (m_SSGIDenoiser != null)
                m_SSGIDenoiser.Release();
            if (m_DiffuseShadowDenoiser != null)
                m_DiffuseShadowDenoiser.Release();
            if (m_DiffuseDenoiser != null)
                m_DiffuseDenoiser.Release();
        }

        AccelerationStructureStatus AddInstanceToRAS(Renderer currentRenderer,
            bool rayTracedShadow,
            bool aoEnabled, int aoLayerValue,
            bool reflEnabled, int reflLayerValue,
            bool giEnabled, int giLayerValue,
            bool recursiveEnabled, int rrLayerValue,
            bool pathTracingEnabled, int ptLayerValue)
        {
            // Get all the materials of the mesh renderer
            currentRenderer.GetSharedMaterials(materialArray);
            // If the array is null, we are done
            if (materialArray == null) return AccelerationStructureStatus.NullMaterial;

            // For every sub-mesh/sub-material let's build the right flags
            int numSubMeshes = 1;
            if (!(currentRenderer.GetType() == typeof(SkinnedMeshRenderer)))
            {
                currentRenderer.TryGetComponent(out MeshFilter meshFilter);
                if (meshFilter == null || meshFilter.sharedMesh == null) return AccelerationStructureStatus.MissingMesh;
                numSubMeshes = meshFilter.sharedMesh.subMeshCount;
            }
            else
            {
                SkinnedMeshRenderer skinnedMesh = (SkinnedMeshRenderer)currentRenderer;
                if (skinnedMesh.sharedMesh == null) return AccelerationStructureStatus.MissingMesh;
                numSubMeshes = skinnedMesh.sharedMesh.subMeshCount;
            }

            // Get the layer of this object
            int objectLayerValue = 1 << currentRenderer.gameObject.layer;

            // We need to build the instance flag for this renderer
            uint instanceFlag = 0x00;

            bool singleSided = false;
            bool materialIsOnlyTransparent = true;
            bool hasTransparentSubMaterial = false;

            for (int meshIdx = 0; meshIdx < numSubMeshes; ++meshIdx)
            {
                // Initially we consider the potential mesh as invalid
                bool validMesh = false;
                if (materialArray.Count > meshIdx)
                {
                    // Grab the material for the current sub-mesh
                    Material currentMaterial = materialArray[meshIdx];

                    // The material is transparent if either it has the requested keyword or is in the transparent queue range
                    if (currentMaterial != null)
                    {
                        // Mesh is valid given that all requirements are ok
                        validMesh = true;
                        subMeshFlagArray[meshIdx] = true;

                        // Is the sub material transparent?
                        subMeshTransparentArray[meshIdx] = currentMaterial.IsKeywordEnabled("_SURFACE_TYPE_TRANSPARENT")
                        || (HDRenderQueue.k_RenderQueue_Transparent.lowerBound <= currentMaterial.renderQueue
                        && HDRenderQueue.k_RenderQueue_Transparent.upperBound >= currentMaterial.renderQueue);

                        // aggregate the transparency info
                        materialIsOnlyTransparent &= subMeshTransparentArray[meshIdx];
                        hasTransparentSubMaterial |= subMeshTransparentArray[meshIdx];

                        // Is the material alpha tested?
                        subMeshCutoffArray[meshIdx] = currentMaterial.IsKeywordEnabled("_ALPHATEST_ON")
                        || (HDRenderQueue.k_RenderQueue_OpaqueAlphaTest.lowerBound <= currentMaterial.renderQueue
                        && HDRenderQueue.k_RenderQueue_OpaqueAlphaTest.upperBound >= currentMaterial.renderQueue);

                        // Force it to be non single sided if it has the keyword if there is a reason
                        bool doubleSided = currentMaterial.doubleSidedGI || currentMaterial.IsKeywordEnabled("_DOUBLESIDED_ON");
                        singleSided |= !doubleSided;

                        // Check if the material has changed since last time we were here
                        if (!m_MaterialsDirty)
                        {
                            int matId = currentMaterial.GetInstanceID();
                            int matPrevCRC, matCurCRC = currentMaterial.ComputeCRC();
                            if (m_MaterialCRCs.TryGetValue(matId, out matPrevCRC))
                            {
                                m_MaterialCRCs[matId] = matCurCRC;
                                m_MaterialsDirty |= (matCurCRC != matPrevCRC);
                            }
                            else
                            {
                                m_MaterialCRCs.Add(matId, matCurCRC);
                            }
                        }
                    }
                }

                // If the mesh was not valid, exclude it
                if (!validMesh)
                {
                    subMeshFlagArray[meshIdx] = false;
                    subMeshCutoffArray[meshIdx] = false;
                    singleSided = true;
                }
            }

            // If the material is considered opaque, but has some transparent sub-materials
            if (!materialIsOnlyTransparent && hasTransparentSubMaterial)
            {
                for (int meshIdx = 0; meshIdx < numSubMeshes; ++meshIdx)
                {
                    subMeshCutoffArray[meshIdx] = subMeshTransparentArray[meshIdx] ? true : subMeshCutoffArray[meshIdx];
                }
            }

            // Propagate the opacity mask only if all sub materials are opaque
            bool isOpaque = !hasTransparentSubMaterial;
            if (isOpaque)
            {
                instanceFlag |= (uint)(RayTracingRendererFlag.Opaque);
            }

            if (rayTracedShadow || pathTracingEnabled)
            {
                if (hasTransparentSubMaterial)
                {
                    // Raise the shadow casting flag if needed
                    instanceFlag |= ((currentRenderer.shadowCastingMode != ShadowCastingMode.Off) ? (uint)(RayTracingRendererFlag.CastShadowTransparent) : 0x00);
                }
                else
                {
                    // Raise the shadow casting flag if needed
                    instanceFlag |= ((currentRenderer.shadowCastingMode != ShadowCastingMode.Off) ? (uint)(RayTracingRendererFlag.CastShadowOpaque) : 0x00);
                }
            }

            // We consider a mesh visible by reflection, gi, etc if it is not in the shadow only mode.
            bool meshIsVisible = currentRenderer.shadowCastingMode != ShadowCastingMode.ShadowsOnly;

            if (aoEnabled && !materialIsOnlyTransparent && meshIsVisible)
            {
                // Raise the Ambient Occlusion flag if needed
                instanceFlag |= ((aoLayerValue & objectLayerValue) != 0) ? (uint)(RayTracingRendererFlag.AmbientOcclusion) : 0x00;
            }

            if (reflEnabled && !materialIsOnlyTransparent && meshIsVisible)
            {
                // Raise the Screen Space Reflection if needed
                instanceFlag |= ((reflLayerValue & objectLayerValue) != 0) ? (uint)(RayTracingRendererFlag.Reflection) : 0x00;
            }

            if (giEnabled && !materialIsOnlyTransparent && meshIsVisible)
            {
                // Raise the Global Illumination if needed
                instanceFlag |= ((giLayerValue & objectLayerValue) != 0) ? (uint)(RayTracingRendererFlag.GlobalIllumination) : 0x00;
            }

            if (recursiveEnabled && meshIsVisible)
            {
                // Raise the Global Illumination if needed
                instanceFlag |= ((rrLayerValue & objectLayerValue) != 0) ? (uint)(RayTracingRendererFlag.RecursiveRendering) : 0x00;
            }

            if (pathTracingEnabled && meshIsVisible)
            {
                // Raise the Global Illumination if needed
                instanceFlag |= ((ptLayerValue & objectLayerValue) != 0) ? (uint)(RayTracingRendererFlag.PathTracing) : 0x00;
            }

            // If the object was not referenced
            if (instanceFlag == 0) return AccelerationStructureStatus.Added;

            // Add it to the acceleration structure
            m_CurrentRAS.AddInstance(currentRenderer, subMeshMask: subMeshFlagArray, subMeshTransparencyFlags: subMeshCutoffArray, enableTriangleCulling: singleSided, mask: instanceFlag);

            // return the status
            return (!materialIsOnlyTransparent && hasTransparentSubMaterial) ? AccelerationStructureStatus.TransparencyIssue : AccelerationStructureStatus.Added;
        }

        internal void BuildRayTracingAccelerationStructure(HDCamera hdCamera)
        {
            // Clear all the per frame-data
            m_RayTracingRendererReference.Clear();
            m_RayTracingLights.hdDirectionalLightArray.Clear();
            m_RayTracingLights.hdPointLightArray.Clear();
            m_RayTracingLights.hdLineLightArray.Clear();
            m_RayTracingLights.hdRectLightArray.Clear();
            m_RayTracingLights.hdLightArray.Clear();
            m_RayTracingLights.reflectionProbeArray.Clear();
            m_RayTracingLights.lightCount = 0;
            m_CurrentRAS.Dispose();
            m_CurrentRAS = new RayTracingAccelerationStructure();
            m_ValidRayTracingState = false;
            m_ValidRayTracingCluster = false;
            m_ValidRayTracingClusterCulling = false;
            m_RayTracedShadowsRequired = false;
            m_RayTracedContactShadowsRequired = false;

<<<<<<< HEAD
            // If the camera does not have a ray tracing frame setting
            // or it is a preview camera (due to the fact that the sphere does not exist as a game object we can't create the RTAS)
            // we do not want to build a RTAS
            if (!hdCamera.frameSettings.IsEnabled(FrameSettingsField.RayTracing)|| hdCamera.camera.cameraType == CameraType.Preview)
                return;

            // fetch all the lights in the scene
=======
            // If the camera has ray tracing disabled on the camera, we shouldn't be computing the ray tracing structures independently of the other options 
            if (!hdCamera.frameSettings.IsEnabled(FrameSettingsField.RayTracing))
                return;


            // We only support ray traced shadows if the camera supports ray traced shadows
            bool screenSpaceShadowsSupported = hdCamera.frameSettings.IsEnabled(FrameSettingsField.ScreenSpaceShadows);

            // fetch all the lights in the scenehaha
>>>>>>> 37592b15
            HDAdditionalLightData[] hdLightArray = UnityEngine.GameObject.FindObjectsOfType<HDAdditionalLightData>();

            for (int lightIdx = 0; lightIdx < hdLightArray.Length; ++lightIdx)
            {
                HDAdditionalLightData hdLight = hdLightArray[lightIdx];
                if (hdLight.enabled)
                {
                    // Check if there is a ray traced shadow in the scene
                    m_RayTracedShadowsRequired |= (hdLight.useRayTracedShadows && screenSpaceShadowsSupported);
                    m_RayTracedContactShadowsRequired |= (hdLight.useContactShadow.@override && hdLight.rayTraceContactShadow);

                    switch (hdLight.type)
                    {
                        case HDLightType.Directional:
                            m_RayTracingLights.hdDirectionalLightArray.Add(hdLight);
                            break;
                        case HDLightType.Point:
                        case HDLightType.Spot:
                            m_RayTracingLights.hdPointLightArray.Add(hdLight);
                            break;
                        case HDLightType.Area:
                            switch (hdLight.areaLightShape)
                            {
                                case AreaLightShape.Rectangle:
                                    m_RayTracingLights.hdRectLightArray.Add(hdLight);
                                    break;
                                case AreaLightShape.Tube:
                                    m_RayTracingLights.hdLineLightArray.Add(hdLight);
                                    break;
                                //TODO: case AreaLightShape.Disc:
                            }
                            break;
                    }
                }
            }

            // Aggregate the shadow requirement
            bool rayTracedShadows = m_RayTracedShadowsRequired || m_RayTracedContactShadowsRequired;

            m_RayTracingLights.hdLightArray.AddRange(m_RayTracingLights.hdPointLightArray);
            m_RayTracingLights.hdLightArray.AddRange(m_RayTracingLights.hdLineLightArray);
            m_RayTracingLights.hdLightArray.AddRange(m_RayTracingLights.hdRectLightArray);

            HDAdditionalReflectionData[] reflectionProbeArray = UnityEngine.GameObject.FindObjectsOfType<HDAdditionalReflectionData>();
            for (int reflIdx = 0; reflIdx < reflectionProbeArray.Length; ++reflIdx)
            {
                HDAdditionalReflectionData reflectionProbe = reflectionProbeArray[reflIdx];
                // Add it to the list if enabled
                if (reflectionProbe.enabled)
                {
                    m_RayTracingLights.reflectionProbeArray.Add(reflectionProbe);
                }
            }

            m_RayTracingLights.lightCount = m_RayTracingLights.hdPointLightArray.Count
                                            + m_RayTracingLights.hdLineLightArray.Count
                                            + m_RayTracingLights.hdRectLightArray.Count
                                            + m_RayTracingLights.reflectionProbeArray.Count;

            AmbientOcclusion aoSettings = hdCamera.volumeStack.GetComponent<AmbientOcclusion>();
            bool rtAOEnabled = aoSettings.rayTracing.value && hdCamera.frameSettings.IsEnabled(FrameSettingsField.SSAO);
            ScreenSpaceReflection reflSettings = hdCamera.volumeStack.GetComponent<ScreenSpaceReflection>();
            bool rtREnabled = reflSettings.enabled.value && reflSettings.rayTracing.value && hdCamera.frameSettings.IsEnabled(FrameSettingsField.SSR);
            GlobalIllumination giSettings = hdCamera.volumeStack.GetComponent<GlobalIllumination>();
            bool rtGIEnabled = giSettings.enable.value && giSettings.rayTracing.value && hdCamera.frameSettings.IsEnabled(FrameSettingsField.SSGI);
            RecursiveRendering recursiveSettings = hdCamera.volumeStack.GetComponent<RecursiveRendering>();
            bool rrEnabled = recursiveSettings.enable.value;
            SubSurfaceScattering sssSettings = hdCamera.volumeStack.GetComponent<SubSurfaceScattering>();
            bool rtSSSEnabled = sssSettings.rayTracing.value && hdCamera.frameSettings.IsEnabled(FrameSettingsField.SubsurfaceScattering);
            PathTracing pathTracingSettings = hdCamera.volumeStack.GetComponent<PathTracing>();
            bool ptEnabled = pathTracingSettings.enable.value;

            // We need to check if we should be building the ray tracing acceleration structure (if required by any effect)
            bool rayTracingRequired = rtAOEnabled || rtREnabled || rtGIEnabled || rrEnabled || rtSSSEnabled || ptEnabled || rayTracedShadows;
            if (!rayTracingRequired)
                return;

            // We need to process the emissive meshes of the rectangular area lights
            for (var i = 0; i < m_RayTracingLights.hdRectLightArray.Count; i++)
            {
                // Fetch the current renderer of the rectangular area light (if any)
                MeshRenderer currentRenderer = m_RayTracingLights.hdRectLightArray[i].emissiveMeshRenderer;

                // If there is none it means that there is no emissive mesh for this light
                if (currentRenderer == null) continue;

                // This objects should be included into the RAS
                AddInstanceToRAS(currentRenderer,
                                rayTracedShadows,
                                rtAOEnabled, aoSettings.layerMask.value,
                                rtREnabled, reflSettings.layerMask.value,
                                rtGIEnabled, giSettings.layerMask.value,
                                rrEnabled, recursiveSettings.layerMask.value,
                                ptEnabled, pathTracingSettings.layerMask.value);
            }

            int matCount = m_MaterialCRCs.Count;

            LODGroup[] lodGroupArray = UnityEngine.GameObject.FindObjectsOfType<LODGroup>();
            for (var i = 0; i < lodGroupArray.Length; i++)
            {
                // Grab the current LOD group
                LODGroup lodGroup = lodGroupArray[i];

                // Get the set of LODs
                LOD[] lodArray = lodGroup.GetLODs();
                for (int lodIdx = 0; lodIdx < lodArray.Length; ++lodIdx)
                {
                    LOD currentLOD = lodArray[lodIdx];
                    // We only want to push to the acceleration structure the lod0, we do not have defined way to select the right LOD at the moment
                    if (lodIdx == 0)
                    {
                        for (int rendererIdx = 0; rendererIdx < currentLOD.renderers.Length; ++rendererIdx)
                        {
                            // Fetch the renderer that we are interested in
                            Renderer currentRenderer = currentLOD.renderers[rendererIdx];

                            // This objects should but included into the RAS
                            AddInstanceToRAS(currentRenderer,
                                rayTracedShadows,
                                aoSettings.rayTracing.value, aoSettings.layerMask.value,
                                reflSettings.rayTracing.value, reflSettings.layerMask.value,
                                giSettings.rayTracing.value, giSettings.layerMask.value,
                                recursiveSettings.enable.value, recursiveSettings.layerMask.value,
                                pathTracingSettings.enable.value, pathTracingSettings.layerMask.value);
                        }
                    }

                    // Add them to the processed set so that they are not taken into account when processing all the renderers
                    for (int rendererIdx = 0; rendererIdx < currentLOD.renderers.Length; ++rendererIdx)
                    {
                        Renderer currentRenderer = currentLOD.renderers[rendererIdx];
                        // Add this fella to the renderer list
                        // Unfortunately, we need to check that this renderer was not already pushed into the list (happens if the user uses the same mesh renderer
                        // for two LODs)
                        if (!m_RayTracingRendererReference.ContainsKey(currentRenderer.GetInstanceID()))
                            m_RayTracingRendererReference.Add(currentRenderer.GetInstanceID(), 1);
                    }
                }
            }

            // Grab all the renderers from the scene
            var rendererArray = UnityEngine.GameObject.FindObjectsOfType<Renderer>();
            for (var i = 0; i < rendererArray.Length; i++)
            {
                // Fetch the current renderer
                Renderer currentRenderer = rendererArray[i];

                // If it is not active skip it
                if (currentRenderer.enabled == false) continue;

                // Grab the current game object
                GameObject gameObject = currentRenderer.gameObject;

                // Has this object already been processed, just skip it
                if (m_RayTracingRendererReference.ContainsKey(currentRenderer.GetInstanceID()))
                {
                    continue;
                }

                // Does this object have a reflection probe component? if yes we do not want to have it in the acceleration structure
                if (gameObject.TryGetComponent<ReflectionProbe>(out reflectionProbe)) continue;

                // This objects should be included into the RAS
                AddInstanceToRAS(currentRenderer,
                                rayTracedShadows,
                                aoSettings.rayTracing.value, aoSettings.layerMask.value,
                                reflSettings.rayTracing.value, reflSettings.layerMask.value,
                                giSettings.rayTracing.value, giSettings.layerMask.value,
                                recursiveSettings.enable.value, recursiveSettings.layerMask.value,
                                pathTracingSettings.enable.value, pathTracingSettings.layerMask.value);
            }

            // Check if the amount of materials being tracked has changed
            m_MaterialsDirty |= (matCount != m_MaterialCRCs.Count);

            // build the acceleration structure
            m_CurrentRAS.Build();

            // tag the structures as valid
            m_ValidRayTracingState = true;
        }

        internal bool ValidRayTracingHistory(HDCamera hdCamera)
        {
            return hdCamera.historyRTHandleProperties.previousViewportSize.x == hdCamera.actualWidth
                && hdCamera.historyRTHandleProperties.previousViewportSize.y == hdCamera.actualHeight;
        }

        internal int RayTracingFrameIndex(HDCamera hdCamera)
        {
        #if UNITY_HDRP_DXR_TESTS_DEFINE
            if (Application.isPlaying)
                return 0;
            else
        #endif
            return hdCamera.IsTAAEnabled() ? hdCamera.taaFrameIndex : (int)m_FrameCount % 8;
        }

        internal bool RayTracingLightClusterRequired(HDCamera hdCamera)
        {
            ScreenSpaceReflection reflSettings = hdCamera.volumeStack.GetComponent<ScreenSpaceReflection>();
            GlobalIllumination giSettings = hdCamera.volumeStack.GetComponent<GlobalIllumination>();
            RecursiveRendering recursiveSettings = hdCamera.volumeStack.GetComponent<RecursiveRendering>();
            PathTracing pathTracingSettings = hdCamera.volumeStack.GetComponent<PathTracing>();
            SubSurfaceScattering subSurface = hdCamera.volumeStack.GetComponent<SubSurfaceScattering>();

            return (m_ValidRayTracingState && (reflSettings.rayTracing.value
                                                || giSettings.rayTracing.value
                                                || recursiveSettings.enable.value
                                                || pathTracingSettings.enable.value
                                                || subSurface.rayTracing.value));
        }

        internal void CullForRayTracing(CommandBuffer cmd, HDCamera hdCamera)
        {
            if (m_ValidRayTracingState && RayTracingLightClusterRequired(hdCamera))
            {
                m_RayTracingLightCluster.CullForRayTracing(cmd, hdCamera, m_RayTracingLights);
                m_ValidRayTracingClusterCulling = true;
            }
        }

        internal void ReserveRayTracingCookieAtlasSlots()
        {
            if (m_ValidRayTracingState && m_ValidRayTracingClusterCulling)
            {
                m_RayTracingLightCluster.ReserveCookieAtlasSlots(m_RayTracingLights);
            }
        }

        internal void BuildRayTracingLightData(CommandBuffer cmd, HDCamera hdCamera, DebugDisplaySettings debugDisplaySettings)
        {
            if (m_ValidRayTracingState && m_ValidRayTracingClusterCulling)
            {
                m_RayTracingLightCluster.BuildRayTracingLightData(cmd, hdCamera, m_RayTracingLights, debugDisplaySettings);
                m_ValidRayTracingCluster = true;

                UpdateShaderVariablesRaytracingLightLoopCB(hdCamera, cmd);
				
				m_RayTracingLightCluster.BuildLightClusterBuffer(cmd, hdCamera, m_RayTracingLights);
            }
        }

        void UpdateShaderVariablesRaytracingLightLoopCB(HDCamera hdCamera, CommandBuffer cmd)
        {
            m_ShaderVariablesRaytracingLightLoopCB._MinClusterPos = m_RayTracingLightCluster.GetMinClusterPos();
            m_ShaderVariablesRaytracingLightLoopCB._LightPerCellCount = (uint)m_RayTracingLightCluster.GetLightPerCellCount();
            m_ShaderVariablesRaytracingLightLoopCB._MaxClusterPos = m_RayTracingLightCluster.GetMaxClusterPos();
            m_ShaderVariablesRaytracingLightLoopCB._PunctualLightCountRT = (uint)m_RayTracingLightCluster.GetPunctualLightCount();
            m_ShaderVariablesRaytracingLightLoopCB._AreaLightCountRT = (uint)m_RayTracingLightCluster.GetAreaLightCount();
            m_ShaderVariablesRaytracingLightLoopCB._EnvLightCountRT = (uint)m_RayTracingLightCluster.GetEnvLightCount();

            ConstantBuffer.PushGlobal(cmd, m_ShaderVariablesRaytracingLightLoopCB, HDShaderIDs._ShaderVariablesRaytracingLightLoop);
        }

        internal bool RayTracedShadowsRequired()
        {
            return m_RayTracedShadowsRequired;
        }

        internal bool RayTracedContactShadowsRequired()
        {
            return m_RayTracedContactShadowsRequired;
        }

        internal RayTracingAccelerationStructure RequestAccelerationStructure()
        {
            if (m_ValidRayTracingState)
            {
                return m_CurrentRAS;
            }
            return null;
        }

        internal HDRaytracingLightCluster RequestLightCluster()
        {
            if (m_ValidRayTracingCluster)
            {
                return m_RayTracingLightCluster;
            }
            return null;
        }

        // Ray Tracing is supported if the asset setting supports it and the platform supports it
        static internal bool GatherRayTracingSupport(RenderPipelineSettings rpSetting)
            => rpSetting.supportRayTracing && rayTracingSupportedBySystem;

        static internal bool rayTracingSupportedBySystem
            => UnityEngine.SystemInfo.supportsRayTracing
#if UNITY_EDITOR
                && (UnityEditor.EditorUserBuildSettings.activeBuildTarget == UnityEditor.BuildTarget.StandaloneWindows64
                    || UnityEditor.EditorUserBuildSettings.activeBuildTarget == UnityEditor.BuildTarget.StandaloneWindows)
#endif
            ;

        internal BlueNoise GetBlueNoiseManager()
        {
            return m_BlueNoise;
        }

        internal RayCountManager GetRayCountManager()
        {
            return m_RayCountManager;
        }

        internal HDTemporalFilter GetTemporalFilter()
        {
            if (m_TemporalFilter == null)
            {
                m_TemporalFilter = new HDTemporalFilter();
                m_TemporalFilter.Init(m_Asset.renderPipelineRayTracingResources, sharedRTManager, this);
            }
            return m_TemporalFilter;
        }

        internal HDSimpleDenoiser GetSimpleDenoiser()
        {
            if (m_SimpleDenoiser == null)
            {
                m_SimpleDenoiser = new HDSimpleDenoiser();
                m_SimpleDenoiser.Init(m_Asset.renderPipelineRayTracingResources, sharedRTManager, this);
            }
            return m_SimpleDenoiser;
        }

        internal SSGIDenoiser GetSSGIDenoiser()
        {
            if (m_SSGIDenoiser == null)
            {
                m_SSGIDenoiser = new SSGIDenoiser();
                m_SSGIDenoiser.Init(m_Asset.renderPipelineResources, sharedRTManager, this);
            }
            return m_SSGIDenoiser;
        }

        internal HDDiffuseDenoiser GetDiffuseDenoiser()
        {
            if (m_DiffuseDenoiser == null)
            {
                m_DiffuseDenoiser = new HDDiffuseDenoiser();
                m_DiffuseDenoiser.Init(m_Asset.renderPipelineResources, m_Asset.renderPipelineRayTracingResources, sharedRTManager, this);
            }
            return m_DiffuseDenoiser;
        }

        internal HDReflectionDenoiser GetReflectionDenoiser()
        {
            if (m_ReflectionDenoiser == null)
            {
                m_ReflectionDenoiser = new HDReflectionDenoiser();
                m_ReflectionDenoiser.Init(m_Asset.renderPipelineRayTracingResources, sharedRTManager, this);
            }
            return m_ReflectionDenoiser;
        }

        internal HDDiffuseShadowDenoiser GetDiffuseShadowDenoiser()
        {
            if (m_DiffuseShadowDenoiser == null)
            {
                m_DiffuseShadowDenoiser = new HDDiffuseShadowDenoiser();
                m_DiffuseShadowDenoiser.Init(m_Asset.renderPipelineRayTracingResources, sharedRTManager, this);
            }
            return m_DiffuseShadowDenoiser;
        }

        internal bool GetRayTracingState()
        {
            return m_ValidRayTracingState;
        }

        internal bool GetRayTracingClusterState()
        {
            return m_ValidRayTracingCluster;
        }

        internal RTHandle AllocateBuffer(InternalRayTracingBuffers bufferID)
        {
            switch (bufferID)
            {
                case InternalRayTracingBuffers.Direction:
                {
                    m_RayTracingDirectionBuffer = RTHandles.Alloc(Vector2.one, TextureXR.slices, colorFormat: GraphicsFormat.R16G16B16A16_SFloat, dimension: TextureXR.dimension, enableRandomWrite: true, useDynamicScale: true,useMipMap: false, name: "RaytracingDirectionBuffer");
                    return m_RayTracingDirectionBuffer;
                }
                case InternalRayTracingBuffers.Distance:
                {
                    m_RayTracingDistanceBuffer = RTHandles.Alloc(Vector2.one, TextureXR.slices, colorFormat: GraphicsFormat.R32_SFloat, dimension: TextureXR.dimension, enableRandomWrite: true, useDynamicScale: true, useMipMap: false, name: "RaytracingDistanceBuffer");
                    return m_RayTracingDistanceBuffer;
                }
                case InternalRayTracingBuffers.R0:
                {
                    m_RayTracingIntermediateBufferR0 = RTHandles.Alloc(Vector2.one, TextureXR.slices, colorFormat: GraphicsFormat.R8_SNorm, dimension: TextureXR.dimension, enableRandomWrite: true, useDynamicScale: true, useMipMap: false, name: "RayTracingIntermediateBufferR0");
                    return m_RayTracingIntermediateBufferR0;
                }
                case InternalRayTracingBuffers.R1:
                {
                    m_RayTracingIntermediateBufferR1 = RTHandles.Alloc(Vector2.one, TextureXR.slices, colorFormat: GraphicsFormat.R8_SNorm, dimension: TextureXR.dimension, enableRandomWrite: true, useDynamicScale: true, useMipMap: false, name: "RayTracingIntermediateBufferR1");
                    return m_RayTracingIntermediateBufferR1;
                }
                case InternalRayTracingBuffers.RG0:
                {
                    m_RayTracingIntermediateBufferRG0 = RTHandles.Alloc(Vector2.one, TextureXR.slices, colorFormat: GraphicsFormat.R16G16_SFloat, dimension: TextureXR.dimension, enableRandomWrite: true, useDynamicScale: true, useMipMap: false, name: "RayTracingIntermediateBufferRG0");
                    return m_RayTracingIntermediateBufferRG0;
                }
                case InternalRayTracingBuffers.RG1:
                {
                    m_RayTracingIntermediateBufferRG1 = RTHandles.Alloc(Vector2.one, TextureXR.slices, colorFormat: GraphicsFormat.R16G16_SFloat, dimension: TextureXR.dimension, enableRandomWrite: true, useDynamicScale: true, useMipMap: false, name: "RayTracingIntermediateBufferRG1");
                    return m_RayTracingIntermediateBufferRG1;
                }
                case InternalRayTracingBuffers.RGBA0:
                {
                    m_RayTracingIntermediateBufferRGBA0 = RTHandles.Alloc(Vector2.one, TextureXR.slices, colorFormat: GraphicsFormat.R16G16B16A16_SFloat, dimension: TextureXR.dimension, enableRandomWrite: true, useDynamicScale: true, useMipMap: false, name: "RayTracingIntermediateBufferRGBA0");
                    return m_RayTracingIntermediateBufferRGBA0;
                }
                case InternalRayTracingBuffers.RGBA1:
                {
                    m_RayTracingIntermediateBufferRGBA1 = RTHandles.Alloc(Vector2.one, TextureXR.slices, colorFormat: GraphicsFormat.R16G16B16A16_SFloat, dimension: TextureXR.dimension, enableRandomWrite: true, useDynamicScale: true, useMipMap: false, name: "RayTracingIntermediateBufferRGBA1");
                    return m_RayTracingIntermediateBufferRGBA1;
                }
                case InternalRayTracingBuffers.RGBA2:
                {
                    m_RayTracingIntermediateBufferRGBA2 = RTHandles.Alloc(Vector2.one, TextureXR.slices, colorFormat: GraphicsFormat.R16G16B16A16_SFloat, dimension: TextureXR.dimension, enableRandomWrite: true, useDynamicScale: true, useMipMap: false, name: "RayTracingIntermediateBufferRGBA2");
                    return m_RayTracingIntermediateBufferRGBA2;
                }
                case InternalRayTracingBuffers.RGBA3:
                {
                    m_RayTracingIntermediateBufferRGBA3 = RTHandles.Alloc(Vector2.one, TextureXR.slices, colorFormat: GraphicsFormat.R16G16B16A16_SFloat, dimension: TextureXR.dimension, enableRandomWrite: true, useDynamicScale: true, useMipMap: false, name: "RayTracingIntermediateBufferRGBA3");
                    return m_RayTracingIntermediateBufferRGBA3;
                }
                case InternalRayTracingBuffers.RGBA4:
                {
                    m_RayTracingIntermediateBufferRGBA4 = RTHandles.Alloc(Vector2.one, TextureXR.slices, colorFormat: GraphicsFormat.R16G16B16A16_SFloat, dimension: TextureXR.dimension, enableRandomWrite: true, useDynamicScale: true, useMipMap: false, name: "RayTracingIntermediateBufferRGBA4");
                    return m_RayTracingIntermediateBufferRGBA4;
                }
                default:
                    return null;
            }
        }

        internal RTHandle GetRayTracingBuffer(InternalRayTracingBuffers bufferID)
        {
            switch (bufferID)
            {
                case InternalRayTracingBuffers.Distance:
                    return m_RayTracingDistanceBuffer != null ? m_RayTracingDistanceBuffer : AllocateBuffer(InternalRayTracingBuffers.Distance);
                case InternalRayTracingBuffers.Direction:
                    return m_RayTracingDirectionBuffer != null ? m_RayTracingDirectionBuffer : AllocateBuffer(InternalRayTracingBuffers.Direction);
                case InternalRayTracingBuffers.R0:
                    return m_RayTracingIntermediateBufferR0 != null ? m_RayTracingIntermediateBufferR0 : AllocateBuffer(InternalRayTracingBuffers.R0);
                case InternalRayTracingBuffers.R1:
                    return m_RayTracingIntermediateBufferR1 != null ? m_RayTracingIntermediateBufferR1 : AllocateBuffer(InternalRayTracingBuffers.R1);
                case InternalRayTracingBuffers.RG0:
                    return m_RayTracingIntermediateBufferRG0 != null ? m_RayTracingIntermediateBufferRG0 : AllocateBuffer(InternalRayTracingBuffers.RG0);
                case InternalRayTracingBuffers.RG1:
                    return m_RayTracingIntermediateBufferRG1 != null ? m_RayTracingIntermediateBufferRG1 : AllocateBuffer(InternalRayTracingBuffers.RG1);
                case InternalRayTracingBuffers.RGBA0:
                    return m_RayTracingIntermediateBufferRGBA0 != null ? m_RayTracingIntermediateBufferRGBA0 : AllocateBuffer(InternalRayTracingBuffers.RGBA0);
                case InternalRayTracingBuffers.RGBA1:
                    return m_RayTracingIntermediateBufferRGBA1 != null ? m_RayTracingIntermediateBufferRGBA1 : AllocateBuffer(InternalRayTracingBuffers.RGBA1);
                case InternalRayTracingBuffers.RGBA2:
                    return m_RayTracingIntermediateBufferRGBA2 != null ? m_RayTracingIntermediateBufferRGBA2 : AllocateBuffer(InternalRayTracingBuffers.RGBA2);
                case InternalRayTracingBuffers.RGBA3:
                    return m_RayTracingIntermediateBufferRGBA3 != null ? m_RayTracingIntermediateBufferRGBA3 : AllocateBuffer(InternalRayTracingBuffers.RGBA3);
                case InternalRayTracingBuffers.RGBA4:
                    return m_RayTracingIntermediateBufferRGBA4 != null ? m_RayTracingIntermediateBufferRGBA4 : AllocateBuffer(InternalRayTracingBuffers.RGBA4);
                default:
                    return null;
            }
        }

        static internal float GetPixelSpreadTangent(float fov, int width, int height)
        {
            return Mathf.Tan(fov * Mathf.Deg2Rad * 0.5f) * 2.0f / Mathf.Min(width, height);
        }

        static internal float GetPixelSpreadAngle(float fov, int width, int height)
        {
            return Mathf.Atan(GetPixelSpreadTangent(fov, width, height));
        }
    }
}<|MERGE_RESOLUTION|>--- conflicted
+++ resolved
@@ -359,25 +359,16 @@
             m_RayTracedShadowsRequired = false;
             m_RayTracedContactShadowsRequired = false;
 
-<<<<<<< HEAD
             // If the camera does not have a ray tracing frame setting
             // or it is a preview camera (due to the fact that the sphere does not exist as a game object we can't create the RTAS)
             // we do not want to build a RTAS
             if (!hdCamera.frameSettings.IsEnabled(FrameSettingsField.RayTracing)|| hdCamera.camera.cameraType == CameraType.Preview)
                 return;
 
-            // fetch all the lights in the scene
-=======
-            // If the camera has ray tracing disabled on the camera, we shouldn't be computing the ray tracing structures independently of the other options 
-            if (!hdCamera.frameSettings.IsEnabled(FrameSettingsField.RayTracing))
-                return;
-
-
             // We only support ray traced shadows if the camera supports ray traced shadows
             bool screenSpaceShadowsSupported = hdCamera.frameSettings.IsEnabled(FrameSettingsField.ScreenSpaceShadows);
 
-            // fetch all the lights in the scenehaha
->>>>>>> 37592b15
+            // fetch all the lights in the scene
             HDAdditionalLightData[] hdLightArray = UnityEngine.GameObject.FindObjectsOfType<HDAdditionalLightData>();
 
             for (int lightIdx = 0; lightIdx < hdLightArray.Length; ++lightIdx)
