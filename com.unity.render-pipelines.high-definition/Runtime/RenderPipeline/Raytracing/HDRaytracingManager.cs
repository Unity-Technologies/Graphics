--- conflicted
+++ resolved
@@ -108,40 +108,8 @@
         RTHandle m_RayTracingIntermediateBufferRGBA2;
         RTHandle m_RayTracingIntermediateBufferRGBA3;
 
-<<<<<<< HEAD
         ShaderVariablesRaytracingLightLoop m_ShaderVariablesRaytracingLightLoopCB = new ShaderVariablesRaytracingLightLoop();
 
-        internal RTHandle GetRayTracingBuffer(InternalRayTracingBuffers bufferID)
-        {
-            switch (bufferID)
-            {
-                case InternalRayTracingBuffers.Distance:
-                    return m_RayTracingDistanceBuffer;
-                case InternalRayTracingBuffers.Direction:
-                    return m_RayTracingDirectionBuffer;
-                case InternalRayTracingBuffers.R0:
-                    return m_RayTracingIntermediateBufferR0;
-                case InternalRayTracingBuffers.R1:
-                    return m_RayTracingIntermediateBufferR1;
-                case InternalRayTracingBuffers.RG0:
-                    return m_RayTracingIntermediateBufferRG0;
-                case InternalRayTracingBuffers.RG1:
-                    return m_RayTracingIntermediateBufferRG1;
-                case InternalRayTracingBuffers.RGBA0:
-                    return m_RayTracingIntermediateBufferRGBA0;
-                case InternalRayTracingBuffers.RGBA1:
-                    return m_RayTracingIntermediateBufferRGBA1;
-                case InternalRayTracingBuffers.RGBA2:
-                    return m_RayTracingIntermediateBufferRGBA2;
-                case InternalRayTracingBuffers.RGBA3:
-                    return m_RayTracingIntermediateBufferRGBA3;
-                default:
-                    return null;
-            }
-        }
-
-=======
->>>>>>> f5badc47
         internal void InitRayTracingManager()
         {
             // Init the ray count manager
