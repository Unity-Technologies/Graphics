--- conflicted
+++ resolved
@@ -298,11 +298,7 @@
             RTHandle intermediateBuffer1 = GetRayTracingBuffer(InternalRayTracingBuffers.RGBA1);
 
             // Bind all the parameters for ray tracing
-<<<<<<< HEAD
-            BindRayTracedIndirectDiffuseData(cmd, hdCamera, indirectDiffuseRT, giSettings, lightClusterSettings, m_IndirectDiffuseBuffer, intermediateBuffer1);
-=======
-            BindRayTracedIndirectDiffuseData(cmd, hdCamera, indirectDiffuseRT, giSettings, lightClusterSettings, rtSettings, m_IndirectDiffuseBuffer0, intermediateBuffer1);
->>>>>>> f5badc47
+            BindRayTracedIndirectDiffuseData(cmd, hdCamera, indirectDiffuseRT, giSettings, lightClusterSettings, m_IndirectDiffuseBuffer0, intermediateBuffer1);
 
             // Compute the actual resolution that is needed base on the quality
             int widthResolution = hdCamera.actualWidth;
