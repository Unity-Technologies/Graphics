--- conflicted
+++ resolved
@@ -29,21 +29,6 @@
             return rtHandleSystem.Alloc(Vector2.one, TextureXR.slices, colorFormat: GraphicsFormat.R16G16B16A16_SFloat, dimension: TextureXR.dimension,
                                         enableRandomWrite: true, useMipMap: false, autoGenerateMips: false,
                                         name: string.Format("{0}_IndirectDiffuseHistoryBuffer{1}", viewName, frameIndex));
-<<<<<<< HEAD
-        }
-
-        RTHandle GetIndirectDiffuseTexture()
-        {
-            return m_IndirectDiffuseBuffer;
-        }
-
-        bool ValidIndirectDiffuseState(HDCamera hdCamera)
-        {
-            // First thing to check is: Do we have a valid ray-tracing environment?
-            var settings = hdCamera.volumeStack.GetComponent<GlobalIllumination>();
-            return !(!hdCamera.frameSettings.IsEnabled(FrameSettingsField.RayTracing) || !settings.rayTracing.value);
-=======
->>>>>>> 5110038e
         }
         
         void RenderRayTracedIndirectDiffuse(HDCamera hdCamera, CommandBuffer cmd, ScriptableRenderContext renderContext, int frameCount)
