#pragma kernel RaytracingIndirectDiffuseHalfRes
#pragma kernel RaytracingIndirectDiffuseFullRes
#pragma kernel IndirectDiffuseIntegrationUpscaleHalfRes INDIRECT_DIFFUSE_INTEGRATION_UPSCALE=IndirectDiffuseIntegrationUpscaleHalfRes HALF_RESOLUTION
#pragma kernel IndirectDiffuseIntegrationUpscaleFullRes INDIRECT_DIFFUSE_INTEGRATION_UPSCALE=IndirectDiffuseIntegrationUpscaleFullRes

#pragma only_renderers d3d11

// Include and define the shader pass
#include "Packages/com.unity.render-pipelines.high-definition/Runtime/RenderPipeline/ShaderPass/ShaderPass.cs.hlsl"
#define SHADERPASS SHADERPASS_RAYTRACING

// HDRP generic includes
#include "Packages/com.unity.render-pipelines.core/ShaderLibrary/Common.hlsl"
#include "Packages/com.unity.render-pipelines.core/ShaderLibrary/Color.hlsl"
#include "Packages/com.unity.render-pipelines.high-definition/Runtime/ShaderLibrary/ShaderVariables.hlsl"
#include "Packages/com.unity.render-pipelines.high-definition/Runtime/Material/Material.hlsl"
#include "Packages/com.unity.render-pipelines.high-definition/Runtime/Material/NormalBuffer.hlsl"
#include "Packages/com.unity.render-pipelines.high-definition/Runtime/Lighting/ScreenSpaceLighting/ScreenSpaceLighting.hlsl"

// Raytracing includes
#include "Packages/com.unity.render-pipelines.high-definition/Runtime/RenderPipeline/Raytracing/Shaders/ShaderVariablesRaytracing.hlsl"
#include "Packages/com.unity.render-pipelines.high-definition/Runtime/RenderPipeline/Raytracing/Shaders/RaytracingSampling.hlsl"
#include "Packages/com.unity.render-pipelines.high-definition/Runtime/RenderPipeline/Raytracing/Shaders/RaytracingCommon.hlsl"

// Tile size of this compute
#define RAYTRACING_INDIRECT_DIFFUSE_TILE_SIZE 8

TEXTURE2D_X(_DepthTexture);
RW_TEXTURE2D_X(float4, _RaytracingDirectionBuffer);


[numthreads(RAYTRACING_INDIRECT_DIFFUSE_TILE_SIZE, RAYTRACING_INDIRECT_DIFFUSE_TILE_SIZE, 1)]
void RaytracingIndirectDiffuseHalfRes(uint3 dispatchThreadId : SV_DispatchThreadID, uint2 groupThreadId : SV_GroupThreadID, uint2 groupId : SV_GroupID)
{
    UNITY_XR_ASSIGN_VIEW_INDEX(dispatchThreadId.z);

    // Compute the pixel position to process
    uint2 halfResCoord = groupId * RAYTRACING_INDIRECT_DIFFUSE_TILE_SIZE + groupThreadId;

    // Pick which subpixel we will be launching our effects from
    float subPixelSample = GetBNDSequenceSample(halfResCoord, _RaytracingFrameIndex, 3);
    int subPixel =  clamp((int)(subPixelSample * 4.0), 0, 3);
    uint2 shift = HalfResIndexToCoordinateShift[subPixel];

    // Pixel where we will store the result of the raytracing
    uint2 outputCoord = halfResCoord * 2;

    // Pixel coordinate in full res of the pixel that we will be using for our computation
    uint2 sourceCoord = outputCoord + shift;

    // Read the depth value
    float depthValue = LOAD_TEXTURE2D_X(_DepthTexture, sourceCoord).r;

    // This point is part of the background, we don't really care
    if (depthValue == UNITY_RAW_FAR_CLIP_VALUE)
        return;

    // Convert this to a world space position 
    PositionInputs posInput = GetPositionInput(sourceCoord, _ScreenSize.zw, depthValue, UNITY_MATRIX_I_VP, GetWorldToViewMatrix(), 0);
    float3 positionWS = GetAbsolutePositionWS(posInput.positionWS);

    // Compute the incident vector on the surfaces
    float3 viewWS = normalize(_WorldSpaceCameraPos - positionWS);

    // Decode the world space normal
    NormalData normalData;
    DecodeFromNormalBuffer(sourceCoord, normalData);

    // Generate the new sample (follwing values of the sequence)
    float2 newSample;
    newSample.x = GetBNDSequenceSample(halfResCoord, _RaytracingFrameIndex, 0);
    newSample.y = GetBNDSequenceSample(halfResCoord, _RaytracingFrameIndex, 1);

    // Importance sample with a cosine lobe
    float3 sampleDir = SampleHemisphereCosine(newSample.x, newSample.y, normalData.normalWS);

    // PDF is the cosine
    float samplePDF = dot(sampleDir, normalData.normalWS);

    // In the second texture, we store the sampled direction and the invPDF of the sample
    _RaytracingDirectionBuffer[COORD_TEXTURE2D_X(outputCoord)] = float4(sampleDir, 1.0 / samplePDF);
}


[numthreads(RAYTRACING_INDIRECT_DIFFUSE_TILE_SIZE, RAYTRACING_INDIRECT_DIFFUSE_TILE_SIZE, 1)]
void RaytracingIndirectDiffuseFullRes(uint3 dispatchThreadId : SV_DispatchThreadID, uint2 groupThreadId : SV_GroupThreadID, uint2 groupId : SV_GroupID)
{
    UNITY_XR_ASSIGN_VIEW_INDEX(dispatchThreadId.z);

    // Compute the pixel position to process
    uint2 currentCoord = groupId * RAYTRACING_INDIRECT_DIFFUSE_TILE_SIZE + groupThreadId;

    // Clear the output color texture
    _RaytracingDirectionBuffer[COORD_TEXTURE2D_X(currentCoord)] = float4(0.0, 0.0, 0.0, -1.0f);

    // Read the depth value
    float depthValue = LOAD_TEXTURE2D_X(_DepthTexture, currentCoord).x;

    // This point is part of the background, we don't really care
    if (depthValue == UNITY_RAW_FAR_CLIP_VALUE)
        return;

    // Convert this to a world space position
    PositionInputs posInput = GetPositionInput(currentCoord, _ScreenSize.zw, depthValue, UNITY_MATRIX_I_VP, GetWorldToViewMatrix(), 0);
    float3 positionWS = GetAbsolutePositionWS(posInput.positionWS);

    // Compute the incident vector on the surfaces
    float3 viewWS = normalize(_WorldSpaceCameraPos - positionWS);

    // Decode the world space normal
    NormalData normalData;
    DecodeFromNormalBuffer(currentCoord, normalData);

    // Generate the new sample (follwing values of the sequence)
    float2 sample;
    sample.x = GetBNDSequenceSample(currentCoord, _RaytracingFrameIndex, 0);
    sample.y = GetBNDSequenceSample(currentCoord, _RaytracingFrameIndex, 1);

    // Importance sample with a cosine lobe
    float3 sampleDir = SampleHemisphereCosine(sample.x, sample.y, normalData.normalWS);

    // PDF is the cosine
    float samplePDF = dot(sampleDir, normalData.normalWS);

    // Write the output ray data
    _RaytracingDirectionBuffer[COORD_TEXTURE2D_X(currentCoord)] = float4(sampleDir, 1.0 / samplePDF);
}

// Input textures for the spatial filtering
Texture2DArray<float> _BlueNoiseTexture;

// Output Textures for the spatial filtering
RW_TEXTURE2D_X(float4, _UpscaledIndirectDiffuseTextureRW);
int _SpatialFilterRadius;

[numthreads(RAYTRACING_INDIRECT_DIFFUSE_TILE_SIZE, RAYTRACING_INDIRECT_DIFFUSE_TILE_SIZE, 1)]
void INDIRECT_DIFFUSE_INTEGRATION_UPSCALE(uint3 dispatchThreadId : SV_DispatchThreadID, uint2 groupThreadId : SV_GroupThreadID, uint2 groupId : SV_GroupID)
{
    UNITY_XR_ASSIGN_VIEW_INDEX(dispatchThreadId.z);

#if RAYTRACING_ENABLED
    #ifdef HALF_RESOLUTION
    // Compute the half res coordinate that we shall be using for our effect
    uint2 targetCoord = dispatchThreadId.xy;
    uint2 sourceCoord = targetCoord / 2;
    #else
    uint2 targetCoord = dispatchThreadId.xy;
    uint2 sourceCoord = targetCoord;
    #endif

    // Compute the index of the noise texture to use
    int noiseIndex = (int)(clamp((int)(_ScramblingTexture[sourceCoord].y * 32.0f), 0, 31));

    // Compute the subpixel index that matches this full screen pixel.
    int localIndex = (targetCoord.x & 1) + (targetCoord.y & 1) * 2;

    // Fetch the depth
    float depth = LOAD_TEXTURE2D_X(_DepthTexture, targetCoord).x;

    NormalData normalData;
    DecodeFromNormalBuffer(targetCoord, normalData);

    if (depth == UNITY_RAW_FAR_CLIP_VALUE)
        return;

    // Fetch the normal WS
    float3 normalWS = normalData.normalWS;

    // Compute the world space position
    PositionInputs posInput = GetPositionInput(targetCoord, _ScreenSize.zw, depth, UNITY_MATRIX_I_VP, UNITY_MATRIX_V);
    float3 positionWS = GetAbsolutePositionWS(posInput.positionWS);

    // Initialize the output pixels
    float4 resultSum = float4(0.0 ,0.0, 0.0, 0.0);
    uint sampleCount = 0;

    float radiusSq = _SpatialFilterRadius * _SpatialFilterRadius;

    for(int y = -_SpatialFilterRadius; y < _SpatialFilterRadius; ++y)
    {
        for(int x = -_SpatialFilterRadius; x < _SpatialFilterRadius; ++x)
        {
            float radiusDistanceSq = (y*y + x*x);
            if(radiusDistanceSq > radiusSq) continue;

            // Compute the noise position that shall be used
            int2 relativeHRShift = uint2(8 + x, 8 + y);

            // Full res sample position
            #ifdef HALF_RESOLUTION
            int2 sampleCoord = (sourceCoord + uint2(x,y)) * 2;
            #else
            int2 sampleCoord = (sourceCoord + uint2(x,y));
            #endif

            // If this pixel is outside of the screen, we cannot use it
            if(sampleCoord.x < 0 || sampleCoord.x > _ScreenSize.x
                || sampleCoord.y < 0 || sampleCoord.y > _ScreenSize.y)
            continue;

            // Fetch the target color
            float4 sampleColor = LOAD_TEXTURE2D_X(_IndirectDiffuseTexture, sampleCoord);

            // Compute the position of the actual source pixel
            uint subPixel =  clamp(floor(sampleColor.w * 4.0f), 0, 3);
            uint2 shift = HalfResIndexToCoordinateShift[subPixel];
            #ifdef HALF_RESOLUTION
            uint2 actualSourceCoord = sampleCoord + shift;
            #else
            uint2 actualSourceCoord = sampleCoord;
            #endif

            // Fetch the Depth
            float sampleDepth = LOAD_TEXTURE2D_X(_DepthTexture, actualSourceCoord).x;
            
            // If this the background, it should not be used as a valid sample
            if(sampleDepth == UNITY_RAW_FAR_CLIP_VALUE) continue;

            // Compute the target pixel that it will impact
            float sample = _BlueNoiseTexture[int3(relativeHRShift, noiseIndex)].x;
            int index = clamp(floor(sample * 4.0f), 0, 3);

            if (index != localIndex) continue;

            // Contirbute to all the output values
            resultSum += float4(sampleColor.xyz, 1.0);
            sampleCount += 1;
        }
    }

    // Compute the full res coordinate
    if(depth == 0.0f || sampleCount == 0 || resultSum.w == 0.0)
    {
        _UpscaledIndirectDiffuseTextureRW[COORD_TEXTURE2D_X(targetCoord)] = float4(0.0f, 0.0f, 0.0f, 0.0f);
    }
    else
    {
        _UpscaledIndirectDiffuseTextureRW[COORD_TEXTURE2D_X(targetCoord)] = float4(resultSum.xyz / resultSum.w, 1.0);
    }
#endif
<<<<<<< HEAD
}

// Gbuffer textures to accumulate the indirect diffuse
TEXTURE2D_X(_GBufferTexture0);
RW_TEXTURE2D_X(float4, _GBufferTexture3);

[numthreads(RAYTRACING_INDIRECT_DIFFUSE_TILE_SIZE, RAYTRACING_INDIRECT_DIFFUSE_TILE_SIZE, 1)]
void IndirectDiffuseAccumulation(uint3 dispatchThreadId : SV_DispatchThreadID, uint2 groupThreadId : SV_GroupThreadID, uint2 groupId : SV_GroupID)
{
    UNITY_XR_ASSIGN_VIEW_INDEX(dispatchThreadId.z);

#if RAYTRACING_ENABLED
    // Fetch the current pixel coordinate
    uint2 currentPixelCoordinate = groupId * RAYTRACING_INDIRECT_DIFFUSE_TILE_SIZE + groupThreadId;

    // Add the indirect diffuse to the buffer (while pre-multiplying by the base color)
    float multiplier = GetIndirectDiffuseMultiplier(DEFAULT_LIGHT_LAYERS); // TODO: Handle light layers
    _GBufferTexture3[COORD_TEXTURE2D_X(currentPixelCoordinate)] += LOAD_TEXTURE2D_X(_IndirectDiffuseTexture, currentPixelCoordinate) * LOAD_TEXTURE2D_X(_GBufferTexture0, currentPixelCoordinate) * multiplier;
#endif
=======
>>>>>>> 1c4599fb
}<|MERGE_RESOLUTION|>--- conflicted
+++ resolved
@@ -238,26 +238,4 @@
         _UpscaledIndirectDiffuseTextureRW[COORD_TEXTURE2D_X(targetCoord)] = float4(resultSum.xyz / resultSum.w, 1.0);
     }
 #endif
-<<<<<<< HEAD
-}
-
-// Gbuffer textures to accumulate the indirect diffuse
-TEXTURE2D_X(_GBufferTexture0);
-RW_TEXTURE2D_X(float4, _GBufferTexture3);
-
-[numthreads(RAYTRACING_INDIRECT_DIFFUSE_TILE_SIZE, RAYTRACING_INDIRECT_DIFFUSE_TILE_SIZE, 1)]
-void IndirectDiffuseAccumulation(uint3 dispatchThreadId : SV_DispatchThreadID, uint2 groupThreadId : SV_GroupThreadID, uint2 groupId : SV_GroupID)
-{
-    UNITY_XR_ASSIGN_VIEW_INDEX(dispatchThreadId.z);
-
-#if RAYTRACING_ENABLED
-    // Fetch the current pixel coordinate
-    uint2 currentPixelCoordinate = groupId * RAYTRACING_INDIRECT_DIFFUSE_TILE_SIZE + groupThreadId;
-
-    // Add the indirect diffuse to the buffer (while pre-multiplying by the base color)
-    float multiplier = GetIndirectDiffuseMultiplier(DEFAULT_LIGHT_LAYERS); // TODO: Handle light layers
-    _GBufferTexture3[COORD_TEXTURE2D_X(currentPixelCoordinate)] += LOAD_TEXTURE2D_X(_IndirectDiffuseTexture, currentPixelCoordinate) * LOAD_TEXTURE2D_X(_GBufferTexture0, currentPixelCoordinate) * multiplier;
-#endif
-=======
->>>>>>> 1c4599fb
 }