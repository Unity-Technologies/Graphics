using System;
using UnityEngine.Experimental.Rendering;

namespace UnityEngine.Rendering.HighDefinition
{
    public partial class HDRenderPipeline
    {
        // String values
        const string m_RayGenShaderName = "RayGenRenderer";

        // Pass name for the flag pass
        ShaderTagId raytracingPassID = new ShaderTagId("Forward");
        RenderStateBlock m_RaytracingFlagStateBlock;

        void InitRecursiveRenderer()
        {
            m_RaytracingFlagStateBlock = new RenderStateBlock
            {
                depthState = new DepthState(false, CompareFunction.LessEqual),
                mask = RenderStateMask.Depth
            };
        }

        void ReleaseRecursiveRenderer()
        {
        }

        void RaytracingRecursiveRender(HDCamera hdCamera, CommandBuffer cmd, ScriptableRenderContext renderContext, CullingResults cull)
        {
            if (!hdCamera.frameSettings.IsEnabled(FrameSettingsField.RayTracing))
                return ;

            RecursiveRendering recursiveSettings = hdCamera.volumeStack.GetComponent<RecursiveRendering>();
            if (!recursiveSettings.enable.value)
                return;

<<<<<<< HEAD
            RayTracingShader forwardShader = m_Asset.renderPipelineRayTracingResources.forwardRaytracing;
            Shader raytracingMask = m_Asset.renderPipelineRayTracingResources.raytracingFlagMask;
            LightCluster lightClusterSettings = hdCamera.volumeStack.GetComponent<LightCluster>();

            // Grab the acceleration structure and the list of HD lights for the target camera
            RayTracingAccelerationStructure accelerationStructure = RequestAccelerationStructure();
            HDRaytracingLightCluster lightCluster = RequestLightCluster();

            // Fecth the temporary buffers we shall be using
            RTHandle flagBuffer = GetRayTracingBuffer(InternalRayTracingBuffers.R0);

            if (m_RaytracingFlagMaterial == null)
                m_RaytracingFlagMaterial = CoreUtils.CreateEngineMaterial(raytracingMask);

            // Before going into ray tracing, we need to flag which pixels needs to be raytracing
            EvaluateRaytracingMask(cull, hdCamera, cmd, renderContext, flagBuffer);

            // Define the shader pass to use for the reflection pass
            cmd.SetRayTracingShaderPass(forwardShader, "ForwardDXR");

            // Set the acceleration structure for the pass
            cmd.SetRayTracingAccelerationStructure(forwardShader, HDShaderIDs._RaytracingAccelerationStructureName, accelerationStructure);

            // Inject the ray-tracing sampling data
            cmd.SetRayTracingTextureParam(forwardShader, HDShaderIDs._OwenScrambledTexture, m_Asset.renderPipelineResources.textures.owenScrambledRGBATex);
            cmd.SetRayTracingTextureParam(forwardShader, HDShaderIDs._ScramblingTexture, m_Asset.renderPipelineResources.textures.scramblingTex);

            // Update the global constant buffer.
            m_ShaderVariablesRayTracingCB._RaytracingRayMaxLength = recursiveSettings.rayLength.value;
            m_ShaderVariablesRayTracingCB._RaytracingMaxRecursion = recursiveSettings.maxDepth.value;
            ConstantBuffer<ShaderVariablesRaytracing>.PushGlobal(cmd, m_ShaderVariablesRayTracingCB, HDShaderIDs._ShaderVariablesRaytracing);

            // Set the data for the ray generation
            cmd.SetRayTracingTextureParam(forwardShader, HDShaderIDs._RaytracingFlagMask, flagBuffer);
            cmd.SetRayTracingTextureParam(forwardShader, HDShaderIDs._DepthTexture, m_SharedRTManager.GetDepthStencilBuffer());
            cmd.SetRayTracingTextureParam(forwardShader, HDShaderIDs._CameraColorTextureRW, m_CameraColorBuffer);

            // Set ray count texture
            RayCountManager rayCountManager = GetRayCountManager();
            cmd.SetRayTracingTextureParam(forwardShader, HDShaderIDs._RayCountTexture, rayCountManager.GetRayCountTexture());

            // LightLoop data
            cmd.SetGlobalBuffer(HDShaderIDs._RaytracingLightCluster, lightCluster.GetCluster());
            cmd.SetGlobalBuffer(HDShaderIDs._LightDatasRT, lightCluster.GetLightDatas());

            // Note: Just in case, we rebind the directional light data (in case they were not)
            cmd.SetGlobalBuffer(HDShaderIDs._DirectionalLightDatas, m_LightLoopLightData.directionalLightData);

            // Set the data for the ray miss
            cmd.SetRayTracingTextureParam(forwardShader, HDShaderIDs._SkyTexture, m_SkyManager.GetSkyReflection(hdCamera));

            // If this is the right debug mode and we have at least one light, write the first shadow to the de-noised texture
            RTHandle debugBuffer = GetRayTracingBuffer(InternalRayTracingBuffers.RGBA0);
            cmd.SetRayTracingTextureParam(forwardShader, HDShaderIDs._RaytracingPrimaryDebug, debugBuffer);

            // Run the computation
            cmd.DispatchRays(forwardShader, m_RayGenShaderName, (uint)hdCamera.actualWidth, (uint)hdCamera.actualHeight, (uint)hdCamera.viewCount);

            HDRenderPipeline hdrp = (RenderPipelineManager.currentPipeline as HDRenderPipeline);
            hdrp.PushFullScreenDebugTexture(hdCamera, cmd, debugBuffer, FullScreenDebugMode.RecursiveRayTracing);
=======
            // Recursive rendering works as follow:
            // - Shader have a _RayTracing property
            // When this property is setup to true, a RayTracingPrepass pass on the material is enabled (otherwise it is disabled)
            // - Before prepass we render all object with a RayTracingPrepass pass enabled into the depth buffer for performance saving.
            // Note that we will exclude from the rendering of DepthPrepass, GBuffer and Forward pass the raytraced objects but not from
            // motion vector pass, so we can still benefit from motion vector. This is handled in VertMesh.hlsl (see below).
            // However currently when rendering motion vector this will tag the stencil for deferred lighting, and thus could produce overshading.
            // - After Transparent Depth pass we render all object with a RayTracingPrepass pass enabled into output a mask buffer (need to depth test but not to write depth)
            // Note: we render two times: one to save performance and the other to write the mask, otherwise if we write the mask in the first pass it
            // will not take into account the objects which could render on top of the raytracing one (If we want to do that we need to perform the pass after that
            // the depth buffer is ready, which is after the Gbuffer pass, so we can't save performance).
            // - During RaytracingRecursiveRender we perform a RayTracingRendering.raytrace call on all pixel tag in the mask
            // It is require to exclude mesh from regular pass to save performance (for opaque) and get correct result (for transparent)
            // For this we cull the mesh by setuping their position to NaN if _RayTracing is true and _EnableRecursiveRayTracing true.
            // We use this method to avoid to have to deal with RenderQueue and it allow to dynamically disabled Recursive rendering
            // and fallback to classic rasterize transparent this way. The code for the culling is in VertMesh()
            // If raytracing is disable _EnableRecursiveRayTracing is set to false and no culling happen.
            // Objects are still render in shadow and motion vector pass to keep their properties.

            // We render Recursive render object before transparent, so transparent object can be overlayed on top
            // like lens flare on top of headlight. We write the depth, so it correctly z-test object behind as recursive rendering
            // re-render everything (Mean we should also support fog and sky into it).

            using (new ProfilingScope(cmd, ProfilingSampler.Get(HDProfileId.RayTracingRecursiveRendering)))
            {
                RayTracingShader forwardShader = m_Asset.renderPipelineRayTracingResources.forwardRaytracing;
                LightCluster lightClusterSettings = hdCamera.volumeStack.GetComponent<LightCluster>();
                RayTracingSettings rtSettings = hdCamera.volumeStack.GetComponent<RayTracingSettings>();

                // Grab the acceleration structure and the list of HD lights for the target camera
                RayTracingAccelerationStructure accelerationStructure = RequestAccelerationStructure();
                HDRaytracingLightCluster lightCluster = RequestLightCluster();

                // Define the shader pass to use for the reflection pass
                cmd.SetRayTracingShaderPass(forwardShader, "ForwardDXR");

                // Set the acceleration structure for the pass
                cmd.SetRayTracingAccelerationStructure(forwardShader, HDShaderIDs._RaytracingAccelerationStructureName, accelerationStructure);

                // Inject the ray-tracing sampling data
                cmd.SetRayTracingTextureParam(forwardShader, HDShaderIDs._OwenScrambledTexture, m_Asset.renderPipelineResources.textures.owenScrambledRGBATex);
                cmd.SetRayTracingTextureParam(forwardShader, HDShaderIDs._ScramblingTexture, m_Asset.renderPipelineResources.textures.scramblingTex);

                // Inject the ray generation data
                cmd.SetGlobalFloat(HDShaderIDs._RaytracingRayBias, rtSettings.rayBias.value);
                cmd.SetGlobalFloat(HDShaderIDs._RaytracingRayMaxLength, recursiveSettings.rayLength.value);
                cmd.SetGlobalFloat(HDShaderIDs._RaytracingMaxRecursion, recursiveSettings.maxDepth.value);
                cmd.SetGlobalFloat(HDShaderIDs._RaytracingCameraNearPlane, hdCamera.camera.nearClipPlane);

                // Set the data for the ray generation

                // Fecth the temporary buffers we shall be using
                RTHandle flagBuffer = GetRayTracingBuffer(InternalRayTracingBuffers.R0);
                cmd.SetRayTracingTextureParam(forwardShader, HDShaderIDs._RaytracingFlagMask, flagBuffer);
                cmd.SetRayTracingTextureParam(forwardShader, HDShaderIDs._DepthTexture, m_SharedRTManager.GetDepthStencilBuffer());
                cmd.SetRayTracingTextureParam(forwardShader, HDShaderIDs._CameraColorTextureRW, m_CameraColorBuffer);

                // Set ray count texture
                RayCountManager rayCountManager = GetRayCountManager();
                cmd.SetGlobalInt(HDShaderIDs._RayCountEnabled, rayCountManager.RayCountIsEnabled());
                cmd.SetRayTracingTextureParam(forwardShader, HDShaderIDs._RayCountTexture, rayCountManager.GetRayCountTexture());

                // Compute an approximate pixel spread angle value (in radians)
                cmd.SetGlobalFloat(HDShaderIDs._RaytracingPixelSpreadAngle, GetPixelSpreadAngle(hdCamera.camera.fieldOfView, hdCamera.actualWidth, hdCamera.actualHeight));

                // LightLoop data
                cmd.SetGlobalBuffer(HDShaderIDs._RaytracingLightCluster, lightCluster.GetCluster());
                cmd.SetGlobalBuffer(HDShaderIDs._LightDatasRT, lightCluster.GetLightDatas());
                cmd.SetGlobalVector(HDShaderIDs._MinClusterPos, lightCluster.GetMinClusterPos());
                cmd.SetGlobalVector(HDShaderIDs._MaxClusterPos, lightCluster.GetMaxClusterPos());
                cmd.SetGlobalInt(HDShaderIDs._LightPerCellCount, lightClusterSettings.maxNumLightsPercell.value);
                cmd.SetGlobalInt(HDShaderIDs._PunctualLightCountRT, lightCluster.GetPunctualLightCount());
                cmd.SetGlobalInt(HDShaderIDs._AreaLightCountRT, lightCluster.GetAreaLightCount());

                // Note: Just in case, we rebind the directional light data (in case they were not)
                cmd.SetGlobalBuffer(HDShaderIDs._DirectionalLightDatas, m_LightLoopLightData.directionalLightData);

                // Set the data for the ray miss
                cmd.SetRayTracingTextureParam(forwardShader, HDShaderIDs._SkyTexture, m_SkyManager.GetSkyReflection(hdCamera));

                // If this is the right debug mode and we have at least one light, write the first shadow to the de-noised texture
                RTHandle debugBuffer = GetRayTracingBuffer(InternalRayTracingBuffers.RGBA0);
                cmd.SetRayTracingTextureParam(forwardShader, HDShaderIDs._RaytracingPrimaryDebug, debugBuffer);

                // Run the computation
                cmd.DispatchRays(forwardShader, m_RayGenShaderName, (uint)hdCamera.actualWidth, (uint)hdCamera.actualHeight, (uint)hdCamera.viewCount);

                HDRenderPipeline hdrp = (RenderPipelineManager.currentPipeline as HDRenderPipeline);
                hdrp.PushFullScreenDebugTexture(hdCamera, cmd, debugBuffer, FullScreenDebugMode.RecursiveRayTracing);
            }
>>>>>>> 50cacc95
        }
    }
}<|MERGE_RESOLUTION|>--- conflicted
+++ resolved
@@ -34,68 +34,6 @@
             if (!recursiveSettings.enable.value)
                 return;
 
-<<<<<<< HEAD
-            RayTracingShader forwardShader = m_Asset.renderPipelineRayTracingResources.forwardRaytracing;
-            Shader raytracingMask = m_Asset.renderPipelineRayTracingResources.raytracingFlagMask;
-            LightCluster lightClusterSettings = hdCamera.volumeStack.GetComponent<LightCluster>();
-
-            // Grab the acceleration structure and the list of HD lights for the target camera
-            RayTracingAccelerationStructure accelerationStructure = RequestAccelerationStructure();
-            HDRaytracingLightCluster lightCluster = RequestLightCluster();
-
-            // Fecth the temporary buffers we shall be using
-            RTHandle flagBuffer = GetRayTracingBuffer(InternalRayTracingBuffers.R0);
-
-            if (m_RaytracingFlagMaterial == null)
-                m_RaytracingFlagMaterial = CoreUtils.CreateEngineMaterial(raytracingMask);
-
-            // Before going into ray tracing, we need to flag which pixels needs to be raytracing
-            EvaluateRaytracingMask(cull, hdCamera, cmd, renderContext, flagBuffer);
-
-            // Define the shader pass to use for the reflection pass
-            cmd.SetRayTracingShaderPass(forwardShader, "ForwardDXR");
-
-            // Set the acceleration structure for the pass
-            cmd.SetRayTracingAccelerationStructure(forwardShader, HDShaderIDs._RaytracingAccelerationStructureName, accelerationStructure);
-
-            // Inject the ray-tracing sampling data
-            cmd.SetRayTracingTextureParam(forwardShader, HDShaderIDs._OwenScrambledTexture, m_Asset.renderPipelineResources.textures.owenScrambledRGBATex);
-            cmd.SetRayTracingTextureParam(forwardShader, HDShaderIDs._ScramblingTexture, m_Asset.renderPipelineResources.textures.scramblingTex);
-
-            // Update the global constant buffer.
-            m_ShaderVariablesRayTracingCB._RaytracingRayMaxLength = recursiveSettings.rayLength.value;
-            m_ShaderVariablesRayTracingCB._RaytracingMaxRecursion = recursiveSettings.maxDepth.value;
-            ConstantBuffer<ShaderVariablesRaytracing>.PushGlobal(cmd, m_ShaderVariablesRayTracingCB, HDShaderIDs._ShaderVariablesRaytracing);
-
-            // Set the data for the ray generation
-            cmd.SetRayTracingTextureParam(forwardShader, HDShaderIDs._RaytracingFlagMask, flagBuffer);
-            cmd.SetRayTracingTextureParam(forwardShader, HDShaderIDs._DepthTexture, m_SharedRTManager.GetDepthStencilBuffer());
-            cmd.SetRayTracingTextureParam(forwardShader, HDShaderIDs._CameraColorTextureRW, m_CameraColorBuffer);
-
-            // Set ray count texture
-            RayCountManager rayCountManager = GetRayCountManager();
-            cmd.SetRayTracingTextureParam(forwardShader, HDShaderIDs._RayCountTexture, rayCountManager.GetRayCountTexture());
-
-            // LightLoop data
-            cmd.SetGlobalBuffer(HDShaderIDs._RaytracingLightCluster, lightCluster.GetCluster());
-            cmd.SetGlobalBuffer(HDShaderIDs._LightDatasRT, lightCluster.GetLightDatas());
-
-            // Note: Just in case, we rebind the directional light data (in case they were not)
-            cmd.SetGlobalBuffer(HDShaderIDs._DirectionalLightDatas, m_LightLoopLightData.directionalLightData);
-
-            // Set the data for the ray miss
-            cmd.SetRayTracingTextureParam(forwardShader, HDShaderIDs._SkyTexture, m_SkyManager.GetSkyReflection(hdCamera));
-
-            // If this is the right debug mode and we have at least one light, write the first shadow to the de-noised texture
-            RTHandle debugBuffer = GetRayTracingBuffer(InternalRayTracingBuffers.RGBA0);
-            cmd.SetRayTracingTextureParam(forwardShader, HDShaderIDs._RaytracingPrimaryDebug, debugBuffer);
-
-            // Run the computation
-            cmd.DispatchRays(forwardShader, m_RayGenShaderName, (uint)hdCamera.actualWidth, (uint)hdCamera.actualHeight, (uint)hdCamera.viewCount);
-
-            HDRenderPipeline hdrp = (RenderPipelineManager.currentPipeline as HDRenderPipeline);
-            hdrp.PushFullScreenDebugTexture(hdCamera, cmd, debugBuffer, FullScreenDebugMode.RecursiveRayTracing);
-=======
             // Recursive rendering works as follow:
             // - Shader have a _RayTracing property
             // When this property is setup to true, a RayTracingPrepass pass on the material is enabled (otherwise it is disabled)
@@ -139,13 +77,10 @@
                 cmd.SetRayTracingTextureParam(forwardShader, HDShaderIDs._OwenScrambledTexture, m_Asset.renderPipelineResources.textures.owenScrambledRGBATex);
                 cmd.SetRayTracingTextureParam(forwardShader, HDShaderIDs._ScramblingTexture, m_Asset.renderPipelineResources.textures.scramblingTex);
 
-                // Inject the ray generation data
-                cmd.SetGlobalFloat(HDShaderIDs._RaytracingRayBias, rtSettings.rayBias.value);
-                cmd.SetGlobalFloat(HDShaderIDs._RaytracingRayMaxLength, recursiveSettings.rayLength.value);
-                cmd.SetGlobalFloat(HDShaderIDs._RaytracingMaxRecursion, recursiveSettings.maxDepth.value);
-                cmd.SetGlobalFloat(HDShaderIDs._RaytracingCameraNearPlane, hdCamera.camera.nearClipPlane);
-
-                // Set the data for the ray generation
+                // Update Global Constant Buffer.
+                m_ShaderVariablesRayTracingCB._RaytracingRayMaxLength = recursiveSettings.rayLength.value;
+                m_ShaderVariablesRayTracingCB._RaytracingMaxRecursion = recursiveSettings.maxDepth.value;
+                ConstantBuffer<ShaderVariablesRaytracing>.PushGlobal(cmd, m_ShaderVariablesRayTracingCB, HDShaderIDs._ShaderVariablesRaytracing);
 
                 // Fecth the temporary buffers we shall be using
                 RTHandle flagBuffer = GetRayTracingBuffer(InternalRayTracingBuffers.R0);
@@ -155,20 +90,11 @@
 
                 // Set ray count texture
                 RayCountManager rayCountManager = GetRayCountManager();
-                cmd.SetGlobalInt(HDShaderIDs._RayCountEnabled, rayCountManager.RayCountIsEnabled());
                 cmd.SetRayTracingTextureParam(forwardShader, HDShaderIDs._RayCountTexture, rayCountManager.GetRayCountTexture());
-
-                // Compute an approximate pixel spread angle value (in radians)
-                cmd.SetGlobalFloat(HDShaderIDs._RaytracingPixelSpreadAngle, GetPixelSpreadAngle(hdCamera.camera.fieldOfView, hdCamera.actualWidth, hdCamera.actualHeight));
 
                 // LightLoop data
                 cmd.SetGlobalBuffer(HDShaderIDs._RaytracingLightCluster, lightCluster.GetCluster());
                 cmd.SetGlobalBuffer(HDShaderIDs._LightDatasRT, lightCluster.GetLightDatas());
-                cmd.SetGlobalVector(HDShaderIDs._MinClusterPos, lightCluster.GetMinClusterPos());
-                cmd.SetGlobalVector(HDShaderIDs._MaxClusterPos, lightCluster.GetMaxClusterPos());
-                cmd.SetGlobalInt(HDShaderIDs._LightPerCellCount, lightClusterSettings.maxNumLightsPercell.value);
-                cmd.SetGlobalInt(HDShaderIDs._PunctualLightCountRT, lightCluster.GetPunctualLightCount());
-                cmd.SetGlobalInt(HDShaderIDs._AreaLightCountRT, lightCluster.GetAreaLightCount());
 
                 // Note: Just in case, we rebind the directional light data (in case they were not)
                 cmd.SetGlobalBuffer(HDShaderIDs._DirectionalLightDatas, m_LightLoopLightData.directionalLightData);
@@ -186,7 +112,6 @@
                 HDRenderPipeline hdrp = (RenderPipelineManager.currentPipeline as HDRenderPipeline);
                 hdrp.PushFullScreenDebugTexture(hdCamera, cmd, debugBuffer, FullScreenDebugMode.RecursiveRayTracing);
             }
->>>>>>> 50cacc95
         }
     }
 }