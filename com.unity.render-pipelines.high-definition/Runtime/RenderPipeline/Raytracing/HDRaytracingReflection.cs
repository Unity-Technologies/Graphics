using UnityEngine.Experimental.Rendering;

namespace UnityEngine.Rendering.HighDefinition
{
    public partial class HDRenderPipeline
    {
        // Tile of the side used to dispatch the various compute shader kernels
        const int rtReflectionsComputeTileSize = 8;

        // String values
        const string m_RayGenIntegrationName = "RayGenIntegration";
        const string m_RayGenIntegrationTransparentName = "RayGenIntegrationTransparent";

        // Kernels
        int m_RaytracingReflectionsFullResKernel;
        int m_RaytracingReflectionsHalfResKernel;
        int m_RaytracingReflectionsTransparentFullResKernel;
        int m_RaytracingReflectionsTransparentHalfResKernel;
        int m_ReflectionIntegrationUpscaleFullResKernel;
        int m_ReflectionIntegrationUpscaleHalfResKernel;

        void InitRayTracedReflections()
        {
            ComputeShader reflectionShaderCS = m_Asset.renderPipelineRayTracingResources.reflectionRaytracingCS;
            ComputeShader reflectionBilateralFilterCS = m_Asset.renderPipelineRayTracingResources.reflectionBilateralFilterCS;

            // Grab all the kernels we shall be using
            m_RaytracingReflectionsFullResKernel = reflectionShaderCS.FindKernel("RaytracingReflectionsFullRes");
            m_RaytracingReflectionsHalfResKernel = reflectionShaderCS.FindKernel("RaytracingReflectionsHalfRes");
            m_RaytracingReflectionsTransparentFullResKernel = reflectionShaderCS.FindKernel("RaytracingReflectionsTransparentFullRes");
            m_RaytracingReflectionsTransparentHalfResKernel = reflectionShaderCS.FindKernel("RaytracingReflectionsTransparentHalfRes");
            m_ReflectionIntegrationUpscaleFullResKernel = reflectionBilateralFilterCS.FindKernel("ReflectionIntegrationUpscaleFullRes");
            m_ReflectionIntegrationUpscaleHalfResKernel = reflectionBilateralFilterCS.FindKernel("ReflectionIntegrationUpscaleHalfRes");
        }

        static RTHandle ReflectionHistoryBufferAllocatorFunction(string viewName, int frameIndex, RTHandleSystem rtHandleSystem)
        {
            return rtHandleSystem.Alloc(Vector2.one, TextureXR.slices, colorFormat: GraphicsFormat.R16G16B16A16_SFloat, dimension: TextureXR.dimension,
                                        enableRandomWrite: true, useMipMap: false, autoGenerateMips: false,
                                        name: string.Format("{0}_ReflectionHistoryBuffer{1}", viewName, frameIndex));
        }

        void ReleaseRayTracedReflections()
        {
        }

        void RenderRayTracedReflections(HDCamera hdCamera, CommandBuffer cmd, RTHandle outputTexture, ScriptableRenderContext renderContext, int frameCount, bool transparent = false)
        {
            ScreenSpaceReflection reflectionSettings = hdCamera.volumeStack.GetComponent<ScreenSpaceReflection>();

            // Based on what the asset supports, follow the volume or force the right mode.
            if (m_Asset.currentPlatformRenderPipelineSettings.supportedRayTracingMode == RenderPipelineSettings.SupportedRayTracingMode.Both)
            {
                switch (reflectionSettings.mode.value)
                {
                    case RayTracingMode.Performance:
                    {
                        RenderReflectionsPerformance(hdCamera, cmd, outputTexture, renderContext, frameCount, transparent);
                    }
                    break;
                    case RayTracingMode.Quality:
                    {
                        RenderReflectionsQuality(hdCamera, cmd, outputTexture, renderContext, frameCount, transparent);
                    }
                    break;
                }
            }
            else if (m_Asset.currentPlatformRenderPipelineSettings.supportedRayTracingMode == RenderPipelineSettings.SupportedRayTracingMode.Quality)
            {
                RenderReflectionsQuality(hdCamera, cmd, outputTexture, renderContext, frameCount, transparent);
            }
            else
            {
                RenderReflectionsPerformance(hdCamera, cmd, outputTexture, renderContext, frameCount, transparent);
            }
        }

        struct RTReflectionDirGenParameters
        {
            // Camera parameters
            public int texWidth;
            public int texHeight;
            public int viewCount;

            // Generation parameters
            public bool fullResolution;
            public float minSmoothness;

            // Additional resources
            public BlueNoise.DitheredTextureSet ditheredTextureSet;
            public int dirGenKernel;
            public ComputeShader directionGenCS;
            public ShaderVariablesRaytracing shaderVariablesRayTracingCB;
        }

        RTReflectionDirGenParameters PrepareRTReflectionDirGenParameters(HDCamera hdCamera, bool transparent, ScreenSpaceReflection settings)
        {
            RTReflectionDirGenParameters rtrDirGenParams = new RTReflectionDirGenParameters();

            // Set the camera parameters
            rtrDirGenParams.texWidth = hdCamera.actualWidth;
            rtrDirGenParams.texHeight = hdCamera.actualHeight;
            rtrDirGenParams.viewCount = hdCamera.viewCount;

            // Set the generation parameters
            rtrDirGenParams.fullResolution = settings.fullResolution;
            rtrDirGenParams.minSmoothness = settings.minSmoothness;

            // Grab the right kernel
            rtrDirGenParams.directionGenCS = m_Asset.renderPipelineRayTracingResources.reflectionRaytracingCS;
            if (settings.fullResolution)
            {
                rtrDirGenParams.dirGenKernel = transparent ? m_RaytracingReflectionsTransparentFullResKernel : m_RaytracingReflectionsFullResKernel;
            }
            else
            {
                rtrDirGenParams.dirGenKernel = transparent ? m_RaytracingReflectionsTransparentHalfResKernel : m_RaytracingReflectionsHalfResKernel;
            }

            // Grab the additional parameters
            BlueNoise blueNoise = GetBlueNoiseManager();
            rtrDirGenParams.ditheredTextureSet = blueNoise.DitheredTextureSet8SPP();
            rtrDirGenParams.shaderVariablesRayTracingCB = m_ShaderVariablesRayTracingCB;

            return rtrDirGenParams;
        }

        struct RTReflectionDirGenResources
        {
            // Input buffers
            public RTHandle depthStencilBuffer;
            public RTHandle normalBuffer;
            public RenderTargetIdentifier clearCoatMaskTexture;

            // Output buffers
            public RTHandle outputBuffer;
        }

        RTReflectionDirGenResources PrepareRTReflectionDirGenResources(HDCamera hdCamera, RTHandle outputBuffer)
        {
            RTReflectionDirGenResources rtrDirGenResources = new RTReflectionDirGenResources();

            // Input buffers
            rtrDirGenResources.depthStencilBuffer = m_SharedRTManager.GetDepthStencilBuffer();
            rtrDirGenResources.normalBuffer = m_SharedRTManager.GetNormalBuffer();
            rtrDirGenResources.clearCoatMaskTexture = hdCamera.frameSettings.litShaderMode == LitShaderMode.Deferred ? m_GbufferManager.GetBuffersRTI()[2] : TextureXR.GetBlackTexture();

            // Output buffers
            rtrDirGenResources.outputBuffer = outputBuffer;
            return rtrDirGenResources;
        }

        static void RTReflectionDirectionGeneration(CommandBuffer cmd, RTReflectionDirGenParameters rtrDirGenParams, RTReflectionDirGenResources rtrDirGenResources)
        {
            // TODO: check if this is required, i do not think so
            CoreUtils.SetRenderTarget(cmd, rtrDirGenResources.outputBuffer, rtrDirGenResources.depthStencilBuffer, ClearFlag.Color, clearColor: Color.black);

            // Inject the ray-tracing sampling data
            BlueNoise.BindDitheredTextureSet(cmd, rtrDirGenParams.ditheredTextureSet);

            // Bind all the required scalars to the CB
            rtrDirGenParams.shaderVariablesRayTracingCB._RaytracingReflectionMinSmoothness = rtrDirGenParams.minSmoothness;
            ConstantBuffer.PushGlobal(cmd, rtrDirGenParams.shaderVariablesRayTracingCB, HDShaderIDs._ShaderVariablesRaytracing);

            // Bind all the required textures
            cmd.SetComputeTextureParam(rtrDirGenParams.directionGenCS, rtrDirGenParams.dirGenKernel, HDShaderIDs._DepthTexture, rtrDirGenResources.depthStencilBuffer);
            cmd.SetComputeTextureParam(rtrDirGenParams.directionGenCS, rtrDirGenParams.dirGenKernel, HDShaderIDs._NormalBufferTexture, rtrDirGenResources.normalBuffer);
            cmd.SetComputeTextureParam(rtrDirGenParams.directionGenCS, rtrDirGenParams.dirGenKernel, HDShaderIDs._SsrClearCoatMaskTexture, rtrDirGenResources.clearCoatMaskTexture);
            cmd.SetComputeIntParam(rtrDirGenParams.directionGenCS, HDShaderIDs._SsrStencilBit, (int)StencilUsage.TraceReflectionRay);
            cmd.SetComputeTextureParam(rtrDirGenParams.directionGenCS, rtrDirGenParams.dirGenKernel, HDShaderIDs._StencilTexture, rtrDirGenResources.depthStencilBuffer, 0, RenderTextureSubElement.Stencil);

            // Bind the output buffers
            cmd.SetComputeTextureParam(rtrDirGenParams.directionGenCS, rtrDirGenParams.dirGenKernel, HDShaderIDs._RaytracingDirectionBuffer, rtrDirGenResources.outputBuffer);

            int numTilesXHR, numTilesYHR;
            if (rtrDirGenParams.fullResolution)
            {
                // Evaluate the dispatch parameters
                numTilesXHR = (rtrDirGenParams.texWidth + (rtReflectionsComputeTileSize - 1)) / rtReflectionsComputeTileSize;
                numTilesYHR = (rtrDirGenParams.texHeight + (rtReflectionsComputeTileSize - 1)) / rtReflectionsComputeTileSize;
            }
            else
            {
                // Evaluate the dispatch parameters
                numTilesXHR = (rtrDirGenParams.texWidth / 2 + (rtReflectionsComputeTileSize - 1)) / rtReflectionsComputeTileSize;
                numTilesYHR = (rtrDirGenParams.texHeight / 2 + (rtReflectionsComputeTileSize - 1)) / rtReflectionsComputeTileSize;
            }

            // Compute the directions
            cmd.DispatchCompute(rtrDirGenParams.directionGenCS, rtrDirGenParams.dirGenKernel, numTilesXHR, numTilesYHR, rtrDirGenParams.viewCount);
        }

        DeferredLightingRTParameters PrepareReflectionDeferredLightingRTParameters(HDCamera hdCamera)
        {
            DeferredLightingRTParameters deferredParameters = new DeferredLightingRTParameters();

            // Fetch the GI volume component
            var settings = hdCamera.volumeStack.GetComponent<ScreenSpaceReflection>();
            RayTracingSettings rTSettings = hdCamera.volumeStack.GetComponent<RayTracingSettings>();

            // Make sure the binning buffer has the right size
            CheckBinningBuffersSize(hdCamera);

            // Generic attributes
            deferredParameters.rayBinning = true;
            deferredParameters.layerMask.value = (int)RayTracingRendererFlag.Reflection;
            deferredParameters.diffuseLightingOnly = false;
            deferredParameters.halfResolution = !settings.fullResolution;
            deferredParameters.rayCountType = (int)RayCountValues.ReflectionDeferred;

            // Camera data
            deferredParameters.width = hdCamera.actualWidth;
            deferredParameters.height = hdCamera.actualHeight;
            deferredParameters.viewCount = hdCamera.viewCount;

            // Compute buffers
            deferredParameters.rayBinResult = m_RayBinResult;
            deferredParameters.rayBinSizeResult = m_RayBinSizeResult;
            deferredParameters.accelerationStructure = RequestAccelerationStructure();
            deferredParameters.lightCluster = RequestLightCluster();

            // Shaders
            deferredParameters.gBufferRaytracingRT = m_Asset.renderPipelineRayTracingResources.gBufferRaytracingRT;
            deferredParameters.deferredRaytracingCS = m_Asset.renderPipelineRayTracingResources.deferredRaytracingCS;
            deferredParameters.rayBinningCS = m_Asset.renderPipelineRayTracingResources.rayBinningCS;

            // XRTODO: add ray binning support for single-pass
            if (deferredParameters.viewCount > 1 && deferredParameters.rayBinning)
            {
                deferredParameters.rayBinning = false;
            }

            deferredParameters.globalCB = m_ShaderVariablesRayTracingCB;
            deferredParameters.globalCB._RaytracingRayMaxLength = settings.rayLength;
            deferredParameters.globalCB._RaytracingIntensityClamp = settings.clampValue;
            deferredParameters.globalCB._RaytracingIncludeSky = settings.reflectSky.value ? 1 : 0;
            deferredParameters.globalCB._RaytracingPreExposition = 0;
            deferredParameters.globalCB._RaytracingDiffuseRay = 0;

            return deferredParameters;
        }

        struct RTReflectionUpscaleParameters
        {
            // Camera parameters
            public int texWidth;
            public int texHeight;
            public int viewCount;

            // Denoising parameters
            public int upscaleRadius;
            public bool denoise;
            public int denoiserRadius;

            // Kernels
            public int upscaleKernel;

            // Other parameters
            public Texture2DArray blueNoiseTexture;
            public ComputeShader reflectionFilterCS;
        }

        RTReflectionUpscaleParameters PrepareRTReflectionUpscaleParameters(HDCamera hdCamera, ScreenSpaceReflection settings)
        {
            RTReflectionUpscaleParameters rtrUpscaleParams = new RTReflectionUpscaleParameters();
            // Camera parameters
            rtrUpscaleParams.texWidth = hdCamera.actualWidth;
            rtrUpscaleParams.texHeight = hdCamera.actualHeight;
            rtrUpscaleParams.viewCount = hdCamera.viewCount;

            // De-noising parameters
            rtrUpscaleParams.upscaleRadius = settings.upscaleRadius;
            rtrUpscaleParams.denoise = settings.denoise;
            rtrUpscaleParams.denoiserRadius = settings.denoiserRadius;

            // Kernels
            rtrUpscaleParams.upscaleKernel = settings.fullResolution ? m_ReflectionIntegrationUpscaleFullResKernel : m_ReflectionIntegrationUpscaleHalfResKernel;

            // Other parameters
            rtrUpscaleParams.blueNoiseTexture = GetBlueNoiseManager().textureArray16RGB;
            rtrUpscaleParams.reflectionFilterCS = m_Asset.renderPipelineRayTracingResources.reflectionBilateralFilterCS;
            return rtrUpscaleParams;
        }

        struct RTReflectionUpscaleResources
        {
            public RTHandle depthStencilBuffer;
            public RTHandle normalBuffer;
            public RTHandle lightingTexture;
            public RTHandle hitPointTexture;
            public RTHandle outputTexture;
            public RenderTargetIdentifier clearCoatMaskTexture;
        }

        RTReflectionUpscaleResources PrepareRTReflectionUpscaleResources(HDCamera hdCamera, RTHandle lightingTexture, RTHandle hitPointTexture, RTHandle outputTexture)
        {
            RTReflectionUpscaleResources rtrUpscaleResources = new RTReflectionUpscaleResources();
            rtrUpscaleResources.depthStencilBuffer = m_SharedRTManager.GetDepthStencilBuffer();
            rtrUpscaleResources.normalBuffer = m_SharedRTManager.GetNormalBuffer();
            rtrUpscaleResources.lightingTexture = lightingTexture;
            rtrUpscaleResources.hitPointTexture = hitPointTexture;
            rtrUpscaleResources.outputTexture = outputTexture;
            rtrUpscaleResources.clearCoatMaskTexture = hdCamera.frameSettings.litShaderMode == LitShaderMode.Deferred ? m_GbufferManager.GetBuffersRTI()[2] : TextureXR.GetBlackTexture();
            return rtrUpscaleResources;
        }

        static void UpscaleRTReflections(CommandBuffer cmd, RTReflectionUpscaleParameters rtrUpscaleParameters, RTReflectionUpscaleResources rtrUpscaleResources)
        {
            // Inject all the parameters for the compute
            cmd.SetComputeTextureParam(rtrUpscaleParameters.reflectionFilterCS, rtrUpscaleParameters.upscaleKernel, HDShaderIDs._SsrLightingTextureRW, rtrUpscaleResources.lightingTexture);
            cmd.SetComputeTextureParam(rtrUpscaleParameters.reflectionFilterCS, rtrUpscaleParameters.upscaleKernel, HDShaderIDs._SsrHitPointTexture, rtrUpscaleResources.hitPointTexture);
            cmd.SetComputeTextureParam(rtrUpscaleParameters.reflectionFilterCS, rtrUpscaleParameters.upscaleKernel, HDShaderIDs._DepthTexture, rtrUpscaleResources.depthStencilBuffer);
            cmd.SetComputeTextureParam(rtrUpscaleParameters.reflectionFilterCS, rtrUpscaleParameters.upscaleKernel, HDShaderIDs._NormalBufferTexture, rtrUpscaleResources.normalBuffer);
            cmd.SetComputeTextureParam(rtrUpscaleParameters.reflectionFilterCS, rtrUpscaleParameters.upscaleKernel, HDShaderIDs._BlueNoiseTexture, rtrUpscaleParameters.blueNoiseTexture);
            cmd.SetComputeTextureParam(rtrUpscaleParameters.reflectionFilterCS, rtrUpscaleParameters.upscaleKernel, HDShaderIDs._RaytracingReflectionTexture, rtrUpscaleResources.outputTexture);
            cmd.SetComputeIntParam(rtrUpscaleParameters.reflectionFilterCS, HDShaderIDs._SpatialFilterRadius, rtrUpscaleParameters.upscaleRadius);
            cmd.SetComputeIntParam(rtrUpscaleParameters.reflectionFilterCS, HDShaderIDs._RaytracingDenoiseRadius, rtrUpscaleParameters.denoise ? rtrUpscaleParameters.denoiserRadius : 0);
            cmd.SetComputeTextureParam(rtrUpscaleParameters.reflectionFilterCS, rtrUpscaleParameters.upscaleKernel, HDShaderIDs._SsrClearCoatMaskTexture, rtrUpscaleResources.clearCoatMaskTexture);

            // Compute the texture
            int numTilesXHR = (rtrUpscaleParameters.texWidth + (rtReflectionsComputeTileSize - 1)) / rtReflectionsComputeTileSize;
            int numTilesYHR = (rtrUpscaleParameters.texHeight + (rtReflectionsComputeTileSize - 1)) / rtReflectionsComputeTileSize;
            cmd.DispatchCompute(rtrUpscaleParameters.reflectionFilterCS, rtrUpscaleParameters.upscaleKernel, numTilesXHR, numTilesYHR, rtrUpscaleParameters.viewCount);
        }

        void RenderReflectionsPerformance(HDCamera hdCamera, CommandBuffer cmd, RTHandle outputTexture, ScriptableRenderContext renderContext, int frameCount, bool transparent)
        {
            // Fetch the required resources
            RTHandle intermediateBuffer0 = GetRayTracingBuffer(InternalRayTracingBuffers.RGBA0);
            RTHandle intermediateBuffer1 = GetRayTracingBuffer(InternalRayTracingBuffers.RGBA1);

            // Fetch all the settings
            ScreenSpaceReflection settings = hdCamera.volumeStack.GetComponent<ScreenSpaceReflection>();

            // Texture dimensions
            int texWidth = hdCamera.actualWidth;
            int texHeight = hdCamera.actualHeight;

            // Generate the signal
            using (new ProfilingScope(cmd, ProfilingSampler.Get(HDProfileId.RaytracingIntegrateReflection)))
            {
                // Prepare the components for the direction generation
                RTReflectionDirGenParameters rtrDirGenParameters = PrepareRTReflectionDirGenParameters(hdCamera, transparent, settings);
                RTReflectionDirGenResources rtrDirGenResousources = PrepareRTReflectionDirGenResources(hdCamera, intermediateBuffer1);
                RTReflectionDirectionGeneration(cmd, rtrDirGenParameters, rtrDirGenResousources);

                // Prepare the components for the deferred lighting
                DeferredLightingRTParameters deferredParamters = PrepareReflectionDeferredLightingRTParameters(hdCamera);
                DeferredLightingRTResources deferredResources = PrepareDeferredLightingRTResources(hdCamera, intermediateBuffer1, intermediateBuffer0);
                RenderRaytracingDeferredLighting(cmd, deferredParamters, deferredResources);

                // Prepare the parameters for the upscale pass
                RTReflectionUpscaleParameters rtrUpscaleParameters = PrepareRTReflectionUpscaleParameters(hdCamera, settings);
                RTReflectionUpscaleResources rtrUpscaleResources = PrepareRTReflectionUpscaleResources(hdCamera, intermediateBuffer0, intermediateBuffer1, outputTexture);
                UpscaleRTReflections(cmd, rtrUpscaleParameters, rtrUpscaleResources);
            }

            // Denoise if required
            if (settings.denoise && !transparent)
            {
                using (new ProfilingScope(cmd, ProfilingSampler.Get(HDProfileId.RaytracingFilterReflection)))
                {
                    // Grab the history buffer
                    RTHandle reflectionHistory = hdCamera.GetCurrentFrameRT((int)HDCameraFrameHistoryType.RaytracedReflection)
                        ?? hdCamera.AllocHistoryFrameRT((int)HDCameraFrameHistoryType.RaytracedReflection, ReflectionHistoryBufferAllocatorFunction, 1);

<<<<<<< HEAD
                    float historyValidity = 1.0f;
                    // We need to check if something invalidated the history buffers
                    historyValidity *= ValidRayTracingHistory(hdCamera) ? 1.0f : 0.0f;

=======
                    // Prepare the parameters and the resources
>>>>>>> fb439485
                    HDReflectionDenoiser reflectionDenoiser = GetReflectionDenoiser();
                    ReflectionDenoiserParameters reflDenoiserParameters = reflectionDenoiser.PrepareReflectionDenoiserParameters(hdCamera, EvaluateHistoryValidity(hdCamera), settings.denoiserRadius);
                    ReflectionDenoiserResources reflectionDenoiserResources = reflectionDenoiser.PrepareReflectionDenoiserResources(hdCamera, outputTexture, reflectionHistory,
                                                    intermediateBuffer0, intermediateBuffer1);

                    // Denoise
                    HDReflectionDenoiser.DenoiseBuffer(cmd, reflDenoiserParameters, reflectionDenoiserResources);
                }
            }
        }

        struct RTRQualityRenderingParameters
        {
            // Camera parameters
            public int texWidth;
            public int texHeight;
            public int viewCount;

            // Reflection evaluation parameters
            public float clampValue;
            public int reflectSky;
            public float rayLength;
            public int sampleCount;
            public int bounceCount;
            public bool transparent;

            // Other parameters
            public RayTracingAccelerationStructure accelerationStructure;
            public HDRaytracingLightCluster lightCluster;
            public BlueNoise.DitheredTextureSet ditheredTextureSet;
            public ShaderVariablesRaytracing shaderVariablesRayTracingCB;
            public Texture skyTexture;
            public RayTracingShader reflectionShader;
        };

        RTRQualityRenderingParameters PrepareRTQualityRenderingParameters(HDCamera hdCamera, ScreenSpaceReflection settings, bool transparent)
        {
            RTRQualityRenderingParameters rtrQualityRenderingParameters = new RTRQualityRenderingParameters();

            // Camera parameters
            rtrQualityRenderingParameters.texWidth = hdCamera.actualWidth;
            rtrQualityRenderingParameters.texHeight = hdCamera.actualHeight;
            rtrQualityRenderingParameters.viewCount = hdCamera.viewCount;

            // Reflection evaluation parameters
            rtrQualityRenderingParameters.clampValue = settings.clampValue;
            rtrQualityRenderingParameters.reflectSky = settings.reflectSky.value ? 1 : 0;
            rtrQualityRenderingParameters.rayLength = settings.rayLength;
            rtrQualityRenderingParameters.sampleCount = settings.sampleCount.value;
            rtrQualityRenderingParameters.bounceCount = settings.bounceCount.value;
            rtrQualityRenderingParameters.transparent = transparent;

            // Other parameters
            rtrQualityRenderingParameters.accelerationStructure = RequestAccelerationStructure();
            rtrQualityRenderingParameters.lightCluster = RequestLightCluster();
            BlueNoise blueNoise = GetBlueNoiseManager();
            rtrQualityRenderingParameters.ditheredTextureSet = blueNoise.DitheredTextureSet8SPP();
            rtrQualityRenderingParameters.shaderVariablesRayTracingCB = m_ShaderVariablesRayTracingCB;
            rtrQualityRenderingParameters.skyTexture = m_SkyManager.GetSkyReflection(hdCamera);
            rtrQualityRenderingParameters.reflectionShader = m_Asset.renderPipelineRayTracingResources.reflectionRaytracingRT;

            return rtrQualityRenderingParameters;
        }

        struct RTRQualityRenderingResources
        {
            // Input texture
            public RTHandle depthStencilBuffer;
            public RTHandle normalBuffer;
            public RenderTargetIdentifier clearCoatMaskTexture;
            public ComputeBuffer directionalLightData;

            // Debug texture
            public RTHandle rayCountTexture;

            // Output texture
            public RTHandle outputTexture;
        };

        RTRQualityRenderingResources PrepareRTQualityRenderingResources(HDCamera hdCamera, RTHandle outputTexture)
        {
            RTRQualityRenderingResources rtrQualityRenderingResources = new RTRQualityRenderingResources();

            // Input texture
            rtrQualityRenderingResources.depthStencilBuffer = m_SharedRTManager.GetDepthStencilBuffer();
            rtrQualityRenderingResources.normalBuffer = m_SharedRTManager.GetNormalBuffer();
            rtrQualityRenderingResources.clearCoatMaskTexture = hdCamera.frameSettings.litShaderMode == LitShaderMode.Deferred ? m_GbufferManager.GetBuffersRTI()[2] : TextureXR.GetBlackTexture();
            rtrQualityRenderingResources.directionalLightData = m_LightLoopLightData.directionalLightData;

            // Debug texture
            RayCountManager rayCountManager = GetRayCountManager();
            rtrQualityRenderingResources.rayCountTexture = rayCountManager.GetRayCountTexture();

            // Output texture
            rtrQualityRenderingResources.outputTexture = outputTexture;
            return rtrQualityRenderingResources;
        }

        static void RenderQualityRayTracedReflections(CommandBuffer cmd, RTRQualityRenderingParameters rtrQRenderingParameters, RTRQualityRenderingResources rtrQRenderingResources)
        {
            // Define the shader pass to use for the reflection pass
            cmd.SetRayTracingShaderPass(rtrQRenderingParameters.reflectionShader, "IndirectDXR");

            // Set the acceleration structure for the pass
            cmd.SetRayTracingAccelerationStructure(rtrQRenderingParameters.reflectionShader, HDShaderIDs._RaytracingAccelerationStructureName, rtrQRenderingParameters.accelerationStructure);

            // Global reflection parameters
            rtrQRenderingParameters.shaderVariablesRayTracingCB._RaytracingIntensityClamp = rtrQRenderingParameters.clampValue;
            rtrQRenderingParameters.shaderVariablesRayTracingCB._RaytracingIncludeSky = rtrQRenderingParameters.reflectSky;
            // Inject the ray generation data
            rtrQRenderingParameters.shaderVariablesRayTracingCB._RaytracingRayMaxLength = rtrQRenderingParameters.rayLength;
            rtrQRenderingParameters.shaderVariablesRayTracingCB._RaytracingNumSamples = rtrQRenderingParameters.sampleCount;
            // Set the number of bounces for reflections
            rtrQRenderingParameters.shaderVariablesRayTracingCB._RaytracingMaxRecursion = rtrQRenderingParameters.bounceCount;
            ConstantBuffer.PushGlobal(cmd, rtrQRenderingParameters.shaderVariablesRayTracingCB, HDShaderIDs._ShaderVariablesRaytracing);

            // Inject the ray-tracing sampling data
            BlueNoise.BindDitheredTextureSet(cmd, rtrQRenderingParameters.ditheredTextureSet);

            // Set the data for the ray generation
            cmd.SetRayTracingTextureParam(rtrQRenderingParameters.reflectionShader, HDShaderIDs._SsrLightingTextureRW, rtrQRenderingResources.outputTexture);
            cmd.SetRayTracingTextureParam(rtrQRenderingParameters.reflectionShader, HDShaderIDs._DepthTexture, rtrQRenderingResources.depthStencilBuffer);
            cmd.SetRayTracingTextureParam(rtrQRenderingParameters.reflectionShader, HDShaderIDs._NormalBufferTexture, rtrQRenderingResources.normalBuffer);
            cmd.SetGlobalTexture(HDShaderIDs._StencilTexture, rtrQRenderingResources.depthStencilBuffer, RenderTextureSubElement.Stencil);
            cmd.SetRayTracingIntParams(rtrQRenderingParameters.reflectionShader, HDShaderIDs._SsrStencilBit, (int)StencilUsage.TraceReflectionRay);

            // Set ray count texture
            cmd.SetRayTracingTextureParam(rtrQRenderingParameters.reflectionShader, HDShaderIDs._RayCountTexture, rtrQRenderingResources.rayCountTexture);

            // Bind the lightLoop data
            rtrQRenderingParameters.lightCluster.BindLightClusterData(cmd);

            // Note: Just in case, we rebind the directional light data (in case they were not)
            cmd.SetGlobalBuffer(HDShaderIDs._DirectionalLightDatas, rtrQRenderingResources.directionalLightData);

            // Evaluate the clear coat mask texture based on the lit shader mode
            cmd.SetRayTracingTextureParam(rtrQRenderingParameters.reflectionShader, HDShaderIDs._SsrClearCoatMaskTexture, rtrQRenderingResources.clearCoatMaskTexture);

            // Set the data for the ray miss
            cmd.SetRayTracingTextureParam(rtrQRenderingParameters.reflectionShader, HDShaderIDs._SkyTexture, rtrQRenderingParameters.skyTexture);

            // Only use the shader variant that has multi bounce if the bounce count > 1
            CoreUtils.SetKeyword(cmd, "MULTI_BOUNCE_INDIRECT", rtrQRenderingParameters.bounceCount > 1);

            // We are not in the diffuse only case
            rtrQRenderingParameters.shaderVariablesRayTracingCB._RayTracingDiffuseLightingOnly = 0;
            ConstantBuffer.PushGlobal(cmd, rtrQRenderingParameters.shaderVariablesRayTracingCB, HDShaderIDs._ShaderVariablesRaytracing);

            // Run the computation
            cmd.DispatchRays(rtrQRenderingParameters.reflectionShader, rtrQRenderingParameters.transparent ? m_RayGenIntegrationTransparentName : m_RayGenIntegrationName, (uint)rtrQRenderingParameters.texWidth, (uint)rtrQRenderingParameters.texHeight, (uint)rtrQRenderingParameters.viewCount);

            // Disable multi-bounce
            CoreUtils.SetKeyword(cmd, "MULTI_BOUNCE_INDIRECT", false);
        }

        void RenderReflectionsQuality(HDCamera hdCamera, CommandBuffer cmd, RTHandle outputTexture, ScriptableRenderContext renderContext, int frameCount, bool transparent)
        {
            // Request the buffers we shall be using
            RTHandle intermediateBuffer0 = GetRayTracingBuffer(InternalRayTracingBuffers.RGBA0);
            RTHandle intermediateBuffer1 = GetRayTracingBuffer(InternalRayTracingBuffers.RGBA1);

            var settings = hdCamera.volumeStack.GetComponent<ScreenSpaceReflection>();
            LightCluster lightClusterSettings = hdCamera.volumeStack.GetComponent<LightCluster>();

            using (new ProfilingScope(cmd, ProfilingSampler.Get(HDProfileId.RaytracingIntegrateReflection)))
            {
                // Render the signal
                RTRQualityRenderingParameters rtrQRenderingParameters = PrepareRTQualityRenderingParameters(hdCamera, settings, transparent);
                RTRQualityRenderingResources rtrQRenderingResources = PrepareRTQualityRenderingResources(hdCamera, outputTexture);

                // Bind all the required data for ray tracing
                RenderQualityRayTracedReflections(cmd, rtrQRenderingParameters, rtrQRenderingResources);
            }

            using (new ProfilingScope(cmd, ProfilingSampler.Get(HDProfileId.RaytracingFilterReflection)))
            {
                if (settings.denoise && !transparent)
                {
                    // Grab the history buffer
                    RTHandle reflectionHistory = hdCamera.GetCurrentFrameRT((int)HDCameraFrameHistoryType.RaytracedReflection)
                        ?? hdCamera.AllocHistoryFrameRT((int)HDCameraFrameHistoryType.RaytracedReflection, ReflectionHistoryBufferAllocatorFunction, 1);

<<<<<<< HEAD
                    float historyValidity = 1.0f;
                    // We need to check if something invalidated the history buffers
                    historyValidity *= ValidRayTracingHistory(hdCamera) ? 1.0f : 0.0f;

=======
                    // Prepare the parameters and the resources
>>>>>>> fb439485
                    HDReflectionDenoiser reflectionDenoiser = GetReflectionDenoiser();
                    ReflectionDenoiserParameters reflDenoiserParameters = reflectionDenoiser.PrepareReflectionDenoiserParameters(hdCamera, EvaluateHistoryValidity(hdCamera), settings.denoiserRadius);
                    ReflectionDenoiserResources reflectionDenoiserResources = reflectionDenoiser.PrepareReflectionDenoiserResources(hdCamera, outputTexture, reflectionHistory,
                                                    intermediateBuffer0, intermediateBuffer1);
                    HDReflectionDenoiser.DenoiseBuffer(cmd, reflDenoiserParameters, reflectionDenoiserResources);
                }
            }
        }
    }
}<|MERGE_RESOLUTION|>--- conflicted
+++ resolved
@@ -364,14 +364,7 @@
                     RTHandle reflectionHistory = hdCamera.GetCurrentFrameRT((int)HDCameraFrameHistoryType.RaytracedReflection)
                         ?? hdCamera.AllocHistoryFrameRT((int)HDCameraFrameHistoryType.RaytracedReflection, ReflectionHistoryBufferAllocatorFunction, 1);
 
-<<<<<<< HEAD
-                    float historyValidity = 1.0f;
-                    // We need to check if something invalidated the history buffers
-                    historyValidity *= ValidRayTracingHistory(hdCamera) ? 1.0f : 0.0f;
-
-=======
                     // Prepare the parameters and the resources
->>>>>>> fb439485
                     HDReflectionDenoiser reflectionDenoiser = GetReflectionDenoiser();
                     ReflectionDenoiserParameters reflDenoiserParameters = reflectionDenoiser.PrepareReflectionDenoiserParameters(hdCamera, EvaluateHistoryValidity(hdCamera), settings.denoiserRadius);
                     ReflectionDenoiserResources reflectionDenoiserResources = reflectionDenoiser.PrepareReflectionDenoiserResources(hdCamera, outputTexture, reflectionHistory,
@@ -554,14 +547,7 @@
                     RTHandle reflectionHistory = hdCamera.GetCurrentFrameRT((int)HDCameraFrameHistoryType.RaytracedReflection)
                         ?? hdCamera.AllocHistoryFrameRT((int)HDCameraFrameHistoryType.RaytracedReflection, ReflectionHistoryBufferAllocatorFunction, 1);
 
-<<<<<<< HEAD
-                    float historyValidity = 1.0f;
-                    // We need to check if something invalidated the history buffers
-                    historyValidity *= ValidRayTracingHistory(hdCamera) ? 1.0f : 0.0f;
-
-=======
                     // Prepare the parameters and the resources
->>>>>>> fb439485
                     HDReflectionDenoiser reflectionDenoiser = GetReflectionDenoiser();
                     ReflectionDenoiserParameters reflDenoiserParameters = reflectionDenoiser.PrepareReflectionDenoiserParameters(hdCamera, EvaluateHistoryValidity(hdCamera), settings.denoiserRadius);
                     ReflectionDenoiserResources reflectionDenoiserResources = reflectionDenoiser.PrepareReflectionDenoiserResources(hdCamera, outputTexture, reflectionHistory,
