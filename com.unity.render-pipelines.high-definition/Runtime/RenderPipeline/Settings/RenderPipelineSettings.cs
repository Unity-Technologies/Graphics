--- conflicted
+++ resolved
@@ -276,13 +276,7 @@
         /// <summary>Support ray tracing mode.</summary>
         public SupportedRayTracingMode supportedRayTracingMode;
 
-<<<<<<< HEAD
-		/// <summary>Global light loop settings.</summary>
-=======
-        /// <summary>Global Probe Volume settings.</summary>
-        [SerializeField] internal GlobalProbeVolumeSettings probeVolumeSettings;
         /// <summary>Global light loop settings.</summary>
->>>>>>> 57ee30b2
         public GlobalLightLoopSettings lightLoopSettings;
         /// <summary>Global shadows settings.</summary>
         public HDShadowInitParameters hdShadowInitParams;
