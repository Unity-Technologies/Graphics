using System;
using System.Collections.Generic;
using System.Reflection;
using System.Linq;

namespace UnityEngine.Rendering.HighDefinition
{
    /// <summary>
    /// Type of entity on which frame settings are applied.
    /// </summary>
    public enum FrameSettingsRenderType
    {
        /// <summary>Frame settings are applied to a camera.</summary>
        Camera,
        /// <summary>Frame settings are applied to a baked or custom reflection probe.</summary>
        CustomOrBakedReflection,
        /// <summary>Frame settings are applied to a realtime reflection.</summary>
        RealtimeReflection
    }

    internal interface IFrameSettingsHistoryContainer : IDebugData
    {
        FrameSettingsHistory frameSettingsHistory { get; set; }
        FrameSettingsOverrideMask frameSettingsMask { get; }
        FrameSettings frameSettings { get; }
        bool hasCustomFrameSettings { get; }
        string panelName { get; }
    }

    struct FrameSettingsHistory
    {
        internal static readonly string[] foldoutNames = { "Rendering", "Lighting", "Async Compute", "Light Loop" };
        static readonly string[] columnNames = { "Debug", "Sanitized", "Overridden", "Default" };
        static readonly Dictionary<FrameSettingsField, FrameSettingsFieldAttribute> attributes;
        static Dictionary<int, IOrderedEnumerable<KeyValuePair<FrameSettingsField, FrameSettingsFieldAttribute>>> attributesGroup = new Dictionary<int, IOrderedEnumerable<KeyValuePair<FrameSettingsField, FrameSettingsFieldAttribute>>>();

        // due to strange management of Scene view cameras, all camera of type Scene will share same FrameSettingsHistory
#if UNITY_EDITOR
        //internal static Camera sceneViewCamera;
        class MinimalHistoryContainer : IFrameSettingsHistoryContainer
        {
            FrameSettingsHistory m_FrameSettingsHistory = new FrameSettingsHistory();
            FrameSettingsHistory IFrameSettingsHistoryContainer.frameSettingsHistory
            {
                get => m_FrameSettingsHistory;
                set => m_FrameSettingsHistory = value;
            }

            // never used as hasCustomFrameSettings forced to false
            FrameSettingsOverrideMask IFrameSettingsHistoryContainer.frameSettingsMask
                => throw new NotImplementedException();

            // never used as hasCustomFrameSettings forced to false
            FrameSettings IFrameSettingsHistoryContainer.frameSettings
                => throw new NotImplementedException();

            // forced to false as there is no control on this object
            bool IFrameSettingsHistoryContainer.hasCustomFrameSettings
                => false;

            string IFrameSettingsHistoryContainer.panelName
                => "Scene Camera";

            public MinimalHistoryContainer()
<<<<<<< HEAD
                => m_FrameSettingsHistory.debug = HDDefaultSettings.instance?.GetDefaultFrameSettings(FrameSettingsRenderType.Camera) ?? new FrameSettings();
=======
                => m_FrameSettingsHistory.debug = HDRenderPipeline.defaultAsset?.GetDefaultFrameSettings(FrameSettingsRenderType.Camera) ?? FrameSettings.NewDefaultCamera();
>>>>>>> 8a1b2839

            Action IDebugData.GetReset()
            //caution: we actually need to retrieve the
            //m_FrameSettingsHistory as it is a struct so no direct
            // => m_FrameSettingsHistory.TriggerReset
                => () => m_FrameSettingsHistory.TriggerReset();
        }
        internal static IFrameSettingsHistoryContainer sceneViewFrameSettingsContainer = new MinimalHistoryContainer();
#endif
        internal static HashSet<IFrameSettingsHistoryContainer> containers = new HashSet<IFrameSettingsHistoryContainer>();

        public FrameSettingsRenderType defaultType;
        public FrameSettings overridden;
        public FrameSettingsOverrideMask customMask;
        public FrameSettings sanitazed;
        public FrameSettings debug;
        bool hasDebug;

        static bool s_PossiblyInUse;
        public static bool enabled
        {
            get
            {
                // The feature is enabled when either DebugWindow or DebugRuntimeUI
                // are displayed. When none are displayed, the feature remain in use
                // as long as there is one renderer that have debug modification.
                // We use s_PossiblyInUse to perform the check on the FrameSettingsHistory
                // collection the less possible (only when we exited all the windows
                // as long as there is modification).

                if (!s_PossiblyInUse)
                    return s_PossiblyInUse = DebugManager.instance.displayEditorUI || DebugManager.instance.displayRuntimeUI;
                else
                    return DebugManager.instance.displayEditorUI
                        || DebugManager.instance.displayRuntimeUI
                        // a && (a = something) different than a &= something as if a is false something is not evaluated in second version
                        || (s_PossiblyInUse && (s_PossiblyInUse = containers.Any(history => history.frameSettingsHistory.hasDebug)));
            }
        }

        /// <summary>Initialize data for FrameSettings panel of DebugMenu construction.</summary>
        static FrameSettingsHistory()
        {
            attributes = new Dictionary<FrameSettingsField, FrameSettingsFieldAttribute>();
            attributesGroup = new Dictionary<int, IOrderedEnumerable<KeyValuePair<FrameSettingsField, FrameSettingsFieldAttribute>>>();
            Type type = typeof(FrameSettingsField);
            foreach (FrameSettingsField value in Enum.GetValues(type))
            {
                attributes[value] = type.GetField(Enum.GetName(type, value)).GetCustomAttribute<FrameSettingsFieldAttribute>();
            }
        }

        /// <summary>Same than FrameSettings.AggregateFrameSettings but keep history of agregation in a collection for DebugMenu.
        /// Aggregation is default with override of the renderer then sanitazed depending on supported features of hdrpasset. Then the DebugMenu override occurs.</summary>
        /// <param name="aggregatedFrameSettings">The aggregated FrameSettings result.</param>
        /// <param name="camera">The camera rendering.</param>
        /// <param name="additionalData">Additional data of the camera rendering.</param>
        public static void AggregateFrameSettings(ref FrameSettings aggregatedFrameSettings, Camera camera, HDAdditionalCameraData additionalData, HDRenderPipelineAsset hdrpAsset)
            => AggregateFrameSettings(
                ref aggregatedFrameSettings,
                camera,
#if UNITY_EDITOR
                camera.cameraType == CameraType.SceneView ? sceneViewFrameSettingsContainer :
#endif
                additionalData,
                ref HDDefaultSettings.instance.GetDefaultFrameSettings(additionalData?.defaultFrameSettings ?? FrameSettingsRenderType.Camera), //fallback on Camera for SceneCamera and PreviewCamera
                hdrpAsset.currentPlatformRenderPipelineSettings
            );

        // Note: this version is the one tested as there is issue getting HDRenderPipelineAsset in batchmode in unit test framework currently.
        /// <summary>Same than FrameSettings.AggregateFrameSettings but keep history of agregation in a collection for DebugMenu.
        /// Aggregation is default with override of the renderer then sanitazed depending on supported features of hdrpasset. Then the DebugMenu override occurs.</summary>
        /// <param name="aggregatedFrameSettings">The aggregated FrameSettings result.</param>
        /// <param name="camera">The camera rendering.</param>
        /// <param name="additionalData">Additional data of the camera rendering.</param>
        /// <param name="defaultFrameSettings">Base framesettings to copy prior any override.</param>
        /// <param name="supportedFeatures">Currently supported feature for the sanitazation pass.</param>
        public static void AggregateFrameSettings(ref FrameSettings aggregatedFrameSettings, Camera camera, IFrameSettingsHistoryContainer historyContainer, ref FrameSettings defaultFrameSettings, RenderPipelineSettings supportedFeatures)
        {
            FrameSettingsHistory history = historyContainer.frameSettingsHistory;
            aggregatedFrameSettings = defaultFrameSettings;
            bool updatedComponent = false;

            if (historyContainer.hasCustomFrameSettings)
            {
                FrameSettings.Override(ref aggregatedFrameSettings, historyContainer.frameSettings, historyContainer.frameSettingsMask);
                updatedComponent = history.customMask.mask != historyContainer.frameSettingsMask.mask;
                history.customMask = historyContainer.frameSettingsMask;
            }
            history.overridden = aggregatedFrameSettings;
            FrameSettings.Sanitize(ref aggregatedFrameSettings, camera, supportedFeatures);

            history.hasDebug = history.debug != aggregatedFrameSettings;
            updatedComponent |= history.sanitazed != aggregatedFrameSettings;
            bool dirtyDebugData = !history.hasDebug || updatedComponent;

            history.sanitazed = aggregatedFrameSettings;
            if (dirtyDebugData)
            {
                // Reset debug data
                history.debug = history.sanitazed;
            }
            else
            {
                // Keep user modified debug data
                // Ensure user is not trying to activate unsupported settings in DebugMenu
                FrameSettings.Sanitize(ref history.debug, camera, supportedFeatures);
            }

            aggregatedFrameSettings = history.debug;
            historyContainer.frameSettingsHistory = history;
        }

        static DebugUI.HistoryBoolField GenerateHistoryBoolField(IFrameSettingsHistoryContainer frameSettingsContainer, FrameSettingsField field, FrameSettingsFieldAttribute attribute)
        {
            string displayIndent = "";
            for (int indent = 0; indent < attribute.indentLevel; ++indent)
                displayIndent += "  ";
            return new DebugUI.HistoryBoolField
            {
                displayName = displayIndent + attribute.displayedName,
                getter = () => frameSettingsContainer.frameSettingsHistory.debug.IsEnabled(field),
                setter = value =>
                {
                    var tmp = frameSettingsContainer.frameSettingsHistory;
                    tmp.debug.SetEnabled(field, value);
                    frameSettingsContainer.frameSettingsHistory = tmp;
                },
                historyGetter = new Func<bool>[]
                {
                    () => frameSettingsContainer.frameSettingsHistory.sanitazed.IsEnabled(field),
                    () => frameSettingsContainer.frameSettingsHistory.overridden.IsEnabled(field),
                    () => HDDefaultSettings.instance.GetDefaultFrameSettings(frameSettingsContainer.frameSettingsHistory.defaultType).IsEnabled(field)
                }
            };
        }

        static DebugUI.HistoryEnumField GenerateHistoryEnumField(IFrameSettingsHistoryContainer frameSettingsContainer, FrameSettingsField field, FrameSettingsFieldAttribute attribute, Type autoEnum)
        {
            string displayIndent = "";
            for (int indent = 0; indent < attribute.indentLevel; ++indent)
                displayIndent += "  ";
            return new DebugUI.HistoryEnumField
            {
                displayName = displayIndent + attribute.displayedName,
                getter = () => frameSettingsContainer.frameSettingsHistory.debug.IsEnabled(field) ? 1 : 0,
                setter = value =>
                {
                    var tmp = frameSettingsContainer.frameSettingsHistory; //indexer with struct will create a copy
                    tmp.debug.SetEnabled(field, value == 1);
                    frameSettingsContainer.frameSettingsHistory = tmp;
                },
                autoEnum = autoEnum,

                // Contrarily to other enum of DebugMenu, we do not need to stock index as
                // it can be computed again with data in the dedicated debug section of history
                getIndex = () => frameSettingsContainer.frameSettingsHistory.debug.IsEnabled(field) ? 1 : 0,
                setIndex = (int a) => {},

                historyIndexGetter = new Func<int>[]
                {
                    () => frameSettingsContainer.frameSettingsHistory.sanitazed.IsEnabled(field) ? 1 : 0,
                    () => frameSettingsContainer.frameSettingsHistory.overridden.IsEnabled(field) ? 1 : 0,
                    () => HDDefaultSettings.instance.GetDefaultFrameSettings(frameSettingsContainer.frameSettingsHistory.defaultType).IsEnabled(field) ? 1 : 0
                }
            };
        }

        static ObservableList<DebugUI.Widget> GenerateHistoryArea(IFrameSettingsHistoryContainer frameSettingsContainer, int groupIndex)
        {
            if (!attributesGroup.ContainsKey(groupIndex) || attributesGroup[groupIndex] == null)
                attributesGroup[groupIndex] = attributes?.Where(pair => pair.Value?.group == groupIndex)?.OrderBy(pair => pair.Value.orderInGroup);
            if (!attributesGroup.ContainsKey(groupIndex))
                throw new ArgumentException("Unknown groupIndex");

            var area = new ObservableList<DebugUI.Widget>();
            foreach (var field in attributesGroup[groupIndex])
            {
                switch (field.Value.type)
                {
                    case FrameSettingsFieldAttribute.DisplayType.BoolAsCheckbox:
                        area.Add(GenerateHistoryBoolField(
                            frameSettingsContainer,
                            field.Key,
                            field.Value));
                        break;
                    case FrameSettingsFieldAttribute.DisplayType.BoolAsEnumPopup:
                        area.Add(GenerateHistoryEnumField(
                            frameSettingsContainer,
                            field.Key,
                            field.Value,
                            RetrieveEnumTypeByField(field.Key)
                        ));
                        break;
                    case FrameSettingsFieldAttribute.DisplayType.Others: // for now, skip other display settings. Add them if needed
                        break;
                }
            }
            return area;
        }

        static DebugUI.Widget[] GenerateFrameSettingsPanelContent(IFrameSettingsHistoryContainer frameSettingsContainer)
        {
            var panelContent = new DebugUI.Widget[foldoutNames.Length];
            for (int index = 0; index < foldoutNames.Length; ++index)
            {
                panelContent[index] = new DebugUI.Foldout(foldoutNames[index], GenerateHistoryArea(frameSettingsContainer, index), columnNames);
            }
            return panelContent;
        }

        static void GenerateFrameSettingsPanel(string menuName, IFrameSettingsHistoryContainer frameSettingsContainer)
        {
            List<DebugUI.Widget> widgets = new List<DebugUI.Widget>();
            widgets.AddRange(GenerateFrameSettingsPanelContent(frameSettingsContainer));
            var panel = DebugManager.instance.GetPanel(
                menuName,
                createIfNull: true,
#if UNITY_EDITOR
                frameSettingsContainer == sceneViewFrameSettingsContainer
                ? 1 : // Scene Camera
#endif
                2,    // Other Cameras (from Camera component)
                overrideIfExist: true);
            panel.children.Add(widgets.ToArray());
        }

        static Type RetrieveEnumTypeByField(FrameSettingsField field)
        {
            switch (field)
            {
                case FrameSettingsField.LitShaderMode: return typeof(LitShaderMode);
                default: throw new ArgumentException("Unknown enum type for this field");
            }
        }

        /// <summary>Register FrameSettingsHistory for DebugMenu</summary>
        public static IDebugData RegisterDebug(IFrameSettingsHistoryContainer frameSettingsContainer, bool sceneViewCamera = false)
        {
#if UNITY_EDITOR
            if (sceneViewCamera)
                frameSettingsContainer = sceneViewFrameSettingsContainer;
#endif

            GenerateFrameSettingsPanel(frameSettingsContainer.panelName, frameSettingsContainer);
            containers.Add(frameSettingsContainer);
            return frameSettingsContainer;
        }

        /// <summary>Unregister FrameSettingsHistory for DebugMenu</summary>
        public static void UnRegisterDebug(IFrameSettingsHistoryContainer container)
        {
            DebugManager.instance.RemovePanel(container.panelName);
            containers.Remove(container);
        }

        /// <summary>Check if a camera is registered.</summary>
        public static bool IsRegistered(IFrameSettingsHistoryContainer container, bool sceneViewCamera = false)
        {
            if (sceneViewCamera)
                return true;
            return containers.Contains(container);
        }

        internal void TriggerReset()
        {
            debug = sanitazed;
            hasDebug = false;
        }
    }
}<|MERGE_RESOLUTION|>--- conflicted
+++ resolved
@@ -62,11 +62,7 @@
                 => "Scene Camera";
 
             public MinimalHistoryContainer()
-<<<<<<< HEAD
-                => m_FrameSettingsHistory.debug = HDDefaultSettings.instance?.GetDefaultFrameSettings(FrameSettingsRenderType.Camera) ?? new FrameSettings();
-=======
-                => m_FrameSettingsHistory.debug = HDRenderPipeline.defaultAsset?.GetDefaultFrameSettings(FrameSettingsRenderType.Camera) ?? FrameSettings.NewDefaultCamera();
->>>>>>> 8a1b2839
+                => m_FrameSettingsHistory.debug = HDDefaultSettings.instance?.GetDefaultFrameSettings(FrameSettingsRenderType.Camera) ?? FrameSettings.NewDefaultCamera();
 
             Action IDebugData.GetReset()
             //caution: we actually need to retrieve the
