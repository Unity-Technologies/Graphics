--- conflicted
+++ resolved
@@ -377,11 +377,7 @@
         [FrameSettingsField(3, autoName: ComputeMaterialVariants, positiveDependencies: new[] { DeferredTile }, tooltip: "When enabled, HDRP uses material variant classification to compute lighting.")]
         ComputeMaterialVariants = 125,
         /// <summary>When enabled, HDRP uses probe volumes for baked lighting.</summary>
-<<<<<<< HEAD
-        [FrameSettingsField(1, customOrderInGroup: 3, autoName: ProbeVolume)]
-=======
-        [FrameSettingsField(1, autoName: ProbeVolume, tooltip: "Enable to debug and make HDRP process Probe Volumes. Enabling this feature causes HDRP to process Probe Volumes for this Camera/Reflection Probe.")]
->>>>>>> 4fdb8d54
+        [FrameSettingsField(1, customOrderInGroup: 3, autoName: ProbeVolume, tooltip: "Enable to debug and make HDRP process Probe Volumes. Enabling this feature causes HDRP to process Probe Volumes for this Camera/Reflection Probe.")]
         ProbeVolume = 127,
         [FrameSettingsField(1, customOrderInGroup: 4, displayedName: "Normalize Reflection Probes", positiveDependencies: new[] { ProbeVolume })]
         NormalizeReflectionProbeWithProbeVolume = 126,
