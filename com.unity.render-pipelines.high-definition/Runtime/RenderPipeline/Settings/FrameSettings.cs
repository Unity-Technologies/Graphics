--- conflicted
+++ resolved
@@ -117,14 +117,10 @@
         [FrameSettingsField(0, displayedName: "Clear GBuffers", positiveDependencies: new[] { LitShaderMode }, customOrderInGroup: 2, tooltip: "When enabled, HDRP clear GBuffers for Cameras using these Frame Settings. Set Lit Shader Mode to Deferred to access this option.")]
         ClearGBuffers = 5,
         /// <summary>When enabled, Cameras using these Frame Settings calculate MSAA when they render the Scene. Set Lit Shader Mode to Forward to access this option.</summary>
-<<<<<<< HEAD
         [Obsolete]
-=======
-        [FrameSettingsField(0, displayedName: "MSAA within Forward", negativeDependencies: new[] { LitShaderMode }, customOrderInGroup: 3, tooltip: "When enabled, Cameras using these Frame Settings calculate MSAA when they render the Scene. Set Lit Shader Mode to Forward to access this option. Note that MSAA is disabled when using ray tracing.")]
->>>>>>> 8533670d
         MSAA = 31,
         /// <summary>Specify the level of MSAA used when rendering the Scene. Set Lit Shader Mode to Forward to access this option.</summary>
-        [FrameSettingsField(0, displayedName: "MSAA", type: FrameSettingsFieldAttribute.DisplayType.Others, targetType: typeof(MSAAMode), negativeDependencies: new[] { LitShaderMode }, customOrderInGroup: 3, tooltip: "Specifies the MSAA mode for Cameras using these Frame Settings.")]
+        [FrameSettingsField(0, displayedName: "MSAA", type: FrameSettingsFieldAttribute.DisplayType.Others, targetType: typeof(MSAAMode), negativeDependencies: new[] { LitShaderMode }, customOrderInGroup: 3, tooltip: "Specifies the MSAA mode for Cameras using these Frame Settings. Set Lit Shader Mode to Forward to access this option. Note that MSAA is disabled when using ray tracing.")]
         MSAAMode = 4,
         /// <summary>When enabled, Cameras using these Frame Settings use Alpha To Mask. Activate MSAA to access this option.</summary>
         [FrameSettingsField(0, displayedName: "Alpha To Mask", negativeDependencies: new[] { LitShaderMode }, positiveDependencies: new[] { MSAAMode }, customOrderInGroup: 3, tooltip: "When enabled, Cameras using these Frame Settings use Alpha To Mask. Activate MSAA to access this option.")]
