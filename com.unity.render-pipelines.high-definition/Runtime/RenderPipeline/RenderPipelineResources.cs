--- conflicted
+++ resolved
@@ -169,11 +169,8 @@
             public ComputeShader clearUIntTextureCS;
             [Reload("Runtime/RenderPipeline/RenderPass/CustomPass/CustomPassUtils.shader")]
             public Shader customPassUtils;
-<<<<<<< HEAD
             [Reload("Runtime/RenderPipeline/RenderPass/CustomPass/CustomPassRenderersUtils.shader")]
             public Shader customPassRenderersUtils;
-=======
->>>>>>> 66b5a7ea
 
             // XR
             [Reload("Runtime/ShaderLibrary/XRMirrorView.shader")]
