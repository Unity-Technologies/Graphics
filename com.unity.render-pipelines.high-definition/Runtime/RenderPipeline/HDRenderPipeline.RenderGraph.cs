--- conflicted
+++ resolved
@@ -46,11 +46,7 @@
                 }
             }
             else if (hdCamera.frameSettings.IsEnabled(FrameSettingsField.RayTracing) &&
-<<<<<<< HEAD
-                     VolumeManager.instance.stack.GetComponent<PathTracing>().enable.value)
-=======
                      hdCamera.volumeStack.GetComponent<PathTracing>().enable.value)
->>>>>>> c4177090
             {
                 // TODO RENDERGRAPH
                 //// Update the light clusters that we need to update
