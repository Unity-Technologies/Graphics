--- conflicted
+++ resolved
@@ -622,30 +622,17 @@
                 PrepareCommonForwardPassData(renderGraph, builder, passData, true, hdCamera.frameSettings, PrepareForwardOpaqueRendererList(cullResults, hdCamera), lightLists, shadowResult);
 
                 int index = 0;
-<<<<<<< HEAD
-                passData.renderTarget[index++] = builder.WriteTexture(colorBuffer); // Store the specular color
-#if ENABLE_VIRTUALTEXTURES
-                passData.renderTarget[index++] = builder.WriteTexture(vtFeedbackBuffer);
-=======
                 builder.UseColorBuffer(colorBuffer, index++);
 #if ENABLE_VIRTUALTEXTURES
                 builder.UseColorBuffer(vtFeedbackBuffer, index++);
->>>>>>> 09a45574
 #endif
                 // In case of forward SSS we will bind all the required target. It is up to the shader to write into it or not.
                 if (hdCamera.frameSettings.IsEnabled(FrameSettingsField.SubsurfaceScattering))
                 {
-<<<<<<< HEAD
-                    passData.renderTarget[index++] = builder.WriteTexture(lightingBuffers.diffuseLightingBuffer);
-                    passData.renderTarget[index++] = builder.WriteTexture(lightingBuffers.sssBuffer);
-                }
-                passData.renderTargetCount = index;
-=======
                     builder.UseColorBuffer(lightingBuffers.diffuseLightingBuffer, index++);
                     builder.UseColorBuffer(lightingBuffers.sssBuffer, index++);
                 }
                 builder.UseDepthBuffer(depthBuffer, DepthAccess.ReadWrite);
->>>>>>> 09a45574
 
                 passData.enableDecals = hdCamera.frameSettings.IsEnabled(FrameSettingsField.Decals);
                 passData.dbuffer = ReadDBuffer(dbuffer, builder);
@@ -658,49 +645,10 @@
                         BindDBufferGlobalData(data.dbuffer, context);
                         BindGlobalLightingBuffers(data.lightingBuffers, context.cmd);
 
-<<<<<<< HEAD
-                        RenderForwardRendererList(data.frameSettings, data.rendererList, mrt, data.depthBuffer, data.lightListBuffer, true, context.renderContext, context.cmd);
+                        RenderForwardRendererList(data.frameSettings, data.rendererList, true, context.renderContext, context.cmd);
 
                         // TODO : what will happen with render list? maybe we will not be able to skip this pass because of decal emissive projector, in this case
                         // we may need to move this part out?
-                        if (data.enableDecals)
-                            DecalSystem.instance.RenderForwardEmissive(context.cmd);
-=======
-                        RenderForwardRendererList(data.frameSettings, data.rendererList, true, context.renderContext, context.cmd);
-                    });
-            }
-        }
-
-        class RenderForwardEmissivePassData
-        {
-            public bool enableDecals;
-            public RendererListHandle rendererList;
-        }
-
-        void RenderForwardEmissive(RenderGraph renderGraph,
-            HDCamera hdCamera,
-            TextureHandle colorBuffer,
-            TextureHandle depthStencilBuffer,
-            CullingResults cullingResults)
-        {
-            if (!hdCamera.frameSettings.IsEnabled(FrameSettingsField.TransparentObjects) &&
-                !hdCamera.frameSettings.IsEnabled(FrameSettingsField.OpaqueObjects))
-            {
-                return;
-            }
-
-            using (var builder = renderGraph.AddRenderPass<RenderForwardEmissivePassData>("ForwardEmissive", out var passData, ProfilingSampler.Get(HDProfileId.ForwardEmissive)))
-            {
-                builder.UseColorBuffer(colorBuffer, 0);
-                builder.UseDepthBuffer(depthStencilBuffer, DepthAccess.ReadWrite);
-
-                passData.enableDecals = hdCamera.frameSettings.IsEnabled(FrameSettingsField.Decals);
-                passData.rendererList = builder.UseRendererList(renderGraph.CreateRendererList(PrepareForwardEmissiveRendererList(cullingResults, hdCamera)));
-
-                builder.SetRenderFunc(
-                    (RenderForwardEmissivePassData data, RenderGraphContext context) =>
-                    {
-                        CoreUtils.DrawRendererList(context.renderContext, context.cmd, data.rendererList);
                         if (data.enableDecals)
                             DecalSystem.instance.RenderForwardEmissive(context.cmd);
                     });
@@ -733,7 +681,6 @@
                     (ForwardPassData data, RenderGraphContext context) =>
                     {
                         CoreUtils.DrawRendererList(context.renderContext, context.cmd, data.rendererList);
->>>>>>> 09a45574
                     });
             }
         }
@@ -1082,15 +1029,6 @@
             return colorBuffer;
         }
 
-<<<<<<< HEAD
-        // This is use to Display legacy shader with an error shader
-        [System.Diagnostics.Conditional("DEVELOPMENT_BUILD"), System.Diagnostics.Conditional("UNITY_EDITOR")]
-        void RenderForwardError(RenderGraph                 renderGraph,
-            HDCamera                    hdCamera,
-            TextureHandle   colorBuffer,
-            TextureHandle   depthStencilBuffer,
-            CullingResults              cullResults)
-=======
         struct SendGeometryGraphcisBuffersParameters
         {
             public HDCamera hdCamera;
@@ -1106,7 +1044,6 @@
         }
 
         SendGeometryGraphcisBuffersParameters PrepareSendGeometryBuffersParameters(HDCamera hdCamera)
->>>>>>> 09a45574
         {
             SendGeometryGraphcisBuffersParameters parameters = new SendGeometryGraphcisBuffersParameters();
 
