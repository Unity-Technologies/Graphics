using System;
using System.Collections.Generic;
using UnityEngine.Experimental.Rendering;
using UnityEngine.Experimental.Rendering.RenderGraphModule;

namespace UnityEngine.Rendering.HighDefinition
{
    public partial class HDRenderPipeline
    {
        class TempPassData {};

        // Needed only because of custom pass. See comment at ResolveMSAAColor.
        TextureHandle m_NonMSAAColorBuffer;

        void ExecuteWithRenderGraph(RenderRequest           renderRequest,
            AOVRequestData          aovRequest,
            List<RTHandle>          aovBuffers,
            List<RTHandle>          aovCustomPassBuffers,
            ScriptableRenderContext renderContext,
            CommandBuffer           commandBuffer)
        {
            var hdCamera = renderRequest.hdCamera;
            var camera = hdCamera.camera;
            var cullingResults = renderRequest.cullingResults.cullingResults;
            var customPassCullingResults = renderRequest.cullingResults.customPassCullingResults ?? cullingResults;
            bool msaa = hdCamera.frameSettings.IsEnabled(FrameSettingsField.MSAA);
            var target = renderRequest.target;

            var renderGraphParams = new RenderGraphParameters()
            {
                scriptableRenderContext = renderContext,
                commandBuffer = commandBuffer,
                currentFrameIndex = m_FrameCount
            };

            m_RenderGraph.Begin(renderGraphParams);

            // We need to initalize the MipChainInfo here, so it will be available to any render graph pass that wants to use it during setup
            m_DepthBufferMipChainInfo.ComputePackedMipChainInfo(new Vector2Int(hdCamera.actualWidth, hdCamera.actualHeight));

#if UNITY_EDITOR
            var showGizmos = camera.cameraType == CameraType.Game
                || camera.cameraType == CameraType.SceneView;
#endif

            TextureHandle backBuffer = m_RenderGraph.ImportBackbuffer(target.id);
            TextureHandle colorBuffer = CreateColorBuffer(m_RenderGraph, hdCamera, msaa);
            m_NonMSAAColorBuffer = CreateColorBuffer(m_RenderGraph, hdCamera, false);
            TextureHandle currentColorPyramid = m_RenderGraph.ImportTexture(hdCamera.GetCurrentFrameRT((int)HDCameraFrameHistoryType.ColorBufferMipChain));
            TextureHandle rayCountTexture = RayCountManager.CreateRayCountTexture(m_RenderGraph);
#if ENABLE_VIRTUALTEXTURES
            TextureHandle vtFeedbackBuffer = VTBufferManager.CreateVTFeedbackBuffer(m_RenderGraph, msaa);
#else
            TextureHandle vtFeedbackBuffer = TextureHandle.nullHandle;
#endif

            LightingBuffers lightingBuffers = new LightingBuffers();
            lightingBuffers.diffuseLightingBuffer = CreateDiffuseLightingBuffer(m_RenderGraph, msaa);
            lightingBuffers.sssBuffer = CreateSSSBuffer(m_RenderGraph, msaa);

            var prepassOutput = RenderPrepass(m_RenderGraph, colorBuffer, lightingBuffers.sssBuffer, vtFeedbackBuffer, cullingResults, customPassCullingResults, hdCamera, aovRequest, aovBuffers);

            // Need this during debug render at the end outside of the main loop scope.
            // Once render graph move is implemented, we can probably remove the branch and this.
            ShadowResult shadowResult = new ShadowResult();
            BuildGPULightListOutput gpuLightListOutput = new BuildGPULightListOutput();

            if (m_CurrentDebugDisplaySettings.IsDebugDisplayEnabled() && m_CurrentDebugDisplaySettings.IsFullScreenDebugPassEnabled())
            {
                // Stop Single Pass is after post process.
                StartXRSinglePass(m_RenderGraph, hdCamera);

                RenderFullScreenDebug(m_RenderGraph, colorBuffer, prepassOutput.depthBuffer, cullingResults, hdCamera);
            }
            else if (m_CurrentDebugDisplaySettings.IsDebugMaterialDisplayEnabled() || m_CurrentDebugDisplaySettings.IsMaterialValidationEnabled() || CoreUtils.IsSceneLightingDisabled(hdCamera.camera))
            {
                // Stop Single Pass is after post process.
                StartXRSinglePass(m_RenderGraph, hdCamera);

                colorBuffer = RenderDebugViewMaterial(m_RenderGraph, cullingResults, hdCamera);
                colorBuffer = ResolveMSAAColor(m_RenderGraph, hdCamera, colorBuffer);
            }
            else if (hdCamera.frameSettings.IsEnabled(FrameSettingsField.RayTracing) &&
                     hdCamera.volumeStack.GetComponent<PathTracing>().enable.value &&
                     hdCamera.camera.cameraType != CameraType.Preview)
            {
                //// We only request the light cluster if we are gonna use it for debug mode
                //if (FullScreenDebugMode.LightCluster == m_CurrentDebugDisplaySettings.data.fullScreenDebugMode && GetRayTracingClusterState())
                //{
                //    HDRaytracingLightCluster lightCluster = RequestLightCluster();
                //    lightCluster.EvaluateClusterDebugView(cmd, hdCamera);
                //}

                if (hdCamera.viewCount == 1)
                {
                    colorBuffer = RenderPathTracing(m_RenderGraph, hdCamera);
                }
                else
                {
                    Debug.LogWarning("Path Tracing is not supported with XR single-pass rendering.");
                }
            }
            else
            {
                gpuLightListOutput = BuildGPULightList(m_RenderGraph, hdCamera, m_TileAndClusterData, m_TotalLightCount, ref m_ShaderVariablesLightListCB, prepassOutput.depthBuffer, prepassOutput.stencilBuffer, prepassOutput.gbuffer);

<<<<<<< HEAD
                lightingBuffers.ambientOcclusionBuffer = RenderAmbientOcclusion(m_RenderGraph, hdCamera, prepassOutput.depthPyramidTexture, prepassOutput.resolvedNormalBuffer, prepassOutput.resolvedMotionVectorsBuffer, m_DepthBufferMipChainInfo, m_ShaderVariablesRayTracingCB, rayCountTexture);
=======
                // Evaluate the history validation buffer that may be required by temporal accumulation based effects
                TextureHandle historyValidationTexture = EvaluateHistoryValidationBuffer(m_RenderGraph, hdCamera, prepassOutput.depthBuffer, prepassOutput.resolvedNormalBuffer, prepassOutput.resolvedMotionVectorsBuffer);

                lightingBuffers.ambientOcclusionBuffer = m_AmbientOcclusionSystem.Render(m_RenderGraph, hdCamera, prepassOutput.depthPyramidTexture, prepassOutput.resolvedNormalBuffer, prepassOutput.resolvedMotionVectorsBuffer, historyValidationTexture, m_DepthBufferMipChainInfo, m_ShaderVariablesRayTracingCB, rayCountTexture);

                // Should probably be inside the AO render function but since it's a separate class it's currently not super clean to do.
                PushFullScreenDebugTexture(m_RenderGraph, lightingBuffers.ambientOcclusionBuffer, FullScreenDebugMode.ScreenSpaceAmbientOcclusion);

>>>>>>> 22db34f8
                lightingBuffers.contactShadowsBuffer = RenderContactShadows(m_RenderGraph, hdCamera, msaa ? prepassOutput.depthValuesMSAA : prepassOutput.depthPyramidTexture, gpuLightListOutput, GetDepthBufferMipChainInfo().mipLevelOffsets[1].y);

                var volumetricDensityBuffer = VolumeVoxelizationPass(m_RenderGraph, hdCamera, m_VisibleVolumeBoundsBuffer, m_VisibleVolumeDataBuffer, gpuLightListOutput.bigTileLightList);

                RenderShadows(m_RenderGraph, hdCamera, cullingResults, ref shadowResult);

                StartXRSinglePass(m_RenderGraph, hdCamera);

                // Evaluate the clear coat mask texture based on the lit shader mode
                var clearCoatMask = hdCamera.frameSettings.litShaderMode == LitShaderMode.Deferred ? prepassOutput.gbuffer.mrt[2] : m_RenderGraph.defaultResources.blackTextureXR;
                lightingBuffers.ssrLightingBuffer = RenderSSR(m_RenderGraph,
                    hdCamera,
                    ref prepassOutput,
                    clearCoatMask,
                    rayCountTexture,
                    m_SkyManager.GetSkyReflection(hdCamera),
                    transparent: false);

                switch (GetIndirectDiffuseMode(hdCamera))
                {
                    case IndirectDiffuseMode.ScreenSpace:
                        lightingBuffers.ssgiLightingBuffer = RenderSSGI(m_RenderGraph, hdCamera, prepassOutput.depthPyramidTexture, prepassOutput.stencilBuffer, prepassOutput.normalBuffer, prepassOutput.resolvedMotionVectorsBuffer, m_ShaderVariablesRayTracingCB, GetDepthBufferMipChainInfo());
                        break;

                    case IndirectDiffuseMode.Raytrace:
                        lightingBuffers.ssgiLightingBuffer = RenderRayTracedIndirectDiffuse(m_RenderGraph, hdCamera,
                            prepassOutput.depthBuffer, prepassOutput.stencilBuffer, prepassOutput.normalBuffer, prepassOutput.resolvedMotionVectorsBuffer,  historyValidationTexture,
                            m_SkyManager.GetSkyReflection(hdCamera), rayCountTexture,
                            m_ShaderVariablesRayTracingCB);
                        break;
                    default:
                        lightingBuffers.ssgiLightingBuffer = m_RenderGraph.defaultResources.blackTextureXR;
                        break;
                }
                PushFullScreenDebugTexture(m_RenderGraph, lightingBuffers.ssgiLightingBuffer, FullScreenDebugMode.ScreenSpaceGlobalIllumination);

                if (hdCamera.frameSettings.IsEnabled(FrameSettingsField.RayTracing) && GetRayTracingClusterState())
                {
                    HDRaytracingLightCluster lightCluster = RequestLightCluster();
                    lightCluster.EvaluateClusterDebugView(m_RenderGraph, hdCamera, prepassOutput.depthBuffer, prepassOutput.depthPyramidTexture);
                }

                lightingBuffers.screenspaceShadowBuffer = RenderScreenSpaceShadows(m_RenderGraph, hdCamera, prepassOutput, prepassOutput.depthBuffer, prepassOutput.normalBuffer, prepassOutput.motionVectorsBuffer, historyValidationTexture, rayCountTexture);

                var maxZMask = GenerateMaxZPass(m_RenderGraph, hdCamera, prepassOutput.depthPyramidTexture, m_DepthBufferMipChainInfo);

                var volumetricLighting = VolumetricLightingPass(m_RenderGraph, hdCamera, prepassOutput.depthPyramidTexture, volumetricDensityBuffer, maxZMask, gpuLightListOutput.bigTileLightList, shadowResult);

                var deferredLightingOutput = RenderDeferredLighting(m_RenderGraph, hdCamera, colorBuffer, prepassOutput.depthBuffer, prepassOutput.depthPyramidTexture, lightingBuffers, prepassOutput.gbuffer, shadowResult, gpuLightListOutput);

                RenderForwardOpaque(m_RenderGraph, hdCamera, colorBuffer, lightingBuffers, gpuLightListOutput, prepassOutput.depthBuffer, vtFeedbackBuffer, shadowResult, prepassOutput.dbuffer, cullingResults);

                // TODO RENDERGRAPH : Move this to the end after we do move semantic and graph culling to avoid doing the rest of the frame for nothing
                if (aovRequest.isValid)
                    aovRequest.PushCameraTexture(m_RenderGraph, AOVBuffers.Normals, hdCamera, prepassOutput.resolvedNormalBuffer, aovBuffers);

                if (hdCamera.frameSettings.IsEnabled(FrameSettingsField.SubsurfaceScattering))
                {
                    lightingBuffers.diffuseLightingBuffer = ResolveMSAAColor(m_RenderGraph, hdCamera, lightingBuffers.diffuseLightingBuffer);
                    lightingBuffers.sssBuffer = ResolveMSAAColor(m_RenderGraph, hdCamera, lightingBuffers.sssBuffer);
                }

                // If ray tracing is enabled for the camera, if the volume override is active and if the RAS is built, we want to do ray traced SSS
                var settings = hdCamera.volumeStack.GetComponent<SubSurfaceScattering>();
                if (hdCamera.frameSettings.IsEnabled(FrameSettingsField.RayTracing) && settings.rayTracing.value && GetRayTracingState() && hdCamera.frameSettings.IsEnabled(FrameSettingsField.SubsurfaceScattering))
                {
                    colorBuffer = RenderSubsurfaceScatteringRT(m_RenderGraph, hdCamera,
                        prepassOutput.depthBuffer, prepassOutput.normalBuffer, colorBuffer,
                        lightingBuffers.sssBuffer, lightingBuffers.diffuseLightingBuffer, prepassOutput.motionVectorsBuffer, historyValidationTexture, lightingBuffers.ssgiLightingBuffer);
                }
                else
                    RenderSubsurfaceScattering(m_RenderGraph, hdCamera, colorBuffer, lightingBuffers, ref prepassOutput);

                RenderForwardEmissive(m_RenderGraph, hdCamera, colorBuffer, prepassOutput.depthBuffer, cullingResults);

                RenderSky(m_RenderGraph, hdCamera, colorBuffer, volumetricLighting, prepassOutput.depthBuffer, msaa ? prepassOutput.depthAsColor : prepassOutput.depthPyramidTexture);

                // Send all the geometry graphics buffer to client systems if required (must be done after the pyramid and before the transparent depth pre-pass)
                SendGeometryGraphicsBuffers(m_RenderGraph, prepassOutput.normalBuffer, prepassOutput.depthPyramidTexture, hdCamera);

                m_PostProcessSystem.DoUserAfterOpaqueAndSky(m_RenderGraph, hdCamera, colorBuffer, prepassOutput.resolvedDepthBuffer, prepassOutput.resolvedNormalBuffer);

                if (hdCamera.frameSettings.IsEnabled(FrameSettingsField.OpaqueObjects)) // If we don't have opaque objects there is no need to clear.
                {
                    // No need for old stencil values here since from transparent on different features are tagged
                    ClearStencilBuffer(m_RenderGraph, colorBuffer, prepassOutput.depthBuffer);
                }

                colorBuffer = RenderTransparency(m_RenderGraph, hdCamera, colorBuffer, prepassOutput.resolvedNormalBuffer, vtFeedbackBuffer, currentColorPyramid, volumetricLighting, rayCountTexture, m_SkyManager.GetSkyReflection(hdCamera), gpuLightListOutput, ref prepassOutput, shadowResult, cullingResults, customPassCullingResults, aovRequest, aovCustomPassBuffers);

                if (hdCamera.frameSettings.IsEnabled(FrameSettingsField.TransparentsWriteMotionVector))
                {
                    prepassOutput.resolvedMotionVectorsBuffer = ResolveMotionVector(m_RenderGraph, hdCamera, prepassOutput.motionVectorsBuffer);
                }

                // We push the motion vector debug texture here as transparent object can overwrite the motion vector texture content.
                if (m_Asset.currentPlatformRenderPipelineSettings.supportMotionVectors)
                    PushFullScreenDebugTexture(m_RenderGraph, prepassOutput.resolvedMotionVectorsBuffer, FullScreenDebugMode.MotionVectors);

                // TODO RENDERGRAPH : Move this to the end after we do move semantic and graph culling to avoid doing the rest of the frame for nothing
                // Transparent objects may write to the depth and motion vectors buffers.
                if (aovRequest.isValid)
                {
                    aovRequest.PushCameraTexture(m_RenderGraph, AOVBuffers.DepthStencil, hdCamera, prepassOutput.resolvedDepthBuffer, aovBuffers);
                    if (m_Asset.currentPlatformRenderPipelineSettings.supportMotionVectors)
                        aovRequest.PushCameraTexture(m_RenderGraph, AOVBuffers.MotionVectors, hdCamera, prepassOutput.resolvedMotionVectorsBuffer, aovBuffers);
                }

                // This final Gaussian pyramid can be reused by SSR, so disable it only if there is no distortion
                if (hdCamera.frameSettings.IsEnabled(FrameSettingsField.Distortion) && hdCamera.frameSettings.IsEnabled(FrameSettingsField.RoughDistortion))
                {
                    TextureHandle distortionColorPyramid = m_RenderGraph.CreateTexture(
                        new TextureDesc(Vector2.one, true, true)
                        {
                            colorFormat = GetColorBufferFormat(),
                            enableRandomWrite = true,
                            useMipMap = true,
                            autoGenerateMips = false,
                            name = "DistortionColorBufferMipChain"
                        });
                    GenerateColorPyramid(m_RenderGraph, hdCamera, colorBuffer, distortionColorPyramid, FullScreenDebugMode.PreRefractionColorPyramid);
                    currentColorPyramid = distortionColorPyramid;
                }

                using (new RenderGraphProfilingScope(m_RenderGraph, ProfilingSampler.Get(HDProfileId.Distortion)))
                {
                    var distortionBuffer = AccumulateDistortion(m_RenderGraph, hdCamera, prepassOutput.resolvedDepthBuffer, cullingResults);
                    RenderDistortion(m_RenderGraph, hdCamera, colorBuffer, prepassOutput.resolvedDepthBuffer, currentColorPyramid, distortionBuffer);
                }

                PushFullScreenDebugTexture(m_RenderGraph, colorBuffer, FullScreenDebugMode.NanTracker);
                PushFullScreenLightingDebugTexture(m_RenderGraph, colorBuffer);

                if (m_SubFrameManager.isRecording && m_SubFrameManager.subFrameCount > 1)
                {
                    RenderAccumulation(m_RenderGraph, hdCamera, colorBuffer, colorBuffer, false);
                }

                // Render gizmos that should be affected by post processes
                RenderGizmos(m_RenderGraph, hdCamera, colorBuffer, GizmoSubset.PreImageEffects);

#if ENABLE_VIRTUALTEXTURES
                // Note: This pass rely on availability of vtFeedbackBuffer buffer (i.e it need to be write before we read it here)
                // We don't write it when doing debug mode, FullScreenDebug mode or path tracer. Thus why this pass is call here.
                m_VtBufferManager.Resolve(m_RenderGraph, hdCamera, vtFeedbackBuffer);
                PushFullScreenVTFeedbackDebugTexture(m_RenderGraph, vtFeedbackBuffer, msaa);
#endif
            }

            // At this point, the color buffer has been filled by either debug views are regular rendering so we can push it here.
            var colorPickerTexture = PushColorPickerDebugTexture(m_RenderGraph, colorBuffer);

            RenderCustomPass(m_RenderGraph, hdCamera, colorBuffer, prepassOutput, customPassCullingResults, cullingResults, CustomPassInjectionPoint.BeforePostProcess, aovRequest, aovCustomPassBuffers);

            if (aovRequest.isValid)
            {
                aovRequest.PushCameraTexture(m_RenderGraph, AOVBuffers.Color, hdCamera, colorBuffer, aovBuffers);
            }

            TextureHandle postProcessDest = RenderPostProcess(m_RenderGraph, prepassOutput, colorBuffer, backBuffer, cullingResults, hdCamera);

            // If requested, compute histogram of the very final image
            if (m_CurrentDebugDisplaySettings.data.lightingDebugSettings.exposureDebugMode == ExposureDebugMode.FinalImageHistogramView)
            {
                GenerateDebugImageHistogram(m_RenderGraph, hdCamera, postProcessDest);
            }
            PushFullScreenExposureDebugTexture(m_RenderGraph, postProcessDest);

            ResetCameraSizeForAfterPostProcess(m_RenderGraph, hdCamera, commandBuffer);

            RenderCustomPass(m_RenderGraph, hdCamera, postProcessDest, prepassOutput, customPassCullingResults, cullingResults, CustomPassInjectionPoint.AfterPostProcess, aovRequest, aovCustomPassBuffers);

            CopyXRDepth(m_RenderGraph, hdCamera, prepassOutput.resolvedDepthBuffer, backBuffer);

            // In developer build, we always render post process in an intermediate buffer at (0,0) in which we will then render debug.
            // Because of this, we need another blit here to the final render target at the right viewport.
            if (!HDUtils.PostProcessIsFinalPass(hdCamera) || aovRequest.isValid)
            {
                hdCamera.ExecuteCaptureActions(m_RenderGraph, postProcessDest);

                postProcessDest = RenderDebug(m_RenderGraph,
                    hdCamera,
                    postProcessDest,
                    prepassOutput.resolvedDepthBuffer,
                    prepassOutput.depthPyramidTexture,
                    colorPickerTexture,
                    rayCountTexture,
                    gpuLightListOutput,
                    shadowResult,
                    cullingResults);

                StopXRSinglePass(m_RenderGraph, hdCamera);

                for (int viewIndex = 0; viewIndex < hdCamera.viewCount; ++viewIndex)
                {
                    BlitFinalCameraTexture(m_RenderGraph, hdCamera, postProcessDest, backBuffer, viewIndex);
                }

                if (aovRequest.isValid)
                    aovRequest.PushCameraTexture(m_RenderGraph, AOVBuffers.Output, hdCamera, postProcessDest, aovBuffers);
            }

            // This code is only for planar reflections. Given that the depth texture cannot be shared currently with the other depth copy that we do
            // we need to do this seperately.
            for (int viewIndex = 0; viewIndex < hdCamera.viewCount; ++viewIndex)
            {
                if (target.targetDepth != null)
                {
                    BlitFinalCameraTexture(m_RenderGraph, hdCamera, prepassOutput.resolvedDepthBuffer, m_RenderGraph.ImportTexture(target.targetDepth), viewIndex);
                }
            }

            // XR mirror view and blit do device
            EndCameraXR(m_RenderGraph, hdCamera);

            SendColorGraphicsBuffer(m_RenderGraph, hdCamera);

            SetFinalTarget(m_RenderGraph, hdCamera, prepassOutput.resolvedDepthBuffer, backBuffer);

            RenderWireOverlay(m_RenderGraph, hdCamera, backBuffer);

            RenderGizmos(m_RenderGraph, hdCamera, colorBuffer, GizmoSubset.PostImageEffects);

            m_RenderGraph.Execute();

            if (aovRequest.isValid)
            {
                // aovRequest.Execute don't go through render graph for now
                using (new ProfilingScope(commandBuffer, ProfilingSampler.Get(HDProfileId.AOVExecute)))
                {
                    aovRequest.Execute(commandBuffer, aovBuffers, aovCustomPassBuffers, RenderOutputProperties.From(hdCamera));
                }
            }
        }

        class FinalBlitPassData
        {
            public BlitFinalCameraTextureParameters parameters;
            public TextureHandle                    source;
            public TextureHandle                    destination;
        }

        void BlitFinalCameraTexture(RenderGraph renderGraph, HDCamera hdCamera, TextureHandle source, TextureHandle destination, int viewIndex)
        {
            using (var builder = renderGraph.AddRenderPass<FinalBlitPassData>("Final Blit (Dev Build Only)", out var passData))
            {
                passData.parameters = PrepareFinalBlitParameters(hdCamera, viewIndex); // todo viewIndex
                passData.source = builder.ReadTexture(source);
                passData.destination = builder.WriteTexture(destination);

                builder.SetRenderFunc(
                    (FinalBlitPassData data, RenderGraphContext context) =>
                    {
                        BlitFinalCameraTexture(data.parameters, context.renderGraphPool.GetTempMaterialPropertyBlock(), data.source, data.destination, context.cmd);
                    });
            }
        }

        class SetFinalTargetPassData
        {
            public bool             copyDepth;
            public Material         copyDepthMaterial;
            public TextureHandle    finalTarget;
            public Rect             finalViewport;
            public TextureHandle    depthBuffer;
            public bool             flipY;
        }

        void SetFinalTarget(RenderGraph renderGraph, HDCamera hdCamera, TextureHandle depthBuffer, TextureHandle finalTarget)
        {
            using (var builder = renderGraph.AddRenderPass<SetFinalTargetPassData>("Set Final Target", out var passData))
            {
                // Due to our RT handle system we don't write into the backbuffer depth buffer (as our depth buffer can be bigger than the one provided)
                // So we need to do a copy of the corresponding part of RT depth buffer in the target depth buffer in various situation:
                // - RenderTexture (camera.targetTexture != null) has a depth buffer (camera.targetTexture.depth != 0)
                // - We are rendering into the main game view (i.e not a RenderTexture camera.cameraType == CameraType.Game && hdCamera.camera.targetTexture == null) in the editor for allowing usage of Debug.DrawLine and Debug.Ray.
                // - We draw Gizmo/Icons in the editor (hdCamera.camera.targetTexture != null && camera.targetTexture.depth != 0 - The Scene view has a targetTexture and a depth texture)
                // TODO: If at some point we get proper render target aliasing, we will be able to use the provided depth texture directly with our RT handle system
                // Note: Debug.DrawLine and Debug.Ray only work in editor, not in player
                passData.copyDepth = hdCamera.camera.targetTexture != null && hdCamera.camera.targetTexture.depth != 0;
#if UNITY_EDITOR
                passData.copyDepth = passData.copyDepth || hdCamera.isMainGameView; // Specific case of Debug.DrawLine and Debug.Ray
#endif
                passData.copyDepth = passData.copyDepth && !hdCamera.xr.enabled;
                passData.copyDepthMaterial = m_CopyDepth;
                passData.finalTarget = builder.WriteTexture(finalTarget);
                passData.finalViewport = hdCamera.finalViewport;
                passData.depthBuffer = builder.ReadTexture(depthBuffer);
                passData.flipY = hdCamera.isMainGameView;

                builder.SetRenderFunc(
                    (SetFinalTargetPassData data, RenderGraphContext ctx) =>
                    {
                        // We need to make sure the viewport is correctly set for the editor rendering. It might have been changed by debug overlay rendering just before.
                        ctx.cmd.SetRenderTarget(data.finalTarget);
                        ctx.cmd.SetViewport(data.finalViewport);

                        if (data.copyDepth)
                        {
                            using (new ProfilingScope(ctx.cmd, ProfilingSampler.Get(HDProfileId.CopyDepthInTargetTexture)))
                            {
                                var mpb = ctx.renderGraphPool.GetTempMaterialPropertyBlock();
                                mpb.SetTexture(HDShaderIDs._InputDepth, data.depthBuffer);
                                // When we are Main Game View we need to flip the depth buffer ourselves as we are after postprocess / blit that have already flipped the screen
                                mpb.SetInt("_FlipY", data.flipY ? 1 : 0);
                                mpb.SetVector(HDShaderIDs._BlitScaleBias, new Vector4(1.0f, 1.0f, 0.0f, 0.0f));
                                CoreUtils.DrawFullScreen(ctx.cmd, data.copyDepthMaterial, mpb);
                            }
                        }
                    });
            }
        }

        class CopyXRDepthPassData
        {
            public Material         copyDepth;
            public Rect             viewport;
            public TextureHandle    depthBuffer;
            public TextureHandle    output;
            public float            dynamicResolutionScale;
        }

        void CopyXRDepth(RenderGraph renderGraph, HDCamera hdCamera, TextureHandle depthBuffer, TextureHandle output)
        {
            // Copy and rescale depth buffer for XR devices
            if (hdCamera.xr.enabled && hdCamera.xr.copyDepth)
            {
                using (var builder = renderGraph.AddRenderPass<CopyXRDepthPassData>("Copy XR Depth", out var passData, ProfilingSampler.Get(HDProfileId.XRDepthCopy)))
                {
                    passData.copyDepth = m_CopyDepth;
                    passData.viewport = hdCamera.finalViewport;
                    passData.depthBuffer = builder.ReadTexture(depthBuffer);
                    passData.output = builder.WriteTexture(output);
                    passData.dynamicResolutionScale = DynamicResolutionHandler.instance.GetCurrentScale();

                    builder.SetRenderFunc(
                        (CopyXRDepthPassData data, RenderGraphContext ctx) =>
                        {
                            var mpb = ctx.renderGraphPool.GetTempMaterialPropertyBlock();
                            RTHandle depthRT = data.depthBuffer;

                            mpb.SetTexture(HDShaderIDs._InputDepth, data.depthBuffer);
                            mpb.SetVector(HDShaderIDs._BlitScaleBias, new Vector4(data.dynamicResolutionScale, data.dynamicResolutionScale, 0.0f, 0.0f));

                            mpb.SetInt("_FlipY", 1);

                            ctx.cmd.SetRenderTarget(data.output, 0, CubemapFace.Unknown, -1);
                            ctx.cmd.SetViewport(data.viewport);
                            CoreUtils.DrawFullScreen(ctx.cmd, data.copyDepth, mpb);
                        });
                }
            }
        }

        class ForwardPassData
        {
            public RendererListHandle   rendererList;
            public TextureHandle[]      renderTarget = new TextureHandle[RenderGraph.kMaxMRTCount];
            public int                  renderTargetCount;
            public TextureHandle        depthBuffer;
            public ComputeBufferHandle  lightListBuffer;
            public ComputeBufferHandle  perVoxelOffset;
            public ComputeBufferHandle  perTileLogBaseTweak;
            public FrameSettings        frameSettings;
        }

        class ForwardOpaquePassData : ForwardPassData
        {
            public DBufferOutput    dbuffer;
            public LightingBuffers  lightingBuffers;
        }

        class ForwardTransparentPassData : ForwardPassData
        {
            public bool             decalsEnabled;
            public bool             renderMotionVecForTransparent;
            public TextureHandle    transparentSSRLighting;
            public TextureHandle    volumetricLighting;
            public TextureHandle    depthPyramidTexture;
            public TextureHandle    normalBuffer;
        }

        void PrepareCommonForwardPassData(RenderGraph                 renderGraph,
            RenderGraphBuilder          builder,
            ForwardPassData             data,
            bool                        opaque,
            FrameSettings               frameSettings,
            RendererListDesc            rendererListDesc,
            in BuildGPULightListOutput  lightLists,
            TextureHandle               depthBuffer,
            ShadowResult                shadowResult)
        {
            bool useFptl = frameSettings.IsEnabled(FrameSettingsField.FPTLForForwardOpaque) && opaque;

            data.frameSettings = frameSettings;
            data.lightListBuffer = builder.ReadComputeBuffer(useFptl ? lightLists.lightList : lightLists.perVoxelLightLists);
            if (!useFptl)
            {
                data.perVoxelOffset = builder.ReadComputeBuffer(lightLists.perVoxelOffset);
                if (lightLists.perTileLogBaseTweak.IsValid())
                    data.perTileLogBaseTweak = builder.ReadComputeBuffer(lightLists.perTileLogBaseTweak);
            }
            data.depthBuffer = builder.UseDepthBuffer(depthBuffer, DepthAccess.ReadWrite);
            data.rendererList = builder.UseRendererList(renderGraph.CreateRendererList(rendererListDesc));

            HDShadowManager.ReadShadowResult(shadowResult, builder);
        }

        static void BindGlobalLightListBuffers(ForwardPassData data, RenderGraphContext ctx)
        {
            ctx.cmd.SetGlobalBuffer(HDShaderIDs.g_vLightListGlobal, data.lightListBuffer);
            // Next two are only for cluster rendering. PerTileLogBaseTweak is only when using depth buffer so can be invalid as well.
            if (data.perVoxelOffset.IsValid())
                ctx.cmd.SetGlobalBuffer(HDShaderIDs.g_vLayeredOffsetsBuffer, data.perVoxelOffset);
            if (data.perTileLogBaseTweak.IsValid())
                ctx.cmd.SetGlobalBuffer(HDShaderIDs.g_logBaseBuffer, data.perTileLogBaseTweak);
        }

        // Guidelines: In deferred by default there is no opaque in forward. However it is possible to force an opaque material to render in forward
        // by using the pass "ForwardOnly". In this case the .shader should not have "Forward" but only a "ForwardOnly" pass.
        // It must also have a "DepthForwardOnly" and no "DepthOnly" pass as forward material (either deferred or forward only rendering) have always a depth pass.
        // The RenderForward pass will render the appropriate pass depends on the engine settings. In case of forward only rendering, both "Forward" pass and "ForwardOnly" pass
        // material will be render for both transparent and opaque. In case of deferred, both path are used for transparent but only "ForwardOnly" is use for opaque.
        // (Thus why "Forward" and "ForwardOnly" are exclusive, else they will render two times"
        void RenderForwardOpaque(RenderGraph                 renderGraph,
            HDCamera                    hdCamera,
            TextureHandle               colorBuffer,
            in LightingBuffers          lightingBuffers,
            in BuildGPULightListOutput  lightLists,
            TextureHandle               depthBuffer,
            TextureHandle               vtFeedbackBuffer,
            ShadowResult                shadowResult,
            DBufferOutput               dbuffer,
            CullingResults              cullResults)
        {
            bool debugDisplay = m_CurrentDebugDisplaySettings.IsDebugDisplayEnabled();

            if (!hdCamera.frameSettings.IsEnabled(FrameSettingsField.OpaqueObjects))
                return;

            using (var builder = renderGraph.AddRenderPass<ForwardOpaquePassData>(debugDisplay ? "Forward Opaque Debug" : "Forward Opaque",
                out var passData,
                debugDisplay ? ProfilingSampler.Get(HDProfileId.ForwardOpaqueDebug) : ProfilingSampler.Get(HDProfileId.ForwardOpaque)))
            {
                PrepareCommonForwardPassData(renderGraph, builder, passData, true, hdCamera.frameSettings, PrepareForwardOpaqueRendererList(cullResults, hdCamera), lightLists, depthBuffer, shadowResult);

                // In case of forward SSS we will bind all the required target. It is up to the shader to write into it or not.
                if (hdCamera.frameSettings.IsEnabled(FrameSettingsField.SubsurfaceScattering))
                {
                    int index = 0;
                    passData.renderTarget[index++] = builder.WriteTexture(colorBuffer); // Store the specular color
#if ENABLE_VIRTUALTEXTURES
                    passData.renderTarget[index++] = builder.WriteTexture(vtFeedbackBuffer);
#endif
                    passData.renderTarget[index++] = builder.WriteTexture(lightingBuffers.diffuseLightingBuffer);
                    passData.renderTarget[index++] = builder.WriteTexture(lightingBuffers.sssBuffer);
                    passData.renderTargetCount = index;
                }
                else
                {
                    int index = 0;
                    passData.renderTarget[index++] = builder.WriteTexture(colorBuffer);
#if ENABLE_VIRTUALTEXTURES
                    passData.renderTarget[index++] = builder.WriteTexture(vtFeedbackBuffer);
#endif
                    passData.renderTargetCount = index;
                }

                passData.dbuffer = ReadDBuffer(dbuffer, builder);
                passData.lightingBuffers = ReadLightingBuffers(lightingBuffers, builder);

                builder.SetRenderFunc(
                    (ForwardOpaquePassData data, RenderGraphContext context) =>
                    {
                        // TODO RENDERGRAPH: replace with UseColorBuffer when removing old rendering (SetRenderTarget is called inside RenderForwardRendererList because of that).
                        var mrt = context.renderGraphPool.GetTempArray<RenderTargetIdentifier>(data.renderTargetCount);
                        for (int i = 0; i < data.renderTargetCount; ++i)
                            mrt[i] = data.renderTarget[i];

                        BindGlobalLightListBuffers(data, context);
                        BindDBufferGlobalData(data.dbuffer, context);
                        BindGlobalLightingBuffers(data.lightingBuffers, context.cmd);

                        RenderForwardRendererList(data.frameSettings, data.rendererList, mrt, data.depthBuffer, data.lightListBuffer, true, context.renderContext, context.cmd);
                    });
            }
        }

        void RenderForwardTransparent(RenderGraph                 renderGraph,
            HDCamera                    hdCamera,
            TextureHandle               colorBuffer,
            TextureHandle               normalBuffer,
            in PrepassOutput            prepassOutput,
            TextureHandle               vtFeedbackBuffer,
            TextureHandle               volumetricLighting,
            TextureHandle               ssrLighting,
            TextureHandle?              colorPyramid,
            in BuildGPULightListOutput  lightLists,
            in ShadowResult             shadowResult,
            CullingResults              cullResults,
            bool                        preRefractionPass)
        {
            if (!hdCamera.frameSettings.IsEnabled(FrameSettingsField.TransparentObjects))
                return;

            // If rough refraction are turned off, we render all transparents in the Transparent pass and we skip the PreRefraction one.
            if (!hdCamera.frameSettings.IsEnabled(FrameSettingsField.Refraction) && preRefractionPass)
                return;

            string passName;
            HDProfileId profilingId;
            bool debugDisplay = m_CurrentDebugDisplaySettings.IsDebugDisplayEnabled();
            if (debugDisplay)
            {
                passName = preRefractionPass ? "Forward PreRefraction Debug" : "Forward Transparent Debug";
                profilingId = preRefractionPass ? HDProfileId.ForwardPreRefractionDebug : HDProfileId.ForwardTransparentDebug;
            }
            else
            {
                passName = preRefractionPass ? "Forward PreRefraction" : "Forward Transparent";
                profilingId = preRefractionPass ? HDProfileId.ForwardPreRefraction : HDProfileId.ForwardTransparent;
            }

            using (var builder = renderGraph.AddRenderPass<ForwardTransparentPassData>(passName, out var passData, ProfilingSampler.Get(profilingId)))
            {
                PrepareCommonForwardPassData(renderGraph, builder, passData, false, hdCamera.frameSettings, PrepareForwardTransparentRendererList(cullResults, hdCamera, preRefractionPass), lightLists, prepassOutput.depthBuffer, shadowResult);

                // enable d-buffer flag value is being interpreted more like enable decals in general now that we have clustered
                // decal datas count is 0 if no decals affect transparency
                passData.decalsEnabled = (hdCamera.frameSettings.IsEnabled(FrameSettingsField.Decals)) && (DecalSystem.m_DecalDatasCount > 0);
                passData.renderMotionVecForTransparent = NeedMotionVectorForTransparent(hdCamera.frameSettings);
                passData.volumetricLighting = builder.ReadTexture(volumetricLighting);
                passData.transparentSSRLighting = builder.ReadTexture(ssrLighting);
                passData.depthPyramidTexture = builder.ReadTexture(prepassOutput.depthPyramidTexture); // We need to bind this for transparent materials doing stuff like soft particles etc.

                int index = 0;
                passData.renderTarget[index++] = builder.WriteTexture(colorBuffer);
#if ENABLE_VIRTUALTEXTURES
                passData.renderTarget[index++] = builder.WriteTexture(vtFeedbackBuffer);
#endif

                if (passData.renderMotionVecForTransparent)
                {
                    passData.renderTarget[index++] = builder.WriteTexture(prepassOutput.motionVectorsBuffer);
                }
                else
                {
                    bool msaa = hdCamera.frameSettings.IsEnabled(FrameSettingsField.MSAA);

                    // It doesn't really matter what gets bound here since the color mask state set will prevent this from ever being written to. However, we still need to bind something
                    // to avoid warnings about unbound render targets. The following rendertarget could really be anything if renderVelocitiesForTransparent
                    // Create a new target here should reuse existing already released one
                    passData.renderTarget[index++] = builder.CreateTransientTexture(new TextureDesc(Vector2.one, true, true)
                        { colorFormat = GraphicsFormat.R8G8B8A8_SRGB, bindTextureMS = msaa, enableMSAA = msaa, name = "Transparency Velocity Dummy" });
                }
                passData.renderTargetCount = index;

                if (colorPyramid != null && hdCamera.frameSettings.IsEnabled(FrameSettingsField.Refraction) && !preRefractionPass)
                {
                    builder.ReadTexture(colorPyramid.Value);
                }

                // TODO RENDERGRAPH
                // Since in the old code path we bound this as global, it was available here so we need to bind it as well in order not to break existing projects...
                // This is not good because it will extend its lifetime even when it's not actually used by a shader (we can't have that info).
                // TODO: Make this explicit?
                passData.normalBuffer = builder.ReadTexture(normalBuffer);

                builder.SetRenderFunc(
                    (ForwardTransparentPassData data, RenderGraphContext context) =>
                    {
                        // TODO: replace with UseColorBuffer when removing old rendering.
                        var mrt = context.renderGraphPool.GetTempArray<RenderTargetIdentifier>(data.renderTargetCount);
                        for (int i = 0; i < data.renderTargetCount; ++i)
                            mrt[i] = data.renderTarget[i];

                        // Bind all global data/parameters for transparent forward pass
                        context.cmd.SetGlobalInt(HDShaderIDs._ColorMaskTransparentVel, data.renderMotionVecForTransparent ? (int)ColorWriteMask.All : 0);
                        if (data.decalsEnabled)
                            DecalSystem.instance.SetAtlas(context.cmd); // for clustered decals

                        BindGlobalLightListBuffers(data, context);

                        context.cmd.SetGlobalTexture(HDShaderIDs._SsrLightingTexture, data.transparentSSRLighting);
                        context.cmd.SetGlobalTexture(HDShaderIDs._VBufferLighting, data.volumetricLighting);
                        context.cmd.SetGlobalTexture(HDShaderIDs._CameraDepthTexture, data.depthPyramidTexture);
                        context.cmd.SetGlobalTexture(HDShaderIDs._NormalBufferTexture, data.normalBuffer);

                        RenderForwardRendererList(data.frameSettings, data.rendererList, mrt, data.depthBuffer, data.lightListBuffer, false, context.renderContext, context.cmd);
                    });
            }
        }

        void RenderTransparentDepthPrepass(RenderGraph renderGraph, HDCamera hdCamera, in PrepassOutput prepassOutput, CullingResults cull)
        {
            if (!hdCamera.frameSettings.IsEnabled(FrameSettingsField.TransparentPrepass))
                return;

            using (var builder = renderGraph.AddRenderPass<ForwardPassData>("Transparent Depth Prepass", out var passData, ProfilingSampler.Get(HDProfileId.TransparentDepthPrepass)))
            {
                passData.frameSettings = hdCamera.frameSettings;
                if (hdCamera.IsSSREnabled(transparent: true))
                    BindPrepassColorBuffers(builder, prepassOutput, hdCamera);
                builder.UseDepthBuffer(prepassOutput.depthBuffer, DepthAccess.ReadWrite);

                passData.renderTargetCount = 0;
                passData.rendererList = builder.UseRendererList(renderGraph.CreateRendererList(
                    CreateTransparentRendererListDesc(cull, hdCamera.camera, m_TransparentDepthPrepassNames)));

                builder.SetRenderFunc(
                    (ForwardPassData data, RenderGraphContext context) =>
                    {
                        DrawTransparentRendererList(context.renderContext, context.cmd, data.frameSettings, data.rendererList);
                    });
            }
        }

        void RenderTransparentDepthPostpass(RenderGraph renderGraph, HDCamera hdCamera, TextureHandle depthStencilBuffer, CullingResults cull)
        {
            if (!hdCamera.frameSettings.IsEnabled(FrameSettingsField.TransparentPostpass))
                return;

            using (var builder = renderGraph.AddRenderPass<ForwardPassData>("Transparent Depth Postpass", out var passData, ProfilingSampler.Get(HDProfileId.TransparentDepthPostpass)))
            {
                passData.frameSettings = hdCamera.frameSettings;
                passData.depthBuffer = builder.UseDepthBuffer(depthStencilBuffer, DepthAccess.ReadWrite);
                passData.renderTargetCount = 0;
                passData.rendererList = builder.UseRendererList(renderGraph.CreateRendererList(
                    CreateTransparentRendererListDesc(cull, hdCamera.camera, m_TransparentDepthPostpassNames)));

                builder.SetRenderFunc(
                    (ForwardPassData data, RenderGraphContext context) =>
                    {
                        DrawTransparentRendererList(context.renderContext, context.cmd, data.frameSettings, data.rendererList);
                    });
            }
        }

        class RenderLowResTransparentPassData
        {
            public ShaderVariablesGlobal    globalCB;
            public FrameSettings            frameSettings;
            public RendererListHandle       rendererList;
            public TextureHandle            lowResBuffer;
            public TextureHandle            downsampledDepthBuffer;
        }

        TextureHandle RenderLowResTransparent(RenderGraph renderGraph, HDCamera hdCamera, TextureHandle downsampledDepth, CullingResults cullingResults)
        {
            using (var builder = renderGraph.AddRenderPass<RenderLowResTransparentPassData>("Low Res Transparent", out var passData, ProfilingSampler.Get(HDProfileId.LowResTransparent)))
            {
                var passNames = m_Asset.currentPlatformRenderPipelineSettings.supportTransparentBackface ? m_AllTransparentPassNames : m_TransparentNoBackfaceNames;

                passData.globalCB = m_ShaderVariablesGlobalCB;
                passData.frameSettings = hdCamera.frameSettings;
                passData.rendererList = builder.UseRendererList(renderGraph.CreateRendererList(
                    CreateTransparentRendererListDesc(cullingResults, hdCamera.camera, passNames, m_CurrentRendererConfigurationBakedLighting, HDRenderQueue.k_RenderQueue_LowTransparent)));
                passData.downsampledDepthBuffer = builder.UseDepthBuffer(downsampledDepth, DepthAccess.ReadWrite);
                // We need R16G16B16A16_SFloat as we need a proper alpha channel for compositing.
                passData.lowResBuffer = builder.UseColorBuffer(renderGraph.CreateTexture(new TextureDesc(Vector2.one * 0.5f, true, true)
                    { colorFormat = GraphicsFormat.R16G16B16A16_SFloat, enableRandomWrite = true, clearBuffer = true, clearColor = Color.black, name = "Low res transparent" }), 0);

                builder.SetRenderFunc(
                    (RenderLowResTransparentPassData data, RenderGraphContext context) =>
                    {
                        UpdateOffscreenRenderingConstants(ref data.globalCB, true, 2u);
                        ConstantBuffer.PushGlobal(context.cmd, data.globalCB, HDShaderIDs._ShaderVariablesGlobal);

                        DrawTransparentRendererList(context.renderContext, context.cmd, data.frameSettings,  data.rendererList);

                        UpdateOffscreenRenderingConstants(ref data.globalCB, false, 1u);
                        ConstantBuffer.PushGlobal(context.cmd, data.globalCB, HDShaderIDs._ShaderVariablesGlobal);
                    });

                return passData.lowResBuffer;
            }
        }

        class UpsampleTransparentPassData
        {
            public Material         upsampleMaterial;
            public TextureHandle    colorBuffer;
            public TextureHandle    lowResTransparentBuffer;
            public TextureHandle    downsampledDepthBuffer;
        }

        void UpsampleTransparent(RenderGraph renderGraph, HDCamera hdCamera, TextureHandle colorBuffer, TextureHandle lowResTransparentBuffer, TextureHandle downsampledDepthBuffer)
        {
            using (var builder = renderGraph.AddRenderPass<UpsampleTransparentPassData>("Upsample Low Res Transparency", out var passData, ProfilingSampler.Get(HDProfileId.UpsampleLowResTransparent)))
            {
                var settings = m_Asset.currentPlatformRenderPipelineSettings.lowresTransparentSettings;
                if (settings.upsampleType == LowResTransparentUpsample.Bilinear)
                {
                    m_UpsampleTransparency.EnableKeyword("BILINEAR");
                }
                else if (settings.upsampleType == LowResTransparentUpsample.NearestDepth)
                {
                    m_UpsampleTransparency.EnableKeyword("NEAREST_DEPTH");
                }

                passData.upsampleMaterial = m_UpsampleTransparency;
                passData.colorBuffer = builder.UseColorBuffer(colorBuffer, 0);
                passData.lowResTransparentBuffer = builder.ReadTexture(lowResTransparentBuffer);
                passData.downsampledDepthBuffer = builder.ReadTexture(downsampledDepthBuffer);

                builder.SetRenderFunc(
                    (UpsampleTransparentPassData data, RenderGraphContext context) =>
                    {
                        data.upsampleMaterial.SetTexture(HDShaderIDs._LowResTransparent, data.lowResTransparentBuffer);
                        data.upsampleMaterial.SetTexture(HDShaderIDs._LowResDepthTexture, data.downsampledDepthBuffer);
                        context.cmd.DrawProcedural(Matrix4x4.identity, data.upsampleMaterial, 0, MeshTopology.Triangles, 3, 1, null);
                    });
            }
        }

        class SetGlobalColorPassData
        {
            public TextureHandle colorBuffer;
        }

        void SetGlobalColorForCustomPass(RenderGraph renderGraph, TextureHandle colorBuffer)
        {
            using (var builder = renderGraph.AddRenderPass<SetGlobalColorPassData>("SetGlobalColorForCustomPass", out var passData))
            {
                passData.colorBuffer = builder.ReadTexture(colorBuffer);
                builder.SetRenderFunc((SetGlobalColorPassData data, RenderGraphContext context) =>
                {
                    RTHandle colorPyramid = data.colorBuffer;
                    if (colorPyramid != null)
                        context.cmd.SetGlobalTexture(HDShaderIDs._ColorPyramidTexture, data.colorBuffer);
                });
            }
        }

        class RayTracingFlagMaskPassData
        {
            public FrameSettings frameSettings;
            public TextureHandle depthBuffer;
            public TextureHandle flagMask;
            public RendererListHandle opaqueRenderList;
            public RendererListHandle transparentRenderList;
            public bool clear;
        }

        TextureHandle RenderRayTracingFlagMask(RenderGraph renderGraph, CullingResults cull, HDCamera hdCamera, TextureHandle depthBuffer)
        {
            if (!hdCamera.frameSettings.IsEnabled(FrameSettingsField.RayTracing))
                return renderGraph.defaultResources.blackTextureXR;

            RecursiveRendering recursiveSettings = hdCamera.volumeStack.GetComponent<RecursiveRendering>();
            if (!recursiveSettings.enable.value)
                return renderGraph.defaultResources.blackTextureXR;

            // This pass will fill the flag mask texture. This will only tag pixels for recursive rendering for now.
            // TODO: evaluate the usage of a stencil bit in the stencil buffer to save a render target (But it require various headaches to work correctly).
            using (var builder = renderGraph.AddRenderPass<RayTracingFlagMaskPassData>("RayTracing Flag Mask", out var passData, ProfilingSampler.Get(HDProfileId.RayTracingFlagMask)))
            {
                passData.frameSettings = hdCamera.frameSettings;
                passData.depthBuffer = builder.UseDepthBuffer(depthBuffer, DepthAccess.Read);
                passData.flagMask = builder.UseColorBuffer(CreateFlagMaskTexture(renderGraph), 0);
                passData.opaqueRenderList = builder.UseRendererList(renderGraph.CreateRendererList(
                    CreateOpaqueRendererListDesc(cull, hdCamera.camera, m_RayTracingPrepassNames, stateBlock: m_DepthStateNoWrite)));
                passData.transparentRenderList = builder.UseRendererList(renderGraph.CreateRendererList(
                    CreateTransparentRendererListDesc(cull, hdCamera.camera, m_RayTracingPrepassNames, renderQueueRange: HDRenderQueue.k_RenderQueue_AllTransparentWithLowRes, stateBlock: m_DepthStateNoWrite)));

                builder.SetRenderFunc(
                    (RayTracingFlagMaskPassData data, RenderGraphContext context) =>
                    {
                        DrawOpaqueRendererList(context.renderContext, context.cmd, data.frameSettings, data.opaqueRenderList);
                        DrawTransparentRendererList(context.renderContext, context.cmd, data.frameSettings, data.transparentRenderList);
                    });

                return passData.flagMask;
            }
        }

        TextureHandle RenderTransparency(RenderGraph                 renderGraph,
            HDCamera                    hdCamera,
            TextureHandle               colorBuffer,
            TextureHandle               normalBuffer,
            TextureHandle               vtFeedbackBuffer,
            TextureHandle               currentColorPyramid,
            TextureHandle               volumetricLighting,
            TextureHandle               rayCountTexture,
            Texture                     skyTexture,
            in BuildGPULightListOutput  lightLists,
            ref PrepassOutput           prepassOutput,
            ShadowResult                shadowResult,
            CullingResults              cullingResults,
            CullingResults              customPassCullingResults,
            AOVRequestData              aovRequest,
            List<RTHandle>              aovCustomPassBuffers)
        {
            RenderTransparentDepthPrepass(renderGraph, hdCamera, prepassOutput, cullingResults);

            var ssrLightingBuffer = RenderSSR(renderGraph, hdCamera, ref prepassOutput, renderGraph.defaultResources.blackTextureXR, rayCountTexture, skyTexture, transparent: true);

            var flagMaskBuffer = RenderRayTracingFlagMask(renderGraph, cullingResults, hdCamera, prepassOutput.depthBuffer);
            colorBuffer = RaytracingRecursiveRender(renderGraph, hdCamera, colorBuffer, prepassOutput.depthBuffer, flagMaskBuffer, rayCountTexture);

            // TODO RENDERGRAPH: Remove this when we properly convert custom passes to full render graph with explicit color buffer reads.
            // To allow users to fetch the current color buffer, we temporarily bind the camera color buffer
            SetGlobalColorForCustomPass(renderGraph, currentColorPyramid);

            RenderCustomPass(m_RenderGraph, hdCamera, colorBuffer, prepassOutput, customPassCullingResults, cullingResults, CustomPassInjectionPoint.BeforePreRefraction, aovRequest, aovCustomPassBuffers);

            // Render pre-refraction objects
            RenderForwardTransparent(renderGraph, hdCamera, colorBuffer, normalBuffer, prepassOutput, vtFeedbackBuffer, volumetricLighting, ssrLightingBuffer, null, lightLists, shadowResult, cullingResults, true);

            if (hdCamera.frameSettings.IsEnabled(FrameSettingsField.Refraction) || hdCamera.IsSSREnabled())
            {
                var resolvedColorBuffer = ResolveMSAAColor(renderGraph, hdCamera, colorBuffer, m_NonMSAAColorBuffer);
                GenerateColorPyramid(renderGraph, hdCamera, resolvedColorBuffer, currentColorPyramid, FullScreenDebugMode.FinalColorPyramid);
            }

            // We don't have access to the color pyramid with transparent if rough refraction is disabled
            RenderCustomPass(m_RenderGraph, hdCamera, colorBuffer, prepassOutput, customPassCullingResults, cullingResults, CustomPassInjectionPoint.BeforeTransparent, aovRequest, aovCustomPassBuffers);

            // Render all type of transparent forward (unlit, lit, complex (hair...)) to keep the sorting between transparent objects.
            RenderForwardTransparent(renderGraph, hdCamera, colorBuffer, normalBuffer, prepassOutput, vtFeedbackBuffer, volumetricLighting, ssrLightingBuffer, currentColorPyramid, lightLists, shadowResult, cullingResults, false);

            colorBuffer = ResolveMSAAColor(renderGraph, hdCamera, colorBuffer, m_NonMSAAColorBuffer);

            // Render All forward error
            RenderForwardError(renderGraph, hdCamera, colorBuffer, prepassOutput.resolvedDepthBuffer, cullingResults);

            if (hdCamera.frameSettings.IsEnabled(FrameSettingsField.LowResTransparent))
            {
                var lowResTransparentBuffer = RenderLowResTransparent(renderGraph, hdCamera, prepassOutput.downsampledDepthBuffer, cullingResults);
                UpsampleTransparent(renderGraph, hdCamera, colorBuffer, lowResTransparentBuffer, prepassOutput.downsampledDepthBuffer);
            }

            // Fill depth buffer to reduce artifact for transparent object during postprocess
            RenderTransparentDepthPostpass(renderGraph, hdCamera, prepassOutput.resolvedDepthBuffer, cullingResults);

            return colorBuffer;
        }

        class RenderForwardEmissivePassData
        {
            public bool enableDecals;
            public RendererListHandle rendererList;
        }

        void RenderForwardEmissive(RenderGraph     renderGraph,
            HDCamera        hdCamera,
            TextureHandle   colorBuffer,
            TextureHandle   depthStencilBuffer,
            CullingResults  cullingResults)
        {
            if (!hdCamera.frameSettings.IsEnabled(FrameSettingsField.TransparentObjects) &&
                !hdCamera.frameSettings.IsEnabled(FrameSettingsField.OpaqueObjects))
            {
                return;
            }

            using (var builder = renderGraph.AddRenderPass<RenderForwardEmissivePassData>("ForwardEmissive", out var passData, ProfilingSampler.Get(HDProfileId.ForwardEmissive)))
            {
                builder.UseColorBuffer(colorBuffer, 0);
                builder.UseDepthBuffer(depthStencilBuffer, DepthAccess.ReadWrite);

                passData.enableDecals = hdCamera.frameSettings.IsEnabled(FrameSettingsField.Decals);
                passData.rendererList = builder.UseRendererList(renderGraph.CreateRendererList(PrepareForwardEmissiveRendererList(cullingResults, hdCamera)));

                builder.SetRenderFunc(
                    (RenderForwardEmissivePassData data, RenderGraphContext context) =>
                    {
                        CoreUtils.DrawRendererList(context.renderContext, context.cmd, data.rendererList);
                        if (data.enableDecals)
                            DecalSystem.instance.RenderForwardEmissive(context.cmd);
                    });
            }
        }

        // This is use to Display legacy shader with an error shader
        [System.Diagnostics.Conditional("DEVELOPMENT_BUILD"), System.Diagnostics.Conditional("UNITY_EDITOR")]
        void RenderForwardError(RenderGraph                 renderGraph,
            HDCamera                    hdCamera,
            TextureHandle   colorBuffer,
            TextureHandle   depthStencilBuffer,
            CullingResults              cullResults)
        {
            if (!hdCamera.frameSettings.IsEnabled(FrameSettingsField.TransparentObjects) &&
                !hdCamera.frameSettings.IsEnabled(FrameSettingsField.OpaqueObjects))
            {
                return;
            }


            using (var builder = renderGraph.AddRenderPass<ForwardPassData>("Forward Error", out var passData, ProfilingSampler.Get(HDProfileId.RenderForwardError)))
            {
                builder.UseColorBuffer(colorBuffer, 0);
                builder.UseDepthBuffer(depthStencilBuffer, DepthAccess.ReadWrite);

                passData.rendererList = builder.UseRendererList(renderGraph.CreateRendererList(
                    CreateOpaqueRendererListDesc(cullResults, hdCamera.camera, m_ForwardErrorPassNames, renderQueueRange: RenderQueueRange.all, overrideMaterial: m_ErrorMaterial)));

                builder.SetRenderFunc(
                    (ForwardPassData data, RenderGraphContext context) =>
                    {
                        CoreUtils.DrawRendererList(context.renderContext, context.cmd, data.rendererList);
                    });
            }
        }

        class SendGeometryBuffersPassData
        {
            public SendGeometryGraphcisBuffersParameters parameters;
            public TextureHandle normalBuffer;
            public TextureHandle depthBuffer;
        }

        void SendGeometryGraphicsBuffers(RenderGraph renderGraph, TextureHandle normalBuffer, TextureHandle depthBuffer, HDCamera hdCamera)
        {
            var parameters = PrepareSendGeometryBuffersParameters(hdCamera, m_DepthBufferMipChainInfo);

            if (!parameters.NeedSendBuffers())
                return;

            using (var builder = renderGraph.AddRenderPass<SendGeometryBuffersPassData>("Send Geometry Buffers", out var passData))
            {
                builder.AllowPassCulling(false);

                passData.parameters = parameters;

                if (!hdCamera.frameSettings.IsEnabled(FrameSettingsField.OpaqueObjects))
                {
                    passData.normalBuffer = renderGraph.defaultResources.blackTextureXR;
                    passData.depthBuffer = renderGraph.defaultResources.blackTextureXR;
                }
                else
                {
                    passData.normalBuffer = builder.ReadTexture(normalBuffer);
                    passData.depthBuffer = builder.ReadTexture(depthBuffer);
                }

                builder.SetRenderFunc(
                    (SendGeometryBuffersPassData data, RenderGraphContext ctx) =>
                    {
                        SendGeometryGraphicsBuffers(data.parameters, data.normalBuffer, data.depthBuffer, ctx.cmd);
                    });
            }
        }

        class SendColorGraphicsBufferPassData
        {
            public HDCamera hdCamera;
        }

        void SendColorGraphicsBuffer(RenderGraph renderGraph, HDCamera hdCamera)
        {
            using (var builder = renderGraph.AddRenderPass<SendColorGraphicsBufferPassData>("Send Color Buffers", out var passData))
            {
                builder.AllowPassCulling(false);

                passData.hdCamera = hdCamera;

                builder.SetRenderFunc(
                    (SendColorGraphicsBufferPassData data, RenderGraphContext ctx) =>
                    {
                        SendColorGraphicsBuffer(ctx.cmd, data.hdCamera);
                    });
            }
        }

        class ClearStencilPassData
        {
            public Material clearStencilMaterial;
            public TextureHandle colorBuffer;
            public TextureHandle depthBuffer;
        }

        void ClearStencilBuffer(RenderGraph renderGraph, TextureHandle colorBuffer, TextureHandle depthBuffer)
        {
            using (var builder = renderGraph.AddRenderPass<ClearStencilPassData>("Clear Stencil Buffer", out var passData, ProfilingSampler.Get(HDProfileId.ClearStencil)))
            {
                passData.clearStencilMaterial = m_ClearStencilBufferMaterial;
                passData.colorBuffer = builder.ReadTexture(colorBuffer);
                passData.depthBuffer = builder.WriteTexture(depthBuffer);

                builder.SetRenderFunc(
                    (ClearStencilPassData data, RenderGraphContext ctx) =>
                    {
                        data.clearStencilMaterial.SetInt(HDShaderIDs._StencilMask, (int)StencilUsage.HDRPReservedBits);
                        HDUtils.DrawFullScreen(ctx.cmd, data.clearStencilMaterial, data.colorBuffer, data.depthBuffer);
                    });
            }
        }

        class PreRenderSkyPassData
        {
            public Light sunLight;
            public HDCamera hdCamera;
            public TextureHandle colorBuffer;
            public TextureHandle depthStencilBuffer;
            public TextureHandle normalBuffer;
            public DebugDisplaySettings debugDisplaySettings;
            public SkyManager skyManager;
        }

        void PreRenderSky(RenderGraph renderGraph, HDCamera hdCamera, TextureHandle colorBuffer, TextureHandle depthStencilBuffer, TextureHandle normalbuffer)
        {
            if (m_CurrentDebugDisplaySettings.DebugHideSky(hdCamera) ||
                !m_SkyManager.RequiresPreRenderSky(hdCamera))
                return;

            using (var builder = renderGraph.AddRenderPass<PreRenderSkyPassData>("Pre Render Sky", out var passData))
            {
                passData.sunLight = GetCurrentSunLight();
                passData.hdCamera = hdCamera;
                passData.colorBuffer = builder.WriteTexture(colorBuffer);
                passData.depthStencilBuffer = builder.WriteTexture(depthStencilBuffer);
                passData.normalBuffer = builder.WriteTexture(normalbuffer);
                passData.debugDisplaySettings = m_CurrentDebugDisplaySettings;
                passData.skyManager = m_SkyManager;

                builder.SetRenderFunc(
                    (PreRenderSkyPassData data, RenderGraphContext context) =>
                    {
                        data.skyManager.PreRenderSky(data.hdCamera, data.sunLight, data.colorBuffer, data.normalBuffer, data.depthStencilBuffer, data.debugDisplaySettings, context.cmd);
                    });
            }
        }

        class RenderSkyPassData
        {
            public VisualEnvironment    visualEnvironment;
            public Light                sunLight;
            public HDCamera             hdCamera;
            public TextureHandle        volumetricLighting;
            public TextureHandle        colorBuffer;
            public TextureHandle        depthTexture;
            public TextureHandle        depthStencilBuffer;
            public TextureHandle        intermediateBuffer;
            public DebugDisplaySettings debugDisplaySettings;
            public SkyManager           skyManager;
        }

        void RenderSky(RenderGraph renderGraph, HDCamera hdCamera, TextureHandle colorBuffer, TextureHandle volumetricLighting, TextureHandle depthStencilBuffer, TextureHandle depthTexture)
        {
            if (m_CurrentDebugDisplaySettings.DebugHideSky(hdCamera))
                return;

            using (var builder = renderGraph.AddRenderPass<RenderSkyPassData>("Render Sky And Fog", out var passData))
            {
                passData.visualEnvironment = hdCamera.volumeStack.GetComponent<VisualEnvironment>();
                passData.sunLight = GetCurrentSunLight();
                passData.hdCamera = hdCamera;
                passData.volumetricLighting = builder.ReadTexture(volumetricLighting);
                passData.colorBuffer = builder.WriteTexture(colorBuffer);
                passData.depthTexture = builder.WriteTexture(depthTexture);
                passData.depthStencilBuffer = builder.WriteTexture(depthStencilBuffer);
                passData.intermediateBuffer = builder.CreateTransientTexture(colorBuffer);
                passData.debugDisplaySettings = m_CurrentDebugDisplaySettings;
                passData.skyManager = m_SkyManager;

                builder.SetRenderFunc(
                    (RenderSkyPassData data, RenderGraphContext context) =>
                    {
                        // Necessary to perform dual-source (polychromatic alpha) blending which is not supported by Unity.
                        // We load from the color buffer, perform blending manually, and store to the atmospheric scattering buffer.
                        // Then we perform a copy from the atmospheric scattering buffer back to the color buffer.
                        data.skyManager.RenderSky(data.hdCamera, data.sunLight, data.colorBuffer, data.depthStencilBuffer, data.debugDisplaySettings, context.cmd);

                        if (Fog.IsFogEnabled(data.hdCamera) || Fog.IsPBRFogEnabled(data.hdCamera))
                        {
                            var pixelCoordToViewDirWS = data.hdCamera.mainViewConstants.pixelCoordToViewDirWS;
                            data.skyManager.RenderOpaqueAtmosphericScattering(context.cmd, data.hdCamera, data.colorBuffer, data.depthTexture, data.volumetricLighting, data.intermediateBuffer, data.depthStencilBuffer, pixelCoordToViewDirWS, data.hdCamera.frameSettings.IsEnabled(FrameSettingsField.MSAA));
                        }
                    });
            }
        }

        class GenerateColorPyramidData
        {
            public TextureHandle colorPyramid;
            public TextureHandle inputColor;
            public MipGenerator mipGenerator;
            public HDCamera hdCamera;
        }

        void GenerateColorPyramid(RenderGraph renderGraph, HDCamera hdCamera, TextureHandle inputColor, TextureHandle output, FullScreenDebugMode fsDebugMode)
        {
            using (var builder = renderGraph.AddRenderPass<GenerateColorPyramidData>("Color Gaussian MIP Chain", out var passData, ProfilingSampler.Get(HDProfileId.ColorPyramid)))
            {
                passData.colorPyramid = builder.WriteTexture(output);
                passData.inputColor = builder.ReadTexture(inputColor);
                passData.hdCamera = hdCamera;
                passData.mipGenerator = m_MipGenerator;

                builder.SetRenderFunc(
                    (GenerateColorPyramidData data, RenderGraphContext context) =>
                    {
                        Vector2Int pyramidSize = new Vector2Int(data.hdCamera.actualWidth, data.hdCamera.actualHeight);
                        data.hdCamera.colorPyramidHistoryMipCount = data.mipGenerator.RenderColorGaussianPyramid(context.cmd, pyramidSize, data.inputColor, data.colorPyramid);
                        // TODO RENDERGRAPH: We'd like to avoid SetGlobals like this but it's required by custom passes currently.
                        // We will probably be able to remove those once we push custom passes fully to render graph.
                        context.cmd.SetGlobalTexture(HDShaderIDs._ColorPyramidTexture, data.colorPyramid);
                    });
            }

            // Note: hdCamera.colorPyramidHistoryMipCount is going to be one frame late here (rendering, which is done later, is updating it)
            // In practice this should not be a big problem as it's only for debug purpose here.
            var scale = new Vector4(RTHandles.rtHandleProperties.rtHandleScale.x, RTHandles.rtHandleProperties.rtHandleScale.y, 0f, 0f);
            PushFullScreenDebugTextureMip(renderGraph, output, hdCamera.colorPyramidHistoryMipCount, scale, fsDebugMode);
        }

        class AccumulateDistortionPassData
        {
            public TextureHandle        distortionBuffer;
            public TextureHandle        depthStencilBuffer;
            public RendererListHandle   distortionRendererList;
            public FrameSettings        frameSettings;
        }

        TextureHandle AccumulateDistortion(RenderGraph     renderGraph,
            HDCamera        hdCamera,
            TextureHandle   depthStencilBuffer,
            CullingResults  cullResults)
        {
            using (var builder = renderGraph.AddRenderPass<AccumulateDistortionPassData>("Accumulate Distortion", out var passData, ProfilingSampler.Get(HDProfileId.AccumulateDistortion)))
            {
                passData.frameSettings = hdCamera.frameSettings;
                passData.distortionBuffer = builder.UseColorBuffer(renderGraph.CreateTexture(
                    new TextureDesc(Vector2.one, true, true) { colorFormat = Builtin.GetDistortionBufferFormat(), clearBuffer = true, clearColor = Color.clear, name = "Distortion" }), 0);
                passData.depthStencilBuffer = builder.UseDepthBuffer(depthStencilBuffer, DepthAccess.Read);
                passData.distortionRendererList = builder.UseRendererList(renderGraph.CreateRendererList(
                    CreateTransparentRendererListDesc(cullResults, hdCamera.camera, HDShaderPassNames.s_DistortionVectorsName)));

                builder.SetRenderFunc(
                    (AccumulateDistortionPassData data, RenderGraphContext context) =>
                    {
                        DrawTransparentRendererList(context.renderContext, context.cmd, data.frameSettings, data.distortionRendererList);
                    });

                return passData.distortionBuffer;
            }
        }

        class RenderDistortionPassData
        {
            public Material         applyDistortionMaterial;
            public TextureHandle    sourceColorBuffer;
            public TextureHandle    distortionBuffer;
            public TextureHandle    colorBuffer;
            public TextureHandle    depthStencilBuffer;
            public Vector4          size;
            public bool             roughDistortion;
        }

        void RenderDistortion(RenderGraph     renderGraph,
            HDCamera        hdCamera,
            TextureHandle   colorBuffer,
            TextureHandle   depthStencilBuffer,
            TextureHandle   colorPyramidBuffer,
            TextureHandle   distortionBuffer)
        {
            if (!hdCamera.frameSettings.IsEnabled(FrameSettingsField.Distortion))
                return;

            using (var builder = renderGraph.AddRenderPass<RenderDistortionPassData>("Apply Distortion", out var passData, ProfilingSampler.Get(HDProfileId.ApplyDistortion)))
            {
                passData.applyDistortionMaterial = m_ApplyDistortionMaterial;
                passData.roughDistortion = hdCamera.frameSettings.IsEnabled(FrameSettingsField.RoughDistortion);
                passData.sourceColorBuffer = passData.roughDistortion ? builder.ReadTexture(colorPyramidBuffer) : builder.CreateTransientTexture(new TextureDesc(Vector2.one, true, true) { colorFormat = GetColorBufferFormat(), name = "DistortionIntermediateBuffer" });
                passData.distortionBuffer = builder.ReadTexture(distortionBuffer);
                passData.colorBuffer = builder.UseColorBuffer(colorBuffer, 0);
                passData.depthStencilBuffer = builder.UseDepthBuffer(depthStencilBuffer, DepthAccess.Read);
                passData.size = new Vector4(hdCamera.actualWidth, hdCamera.actualHeight, 1f / hdCamera.actualWidth, 1f / hdCamera.actualHeight);

                builder.SetRenderFunc(
                    (RenderDistortionPassData data, RenderGraphContext context) =>
                    {
                        if (!data.roughDistortion)
                            HDUtils.BlitCameraTexture(context.cmd, data.colorBuffer, data.sourceColorBuffer);

                        // TODO: Set stencil stuff via parameters rather than hard-coding it in shader.
                        data.applyDistortionMaterial.SetTexture(HDShaderIDs._DistortionTexture, data.distortionBuffer);
                        data.applyDistortionMaterial.SetTexture(HDShaderIDs._ColorPyramidTexture, data.sourceColorBuffer);
                        data.applyDistortionMaterial.SetVector(HDShaderIDs._Size, data.size);
                        data.applyDistortionMaterial.SetInt(HDShaderIDs._StencilMask, (int)StencilUsage.DistortionVectors);
                        data.applyDistortionMaterial.SetInt(HDShaderIDs._StencilRef, (int)StencilUsage.DistortionVectors);
                        data.applyDistortionMaterial.SetInt(HDShaderIDs._RoughDistortion, data.roughDistortion ? 1 : 0);

                        HDUtils.DrawFullScreen(context.cmd, data.applyDistortionMaterial, data.colorBuffer, data.depthStencilBuffer, null, 0);
                    });
            }
        }

        TextureHandle CreateColorBuffer(RenderGraph renderGraph, HDCamera hdCamera, bool msaa)
        {
#if UNITY_2020_2_OR_NEWER
            FastMemoryDesc colorFastMemDesc;
            colorFastMemDesc.inFastMemory = true;
            colorFastMemDesc.residencyFraction = 1.0f;
            colorFastMemDesc.flags = FastMemoryFlags.SpillTop;
#endif

            return renderGraph.CreateTexture(
                new TextureDesc(Vector2.one, true, true)
                {
                    colorFormat = GetColorBufferFormat(),
                    enableRandomWrite = !msaa,
                    bindTextureMS = msaa,
                    enableMSAA = msaa,
                    clearBuffer = NeedClearColorBuffer(hdCamera),
                    clearColor = GetColorBufferClearColor(hdCamera),
                    name = msaa ? "CameraColorMSAA" : "CameraColor"
#if UNITY_2020_2_OR_NEWER
                    , fastMemoryDesc = colorFastMemDesc
#endif
                });
        }

        class ResolveColorData
        {
            public TextureHandle    input;
            public TextureHandle    output;
            public Material                     resolveMaterial;
            public int                          passIndex;
        }

        TextureHandle ResolveMSAAColor(RenderGraph renderGraph, HDCamera hdCamera, TextureHandle input)
        {
            var outputDesc = renderGraph.GetTextureDesc(input);
            outputDesc.enableMSAA = false;
            outputDesc.enableRandomWrite = true;
            outputDesc.bindTextureMS = false;
            // Can't do that because there is NO way to concatenate strings without allocating.
            // We're stuck with subpar debug name in the meantime...
            //outputDesc.name = string.Format("{0}Resolved", outputDesc.name);

            var output = renderGraph.CreateTexture(outputDesc);

            return ResolveMSAAColor(renderGraph, hdCamera, input, output);
        }

        // TODO RENDERGRAPH:
        // In theory we should never need to specify the output. The function can create the output texture on its own (see function above).
        // This way when doing an msaa resolve, we can return the right texture regardless of msaa being enabled or not (either the new texture or the input directly).
        // This allows client code to not have to worry about managing the texture at all.
        // Now, because Custom Passes allow to do an MSAA resolve for the main color buffer but are implemented outside of render graph, we need an explicit msaa/nonMsaa separation for the main color buffer.
        // Having this function here allows us to do that by having the main color non msaa texture created outside and passed to both ResolveMSAAColor and the custom passes.
        // When Custom Pass correctly use render graph we'll be able to remove that.
        TextureHandle ResolveMSAAColor(RenderGraph renderGraph, HDCamera hdCamera, TextureHandle input, TextureHandle output)
        {
            if (hdCamera.frameSettings.IsEnabled(FrameSettingsField.MSAA))
            {
                using (var builder = renderGraph.AddRenderPass<ResolveColorData>("ResolveColor", out var passData))
                {
                    passData.input = builder.ReadTexture(input);
                    passData.output = builder.UseColorBuffer(output, 0);
                    passData.resolveMaterial = m_ColorResolveMaterial;
                    passData.passIndex = SampleCountToPassIndex(m_MSAASamples);

                    builder.SetRenderFunc(
                        (ResolveColorData data, RenderGraphContext context) =>
                        {
                            var mpb = context.renderGraphPool.GetTempMaterialPropertyBlock();
                            mpb.SetTexture(HDShaderIDs._ColorTextureMS, data.input);
                            context.cmd.DrawProcedural(Matrix4x4.identity, data.resolveMaterial, data.passIndex, MeshTopology.Triangles, 3, 1, mpb);
                        });

                    return passData.output;
                }
            }
            else
            {
                return input;
            }
        }

        class ResolveMotionVectorData
        {
            public TextureHandle input;
            public TextureHandle output;
            public Material resolveMaterial;
            public int passIndex;
        }

        TextureHandle ResolveMotionVector(RenderGraph renderGraph, HDCamera hdCamera, TextureHandle input)
        {
            if (hdCamera.frameSettings.IsEnabled(FrameSettingsField.MSAA))
            {
                using (var builder = renderGraph.AddRenderPass<ResolveMotionVectorData>("ResolveMotionVector", out var passData))
                {
                    passData.input = builder.ReadTexture(input);
                    passData.output = builder.UseColorBuffer(CreateMotionVectorBuffer(renderGraph, false, false), 0);
                    passData.resolveMaterial = m_MotionVectorResolve;
                    passData.passIndex = SampleCountToPassIndex(m_MSAASamples);

                    builder.SetRenderFunc(
                        (ResolveMotionVectorData data, RenderGraphContext context) =>
                        {
                            var mpb = context.renderGraphPool.GetTempMaterialPropertyBlock();
                            mpb.SetTexture(HDShaderIDs._MotionVectorTextureMS, data.input);
                            context.cmd.DrawProcedural(Matrix4x4.identity, data.resolveMaterial, data.passIndex, MeshTopology.Triangles, 3, 1, mpb);
                        });

                    return passData.output;
                }
            }
            else
            {
                return input;
            }
        }

        class RenderAccumulationPassData
        {
            public RenderAccumulationParameters parameters;
            public TextureHandle input;
            public TextureHandle output;
            public TextureHandle history;
        }

        void RenderAccumulation(RenderGraph renderGraph, HDCamera hdCamera, TextureHandle inputTexture, TextureHandle outputTexture, bool needExposure)
        {
            using (var builder = renderGraph.AddRenderPass<RenderAccumulationPassData>("Render Accumulation", out var passData))
            {
                // Grab the history buffer
                TextureHandle history = renderGraph.ImportTexture(hdCamera.GetCurrentFrameRT((int)HDCameraFrameHistoryType.PathTracing)
                    ?? hdCamera.AllocHistoryFrameRT((int)HDCameraFrameHistoryType.PathTracing, PathTracingHistoryBufferAllocatorFunction, 1));

                bool inputFromRadianceTexture = !inputTexture.Equals(outputTexture);
                passData.parameters = PrepareRenderAccumulationParameters(hdCamera, needExposure, inputFromRadianceTexture);
                passData.input = builder.ReadTexture(inputTexture);
                passData.output = builder.WriteTexture(outputTexture);
                passData.history = builder.WriteTexture(history);

                builder.SetRenderFunc(
                    (RenderAccumulationPassData data, RenderGraphContext ctx) =>
                    {
                        RenderAccumulation(data.parameters, data.input, data.output, data.history, ctx.cmd);
                    });
            }
        }

#if UNITY_EDITOR
        class RenderGizmosPassData
        {
            public GizmoSubset  gizmoSubset;
            public Camera       camera;
            public Texture      exposureTexture;
        }
#endif

        void RenderGizmos(RenderGraph renderGraph, HDCamera hdCamera, TextureHandle colorBuffer, GizmoSubset gizmoSubset)
        {
#if UNITY_EDITOR
            if (UnityEditor.Handles.ShouldRenderGizmos() &&
                (hdCamera.camera.cameraType == CameraType.Game || hdCamera.camera.cameraType == CameraType.SceneView))
            {
                bool renderPrePostprocessGizmos = (gizmoSubset == GizmoSubset.PreImageEffects);
                using (var builder = renderGraph.AddRenderPass<RenderGizmosPassData>(renderPrePostprocessGizmos ? "PrePostprocessGizmos" : "Gizmos", out var passData))
                {
                    bool isMatCapView = m_CurrentDebugDisplaySettings.GetDebugLightingMode() == DebugLightingMode.MatcapView;

                    builder.WriteTexture(colorBuffer);
                    passData.gizmoSubset = gizmoSubset;
                    passData.camera = hdCamera.camera;
                    passData.exposureTexture = isMatCapView ? (Texture)Texture2D.blackTexture : m_PostProcessSystem.GetExposureTexture(hdCamera).rt;

                    builder.SetRenderFunc(
                        (RenderGizmosPassData data, RenderGraphContext ctx) =>
                        {
                            Gizmos.exposure = data.exposureTexture;

                            ctx.renderContext.ExecuteCommandBuffer(ctx.cmd);
                            ctx.cmd.Clear();
                            ctx.renderContext.DrawGizmos(data.camera, data.gizmoSubset);
                        });
                }
            }
#endif
        }

        bool RenderCustomPass(RenderGraph                 renderGraph,
            HDCamera                    hdCamera,
            TextureHandle               colorBuffer,
            in PrepassOutput            prepassOutput,
            CullingResults              cullingResults,
            CullingResults              cameraCullingResults,
            CustomPassInjectionPoint    injectionPoint,
            AOVRequestData              aovRequest,
            List<RTHandle>              aovCustomPassBuffers)
        {
            if (!hdCamera.frameSettings.IsEnabled(FrameSettingsField.CustomPass))
                return false;

            bool executed = false;
            CustomPassVolume.GetActivePassVolumes(injectionPoint, m_ActivePassVolumes);
            foreach (var customPass in m_ActivePassVolumes)
            {
                if (customPass == null)
                    return false;

                var customPassTargets = new CustomPass.RenderTargets
                {
                    // TODO RENDERGRAPH: we can't replace the Lazy<RTHandle> buffers with RenderGraph resource because they are part of the current public API.
                    // To replace them correctly we need users to actually write render graph passes and explicit whether or not they want to use those buffers.
                    // We'll do it when we switch fully to render graph for custom passes.
                    customColorBuffer = m_CustomPassColorBuffer,
                    customDepthBuffer = m_CustomPassDepthBuffer,

                    // Render Graph Specific textures
                    colorBufferRG = colorBuffer,
                    nonMSAAColorBufferRG = m_NonMSAAColorBuffer,
                    depthBufferRG = prepassOutput.depthBuffer,
                    normalBufferRG = prepassOutput.resolvedNormalBuffer,
                    motionVectorBufferRG = prepassOutput.resolvedMotionVectorsBuffer
                };
                executed |= customPass.Execute(renderGraph, hdCamera, cullingResults, cameraCullingResults, customPassTargets);
            }

            // Push the custom pass buffer, in case it was requested in the AOVs
            aovRequest.PushCustomPassTexture(renderGraph, injectionPoint, colorBuffer, m_CustomPassColorBuffer, aovCustomPassBuffers);

            return executed;
        }

        class ResetCameraSizeForAfterPostProcessPassData
        {
            public HDCamera hdCamera;
            public ShaderVariablesGlobal shaderVariablesGlobal;
        }

        void ResetCameraSizeForAfterPostProcess(RenderGraph renderGraph, HDCamera hdCamera, CommandBuffer commandBuffer)
        {
            if (DynamicResolutionHandler.instance.DynamicResolutionEnabled())
            {
                using (var builder = renderGraph.AddRenderPass("Reset Camera Size After Post Process", out ResetCameraSizeForAfterPostProcessPassData passData))
                {
                    passData.hdCamera = hdCamera;
                    passData.shaderVariablesGlobal = m_ShaderVariablesGlobalCB;
                    builder.AllowPassCulling(false);

                    builder.SetRenderFunc(
                        (ResetCameraSizeForAfterPostProcessPassData data, RenderGraphContext ctx) =>
                        {
                            data.shaderVariablesGlobal._ScreenSize = new Vector4(data.hdCamera.finalViewport.width, data.hdCamera.finalViewport.height, 1.0f / data.hdCamera.finalViewport.width, 1.0f / data.hdCamera.finalViewport.height);
                            data.shaderVariablesGlobal._RTHandleScale = RTHandles.rtHandleProperties.rtHandleScale;
                            ConstantBuffer.PushGlobal(ctx.cmd, data.shaderVariablesGlobal, HDShaderIDs._ShaderVariablesGlobal);
                            RTHandles.SetReferenceSize((int)data.hdCamera.finalViewport.width, (int)data.hdCamera.finalViewport.height, data.hdCamera.msaaSamples);
                        });
                }
            }
        }

        class BindCustomPassBuffersPassData
        {
            public Lazy<RTHandle> customColorTexture;
            public Lazy<RTHandle> customDepthTexture;
        }

        void BindCustomPassBuffers(RenderGraph renderGraph, HDCamera hdCamera)
        {
            if (hdCamera.frameSettings.IsEnabled(FrameSettingsField.CustomPass))
            {
                using (var builder = renderGraph.AddRenderPass("Bind Custom Pass Buffers", out BindCustomPassBuffersPassData passData))
                {
                    passData.customColorTexture = m_CustomPassColorBuffer;
                    passData.customDepthTexture = m_CustomPassDepthBuffer;

                    builder.SetRenderFunc(
                        (BindCustomPassBuffersPassData data, RenderGraphContext ctx) =>
                        {
                            if (data.customColorTexture.IsValueCreated)
                                ctx.cmd.SetGlobalTexture(HDShaderIDs._CustomColorTexture, data.customColorTexture.Value);
                            if (data.customDepthTexture.IsValueCreated)
                                ctx.cmd.SetGlobalTexture(HDShaderIDs._CustomDepthTexture, data.customDepthTexture.Value);
                        });
                }
            }
        }

#if UNITY_EDITOR
        class RenderWireOverlayPassData
        {
            public HDCamera hdCamera;
        }
#endif

        void RenderWireOverlay(RenderGraph renderGraph, HDCamera hdCamera, TextureHandle colorBuffer)
        {
#if UNITY_EDITOR
            if (hdCamera.camera.cameraType == CameraType.SceneView)
            {
                using (var builder = renderGraph.AddRenderPass<RenderWireOverlayPassData>("Wire Overlay", out var passData))
                {
                    builder.WriteTexture(colorBuffer);
                    passData.hdCamera = hdCamera;

                    builder.SetRenderFunc(
                        (RenderWireOverlayPassData data, RenderGraphContext ctx) =>
                        {
                            ctx.renderContext.ExecuteCommandBuffer(ctx.cmd);
                            ctx.cmd.Clear();
                            ctx.renderContext.DrawWireOverlay(data.hdCamera.camera);
                        });
                }
            }
#endif
        }
    }
}<|MERGE_RESOLUTION|>--- conflicted
+++ resolved
@@ -104,18 +104,10 @@
             {
                 gpuLightListOutput = BuildGPULightList(m_RenderGraph, hdCamera, m_TileAndClusterData, m_TotalLightCount, ref m_ShaderVariablesLightListCB, prepassOutput.depthBuffer, prepassOutput.stencilBuffer, prepassOutput.gbuffer);
 
-<<<<<<< HEAD
-                lightingBuffers.ambientOcclusionBuffer = RenderAmbientOcclusion(m_RenderGraph, hdCamera, prepassOutput.depthPyramidTexture, prepassOutput.resolvedNormalBuffer, prepassOutput.resolvedMotionVectorsBuffer, m_DepthBufferMipChainInfo, m_ShaderVariablesRayTracingCB, rayCountTexture);
-=======
                 // Evaluate the history validation buffer that may be required by temporal accumulation based effects
                 TextureHandle historyValidationTexture = EvaluateHistoryValidationBuffer(m_RenderGraph, hdCamera, prepassOutput.depthBuffer, prepassOutput.resolvedNormalBuffer, prepassOutput.resolvedMotionVectorsBuffer);
 
-                lightingBuffers.ambientOcclusionBuffer = m_AmbientOcclusionSystem.Render(m_RenderGraph, hdCamera, prepassOutput.depthPyramidTexture, prepassOutput.resolvedNormalBuffer, prepassOutput.resolvedMotionVectorsBuffer, historyValidationTexture, m_DepthBufferMipChainInfo, m_ShaderVariablesRayTracingCB, rayCountTexture);
-
-                // Should probably be inside the AO render function but since it's a separate class it's currently not super clean to do.
-                PushFullScreenDebugTexture(m_RenderGraph, lightingBuffers.ambientOcclusionBuffer, FullScreenDebugMode.ScreenSpaceAmbientOcclusion);
-
->>>>>>> 22db34f8
+                lightingBuffers.ambientOcclusionBuffer = RenderAmbientOcclusion(m_RenderGraph, hdCamera, prepassOutput.depthPyramidTexture, prepassOutput.resolvedNormalBuffer, prepassOutput.resolvedMotionVectorsBuffer, historyValidationTexture, m_DepthBufferMipChainInfo, m_ShaderVariablesRayTracingCB, rayCountTexture);
                 lightingBuffers.contactShadowsBuffer = RenderContactShadows(m_RenderGraph, hdCamera, msaa ? prepassOutput.depthValuesMSAA : prepassOutput.depthPyramidTexture, gpuLightListOutput, GetDepthBufferMipChainInfo().mipLevelOffsets[1].y);
 
                 var volumetricDensityBuffer = VolumeVoxelizationPass(m_RenderGraph, hdCamera, m_VisibleVolumeBoundsBuffer, m_VisibleVolumeDataBuffer, gpuLightListOutput.bigTileLightList);
