--- conflicted
+++ resolved
@@ -75,13 +75,8 @@
 #endif
 
             LightingBuffers lightingBuffers = new LightingBuffers();
-<<<<<<< HEAD
-            lightingBuffers.diffuseLightingBuffer = CreateDiffuseLightingBuffer(m_RenderGraph, msaa);
-            lightingBuffers.sssBuffer = CreateSSSBuffer(m_RenderGraph, hdCamera, msaa);
-=======
             lightingBuffers.diffuseLightingBuffer = CreateDiffuseLightingBuffer(m_RenderGraph, hdCamera.msaaSamples);
-            lightingBuffers.sssBuffer = CreateSSSBuffer(m_RenderGraph, hdCamera.msaaSamples);
->>>>>>> 7c04f234
+            lightingBuffers.sssBuffer = CreateSSSBuffer(m_RenderGraph, hdCamera, hdCamera.msaaSamples);
 
             var prepassOutput = RenderPrepass(m_RenderGraph, colorBuffer, lightingBuffers.sssBuffer, vtFeedbackBuffer, cullingResults, customPassCullingResults, hdCamera, aovRequest, aovBuffers);
 
