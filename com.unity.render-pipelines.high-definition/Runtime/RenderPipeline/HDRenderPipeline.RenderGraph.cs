--- conflicted
+++ resolved
@@ -88,10 +88,6 @@
 
                 var vBufferOutput = RenderVBuffer(m_RenderGraph, cullingResults, hdCamera, colorBuffer);
                 var materialDepth = RenderMaterialDepth(m_RenderGraph, hdCamera, colorBuffer);
-<<<<<<< HEAD
-
-=======
->>>>>>> da422752
                 // Need this during debug render at the end outside of the main loop scope.
                 // Once render graph move is implemented, we can probably remove the branch and this.
                 ShadowResult shadowResult = new ShadowResult();
@@ -171,13 +167,9 @@
 
                     var volumetricLighting = VolumetricLightingPass(m_RenderGraph, hdCamera, prepassOutput.depthPyramidTexture, volumetricDensityBuffer, maxZMask, gpuLightListOutput.bigTileLightList, shadowResult);
 
-<<<<<<< HEAD
-                    colorBuffer = RenderVBufferLighting(m_RenderGraph, cullingResults, hdCamera, vBufferOutput, materialDepth, colorBuffer);
-=======
                     var tileClassification = VBufferTileClassification(m_RenderGraph, hdCamera, gpuLightListOutput.tileFeatureFlags, colorBuffer);
 
                     colorBuffer = RenderVBufferLighting(m_RenderGraph, cullingResults, hdCamera, vBufferOutput, materialDepth, colorBuffer, tileClassification, gpuLightListOutput);
->>>>>>> da422752
 
                     var deferredLightingOutput = RenderDeferredLighting(m_RenderGraph, hdCamera, colorBuffer, prepassOutput.depthBuffer, prepassOutput.depthPyramidTexture, lightingBuffers, prepassOutput.gbuffer, shadowResult, gpuLightListOutput);
 
