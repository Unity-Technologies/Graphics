using System;
using System.Collections.Generic;
using UnityEngine.Experimental.Rendering;
using UnityEngine.Experimental.Rendering.RenderGraphModule;

namespace UnityEngine.Rendering.HighDefinition
{

    public partial class HDRenderPipeline
    {
        class TempPassData { };

        // Needed only because of custom pass. See comment at ResolveMSAAColor.
        TextureHandle m_NonMSAAColorBuffer;

        void ExecuteWithRenderGraph(    RenderRequest           renderRequest,
                                        AOVRequestData          aovRequest,
                                        List<RTHandle>          aovBuffers,
                                        ScriptableRenderContext renderContext,
                                        CommandBuffer           commandBuffer)
        {
            var hdCamera = renderRequest.hdCamera;
            var camera = hdCamera.camera;
            var cullingResults = renderRequest.cullingResults.cullingResults;
            var customPassCullingResults = renderRequest.cullingResults.customPassCullingResults ?? cullingResults;
            bool msaa = hdCamera.frameSettings.IsEnabled(FrameSettingsField.MSAA);
            var target = renderRequest.target;

#if UNITY_EDITOR
            var showGizmos = camera.cameraType == CameraType.Game
                || camera.cameraType == CameraType.SceneView;
#endif

            TextureHandle backBuffer = m_RenderGraph.ImportBackbuffer(target.id);
            TextureHandle colorBuffer = CreateColorBuffer(m_RenderGraph, hdCamera, msaa);
            m_NonMSAAColorBuffer = CreateColorBuffer(m_RenderGraph, hdCamera, false);
            TextureHandle currentColorPyramid = m_RenderGraph.ImportTexture(hdCamera.GetCurrentFrameRT((int)HDCameraFrameHistoryType.ColorBufferMipChain));

            LightingBuffers lightingBuffers = new LightingBuffers();
            lightingBuffers.diffuseLightingBuffer = CreateDiffuseLightingBuffer(m_RenderGraph, msaa);
            lightingBuffers.sssBuffer = CreateSSSBuffer(m_RenderGraph, msaa);

            var prepassOutput = RenderPrepass(m_RenderGraph, colorBuffer, lightingBuffers.sssBuffer, cullingResults, customPassCullingResults, hdCamera, aovRequest, aovBuffers);

            // Need this during debug render at the end outside of the main loop scope.
            // Once render graph move is implemented, we can probably remove the branch and this.
            ShadowResult shadowResult = new ShadowResult();
            BuildGPULightListOutput gpuLightListOutput = new BuildGPULightListOutput();

            RenderTransparencyOverdraw(m_RenderGraph, prepassOutput.depthBuffer, cullingResults, hdCamera);

            if (m_CurrentDebugDisplaySettings.IsDebugMaterialDisplayEnabled() || m_CurrentDebugDisplaySettings.IsMaterialValidationEnabled() || CoreUtils.IsSceneLightingDisabled(hdCamera.camera))
            {
                // Stop Single Pass is after post process.
                StartXRSinglePass(m_RenderGraph, hdCamera);

                colorBuffer = RenderDebugViewMaterial(m_RenderGraph, cullingResults, hdCamera);
                colorBuffer = ResolveMSAAColor(m_RenderGraph, hdCamera, colorBuffer);
            }
            else if (hdCamera.frameSettings.IsEnabled(FrameSettingsField.RayTracing) &&
                     hdCamera.volumeStack.GetComponent<PathTracing>().enable.value)
            {
                // TODO RENDERGRAPH
                //// We only request the light cluster if we are gonna use it for debug mode
                //if (FullScreenDebugMode.LightCluster == m_CurrentDebugDisplaySettings.data.fullScreenDebugMode && GetRayTracingClusterState())
                //{
                //    HDRaytracingLightCluster lightCluster = RequestLightCluster();
                //    lightCluster.EvaluateClusterDebugView(cmd, hdCamera);
                //}

                //RenderPathTracing(hdCamera, cmd, m_CameraColorBuffer);
            }
            else
            {
                gpuLightListOutput = BuildGPULightList(m_RenderGraph, hdCamera, m_TileAndClusterData, m_TotalLightCount, ref m_ShaderVariablesLightListCB, prepassOutput.depthBuffer, prepassOutput.stencilBuffer, prepassOutput.gbuffer);

                lightingBuffers.ambientOcclusionBuffer = m_AmbientOcclusionSystem.Render(m_RenderGraph, hdCamera, prepassOutput.depthPyramidTexture, prepassOutput.normalBuffer, prepassOutput.motionVectorsBuffer, m_FrameCount, m_DepthBufferMipChainInfo);
                // Should probably be inside the AO render function but since it's a separate class it's currently not super clean to do.
                PushFullScreenDebugTexture(m_RenderGraph, lightingBuffers.ambientOcclusionBuffer, FullScreenDebugMode.ScreenSpaceAmbientOcclusion);

                // Evaluate the clear coat mask texture based on the lit shader mode
                var clearCoatMask = hdCamera.frameSettings.litShaderMode == LitShaderMode.Deferred ? prepassOutput.gbuffer.mrt[2] : m_RenderGraph.defaultResources.blackTextureXR;
                lightingBuffers.ssrLightingBuffer = RenderSSR(m_RenderGraph,
                                                              hdCamera,
                                                              ref prepassOutput,
                                                              clearCoatMask,
                                                              transparent: false);

                lightingBuffers.contactShadowsBuffer = RenderContactShadows(m_RenderGraph, hdCamera, msaa ? prepassOutput.depthValuesMSAA : prepassOutput.depthPyramidTexture, gpuLightListOutput, GetDepthBufferMipChainInfo().mipLevelOffsets[1].y);

                var volumetricDensityBuffer = VolumeVoxelizationPass(m_RenderGraph, hdCamera, m_VisibleVolumeBoundsBuffer, m_VisibleVolumeDataBuffer, gpuLightListOutput.bigTileLightList, m_FrameCount);

                shadowResult = RenderShadows(m_RenderGraph, hdCamera, cullingResults);

                StartXRSinglePass(m_RenderGraph, hdCamera);

                // TODO RENDERGRAPH
                //if (hdCamera.frameSettings.IsEnabled(FrameSettingsField.RayTracing))
                //{
                //    // We only request the light cluster if we are gonna use it for debug mode
                //    if (FullScreenDebugMode.LightCluster == m_CurrentDebugDisplaySettings.data.fullScreenDebugMode && GetRayTracingClusterState())
                //    {
                //        HDRaytracingLightCluster lightCluster = RequestLightCluster();
                //        lightCluster.EvaluateClusterDebugView(cmd, hdCamera);
                //    }

                // TODO: check code, everything have change
                //    bool validIndirectDiffuse = ValidIndirectDiffuseState(hdCamera);
                //    if (validIndirectDiffuse)
                //    {
                //        if (RayTracedIndirectDiffuseState(hdCamera))
                //        {
                //            RenderRayTracedIndirectDiffuse(hdCamera, cmd, renderContext, m_FrameCount);
                //        }
                //        else
                //        {
                //            RenderSSGI(hdCamera, cmd, renderContext, m_FrameCount);
                //            BindIndirectDiffuseTexture(cmd);
                //        }
                //    }
                //    else
                //    {
                //        BindBlackIndirectDiffuseTexture(cmd);
                //    }
                //}
                //else
                //{
                //    bool validIndirectDiffuse = ValidIndirectDiffuseState(hdCamera);
                //    if (validIndirectDiffuse)
                //    {
                //        RenderSSGI(hdCamera, cmd, renderContext, m_FrameCount);
                //        BindIndirectDiffuseTexture(cmd);
                //    }
                //    else
                //    {
                //        BindBlackIndirectDiffuseTexture(cmd);
                //    }
                //}

                // Temporary workaround otherwise the texture is not bound when executing directly with rendergraph
                using (var builder = m_RenderGraph.AddRenderPass<TempPassData>("TempPass", out var passData))
                {
                    builder.AllowPassPruning(false);
                    builder.SetRenderFunc(
                    (TempPassData data, RenderGraphContext context) =>
                    {
                        BindBlackIndirectDiffuseTexture(context.cmd);
                    });
                }


                // TODO RENDERGRAPH
                //RenderScreenSpaceShadows(hdCamera, cmd);

                var volumetricLighting = VolumetricLightingPass(m_RenderGraph, hdCamera, prepassOutput.depthPyramidTexture, volumetricDensityBuffer, gpuLightListOutput.bigTileLightList, shadowResult, m_FrameCount);

                var deferredLightingOutput = RenderDeferredLighting(m_RenderGraph, hdCamera, colorBuffer, prepassOutput.depthBuffer, prepassOutput.depthPyramidTexture, lightingBuffers, prepassOutput.gbuffer, shadowResult, gpuLightListOutput);

                RenderForwardOpaque(m_RenderGraph, hdCamera, colorBuffer, lightingBuffers, gpuLightListOutput, prepassOutput.depthBuffer, shadowResult, prepassOutput.dbuffer, cullingResults);

                // TODO RENDERGRAPH : Move this to the end after we do move semantic and graph pruning to avoid doing the rest of the frame for nothing
                aovRequest.PushCameraTexture(m_RenderGraph, AOVBuffers.Normals, hdCamera, prepassOutput.resolvedNormalBuffer, aovBuffers);

                lightingBuffers.diffuseLightingBuffer = ResolveMSAAColor(m_RenderGraph, hdCamera, lightingBuffers.diffuseLightingBuffer);
                lightingBuffers.sssBuffer = ResolveMSAAColor(m_RenderGraph, hdCamera, lightingBuffers.sssBuffer);

                RenderSubsurfaceScattering(m_RenderGraph, hdCamera, colorBuffer, lightingBuffers, ref prepassOutput);

                RenderForwardEmissive(m_RenderGraph, hdCamera, colorBuffer, prepassOutput.depthBuffer, cullingResults);

                RenderSky(m_RenderGraph, hdCamera, colorBuffer, volumetricLighting, prepassOutput.depthBuffer, prepassOutput.depthPyramidTexture);

                // Send all the geometry graphics buffer to client systems if required (must be done after the pyramid and before the transparent depth pre-pass)
                SendGeometryGraphicsBuffers(m_RenderGraph, prepassOutput.normalBuffer, prepassOutput.depthPyramidTexture, hdCamera);

                // TODO RENDERGRAPH
                //m_PostProcessSystem.DoUserAfterOpaqueAndSky(cmd, hdCamera, m_CameraColorBuffer);

                // No need for old stencil values here since from transparent on different features are tagged
                ClearStencilBuffer(m_RenderGraph, colorBuffer, prepassOutput.depthBuffer);

                colorBuffer = RenderTransparency(m_RenderGraph, hdCamera, colorBuffer, currentColorPyramid, volumetricLighting, gpuLightListOutput, ref prepassOutput, shadowResult, cullingResults, customPassCullingResults, aovRequest, aovBuffers);

                if (hdCamera.frameSettings.IsEnabled(FrameSettingsField.TransparentsWriteMotionVector))
                {
                    prepassOutput.motionVectorsBuffer = ResolveMotionVector(m_RenderGraph, hdCamera, prepassOutput.motionVectorsBuffer);
                }

                // We push the motion vector debug texture here as transparent object can overwrite the motion vector texture content.
                if (m_Asset.currentPlatformRenderPipelineSettings.supportMotionVectors)
                    PushFullScreenDebugTexture(m_RenderGraph, prepassOutput.motionVectorsBuffer, FullScreenDebugMode.MotionVectors);

                // TODO RENDERGRAPH : Move this to the end after we do move semantic and graph pruning to avoid doing the rest of the frame for nothing
                // Transparent objects may write to the depth and motion vectors buffers.
                aovRequest.PushCameraTexture(m_RenderGraph, AOVBuffers.DepthStencil, hdCamera, prepassOutput.resolvedDepthBuffer, aovBuffers);
                if (m_Asset.currentPlatformRenderPipelineSettings.supportMotionVectors)
                    aovRequest.PushCameraTexture(m_RenderGraph, AOVBuffers.MotionVectors, hdCamera, prepassOutput.resolvedMotionVectorsBuffer, aovBuffers);

                // This final Gaussian pyramid can be reused by SSR, so disable it only if there is no distortion
                if (hdCamera.frameSettings.IsEnabled(FrameSettingsField.Distortion) || hdCamera.IsSSREnabled())
                    GenerateColorPyramid(m_RenderGraph, hdCamera, colorBuffer, currentColorPyramid, false);

                var distortionBuffer = AccumulateDistortion(m_RenderGraph, hdCamera, prepassOutput.resolvedDepthBuffer, cullingResults);
                RenderDistortion(m_RenderGraph, hdCamera, colorBuffer, prepassOutput.resolvedDepthBuffer, currentColorPyramid, distortionBuffer);

                PushFullScreenDebugTexture(m_RenderGraph, colorBuffer, FullScreenDebugMode.NanTracker);
                PushFullScreenLightingDebugTexture(m_RenderGraph, colorBuffer);

                if (m_SubFrameManager.isRecording && m_SubFrameManager.subFrameCount > 1)
                {
                    RenderAccumulation(m_RenderGraph, hdCamera, colorBuffer, colorBuffer, false);
                }

                // Render gizmos that should be affected by post processes
                RenderGizmos(m_RenderGraph, hdCamera, colorBuffer, GizmoSubset.PreImageEffects);
            }

            // At this point, the color buffer has been filled by either debug views are regular rendering so we can push it here.
            var colorPickerTexture = PushColorPickerDebugTexture(m_RenderGraph, colorBuffer);

            RenderCustomPass(m_RenderGraph, hdCamera, colorBuffer, prepassOutput.depthBuffer, prepassOutput.normalBuffer, customPassCullingResults, CustomPassInjectionPoint.BeforePostProcess, aovRequest, aovBuffers);

            aovRequest.PushCameraTexture(m_RenderGraph, AOVBuffers.Color, hdCamera, colorBuffer, aovBuffers);

            TextureHandle postProcessDest = RenderPostProcess(m_RenderGraph, prepassOutput, colorBuffer, backBuffer, cullingResults, hdCamera);

            // TODO RENDERGRAPH
            //// If requested, compute histogram of the very final image
            //if (m_CurrentDebugDisplaySettings.data.lightingDebugSettings.exposureDebugMode == ExposureDebugMode.FinalImageHistogramView)
            //{
            //    m_PostProcessSystem.GenerateDebugImageHistogram(cmd, hdCamera, m_IntermediateAfterPostProcessBuffer);
            //}
            //PushFullScreenExposureDebugTexture(cmd, m_IntermediateAfterPostProcessBuffer);

            RenderCustomPass(m_RenderGraph, hdCamera, postProcessDest, prepassOutput.depthBuffer, prepassOutput.normalBuffer, customPassCullingResults, CustomPassInjectionPoint.AfterPostProcess, aovRequest, aovBuffers);

            // TODO RENDERGRAPH
            //// Copy and rescale depth buffer for XR devices
            //if (hdCamera.xr.enabled && hdCamera.xr.copyDepth)
            //{
            //    using (new ProfilingScope(cmd, ProfilingSampler.Get(HDProfileId.XRDepthCopy)))
            //    {
            //        var depthBuffer = m_SharedRTManager.GetDepthStencilBuffer();
            //        var rtScale = depthBuffer.rtHandleProperties.rtHandleScale / DynamicResolutionHandler.instance.GetCurrentScale();

            //        m_CopyDepthPropertyBlock.SetTexture(HDShaderIDs._InputDepth, depthBuffer);
            //        m_CopyDepthPropertyBlock.SetVector(HDShaderIDs._BlitScaleBias, rtScale);
            //        m_CopyDepthPropertyBlock.SetInt("_FlipY", 1);

            //        cmd.SetRenderTarget(target.id, 0, CubemapFace.Unknown, -1);
            //        cmd.SetViewport(hdCamera.finalViewport);
            //        CoreUtils.DrawFullScreen(cmd, m_CopyDepth, m_CopyDepthPropertyBlock);
            //    }
            //}

            // In developer build, we always render post process in m_AfterPostProcessBuffer at (0,0) in which we will then render debug.
            // Because of this, we need another blit here to the final render target at the right viewport.
            if (!HDUtils.PostProcessIsFinalPass(hdCamera) || aovRequest.isValid)
            {
                hdCamera.ExecuteCaptureActions(m_RenderGraph, colorBuffer);

                postProcessDest = RenderDebug(  m_RenderGraph,
                                                hdCamera,
                                                postProcessDest,
                                                prepassOutput.resolvedDepthBuffer,
                                                prepassOutput.depthPyramidTexture,
                                                m_DebugFullScreenTexture,
                                                colorPickerTexture,
                                                gpuLightListOutput,
                                                shadowResult,
                                                cullingResults);

                StopXRSinglePass(m_RenderGraph, hdCamera);

                for (int viewIndex = 0; viewIndex < hdCamera.viewCount; ++viewIndex)
                {
                    BlitFinalCameraTexture(m_RenderGraph, hdCamera, postProcessDest, backBuffer, prepassOutput.resolvedMotionVectorsBuffer, prepassOutput.resolvedNormalBuffer, viewIndex);

                    if (target.targetDepth != null)
                    {
                        BlitFinalCameraTexture(m_RenderGraph, hdCamera, prepassOutput.resolvedDepthBuffer, m_RenderGraph.ImportTexture(target.targetDepth), prepassOutput.resolvedMotionVectorsBuffer, prepassOutput.resolvedNormalBuffer, viewIndex);
                    }
                }

                aovRequest.PushCameraTexture(m_RenderGraph, AOVBuffers.Output, hdCamera, postProcessDest, aovBuffers);
            }

            // XR mirror view and blit do device
            EndCameraXR(m_RenderGraph, hdCamera);

            SendColorGraphicsBuffer(m_RenderGraph, hdCamera);

            SetFinalTarget(m_RenderGraph, hdCamera, prepassOutput.resolvedDepthBuffer, backBuffer);

            RenderWireOverlay(m_RenderGraph, hdCamera, backBuffer);

            RenderGizmos(m_RenderGraph, hdCamera, colorBuffer, GizmoSubset.PostImageEffects);

            ExecuteRenderGraph(m_RenderGraph, hdCamera, m_MSAASamples, m_FrameCount, renderContext, commandBuffer );

            aovRequest.Execute(commandBuffer, aovBuffers, RenderOutputProperties.From(hdCamera));
        }

        static void ExecuteRenderGraph(RenderGraph renderGraph, HDCamera hdCamera, MSAASamples msaaSample, int frameIndex, ScriptableRenderContext renderContext, CommandBuffer cmd)
        {
            var renderGraphParams = new RenderGraphExecuteParams()
            {
                renderingWidth = hdCamera.actualWidth,
                renderingHeight = hdCamera.actualHeight,
                msaaSamples = msaaSample,
                currentFrameIndex = frameIndex
            };

            renderGraph.Execute(renderContext, cmd, renderGraphParams);
        }

        class FinalBlitPassData
        {
            public BlitFinalCameraTextureParameters parameters;
            public TextureHandle                    source;
            public TextureHandle                    destination;
        }

        void BlitFinalCameraTexture(RenderGraph renderGraph, HDCamera hdCamera, TextureHandle source, TextureHandle destination, TextureHandle motionVectors, TextureHandle normalBuffer, int viewIndex)
        {
            using (var builder = renderGraph.AddRenderPass<FinalBlitPassData>("Final Blit (Dev Build Only)", out var passData))
            {
                passData.parameters = PrepareFinalBlitParameters(hdCamera, viewIndex); // todo viewIndex
                passData.source = builder.ReadTexture(source);
                passData.destination = builder.WriteTexture(destination);

                builder.SetRenderFunc(
                (FinalBlitPassData data, RenderGraphContext context) =>
                {
                    BlitFinalCameraTexture(data.parameters, context.renderGraphPool.GetTempMaterialPropertyBlock(), data.source, data.destination, context.cmd);
                });
            }
        }

        class SetFinalTargetPassData
        {
            public bool             copyDepth;
            public Material         copyDepthMaterial;
            public TextureHandle    finalTarget;
            public Rect             finalViewport;
            public TextureHandle    depthBuffer;
            public bool             flipY;
        }

        void SetFinalTarget(RenderGraph renderGraph, HDCamera hdCamera, TextureHandle depthBuffer, TextureHandle finalTarget)
        {
            using (var builder = renderGraph.AddRenderPass<SetFinalTargetPassData>("Set Final Target", out var passData))
            {
                // Due to our RT handle system we don't write into the backbuffer depth buffer (as our depth buffer can be bigger than the one provided)
                // So we need to do a copy of the corresponding part of RT depth buffer in the target depth buffer in various situation:
                // - RenderTexture (camera.targetTexture != null) has a depth buffer (camera.targetTexture.depth != 0)
                // - We are rendering into the main game view (i.e not a RenderTexture camera.cameraType == CameraType.Game && hdCamera.camera.targetTexture == null) in the editor for allowing usage of Debug.DrawLine and Debug.Ray.
                // - We draw Gizmo/Icons in the editor (hdCamera.camera.targetTexture != null && camera.targetTexture.depth != 0 - The Scene view has a targetTexture and a depth texture)
                // TODO: If at some point we get proper render target aliasing, we will be able to use the provided depth texture directly with our RT handle system
                // Note: Debug.DrawLine and Debug.Ray only work in editor, not in player
                passData.copyDepth = hdCamera.camera.targetTexture != null && hdCamera.camera.targetTexture.depth != 0;
#if UNITY_EDITOR
                passData.copyDepth = passData.copyDepth || hdCamera.isMainGameView; // Specific case of Debug.DrawLine and Debug.Ray
#endif
                passData.copyDepthMaterial = m_CopyDepth;
                passData.finalTarget = builder.WriteTexture(finalTarget);
                passData.finalViewport = hdCamera.finalViewport;
                passData.depthBuffer = builder.ReadTexture(depthBuffer);
                passData.flipY = hdCamera.isMainGameView;

                builder.SetRenderFunc(
                (SetFinalTargetPassData data, RenderGraphContext ctx) =>
                {
                    // We need to make sure the viewport is correctly set for the editor rendering. It might have been changed by debug overlay rendering just before.
                    ctx.cmd.SetRenderTarget(data.finalTarget);
                    ctx.cmd.SetViewport(data.finalViewport);

                    if (data.copyDepth)
                    {
                        using (new ProfilingScope(ctx.cmd, ProfilingSampler.Get(HDProfileId.CopyDepthInTargetTexture)))
                        {
                            var mpb = ctx.renderGraphPool.GetTempMaterialPropertyBlock();
                            mpb.SetTexture(HDShaderIDs._InputDepth, data.depthBuffer);
                            // When we are Main Game View we need to flip the depth buffer ourselves as we are after postprocess / blit that have already flipped the screen
                            mpb.SetInt("_FlipY", data.flipY ? 1 : 0);
                            mpb.SetVector(HDShaderIDs._BlitScaleBias, new Vector4(1.0f, 1.0f, 0.0f, 0.0f));
                            CoreUtils.DrawFullScreen(ctx.cmd, data.copyDepthMaterial, mpb);
                        }
                    }
                });
            }
        }

        class ForwardPassData
        {
            public RendererListHandle   rendererList;
            public TextureHandle[]      renderTarget = new TextureHandle[3];
            public int                  renderTargetCount;
            public TextureHandle        depthBuffer;
            public ComputeBufferHandle  lightListBuffer;
            public ComputeBufferHandle  perVoxelOffset;
            public ComputeBufferHandle  perTileLogBaseTweak;
            public FrameSettings        frameSettings;
        }

        class ForwardOpaquePassData : ForwardPassData
        {
            public DBufferOutput    dbuffer;
            public LightingBuffers  lightingBuffers;
        }

        class ForwardTransparentPassData : ForwardPassData
        {
            public bool             decalsEnabled;
            public bool             renderMotionVecForTransparent;
            public TextureHandle    transparentSSRLighting;
            public TextureHandle    volumetricLighting;

        }

        void PrepareCommonForwardPassData(  RenderGraph                 renderGraph,
                                            RenderGraphBuilder          builder,
                                            ForwardPassData             data,
                                            bool                        opaque,
                                            FrameSettings               frameSettings,
                                            RendererListDesc            rendererListDesc,
                                            in BuildGPULightListOutput  lightLists,
                                            TextureHandle               depthBuffer,
                                            ShadowResult                shadowResult)
        {
            bool useFptl = frameSettings.IsEnabled(FrameSettingsField.FPTLForForwardOpaque) && opaque;

            data.frameSettings = frameSettings;
            data.lightListBuffer = builder.ReadComputeBuffer(useFptl ? lightLists.lightList : lightLists.perVoxelLightLists);
            if (!useFptl)
            {
                data.perVoxelOffset = builder.ReadComputeBuffer(lightLists.perVoxelOffset);
                if (lightLists.perTileLogBaseTweak.IsValid())
                    data.perTileLogBaseTweak = builder.ReadComputeBuffer(lightLists.perTileLogBaseTweak);
            }
            data.depthBuffer = builder.UseDepthBuffer(depthBuffer, DepthAccess.ReadWrite);
            data.rendererList = builder.UseRendererList(renderGraph.CreateRendererList(rendererListDesc));

            HDShadowManager.ReadShadowResult(shadowResult, builder);
        }

        // Guidelines: In deferred by default there is no opaque in forward. However it is possible to force an opaque material to render in forward
        // by using the pass "ForwardOnly". In this case the .shader should not have "Forward" but only a "ForwardOnly" pass.
        // It must also have a "DepthForwardOnly" and no "DepthOnly" pass as forward material (either deferred or forward only rendering) have always a depth pass.
        // The RenderForward pass will render the appropriate pass depends on the engine settings. In case of forward only rendering, both "Forward" pass and "ForwardOnly" pass
        // material will be render for both transparent and opaque. In case of deferred, both path are used for transparent but only "ForwardOnly" is use for opaque.
        // (Thus why "Forward" and "ForwardOnly" are exclusive, else they will render two times"
        void RenderForwardOpaque(   RenderGraph                 renderGraph,
                                    HDCamera                    hdCamera,
                                    TextureHandle               colorBuffer,
                                    in LightingBuffers          lightingBuffers,
                                    in BuildGPULightListOutput  lightLists,
                                    TextureHandle               depthBuffer,
                                    ShadowResult                shadowResult,
                                    DBufferOutput               dbuffer,
                                    CullingResults              cullResults)
        {
            bool debugDisplay = m_CurrentDebugDisplaySettings.IsDebugDisplayEnabled();

            using (var builder = renderGraph.AddRenderPass<ForwardOpaquePassData>(    debugDisplay ? "Forward Opaque Debug" : "Forward Opaque",
                                                                                out var passData,
                                                                                debugDisplay ? ProfilingSampler.Get(HDProfileId.ForwardOpaqueDebug) : ProfilingSampler.Get(HDProfileId.ForwardOpaque)))
            {
                PrepareCommonForwardPassData(renderGraph, builder, passData, true, hdCamera.frameSettings, PrepareForwardOpaqueRendererList(cullResults, hdCamera), lightLists, depthBuffer, shadowResult);

                // In case of forward SSS we will bind all the required target. It is up to the shader to write into it or not.
                if (hdCamera.frameSettings.IsEnabled(FrameSettingsField.SubsurfaceScattering))
                {
                    passData.renderTarget[0] = builder.WriteTexture(colorBuffer); // Store the specular color
                    passData.renderTarget[1] = builder.WriteTexture(lightingBuffers.diffuseLightingBuffer);
                    passData.renderTarget[2] = builder.WriteTexture(lightingBuffers.sssBuffer);
                    passData.renderTargetCount = 3;
                }
                else
                {
                    passData.renderTarget[0] = builder.WriteTexture(colorBuffer);
                    passData.renderTargetCount = 1;
                }

                passData.dbuffer = ReadDBuffer(dbuffer, builder);
                passData.lightingBuffers = ReadLightingBuffers(lightingBuffers, builder);

                builder.SetRenderFunc(
                (ForwardOpaquePassData data, RenderGraphContext context) =>
                {
                    // TODO RENDERGRAPH: replace with UseColorBuffer when removing old rendering (SetRenderTarget is called inside RenderForwardRendererList because of that).
                    var mrt = context.renderGraphPool.GetTempArray<RenderTargetIdentifier>(data.renderTargetCount);
                    for (int i = 0; i < data.renderTargetCount; ++i)
                        mrt[i] = data.renderTarget[i];

                    BindDBufferGlobalData(data.dbuffer, context);
                    BindGlobalLightingBuffers(data.lightingBuffers, context.cmd);

                    RenderForwardRendererList(data.frameSettings, data.rendererList, mrt, data.depthBuffer, data.lightListBuffer, true, context.renderContext, context.cmd);
                });
            }
        }

        void RenderForwardTransparent(  RenderGraph                 renderGraph,
                                        HDCamera                    hdCamera,
                                        TextureHandle               colorBuffer,
                                        TextureHandle               motionVectorBuffer,
                                        TextureHandle               depthBuffer,
                                        TextureHandle               volumetricLighting,
                                        TextureHandle               ssrLighting,
                                        TextureHandle?              colorPyramid,
                                        in BuildGPULightListOutput  lightLists,
                                        in ShadowResult             shadowResult,
                                        CullingResults              cullResults,
                                        bool                        preRefractionPass)
        {
            // If rough refraction are turned off, we render all transparents in the Transparent pass and we skip the PreRefraction one.
            if (!hdCamera.frameSettings.IsEnabled(FrameSettingsField.Refraction) && preRefractionPass)
                return;

            string passName;
            HDProfileId profilingId;
            bool debugDisplay = m_CurrentDebugDisplaySettings.IsDebugDisplayEnabled();
            if (debugDisplay)
            {
                passName = preRefractionPass ? "Forward PreRefraction Debug" : "Forward Transparent Debug";
                profilingId = preRefractionPass ? HDProfileId.ForwardPreRefractionDebug : HDProfileId.ForwardTransparentDebug;
            }
            else
            {
                passName = preRefractionPass ? "Forward PreRefraction" : "Forward Transparent";
                profilingId = preRefractionPass ? HDProfileId.ForwardPreRefraction : HDProfileId.ForwardTransparent;
            }

            using (var builder = renderGraph.AddRenderPass<ForwardTransparentPassData>(passName, out var passData, ProfilingSampler.Get(profilingId)))
            {
                PrepareCommonForwardPassData(renderGraph, builder, passData, false, hdCamera.frameSettings, PrepareForwardTransparentRendererList(cullResults, hdCamera, preRefractionPass), lightLists, depthBuffer, shadowResult);

                // enable d-buffer flag value is being interpreted more like enable decals in general now that we have clustered
                // decal datas count is 0 if no decals affect transparency
                passData.decalsEnabled = (hdCamera.frameSettings.IsEnabled(FrameSettingsField.Decals)) && (DecalSystem.m_DecalDatasCount > 0);
                passData.renderMotionVecForTransparent = NeedMotionVectorForTransparent(hdCamera.frameSettings);
                passData.volumetricLighting = builder.ReadTexture(volumetricLighting);
                passData.transparentSSRLighting = builder.ReadTexture(ssrLighting);
                passData.renderTargetCount = 2;
                passData.renderTarget[0] = builder.WriteTexture(colorBuffer);

                if (passData.renderMotionVecForTransparent)
                {
                    passData.renderTarget[1] = builder.WriteTexture(motionVectorBuffer);
                }
                else
                {
                    // It doesn't really matter what gets bound here since the color mask state set will prevent this from ever being written to. However, we still need to bind something
                    // to avoid warnings about unbound render targets. The following rendertarget could really be anything if renderVelocitiesForTransparent
                    // Create a new target here should reuse existing already released one
                    passData.renderTarget[1] = builder.CreateTransientTexture(new TextureDesc(Vector2.one, true, true) { colorFormat = GraphicsFormat.R8G8B8A8_SRGB, name = "Transparency Velocity Dummy" });
                }

                if (colorPyramid != null && hdCamera.frameSettings.IsEnabled(FrameSettingsField.Refraction) && !preRefractionPass)
                {
                    builder.ReadTexture(colorPyramid.Value);
                }

                builder.SetRenderFunc(
                    (ForwardTransparentPassData data, RenderGraphContext context) =>
                {
                    // TODO: replace with UseColorBuffer when removing old rendering.
                    var mrt = context.renderGraphPool.GetTempArray<RenderTargetIdentifier>(data.renderTargetCount);
                    for (int i = 0; i < data.renderTargetCount; ++i)
                        mrt[i] = data.renderTarget[i];

                    // Bind all global data/parameters for transparent forward pass
                    context.cmd.SetGlobalInt(HDShaderIDs._ColorMaskTransparentVel, data.renderMotionVecForTransparent ? (int)ColorWriteMask.All : 0);
                    if (data.decalsEnabled)
                        DecalSystem.instance.SetAtlas(context.cmd); // for clustered decals

                    context.cmd.SetGlobalBuffer(HDShaderIDs.g_vLayeredOffsetsBuffer, data.perVoxelOffset);
                    context.cmd.SetGlobalBuffer(HDShaderIDs.g_logBaseBuffer, data.perTileLogBaseTweak);
<<<<<<< HEAD
                    context.cmd.SetGlobalTexture(HDShaderIDs._SsrLightingTexture, data.transparentSSRLighting);
                    context.cmd.SetGlobalTexture(HDShaderIDs._VBufferLighting, data.volumetricLighting);
=======
                    context.cmd.SetGlobalTexture(HDShaderIDs._SsrLightingTexture, data.ssrLlightingBuffer);
>>>>>>> 9df292ff

                    RenderForwardRendererList(  data.frameSettings, data.rendererList, mrt, data.depthBuffer, data.lightListBuffer, false, context.renderContext, context.cmd);
                });
            }
        }


        void RenderTransparentDepthPrepass(RenderGraph renderGraph, HDCamera hdCamera, in PrepassOutput prepassOutput, CullingResults cull)
        {
            if (!hdCamera.frameSettings.IsEnabled(FrameSettingsField.TransparentPrepass))
                return;

            using (var builder = renderGraph.AddRenderPass<ForwardPassData>("Transparent Depth Prepass", out var passData, ProfilingSampler.Get(HDProfileId.TransparentDepthPrepass)))
            {
                passData.frameSettings = hdCamera.frameSettings;
                if (hdCamera.IsSSREnabled(transparent: true))
                    BindPrepassColorBuffers(builder, prepassOutput, hdCamera);
                builder.UseDepthBuffer(prepassOutput.depthBuffer, DepthAccess.ReadWrite);

                passData.renderTargetCount = 0;
                passData.rendererList = builder.UseRendererList(renderGraph.CreateRendererList(
                    CreateTransparentRendererListDesc(cull, hdCamera.camera, m_TransparentDepthPrepassNames)));

                builder.SetRenderFunc(
                (ForwardPassData data, RenderGraphContext context) =>
                {
                    DrawTransparentRendererList(context.renderContext, context.cmd, data.frameSettings, data.rendererList);
                });
            }
        }

        void RenderTransparentDepthPostpass(RenderGraph renderGraph, HDCamera hdCamera, TextureHandle depthStencilBuffer, CullingResults cull)
        {
            if (!hdCamera.frameSettings.IsEnabled(FrameSettingsField.TransparentPostpass))
                return;

            using (var builder = renderGraph.AddRenderPass<ForwardPassData>("Transparent Depth Postpass", out var passData, ProfilingSampler.Get(HDProfileId.TransparentDepthPostpass)))
            {
                passData.frameSettings = hdCamera.frameSettings;
                passData.depthBuffer = builder.UseDepthBuffer(depthStencilBuffer, DepthAccess.ReadWrite);
                passData.renderTargetCount = 0;
                passData.rendererList = builder.UseRendererList(renderGraph.CreateRendererList(
                    CreateTransparentRendererListDesc(cull, hdCamera.camera, m_TransparentDepthPostpassNames)));

                builder.SetRenderFunc(
                (ForwardPassData data, RenderGraphContext context) =>
                {
                    DrawTransparentRendererList(context.renderContext, context.cmd, data.frameSettings, data.rendererList);
                });
            }
        }

        class DownsampleDepthForLowResPassData
        {
            public Material                    downsampleDepthMaterial;
            public TextureHandle    depthTexture;
            public TextureHandle    downsampledDepthBuffer;
        }

        TextureHandle DownsampleDepthForLowResTransparency(RenderGraph renderGraph, HDCamera hdCamera, TextureHandle depthTexture)
        {
            using (var builder = renderGraph.AddRenderPass<DownsampleDepthForLowResPassData>("Downsample Depth Buffer for Low Res Transparency", out var passData, ProfilingSampler.Get(HDProfileId.DownsampleDepth)))
            {
                // TODO: Add option to switch modes at runtime
                if (m_Asset.currentPlatformRenderPipelineSettings.lowresTransparentSettings.checkerboardDepthBuffer)
                {
                    m_DownsampleDepthMaterial.EnableKeyword("CHECKERBOARD_DOWNSAMPLE");
                }

                passData.downsampleDepthMaterial = m_DownsampleDepthMaterial;
                passData.depthTexture = builder.ReadTexture(depthTexture);
                passData.downsampledDepthBuffer = builder.UseDepthBuffer(renderGraph.CreateTexture(
                    new TextureDesc(Vector2.one * 0.5f, true, true) { depthBufferBits = DepthBits.Depth32, name = "LowResDepthBuffer" }), DepthAccess.Write);

                builder.SetRenderFunc(
                (DownsampleDepthForLowResPassData data, RenderGraphContext context) =>
                {
                    //CoreUtils.SetRenderTarget(cmd, m_SharedRTManager.GetLowResDepthBuffer());
                    //cmd.SetViewport(new Rect(0, 0, hdCamera.actualWidth * 0.5f, hdCamera.actualHeight * 0.5f));

                    context.cmd.DrawProcedural(Matrix4x4.identity, data.downsampleDepthMaterial, 0, MeshTopology.Triangles, 3, 1, null);
                });

                return passData.downsampledDepthBuffer;
            }
        }

        class RenderLowResTransparentPassData
        {
            public ShaderVariablesGlobal    globalCB;
            public FrameSettings            frameSettings;
            public RendererListHandle       rendererList;
            public TextureHandle            lowResBuffer;
            public TextureHandle            downsampledDepthBuffer;
        }

        TextureHandle RenderLowResTransparent(RenderGraph renderGraph, HDCamera hdCamera, TextureHandle downsampledDepth, CullingResults cullingResults)
        {
            using (var builder = renderGraph.AddRenderPass<RenderLowResTransparentPassData>("Low Res Transparent", out var passData, ProfilingSampler.Get(HDProfileId.LowResTransparent)))
            {
                var passNames = m_Asset.currentPlatformRenderPipelineSettings.supportTransparentBackface ? m_AllTransparentPassNames : m_TransparentNoBackfaceNames;

                passData.globalCB = m_ShaderVariablesGlobalCB;
                passData.frameSettings = hdCamera.frameSettings;
                passData.rendererList = builder.UseRendererList(renderGraph.CreateRendererList(
                    CreateTransparentRendererListDesc(cullingResults, hdCamera.camera, passNames, m_CurrentRendererConfigurationBakedLighting, HDRenderQueue.k_RenderQueue_LowTransparent)));
                passData.downsampledDepthBuffer = builder.UseDepthBuffer(downsampledDepth, DepthAccess.ReadWrite);
                // We need R16G16B16A16_SFloat as we need a proper alpha channel for compositing.
                passData.lowResBuffer = builder.UseColorBuffer(renderGraph.CreateTexture(new TextureDesc(Vector2.one * 0.5f, true, true)
                    { colorFormat = GraphicsFormat.R16G16B16A16_SFloat, enableRandomWrite = true, clearBuffer = true, clearColor = Color.black, name = "Low res transparent" }), 0);

                builder.SetRenderFunc(
                (RenderLowResTransparentPassData data, RenderGraphContext context) =>
                {
                    UpdateOffscreenRenderingConstants(ref data.globalCB, true, 2u);
                    ConstantBuffer.PushGlobal(context.cmd, data.globalCB, HDShaderIDs._ShaderVariablesGlobal);

                    DrawTransparentRendererList(context.renderContext, context.cmd, data.frameSettings,  data.rendererList);

                    UpdateOffscreenRenderingConstants(ref data.globalCB, false, 1u);
                    ConstantBuffer.PushGlobal(context.cmd, data.globalCB, HDShaderIDs._ShaderVariablesGlobal);
                });

                return passData.lowResBuffer;
            }
        }

        class UpsampleTransparentPassData
        {
            public Material                     upsampleMaterial;
            public TextureHandle    colorBuffer;
            public TextureHandle    lowResTransparentBuffer;
            public TextureHandle    downsampledDepthBuffer;
        }

        void UpsampleTransparent(RenderGraph renderGraph, HDCamera hdCamera, TextureHandle colorBuffer, TextureHandle lowResTransparentBuffer, TextureHandle downsampledDepthBuffer)
        {
            using (var builder = renderGraph.AddRenderPass<UpsampleTransparentPassData>("Upsample Low Res Transparency", out var passData, ProfilingSampler.Get(HDProfileId.UpsampleLowResTransparent)))
            {
                var settings = m_Asset.currentPlatformRenderPipelineSettings.lowresTransparentSettings;
                if (settings.upsampleType == LowResTransparentUpsample.Bilinear)
                {
                    m_UpsampleTransparency.EnableKeyword("BILINEAR");
                }
                else if (settings.upsampleType == LowResTransparentUpsample.NearestDepth)
                {
                    m_UpsampleTransparency.EnableKeyword("NEAREST_DEPTH");
                }

                passData.upsampleMaterial = m_UpsampleTransparency;
                passData.colorBuffer = builder.UseColorBuffer(colorBuffer, 0);
                passData.lowResTransparentBuffer = builder.ReadTexture(lowResTransparentBuffer);
                passData.downsampledDepthBuffer = builder.ReadTexture(downsampledDepthBuffer);

                builder.SetRenderFunc(
                (UpsampleTransparentPassData data, RenderGraphContext context) =>
                {
                    data.upsampleMaterial.SetTexture(HDShaderIDs._LowResTransparent, data.lowResTransparentBuffer);
                    data.upsampleMaterial.SetTexture(HDShaderIDs._LowResDepthTexture, data.downsampledDepthBuffer);
                    context.cmd.DrawProcedural(Matrix4x4.identity, data.upsampleMaterial, 0, MeshTopology.Triangles, 3, 1, null);
                });
            }
        }

        TextureHandle RenderTransparency(   RenderGraph                 renderGraph,
                                            HDCamera                    hdCamera,
                                            TextureHandle               colorBuffer,
                                            TextureHandle               currentColorPyramid,
                                            TextureHandle               volumetricLighting,
                                            in BuildGPULightListOutput  lightLists,
                                            ref PrepassOutput           prepassOutput,
                                            ShadowResult                shadowResult,
                                            CullingResults              cullingResults,
                                            CullingResults              customPassCullingResults,
                                            AOVRequestData              aovRequest,
                                            List<RTHandle>              aovBuffers)
        {
            RenderTransparentDepthPrepass(renderGraph, hdCamera, prepassOutput, cullingResults);

            var ssrLightingBuffer = RenderSSR(renderGraph, hdCamera, ref prepassOutput, renderGraph.defaultResources.blackTextureXR, transparent: true);

            //RenderRayTracingPrepass(cullingResults, hdCamera, renderContext, cmd, true);
            //RaytracingRecursiveRender(hdCamera, cmd, renderContext, cullingResults);

            // TODO RENDERGRAPH
            //// To allow users to fetch the current color buffer, we temporarily bind the camera color buffer
            //cmd.SetGlobalTexture(HDShaderIDs._ColorPyramidTexture, m_CameraColorBuffer);

            RenderCustomPass(m_RenderGraph, hdCamera, colorBuffer, prepassOutput.depthBuffer, prepassOutput.normalBuffer, customPassCullingResults, CustomPassInjectionPoint.BeforePreRefraction, aovRequest, aovBuffers);

            // Render pre-refraction objects
            RenderForwardTransparent(renderGraph, hdCamera, colorBuffer, prepassOutput.motionVectorsBuffer, prepassOutput.depthBuffer, volumetricLighting, ssrLightingBuffer, null, lightLists, shadowResult, cullingResults, true);

            if (hdCamera.frameSettings.IsEnabled(FrameSettingsField.Refraction))
            {
                var resolvedColorBuffer = ResolveMSAAColor(renderGraph, hdCamera, colorBuffer, m_NonMSAAColorBuffer);
                GenerateColorPyramid(renderGraph, hdCamera, resolvedColorBuffer, currentColorPyramid, true);
            }

            // We don't have access to the color pyramid with transparent if rough refraction is disabled
            RenderCustomPass(m_RenderGraph, hdCamera, colorBuffer, prepassOutput.depthBuffer, prepassOutput.normalBuffer, customPassCullingResults, CustomPassInjectionPoint.BeforeTransparent, aovRequest, aovBuffers);

            // Render all type of transparent forward (unlit, lit, complex (hair...)) to keep the sorting between transparent objects.
            RenderForwardTransparent(renderGraph, hdCamera, colorBuffer, prepassOutput.motionVectorsBuffer, prepassOutput.depthBuffer, volumetricLighting, ssrLightingBuffer, currentColorPyramid, lightLists, shadowResult, cullingResults, false);

            colorBuffer = ResolveMSAAColor(renderGraph, hdCamera, colorBuffer, m_NonMSAAColorBuffer);

            // Render All forward error
            RenderForwardError(renderGraph, hdCamera, colorBuffer, prepassOutput.resolvedDepthBuffer, cullingResults);

            if (hdCamera.frameSettings.IsEnabled(FrameSettingsField.LowResTransparent))
            {
                var downsampledDepth = DownsampleDepthForLowResTransparency(renderGraph, hdCamera, prepassOutput.depthPyramidTexture);
                var lowResTransparentBuffer = RenderLowResTransparent(renderGraph, hdCamera, downsampledDepth, cullingResults);
                UpsampleTransparent(renderGraph, hdCamera, colorBuffer, lowResTransparentBuffer, downsampledDepth);
            }

            // Fill depth buffer to reduce artifact for transparent object during postprocess
            RenderTransparentDepthPostpass(renderGraph, hdCamera, prepassOutput.resolvedDepthBuffer, cullingResults);

            return colorBuffer;
        }

        class RenderForwardEmissivePassData
        {
            public bool enableDecals;
            public RendererListHandle rendererList;
        }

        void RenderForwardEmissive( RenderGraph     renderGraph,
                                    HDCamera        hdCamera,
                                    TextureHandle   colorBuffer,
                                    TextureHandle   depthStencilBuffer,
                                    CullingResults  cullingResults)
        {
            using (var builder = renderGraph.AddRenderPass<RenderForwardEmissivePassData>("ForwardEmissive", out var passData, ProfilingSampler.Get(HDProfileId.ForwardEmissive)))
            {
                builder.UseColorBuffer(colorBuffer, 0);
                builder.UseDepthBuffer(depthStencilBuffer, DepthAccess.ReadWrite);

                passData.enableDecals = hdCamera.frameSettings.IsEnabled(FrameSettingsField.Decals);
                passData.rendererList = builder.UseRendererList(renderGraph.CreateRendererList(PrepareForwardEmissiveRendererList(cullingResults, hdCamera)));

                builder.SetRenderFunc(
                    (RenderForwardEmissivePassData data, RenderGraphContext context) =>
<<<<<<< HEAD
                    {
                        HDUtils.DrawRendererList(context.renderContext, context.cmd, data.rendererList);
                        if (data.enableDecals)
                            DecalSystem.instance.RenderForwardEmissive(context.cmd);
                    });
=======
                {
                    HDUtils.DrawRendererList(context.renderContext, context.cmd, data.rendererList);
                    if (data.enableDecals)
                        DecalSystem.instance.RenderForwardEmissive(context.cmd);
                });
>>>>>>> 9df292ff
            }
        }

        // This is use to Display legacy shader with an error shader
        [System.Diagnostics.Conditional("DEVELOPMENT_BUILD"), System.Diagnostics.Conditional("UNITY_EDITOR")]
        void RenderForwardError(RenderGraph                 renderGraph,
                                HDCamera                    hdCamera,
                                TextureHandle   colorBuffer,
                                TextureHandle   depthStencilBuffer,
                                CullingResults              cullResults)
        {
            using (var builder = renderGraph.AddRenderPass<ForwardPassData>("Forward Error", out var passData, ProfilingSampler.Get(HDProfileId.RenderForwardError)))
            {
                builder.UseColorBuffer(colorBuffer, 0);
                builder.UseDepthBuffer(depthStencilBuffer, DepthAccess.ReadWrite);

                passData.rendererList = builder.UseRendererList(renderGraph.CreateRendererList(
                    CreateOpaqueRendererListDesc(cullResults, hdCamera.camera, m_ForwardErrorPassNames, renderQueueRange: RenderQueueRange.all, overrideMaterial: m_ErrorMaterial)));

                builder.SetRenderFunc(
                    (ForwardPassData data, RenderGraphContext context) =>
                    {
                        HDUtils.DrawRendererList(context.renderContext, context.cmd, data.rendererList);
                    });
            }
        }

        class SendGeometryBuffersPassData
        {
            public SendGeometryGraphcisBuffersParameters parameters;
            public TextureHandle normalBuffer;
            public TextureHandle depthBuffer;
        }

        void SendGeometryGraphicsBuffers(RenderGraph renderGraph, TextureHandle normalBuffer, TextureHandle depthBuffer, HDCamera hdCamera)
        {
            var parameters = PrepareSendGeometryBuffersParameters(hdCamera, m_DepthBufferMipChainInfo);

            if (!parameters.NeedSendBuffers())
                return;

            using (var builder = renderGraph.AddRenderPass<SendGeometryBuffersPassData>("Send Geometry Buffers", out var passData))
            {
                builder.AllowPassPruning(false);

                passData.parameters = parameters;
                passData.normalBuffer = builder.ReadTexture(normalBuffer);
                passData.depthBuffer = builder.ReadTexture(depthBuffer);

                builder.SetRenderFunc(
                (SendGeometryBuffersPassData data, RenderGraphContext ctx) =>
                {
                    SendGeometryGraphicsBuffers(data.parameters, data.normalBuffer, data.depthBuffer, ctx.cmd);
                });
            }
        }

        class SendColorGraphicsBufferPassData
        {
            public HDCamera hdCamera;
        }

        void SendColorGraphicsBuffer(RenderGraph renderGraph, HDCamera hdCamera)
        {
            using (var builder = renderGraph.AddRenderPass<SendColorGraphicsBufferPassData>("Send Color Buffers", out var passData))
            {
                builder.AllowPassPruning(false);

                passData.hdCamera = hdCamera;

                builder.SetRenderFunc(
                (SendColorGraphicsBufferPassData data, RenderGraphContext ctx) =>
                {
                    SendColorGraphicsBuffer(ctx.cmd, data.hdCamera);
                });
            }
        }

        class ClearStencilPassData
        {
            public Material clearStencilMaterial;
            public TextureHandle colorBuffer;
            public TextureHandle depthBuffer;
        }

        void ClearStencilBuffer(RenderGraph renderGraph, TextureHandle colorBuffer, TextureHandle depthBuffer)
        {
            using (var builder = renderGraph.AddRenderPass<ClearStencilPassData>("Clear Stencil Buffer", out var passData, ProfilingSampler.Get(HDProfileId.ClearStencil)))
            {
                passData.clearStencilMaterial = m_ClearStencilBufferMaterial;
                passData.colorBuffer = builder.ReadTexture(colorBuffer);
                passData.depthBuffer = builder.WriteTexture(depthBuffer);

                builder.SetRenderFunc(
                (ClearStencilPassData data, RenderGraphContext ctx) =>
                {
                    data.clearStencilMaterial.SetInt(HDShaderIDs._StencilMask, (int)StencilUsage.HDRPReservedBits);
                    HDUtils.DrawFullScreen(ctx.cmd, data.clearStencilMaterial, data.colorBuffer, data.depthBuffer);
                });
            }
        }

        class PreRenderSkyPassData
        {
            public Light sunLight;
            public HDCamera hdCamera;
            public TextureHandle colorBuffer;
            public TextureHandle depthStencilBuffer;
            public TextureHandle normalBuffer;
            public DebugDisplaySettings debugDisplaySettings;
            public SkyManager skyManager;
            public int frameCount;
        }

        void PreRenderSky(RenderGraph renderGraph, HDCamera hdCamera, TextureHandle colorBuffer, TextureHandle depthStencilBuffer, TextureHandle normalbuffer)
        {
            if (m_CurrentDebugDisplaySettings.DebugHideSky(hdCamera))
            {
                return;
            }

            using (var builder = renderGraph.AddRenderPass<PreRenderSkyPassData>("Pre Render Sky", out var passData))
            {
                passData.sunLight = GetCurrentSunLight();
                passData.hdCamera = hdCamera;
                passData.colorBuffer = builder.WriteTexture(colorBuffer);
                passData.depthStencilBuffer = builder.WriteTexture(depthStencilBuffer);
                passData.normalBuffer = builder.WriteTexture(normalbuffer);
                passData.debugDisplaySettings = m_CurrentDebugDisplaySettings;
                passData.skyManager = m_SkyManager;
                passData.frameCount = m_FrameCount;

                builder.SetRenderFunc(
                (PreRenderSkyPassData data, RenderGraphContext context) =>
                {
                    data.skyManager.PreRenderSky(data.hdCamera, data.sunLight, data.colorBuffer, data.normalBuffer, data.depthStencilBuffer, data.debugDisplaySettings, data.frameCount, context.cmd);
                });
            }
        }

        class RenderSkyPassData
        {
            public VisualEnvironment    visualEnvironment;
            public Light                sunLight;
            public HDCamera             hdCamera;
            public TextureHandle        volumetricLighting;
            public TextureHandle        colorBuffer;
            public TextureHandle        depthStencilBuffer;
            public TextureHandle        intermediateBuffer;
            public DebugDisplaySettings debugDisplaySettings;
            public SkyManager           skyManager;
            public int                  frameCount;
        }

        void RenderSky(RenderGraph renderGraph, HDCamera hdCamera, TextureHandle colorBuffer, TextureHandle volumetricLighting, TextureHandle depthStencilBuffer, TextureHandle depthTexture)
        {
            if (m_CurrentDebugDisplaySettings.DebugHideSky(hdCamera))
            {
                return;
            }

            using (var builder = renderGraph.AddRenderPass<RenderSkyPassData>("Render Sky And Fog", out var passData))
            {
                passData.visualEnvironment = hdCamera.volumeStack.GetComponent<VisualEnvironment>();
                passData.sunLight = GetCurrentSunLight();
                passData.hdCamera = hdCamera;
                passData.volumetricLighting = builder.ReadTexture(volumetricLighting);
                passData.colorBuffer = builder.WriteTexture(colorBuffer);
                passData.depthStencilBuffer = builder.WriteTexture(depthStencilBuffer);
                passData.intermediateBuffer = builder.CreateTransientTexture(colorBuffer);
                passData.debugDisplaySettings = m_CurrentDebugDisplaySettings;
                passData.skyManager = m_SkyManager;
                passData.frameCount = m_FrameCount;

                builder.ReadTexture(depthTexture);

                builder.SetRenderFunc(
                (RenderSkyPassData data, RenderGraphContext context) =>
                {
                    // Necessary to perform dual-source (polychromatic alpha) blending which is not supported by Unity.
                    // We load from the color buffer, perform blending manually, and store to the atmospheric scattering buffer.
                    // Then we perform a copy from the atmospheric scattering buffer back to the color buffer.
                    data.skyManager.RenderSky(data.hdCamera, data.sunLight, data.colorBuffer, data.depthStencilBuffer, data.debugDisplaySettings, data.frameCount, context.cmd);

                    if (Fog.IsFogEnabled(data.hdCamera) || Fog.IsPBRFogEnabled(data.hdCamera))
                    {
                        var pixelCoordToViewDirWS = data.hdCamera.mainViewConstants.pixelCoordToViewDirWS;
                        data.skyManager.RenderOpaqueAtmosphericScattering(context.cmd, data.hdCamera, data.colorBuffer, data.volumetricLighting, data.intermediateBuffer, data.depthStencilBuffer, pixelCoordToViewDirWS, data.hdCamera.frameSettings.IsEnabled(FrameSettingsField.MSAA));
                    }
                });
            }
        }

        class GenerateColorPyramidData
        {
            public TextureHandle colorPyramid;
            public TextureHandle inputColor;
            public MipGenerator mipGenerator;
            public HDCamera hdCamera;
        }

        void GenerateColorPyramid(RenderGraph renderGraph, HDCamera hdCamera, TextureHandle inputColor, TextureHandle output, bool isPreRefraction)
        {
            // Here we cannot rely on automatic pass pruning if the result is not read
            // because the output texture is imported from outside of render graph (as it is persistent)
            // and in this case the pass is considered as having side effect and cannot be pruned.
            if (isPreRefraction)
            {
                if (!hdCamera.frameSettings.IsEnabled(FrameSettingsField.Refraction))
                    return;
            }
            // This final Gaussian pyramid can be reused by SSR, so disable it only if there is no distortion
            else if (!hdCamera.frameSettings.IsEnabled(FrameSettingsField.Distortion) && !hdCamera.IsSSREnabled())
            {
                return;
            }

            using (var builder = renderGraph.AddRenderPass<GenerateColorPyramidData>("Color Gaussian MIP Chain", out var passData, ProfilingSampler.Get(HDProfileId.ColorPyramid)))
            {
                passData.colorPyramid = builder.WriteTexture(output);
                passData.inputColor = builder.ReadTexture(inputColor);
                passData.hdCamera = hdCamera;
                passData.mipGenerator = m_MipGenerator;

                builder.SetRenderFunc(
                (GenerateColorPyramidData data, RenderGraphContext context) =>
                {
                    Vector2Int pyramidSize = new Vector2Int(data.hdCamera.actualWidth, data.hdCamera.actualHeight);
                    data.hdCamera.colorPyramidHistoryMipCount = data.mipGenerator.RenderColorGaussianPyramid(context.cmd, pyramidSize, data.inputColor, data.colorPyramid);
                    // TODO RENDERGRAPH: We'd like to avoid SetGlobals like this but it's required by custom passes currently.
                    // We will probably be able to remove those once we push custom passes fully to render graph.
                    context.cmd.SetGlobalTexture(HDShaderIDs._ColorPyramidTexture, data.colorPyramid);
                });
            }

            // Note: hdCamera.colorPyramidHistoryMipCount is going to be one frame late here (rendering, which is done later, is updating it)
            // In practice this should not be a big problem as it's only for debug purpose here.
            var scale = new Vector4(RTHandles.rtHandleProperties.rtHandleScale.x, RTHandles.rtHandleProperties.rtHandleScale.y, 0f, 0f);
            PushFullScreenDebugTextureMip(renderGraph, output, hdCamera.colorPyramidHistoryMipCount, scale, isPreRefraction ? FullScreenDebugMode.PreRefractionColorPyramid : FullScreenDebugMode.FinalColorPyramid);
        }

        class AccumulateDistortionPassData
        {
            public TextureHandle        distortionBuffer;
            public TextureHandle        depthStencilBuffer;
            public RendererListHandle   distortionRendererList;
            public FrameSettings        frameSettings;
        }

        TextureHandle AccumulateDistortion( RenderGraph     renderGraph,
                                            HDCamera        hdCamera,
                                            TextureHandle   depthStencilBuffer,
                                            CullingResults  cullResults)
        {
            using (var builder = renderGraph.AddRenderPass<AccumulateDistortionPassData>("Accumulate Distortion", out var passData, ProfilingSampler.Get(HDProfileId.Distortion)))
            {
                passData.frameSettings = hdCamera.frameSettings;
                passData.distortionBuffer = builder.UseColorBuffer(renderGraph.CreateTexture(
                    new TextureDesc(Vector2.one, true, true) { colorFormat = Builtin.GetDistortionBufferFormat(), clearBuffer = true, clearColor = Color.clear, name = "Distortion" }), 0);
                passData.depthStencilBuffer = builder.UseDepthBuffer(depthStencilBuffer, DepthAccess.Read);
                passData.distortionRendererList = builder.UseRendererList(renderGraph.CreateRendererList(
                    CreateTransparentRendererListDesc(cullResults, hdCamera.camera, HDShaderPassNames.s_DistortionVectorsName)));

                builder.SetRenderFunc(
                (AccumulateDistortionPassData data, RenderGraphContext context) =>
                {
                    DrawTransparentRendererList(context.renderContext, context.cmd, data.frameSettings, data.distortionRendererList);
                });

                return passData.distortionBuffer;
            }
        }

        class RenderDistortionPassData
        {
            public Material         applyDistortionMaterial;
            public TextureHandle    colorPyramidBuffer;
            public TextureHandle    distortionBuffer;
            public TextureHandle    colorBuffer;
            public TextureHandle    depthStencilBuffer;
            public Vector4          size;
        }

        void RenderDistortion(  RenderGraph     renderGraph,
                                HDCamera        hdCamera,
                                TextureHandle   colorBuffer,
                                TextureHandle   depthStencilBuffer,
                                TextureHandle   colorPyramidBuffer,
                                TextureHandle   distortionBuffer)
        {
            if (!hdCamera.frameSettings.IsEnabled(FrameSettingsField.Distortion))
                return;

            using (var builder = renderGraph.AddRenderPass<RenderDistortionPassData>("Apply Distortion", out var passData, ProfilingSampler.Get(HDProfileId.ApplyDistortion)))
            {
                passData.applyDistortionMaterial = m_ApplyDistortionMaterial;
                passData.colorPyramidBuffer = builder.ReadTexture(colorPyramidBuffer);
                passData.distortionBuffer = builder.ReadTexture(distortionBuffer);
                passData.colorBuffer = builder.UseColorBuffer(colorBuffer, 0);
                passData.depthStencilBuffer = builder.UseDepthBuffer(depthStencilBuffer, DepthAccess.Read);
                passData.size = new Vector4(hdCamera.actualWidth, hdCamera.actualHeight, 1f / hdCamera.actualWidth, 1f / hdCamera.actualHeight);

                builder.SetRenderFunc(
                (RenderDistortionPassData data, RenderGraphContext context) =>
                {
                    // TODO: Set stencil stuff via parameters rather than hard-coding it in shader.
                    data.applyDistortionMaterial.SetTexture(HDShaderIDs._DistortionTexture, data.distortionBuffer);
                    data.applyDistortionMaterial.SetTexture(HDShaderIDs._ColorPyramidTexture, data.colorPyramidBuffer);
                    data.applyDistortionMaterial.SetVector(HDShaderIDs._Size, data.size);
                    data.applyDistortionMaterial.SetInt(HDShaderIDs._StencilMask, (int)StencilUsage.DistortionVectors);
                    data.applyDistortionMaterial.SetInt(HDShaderIDs._StencilRef, (int)StencilUsage.DistortionVectors);

                    HDUtils.DrawFullScreen(context.cmd, data.applyDistortionMaterial, data.colorBuffer, data.depthStencilBuffer, null, 0);
                });
            }
        }

        TextureHandle CreateColorBuffer(RenderGraph renderGraph, HDCamera hdCamera, bool msaa)
        {

#if UNITY_2020_2_OR_NEWER
            FastMemoryDesc colorFastMemDesc;
            colorFastMemDesc.inFastMemory = true;
            colorFastMemDesc.residencyFraction = 1.0f;
            colorFastMemDesc.flags = FastMemoryFlags.SpillTop;
#endif

            return renderGraph.CreateTexture(
                new TextureDesc(Vector2.one, true, true)
                {
                    colorFormat = GetColorBufferFormat(),
                    enableRandomWrite = !msaa,
                    bindTextureMS = msaa,
                    enableMSAA = msaa,
                    clearBuffer = NeedClearColorBuffer(hdCamera),
                    clearColor = GetColorBufferClearColor(hdCamera),
                    name = msaa ? "CameraColorMSAA" : "CameraColor"
#if UNITY_2020_2_OR_NEWER
                    , fastMemoryDesc = colorFastMemDesc
#endif
                });
        }

        class ResolveColorData
        {
            public TextureHandle    input;
            public TextureHandle    output;
            public Material                     resolveMaterial;
            public int                          passIndex;
        }

        TextureHandle ResolveMSAAColor(RenderGraph renderGraph, HDCamera hdCamera, TextureHandle input)
        {
            var outputDesc = renderGraph.GetTextureDesc(input);
            outputDesc.enableMSAA = false;
            outputDesc.enableRandomWrite = true;
            outputDesc.bindTextureMS = false;
            // Can't do that because there is NO way to concatenate strings without allocating.
            // We're stuck with subpar debug name in the meantime...
            //outputDesc.name = string.Format("{0}Resolved", outputDesc.name);

            var output = renderGraph.CreateTexture(outputDesc);

            return ResolveMSAAColor(renderGraph, hdCamera, input, output);
        }

        // TODO RENDERGRAPH:
        // In theory we should never need to specify the output. The function can create the output texture on its own (see function above).
        // This way when doing an msaa resolve, we can return the right texture regardless of msaa being enabled or not (either the new texture or the input directly).
        // This allows client code to not have to worry about managing the texture at all.
        // Now, because Custom Passes allow to do an MSAA resolve for the main color buffer but are implemented outside of render graph, we need an explicit msaa/nonMsaa separation for the main color buffer.
        // Having this function here allows us to do that by having the main color non msaa texture created outside and passed to both ResolveMSAAColor and the custom passes.
        // When Custom Pass correctly use render graph we'll be able to remove that.
        TextureHandle ResolveMSAAColor(RenderGraph renderGraph, HDCamera hdCamera, TextureHandle input, TextureHandle output)
        {
            if (hdCamera.frameSettings.IsEnabled(FrameSettingsField.MSAA))
            {
                using (var builder = renderGraph.AddRenderPass<ResolveColorData>("ResolveColor", out var passData))
                {
                    passData.input = builder.ReadTexture(input);
                    passData.output = builder.UseColorBuffer(output, 0);
                    passData.resolveMaterial = m_ColorResolveMaterial;
                    passData.passIndex = SampleCountToPassIndex(m_MSAASamples);

                    builder.SetRenderFunc(
                    (ResolveColorData data, RenderGraphContext context) =>
                    {
                        var mpb = context.renderGraphPool.GetTempMaterialPropertyBlock();
                        mpb.SetTexture(HDShaderIDs._ColorTextureMS, data.input);
                        context.cmd.DrawProcedural(Matrix4x4.identity, data.resolveMaterial, data.passIndex, MeshTopology.Triangles, 3, 1, mpb);
                    });

                    return passData.output;
                }
            }
            else
            {
                return input;
            }
        }

        class ResolveMotionVectorData
        {
            public TextureHandle input;
            public TextureHandle output;
            public Material resolveMaterial;
            public int passIndex;
        }

        TextureHandle ResolveMotionVector(RenderGraph renderGraph, HDCamera hdCamera, TextureHandle input)
        {
            if (hdCamera.frameSettings.IsEnabled(FrameSettingsField.MSAA))
            {
                using (var builder = renderGraph.AddRenderPass<ResolveMotionVectorData>("ResolveMotionVector", out var passData))
                {
                    passData.input = builder.ReadTexture(input);
                    passData.output = builder.UseColorBuffer(CreateMotionVectorBuffer(renderGraph, false, false), 0);
                    passData.resolveMaterial = m_MotionVectorResolve;
                    passData.passIndex = SampleCountToPassIndex(m_MSAASamples);

                    builder.SetRenderFunc(
                        (ResolveMotionVectorData data, RenderGraphContext context) =>
                        {
                            var mpb = context.renderGraphPool.GetTempMaterialPropertyBlock();
                            mpb.SetTexture(HDShaderIDs._MotionVectorTextureMS, data.input);
                            context.cmd.DrawProcedural(Matrix4x4.identity, data.resolveMaterial, data.passIndex, MeshTopology.Triangles, 3, 1, mpb);
                        });

                    return passData.output;
                }
            }
            else
            {
                return input;
            }
        }

        class RenderAccumulationPassData
        {
            public RenderAccumulationParameters parameters;
            public TextureHandle input;
            public TextureHandle output;
            public TextureHandle history;
        }

        void RenderAccumulation(RenderGraph renderGraph, HDCamera hdCamera, TextureHandle inputTexture, TextureHandle outputTexture, bool needExposure)
        {
            using (var builder = renderGraph.AddRenderPass<RenderAccumulationPassData>("Render Accumulation", out var passData))
            {
                // Grab the history buffer (hijack the reflections one)
                TextureHandle history = renderGraph.ImportTexture(hdCamera.GetCurrentFrameRT((int)HDCameraFrameHistoryType.PathTracing)
                    ?? hdCamera.AllocHistoryFrameRT((int)HDCameraFrameHistoryType.PathTracing, PathTracingHistoryBufferAllocatorFunction, 1));


                passData.parameters = PrepareRenderAccumulationParameters(hdCamera, needExposure);
                passData.input = builder.ReadTexture(inputTexture);
                passData.output = builder.WriteTexture(inputTexture);
                passData.history = builder.WriteTexture(history);

                builder.SetRenderFunc(
                (RenderAccumulationPassData data, RenderGraphContext ctx) =>
                {
                    RenderAccumulation(data.parameters, data.input, data.output, data.history, ctx.cmd);
                });

            }
        }

#if UNITY_EDITOR
        class RenderGizmosPassData
        {
            public GizmoSubset  gizmoSubset;
            public Camera       camera;
            public Texture      exposureTexture;
        }
#endif

        void RenderGizmos(RenderGraph renderGraph, HDCamera hdCamera, TextureHandle colorBuffer, GizmoSubset gizmoSubset)
        {
#if UNITY_EDITOR
            if (UnityEditor.Handles.ShouldRenderGizmos() &&
                (hdCamera.camera.cameraType == CameraType.Game || hdCamera.camera.cameraType == CameraType.SceneView))
            {
                bool renderPrePostprocessGizmos = (gizmoSubset == GizmoSubset.PreImageEffects);
                using (var builder = renderGraph.AddRenderPass<RenderGizmosPassData>(renderPrePostprocessGizmos ? "PrePostprocessGizmos" : "Gizmos", out var passData))
                {
                    bool isMatCapView = m_CurrentDebugDisplaySettings.GetDebugLightingMode() == DebugLightingMode.MatcapView;

                    builder.WriteTexture(colorBuffer);
                    passData.gizmoSubset = gizmoSubset;
                    passData.camera = hdCamera.camera;
                    passData.exposureTexture = isMatCapView ? (Texture)Texture2D.blackTexture : m_PostProcessSystem.GetExposureTexture(hdCamera).rt;

                    builder.SetRenderFunc(
                    (RenderGizmosPassData data, RenderGraphContext ctx) =>
                    {
                        Gizmos.exposure = data.exposureTexture;

                        ctx.renderContext.ExecuteCommandBuffer(ctx.cmd);
                        ctx.cmd.Clear();
                        ctx.renderContext.DrawGizmos(data.camera, data.gizmoSubset);
                    });
                }
            }
#endif
        }

        bool RenderCustomPass(  RenderGraph                 renderGraph,
                                HDCamera                    hdCamera,
                                TextureHandle               colorBuffer,
                                TextureHandle               depthBuffer,
                                TextureHandle               normalBuffer,
                                CullingResults              cullingResults,
                                CustomPassInjectionPoint    injectionPoint,
                                AOVRequestData              aovRequest,
                                List<RTHandle>              aovCustomPassBuffers)
        {
            if (!hdCamera.frameSettings.IsEnabled(FrameSettingsField.CustomPass))
                return false;

            bool executed = false;
            CustomPassVolume.GetActivePassVolumes(injectionPoint, m_ActivePassVolumes);
            foreach (var customPass in m_ActivePassVolumes)
            {
                if (customPass == null)
                    return false;

                var customPassTargets = new CustomPass.RenderTargets
                {
                    useRenderGraph = true,

                    // Set to null to make sure we don't use them by mistake.
                    cameraColorMSAABuffer = null,
                    cameraColorBuffer = null,
                    // TODO RENDERGRAPH: we can't replace the Lazy<RTHandle> buffers with RenderGraph resource because they are part of the current public API.
                    // To replace them correctly we need users to actually write render graph passes and explicit whether or not they want to use those buffers.
                    // We'll do it when we switch fully to render graph for custom passes.
                    customColorBuffer = m_CustomPassColorBuffer,
                    customDepthBuffer = m_CustomPassDepthBuffer,

                    // Render Graph Specific textures
                    colorBufferRG = colorBuffer,
                    nonMSAAColorBufferRG = m_NonMSAAColorBuffer,
                    depthBufferRG = depthBuffer,
                    normalBufferRG = normalBuffer,
                };
                executed |= customPass.Execute(renderGraph, hdCamera, cullingResults, customPassTargets);
            }

            // Push the custom pass buffer, in case it was requested in the AOVs
            aovRequest.PushCustomPassTexture(renderGraph, injectionPoint, colorBuffer, m_CustomPassColorBuffer, aovCustomPassBuffers);

            return executed;
        }

        class BindCustomPassBuffersPassData
        {
            public Lazy<RTHandle> customColorTexture;
            public Lazy<RTHandle> customDepthTexture;
        }

        void BindCustomPassBuffers(RenderGraph renderGraph, HDCamera hdCamera)
        {
            if (hdCamera.frameSettings.IsEnabled(FrameSettingsField.CustomPass))
            {
                using (var builder = renderGraph.AddRenderPass("Bind Custom Pass Buffers", out BindCustomPassBuffersPassData passData))
                {
                    passData.customColorTexture = m_CustomPassColorBuffer;
                    passData.customDepthTexture = m_CustomPassDepthBuffer;

                    builder.SetRenderFunc(
                    (BindCustomPassBuffersPassData data, RenderGraphContext ctx) =>
                    {
                        if (data.customColorTexture.IsValueCreated)
                            ctx.cmd.SetGlobalTexture(HDShaderIDs._CustomColorTexture, data.customColorTexture.Value);
                        if (data.customDepthTexture.IsValueCreated)
                            ctx.cmd.SetGlobalTexture(HDShaderIDs._CustomDepthTexture, data.customDepthTexture.Value);
                    });
                }
            }
        }

#if UNITY_EDITOR
        class RenderWireOverlayPassData
        {
            public HDCamera hdCamera;
        }
#endif

        void RenderWireOverlay(RenderGraph renderGraph, HDCamera hdCamera, TextureHandle colorBuffer)
        {
#if UNITY_EDITOR
            if (hdCamera.camera.cameraType == CameraType.SceneView)
            {
                using (var builder = renderGraph.AddRenderPass<RenderWireOverlayPassData>("Wire Overlay", out var passData))
                {
                    builder.WriteTexture(colorBuffer);
                    passData.hdCamera = hdCamera;

                    builder.SetRenderFunc(
                    (RenderWireOverlayPassData data, RenderGraphContext ctx) =>
                    {
                        ctx.renderContext.ExecuteCommandBuffer(ctx.cmd);
                        ctx.cmd.Clear();
                        ctx.renderContext.DrawWireOverlay(data.hdCamera.camera);
                    });
                }
            }
#endif
        }
    }
}<|MERGE_RESOLUTION|>--- conflicted
+++ resolved
@@ -577,12 +577,8 @@
 
                     context.cmd.SetGlobalBuffer(HDShaderIDs.g_vLayeredOffsetsBuffer, data.perVoxelOffset);
                     context.cmd.SetGlobalBuffer(HDShaderIDs.g_logBaseBuffer, data.perTileLogBaseTweak);
-<<<<<<< HEAD
                     context.cmd.SetGlobalTexture(HDShaderIDs._SsrLightingTexture, data.transparentSSRLighting);
                     context.cmd.SetGlobalTexture(HDShaderIDs._VBufferLighting, data.volumetricLighting);
-=======
-                    context.cmd.SetGlobalTexture(HDShaderIDs._SsrLightingTexture, data.ssrLlightingBuffer);
->>>>>>> 9df292ff
 
                     RenderForwardRendererList(  data.frameSettings, data.rendererList, mrt, data.depthBuffer, data.lightListBuffer, false, context.renderContext, context.cmd);
                 });
@@ -828,19 +824,11 @@
 
                 builder.SetRenderFunc(
                     (RenderForwardEmissivePassData data, RenderGraphContext context) =>
-<<<<<<< HEAD
-                    {
-                        HDUtils.DrawRendererList(context.renderContext, context.cmd, data.rendererList);
-                        if (data.enableDecals)
-                            DecalSystem.instance.RenderForwardEmissive(context.cmd);
-                    });
-=======
                 {
                     HDUtils.DrawRendererList(context.renderContext, context.cmd, data.rendererList);
                     if (data.enableDecals)
                         DecalSystem.instance.RenderForwardEmissive(context.cmd);
                 });
->>>>>>> 9df292ff
             }
         }
 
