using System;
using System.Collections.Generic;
using UnityEngine.Experimental.Rendering;
using UnityEngine.Experimental.Rendering.RenderGraphModule;

namespace UnityEngine.Rendering.HighDefinition
{
    public partial class HDRenderPipeline
    {
        class TempPassData {};

        // Needed only because of custom pass. See comment at ResolveMSAAColor.
        TextureHandle m_NonMSAAColorBuffer;

        void ExecuteWithRenderGraph(RenderRequest           renderRequest,
            AOVRequestData          aovRequest,
            List<RTHandle>          aovBuffers,
            List<RTHandle>          aovCustomPassBuffers,
            ScriptableRenderContext renderContext,
            CommandBuffer           commandBuffer)
        {
            var hdCamera = renderRequest.hdCamera;
            var camera = hdCamera.camera;
            var cullingResults = renderRequest.cullingResults.cullingResults;
            var customPassCullingResults = renderRequest.cullingResults.customPassCullingResults ?? cullingResults;
            bool msaa = hdCamera.frameSettings.IsEnabled(FrameSettingsField.MSAA);
            var target = renderRequest.target;

            var renderGraphParams = new RenderGraphParameters()
            {
                scriptableRenderContext = renderContext,
                commandBuffer = commandBuffer,
                currentFrameIndex = m_FrameCount
            };

            m_RenderGraph.Begin(renderGraphParams);

            // We need to initalize the MipChainInfo here, so it will be available to any render graph pass that wants to use it during setup
            m_DepthBufferMipChainInfo.ComputePackedMipChainInfo(new Vector2Int(hdCamera.actualWidth, hdCamera.actualHeight));

#if UNITY_EDITOR
            var showGizmos = camera.cameraType == CameraType.Game
                || camera.cameraType == CameraType.SceneView;
#endif

            TextureHandle backBuffer = m_RenderGraph.ImportBackbuffer(target.id);
            TextureHandle colorBuffer = CreateColorBuffer(m_RenderGraph, hdCamera, msaa);
            m_NonMSAAColorBuffer = CreateColorBuffer(m_RenderGraph, hdCamera, false);
            TextureHandle currentColorPyramid = m_RenderGraph.ImportTexture(hdCamera.GetCurrentFrameRT((int)HDCameraFrameHistoryType.ColorBufferMipChain));
            TextureHandle rayCountTexture = RayCountManager.CreateRayCountTexture(m_RenderGraph);
#if ENABLE_VIRTUALTEXTURES
            TextureHandle vtFeedbackBuffer = VTBufferManager.CreateVTFeedbackBuffer(m_RenderGraph, msaa);
#else
            TextureHandle vtFeedbackBuffer = TextureHandle.nullHandle;
#endif

            LightingBuffers lightingBuffers = new LightingBuffers();
            lightingBuffers.diffuseLightingBuffer = CreateDiffuseLightingBuffer(m_RenderGraph, msaa);
            lightingBuffers.sssBuffer = CreateSSSBuffer(m_RenderGraph, msaa);

            var prepassOutput = RenderPrepass(m_RenderGraph, colorBuffer, lightingBuffers.sssBuffer, vtFeedbackBuffer, cullingResults, customPassCullingResults, hdCamera, aovRequest, aovBuffers);

            // Need this during debug render at the end outside of the main loop scope.
            // Once render graph move is implemented, we can probably remove the branch and this.
            ShadowResult shadowResult = new ShadowResult();
            BuildGPULightListOutput gpuLightListOutput = new BuildGPULightListOutput();

            if (m_CurrentDebugDisplaySettings.IsDebugDisplayEnabled() && m_CurrentDebugDisplaySettings.IsFullScreenDebugPassEnabled())
            {
                // Stop Single Pass is after post process.
                StartXRSinglePass(m_RenderGraph, hdCamera);

                RenderFullScreenDebug(m_RenderGraph, colorBuffer, prepassOutput.depthBuffer, cullingResults, hdCamera);
            }
            else if (m_CurrentDebugDisplaySettings.IsDebugMaterialDisplayEnabled() || m_CurrentDebugDisplaySettings.IsMaterialValidationEnabled() || CoreUtils.IsSceneLightingDisabled(hdCamera.camera))
            {
                // Stop Single Pass is after post process.
                StartXRSinglePass(m_RenderGraph, hdCamera);

                colorBuffer = RenderDebugViewMaterial(m_RenderGraph, cullingResults, hdCamera);
                colorBuffer = ResolveMSAAColor(m_RenderGraph, hdCamera, colorBuffer);
            }
            else if (hdCamera.frameSettings.IsEnabled(FrameSettingsField.RayTracing) &&
                     hdCamera.volumeStack.GetComponent<PathTracing>().enable.value &&
                     hdCamera.camera.cameraType != CameraType.Preview)
            {
                //// We only request the light cluster if we are gonna use it for debug mode
                //if (FullScreenDebugMode.LightCluster == m_CurrentDebugDisplaySettings.data.fullScreenDebugMode && GetRayTracingClusterState())
                //{
                //    HDRaytracingLightCluster lightCluster = RequestLightCluster();
                //    lightCluster.EvaluateClusterDebugView(cmd, hdCamera);
                //}

                if (hdCamera.viewCount == 1)
                {
                    colorBuffer = RenderPathTracing(m_RenderGraph, hdCamera);
                }
                else
                {
                    Debug.LogWarning("Path Tracing is not supported with XR single-pass rendering.");
                }
            }
            else
            {
                gpuLightListOutput = BuildGPULightList(m_RenderGraph, hdCamera, m_TileAndClusterData, m_TotalLightCount, ref m_ShaderVariablesLightListCB, prepassOutput.depthBuffer, prepassOutput.stencilBuffer, prepassOutput.gbuffer);

                // Evaluate the history validation buffer that may be required by temporal accumulation based effects
                TextureHandle historyValidationTexture = EvaluateHistoryValidationBuffer(m_RenderGraph, hdCamera, prepassOutput.depthBuffer, prepassOutput.resolvedNormalBuffer, prepassOutput.resolvedMotionVectorsBuffer);

                lightingBuffers.ambientOcclusionBuffer = m_AmbientOcclusionSystem.Render(m_RenderGraph, hdCamera, prepassOutput.depthPyramidTexture, prepassOutput.resolvedNormalBuffer, prepassOutput.resolvedMotionVectorsBuffer, historyValidationTexture, m_DepthBufferMipChainInfo, m_ShaderVariablesRayTracingCB, rayCountTexture);

                // Should probably be inside the AO render function but since it's a separate class it's currently not super clean to do.
                PushFullScreenDebugTexture(m_RenderGraph, lightingBuffers.ambientOcclusionBuffer, FullScreenDebugMode.ScreenSpaceAmbientOcclusion);

                lightingBuffers.contactShadowsBuffer = RenderContactShadows(m_RenderGraph, hdCamera, msaa ? prepassOutput.depthValuesMSAA : prepassOutput.depthPyramidTexture, gpuLightListOutput, GetDepthBufferMipChainInfo().mipLevelOffsets[1].y);

                var volumetricDensityBuffer = VolumeVoxelizationPass(m_RenderGraph, hdCamera, m_VisibleVolumeBoundsBuffer, m_VisibleVolumeDataBuffer, gpuLightListOutput.bigTileLightList);

                RenderShadows(m_RenderGraph, hdCamera, cullingResults, ref shadowResult);

                StartXRSinglePass(m_RenderGraph, hdCamera);

                // Evaluate the clear coat mask texture based on the lit shader mode
                var clearCoatMask = hdCamera.frameSettings.litShaderMode == LitShaderMode.Deferred ? prepassOutput.gbuffer.mrt[2] : m_RenderGraph.defaultResources.blackTextureXR;
<<<<<<< HEAD
                lightingBuffers.ssrLightingBuffer = RenderSSR(m_RenderGraph, hdCamera, ref prepassOutput, clearCoatMask, rayCountTexture, m_SkyManager.GetSkyReflection(hdCamera), transparent: false);
                lightingBuffers.ssgiLightingBuffer = RenderScreenSpaceIndirectDiffuse(hdCamera, prepassOutput, rayCountTexture);
=======
                lightingBuffers.ssrLightingBuffer = RenderSSR(m_RenderGraph,
                    hdCamera,
                    ref prepassOutput,
                    clearCoatMask,
                    rayCountTexture,
                    m_SkyManager.GetSkyReflection(hdCamera),
                    transparent: false);

                switch (GetIndirectDiffuseMode(hdCamera))
                {
                    case IndirectDiffuseMode.ScreenSpace:
                        lightingBuffers.ssgiLightingBuffer = RenderSSGI(m_RenderGraph, hdCamera, prepassOutput.depthPyramidTexture, prepassOutput.stencilBuffer, prepassOutput.normalBuffer, prepassOutput.resolvedMotionVectorsBuffer, m_ShaderVariablesRayTracingCB, GetDepthBufferMipChainInfo());
                        break;

                    case IndirectDiffuseMode.Raytrace:
                        lightingBuffers.ssgiLightingBuffer = RenderRayTracedIndirectDiffuse(m_RenderGraph, hdCamera,
                            prepassOutput.depthBuffer, prepassOutput.stencilBuffer, prepassOutput.normalBuffer, prepassOutput.resolvedMotionVectorsBuffer,  historyValidationTexture,
                            m_SkyManager.GetSkyReflection(hdCamera), rayCountTexture,
                            m_ShaderVariablesRayTracingCB);
                        break;
                    default:
                        lightingBuffers.ssgiLightingBuffer = m_RenderGraph.defaultResources.blackTextureXR;
                        break;
                }
                PushFullScreenDebugTexture(m_RenderGraph, lightingBuffers.ssgiLightingBuffer, FullScreenDebugMode.ScreenSpaceGlobalIllumination);
>>>>>>> 22db34f8

                if (hdCamera.frameSettings.IsEnabled(FrameSettingsField.RayTracing) && GetRayTracingClusterState())
                {
                    HDRaytracingLightCluster lightCluster = RequestLightCluster();
                    lightCluster.EvaluateClusterDebugView(m_RenderGraph, hdCamera, prepassOutput.depthBuffer, prepassOutput.depthPyramidTexture);
                }

                lightingBuffers.screenspaceShadowBuffer = RenderScreenSpaceShadows(m_RenderGraph, hdCamera, prepassOutput, prepassOutput.depthBuffer, prepassOutput.normalBuffer, prepassOutput.motionVectorsBuffer, historyValidationTexture, rayCountTexture);

                var maxZMask = GenerateMaxZPass(m_RenderGraph, hdCamera, prepassOutput.depthPyramidTexture, m_DepthBufferMipChainInfo);

                var volumetricLighting = VolumetricLightingPass(m_RenderGraph, hdCamera, prepassOutput.depthPyramidTexture, volumetricDensityBuffer, maxZMask, gpuLightListOutput.bigTileLightList, shadowResult);

                var deferredLightingOutput = RenderDeferredLighting(m_RenderGraph, hdCamera, colorBuffer, prepassOutput.depthBuffer, prepassOutput.depthPyramidTexture, lightingBuffers, prepassOutput.gbuffer, shadowResult, gpuLightListOutput);

                RenderForwardOpaque(m_RenderGraph, hdCamera, colorBuffer, lightingBuffers, gpuLightListOutput, prepassOutput.depthBuffer, vtFeedbackBuffer, shadowResult, prepassOutput.dbuffer, cullingResults);

                // TODO RENDERGRAPH : Move this to the end after we do move semantic and graph culling to avoid doing the rest of the frame for nothing
                if (aovRequest.isValid)
                    aovRequest.PushCameraTexture(m_RenderGraph, AOVBuffers.Normals, hdCamera, prepassOutput.resolvedNormalBuffer, aovBuffers);

<<<<<<< HEAD
                RenderSubsurfaceScattering(m_RenderGraph, hdCamera, colorBuffer, ref lightingBuffers, ref prepassOutput);
=======
                if (hdCamera.frameSettings.IsEnabled(FrameSettingsField.SubsurfaceScattering))
                {
                    lightingBuffers.diffuseLightingBuffer = ResolveMSAAColor(m_RenderGraph, hdCamera, lightingBuffers.diffuseLightingBuffer);
                    lightingBuffers.sssBuffer = ResolveMSAAColor(m_RenderGraph, hdCamera, lightingBuffers.sssBuffer);
                }

                // If ray tracing is enabled for the camera, if the volume override is active and if the RAS is built, we want to do ray traced SSS
                var settings = hdCamera.volumeStack.GetComponent<SubSurfaceScattering>();
                if (hdCamera.frameSettings.IsEnabled(FrameSettingsField.RayTracing) && settings.rayTracing.value && GetRayTracingState() && hdCamera.frameSettings.IsEnabled(FrameSettingsField.SubsurfaceScattering))
                {
                    colorBuffer = RenderSubsurfaceScatteringRT(m_RenderGraph, hdCamera,
                        prepassOutput.depthBuffer, prepassOutput.normalBuffer, colorBuffer,
                        lightingBuffers.sssBuffer, lightingBuffers.diffuseLightingBuffer, prepassOutput.motionVectorsBuffer, historyValidationTexture, lightingBuffers.ssgiLightingBuffer);
                }
                else
                    RenderSubsurfaceScattering(m_RenderGraph, hdCamera, colorBuffer, lightingBuffers, ref prepassOutput);
>>>>>>> 22db34f8

                RenderForwardEmissive(m_RenderGraph, hdCamera, colorBuffer, prepassOutput.depthBuffer, cullingResults);

                RenderSky(m_RenderGraph, hdCamera, colorBuffer, volumetricLighting, prepassOutput.depthBuffer, msaa ? prepassOutput.depthAsColor : prepassOutput.depthPyramidTexture);

                // Send all the geometry graphics buffer to client systems if required (must be done after the pyramid and before the transparent depth pre-pass)
                SendGeometryGraphicsBuffers(m_RenderGraph, prepassOutput.normalBuffer, prepassOutput.depthPyramidTexture, hdCamera);

                m_PostProcessSystem.DoUserAfterOpaqueAndSky(m_RenderGraph, hdCamera, colorBuffer, prepassOutput.resolvedDepthBuffer, prepassOutput.resolvedNormalBuffer);

                if (hdCamera.frameSettings.IsEnabled(FrameSettingsField.OpaqueObjects)) // If we don't have opaque objects there is no need to clear.
                {
                    // No need for old stencil values here since from transparent on different features are tagged
                    ClearStencilBuffer(m_RenderGraph, colorBuffer, prepassOutput.depthBuffer);
                }

                colorBuffer = RenderTransparency(m_RenderGraph, hdCamera, colorBuffer, prepassOutput.resolvedNormalBuffer, vtFeedbackBuffer, currentColorPyramid, volumetricLighting, rayCountTexture, m_SkyManager.GetSkyReflection(hdCamera), gpuLightListOutput, ref prepassOutput, shadowResult, cullingResults, customPassCullingResults, aovRequest, aovCustomPassBuffers);

                if (hdCamera.frameSettings.IsEnabled(FrameSettingsField.TransparentsWriteMotionVector))
                {
                    prepassOutput.resolvedMotionVectorsBuffer = ResolveMotionVector(m_RenderGraph, hdCamera, prepassOutput.motionVectorsBuffer);
                }

                // We push the motion vector debug texture here as transparent object can overwrite the motion vector texture content.
                if (m_Asset.currentPlatformRenderPipelineSettings.supportMotionVectors)
                    PushFullScreenDebugTexture(m_RenderGraph, prepassOutput.resolvedMotionVectorsBuffer, FullScreenDebugMode.MotionVectors);

                // TODO RENDERGRAPH : Move this to the end after we do move semantic and graph culling to avoid doing the rest of the frame for nothing
                // Transparent objects may write to the depth and motion vectors buffers.
                if (aovRequest.isValid)
                {
                    aovRequest.PushCameraTexture(m_RenderGraph, AOVBuffers.DepthStencil, hdCamera, prepassOutput.resolvedDepthBuffer, aovBuffers);
                    if (m_Asset.currentPlatformRenderPipelineSettings.supportMotionVectors)
                        aovRequest.PushCameraTexture(m_RenderGraph, AOVBuffers.MotionVectors, hdCamera, prepassOutput.resolvedMotionVectorsBuffer, aovBuffers);
                }

                // This final Gaussian pyramid can be reused by SSR, so disable it only if there is no distortion
                if (hdCamera.frameSettings.IsEnabled(FrameSettingsField.Distortion) && hdCamera.frameSettings.IsEnabled(FrameSettingsField.RoughDistortion))
                {
                    TextureHandle distortionColorPyramid = m_RenderGraph.CreateTexture(
                        new TextureDesc(Vector2.one, true, true)
                        {
                            colorFormat = GetColorBufferFormat(),
                            enableRandomWrite = true,
                            useMipMap = true,
                            autoGenerateMips = false,
                            name = "DistortionColorBufferMipChain"
                        });
                    GenerateColorPyramid(m_RenderGraph, hdCamera, colorBuffer, distortionColorPyramid, FullScreenDebugMode.PreRefractionColorPyramid);
                    currentColorPyramid = distortionColorPyramid;
                }

                using (new RenderGraphProfilingScope(m_RenderGraph, ProfilingSampler.Get(HDProfileId.Distortion)))
                {
                    var distortionBuffer = AccumulateDistortion(m_RenderGraph, hdCamera, prepassOutput.resolvedDepthBuffer, cullingResults);
                    RenderDistortion(m_RenderGraph, hdCamera, colorBuffer, prepassOutput.resolvedDepthBuffer, currentColorPyramid, distortionBuffer);
                }

                PushFullScreenDebugTexture(m_RenderGraph, colorBuffer, FullScreenDebugMode.NanTracker);
                PushFullScreenLightingDebugTexture(m_RenderGraph, colorBuffer);

                if (m_SubFrameManager.isRecording && m_SubFrameManager.subFrameCount > 1)
                {
                    RenderAccumulation(m_RenderGraph, hdCamera, colorBuffer, colorBuffer, false);
                }

                // Render gizmos that should be affected by post processes
                RenderGizmos(m_RenderGraph, hdCamera, colorBuffer, GizmoSubset.PreImageEffects);

#if ENABLE_VIRTUALTEXTURES
                // Note: This pass rely on availability of vtFeedbackBuffer buffer (i.e it need to be write before we read it here)
                // We don't write it when doing debug mode, FullScreenDebug mode or path tracer. Thus why this pass is call here.
                m_VtBufferManager.Resolve(m_RenderGraph, hdCamera, vtFeedbackBuffer);
                PushFullScreenVTFeedbackDebugTexture(m_RenderGraph, vtFeedbackBuffer, msaa);
#endif
            }

            // At this point, the color buffer has been filled by either debug views are regular rendering so we can push it here.
            var colorPickerTexture = PushColorPickerDebugTexture(m_RenderGraph, colorBuffer);

            RenderCustomPass(m_RenderGraph, hdCamera, colorBuffer, prepassOutput, customPassCullingResults, cullingResults, CustomPassInjectionPoint.BeforePostProcess, aovRequest, aovCustomPassBuffers);

            if (aovRequest.isValid)
            {
                aovRequest.PushCameraTexture(m_RenderGraph, AOVBuffers.Color, hdCamera, colorBuffer, aovBuffers);
            }

            TextureHandle postProcessDest = RenderPostProcess(m_RenderGraph, prepassOutput, colorBuffer, backBuffer, cullingResults, hdCamera);

            // If requested, compute histogram of the very final image
            if (m_CurrentDebugDisplaySettings.data.lightingDebugSettings.exposureDebugMode == ExposureDebugMode.FinalImageHistogramView)
            {
                GenerateDebugImageHistogram(m_RenderGraph, hdCamera, postProcessDest);
            }
            PushFullScreenExposureDebugTexture(m_RenderGraph, postProcessDest);

            ResetCameraSizeForAfterPostProcess(m_RenderGraph, hdCamera, commandBuffer);

            RenderCustomPass(m_RenderGraph, hdCamera, postProcessDest, prepassOutput, customPassCullingResults, cullingResults, CustomPassInjectionPoint.AfterPostProcess, aovRequest, aovCustomPassBuffers);

            CopyXRDepth(m_RenderGraph, hdCamera, prepassOutput.resolvedDepthBuffer, backBuffer);

            // In developer build, we always render post process in an intermediate buffer at (0,0) in which we will then render debug.
            // Because of this, we need another blit here to the final render target at the right viewport.
            if (!HDUtils.PostProcessIsFinalPass(hdCamera) || aovRequest.isValid)
            {
                hdCamera.ExecuteCaptureActions(m_RenderGraph, postProcessDest);

                postProcessDest = RenderDebug(m_RenderGraph,
                    hdCamera,
                    postProcessDest,
                    prepassOutput.resolvedDepthBuffer,
                    prepassOutput.depthPyramidTexture,
                    colorPickerTexture,
                    rayCountTexture,
                    gpuLightListOutput,
                    shadowResult,
                    cullingResults);

                StopXRSinglePass(m_RenderGraph, hdCamera);

                for (int viewIndex = 0; viewIndex < hdCamera.viewCount; ++viewIndex)
                {
                    BlitFinalCameraTexture(m_RenderGraph, hdCamera, postProcessDest, backBuffer, viewIndex);
                }

                if (aovRequest.isValid)
                    aovRequest.PushCameraTexture(m_RenderGraph, AOVBuffers.Output, hdCamera, postProcessDest, aovBuffers);
            }

            // This code is only for planar reflections. Given that the depth texture cannot be shared currently with the other depth copy that we do
            // we need to do this seperately.
            for (int viewIndex = 0; viewIndex < hdCamera.viewCount; ++viewIndex)
            {
                if (target.targetDepth != null)
                {
                    BlitFinalCameraTexture(m_RenderGraph, hdCamera, prepassOutput.resolvedDepthBuffer, m_RenderGraph.ImportTexture(target.targetDepth), viewIndex);
                }
            }

            // XR mirror view and blit do device
            EndCameraXR(m_RenderGraph, hdCamera);

            SendColorGraphicsBuffer(m_RenderGraph, hdCamera);

            SetFinalTarget(m_RenderGraph, hdCamera, prepassOutput.resolvedDepthBuffer, backBuffer);

            RenderWireOverlay(m_RenderGraph, hdCamera, backBuffer);

            RenderGizmos(m_RenderGraph, hdCamera, colorBuffer, GizmoSubset.PostImageEffects);

            m_RenderGraph.Execute();

            if (aovRequest.isValid)
            {
                // aovRequest.Execute don't go through render graph for now
                using (new ProfilingScope(commandBuffer, ProfilingSampler.Get(HDProfileId.AOVExecute)))
                {
                    aovRequest.Execute(commandBuffer, aovBuffers, aovCustomPassBuffers, RenderOutputProperties.From(hdCamera));
                }
            }
        }

        class FinalBlitPassData
        {
            public BlitFinalCameraTextureParameters parameters;
            public TextureHandle                    source;
            public TextureHandle                    destination;
        }

        void BlitFinalCameraTexture(RenderGraph renderGraph, HDCamera hdCamera, TextureHandle source, TextureHandle destination, int viewIndex)
        {
            using (var builder = renderGraph.AddRenderPass<FinalBlitPassData>("Final Blit (Dev Build Only)", out var passData))
            {
                passData.parameters = PrepareFinalBlitParameters(hdCamera, viewIndex); // todo viewIndex
                passData.source = builder.ReadTexture(source);
                passData.destination = builder.WriteTexture(destination);

                builder.SetRenderFunc(
                    (FinalBlitPassData data, RenderGraphContext context) =>
                    {
                        BlitFinalCameraTexture(data.parameters, context.renderGraphPool.GetTempMaterialPropertyBlock(), data.source, data.destination, context.cmd);
                    });
            }
        }

        class SetFinalTargetPassData
        {
            public bool             copyDepth;
            public Material         copyDepthMaterial;
            public TextureHandle    finalTarget;
            public Rect             finalViewport;
            public TextureHandle    depthBuffer;
            public bool             flipY;
        }

        void SetFinalTarget(RenderGraph renderGraph, HDCamera hdCamera, TextureHandle depthBuffer, TextureHandle finalTarget)
        {
            using (var builder = renderGraph.AddRenderPass<SetFinalTargetPassData>("Set Final Target", out var passData))
            {
                // Due to our RT handle system we don't write into the backbuffer depth buffer (as our depth buffer can be bigger than the one provided)
                // So we need to do a copy of the corresponding part of RT depth buffer in the target depth buffer in various situation:
                // - RenderTexture (camera.targetTexture != null) has a depth buffer (camera.targetTexture.depth != 0)
                // - We are rendering into the main game view (i.e not a RenderTexture camera.cameraType == CameraType.Game && hdCamera.camera.targetTexture == null) in the editor for allowing usage of Debug.DrawLine and Debug.Ray.
                // - We draw Gizmo/Icons in the editor (hdCamera.camera.targetTexture != null && camera.targetTexture.depth != 0 - The Scene view has a targetTexture and a depth texture)
                // TODO: If at some point we get proper render target aliasing, we will be able to use the provided depth texture directly with our RT handle system
                // Note: Debug.DrawLine and Debug.Ray only work in editor, not in player
                passData.copyDepth = hdCamera.camera.targetTexture != null && hdCamera.camera.targetTexture.depth != 0;
#if UNITY_EDITOR
                passData.copyDepth = passData.copyDepth || hdCamera.isMainGameView; // Specific case of Debug.DrawLine and Debug.Ray
#endif
                passData.copyDepth = passData.copyDepth && !hdCamera.xr.enabled;
                passData.copyDepthMaterial = m_CopyDepth;
                passData.finalTarget = builder.WriteTexture(finalTarget);
                passData.finalViewport = hdCamera.finalViewport;
                passData.depthBuffer = builder.ReadTexture(depthBuffer);
                passData.flipY = hdCamera.isMainGameView;

                builder.SetRenderFunc(
                    (SetFinalTargetPassData data, RenderGraphContext ctx) =>
                    {
                        // We need to make sure the viewport is correctly set for the editor rendering. It might have been changed by debug overlay rendering just before.
                        ctx.cmd.SetRenderTarget(data.finalTarget);
                        ctx.cmd.SetViewport(data.finalViewport);

                        if (data.copyDepth)
                        {
                            using (new ProfilingScope(ctx.cmd, ProfilingSampler.Get(HDProfileId.CopyDepthInTargetTexture)))
                            {
                                var mpb = ctx.renderGraphPool.GetTempMaterialPropertyBlock();
                                mpb.SetTexture(HDShaderIDs._InputDepth, data.depthBuffer);
                                // When we are Main Game View we need to flip the depth buffer ourselves as we are after postprocess / blit that have already flipped the screen
                                mpb.SetInt("_FlipY", data.flipY ? 1 : 0);
                                mpb.SetVector(HDShaderIDs._BlitScaleBias, new Vector4(1.0f, 1.0f, 0.0f, 0.0f));
                                CoreUtils.DrawFullScreen(ctx.cmd, data.copyDepthMaterial, mpb);
                            }
                        }
                    });
            }
        }

        class CopyXRDepthPassData
        {
            public Material         copyDepth;
            public Rect             viewport;
            public TextureHandle    depthBuffer;
            public TextureHandle    output;
            public float            dynamicResolutionScale;
        }

        void CopyXRDepth(RenderGraph renderGraph, HDCamera hdCamera, TextureHandle depthBuffer, TextureHandle output)
        {
            // Copy and rescale depth buffer for XR devices
            if (hdCamera.xr.enabled && hdCamera.xr.copyDepth)
            {
                using (var builder = renderGraph.AddRenderPass<CopyXRDepthPassData>("Copy XR Depth", out var passData, ProfilingSampler.Get(HDProfileId.XRDepthCopy)))
                {
                    passData.copyDepth = m_CopyDepth;
                    passData.viewport = hdCamera.finalViewport;
                    passData.depthBuffer = builder.ReadTexture(depthBuffer);
                    passData.output = builder.WriteTexture(output);
                    passData.dynamicResolutionScale = DynamicResolutionHandler.instance.GetCurrentScale();

                    builder.SetRenderFunc(
                        (CopyXRDepthPassData data, RenderGraphContext ctx) =>
                        {
                            var mpb = ctx.renderGraphPool.GetTempMaterialPropertyBlock();
                            RTHandle depthRT = data.depthBuffer;

                            mpb.SetTexture(HDShaderIDs._InputDepth, data.depthBuffer);
                            mpb.SetVector(HDShaderIDs._BlitScaleBias, new Vector4(data.dynamicResolutionScale, data.dynamicResolutionScale, 0.0f, 0.0f));

                            mpb.SetInt("_FlipY", 1);

                            ctx.cmd.SetRenderTarget(data.output, 0, CubemapFace.Unknown, -1);
                            ctx.cmd.SetViewport(data.viewport);
                            CoreUtils.DrawFullScreen(ctx.cmd, data.copyDepth, mpb);
                        });
                }
            }
        }

        class ForwardPassData
        {
            public RendererListHandle   rendererList;
            public ComputeBufferHandle  lightListBuffer;
            public ComputeBufferHandle  perVoxelOffset;
            public ComputeBufferHandle  perTileLogBaseTweak;
            public FrameSettings        frameSettings;
        }

        class ForwardOpaquePassData : ForwardPassData
        {
            public DBufferOutput    dbuffer;
            public LightingBuffers  lightingBuffers;
        }

        class ForwardTransparentPassData : ForwardPassData
        {
            public bool             decalsEnabled;
            public bool             renderMotionVecForTransparent;
            public TextureHandle    transparentSSRLighting;
            public TextureHandle    volumetricLighting;
            public TextureHandle    depthPyramidTexture;
            public TextureHandle    normalBuffer;
        }

        void PrepareCommonForwardPassData(
            RenderGraph                 renderGraph,
            RenderGraphBuilder          builder,
            ForwardPassData             data,
            bool                        opaque,
            FrameSettings               frameSettings,
            RendererListDesc            rendererListDesc,
            in BuildGPULightListOutput  lightLists,
            ShadowResult                shadowResult)
        {
            bool useFptl = frameSettings.IsEnabled(FrameSettingsField.FPTLForForwardOpaque) && opaque;

            data.frameSettings = frameSettings;
            data.lightListBuffer = builder.ReadComputeBuffer(useFptl ? lightLists.lightList : lightLists.perVoxelLightLists);
            if (!useFptl)
            {
                data.perVoxelOffset = builder.ReadComputeBuffer(lightLists.perVoxelOffset);
                if (lightLists.perTileLogBaseTweak.IsValid())
                    data.perTileLogBaseTweak = builder.ReadComputeBuffer(lightLists.perTileLogBaseTweak);
            }
            data.rendererList = builder.UseRendererList(renderGraph.CreateRendererList(rendererListDesc));

            HDShadowManager.ReadShadowResult(shadowResult, builder);
        }

        static void BindGlobalLightListBuffers(ForwardPassData data, RenderGraphContext ctx)
        {
            ctx.cmd.SetGlobalBuffer(HDShaderIDs.g_vLightListGlobal, data.lightListBuffer);
            // Next two are only for cluster rendering. PerTileLogBaseTweak is only when using depth buffer so can be invalid as well.
            if (data.perVoxelOffset.IsValid())
                ctx.cmd.SetGlobalBuffer(HDShaderIDs.g_vLayeredOffsetsBuffer, data.perVoxelOffset);
            if (data.perTileLogBaseTweak.IsValid())
                ctx.cmd.SetGlobalBuffer(HDShaderIDs.g_logBaseBuffer, data.perTileLogBaseTweak);
        }

        RendererListDesc PrepareForwardOpaqueRendererList(CullingResults cullResults, HDCamera hdCamera)
        {
            var passNames = hdCamera.frameSettings.litShaderMode == LitShaderMode.Forward
                ? m_ForwardAndForwardOnlyPassNames
                : m_ForwardOnlyPassNames;
            return CreateOpaqueRendererListDesc(cullResults, hdCamera.camera, passNames, m_CurrentRendererConfigurationBakedLighting);
        }

        RendererListDesc PrepareForwardTransparentRendererList(CullingResults cullResults, HDCamera hdCamera, bool preRefraction)
        {
            RenderQueueRange transparentRange;
            if (preRefraction)
            {
                transparentRange = HDRenderQueue.k_RenderQueue_PreRefraction;
            }
            else if (hdCamera.frameSettings.IsEnabled(FrameSettingsField.LowResTransparent))
            {
                transparentRange = HDRenderQueue.k_RenderQueue_Transparent;
            }
            else // Low res transparent disabled
            {
                transparentRange = HDRenderQueue.k_RenderQueue_TransparentWithLowRes;
            }

            if (!hdCamera.frameSettings.IsEnabled(FrameSettingsField.Refraction))
            {
                if (hdCamera.frameSettings.IsEnabled(FrameSettingsField.LowResTransparent))
                    transparentRange = HDRenderQueue.k_RenderQueue_AllTransparent;
                else
                    transparentRange = HDRenderQueue.k_RenderQueue_AllTransparentWithLowRes;
            }

            if (NeedMotionVectorForTransparent(hdCamera.frameSettings))
            {
                m_CurrentRendererConfigurationBakedLighting |= PerObjectData.MotionVectors; // This will enable the flag for low res transparent as well
            }

            var passNames = m_Asset.currentPlatformRenderPipelineSettings.supportTransparentBackface ? m_AllTransparentPassNames : m_TransparentNoBackfaceNames;
            return CreateTransparentRendererListDesc(cullResults, hdCamera.camera, passNames, m_CurrentRendererConfigurationBakedLighting, transparentRange);
        }

        static void RenderForwardRendererList(FrameSettings frameSettings,
            RendererList rendererList,
            bool opaque,
            ScriptableRenderContext renderContext,
            CommandBuffer cmd)
        {
            // Note: SHADOWS_SHADOWMASK keyword is enabled in HDRenderPipeline.cs ConfigureForShadowMask
            bool useFptl = opaque && frameSettings.IsEnabled(FrameSettingsField.FPTLForForwardOpaque);

            // say that we want to use tile/cluster light loop
            CoreUtils.SetKeyword(cmd, "USE_FPTL_LIGHTLIST", useFptl);
            CoreUtils.SetKeyword(cmd, "USE_CLUSTERED_LIGHTLIST", !useFptl);

            if (opaque)
                DrawOpaqueRendererList(renderContext, cmd, frameSettings, rendererList);
            else
                DrawTransparentRendererList(renderContext, cmd, frameSettings, rendererList);
        }

        // Guidelines: In deferred by default there is no opaque in forward. However it is possible to force an opaque material to render in forward
        // by using the pass "ForwardOnly". In this case the .shader should not have "Forward" but only a "ForwardOnly" pass.
        // It must also have a "DepthForwardOnly" and no "DepthOnly" pass as forward material (either deferred or forward only rendering) have always a depth pass.
        // The RenderForward pass will render the appropriate pass depends on the engine settings. In case of forward only rendering, both "Forward" pass and "ForwardOnly" pass
        // material will be render for both transparent and opaque. In case of deferred, both path are used for transparent but only "ForwardOnly" is use for opaque.
        // (Thus why "Forward" and "ForwardOnly" are exclusive, else they will render two times"
        void RenderForwardOpaque(RenderGraph                 renderGraph,
            HDCamera                    hdCamera,
            TextureHandle               colorBuffer,
            in LightingBuffers          lightingBuffers,
            in BuildGPULightListOutput  lightLists,
            TextureHandle               depthBuffer,
            TextureHandle               vtFeedbackBuffer,
            ShadowResult                shadowResult,
            DBufferOutput               dbuffer,
            CullingResults              cullResults)
        {
            bool debugDisplay = m_CurrentDebugDisplaySettings.IsDebugDisplayEnabled();

            if (!hdCamera.frameSettings.IsEnabled(FrameSettingsField.OpaqueObjects))
                return;

            using (var builder = renderGraph.AddRenderPass<ForwardOpaquePassData>(debugDisplay ? "Forward Opaque Debug" : "Forward Opaque",
                out var passData,
                debugDisplay ? ProfilingSampler.Get(HDProfileId.ForwardOpaqueDebug) : ProfilingSampler.Get(HDProfileId.ForwardOpaque)))
            {
                PrepareCommonForwardPassData(renderGraph, builder, passData, true, hdCamera.frameSettings, PrepareForwardOpaqueRendererList(cullResults, hdCamera), lightLists, shadowResult);

                int index = 0;
                builder.UseColorBuffer(colorBuffer, index++);
#if ENABLE_VIRTUALTEXTURES
                passData.renderTarget[index++] = builder.WriteTexture(vtFeedbackBuffer);
#endif
                // In case of forward SSS we will bind all the required target. It is up to the shader to write into it or not.
                if (hdCamera.frameSettings.IsEnabled(FrameSettingsField.SubsurfaceScattering))
                {
                    builder.UseColorBuffer(lightingBuffers.diffuseLightingBuffer, index++);
                    builder.UseColorBuffer(lightingBuffers.sssBuffer, index++);
                }
                builder.UseDepthBuffer(depthBuffer, DepthAccess.ReadWrite);

                passData.dbuffer = ReadDBuffer(dbuffer, builder);
                passData.lightingBuffers = ReadLightingBuffers(lightingBuffers, builder);

                builder.SetRenderFunc(
                    (ForwardOpaquePassData data, RenderGraphContext context) =>
                    {
                        BindGlobalLightListBuffers(data, context);
                        BindDBufferGlobalData(data.dbuffer, context);
                        BindGlobalLightingBuffers(data.lightingBuffers, context.cmd);

                        RenderForwardRendererList(data.frameSettings, data.rendererList, true, context.renderContext, context.cmd);
                    });
            }
        }

        class RenderForwardEmissivePassData
        {
            public bool enableDecals;
            public RendererListHandle rendererList;
        }

        void RenderForwardEmissive(RenderGraph renderGraph,
            HDCamera hdCamera,
            TextureHandle colorBuffer,
            TextureHandle depthStencilBuffer,
            CullingResults cullingResults)
        {
            if (!hdCamera.frameSettings.IsEnabled(FrameSettingsField.TransparentObjects) &&
                !hdCamera.frameSettings.IsEnabled(FrameSettingsField.OpaqueObjects))
            {
                return;
            }

            using (var builder = renderGraph.AddRenderPass<RenderForwardEmissivePassData>("ForwardEmissive", out var passData, ProfilingSampler.Get(HDProfileId.ForwardEmissive)))
            {
                builder.UseColorBuffer(colorBuffer, 0);
                builder.UseDepthBuffer(depthStencilBuffer, DepthAccess.ReadWrite);

                passData.enableDecals = hdCamera.frameSettings.IsEnabled(FrameSettingsField.Decals);
                passData.rendererList = builder.UseRendererList(renderGraph.CreateRendererList(PrepareForwardEmissiveRendererList(cullingResults, hdCamera)));

                builder.SetRenderFunc(
                    (RenderForwardEmissivePassData data, RenderGraphContext context) =>
                    {
                        CoreUtils.DrawRendererList(context.renderContext, context.cmd, data.rendererList);
                        if (data.enableDecals)
                            DecalSystem.instance.RenderForwardEmissive(context.cmd);
                    });
            }
        }

        // This is use to Display legacy shader with an error shader
        [System.Diagnostics.Conditional("DEVELOPMENT_BUILD"), System.Diagnostics.Conditional("UNITY_EDITOR")]
        void RenderForwardError(RenderGraph renderGraph,
            HDCamera hdCamera,
            TextureHandle colorBuffer,
            TextureHandle depthStencilBuffer,
            CullingResults cullResults)
        {
            if (!hdCamera.frameSettings.IsEnabled(FrameSettingsField.TransparentObjects) &&
                !hdCamera.frameSettings.IsEnabled(FrameSettingsField.OpaqueObjects))
            {
                return;
            }

            using (var builder = renderGraph.AddRenderPass<ForwardPassData>("Forward Error", out var passData, ProfilingSampler.Get(HDProfileId.RenderForwardError)))
            {
                builder.UseColorBuffer(colorBuffer, 0);
                builder.UseDepthBuffer(depthStencilBuffer, DepthAccess.ReadWrite);

                passData.rendererList = builder.UseRendererList(renderGraph.CreateRendererList(
                    CreateOpaqueRendererListDesc(cullResults, hdCamera.camera, m_ForwardErrorPassNames, renderQueueRange: RenderQueueRange.all, overrideMaterial: m_ErrorMaterial)));

                builder.SetRenderFunc(
                    (ForwardPassData data, RenderGraphContext context) =>
                    {
                        CoreUtils.DrawRendererList(context.renderContext, context.cmd, data.rendererList);
                    });
            }
        }

        void RenderForwardTransparent(RenderGraph                 renderGraph,
            HDCamera                    hdCamera,
            TextureHandle               colorBuffer,
            TextureHandle               normalBuffer,
            in PrepassOutput            prepassOutput,
            TextureHandle               vtFeedbackBuffer,
            TextureHandle               volumetricLighting,
            TextureHandle               ssrLighting,
            TextureHandle?              colorPyramid,
            in BuildGPULightListOutput  lightLists,
            in ShadowResult             shadowResult,
            CullingResults              cullResults,
            bool                        preRefractionPass)
        {
            if (!hdCamera.frameSettings.IsEnabled(FrameSettingsField.TransparentObjects))
                return;

            // If rough refraction are turned off, we render all transparents in the Transparent pass and we skip the PreRefraction one.
            if (!hdCamera.frameSettings.IsEnabled(FrameSettingsField.Refraction) && preRefractionPass)
                return;

            string passName;
            HDProfileId profilingId;
            bool debugDisplay = m_CurrentDebugDisplaySettings.IsDebugDisplayEnabled();
            if (debugDisplay)
            {
                passName = preRefractionPass ? "Forward PreRefraction Debug" : "Forward Transparent Debug";
                profilingId = preRefractionPass ? HDProfileId.ForwardPreRefractionDebug : HDProfileId.ForwardTransparentDebug;
            }
            else
            {
                passName = preRefractionPass ? "Forward PreRefraction" : "Forward Transparent";
                profilingId = preRefractionPass ? HDProfileId.ForwardPreRefraction : HDProfileId.ForwardTransparent;
            }

            using (var builder = renderGraph.AddRenderPass<ForwardTransparentPassData>(passName, out var passData, ProfilingSampler.Get(profilingId)))
            {
                PrepareCommonForwardPassData(renderGraph, builder, passData, false, hdCamera.frameSettings, PrepareForwardTransparentRendererList(cullResults, hdCamera, preRefractionPass), lightLists, shadowResult);

                // enable d-buffer flag value is being interpreted more like enable decals in general now that we have clustered
                // decal datas count is 0 if no decals affect transparency
                passData.decalsEnabled = (hdCamera.frameSettings.IsEnabled(FrameSettingsField.Decals)) && (DecalSystem.m_DecalDatasCount > 0);
                passData.renderMotionVecForTransparent = NeedMotionVectorForTransparent(hdCamera.frameSettings);
                passData.volumetricLighting = builder.ReadTexture(volumetricLighting);
                passData.transparentSSRLighting = builder.ReadTexture(ssrLighting);
                passData.depthPyramidTexture = builder.ReadTexture(prepassOutput.depthPyramidTexture); // We need to bind this for transparent materials doing stuff like soft particles etc.

                int index = 0;
                builder.UseColorBuffer(colorBuffer, index++);
#if ENABLE_VIRTUALTEXTURES
                builder.UseColorBuffer(vtFeedbackBuffer, index++);
#endif

                if (passData.renderMotionVecForTransparent)
                {
                    builder.UseColorBuffer(prepassOutput.motionVectorsBuffer, index++);
                }
                else
                {
                    bool msaa = hdCamera.frameSettings.IsEnabled(FrameSettingsField.MSAA);

                    // It doesn't really matter what gets bound here since the color mask state set will prevent this from ever being written to. However, we still need to bind something
                    // to avoid warnings about unbound render targets. The following rendertarget could really be anything if renderVelocitiesForTransparent
                    // Create a new target here should reuse existing already released one
                    builder.UseColorBuffer(builder.CreateTransientTexture(new TextureDesc(Vector2.one, true, true)
                        { colorFormat = GraphicsFormat.R8G8B8A8_SRGB, bindTextureMS = msaa, enableMSAA = msaa, name = "Transparency Velocity Dummy" }), index++);
                }
                builder.UseDepthBuffer(prepassOutput.depthBuffer, DepthAccess.ReadWrite);

                if (colorPyramid != null && hdCamera.frameSettings.IsEnabled(FrameSettingsField.Refraction) && !preRefractionPass)
                {
                    builder.ReadTexture(colorPyramid.Value);
                }

                // TODO RENDERGRAPH
                // Since in the old code path we bound this as global, it was available here so we need to bind it as well in order not to break existing projects...
                // This is not good because it will extend its lifetime even when it's not actually used by a shader (we can't have that info).
                // TODO: Make this explicit?
                passData.normalBuffer = builder.ReadTexture(normalBuffer);

                builder.SetRenderFunc(
                    (ForwardTransparentPassData data, RenderGraphContext context) =>
                    {
                        // Bind all global data/parameters for transparent forward pass
                        context.cmd.SetGlobalInt(HDShaderIDs._ColorMaskTransparentVel, data.renderMotionVecForTransparent ? (int)ColorWriteMask.All : 0);
                        if (data.decalsEnabled)
                            DecalSystem.instance.SetAtlas(context.cmd); // for clustered decals

                        BindGlobalLightListBuffers(data, context);

                        context.cmd.SetGlobalTexture(HDShaderIDs._SsrLightingTexture, data.transparentSSRLighting);
                        context.cmd.SetGlobalTexture(HDShaderIDs._VBufferLighting, data.volumetricLighting);
                        context.cmd.SetGlobalTexture(HDShaderIDs._CameraDepthTexture, data.depthPyramidTexture);
                        context.cmd.SetGlobalTexture(HDShaderIDs._NormalBufferTexture, data.normalBuffer);

                        RenderForwardRendererList(data.frameSettings, data.rendererList, false, context.renderContext, context.cmd);
                    });
            }
        }

        void RenderTransparentDepthPrepass(RenderGraph renderGraph, HDCamera hdCamera, in PrepassOutput prepassOutput, CullingResults cull)
        {
            if (!hdCamera.frameSettings.IsEnabled(FrameSettingsField.TransparentPrepass))
                return;

            using (var builder = renderGraph.AddRenderPass<ForwardPassData>("Transparent Depth Prepass", out var passData, ProfilingSampler.Get(HDProfileId.TransparentDepthPrepass)))
            {
                passData.frameSettings = hdCamera.frameSettings;
                if (hdCamera.IsSSREnabled(transparent: true))
                {
                    int index = 0;
                    if (hdCamera.frameSettings.IsEnabled(FrameSettingsField.MSAA))
                        builder.UseColorBuffer(prepassOutput.depthAsColor, index++);
                    builder.UseColorBuffer(prepassOutput.normalBuffer, index++);
                }
                builder.UseDepthBuffer(prepassOutput.depthBuffer, DepthAccess.ReadWrite);
                passData.rendererList = builder.UseRendererList(renderGraph.CreateRendererList(
                    CreateTransparentRendererListDesc(cull, hdCamera.camera, m_TransparentDepthPrepassNames)));

                builder.SetRenderFunc(
                    (ForwardPassData data, RenderGraphContext context) =>
                    {
                        DrawTransparentRendererList(context.renderContext, context.cmd, data.frameSettings, data.rendererList);
                    });
            }
        }

        void RenderTransparentDepthPostpass(RenderGraph renderGraph, HDCamera hdCamera, TextureHandle depthStencilBuffer, CullingResults cull)
        {
            if (!hdCamera.frameSettings.IsEnabled(FrameSettingsField.TransparentPostpass))
                return;

            using (var builder = renderGraph.AddRenderPass<ForwardPassData>("Transparent Depth Postpass", out var passData, ProfilingSampler.Get(HDProfileId.TransparentDepthPostpass)))
            {
                passData.frameSettings = hdCamera.frameSettings;
                builder.UseDepthBuffer(depthStencilBuffer, DepthAccess.ReadWrite);
                passData.rendererList = builder.UseRendererList(renderGraph.CreateRendererList(
                    CreateTransparentRendererListDesc(cull, hdCamera.camera, m_TransparentDepthPostpassNames)));

                builder.SetRenderFunc(
                    (ForwardPassData data, RenderGraphContext context) =>
                    {
                        DrawTransparentRendererList(context.renderContext, context.cmd, data.frameSettings, data.rendererList);
                    });
            }
        }

        class RenderLowResTransparentPassData
        {
            public ShaderVariablesGlobal    globalCB;
            public FrameSettings            frameSettings;
            public RendererListHandle       rendererList;
        }

        TextureHandle RenderLowResTransparent(RenderGraph renderGraph, HDCamera hdCamera, TextureHandle downsampledDepth, CullingResults cullingResults)
        {
            using (var builder = renderGraph.AddRenderPass<RenderLowResTransparentPassData>("Low Res Transparent", out var passData, ProfilingSampler.Get(HDProfileId.LowResTransparent)))
            {
                var passNames = m_Asset.currentPlatformRenderPipelineSettings.supportTransparentBackface ? m_AllTransparentPassNames : m_TransparentNoBackfaceNames;

                passData.globalCB = m_ShaderVariablesGlobalCB;
                passData.frameSettings = hdCamera.frameSettings;
                passData.rendererList = builder.UseRendererList(renderGraph.CreateRendererList(
                    CreateTransparentRendererListDesc(cullingResults, hdCamera.camera, passNames, m_CurrentRendererConfigurationBakedLighting, HDRenderQueue.k_RenderQueue_LowTransparent)));
                builder.UseDepthBuffer(downsampledDepth, DepthAccess.ReadWrite);
                // We need R16G16B16A16_SFloat as we need a proper alpha channel for compositing.
                var output = builder.UseColorBuffer(renderGraph.CreateTexture(new TextureDesc(Vector2.one * 0.5f, true, true)
                    { colorFormat = GraphicsFormat.R16G16B16A16_SFloat, enableRandomWrite = true, clearBuffer = true, clearColor = Color.black, name = "Low res transparent" }), 0);

                builder.SetRenderFunc(
                    (RenderLowResTransparentPassData data, RenderGraphContext context) =>
                    {
                        UpdateOffscreenRenderingConstants(ref data.globalCB, true, 2u);
                        ConstantBuffer.PushGlobal(context.cmd, data.globalCB, HDShaderIDs._ShaderVariablesGlobal);

                        DrawTransparentRendererList(context.renderContext, context.cmd, data.frameSettings,  data.rendererList);

                        UpdateOffscreenRenderingConstants(ref data.globalCB, false, 1u);
                        ConstantBuffer.PushGlobal(context.cmd, data.globalCB, HDShaderIDs._ShaderVariablesGlobal);
                    });

                return output;
            }
        }

        class UpsampleTransparentPassData
        {
            public Material         upsampleMaterial;
            public TextureHandle    lowResTransparentBuffer;
            public TextureHandle    downsampledDepthBuffer;
        }

        void UpsampleTransparent(RenderGraph renderGraph, HDCamera hdCamera, TextureHandle colorBuffer, TextureHandle lowResTransparentBuffer, TextureHandle downsampledDepthBuffer)
        {
            using (var builder = renderGraph.AddRenderPass<UpsampleTransparentPassData>("Upsample Low Res Transparency", out var passData, ProfilingSampler.Get(HDProfileId.UpsampleLowResTransparent)))
            {
                var settings = m_Asset.currentPlatformRenderPipelineSettings.lowresTransparentSettings;
                if (settings.upsampleType == LowResTransparentUpsample.Bilinear)
                {
                    m_UpsampleTransparency.EnableKeyword("BILINEAR");
                }
                else if (settings.upsampleType == LowResTransparentUpsample.NearestDepth)
                {
                    m_UpsampleTransparency.EnableKeyword("NEAREST_DEPTH");
                }

                passData.upsampleMaterial = m_UpsampleTransparency;
                passData.lowResTransparentBuffer = builder.ReadTexture(lowResTransparentBuffer);
                passData.downsampledDepthBuffer = builder.ReadTexture(downsampledDepthBuffer);
                builder.UseColorBuffer(colorBuffer, 0);

                builder.SetRenderFunc(
                    (UpsampleTransparentPassData data, RenderGraphContext context) =>
                    {
                        data.upsampleMaterial.SetTexture(HDShaderIDs._LowResTransparent, data.lowResTransparentBuffer);
                        data.upsampleMaterial.SetTexture(HDShaderIDs._LowResDepthTexture, data.downsampledDepthBuffer);
                        context.cmd.DrawProcedural(Matrix4x4.identity, data.upsampleMaterial, 0, MeshTopology.Triangles, 3, 1, null);
                    });
            }
        }

        class SetGlobalColorPassData
        {
            public TextureHandle colorBuffer;
        }

        void SetGlobalColorForCustomPass(RenderGraph renderGraph, TextureHandle colorBuffer)
        {
            using (var builder = renderGraph.AddRenderPass<SetGlobalColorPassData>("SetGlobalColorForCustomPass", out var passData))
            {
                passData.colorBuffer = builder.ReadTexture(colorBuffer);
                builder.SetRenderFunc((SetGlobalColorPassData data, RenderGraphContext context) =>
                {
                    RTHandle colorPyramid = data.colorBuffer;
                    if (colorPyramid != null)
                        context.cmd.SetGlobalTexture(HDShaderIDs._ColorPyramidTexture, data.colorBuffer);
                });
            }
        }

        class RayTracingFlagMaskPassData
        {
            public FrameSettings frameSettings;
            public TextureHandle depthBuffer;
            public TextureHandle flagMask;
            public RendererListHandle opaqueRenderList;
            public RendererListHandle transparentRenderList;
            public bool clear;
        }

        TextureHandle RenderRayTracingFlagMask(RenderGraph renderGraph, CullingResults cull, HDCamera hdCamera, TextureHandle depthBuffer)
        {
            if (!hdCamera.frameSettings.IsEnabled(FrameSettingsField.RayTracing))
                return renderGraph.defaultResources.blackTextureXR;

            RecursiveRendering recursiveSettings = hdCamera.volumeStack.GetComponent<RecursiveRendering>();
            if (!recursiveSettings.enable.value)
                return renderGraph.defaultResources.blackTextureXR;

            // This pass will fill the flag mask texture. This will only tag pixels for recursive rendering for now.
            // TODO: evaluate the usage of a stencil bit in the stencil buffer to save a render target (But it require various headaches to work correctly).
            using (var builder = renderGraph.AddRenderPass<RayTracingFlagMaskPassData>("RayTracing Flag Mask", out var passData, ProfilingSampler.Get(HDProfileId.RayTracingFlagMask)))
            {
                passData.frameSettings = hdCamera.frameSettings;
                passData.depthBuffer = builder.UseDepthBuffer(depthBuffer, DepthAccess.Read);
                passData.flagMask = builder.UseColorBuffer(CreateFlagMaskTexture(renderGraph), 0);
                passData.opaqueRenderList = builder.UseRendererList(renderGraph.CreateRendererList(
                    CreateOpaqueRendererListDesc(cull, hdCamera.camera, m_RayTracingPrepassNames, stateBlock: m_DepthStateNoWrite)));
                passData.transparentRenderList = builder.UseRendererList(renderGraph.CreateRendererList(
                    CreateTransparentRendererListDesc(cull, hdCamera.camera, m_RayTracingPrepassNames, renderQueueRange: HDRenderQueue.k_RenderQueue_AllTransparentWithLowRes, stateBlock: m_DepthStateNoWrite)));

                builder.SetRenderFunc(
                    (RayTracingFlagMaskPassData data, RenderGraphContext context) =>
                    {
                        DrawOpaqueRendererList(context.renderContext, context.cmd, data.frameSettings, data.opaqueRenderList);
                        DrawTransparentRendererList(context.renderContext, context.cmd, data.frameSettings, data.transparentRenderList);
                    });

                return passData.flagMask;
            }
        }

        TextureHandle RenderTransparency(RenderGraph                 renderGraph,
            HDCamera                    hdCamera,
            TextureHandle               colorBuffer,
            TextureHandle               normalBuffer,
            TextureHandle               vtFeedbackBuffer,
            TextureHandle               currentColorPyramid,
            TextureHandle               volumetricLighting,
            TextureHandle               rayCountTexture,
            Texture                     skyTexture,
            in BuildGPULightListOutput  lightLists,
            ref PrepassOutput           prepassOutput,
            ShadowResult                shadowResult,
            CullingResults              cullingResults,
            CullingResults              customPassCullingResults,
            AOVRequestData              aovRequest,
            List<RTHandle>              aovCustomPassBuffers)
        {
            RenderTransparentDepthPrepass(renderGraph, hdCamera, prepassOutput, cullingResults);

            var ssrLightingBuffer = RenderSSR(renderGraph, hdCamera, ref prepassOutput, renderGraph.defaultResources.blackTextureXR, rayCountTexture, skyTexture, transparent: true);

            var flagMaskBuffer = RenderRayTracingFlagMask(renderGraph, cullingResults, hdCamera, prepassOutput.depthBuffer);
            colorBuffer = RaytracingRecursiveRender(renderGraph, hdCamera, colorBuffer, prepassOutput.depthBuffer, flagMaskBuffer, rayCountTexture);

            // TODO RENDERGRAPH: Remove this when we properly convert custom passes to full render graph with explicit color buffer reads.
            // To allow users to fetch the current color buffer, we temporarily bind the camera color buffer
            SetGlobalColorForCustomPass(renderGraph, currentColorPyramid);

            RenderCustomPass(m_RenderGraph, hdCamera, colorBuffer, prepassOutput, customPassCullingResults, cullingResults, CustomPassInjectionPoint.BeforePreRefraction, aovRequest, aovCustomPassBuffers);

            // Render pre-refraction objects
            RenderForwardTransparent(renderGraph, hdCamera, colorBuffer, normalBuffer, prepassOutput, vtFeedbackBuffer, volumetricLighting, ssrLightingBuffer, null, lightLists, shadowResult, cullingResults, true);

            if (hdCamera.frameSettings.IsEnabled(FrameSettingsField.Refraction) || hdCamera.IsSSREnabled())
            {
                var resolvedColorBuffer = ResolveMSAAColor(renderGraph, hdCamera, colorBuffer, m_NonMSAAColorBuffer);
                GenerateColorPyramid(renderGraph, hdCamera, resolvedColorBuffer, currentColorPyramid, FullScreenDebugMode.FinalColorPyramid);
            }

            // We don't have access to the color pyramid with transparent if rough refraction is disabled
            RenderCustomPass(m_RenderGraph, hdCamera, colorBuffer, prepassOutput, customPassCullingResults, cullingResults, CustomPassInjectionPoint.BeforeTransparent, aovRequest, aovCustomPassBuffers);

            // Render all type of transparent forward (unlit, lit, complex (hair...)) to keep the sorting between transparent objects.
            RenderForwardTransparent(renderGraph, hdCamera, colorBuffer, normalBuffer, prepassOutput, vtFeedbackBuffer, volumetricLighting, ssrLightingBuffer, currentColorPyramid, lightLists, shadowResult, cullingResults, false);

            colorBuffer = ResolveMSAAColor(renderGraph, hdCamera, colorBuffer, m_NonMSAAColorBuffer);

            // Render All forward error
            RenderForwardError(renderGraph, hdCamera, colorBuffer, prepassOutput.resolvedDepthBuffer, cullingResults);

            if (hdCamera.frameSettings.IsEnabled(FrameSettingsField.LowResTransparent))
            {
                var lowResTransparentBuffer = RenderLowResTransparent(renderGraph, hdCamera, prepassOutput.downsampledDepthBuffer, cullingResults);
                UpsampleTransparent(renderGraph, hdCamera, colorBuffer, lowResTransparentBuffer, prepassOutput.downsampledDepthBuffer);
            }

            // Fill depth buffer to reduce artifact for transparent object during postprocess
            RenderTransparentDepthPostpass(renderGraph, hdCamera, prepassOutput.resolvedDepthBuffer, cullingResults);

            return colorBuffer;
        }

        class SendGeometryBuffersPassData
        {
            public SendGeometryGraphcisBuffersParameters parameters;
            public TextureHandle normalBuffer;
            public TextureHandle depthBuffer;
        }

        void SendGeometryGraphicsBuffers(RenderGraph renderGraph, TextureHandle normalBuffer, TextureHandle depthBuffer, HDCamera hdCamera)
        {
            var parameters = PrepareSendGeometryBuffersParameters(hdCamera, m_DepthBufferMipChainInfo);

            if (!parameters.NeedSendBuffers())
                return;

            using (var builder = renderGraph.AddRenderPass<SendGeometryBuffersPassData>("Send Geometry Buffers", out var passData))
            {
                builder.AllowPassCulling(false);

                passData.parameters = parameters;

                if (!hdCamera.frameSettings.IsEnabled(FrameSettingsField.OpaqueObjects))
                {
                    passData.normalBuffer = renderGraph.defaultResources.blackTextureXR;
                    passData.depthBuffer = renderGraph.defaultResources.blackTextureXR;
                }
                else
                {
                    passData.normalBuffer = builder.ReadTexture(normalBuffer);
                    passData.depthBuffer = builder.ReadTexture(depthBuffer);
                }

                builder.SetRenderFunc(
                    (SendGeometryBuffersPassData data, RenderGraphContext ctx) =>
                    {
                        SendGeometryGraphicsBuffers(data.parameters, data.normalBuffer, data.depthBuffer, ctx.cmd);
                    });
            }
        }

        class SendColorGraphicsBufferPassData
        {
            public HDCamera hdCamera;
        }

        void SendColorGraphicsBuffer(RenderGraph renderGraph, HDCamera hdCamera)
        {
            using (var builder = renderGraph.AddRenderPass<SendColorGraphicsBufferPassData>("Send Color Buffers", out var passData))
            {
                builder.AllowPassCulling(false);

                passData.hdCamera = hdCamera;

                builder.SetRenderFunc(
                    (SendColorGraphicsBufferPassData data, RenderGraphContext ctx) =>
                    {
                        SendColorGraphicsBuffer(ctx.cmd, data.hdCamera);
                    });
            }
        }

        class ClearStencilPassData
        {
            public Material clearStencilMaterial;
            public TextureHandle colorBuffer;
            public TextureHandle depthBuffer;
        }

        void ClearStencilBuffer(RenderGraph renderGraph, TextureHandle colorBuffer, TextureHandle depthBuffer)
        {
            using (var builder = renderGraph.AddRenderPass<ClearStencilPassData>("Clear Stencil Buffer", out var passData, ProfilingSampler.Get(HDProfileId.ClearStencil)))
            {
                passData.clearStencilMaterial = m_ClearStencilBufferMaterial;
                passData.colorBuffer = builder.ReadTexture(colorBuffer);
                passData.depthBuffer = builder.WriteTexture(depthBuffer);

                builder.SetRenderFunc(
                    (ClearStencilPassData data, RenderGraphContext ctx) =>
                    {
                        data.clearStencilMaterial.SetInt(HDShaderIDs._StencilMask, (int)StencilUsage.HDRPReservedBits);
                        HDUtils.DrawFullScreen(ctx.cmd, data.clearStencilMaterial, data.colorBuffer, data.depthBuffer);
                    });
            }
        }

        class PreRenderSkyPassData
        {
            public Light sunLight;
            public HDCamera hdCamera;
            public TextureHandle colorBuffer;
            public TextureHandle depthStencilBuffer;
            public TextureHandle normalBuffer;
            public DebugDisplaySettings debugDisplaySettings;
            public SkyManager skyManager;
        }

        void PreRenderSky(RenderGraph renderGraph, HDCamera hdCamera, TextureHandle colorBuffer, TextureHandle depthStencilBuffer, TextureHandle normalbuffer)
        {
            if (m_CurrentDebugDisplaySettings.DebugHideSky(hdCamera) ||
                !m_SkyManager.RequiresPreRenderSky(hdCamera))
                return;

            using (var builder = renderGraph.AddRenderPass<PreRenderSkyPassData>("Pre Render Sky", out var passData))
            {
                passData.sunLight = GetCurrentSunLight();
                passData.hdCamera = hdCamera;
                passData.colorBuffer = builder.WriteTexture(colorBuffer);
                passData.depthStencilBuffer = builder.WriteTexture(depthStencilBuffer);
                passData.normalBuffer = builder.WriteTexture(normalbuffer);
                passData.debugDisplaySettings = m_CurrentDebugDisplaySettings;
                passData.skyManager = m_SkyManager;

                builder.SetRenderFunc(
                    (PreRenderSkyPassData data, RenderGraphContext context) =>
                    {
                        data.skyManager.PreRenderSky(data.hdCamera, data.sunLight, data.colorBuffer, data.normalBuffer, data.depthStencilBuffer, data.debugDisplaySettings, context.cmd);
                    });
            }
        }

        class RenderSkyPassData
        {
            public VisualEnvironment    visualEnvironment;
            public Light                sunLight;
            public HDCamera             hdCamera;
            public TextureHandle        volumetricLighting;
            public TextureHandle        colorBuffer;
            public TextureHandle        depthTexture;
            public TextureHandle        depthStencilBuffer;
            public TextureHandle        intermediateBuffer;
            public DebugDisplaySettings debugDisplaySettings;
            public SkyManager           skyManager;
        }

        void RenderSky(RenderGraph renderGraph, HDCamera hdCamera, TextureHandle colorBuffer, TextureHandle volumetricLighting, TextureHandle depthStencilBuffer, TextureHandle depthTexture)
        {
            if (m_CurrentDebugDisplaySettings.DebugHideSky(hdCamera))
                return;

            using (var builder = renderGraph.AddRenderPass<RenderSkyPassData>("Render Sky And Fog", out var passData))
            {
                passData.visualEnvironment = hdCamera.volumeStack.GetComponent<VisualEnvironment>();
                passData.sunLight = GetCurrentSunLight();
                passData.hdCamera = hdCamera;
                passData.volumetricLighting = builder.ReadTexture(volumetricLighting);
                passData.colorBuffer = builder.WriteTexture(colorBuffer);
                passData.depthTexture = builder.WriteTexture(depthTexture);
                passData.depthStencilBuffer = builder.WriteTexture(depthStencilBuffer);
                passData.intermediateBuffer = builder.CreateTransientTexture(colorBuffer);
                passData.debugDisplaySettings = m_CurrentDebugDisplaySettings;
                passData.skyManager = m_SkyManager;

                builder.SetRenderFunc(
                    (RenderSkyPassData data, RenderGraphContext context) =>
                    {
                        // Necessary to perform dual-source (polychromatic alpha) blending which is not supported by Unity.
                        // We load from the color buffer, perform blending manually, and store to the atmospheric scattering buffer.
                        // Then we perform a copy from the atmospheric scattering buffer back to the color buffer.
                        data.skyManager.RenderSky(data.hdCamera, data.sunLight, data.colorBuffer, data.depthStencilBuffer, data.debugDisplaySettings, context.cmd);

                        if (Fog.IsFogEnabled(data.hdCamera) || Fog.IsPBRFogEnabled(data.hdCamera))
                        {
                            var pixelCoordToViewDirWS = data.hdCamera.mainViewConstants.pixelCoordToViewDirWS;
                            data.skyManager.RenderOpaqueAtmosphericScattering(context.cmd, data.hdCamera, data.colorBuffer, data.depthTexture, data.volumetricLighting, data.intermediateBuffer, data.depthStencilBuffer, pixelCoordToViewDirWS, data.hdCamera.frameSettings.IsEnabled(FrameSettingsField.MSAA));
                        }
                    });
            }
        }

        class GenerateColorPyramidData
        {
            public TextureHandle colorPyramid;
            public TextureHandle inputColor;
            public MipGenerator mipGenerator;
            public HDCamera hdCamera;
        }

        void GenerateColorPyramid(RenderGraph renderGraph, HDCamera hdCamera, TextureHandle inputColor, TextureHandle output, FullScreenDebugMode fsDebugMode)
        {
            using (var builder = renderGraph.AddRenderPass<GenerateColorPyramidData>("Color Gaussian MIP Chain", out var passData, ProfilingSampler.Get(HDProfileId.ColorPyramid)))
            {
                passData.colorPyramid = builder.WriteTexture(output);
                passData.inputColor = builder.ReadTexture(inputColor);
                passData.hdCamera = hdCamera;
                passData.mipGenerator = m_MipGenerator;

                builder.SetRenderFunc(
                    (GenerateColorPyramidData data, RenderGraphContext context) =>
                    {
                        Vector2Int pyramidSize = new Vector2Int(data.hdCamera.actualWidth, data.hdCamera.actualHeight);
                        data.hdCamera.colorPyramidHistoryMipCount = data.mipGenerator.RenderColorGaussianPyramid(context.cmd, pyramidSize, data.inputColor, data.colorPyramid);
                        // TODO RENDERGRAPH: We'd like to avoid SetGlobals like this but it's required by custom passes currently.
                        // We will probably be able to remove those once we push custom passes fully to render graph.
                        context.cmd.SetGlobalTexture(HDShaderIDs._ColorPyramidTexture, data.colorPyramid);
                    });
            }

            // Note: hdCamera.colorPyramidHistoryMipCount is going to be one frame late here (rendering, which is done later, is updating it)
            // In practice this should not be a big problem as it's only for debug purpose here.
            var scale = new Vector4(RTHandles.rtHandleProperties.rtHandleScale.x, RTHandles.rtHandleProperties.rtHandleScale.y, 0f, 0f);
            PushFullScreenDebugTextureMip(renderGraph, output, hdCamera.colorPyramidHistoryMipCount, scale, fsDebugMode);
        }

        class AccumulateDistortionPassData
        {
            public TextureHandle        distortionBuffer;
            public TextureHandle        depthStencilBuffer;
            public RendererListHandle   distortionRendererList;
            public FrameSettings        frameSettings;
        }

        TextureHandle AccumulateDistortion(RenderGraph     renderGraph,
            HDCamera        hdCamera,
            TextureHandle   depthStencilBuffer,
            CullingResults  cullResults)
        {
            using (var builder = renderGraph.AddRenderPass<AccumulateDistortionPassData>("Accumulate Distortion", out var passData, ProfilingSampler.Get(HDProfileId.AccumulateDistortion)))
            {
                passData.frameSettings = hdCamera.frameSettings;
                passData.distortionBuffer = builder.UseColorBuffer(renderGraph.CreateTexture(
                    new TextureDesc(Vector2.one, true, true) { colorFormat = Builtin.GetDistortionBufferFormat(), clearBuffer = true, clearColor = Color.clear, name = "Distortion" }), 0);
                passData.depthStencilBuffer = builder.UseDepthBuffer(depthStencilBuffer, DepthAccess.Read);
                passData.distortionRendererList = builder.UseRendererList(renderGraph.CreateRendererList(
                    CreateTransparentRendererListDesc(cullResults, hdCamera.camera, HDShaderPassNames.s_DistortionVectorsName)));

                builder.SetRenderFunc(
                    (AccumulateDistortionPassData data, RenderGraphContext context) =>
                    {
                        DrawTransparentRendererList(context.renderContext, context.cmd, data.frameSettings, data.distortionRendererList);
                    });

                return passData.distortionBuffer;
            }
        }

        class RenderDistortionPassData
        {
            public Material         applyDistortionMaterial;
            public TextureHandle    sourceColorBuffer;
            public TextureHandle    distortionBuffer;
            public TextureHandle    colorBuffer;
            public TextureHandle    depthStencilBuffer;
            public Vector4          size;
            public bool             roughDistortion;
        }

        void RenderDistortion(RenderGraph     renderGraph,
            HDCamera        hdCamera,
            TextureHandle   colorBuffer,
            TextureHandle   depthStencilBuffer,
            TextureHandle   colorPyramidBuffer,
            TextureHandle   distortionBuffer)
        {
            if (!hdCamera.frameSettings.IsEnabled(FrameSettingsField.Distortion))
                return;

            using (var builder = renderGraph.AddRenderPass<RenderDistortionPassData>("Apply Distortion", out var passData, ProfilingSampler.Get(HDProfileId.ApplyDistortion)))
            {
                passData.applyDistortionMaterial = m_ApplyDistortionMaterial;
                passData.roughDistortion = hdCamera.frameSettings.IsEnabled(FrameSettingsField.RoughDistortion);
                passData.sourceColorBuffer = passData.roughDistortion ? builder.ReadTexture(colorPyramidBuffer) : builder.CreateTransientTexture(new TextureDesc(Vector2.one, true, true) { colorFormat = GetColorBufferFormat(), name = "DistortionIntermediateBuffer" });
                passData.distortionBuffer = builder.ReadTexture(distortionBuffer);
                passData.colorBuffer = builder.UseColorBuffer(colorBuffer, 0);
                passData.depthStencilBuffer = builder.UseDepthBuffer(depthStencilBuffer, DepthAccess.Read);
                passData.size = new Vector4(hdCamera.actualWidth, hdCamera.actualHeight, 1f / hdCamera.actualWidth, 1f / hdCamera.actualHeight);

                builder.SetRenderFunc(
                    (RenderDistortionPassData data, RenderGraphContext context) =>
                    {
                        if (!data.roughDistortion)
                            HDUtils.BlitCameraTexture(context.cmd, data.colorBuffer, data.sourceColorBuffer);

                        // TODO: Set stencil stuff via parameters rather than hard-coding it in shader.
                        data.applyDistortionMaterial.SetTexture(HDShaderIDs._DistortionTexture, data.distortionBuffer);
                        data.applyDistortionMaterial.SetTexture(HDShaderIDs._ColorPyramidTexture, data.sourceColorBuffer);
                        data.applyDistortionMaterial.SetVector(HDShaderIDs._Size, data.size);
                        data.applyDistortionMaterial.SetInt(HDShaderIDs._StencilMask, (int)StencilUsage.DistortionVectors);
                        data.applyDistortionMaterial.SetInt(HDShaderIDs._StencilRef, (int)StencilUsage.DistortionVectors);
                        data.applyDistortionMaterial.SetInt(HDShaderIDs._RoughDistortion, data.roughDistortion ? 1 : 0);

                        HDUtils.DrawFullScreen(context.cmd, data.applyDistortionMaterial, data.colorBuffer, data.depthStencilBuffer, null, 0);
                    });
            }
        }

        TextureHandle CreateColorBuffer(RenderGraph renderGraph, HDCamera hdCamera, bool msaa)
        {
#if UNITY_2020_2_OR_NEWER
            FastMemoryDesc colorFastMemDesc;
            colorFastMemDesc.inFastMemory = true;
            colorFastMemDesc.residencyFraction = 1.0f;
            colorFastMemDesc.flags = FastMemoryFlags.SpillTop;
#endif

            return renderGraph.CreateTexture(
                new TextureDesc(Vector2.one, true, true)
                {
                    colorFormat = GetColorBufferFormat(),
                    enableRandomWrite = !msaa,
                    bindTextureMS = msaa,
                    enableMSAA = msaa,
                    clearBuffer = NeedClearColorBuffer(hdCamera),
                    clearColor = GetColorBufferClearColor(hdCamera),
                    name = msaa ? "CameraColorMSAA" : "CameraColor"
#if UNITY_2020_2_OR_NEWER
                    , fastMemoryDesc = colorFastMemDesc
#endif
                });
        }

        class ResolveColorData
        {
            public TextureHandle    input;
            public TextureHandle    output;
            public Material                     resolveMaterial;
            public int                          passIndex;
        }

        TextureHandle ResolveMSAAColor(RenderGraph renderGraph, HDCamera hdCamera, TextureHandle input)
        {
            var outputDesc = renderGraph.GetTextureDesc(input);
            outputDesc.enableMSAA = false;
            outputDesc.enableRandomWrite = true;
            outputDesc.bindTextureMS = false;
            // Can't do that because there is NO way to concatenate strings without allocating.
            // We're stuck with subpar debug name in the meantime...
            //outputDesc.name = string.Format("{0}Resolved", outputDesc.name);

            var output = renderGraph.CreateTexture(outputDesc);

            return ResolveMSAAColor(renderGraph, hdCamera, input, output);
        }

        // TODO RENDERGRAPH:
        // In theory we should never need to specify the output. The function can create the output texture on its own (see function above).
        // This way when doing an msaa resolve, we can return the right texture regardless of msaa being enabled or not (either the new texture or the input directly).
        // This allows client code to not have to worry about managing the texture at all.
        // Now, because Custom Passes allow to do an MSAA resolve for the main color buffer but are implemented outside of render graph, we need an explicit msaa/nonMsaa separation for the main color buffer.
        // Having this function here allows us to do that by having the main color non msaa texture created outside and passed to both ResolveMSAAColor and the custom passes.
        // When Custom Pass correctly use render graph we'll be able to remove that.
        TextureHandle ResolveMSAAColor(RenderGraph renderGraph, HDCamera hdCamera, TextureHandle input, TextureHandle output)
        {
            if (hdCamera.frameSettings.IsEnabled(FrameSettingsField.MSAA))
            {
                using (var builder = renderGraph.AddRenderPass<ResolveColorData>("ResolveColor", out var passData))
                {
                    passData.input = builder.ReadTexture(input);
                    passData.output = builder.UseColorBuffer(output, 0);
                    passData.resolveMaterial = m_ColorResolveMaterial;
                    passData.passIndex = SampleCountToPassIndex(m_MSAASamples);

                    builder.SetRenderFunc(
                        (ResolveColorData data, RenderGraphContext context) =>
                        {
                            var mpb = context.renderGraphPool.GetTempMaterialPropertyBlock();
                            mpb.SetTexture(HDShaderIDs._ColorTextureMS, data.input);
                            context.cmd.DrawProcedural(Matrix4x4.identity, data.resolveMaterial, data.passIndex, MeshTopology.Triangles, 3, 1, mpb);
                        });

                    return passData.output;
                }
            }
            else
            {
                return input;
            }
        }

        class ResolveMotionVectorData
        {
            public TextureHandle input;
            public TextureHandle output;
            public Material resolveMaterial;
            public int passIndex;
        }

        TextureHandle ResolveMotionVector(RenderGraph renderGraph, HDCamera hdCamera, TextureHandle input)
        {
            if (hdCamera.frameSettings.IsEnabled(FrameSettingsField.MSAA))
            {
                using (var builder = renderGraph.AddRenderPass<ResolveMotionVectorData>("ResolveMotionVector", out var passData))
                {
                    passData.input = builder.ReadTexture(input);
                    passData.output = builder.UseColorBuffer(CreateMotionVectorBuffer(renderGraph, false, false), 0);
                    passData.resolveMaterial = m_MotionVectorResolve;
                    passData.passIndex = SampleCountToPassIndex(m_MSAASamples);

                    builder.SetRenderFunc(
                        (ResolveMotionVectorData data, RenderGraphContext context) =>
                        {
                            var mpb = context.renderGraphPool.GetTempMaterialPropertyBlock();
                            mpb.SetTexture(HDShaderIDs._MotionVectorTextureMS, data.input);
                            context.cmd.DrawProcedural(Matrix4x4.identity, data.resolveMaterial, data.passIndex, MeshTopology.Triangles, 3, 1, mpb);
                        });

                    return passData.output;
                }
            }
            else
            {
                return input;
            }
        }

        class RenderAccumulationPassData
        {
            public RenderAccumulationParameters parameters;
            public TextureHandle input;
            public TextureHandle output;
            public TextureHandle history;
        }

        void RenderAccumulation(RenderGraph renderGraph, HDCamera hdCamera, TextureHandle inputTexture, TextureHandle outputTexture, bool needExposure)
        {
            using (var builder = renderGraph.AddRenderPass<RenderAccumulationPassData>("Render Accumulation", out var passData))
            {
                // Grab the history buffer
                TextureHandle history = renderGraph.ImportTexture(hdCamera.GetCurrentFrameRT((int)HDCameraFrameHistoryType.PathTracing)
                    ?? hdCamera.AllocHistoryFrameRT((int)HDCameraFrameHistoryType.PathTracing, PathTracingHistoryBufferAllocatorFunction, 1));

                bool inputFromRadianceTexture = !inputTexture.Equals(outputTexture);
                passData.parameters = PrepareRenderAccumulationParameters(hdCamera, needExposure, inputFromRadianceTexture);
                passData.input = builder.ReadTexture(inputTexture);
                passData.output = builder.WriteTexture(outputTexture);
                passData.history = builder.WriteTexture(history);

                builder.SetRenderFunc(
                    (RenderAccumulationPassData data, RenderGraphContext ctx) =>
                    {
                        RenderAccumulation(data.parameters, data.input, data.output, data.history, ctx.cmd);
                    });
            }
        }

#if UNITY_EDITOR
        class RenderGizmosPassData
        {
            public GizmoSubset  gizmoSubset;
            public Camera       camera;
            public Texture      exposureTexture;
        }
#endif

        void RenderGizmos(RenderGraph renderGraph, HDCamera hdCamera, TextureHandle colorBuffer, GizmoSubset gizmoSubset)
        {
#if UNITY_EDITOR
            if (UnityEditor.Handles.ShouldRenderGizmos() &&
                (hdCamera.camera.cameraType == CameraType.Game || hdCamera.camera.cameraType == CameraType.SceneView))
            {
                bool renderPrePostprocessGizmos = (gizmoSubset == GizmoSubset.PreImageEffects);
                using (var builder = renderGraph.AddRenderPass<RenderGizmosPassData>(renderPrePostprocessGizmos ? "PrePostprocessGizmos" : "Gizmos", out var passData))
                {
                    bool isMatCapView = m_CurrentDebugDisplaySettings.GetDebugLightingMode() == DebugLightingMode.MatcapView;

                    builder.WriteTexture(colorBuffer);
                    passData.gizmoSubset = gizmoSubset;
                    passData.camera = hdCamera.camera;
                    passData.exposureTexture = isMatCapView ? (Texture)Texture2D.blackTexture : m_PostProcessSystem.GetExposureTexture(hdCamera).rt;

                    builder.SetRenderFunc(
                        (RenderGizmosPassData data, RenderGraphContext ctx) =>
                        {
                            Gizmos.exposure = data.exposureTexture;

                            ctx.renderContext.ExecuteCommandBuffer(ctx.cmd);
                            ctx.cmd.Clear();
                            ctx.renderContext.DrawGizmos(data.camera, data.gizmoSubset);
                        });
                }
            }
#endif
        }

        bool RenderCustomPass(RenderGraph                 renderGraph,
            HDCamera                    hdCamera,
            TextureHandle               colorBuffer,
            in PrepassOutput            prepassOutput,
            CullingResults              cullingResults,
            CullingResults              cameraCullingResults,
            CustomPassInjectionPoint    injectionPoint,
            AOVRequestData              aovRequest,
            List<RTHandle>              aovCustomPassBuffers)
        {
            if (!hdCamera.frameSettings.IsEnabled(FrameSettingsField.CustomPass))
                return false;

            bool executed = false;
            CustomPassVolume.GetActivePassVolumes(injectionPoint, m_ActivePassVolumes);
            foreach (var customPass in m_ActivePassVolumes)
            {
                if (customPass == null)
                    return false;

                var customPassTargets = new CustomPass.RenderTargets
                {
                    // TODO RENDERGRAPH: we can't replace the Lazy<RTHandle> buffers with RenderGraph resource because they are part of the current public API.
                    // To replace them correctly we need users to actually write render graph passes and explicit whether or not they want to use those buffers.
                    // We'll do it when we switch fully to render graph for custom passes.
                    customColorBuffer = m_CustomPassColorBuffer,
                    customDepthBuffer = m_CustomPassDepthBuffer,

                    // Render Graph Specific textures
                    colorBufferRG = colorBuffer,
                    nonMSAAColorBufferRG = m_NonMSAAColorBuffer,
                    depthBufferRG = prepassOutput.depthBuffer,
                    normalBufferRG = prepassOutput.resolvedNormalBuffer,
                    motionVectorBufferRG = prepassOutput.resolvedMotionVectorsBuffer
                };
                executed |= customPass.Execute(renderGraph, hdCamera, cullingResults, cameraCullingResults, customPassTargets);
            }

            // Push the custom pass buffer, in case it was requested in the AOVs
            aovRequest.PushCustomPassTexture(renderGraph, injectionPoint, colorBuffer, m_CustomPassColorBuffer, aovCustomPassBuffers);

            return executed;
        }

        class ResetCameraSizeForAfterPostProcessPassData
        {
            public HDCamera hdCamera;
            public ShaderVariablesGlobal shaderVariablesGlobal;
        }

        void ResetCameraSizeForAfterPostProcess(RenderGraph renderGraph, HDCamera hdCamera, CommandBuffer commandBuffer)
        {
            if (DynamicResolutionHandler.instance.DynamicResolutionEnabled())
            {
                using (var builder = renderGraph.AddRenderPass("Reset Camera Size After Post Process", out ResetCameraSizeForAfterPostProcessPassData passData))
                {
                    passData.hdCamera = hdCamera;
                    passData.shaderVariablesGlobal = m_ShaderVariablesGlobalCB;
                    builder.AllowPassCulling(false);

                    builder.SetRenderFunc(
                        (ResetCameraSizeForAfterPostProcessPassData data, RenderGraphContext ctx) =>
                        {
                            data.shaderVariablesGlobal._ScreenSize = new Vector4(data.hdCamera.finalViewport.width, data.hdCamera.finalViewport.height, 1.0f / data.hdCamera.finalViewport.width, 1.0f / data.hdCamera.finalViewport.height);
                            data.shaderVariablesGlobal._RTHandleScale = RTHandles.rtHandleProperties.rtHandleScale;
                            ConstantBuffer.PushGlobal(ctx.cmd, data.shaderVariablesGlobal, HDShaderIDs._ShaderVariablesGlobal);
                            RTHandles.SetReferenceSize((int)data.hdCamera.finalViewport.width, (int)data.hdCamera.finalViewport.height, data.hdCamera.msaaSamples);
                        });
                }
            }
        }

        class BindCustomPassBuffersPassData
        {
            public Lazy<RTHandle> customColorTexture;
            public Lazy<RTHandle> customDepthTexture;
        }

        void BindCustomPassBuffers(RenderGraph renderGraph, HDCamera hdCamera)
        {
            if (hdCamera.frameSettings.IsEnabled(FrameSettingsField.CustomPass))
            {
                using (var builder = renderGraph.AddRenderPass("Bind Custom Pass Buffers", out BindCustomPassBuffersPassData passData))
                {
                    passData.customColorTexture = m_CustomPassColorBuffer;
                    passData.customDepthTexture = m_CustomPassDepthBuffer;

                    builder.SetRenderFunc(
                        (BindCustomPassBuffersPassData data, RenderGraphContext ctx) =>
                        {
                            if (data.customColorTexture.IsValueCreated)
                                ctx.cmd.SetGlobalTexture(HDShaderIDs._CustomColorTexture, data.customColorTexture.Value);
                            if (data.customDepthTexture.IsValueCreated)
                                ctx.cmd.SetGlobalTexture(HDShaderIDs._CustomDepthTexture, data.customDepthTexture.Value);
                        });
                }
            }
        }

#if UNITY_EDITOR
        class RenderWireOverlayPassData
        {
            public HDCamera hdCamera;
        }
#endif

        void RenderWireOverlay(RenderGraph renderGraph, HDCamera hdCamera, TextureHandle colorBuffer)
        {
#if UNITY_EDITOR
            if (hdCamera.camera.cameraType == CameraType.SceneView)
            {
                using (var builder = renderGraph.AddRenderPass<RenderWireOverlayPassData>("Wire Overlay", out var passData))
                {
                    builder.WriteTexture(colorBuffer);
                    passData.hdCamera = hdCamera;

                    builder.SetRenderFunc(
                        (RenderWireOverlayPassData data, RenderGraphContext ctx) =>
                        {
                            ctx.renderContext.ExecuteCommandBuffer(ctx.cmd);
                            ctx.cmd.Clear();
                            ctx.renderContext.DrawWireOverlay(data.hdCamera.camera);
                        });
                }
            }
#endif
        }
    }
}<|MERGE_RESOLUTION|>--- conflicted
+++ resolved
@@ -122,36 +122,8 @@
 
                 // Evaluate the clear coat mask texture based on the lit shader mode
                 var clearCoatMask = hdCamera.frameSettings.litShaderMode == LitShaderMode.Deferred ? prepassOutput.gbuffer.mrt[2] : m_RenderGraph.defaultResources.blackTextureXR;
-<<<<<<< HEAD
                 lightingBuffers.ssrLightingBuffer = RenderSSR(m_RenderGraph, hdCamera, ref prepassOutput, clearCoatMask, rayCountTexture, m_SkyManager.GetSkyReflection(hdCamera), transparent: false);
-                lightingBuffers.ssgiLightingBuffer = RenderScreenSpaceIndirectDiffuse(hdCamera, prepassOutput, rayCountTexture);
-=======
-                lightingBuffers.ssrLightingBuffer = RenderSSR(m_RenderGraph,
-                    hdCamera,
-                    ref prepassOutput,
-                    clearCoatMask,
-                    rayCountTexture,
-                    m_SkyManager.GetSkyReflection(hdCamera),
-                    transparent: false);
-
-                switch (GetIndirectDiffuseMode(hdCamera))
-                {
-                    case IndirectDiffuseMode.ScreenSpace:
-                        lightingBuffers.ssgiLightingBuffer = RenderSSGI(m_RenderGraph, hdCamera, prepassOutput.depthPyramidTexture, prepassOutput.stencilBuffer, prepassOutput.normalBuffer, prepassOutput.resolvedMotionVectorsBuffer, m_ShaderVariablesRayTracingCB, GetDepthBufferMipChainInfo());
-                        break;
-
-                    case IndirectDiffuseMode.Raytrace:
-                        lightingBuffers.ssgiLightingBuffer = RenderRayTracedIndirectDiffuse(m_RenderGraph, hdCamera,
-                            prepassOutput.depthBuffer, prepassOutput.stencilBuffer, prepassOutput.normalBuffer, prepassOutput.resolvedMotionVectorsBuffer,  historyValidationTexture,
-                            m_SkyManager.GetSkyReflection(hdCamera), rayCountTexture,
-                            m_ShaderVariablesRayTracingCB);
-                        break;
-                    default:
-                        lightingBuffers.ssgiLightingBuffer = m_RenderGraph.defaultResources.blackTextureXR;
-                        break;
-                }
-                PushFullScreenDebugTexture(m_RenderGraph, lightingBuffers.ssgiLightingBuffer, FullScreenDebugMode.ScreenSpaceGlobalIllumination);
->>>>>>> 22db34f8
+                lightingBuffers.ssgiLightingBuffer = RenderScreenSpaceIndirectDiffuse(hdCamera, prepassOutput, rayCountTexture, historyValidationTexture);
 
                 if (hdCamera.frameSettings.IsEnabled(FrameSettingsField.RayTracing) && GetRayTracingClusterState())
                 {
@@ -173,26 +145,7 @@
                 if (aovRequest.isValid)
                     aovRequest.PushCameraTexture(m_RenderGraph, AOVBuffers.Normals, hdCamera, prepassOutput.resolvedNormalBuffer, aovBuffers);
 
-<<<<<<< HEAD
-                RenderSubsurfaceScattering(m_RenderGraph, hdCamera, colorBuffer, ref lightingBuffers, ref prepassOutput);
-=======
-                if (hdCamera.frameSettings.IsEnabled(FrameSettingsField.SubsurfaceScattering))
-                {
-                    lightingBuffers.diffuseLightingBuffer = ResolveMSAAColor(m_RenderGraph, hdCamera, lightingBuffers.diffuseLightingBuffer);
-                    lightingBuffers.sssBuffer = ResolveMSAAColor(m_RenderGraph, hdCamera, lightingBuffers.sssBuffer);
-                }
-
-                // If ray tracing is enabled for the camera, if the volume override is active and if the RAS is built, we want to do ray traced SSS
-                var settings = hdCamera.volumeStack.GetComponent<SubSurfaceScattering>();
-                if (hdCamera.frameSettings.IsEnabled(FrameSettingsField.RayTracing) && settings.rayTracing.value && GetRayTracingState() && hdCamera.frameSettings.IsEnabled(FrameSettingsField.SubsurfaceScattering))
-                {
-                    colorBuffer = RenderSubsurfaceScatteringRT(m_RenderGraph, hdCamera,
-                        prepassOutput.depthBuffer, prepassOutput.normalBuffer, colorBuffer,
-                        lightingBuffers.sssBuffer, lightingBuffers.diffuseLightingBuffer, prepassOutput.motionVectorsBuffer, historyValidationTexture, lightingBuffers.ssgiLightingBuffer);
-                }
-                else
-                    RenderSubsurfaceScattering(m_RenderGraph, hdCamera, colorBuffer, lightingBuffers, ref prepassOutput);
->>>>>>> 22db34f8
+                RenderSubsurfaceScattering(m_RenderGraph, hdCamera, colorBuffer, historyValidationTexture, ref lightingBuffers, ref prepassOutput);
 
                 RenderForwardEmissive(m_RenderGraph, hdCamera, colorBuffer, prepassOutput.depthBuffer, cullingResults);
 
