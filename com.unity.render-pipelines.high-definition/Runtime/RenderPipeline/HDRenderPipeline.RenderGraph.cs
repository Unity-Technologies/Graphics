using System;
using System.Collections.Generic;
using System.Linq;
using UnityEngine.Experimental.Rendering;
using UnityEngine.Experimental.Rendering.RenderGraphModule;

namespace UnityEngine.Rendering.HighDefinition
{

    public partial class HDRenderPipeline
    {
        class TempPassData { };

        // Needed only because of custom pass. See comment at ResolveMSAAColor.
        TextureHandle m_NonMSAAColorBuffer;

        void ExecuteWithRenderGraph(RenderRequest           renderRequest,
            AOVRequestData          aovRequest,
            List<RTHandle>          aovBuffers,
            List<RTHandle>          aovCustomPassBuffers,
            ScriptableRenderContext renderContext,
            CommandBuffer           commandBuffer)
        {
            var hdCamera = renderRequest.hdCamera;
            var camera = hdCamera.camera;
            var cullingResults = renderRequest.cullingResults.cullingResults;
            var customPassCullingResults = renderRequest.cullingResults.customPassCullingResults ?? cullingResults;
            bool msaa = hdCamera.frameSettings.IsEnabled(FrameSettingsField.MSAA);
            var target = renderRequest.target;

            var renderGraphParams = new RenderGraphParameters()
            {
                scriptableRenderContext = renderContext,
                commandBuffer = commandBuffer,
                currentFrameIndex = m_FrameCount
            };

            // TODO: Fix the hard coded values
            if (GetDistributedMode() == DistributedMode.Renderer)
            {
                var layout = GetViewportLayout(TCPTransmissionDatagrams.Const.userCount);
                camera.ResetProjectionMatrix();
                camera.aspect = 16.0f / 9.0f;
                // camera.aspect = Screen.width / Screen.height;
                camera.projectionMatrix = GetFrustumSlicingAsymmetricProjection(camera.projectionMatrix,
                    GetViewportSubsection(layout, TCPTransmissionDatagrams.Const.userID, TCPTransmissionDatagrams.Const.userCount));
            }

            m_RenderGraph.Begin(renderGraphParams);

            // We need to initalize the MipChainInfo here, so it will be available to any render graph pass that wants to use it during setup
            // Be careful, ComputePackedMipChainInfo needs the render texture size and not the viewport size. Otherwise it would compute the wrong size.
            m_DepthBufferMipChainInfo.ComputePackedMipChainInfo(RTHandles.rtHandleProperties.currentRenderTargetSize);

#if UNITY_EDITOR
            var showGizmos = camera.cameraType == CameraType.Game
                || camera.cameraType == CameraType.SceneView;
#endif

            TextureHandle backBuffer = m_RenderGraph.ImportBackbuffer(target.id);
            TextureHandle colorBuffer = CreateColorBuffer(m_RenderGraph, hdCamera, msaa);
            m_NonMSAAColorBuffer = CreateColorBuffer(m_RenderGraph, hdCamera, false);
            TextureHandle currentColorPyramid = m_RenderGraph.ImportTexture(hdCamera.GetCurrentFrameRT((int)HDCameraFrameHistoryType.ColorBufferMipChain));
            TextureHandle rayCountTexture = RayCountManager.CreateRayCountTexture(m_RenderGraph);
#if ENABLE_VIRTUALTEXTURES
            TextureHandle vtFeedbackBuffer = VTBufferManager.CreateVTFeedbackBuffer(m_RenderGraph, msaa);
#else
            TextureHandle vtFeedbackBuffer = TextureHandle.nullHandle;
#endif

            LightingBuffers lightingBuffers = new LightingBuffers();
            lightingBuffers.diffuseLightingBuffer = CreateDiffuseLightingBuffer(m_RenderGraph, msaa);
            lightingBuffers.sssBuffer = CreateSSSBuffer(m_RenderGraph, hdCamera, msaa);

            var prepassOutput = RenderPrepass(m_RenderGraph, colorBuffer, lightingBuffers.sssBuffer, vtFeedbackBuffer, cullingResults, customPassCullingResults, hdCamera, aovRequest, aovBuffers);

            // Need this during debug render at the end outside of the main loop scope.
            // Once render graph move is implemented, we can probably remove the branch and this.
            ShadowResult shadowResult = new ShadowResult();
            BuildGPULightListOutput gpuLightListOutput = new BuildGPULightListOutput();

            if (m_CurrentDebugDisplaySettings.IsDebugDisplayEnabled() && m_CurrentDebugDisplaySettings.IsFullScreenDebugPassEnabled())
            {
                // Stop Single Pass is after post process.
                StartXRSinglePass(m_RenderGraph, hdCamera);

                RenderFullScreenDebug(m_RenderGraph, colorBuffer, prepassOutput.depthBuffer, cullingResults, hdCamera);
            }
            else if (m_CurrentDebugDisplaySettings.IsDebugMaterialDisplayEnabled() || m_CurrentDebugDisplaySettings.IsMaterialValidationEnabled() || CoreUtils.IsSceneLightingDisabled(hdCamera.camera))
            {
                gpuLightListOutput = BuildGPULightList(m_RenderGraph, hdCamera, m_TileAndClusterData, m_TotalLightCount, ref m_ShaderVariablesLightListCB, prepassOutput.depthBuffer, prepassOutput.stencilBuffer, prepassOutput.gbuffer);

                // For alpha output in AOVs or debug views, in case we have a shadow matte material, we need to render the shadow maps
                if (m_CurrentDebugDisplaySettings.data.materialDebugSettings.debugViewMaterialCommonValue == Attributes.MaterialSharedProperty.Alpha)
                    RenderShadows(m_RenderGraph, hdCamera, cullingResults, ref shadowResult);
                else
                    HDShadowManager.BindDefaultShadowGlobalResources(m_RenderGraph);

                // Stop Single Pass is after post process.
                StartXRSinglePass(m_RenderGraph, hdCamera);

                colorBuffer = RenderDebugViewMaterial(m_RenderGraph, cullingResults, hdCamera, gpuLightListOutput, prepassOutput.dbuffer, prepassOutput.gbuffer, prepassOutput.depthBuffer);
                colorBuffer = ResolveMSAAColor(m_RenderGraph, hdCamera, colorBuffer);
            }
            else if (hdCamera.frameSettings.IsEnabled(FrameSettingsField.RayTracing) &&
                     hdCamera.volumeStack.GetComponent<PathTracing>().enable.value &&
                     hdCamera.camera.cameraType != CameraType.Preview)
            {
                //// We only request the light cluster if we are gonna use it for debug mode
                //if (FullScreenDebugMode.LightCluster == m_CurrentDebugDisplaySettings.data.fullScreenDebugMode && GetRayTracingClusterState())
                //{
                //    HDRaytracingLightCluster lightCluster = RequestLightCluster();
                //    lightCluster.EvaluateClusterDebugView(cmd, hdCamera);
                //}

                if (hdCamera.viewCount == 1)
                {
                    colorBuffer = RenderPathTracing(m_RenderGraph, hdCamera);
                }
                else
                {
                    Debug.LogWarning("Path Tracing is not supported with XR single-pass rendering.");
                }
            }
            else
            {
                gpuLightListOutput = BuildGPULightList(m_RenderGraph, hdCamera, m_TileAndClusterData, m_TotalLightCount, ref m_ShaderVariablesLightListCB, prepassOutput.depthBuffer, prepassOutput.stencilBuffer, prepassOutput.gbuffer);

                lightingBuffers.ambientOcclusionBuffer = m_AmbientOcclusionSystem.Render(m_RenderGraph, hdCamera, prepassOutput.depthPyramidTexture, prepassOutput.resolvedNormalBuffer, prepassOutput.resolvedMotionVectorsBuffer, m_DepthBufferMipChainInfo, m_ShaderVariablesRayTracingCB, rayCountTexture);
                // Should probably be inside the AO render function but since it's a separate class it's currently not super clean to do.
                PushFullScreenDebugTexture(m_RenderGraph, lightingBuffers.ambientOcclusionBuffer, FullScreenDebugMode.ScreenSpaceAmbientOcclusion);

                lightingBuffers.contactShadowsBuffer = RenderContactShadows(m_RenderGraph, hdCamera, msaa ? prepassOutput.depthValuesMSAA : prepassOutput.depthPyramidTexture, gpuLightListOutput, GetDepthBufferMipChainInfo().mipLevelOffsets[1].y);

                var volumetricDensityBuffer = VolumeVoxelizationPass(m_RenderGraph, hdCamera, m_VisibleVolumeBoundsBuffer, m_VisibleVolumeDataBuffer, gpuLightListOutput.bigTileLightList);

                RenderShadows(m_RenderGraph, hdCamera, cullingResults, ref shadowResult);

                StartXRSinglePass(m_RenderGraph, hdCamera);

                // Evaluate the clear coat mask texture based on the lit shader mode
                var clearCoatMask = hdCamera.frameSettings.litShaderMode == LitShaderMode.Deferred ? prepassOutput.gbuffer.mrt[2] : m_RenderGraph.defaultResources.blackTextureXR;
                lightingBuffers.ssrLightingBuffer = RenderSSR(m_RenderGraph,
                                                              hdCamera,
                                                              ref prepassOutput,
                                                              clearCoatMask,
                                                              rayCountTexture,
                                                              m_SkyManager.GetSkyReflection(hdCamera),
                                                              transparent: false);

                switch (GetIndirectDiffuseMode(hdCamera))
                {
                    case IndirectDiffuseMode.ScreenSpace:
                        lightingBuffers.ssgiLightingBuffer = RenderSSGI(m_RenderGraph, hdCamera, prepassOutput.depthPyramidTexture, prepassOutput.stencilBuffer, prepassOutput.normalBuffer, prepassOutput.resolvedMotionVectorsBuffer, m_ShaderVariablesRayTracingCB, GetDepthBufferMipChainInfo());
                        break;

                    case IndirectDiffuseMode.Raytrace:
                        lightingBuffers.ssgiLightingBuffer = RenderRayTracedIndirectDiffuse(m_RenderGraph, hdCamera,
                            prepassOutput.depthBuffer, prepassOutput.stencilBuffer, prepassOutput.normalBuffer, prepassOutput.resolvedMotionVectorsBuffer, m_SkyManager.GetSkyReflection(hdCamera), rayCountTexture,
                            m_ShaderVariablesRayTracingCB);
                        break;
                    default:
                        lightingBuffers.ssgiLightingBuffer = m_RenderGraph.defaultResources.blackTextureXR;
                        break;
                }
                PushFullScreenDebugTexture(m_RenderGraph, lightingBuffers.ssgiLightingBuffer, FullScreenDebugMode.ScreenSpaceGlobalIllumination);

                if (hdCamera.frameSettings.IsEnabled(FrameSettingsField.RayTracing) && GetRayTracingClusterState())
                {
                    HDRaytracingLightCluster lightCluster = RequestLightCluster();
                    lightCluster.EvaluateClusterDebugView(m_RenderGraph, hdCamera, prepassOutput.depthBuffer, prepassOutput.depthPyramidTexture);
                }

                lightingBuffers.screenspaceShadowBuffer = RenderScreenSpaceShadows(m_RenderGraph, hdCamera, prepassOutput, prepassOutput.depthBuffer, prepassOutput.normalBuffer, prepassOutput.motionVectorsBuffer, rayCountTexture);

                var maxZMask = GenerateMaxZPass(m_RenderGraph, hdCamera, prepassOutput.depthPyramidTexture, m_DepthBufferMipChainInfo);

                var volumetricLighting = VolumetricLightingPass(m_RenderGraph, hdCamera, prepassOutput.depthPyramidTexture, volumetricDensityBuffer, maxZMask, gpuLightListOutput.bigTileLightList, shadowResult);

                if (GetDistributedMode() == DistributedMode.Renderer || GetDistributedMode() == DistributedMode.None)
                {
                    var deferredLightingOutput = RenderDeferredLighting(m_RenderGraph, hdCamera, colorBuffer, prepassOutput.depthBuffer, prepassOutput.depthPyramidTexture, lightingBuffers, prepassOutput.gbuffer, shadowResult, gpuLightListOutput);

                    RenderForwardOpaque(m_RenderGraph, hdCamera, colorBuffer, lightingBuffers, gpuLightListOutput, prepassOutput.depthBuffer, vtFeedbackBuffer, shadowResult, prepassOutput.dbuffer, cullingResults);

                    // TODO RENDERGRAPH : Move this to the end after we do move semantic and graph culling to avoid doing the rest of the frame for nothing
                    if (aovRequest.isValid)
                        aovRequest.PushCameraTexture(m_RenderGraph, AOVBuffers.Normals, hdCamera, prepassOutput.resolvedNormalBuffer, aovBuffers);

                    if (hdCamera.frameSettings.IsEnabled(FrameSettingsField.SubsurfaceScattering))
                    {
                        lightingBuffers.diffuseLightingBuffer = ResolveMSAAColor(m_RenderGraph, hdCamera, lightingBuffers.diffuseLightingBuffer);
                        lightingBuffers.sssBuffer = ResolveMSAAColor(m_RenderGraph, hdCamera, lightingBuffers.sssBuffer);
                    }

                    // If ray tracing is enabled for the camera, if the volume override is active and if the RAS is built, we want to do ray traced SSS
                    var settings = hdCamera.volumeStack.GetComponent<SubSurfaceScattering>();
                    if (hdCamera.frameSettings.IsEnabled(FrameSettingsField.RayTracing) && settings.rayTracing.value && GetRayTracingState() && hdCamera.frameSettings.IsEnabled(FrameSettingsField.SubsurfaceScattering))
                    {
                        colorBuffer = RenderSubsurfaceScatteringRT(m_RenderGraph, hdCamera,
                                        prepassOutput.depthBuffer, prepassOutput.normalBuffer, colorBuffer,
                                        lightingBuffers.sssBuffer, lightingBuffers.diffuseLightingBuffer, prepassOutput.motionVectorsBuffer, lightingBuffers.ssgiLightingBuffer);
                    }
                    else
                        RenderSubsurfaceScattering(m_RenderGraph, hdCamera, colorBuffer, lightingBuffers, ref prepassOutput);

                    RenderForwardEmissive(m_RenderGraph, hdCamera, colorBuffer, prepassOutput.depthBuffer, cullingResults);

                    // RenderSky(m_RenderGraph, hdCamera, colorBuffer, volumetricLighting, prepassOutput.depthBuffer, msaa ? prepassOutput.depthAsColor : prepassOutput.depthPyramidTexture);

                    // Send all the geometry graphics buffer to client systems if required (must be done after the pyramid and before the transparent depth pre-pass)
                    SendGeometryGraphicsBuffers(m_RenderGraph, prepassOutput.normalBuffer, prepassOutput.depthPyramidTexture, hdCamera);

<<<<<<< HEAD
                    m_PostProcessSystem.DoUserAfterOpaqueAndSky(m_RenderGraph, hdCamera, colorBuffer, prepassOutput.resolvedDepthBuffer, prepassOutput.resolvedNormalBuffer);
=======
                m_PostProcessSystem.DoUserAfterOpaqueAndSky(m_RenderGraph, hdCamera, colorBuffer, prepassOutput.resolvedDepthBuffer, prepassOutput.resolvedNormalBuffer, prepassOutput.resolvedMotionVectorsBuffer);
>>>>>>> 16e00a5e

                    if (hdCamera.frameSettings.IsEnabled(FrameSettingsField.OpaqueObjects)) // If we don't have opaque objects there is no need to clear.
                    {
                        // No need for old stencil values here since from transparent on different features are tagged
                        ClearStencilBuffer(m_RenderGraph, colorBuffer, prepassOutput.depthBuffer);
                    }

                    colorBuffer = RenderTransparency(m_RenderGraph, hdCamera, colorBuffer, prepassOutput.resolvedNormalBuffer, vtFeedbackBuffer, currentColorPyramid, volumetricLighting, rayCountTexture, m_SkyManager.GetSkyReflection(hdCamera), gpuLightListOutput, ref prepassOutput, shadowResult, cullingResults, customPassCullingResults, aovRequest, aovCustomPassBuffers);
                }

                if (hdCamera.frameSettings.IsEnabled(FrameSettingsField.TransparentsWriteMotionVector))
                {
                    prepassOutput.resolvedMotionVectorsBuffer = ResolveMotionVector(m_RenderGraph, hdCamera, prepassOutput.motionVectorsBuffer);
                }

                if (GetDistributedMode() == DistributedMode.Renderer || GetDistributedMode() == DistributedMode.None)
                {
                    // We push the motion vector debug texture here as transparent object can overwrite the motion vector texture content.
                    if (m_Asset.currentPlatformRenderPipelineSettings.supportMotionVectors)
                        PushFullScreenDebugTexture(m_RenderGraph, prepassOutput.resolvedMotionVectorsBuffer, FullScreenDebugMode.MotionVectors);

                    // TODO RENDERGRAPH : Move this to the end after we do move semantic and graph culling to avoid doing the rest of the frame for nothing
                    // Transparent objects may write to the depth and motion vectors buffers.
                    if (aovRequest.isValid)
                    {
                        aovRequest.PushCameraTexture(m_RenderGraph, AOVBuffers.DepthStencil, hdCamera, prepassOutput.resolvedDepthBuffer, aovBuffers);
                        if (m_Asset.currentPlatformRenderPipelineSettings.supportMotionVectors)
                            aovRequest.PushCameraTexture(m_RenderGraph, AOVBuffers.MotionVectors, hdCamera, prepassOutput.resolvedMotionVectorsBuffer, aovBuffers);
                    }

                    // This final Gaussian pyramid can be reused by SSR, so disable it only if there is no distortion
                    if (hdCamera.frameSettings.IsEnabled(FrameSettingsField.Distortion) && hdCamera.frameSettings.IsEnabled(FrameSettingsField.RoughDistortion))
                    {
                        TextureHandle distortionColorPyramid = m_RenderGraph.CreateTexture(
                            new TextureDesc(Vector2.one, true, true)
                            {
                                colorFormat = GetColorBufferFormat(),
                                enableRandomWrite = true,
                                useMipMap = true,
                                autoGenerateMips = false,
                                name = "DistortionColorBufferMipChain"
                            });
                        GenerateColorPyramid(m_RenderGraph, hdCamera, colorBuffer, distortionColorPyramid, FullScreenDebugMode.PreRefractionColorPyramid);
                        currentColorPyramid = distortionColorPyramid;
                    }

                    using (new RenderGraphProfilingScope(m_RenderGraph, ProfilingSampler.Get(HDProfileId.Distortion)))
                    {
                        var distortionBuffer = AccumulateDistortion(m_RenderGraph, hdCamera, prepassOutput.resolvedDepthBuffer, cullingResults);
                        RenderDistortion(m_RenderGraph, hdCamera, colorBuffer, prepassOutput.resolvedDepthBuffer, currentColorPyramid, distortionBuffer);
                    }

                    PushFullScreenDebugTexture(m_RenderGraph, colorBuffer, FullScreenDebugMode.NanTracker);
                    PushFullScreenLightingDebugTexture(m_RenderGraph, colorBuffer);

                    if (m_SubFrameManager.isRecording && m_SubFrameManager.subFrameCount > 1)
                    {
                        RenderAccumulation(m_RenderGraph, hdCamera, colorBuffer, colorBuffer, false);
                    }

                    // Render gizmos that should be affected by post processes
                    RenderGizmos(m_RenderGraph, hdCamera, colorBuffer, GizmoSubset.PreImageEffects);

#if ENABLE_VIRTUALTEXTURES
                    // Note: This pass rely on availability of vtFeedbackBuffer buffer (i.e it need to be write before we read it here)
                    // We don't write it when doing debug mode, FullScreenDebug mode or path tracer. Thus why this pass is call here.
                    m_VtBufferManager.Resolve(m_RenderGraph, hdCamera, vtFeedbackBuffer);
                    PushFullScreenVTFeedbackDebugTexture(m_RenderGraph, vtFeedbackBuffer, msaa);
#endif
                }

                if (GetDistributedMode() == DistributedMode.Merger)
                {
                    if (GetVideoMode())
                        ReceiveColorBufferVideo(m_RenderGraph, colorBuffer);
                    else
                        ReceiveColorBuffer(m_RenderGraph, colorBuffer);
                }

                if (GetDistributedMode() == DistributedMode.Merger || GetDistributedMode() == DistributedMode.None)
                    RenderSky(m_RenderGraph, hdCamera, colorBuffer, volumetricLighting, prepassOutput.depthBuffer, msaa ? prepassOutput.depthAsColor : prepassOutput.depthPyramidTexture);
            }

            if (GetDistributedMode() == DistributedMode.Renderer && CurrentFrameID >= 0 && CurrentFrameID != LastSentFrameID)
            {
                if (GetVideoMode())
                    SendColorBufferVideo(m_RenderGraph, colorBuffer);
                else
                    SendColorBuffer(m_RenderGraph, colorBuffer);
            }

            // At this point, the color buffer has been filled by either debug views are regular rendering so we can push it here.
            var colorPickerTexture = PushColorPickerDebugTexture(m_RenderGraph, colorBuffer);

            RenderCustomPass(m_RenderGraph, hdCamera, colorBuffer, prepassOutput, customPassCullingResults, CustomPassInjectionPoint.BeforePostProcess, aovRequest, aovCustomPassBuffers);

            if (aovRequest.isValid)
            {
                aovRequest.PushCameraTexture(m_RenderGraph, AOVBuffers.Color, hdCamera, colorBuffer, aovBuffers);
            }

            TextureHandle postProcessDest = RenderPostProcess(m_RenderGraph, prepassOutput, colorBuffer, backBuffer, cullingResults, hdCamera);

            // If requested, compute histogram of the very final image
            if (m_CurrentDebugDisplaySettings.data.lightingDebugSettings.exposureDebugMode == ExposureDebugMode.FinalImageHistogramView)
            {
                GenerateDebugImageHistogram(m_RenderGraph, hdCamera, postProcessDest);
            }
            PushFullScreenExposureDebugTexture(m_RenderGraph, postProcessDest);

            ResetCameraSizeForAfterPostProcess(m_RenderGraph, hdCamera, commandBuffer);

            RenderCustomPass(m_RenderGraph, hdCamera, postProcessDest, prepassOutput, customPassCullingResults, CustomPassInjectionPoint.AfterPostProcess, aovRequest, aovCustomPassBuffers);

            CopyXRDepth(m_RenderGraph, hdCamera, prepassOutput.resolvedDepthBuffer, backBuffer);

            // In developer build, we always render post process in an intermediate buffer at (0,0) in which we will then render debug.
            // Because of this, we need another blit here to the final render target at the right viewport.
            if (!HDUtils.PostProcessIsFinalPass(hdCamera) || aovRequest.isValid)
            {
                hdCamera.ExecuteCaptureActions(m_RenderGraph, postProcessDest);

                postProcessDest = RenderDebug(  m_RenderGraph,
                                                hdCamera,
                                                postProcessDest,
                                                prepassOutput.resolvedDepthBuffer,
                                                prepassOutput.depthPyramidTexture,
                                                colorPickerTexture,
                                                gpuLightListOutput,
                                                shadowResult,
                                                cullingResults);

                StopXRSinglePass(m_RenderGraph, hdCamera);

                for (int viewIndex = 0; viewIndex < hdCamera.viewCount; ++viewIndex)
                {
                    BlitFinalCameraTexture(m_RenderGraph, hdCamera, postProcessDest, backBuffer, viewIndex);
                }

                if (aovRequest.isValid)
                    aovRequest.PushCameraTexture(m_RenderGraph, AOVBuffers.Output, hdCamera, postProcessDest, aovBuffers);
            }

            // This code is only for planar reflections. Given that the depth texture cannot be shared currently with the other depth copy that we do
            // we need to do this seperately.
            for (int viewIndex = 0; viewIndex < hdCamera.viewCount; ++viewIndex)
            {
                if (target.targetDepth != null)
                {
                    BlitFinalCameraTexture(m_RenderGraph, hdCamera, prepassOutput.resolvedDepthBuffer, m_RenderGraph.ImportTexture(target.targetDepth), viewIndex);
                }
            }

            // XR mirror view and blit do device
            EndCameraXR(m_RenderGraph, hdCamera);

            SendColorGraphicsBuffer(m_RenderGraph, hdCamera);

            SetFinalTarget(m_RenderGraph, hdCamera, prepassOutput.resolvedDepthBuffer, backBuffer);

            RenderWireOverlay(m_RenderGraph, hdCamera, backBuffer);

            RenderGizmos(m_RenderGraph, hdCamera, colorBuffer, GizmoSubset.PostImageEffects);

            m_RenderGraph.Execute();

            if (aovRequest.isValid)
            {
                // aovRequest.Execute don't go through render graph for now
                using (new ProfilingScope(commandBuffer, ProfilingSampler.Get(HDProfileId.AOVExecute)))
                {
                    aovRequest.Execute(commandBuffer, aovBuffers, aovCustomPassBuffers, RenderOutputProperties.From(hdCamera));
                }
            }
        }

        class FinalBlitPassData
        {
            public BlitFinalCameraTextureParameters parameters;
            public TextureHandle                    source;
            public TextureHandle                    destination;
        }

        void BlitFinalCameraTexture(RenderGraph renderGraph, HDCamera hdCamera, TextureHandle source, TextureHandle destination, int viewIndex)
        {
            using (var builder = renderGraph.AddRenderPass<FinalBlitPassData>("Final Blit (Dev Build Only)", out var passData))
            {
                passData.parameters = PrepareFinalBlitParameters(hdCamera, viewIndex); // todo viewIndex
                passData.source = builder.ReadTexture(source);
                passData.destination = builder.WriteTexture(destination);

                builder.SetRenderFunc(
                (FinalBlitPassData data, RenderGraphContext context) =>
                {
                    BlitFinalCameraTexture(data.parameters, context.renderGraphPool.GetTempMaterialPropertyBlock(), data.source, data.destination, context.cmd);
                });
            }
        }

        class SetFinalTargetPassData
        {
            public bool             copyDepth;
            public Material         copyDepthMaterial;
            public TextureHandle    finalTarget;
            public Rect             finalViewport;
            public TextureHandle    depthBuffer;
            public bool             flipY;
        }

        void SetFinalTarget(RenderGraph renderGraph, HDCamera hdCamera, TextureHandle depthBuffer, TextureHandle finalTarget)
        {
            using (var builder = renderGraph.AddRenderPass<SetFinalTargetPassData>("Set Final Target", out var passData))
            {
                // Due to our RT handle system we don't write into the backbuffer depth buffer (as our depth buffer can be bigger than the one provided)
                // So we need to do a copy of the corresponding part of RT depth buffer in the target depth buffer in various situation:
                // - RenderTexture (camera.targetTexture != null) has a depth buffer (camera.targetTexture.depth != 0)
                // - We are rendering into the main game view (i.e not a RenderTexture camera.cameraType == CameraType.Game && hdCamera.camera.targetTexture == null) in the editor for allowing usage of Debug.DrawLine and Debug.Ray.
                // - We draw Gizmo/Icons in the editor (hdCamera.camera.targetTexture != null && camera.targetTexture.depth != 0 - The Scene view has a targetTexture and a depth texture)
                // TODO: If at some point we get proper render target aliasing, we will be able to use the provided depth texture directly with our RT handle system
                // Note: Debug.DrawLine and Debug.Ray only work in editor, not in player
                passData.copyDepth = hdCamera.camera.targetTexture != null && hdCamera.camera.targetTexture.depth != 0;
#if UNITY_EDITOR
                passData.copyDepth = passData.copyDepth || hdCamera.isMainGameView; // Specific case of Debug.DrawLine and Debug.Ray
#endif
                passData.copyDepth = passData.copyDepth && !hdCamera.xr.enabled;
                passData.finalTarget = builder.WriteTexture(finalTarget);
                passData.finalViewport = hdCamera.finalViewport;

                if (passData.copyDepth)
                {
                    passData.depthBuffer = builder.ReadTexture(depthBuffer);
                    passData.flipY = hdCamera.isMainGameView;
                    passData.copyDepthMaterial = m_CopyDepth;
                }

                builder.SetRenderFunc(
                (SetFinalTargetPassData data, RenderGraphContext ctx) =>
                {
                    // We need to make sure the viewport is correctly set for the editor rendering. It might have been changed by debug overlay rendering just before.
                    ctx.cmd.SetRenderTarget(data.finalTarget);
                    ctx.cmd.SetViewport(data.finalViewport);

                    if (data.copyDepth)
                    {
                        using (new ProfilingScope(ctx.cmd, ProfilingSampler.Get(HDProfileId.CopyDepthInTargetTexture)))
                        {

                            var mpb = ctx.renderGraphPool.GetTempMaterialPropertyBlock();
                            RTHandle depth = data.depthBuffer;
                            // Depth buffer can be invalid if no opaque has been rendered before.

                            if (depth != null)
                            {
                                mpb.SetTexture(HDShaderIDs._InputDepth, depth);
                                // When we are Main Game View we need to flip the depth buffer ourselves as we are after postprocess / blit that have already flipped the screen
                                mpb.SetInt("_FlipY", data.flipY ? 1 : 0);
                                mpb.SetVector(HDShaderIDs._BlitScaleBias, new Vector4(1.0f, 1.0f, 0.0f, 0.0f));
                                CoreUtils.DrawFullScreen(ctx.cmd, data.copyDepthMaterial, mpb);
                            }
                        }
                    }
                });
            }
        }

        class CopyXRDepthPassData
        {
            public Material         copyDepth;
            public Rect             viewport;
            public TextureHandle    depthBuffer;
            public TextureHandle    output;
            public float            dynamicResolutionScale;
        }

        void CopyXRDepth(RenderGraph renderGraph, HDCamera hdCamera, TextureHandle depthBuffer, TextureHandle output)
        {
            // Copy and rescale depth buffer for XR devices
            if (hdCamera.xr.enabled && hdCamera.xr.copyDepth)
            {
                using (var builder = renderGraph.AddRenderPass<CopyXRDepthPassData>("Copy XR Depth", out var passData, ProfilingSampler.Get(HDProfileId.XRDepthCopy)))
                {
                    passData.copyDepth = m_CopyDepth;
                    passData.viewport = hdCamera.finalViewport;
                    passData.depthBuffer = builder.ReadTexture(depthBuffer);
                    passData.output = builder.WriteTexture(output);
                    passData.dynamicResolutionScale = DynamicResolutionHandler.instance.GetCurrentScale();

                    builder.SetRenderFunc(
                    (CopyXRDepthPassData data, RenderGraphContext ctx) =>
                    {
                        var mpb = ctx.renderGraphPool.GetTempMaterialPropertyBlock();
                        RTHandle depthRT = data.depthBuffer;

                            mpb.SetTexture(HDShaderIDs._InputDepth, data.depthBuffer);
                            mpb.SetVector(HDShaderIDs._BlitScaleBias, new Vector4(data.dynamicResolutionScale, data.dynamicResolutionScale, 0.0f, 0.0f));
                            mpb.SetInt("_FlipY", 1);


                        ctx.cmd.SetRenderTarget(data.output, 0, CubemapFace.Unknown, -1);
                        ctx.cmd.SetViewport(data.viewport);
                        CoreUtils.DrawFullScreen(ctx.cmd, data.copyDepth, mpb);
                    });
                }
            }
        }

        class ForwardPassData
        {
            public RendererListHandle   rendererList;
            public TextureHandle[]      renderTarget = new TextureHandle[RenderGraph.kMaxMRTCount];
            public int                  renderTargetCount;
            public TextureHandle        depthBuffer;
            public ComputeBufferHandle  lightListBuffer;
            public ComputeBufferHandle  perVoxelOffset;
            public ComputeBufferHandle  perTileLogBaseTweak;
            public FrameSettings        frameSettings;
        }

        class ForwardOpaquePassData : ForwardPassData
        {
            public DBufferOutput    dbuffer;
            public LightingBuffers  lightingBuffers;
        }

        class ForwardTransparentPassData : ForwardPassData
        {
            public bool             decalsEnabled;
            public bool             renderMotionVecForTransparent;
            public TextureHandle    transparentSSRLighting;
            public TextureHandle    volumetricLighting;
            public TextureHandle    depthPyramidTexture;
            public TextureHandle    normalBuffer;
        }

        void PrepareCommonForwardPassData(  RenderGraph                 renderGraph,
                                            RenderGraphBuilder          builder,
                                            ForwardPassData             data,
                                            bool                        opaque,
                                            FrameSettings               frameSettings,
                                            RendererListDesc            rendererListDesc,
                                            in BuildGPULightListOutput  lightLists,
                                            TextureHandle               depthBuffer,
                                            ShadowResult                shadowResult)
        {
            bool useFptl = frameSettings.IsEnabled(FrameSettingsField.FPTLForForwardOpaque) && opaque;

            data.frameSettings = frameSettings;
            data.lightListBuffer = builder.ReadComputeBuffer(useFptl ? lightLists.lightList : lightLists.perVoxelLightLists);
            if (!useFptl)
            {
                data.perVoxelOffset = builder.ReadComputeBuffer(lightLists.perVoxelOffset);
                if (lightLists.perTileLogBaseTweak.IsValid())
                    data.perTileLogBaseTweak = builder.ReadComputeBuffer(lightLists.perTileLogBaseTweak);
            }
            data.depthBuffer = builder.UseDepthBuffer(depthBuffer, DepthAccess.ReadWrite);
            data.rendererList = builder.UseRendererList(renderGraph.CreateRendererList(rendererListDesc));

            HDShadowManager.ReadShadowResult(shadowResult, builder);
        }

        static void BindGlobalLightListBuffers(ForwardPassData data, RenderGraphContext ctx)
        {
            ctx.cmd.SetGlobalBuffer(HDShaderIDs.g_vLightListGlobal, data.lightListBuffer);
            // Next two are only for cluster rendering. PerTileLogBaseTweak is only when using depth buffer so can be invalid as well.
            if (data.perVoxelOffset.IsValid())
                ctx.cmd.SetGlobalBuffer(HDShaderIDs.g_vLayeredOffsetsBuffer, data.perVoxelOffset);
            if (data.perTileLogBaseTweak.IsValid())
                ctx.cmd.SetGlobalBuffer(HDShaderIDs.g_logBaseBuffer, data.perTileLogBaseTweak);
        }

        // Guidelines: In deferred by default there is no opaque in forward. However it is possible to force an opaque material to render in forward
        // by using the pass "ForwardOnly". In this case the .shader should not have "Forward" but only a "ForwardOnly" pass.
        // It must also have a "DepthForwardOnly" and no "DepthOnly" pass as forward material (either deferred or forward only rendering) have always a depth pass.
        // The RenderForward pass will render the appropriate pass depends on the engine settings. In case of forward only rendering, both "Forward" pass and "ForwardOnly" pass
        // material will be render for both transparent and opaque. In case of deferred, both path are used for transparent but only "ForwardOnly" is use for opaque.
        // (Thus why "Forward" and "ForwardOnly" are exclusive, else they will render two times"
        void RenderForwardOpaque(   RenderGraph                 renderGraph,
                                    HDCamera                    hdCamera,
                                    TextureHandle               colorBuffer,
                                    in LightingBuffers          lightingBuffers,
                                    in BuildGPULightListOutput  lightLists,
                                    TextureHandle               depthBuffer,
                                    TextureHandle               vtFeedbackBuffer,
                                    ShadowResult                shadowResult,
                                    DBufferOutput               dbuffer,
                                    CullingResults              cullResults)
        {
            bool debugDisplay = m_CurrentDebugDisplaySettings.IsDebugDisplayEnabled();

            if (!hdCamera.frameSettings.IsEnabled(FrameSettingsField.OpaqueObjects))
                return;

            using (var builder = renderGraph.AddRenderPass<ForwardOpaquePassData>(    debugDisplay ? "Forward Opaque Debug" : "Forward Opaque",
                                                                                out var passData,
                                                                                debugDisplay ? ProfilingSampler.Get(HDProfileId.ForwardOpaqueDebug) : ProfilingSampler.Get(HDProfileId.ForwardOpaque)))
            {
                PrepareCommonForwardPassData(renderGraph, builder, passData, true, hdCamera.frameSettings, PrepareForwardOpaqueRendererList(cullResults, hdCamera), lightLists, depthBuffer, shadowResult);

                // In case of forward SSS we will bind all the required target. It is up to the shader to write into it or not.
                if (hdCamera.frameSettings.IsEnabled(FrameSettingsField.SubsurfaceScattering))
                {
                    int index = 0;
                    passData.renderTarget[index++] = builder.WriteTexture(colorBuffer); // Store the specular color
#if ENABLE_VIRTUALTEXTURES
                    passData.renderTarget[index++] = builder.WriteTexture(vtFeedbackBuffer);
#endif
                    passData.renderTarget[index++] = builder.WriteTexture(lightingBuffers.diffuseLightingBuffer);
                    passData.renderTarget[index++] = builder.WriteTexture(lightingBuffers.sssBuffer);
                    passData.renderTargetCount = index;
                }
                else
                {
                    int index = 0;
                    passData.renderTarget[index++] = builder.WriteTexture(colorBuffer);
#if ENABLE_VIRTUALTEXTURES
                    passData.renderTarget[index++] = builder.WriteTexture(vtFeedbackBuffer);
#endif
                    passData.renderTargetCount = index;
                }

                passData.dbuffer = ReadDBuffer(dbuffer, builder);
                passData.lightingBuffers = ReadLightingBuffers(lightingBuffers, builder);

                builder.SetRenderFunc(
                (ForwardOpaquePassData data, RenderGraphContext context) =>
                {
                    // TODO RENDERGRAPH: replace with UseColorBuffer when removing old rendering (SetRenderTarget is called inside RenderForwardRendererList because of that).
                    var mrt = context.renderGraphPool.GetTempArray<RenderTargetIdentifier>(data.renderTargetCount);
                    for (int i = 0; i < data.renderTargetCount; ++i)
                        mrt[i] = data.renderTarget[i];

                    BindGlobalLightListBuffers(data, context);
                    BindDBufferGlobalData(data.dbuffer, context);
                    BindGlobalLightingBuffers(data.lightingBuffers, context.cmd);

                    RenderForwardRendererList(data.frameSettings, data.rendererList, mrt, data.depthBuffer, data.lightListBuffer, true, context.renderContext, context.cmd);
                });
            }
        }

        void RenderForwardTransparent(RenderGraph                 renderGraph,
            HDCamera                    hdCamera,
            TextureHandle               colorBuffer,
            TextureHandle               normalBuffer,
            in PrepassOutput            prepassOutput,
            TextureHandle               vtFeedbackBuffer,
            TextureHandle               volumetricLighting,
            TextureHandle               ssrLighting,
            TextureHandle?              colorPyramid,
            in BuildGPULightListOutput  lightLists,
            in ShadowResult             shadowResult,
            CullingResults              cullResults,
            bool                        preRefractionPass)
        {
            if (!hdCamera.frameSettings.IsEnabled(FrameSettingsField.TransparentObjects))
                return;

            // If rough refraction are turned off, we render all transparents in the Transparent pass and we skip the PreRefraction one.
            if (!hdCamera.frameSettings.IsEnabled(FrameSettingsField.Refraction) && preRefractionPass)
                return;

            string passName;
            HDProfileId profilingId;
            bool debugDisplay = m_CurrentDebugDisplaySettings.IsDebugDisplayEnabled();
            if (debugDisplay)
            {
                passName = preRefractionPass ? "Forward PreRefraction Debug" : "Forward Transparent Debug";
                profilingId = preRefractionPass ? HDProfileId.ForwardPreRefractionDebug : HDProfileId.ForwardTransparentDebug;
            }
            else
            {
                passName = preRefractionPass ? "Forward PreRefraction" : "Forward Transparent";
                profilingId = preRefractionPass ? HDProfileId.ForwardPreRefraction : HDProfileId.ForwardTransparent;
            }

            using (var builder = renderGraph.AddRenderPass<ForwardTransparentPassData>(passName, out var passData, ProfilingSampler.Get(profilingId)))
            {
                PrepareCommonForwardPassData(renderGraph, builder, passData, false, hdCamera.frameSettings, PrepareForwardTransparentRendererList(cullResults, hdCamera, preRefractionPass), lightLists, prepassOutput.depthBuffer, shadowResult);

                // enable d-buffer flag value is being interpreted more like enable decals in general now that we have clustered
                // decal datas count is 0 if no decals affect transparency
                passData.decalsEnabled = (hdCamera.frameSettings.IsEnabled(FrameSettingsField.Decals)) && (DecalSystem.m_DecalDatasCount > 0);
                passData.renderMotionVecForTransparent = NeedMotionVectorForTransparent(hdCamera.frameSettings);
                passData.volumetricLighting = builder.ReadTexture(volumetricLighting);
                passData.transparentSSRLighting = builder.ReadTexture(ssrLighting);
                passData.depthPyramidTexture = builder.ReadTexture(prepassOutput.depthPyramidTexture); // We need to bind this for transparent materials doing stuff like soft particles etc.

                int index = 0;
                passData.renderTarget[index++] = builder.WriteTexture(colorBuffer);
#if ENABLE_VIRTUALTEXTURES
                passData.renderTarget[index++] = builder.WriteTexture(vtFeedbackBuffer);
#endif

                if (passData.renderMotionVecForTransparent)
                {
                    passData.renderTarget[index++] = builder.WriteTexture(prepassOutput.motionVectorsBuffer);
                }
                else
                {
                    bool msaa = hdCamera.frameSettings.IsEnabled(FrameSettingsField.MSAA);

                    // It doesn't really matter what gets bound here since the color mask state set will prevent this from ever being written to. However, we still need to bind something
                    // to avoid warnings about unbound render targets. The following rendertarget could really be anything if renderVelocitiesForTransparent
                    // Create a new target here should reuse existing already released one
                    passData.renderTarget[index++] = builder.CreateTransientTexture(new TextureDesc(Vector2.one, true, true)
                        { colorFormat = GraphicsFormat.R8G8B8A8_SRGB, bindTextureMS = msaa, enableMSAA = msaa, name = "Transparency Velocity Dummy" });
                }
                passData.renderTargetCount = index;

                if (colorPyramid != null && hdCamera.frameSettings.IsEnabled(FrameSettingsField.Refraction) && !preRefractionPass)
                {
                    builder.ReadTexture(colorPyramid.Value);
                }

                // TODO RENDERGRAPH
                // Since in the old code path we bound this as global, it was available here so we need to bind it as well in order not to break existing projects...
                // This is not good because it will extend its lifetime even when it's not actually used by a shader (we can't have that info).
                // TODO: Make this explicit?
                passData.normalBuffer = builder.ReadTexture(normalBuffer);

                builder.SetRenderFunc(
                    (ForwardTransparentPassData data, RenderGraphContext context) =>
                {
                    // TODO: replace with UseColorBuffer when removing old rendering.
                    var mrt = context.renderGraphPool.GetTempArray<RenderTargetIdentifier>(data.renderTargetCount);
                    for (int i = 0; i < data.renderTargetCount; ++i)
                        mrt[i] = data.renderTarget[i];

                    // Bind all global data/parameters for transparent forward pass
                    context.cmd.SetGlobalInt(HDShaderIDs._ColorMaskTransparentVel, data.renderMotionVecForTransparent ? (int)ColorWriteMask.All : 0);
                    if (data.decalsEnabled)
                        DecalSystem.instance.SetAtlas(context.cmd); // for clustered decals

                    BindGlobalLightListBuffers(data, context);

                        context.cmd.SetGlobalTexture(HDShaderIDs._SsrLightingTexture, data.transparentSSRLighting);
                        context.cmd.SetGlobalTexture(HDShaderIDs._VBufferLighting, data.volumetricLighting);
                        context.cmd.SetGlobalTexture(HDShaderIDs._CameraDepthTexture, data.depthPyramidTexture);
                        context.cmd.SetGlobalTexture(HDShaderIDs._NormalBufferTexture, data.normalBuffer);

                    RenderForwardRendererList(  data.frameSettings, data.rendererList, mrt, data.depthBuffer, data.lightListBuffer, false, context.renderContext, context.cmd);
                });
            }
        }


        void RenderTransparentDepthPrepass(RenderGraph renderGraph, HDCamera hdCamera, in PrepassOutput prepassOutput, CullingResults cull)
        {
            if (!hdCamera.frameSettings.IsEnabled(FrameSettingsField.TransparentPrepass))
                return;

            using (var builder = renderGraph.AddRenderPass<ForwardPassData>("Transparent Depth Prepass", out var passData, ProfilingSampler.Get(HDProfileId.TransparentDepthPrepass)))
            {
                passData.frameSettings = hdCamera.frameSettings;
                if (hdCamera.IsSSREnabled(transparent: true))
                    BindPrepassColorBuffers(builder, prepassOutput, hdCamera);
                builder.UseDepthBuffer(prepassOutput.depthBuffer, DepthAccess.ReadWrite);

                passData.renderTargetCount = 0;
                passData.rendererList = builder.UseRendererList(renderGraph.CreateRendererList(
                    CreateTransparentRendererListDesc(cull, hdCamera.camera, m_TransparentDepthPrepassNames)));

                builder.SetRenderFunc(
                (ForwardPassData data, RenderGraphContext context) =>
                {
                    DrawTransparentRendererList(context.renderContext, context.cmd, data.frameSettings, data.rendererList);
                });
            }
        }

        void RenderTransparentDepthPostpass(RenderGraph renderGraph, HDCamera hdCamera, TextureHandle depthStencilBuffer, CullingResults cull)
        {
            if (!hdCamera.frameSettings.IsEnabled(FrameSettingsField.TransparentPostpass))
                return;

            using (var builder = renderGraph.AddRenderPass<ForwardPassData>("Transparent Depth Postpass", out var passData, ProfilingSampler.Get(HDProfileId.TransparentDepthPostpass)))
            {
                passData.frameSettings = hdCamera.frameSettings;
                passData.depthBuffer = builder.UseDepthBuffer(depthStencilBuffer, DepthAccess.ReadWrite);
                passData.renderTargetCount = 0;
                passData.rendererList = builder.UseRendererList(renderGraph.CreateRendererList(
                    CreateTransparentRendererListDesc(cull, hdCamera.camera, m_TransparentDepthPostpassNames)));

                builder.SetRenderFunc(
                (ForwardPassData data, RenderGraphContext context) =>
                {
                    DrawTransparentRendererList(context.renderContext, context.cmd, data.frameSettings, data.rendererList);
                });
            }
        }

        class RenderLowResTransparentPassData
        {
            public ShaderVariablesGlobal    globalCB;
            public FrameSettings            frameSettings;
            public RendererListHandle       rendererList;
            public TextureHandle            lowResBuffer;
            public TextureHandle            downsampledDepthBuffer;
        }

        TextureHandle RenderLowResTransparent(RenderGraph renderGraph, HDCamera hdCamera, TextureHandle downsampledDepth, CullingResults cullingResults)
        {
            using (var builder = renderGraph.AddRenderPass<RenderLowResTransparentPassData>("Low Res Transparent", out var passData, ProfilingSampler.Get(HDProfileId.LowResTransparent)))
            {
                var passNames = m_Asset.currentPlatformRenderPipelineSettings.supportTransparentBackface ? m_AllTransparentPassNames : m_TransparentNoBackfaceNames;

                passData.globalCB = m_ShaderVariablesGlobalCB;
                passData.frameSettings = hdCamera.frameSettings;
                passData.rendererList = builder.UseRendererList(renderGraph.CreateRendererList(
                    CreateTransparentRendererListDesc(cullingResults, hdCamera.camera, passNames, m_CurrentRendererConfigurationBakedLighting, HDRenderQueue.k_RenderQueue_LowTransparent)));
                passData.downsampledDepthBuffer = builder.UseDepthBuffer(downsampledDepth, DepthAccess.ReadWrite);
                // We need R16G16B16A16_SFloat as we need a proper alpha channel for compositing.
                passData.lowResBuffer = builder.UseColorBuffer(renderGraph.CreateTexture(new TextureDesc(Vector2.one * 0.5f, true, true)
                    { colorFormat = GraphicsFormat.R16G16B16A16_SFloat, enableRandomWrite = true, clearBuffer = true, clearColor = Color.black, name = "Low res transparent" }), 0);

                builder.SetRenderFunc(
                (RenderLowResTransparentPassData data, RenderGraphContext context) =>
                {
                    UpdateOffscreenRenderingConstants(ref data.globalCB, true, 2u);
                    ConstantBuffer.PushGlobal(context.cmd, data.globalCB, HDShaderIDs._ShaderVariablesGlobal);

                    DrawTransparentRendererList(context.renderContext, context.cmd, data.frameSettings,  data.rendererList);

                    UpdateOffscreenRenderingConstants(ref data.globalCB, false, 1u);
                    ConstantBuffer.PushGlobal(context.cmd, data.globalCB, HDShaderIDs._ShaderVariablesGlobal);
                });

                return passData.lowResBuffer;
            }
        }

        class UpsampleTransparentPassData
        {
            public Material         upsampleMaterial;
            public TextureHandle    colorBuffer;
            public TextureHandle    lowResTransparentBuffer;
            public TextureHandle    downsampledDepthBuffer;
        }

        void UpsampleTransparent(RenderGraph renderGraph, HDCamera hdCamera, TextureHandle colorBuffer, TextureHandle lowResTransparentBuffer, TextureHandle downsampledDepthBuffer)
        {
            using (var builder = renderGraph.AddRenderPass<UpsampleTransparentPassData>("Upsample Low Res Transparency", out var passData, ProfilingSampler.Get(HDProfileId.UpsampleLowResTransparent)))
            {
                var settings = m_Asset.currentPlatformRenderPipelineSettings.lowresTransparentSettings;
                if (settings.upsampleType == LowResTransparentUpsample.Bilinear)
                {
                    m_UpsampleTransparency.EnableKeyword("BILINEAR");
                }
                else if (settings.upsampleType == LowResTransparentUpsample.NearestDepth)
                {
                    m_UpsampleTransparency.EnableKeyword("NEAREST_DEPTH");
                }

                passData.upsampleMaterial = m_UpsampleTransparency;
                passData.colorBuffer = builder.UseColorBuffer(colorBuffer, 0);
                passData.lowResTransparentBuffer = builder.ReadTexture(lowResTransparentBuffer);
                passData.downsampledDepthBuffer = builder.ReadTexture(downsampledDepthBuffer);

                builder.SetRenderFunc(
                (UpsampleTransparentPassData data, RenderGraphContext context) =>
                {
                    data.upsampleMaterial.SetTexture(HDShaderIDs._LowResTransparent, data.lowResTransparentBuffer);
                    data.upsampleMaterial.SetTexture(HDShaderIDs._LowResDepthTexture, data.downsampledDepthBuffer);
                    context.cmd.DrawProcedural(Matrix4x4.identity, data.upsampleMaterial, 0, MeshTopology.Triangles, 3, 1, null);
                });
            }
        }

        class SetGlobalColorPassData
        {
            public TextureHandle colorBuffer;
        }

        void SetGlobalColorForCustomPass(RenderGraph renderGraph, TextureHandle colorBuffer)
        {
            using (var builder = renderGraph.AddRenderPass<SetGlobalColorPassData>("SetGlobalColorForCustomPass", out var passData))
            {
                passData.colorBuffer = builder.ReadTexture(colorBuffer);
                builder.SetRenderFunc( (SetGlobalColorPassData data, RenderGraphContext context) =>
                {
                    RTHandle colorPyramid = data.colorBuffer;
                    if (colorPyramid != null)
                        context.cmd.SetGlobalTexture(HDShaderIDs._ColorPyramidTexture, data.colorBuffer);
                });
            }
        }
        class RecursiveRenderingPrepassPassData
        {
            public FrameSettings frameSettings;
            public TextureHandle depthBuffer;
            public TextureHandle flagMask;
            public RendererListHandle opaqueRenderList;
            public RendererListHandle transparentRenderList;
            public bool clear;
        }

        void RenderRayTracingPrepass(RenderGraph renderGraph, CullingResults cull, HDCamera hdCamera, TextureHandle flagMask, TextureHandle depthBuffer, bool clear)
        {
            if (!hdCamera.frameSettings.IsEnabled(FrameSettingsField.RayTracing))
                return;

            RecursiveRendering recursiveSettings = hdCamera.volumeStack.GetComponent<RecursiveRendering>();
            if (!recursiveSettings.enable.value)
                return;

            using (var builder = renderGraph.AddRenderPass<RecursiveRenderingPrepassPassData>("Recursive Rendering Prepass", out var passData, ProfilingSampler.Get(HDProfileId.RayTracingPrepass)))
            {
                passData.frameSettings = hdCamera.frameSettings;
                passData.depthBuffer = clear ? builder.UseDepthBuffer(depthBuffer, DepthAccess.Read) : builder.UseDepthBuffer(depthBuffer, DepthAccess.ReadWrite);
                passData.flagMask = builder.WriteTexture(flagMask);
                passData.clear = clear;

                // when clear is required, it mean we are before the recursive rendering call, otherwise it mean we are before the depth prepass
                // As the pass before depth prepass write depth, we don't need to write it again during the second one, also the buffer is only clear at this time
                // TODO: evaluate the usage of a stencil bit in the stencil buffer to save a rendertarget (But it require various headaches to work correctly).
                if (clear)
                {
                    passData.opaqueRenderList = builder.UseRendererList(renderGraph.CreateRendererList(
                        CreateOpaqueRendererListDesc(cull, hdCamera.camera, m_RayTracingPrepassNames, stateBlock: m_DepthStateNoWrite)));
                    passData.transparentRenderList = builder.UseRendererList(renderGraph.CreateRendererList(
                        CreateTransparentRendererListDesc(cull, hdCamera.camera, m_RayTracingPrepassNames, renderQueueRange: HDRenderQueue.k_RenderQueue_AllTransparentWithLowRes, stateBlock: m_DepthStateNoWrite)));
                }
                else
                {
                    passData.opaqueRenderList = builder.UseRendererList(renderGraph.CreateRendererList(
                        CreateOpaqueRendererListDesc(cull, hdCamera.camera, m_RayTracingPrepassNames)));
                    passData.transparentRenderList = builder.UseRendererList(renderGraph.CreateRendererList(
                        CreateTransparentRendererListDesc(cull, hdCamera.camera, m_RayTracingPrepassNames)));
                }

                builder.SetRenderFunc(
                (RecursiveRenderingPrepassPassData data, RenderGraphContext context) =>
                {
                    if (data.clear)
                        CoreUtils.SetRenderTarget(context.cmd, data.flagMask, data.depthBuffer, clearFlag: ClearFlag.Color, Color.black);
                    else
                        CoreUtils.SetRenderTarget(context.cmd, data.flagMask, data.depthBuffer);

                    DrawOpaqueRendererList(context.renderContext, context.cmd, data.frameSettings, data.opaqueRenderList);
                    DrawTransparentRendererList(context.renderContext, context.cmd, data.frameSettings, data.transparentRenderList);
                });
            }
        }

        TextureHandle RenderTransparency(RenderGraph                 renderGraph,
            HDCamera                    hdCamera,
            TextureHandle               colorBuffer,
            TextureHandle               normalBuffer,
            TextureHandle               vtFeedbackBuffer,
            TextureHandle               currentColorPyramid,
            TextureHandle               volumetricLighting,
            TextureHandle               rayCountTexture,
            Texture                     skyTexture,
            in BuildGPULightListOutput  lightLists,
            ref PrepassOutput           prepassOutput,
            ShadowResult                shadowResult,
            CullingResults              cullingResults,
            CullingResults              customPassCullingResults,
            AOVRequestData              aovRequest,
            List<RTHandle>              aovCustomPassBuffers)
        {
            // Transparent (non recursive) objects that are rendered in front of transparent (recursive) require the recursive rendering to be executed for that pixel.
            // This means our flagging process needs to happen before the transparent depth prepass as we use the depth to discriminate pixels that do not need recursive rendering.
            RenderRayTracingPrepass(renderGraph, cullingResults, hdCamera, prepassOutput.flagMaskBuffer, prepassOutput.depthBuffer, true);

            RenderTransparentDepthPrepass(renderGraph, hdCamera, prepassOutput, cullingResults);

            var ssrLightingBuffer = RenderSSR(renderGraph, hdCamera, ref prepassOutput, renderGraph.defaultResources.blackTextureXR, rayCountTexture, skyTexture, transparent: true);

            colorBuffer = RaytracingRecursiveRender(renderGraph, hdCamera, colorBuffer, prepassOutput.depthBuffer, prepassOutput.flagMaskBuffer, rayCountTexture);

            // TODO RENDERGRAPH: Remove this when we properly convert custom passes to full render graph with explicit color buffer reads.
            // To allow users to fetch the current color buffer, we temporarily bind the camera color buffer
            SetGlobalColorForCustomPass(renderGraph, colorBuffer);
            RenderCustomPass(m_RenderGraph, hdCamera, colorBuffer, prepassOutput, customPassCullingResults, CustomPassInjectionPoint.BeforePreRefraction, aovRequest, aovCustomPassBuffers);
            SetGlobalColorForCustomPass(renderGraph, currentColorPyramid);

            // Render pre-refraction objects
            RenderForwardTransparent(renderGraph, hdCamera, colorBuffer, normalBuffer, prepassOutput, vtFeedbackBuffer, volumetricLighting, ssrLightingBuffer, null, lightLists, shadowResult, cullingResults, true);

            if (hdCamera.frameSettings.IsEnabled(FrameSettingsField.Refraction) || hdCamera.IsSSREnabled())
            {
                var resolvedColorBuffer = ResolveMSAAColor(renderGraph, hdCamera, colorBuffer, m_NonMSAAColorBuffer);
                GenerateColorPyramid(renderGraph, hdCamera, resolvedColorBuffer, currentColorPyramid, FullScreenDebugMode.FinalColorPyramid);
            }

            // We don't have access to the color pyramid with transparent if rough refraction is disabled
            RenderCustomPass(m_RenderGraph, hdCamera, colorBuffer, prepassOutput, customPassCullingResults, CustomPassInjectionPoint.BeforeTransparent, aovRequest, aovCustomPassBuffers);

            // Render all type of transparent forward (unlit, lit, complex (hair...)) to keep the sorting between transparent objects.
            RenderForwardTransparent(renderGraph, hdCamera, colorBuffer, normalBuffer, prepassOutput, vtFeedbackBuffer, volumetricLighting, ssrLightingBuffer, currentColorPyramid, lightLists, shadowResult, cullingResults, false);

            colorBuffer = ResolveMSAAColor(renderGraph, hdCamera, colorBuffer, m_NonMSAAColorBuffer);

            // Render All forward error
            RenderForwardError(renderGraph, hdCamera, colorBuffer, prepassOutput.resolvedDepthBuffer, cullingResults);

            if (hdCamera.frameSettings.IsEnabled(FrameSettingsField.LowResTransparent))
            {
                var lowResTransparentBuffer = RenderLowResTransparent(renderGraph, hdCamera, prepassOutput.downsampledDepthBuffer, cullingResults);
                UpsampleTransparent(renderGraph, hdCamera, colorBuffer, lowResTransparentBuffer, prepassOutput.downsampledDepthBuffer);
            }

            // Fill depth buffer to reduce artifact for transparent object during postprocess
            RenderTransparentDepthPostpass(renderGraph, hdCamera, prepassOutput.resolvedDepthBuffer, cullingResults);

            return colorBuffer;
        }

        class RenderForwardEmissivePassData
        {
            public bool enableDecals;
            public RendererListHandle rendererList;
        }

        void RenderForwardEmissive( RenderGraph     renderGraph,
                                    HDCamera        hdCamera,
                                    TextureHandle   colorBuffer,
                                    TextureHandle   depthStencilBuffer,
                                    CullingResults  cullingResults)
        {
            if (!hdCamera.frameSettings.IsEnabled(FrameSettingsField.TransparentObjects) &&
                !hdCamera.frameSettings.IsEnabled(FrameSettingsField.OpaqueObjects))
            {
                return;
            }

            using (var builder = renderGraph.AddRenderPass<RenderForwardEmissivePassData>("ForwardEmissive", out var passData, ProfilingSampler.Get(HDProfileId.ForwardEmissive)))
            {
                builder.UseColorBuffer(colorBuffer, 0);
                builder.UseDepthBuffer(depthStencilBuffer, DepthAccess.ReadWrite);

                passData.enableDecals = hdCamera.frameSettings.IsEnabled(FrameSettingsField.Decals);
                passData.rendererList = builder.UseRendererList(renderGraph.CreateRendererList(PrepareForwardEmissiveRendererList(cullingResults, hdCamera)));

                builder.SetRenderFunc(
                    (RenderForwardEmissivePassData data, RenderGraphContext context) =>
                {
                    CoreUtils.DrawRendererList(context.renderContext, context.cmd, data.rendererList);
                    if (data.enableDecals)
                        DecalSystem.instance.RenderForwardEmissive(context.cmd);
                });
            }
        }

        // This is use to Display legacy shader with an error shader
        [System.Diagnostics.Conditional("DEVELOPMENT_BUILD"), System.Diagnostics.Conditional("UNITY_EDITOR")]
        void RenderForwardError(RenderGraph                 renderGraph,
                                HDCamera                    hdCamera,
                                TextureHandle   colorBuffer,
                                TextureHandle   depthStencilBuffer,
                                CullingResults              cullResults)
        {
            if (!hdCamera.frameSettings.IsEnabled(FrameSettingsField.TransparentObjects) &&
                !hdCamera.frameSettings.IsEnabled(FrameSettingsField.OpaqueObjects))
            {
                return;
            }


            using (var builder = renderGraph.AddRenderPass<ForwardPassData>("Forward Error", out var passData, ProfilingSampler.Get(HDProfileId.RenderForwardError)))
            {
                builder.UseColorBuffer(colorBuffer, 0);
                builder.UseDepthBuffer(depthStencilBuffer, DepthAccess.ReadWrite);

                passData.rendererList = builder.UseRendererList(renderGraph.CreateRendererList(
                    CreateOpaqueRendererListDesc(cullResults, hdCamera.camera, m_ForwardErrorPassNames, renderQueueRange: RenderQueueRange.all, overrideMaterial: m_ErrorMaterial)));

                builder.SetRenderFunc(
                    (ForwardPassData data, RenderGraphContext context) =>
                    {
                        CoreUtils.DrawRendererList(context.renderContext, context.cmd, data.rendererList);
                    });
            }
        }

        class SendGeometryBuffersPassData
        {
            public SendGeometryGraphcisBuffersParameters parameters;
            public TextureHandle normalBuffer;
            public TextureHandle depthBuffer;
        }

        void SendGeometryGraphicsBuffers(RenderGraph renderGraph, TextureHandle normalBuffer, TextureHandle depthBuffer, HDCamera hdCamera)
        {
            var parameters = PrepareSendGeometryBuffersParameters(hdCamera, m_DepthBufferMipChainInfo);

            if (!parameters.NeedSendBuffers())
                return;

            using (var builder = renderGraph.AddRenderPass<SendGeometryBuffersPassData>("Send Geometry Buffers", out var passData))
            {
                builder.AllowPassCulling(false);

                passData.parameters = parameters;

                if (!hdCamera.frameSettings.IsEnabled(FrameSettingsField.OpaqueObjects))
                {
                    passData.normalBuffer = renderGraph.defaultResources.blackTextureXR;
                    passData.depthBuffer = renderGraph.defaultResources.blackTextureXR;
                }
                else
                {
                    passData.normalBuffer = builder.ReadTexture(normalBuffer);
                    passData.depthBuffer = builder.ReadTexture(depthBuffer);
                }

                builder.SetRenderFunc(
                (SendGeometryBuffersPassData data, RenderGraphContext ctx) =>
                {
                    SendGeometryGraphicsBuffers(data.parameters, data.normalBuffer, data.depthBuffer, ctx.cmd);
                });
            }
        }

        class SendColorGraphicsBufferPassData
        {
            public HDCamera hdCamera;
        }

        void SendColorGraphicsBuffer(RenderGraph renderGraph, HDCamera hdCamera)
        {
            using (var builder = renderGraph.AddRenderPass<SendColorGraphicsBufferPassData>("Send Color Buffers", out var passData))
            {
                builder.AllowPassCulling(false);

                passData.hdCamera = hdCamera;

                builder.SetRenderFunc(
                (SendColorGraphicsBufferPassData data, RenderGraphContext ctx) =>
                {
                    SendColorGraphicsBuffer(ctx.cmd, data.hdCamera);
                });
            }
        }

        class ClearStencilPassData
        {
            public Material clearStencilMaterial;
            public TextureHandle colorBuffer;
            public TextureHandle depthBuffer;
        }

        void ClearStencilBuffer(RenderGraph renderGraph, TextureHandle colorBuffer, TextureHandle depthBuffer)
        {
            using (var builder = renderGraph.AddRenderPass<ClearStencilPassData>("Clear Stencil Buffer", out var passData, ProfilingSampler.Get(HDProfileId.ClearStencil)))
            {
                passData.clearStencilMaterial = m_ClearStencilBufferMaterial;
                passData.colorBuffer = builder.ReadTexture(colorBuffer);
                passData.depthBuffer = builder.WriteTexture(depthBuffer);

                builder.SetRenderFunc(
                (ClearStencilPassData data, RenderGraphContext ctx) =>
                {
                    data.clearStencilMaterial.SetInt(HDShaderIDs._StencilMask, (int)StencilUsage.HDRPReservedBits);
                    HDUtils.DrawFullScreen(ctx.cmd, data.clearStencilMaterial, data.colorBuffer, data.depthBuffer);
                });
            }
        }

        class PreRenderSkyPassData
        {
            public Light sunLight;
            public HDCamera hdCamera;
            public TextureHandle colorBuffer;
            public TextureHandle depthStencilBuffer;
            public TextureHandle normalBuffer;
            public DebugDisplaySettings debugDisplaySettings;
            public SkyManager skyManager;
        }

        void PreRenderSky(RenderGraph renderGraph, HDCamera hdCamera, TextureHandle colorBuffer, TextureHandle depthStencilBuffer, TextureHandle normalbuffer)
        {
            if (m_CurrentDebugDisplaySettings.DebugHideSky(hdCamera) ||
                !m_SkyManager.RequiresPreRenderSky(hdCamera))
            {
                return;
            }

            using (var builder = renderGraph.AddRenderPass<PreRenderSkyPassData>("Pre Render Sky", out var passData))
            {
                passData.sunLight = GetCurrentSunLight();
                passData.hdCamera = hdCamera;
                passData.colorBuffer = builder.WriteTexture(colorBuffer);
                passData.depthStencilBuffer = builder.WriteTexture(depthStencilBuffer);
                passData.normalBuffer = builder.WriteTexture(normalbuffer);
                passData.debugDisplaySettings = m_CurrentDebugDisplaySettings;
                passData.skyManager = m_SkyManager;

                builder.SetRenderFunc(
                    (PreRenderSkyPassData data, RenderGraphContext context) =>
                    {
                        data.skyManager.PreRenderSky(data.hdCamera, data.sunLight, data.colorBuffer, data.normalBuffer, data.depthStencilBuffer, data.debugDisplaySettings, context.cmd);
                    });
            }
        }

        class RenderSkyPassData
        {
            public VisualEnvironment    visualEnvironment;
            public Light                sunLight;
            public HDCamera             hdCamera;
            public TextureHandle        volumetricLighting;
            public TextureHandle        colorBuffer;
            public TextureHandle        depthTexture;
            public TextureHandle        depthStencilBuffer;
            public TextureHandle        intermediateBuffer;
            public DebugDisplaySettings debugDisplaySettings;
            public SkyManager           skyManager;
        }

        void RenderSky(RenderGraph renderGraph, HDCamera hdCamera, TextureHandle colorBuffer, TextureHandle volumetricLighting, TextureHandle depthStencilBuffer, TextureHandle depthTexture)
        {
            if (m_CurrentDebugDisplaySettings.DebugHideSky(hdCamera))
            {
                return;
            }

            using (var builder = renderGraph.AddRenderPass<RenderSkyPassData>("Render Sky And Fog", out var passData))
            {
                passData.visualEnvironment = hdCamera.volumeStack.GetComponent<VisualEnvironment>();
                passData.sunLight = GetCurrentSunLight();
                passData.hdCamera = hdCamera;
                passData.volumetricLighting = builder.ReadTexture(volumetricLighting);
                passData.colorBuffer = builder.WriteTexture(colorBuffer);
                passData.depthTexture = builder.WriteTexture(depthTexture);
                passData.depthStencilBuffer = builder.WriteTexture(depthStencilBuffer);
                passData.intermediateBuffer = builder.CreateTransientTexture(colorBuffer);
                passData.debugDisplaySettings = m_CurrentDebugDisplaySettings;
                passData.skyManager = m_SkyManager;

                builder.SetRenderFunc(
                (RenderSkyPassData data, RenderGraphContext context) =>
                {
                    // Necessary to perform dual-source (polychromatic alpha) blending which is not supported by Unity.
                    // We load from the color buffer, perform blending manually, and store to the atmospheric scattering buffer.
                    // Then we perform a copy from the atmospheric scattering buffer back to the color buffer.
                    data.skyManager.RenderSky(data.hdCamera, data.sunLight, data.colorBuffer, data.depthStencilBuffer, data.debugDisplaySettings, context.cmd);

                    if (Fog.IsFogEnabled(data.hdCamera) || Fog.IsPBRFogEnabled(data.hdCamera))
                    {
                        var pixelCoordToViewDirWS = data.hdCamera.mainViewConstants.pixelCoordToViewDirWS;
                        data.skyManager.RenderOpaqueAtmosphericScattering(context.cmd, data.hdCamera, data.colorBuffer, data.depthTexture, data.volumetricLighting, data.intermediateBuffer, data.depthStencilBuffer, pixelCoordToViewDirWS, data.hdCamera.frameSettings.IsEnabled(FrameSettingsField.MSAA));
                    }
                });
            }
        }

        class GenerateColorPyramidData
        {
            public TextureHandle colorPyramid;
            public TextureHandle inputColor;
            public MipGenerator mipGenerator;
            public HDCamera hdCamera;
        }

        void GenerateColorPyramid(RenderGraph renderGraph, HDCamera hdCamera, TextureHandle inputColor, TextureHandle output, FullScreenDebugMode fsDebugMode)
        {
            using (var builder = renderGraph.AddRenderPass<GenerateColorPyramidData>("Color Gaussian MIP Chain", out var passData, ProfilingSampler.Get(HDProfileId.ColorPyramid)))
            {
                passData.colorPyramid = builder.WriteTexture(output);
                passData.inputColor = builder.ReadTexture(inputColor);
                passData.hdCamera = hdCamera;
                passData.mipGenerator = m_MipGenerator;

                builder.SetRenderFunc(
                (GenerateColorPyramidData data, RenderGraphContext context) =>
                {
                    Vector2Int pyramidSize = new Vector2Int(data.hdCamera.actualWidth, data.hdCamera.actualHeight);
                    data.hdCamera.colorPyramidHistoryMipCount = data.mipGenerator.RenderColorGaussianPyramid(context.cmd, pyramidSize, data.inputColor, data.colorPyramid);
                    // TODO RENDERGRAPH: We'd like to avoid SetGlobals like this but it's required by custom passes currently.
                    // We will probably be able to remove those once we push custom passes fully to render graph.
                    context.cmd.SetGlobalTexture(HDShaderIDs._ColorPyramidTexture, data.colorPyramid);
                });
            }

            // Note: hdCamera.colorPyramidHistoryMipCount is going to be one frame late here (rendering, which is done later, is updating it)
            // In practice this should not be a big problem as it's only for debug purpose here.
            var scale = new Vector4(RTHandles.rtHandleProperties.rtHandleScale.x, RTHandles.rtHandleProperties.rtHandleScale.y, 0f, 0f);
            PushFullScreenDebugTextureMip(renderGraph, output, hdCamera.colorPyramidHistoryMipCount, scale, fsDebugMode);
        }

        class AccumulateDistortionPassData
        {
            public TextureHandle        distortionBuffer;
            public TextureHandle        depthStencilBuffer;
            public RendererListHandle   distortionRendererList;
            public FrameSettings        frameSettings;
        }

        TextureHandle AccumulateDistortion( RenderGraph     renderGraph,
                                            HDCamera        hdCamera,
                                            TextureHandle   depthStencilBuffer,
                                            CullingResults  cullResults)
        {
            using (var builder = renderGraph.AddRenderPass<AccumulateDistortionPassData>("Accumulate Distortion", out var passData, ProfilingSampler.Get(HDProfileId.AccumulateDistortion)))
            {
                passData.frameSettings = hdCamera.frameSettings;
                passData.distortionBuffer = builder.UseColorBuffer(renderGraph.CreateTexture(
                    new TextureDesc(Vector2.one, true, true) { colorFormat = Builtin.GetDistortionBufferFormat(), clearBuffer = true, clearColor = Color.clear, name = "Distortion" }), 0);
                passData.depthStencilBuffer = builder.UseDepthBuffer(depthStencilBuffer, DepthAccess.Read);
                passData.distortionRendererList = builder.UseRendererList(renderGraph.CreateRendererList(
                    CreateTransparentRendererListDesc(cullResults, hdCamera.camera, HDShaderPassNames.s_DistortionVectorsName)));

                builder.SetRenderFunc(
                (AccumulateDistortionPassData data, RenderGraphContext context) =>
                {
                    DrawTransparentRendererList(context.renderContext, context.cmd, data.frameSettings, data.distortionRendererList);
                });

                return passData.distortionBuffer;
            }
        }

        class RenderDistortionPassData
        {
            public Material         applyDistortionMaterial;
            public TextureHandle    sourceColorBuffer;
            public TextureHandle    distortionBuffer;
            public TextureHandle    colorBuffer;
            public TextureHandle    depthStencilBuffer;
            public Vector4          size;
            public bool             roughDistortion;
        }

        void RenderDistortion(  RenderGraph     renderGraph,
                                HDCamera        hdCamera,
                                TextureHandle   colorBuffer,
                                TextureHandle   depthStencilBuffer,
                                TextureHandle   colorPyramidBuffer,
                                TextureHandle   distortionBuffer)
        {
            if (!hdCamera.frameSettings.IsEnabled(FrameSettingsField.Distortion))
                return;

            using (var builder = renderGraph.AddRenderPass<RenderDistortionPassData>("Apply Distortion", out var passData, ProfilingSampler.Get(HDProfileId.ApplyDistortion)))
            {
                passData.applyDistortionMaterial = m_ApplyDistortionMaterial;
                passData.roughDistortion = hdCamera.frameSettings.IsEnabled(FrameSettingsField.RoughDistortion);
                passData.sourceColorBuffer = passData.roughDistortion ? builder.ReadTexture(colorPyramidBuffer) : builder.CreateTransientTexture(new TextureDesc(Vector2.one, true, true) { colorFormat = GetColorBufferFormat(), name = "DistortionIntermediateBuffer" });
                passData.distortionBuffer = builder.ReadTexture(distortionBuffer);
                passData.colorBuffer = builder.UseColorBuffer(colorBuffer, 0);
                passData.depthStencilBuffer = builder.UseDepthBuffer(depthStencilBuffer, DepthAccess.Read);
                passData.size = new Vector4(hdCamera.actualWidth, hdCamera.actualHeight, 1f / hdCamera.actualWidth, 1f / hdCamera.actualHeight);

                builder.SetRenderFunc(
                (RenderDistortionPassData data, RenderGraphContext context) =>
                {
                    if (!data.roughDistortion)
                        HDUtils.BlitCameraTexture(context.cmd, data.colorBuffer, data.sourceColorBuffer);

                    // TODO: Set stencil stuff via parameters rather than hard-coding it in shader.
                    data.applyDistortionMaterial.SetTexture(HDShaderIDs._DistortionTexture, data.distortionBuffer);
                    data.applyDistortionMaterial.SetTexture(HDShaderIDs._ColorPyramidTexture, data.sourceColorBuffer);
                    data.applyDistortionMaterial.SetVector(HDShaderIDs._Size, data.size);
                    data.applyDistortionMaterial.SetInt(HDShaderIDs._StencilMask, (int)StencilUsage.DistortionVectors);
                    data.applyDistortionMaterial.SetInt(HDShaderIDs._StencilRef, (int)StencilUsage.DistortionVectors);
                    data.applyDistortionMaterial.SetInt(HDShaderIDs._RoughDistortion, data.roughDistortion ? 1 : 0);

                    HDUtils.DrawFullScreen(context.cmd, data.applyDistortionMaterial, data.colorBuffer, data.depthStencilBuffer, null, 0);
                });
            }
        }

        TextureHandle CreateColorBuffer(RenderGraph renderGraph, HDCamera hdCamera, bool msaa)
        {

#if UNITY_2020_2_OR_NEWER
            FastMemoryDesc colorFastMemDesc;
            colorFastMemDesc.inFastMemory = true;
            colorFastMemDesc.residencyFraction = 1.0f;
            colorFastMemDesc.flags = FastMemoryFlags.SpillTop;
#endif

            return renderGraph.CreateTexture(
                new TextureDesc(Vector2.one, true, true)
                {
                    colorFormat = GetColorBufferFormat(),
                    enableRandomWrite = !msaa,
                    bindTextureMS = msaa,
                    enableMSAA = msaa,
                    clearBuffer = NeedClearColorBuffer(hdCamera),
                    clearColor = GetColorBufferClearColor(hdCamera),
                    name = msaa ? "CameraColorMSAA" : "CameraColor"
#if UNITY_2020_2_OR_NEWER
                    , fastMemoryDesc = colorFastMemDesc
#endif
                });
        }

        class ResolveColorData
        {
            public TextureHandle    input;
            public TextureHandle    output;
            public Material                     resolveMaterial;
            public int                          passIndex;
        }

        TextureHandle ResolveMSAAColor(RenderGraph renderGraph, HDCamera hdCamera, TextureHandle input)
        {
            var outputDesc = renderGraph.GetTextureDesc(input);
            outputDesc.enableMSAA = false;
            outputDesc.enableRandomWrite = true;
            outputDesc.bindTextureMS = false;
            // Can't do that because there is NO way to concatenate strings without allocating.
            // We're stuck with subpar debug name in the meantime...
            //outputDesc.name = string.Format("{0}Resolved", outputDesc.name);

            var output = renderGraph.CreateTexture(outputDesc);

            return ResolveMSAAColor(renderGraph, hdCamera, input, output);
        }

        // TODO RENDERGRAPH:
        // In theory we should never need to specify the output. The function can create the output texture on its own (see function above).
        // This way when doing an msaa resolve, we can return the right texture regardless of msaa being enabled or not (either the new texture or the input directly).
        // This allows client code to not have to worry about managing the texture at all.
        // Now, because Custom Passes allow to do an MSAA resolve for the main color buffer but are implemented outside of render graph, we need an explicit msaa/nonMsaa separation for the main color buffer.
        // Having this function here allows us to do that by having the main color non msaa texture created outside and passed to both ResolveMSAAColor and the custom passes.
        // When Custom Pass correctly use render graph we'll be able to remove that.
        TextureHandle ResolveMSAAColor(RenderGraph renderGraph, HDCamera hdCamera, TextureHandle input, TextureHandle output)
        {
            if (hdCamera.frameSettings.IsEnabled(FrameSettingsField.MSAA))
            {
                using (var builder = renderGraph.AddRenderPass<ResolveColorData>("ResolveColor", out var passData))
                {
                    passData.input = builder.ReadTexture(input);
                    passData.output = builder.UseColorBuffer(output, 0);
                    passData.resolveMaterial = m_ColorResolveMaterial;
                    passData.passIndex = SampleCountToPassIndex(m_MSAASamples);

                    builder.SetRenderFunc(
                    (ResolveColorData data, RenderGraphContext context) =>
                    {
                        var mpb = context.renderGraphPool.GetTempMaterialPropertyBlock();
                        mpb.SetTexture(HDShaderIDs._ColorTextureMS, data.input);
                        context.cmd.DrawProcedural(Matrix4x4.identity, data.resolveMaterial, data.passIndex, MeshTopology.Triangles, 3, 1, mpb);
                    });

                    return passData.output;
                }
            }
            else
            {
                return input;
            }
        }

        class ResolveMotionVectorData
        {
            public TextureHandle input;
            public TextureHandle output;
            public Material resolveMaterial;
            public int passIndex;
        }

        TextureHandle ResolveMotionVector(RenderGraph renderGraph, HDCamera hdCamera, TextureHandle input)
        {
            if (hdCamera.frameSettings.IsEnabled(FrameSettingsField.MSAA))
            {
                using (var builder = renderGraph.AddRenderPass<ResolveMotionVectorData>("ResolveMotionVector", out var passData))
                {
                    passData.input = builder.ReadTexture(input);
                    passData.output = builder.UseColorBuffer(CreateMotionVectorBuffer(renderGraph, false, false), 0);
                    passData.resolveMaterial = m_MotionVectorResolve;
                    passData.passIndex = SampleCountToPassIndex(m_MSAASamples);

                    builder.SetRenderFunc(
                        (ResolveMotionVectorData data, RenderGraphContext context) =>
                        {
                            var mpb = context.renderGraphPool.GetTempMaterialPropertyBlock();
                            mpb.SetTexture(HDShaderIDs._MotionVectorTextureMS, data.input);
                            context.cmd.DrawProcedural(Matrix4x4.identity, data.resolveMaterial, data.passIndex, MeshTopology.Triangles, 3, 1, mpb);
                        });

                    return passData.output;
                }
            }
            else
            {
                return input;
            }
        }

        class RenderAccumulationPassData
        {
            public RenderAccumulationParameters parameters;
            public TextureHandle input;
            public TextureHandle output;
            public TextureHandle history;
        }

        void RenderAccumulation(RenderGraph renderGraph, HDCamera hdCamera, TextureHandle inputTexture, TextureHandle outputTexture, bool needExposure)
        {
            using (var builder = renderGraph.AddRenderPass<RenderAccumulationPassData>("Render Accumulation", out var passData))
            {
                // Grab the history buffer
                TextureHandle history = renderGraph.ImportTexture(hdCamera.GetCurrentFrameRT((int)HDCameraFrameHistoryType.PathTracing)
                    ?? hdCamera.AllocHistoryFrameRT((int)HDCameraFrameHistoryType.PathTracing, PathTracingHistoryBufferAllocatorFunction, 1));

                bool inputFromRadianceTexture = !inputTexture.Equals(outputTexture);
                passData.parameters = PrepareRenderAccumulationParameters(hdCamera, needExposure, inputFromRadianceTexture);
                passData.input = builder.ReadTexture(inputTexture);
                passData.output = builder.WriteTexture(outputTexture);
                passData.history = builder.WriteTexture(history);

                builder.SetRenderFunc(
                (RenderAccumulationPassData data, RenderGraphContext ctx) =>
                {
                    RenderAccumulation(data.parameters, data.input, data.output, data.history, ctx.cmd);
                });

            }
        }

#if UNITY_EDITOR
        class RenderGizmosPassData
        {
            public GizmoSubset  gizmoSubset;
            public Camera       camera;
            public Texture      exposureTexture;
        }
#endif

        void RenderGizmos(RenderGraph renderGraph, HDCamera hdCamera, TextureHandle colorBuffer, GizmoSubset gizmoSubset)
        {
#if UNITY_EDITOR
            if (UnityEditor.Handles.ShouldRenderGizmos() &&
                (hdCamera.camera.cameraType == CameraType.Game || hdCamera.camera.cameraType == CameraType.SceneView))
            {
                bool renderPrePostprocessGizmos = (gizmoSubset == GizmoSubset.PreImageEffects);
                using (var builder = renderGraph.AddRenderPass<RenderGizmosPassData>(renderPrePostprocessGizmos ? "PrePostprocessGizmos" : "Gizmos", out var passData))
                {
                    bool isMatCapView = m_CurrentDebugDisplaySettings.GetDebugLightingMode() == DebugLightingMode.MatcapView;

                    builder.WriteTexture(colorBuffer);
                    passData.gizmoSubset = gizmoSubset;
                    passData.camera = hdCamera.camera;
                    passData.exposureTexture = isMatCapView ? (Texture)Texture2D.blackTexture : m_PostProcessSystem.GetExposureTexture(hdCamera).rt;

                    builder.SetRenderFunc(
                    (RenderGizmosPassData data, RenderGraphContext ctx) =>
                    {
                        Gizmos.exposure = data.exposureTexture;

                        ctx.renderContext.ExecuteCommandBuffer(ctx.cmd);
                        ctx.cmd.Clear();
                        ctx.renderContext.DrawGizmos(data.camera, data.gizmoSubset);
                    });
                }
            }
#endif
        }

        bool RenderCustomPass(  RenderGraph                 renderGraph,
                                HDCamera                    hdCamera,
                                TextureHandle               colorBuffer,
                                in PrepassOutput            prepassOutput,
                                CullingResults              cullingResults,
                                CustomPassInjectionPoint    injectionPoint,
                                AOVRequestData              aovRequest,
                                List<RTHandle>              aovCustomPassBuffers)
        {
            if (!hdCamera.frameSettings.IsEnabled(FrameSettingsField.CustomPass))
                return false;

            bool executed = false;
            CustomPassVolume.GetActivePassVolumes(injectionPoint, m_ActivePassVolumes);
            foreach (var customPass in m_ActivePassVolumes)
            {
                if (customPass == null)
                    return false;

                var customPassTargets = new CustomPass.RenderTargets
                {
                    useRenderGraph = true,

                    // Set to null to make sure we don't use them by mistake.
                    cameraColorMSAABuffer = null,
                    cameraColorBuffer = null,
                    // TODO RENDERGRAPH: we can't replace the Lazy<RTHandle> buffers with RenderGraph resource because they are part of the current public API.
                    // To replace them correctly we need users to actually write render graph passes and explicit whether or not they want to use those buffers.
                    // We'll do it when we switch fully to render graph for custom passes.
                    customColorBuffer = m_CustomPassColorBuffer,
                    customDepthBuffer = m_CustomPassDepthBuffer,

                    // Render Graph Specific textures
                    colorBufferRG = colorBuffer,
                    nonMSAAColorBufferRG = m_NonMSAAColorBuffer,
                    depthBufferRG = prepassOutput.depthBuffer,
                    normalBufferRG = prepassOutput.resolvedNormalBuffer,
                    motionVectorBufferRG = prepassOutput.resolvedMotionVectorsBuffer
                };
                executed |= customPass.Execute(renderGraph, hdCamera, cullingResults, customPassTargets);
            }

            // Push the custom pass buffer, in case it was requested in the AOVs
            aovRequest.PushCustomPassTexture(renderGraph, injectionPoint, colorBuffer, m_CustomPassColorBuffer, aovCustomPassBuffers);

            return executed;
        }

        class ResetCameraSizeForAfterPostProcessPassData
        {
            public HDCamera hdCamera;
            public ShaderVariablesGlobal shaderVariablesGlobal;
        }

        void ResetCameraSizeForAfterPostProcess(RenderGraph renderGraph, HDCamera hdCamera, CommandBuffer commandBuffer)
        {
            if (DynamicResolutionHandler.instance.DynamicResolutionEnabled())
            {
                using (var builder = renderGraph.AddRenderPass("Reset Camera Size After Post Process", out ResetCameraSizeForAfterPostProcessPassData passData))
                {
                    passData.hdCamera = hdCamera;
                    passData.shaderVariablesGlobal = m_ShaderVariablesGlobalCB;
                    builder.AllowPassCulling(false);

                    builder.SetRenderFunc(
                        (ResetCameraSizeForAfterPostProcessPassData data, RenderGraphContext ctx) =>
                        {
                            data.shaderVariablesGlobal._ScreenSize = new Vector4(data.hdCamera.finalViewport.width, data.hdCamera.finalViewport.height, 1.0f / data.hdCamera.finalViewport.width, 1.0f / data.hdCamera.finalViewport.height);
                            data.shaderVariablesGlobal._RTHandleScale = RTHandles.rtHandleProperties.rtHandleScale;
                            ConstantBuffer.PushGlobal(ctx.cmd, data.shaderVariablesGlobal, HDShaderIDs._ShaderVariablesGlobal);
                            RTHandles.SetReferenceSize((int)data.hdCamera.finalViewport.width, (int)data.hdCamera.finalViewport.height, data.hdCamera.msaaSamples);
                        });
                }
            }
        }

        class BindCustomPassBuffersPassData
        {
            public Lazy<RTHandle> customColorTexture;
            public Lazy<RTHandle> customDepthTexture;
        }

        void BindCustomPassBuffers(RenderGraph renderGraph, HDCamera hdCamera)
        {
            if (hdCamera.frameSettings.IsEnabled(FrameSettingsField.CustomPass))
            {
                using (var builder = renderGraph.AddRenderPass("Bind Custom Pass Buffers", out BindCustomPassBuffersPassData passData))
                {
                    passData.customColorTexture = m_CustomPassColorBuffer;
                    passData.customDepthTexture = m_CustomPassDepthBuffer;

                    builder.SetRenderFunc(
                    (BindCustomPassBuffersPassData data, RenderGraphContext ctx) =>
                    {
                        if (data.customColorTexture.IsValueCreated)
                            ctx.cmd.SetGlobalTexture(HDShaderIDs._CustomColorTexture, data.customColorTexture.Value);
                        if (data.customDepthTexture.IsValueCreated)
                            ctx.cmd.SetGlobalTexture(HDShaderIDs._CustomDepthTexture, data.customDepthTexture.Value);
                    });
                }
            }
        }

#if UNITY_EDITOR
        class RenderWireOverlayPassData
        {
            public HDCamera hdCamera;
        }
#endif

        void RenderWireOverlay(RenderGraph renderGraph, HDCamera hdCamera, TextureHandle colorBuffer)
        {
#if UNITY_EDITOR
            if (hdCamera.camera.cameraType == CameraType.SceneView)
            {
                using (var builder = renderGraph.AddRenderPass<RenderWireOverlayPassData>("Wire Overlay", out var passData))
                {
                    builder.WriteTexture(colorBuffer);
                    passData.hdCamera = hdCamera;

                    builder.SetRenderFunc(
                    (RenderWireOverlayPassData data, RenderGraphContext ctx) =>
                    {
                        ctx.renderContext.ExecuteCommandBuffer(ctx.cmd);
                        ctx.cmd.Clear();
                        ctx.renderContext.DrawWireOverlay(data.hdCamera.camera);
                    });
                }
            }
#endif
        }
    }
}<|MERGE_RESOLUTION|>--- conflicted
+++ resolved
@@ -211,11 +211,7 @@
                     // Send all the geometry graphics buffer to client systems if required (must be done after the pyramid and before the transparent depth pre-pass)
                     SendGeometryGraphicsBuffers(m_RenderGraph, prepassOutput.normalBuffer, prepassOutput.depthPyramidTexture, hdCamera);
 
-<<<<<<< HEAD
-                    m_PostProcessSystem.DoUserAfterOpaqueAndSky(m_RenderGraph, hdCamera, colorBuffer, prepassOutput.resolvedDepthBuffer, prepassOutput.resolvedNormalBuffer);
-=======
-                m_PostProcessSystem.DoUserAfterOpaqueAndSky(m_RenderGraph, hdCamera, colorBuffer, prepassOutput.resolvedDepthBuffer, prepassOutput.resolvedNormalBuffer, prepassOutput.resolvedMotionVectorsBuffer);
->>>>>>> 16e00a5e
+                	m_PostProcessSystem.DoUserAfterOpaqueAndSky(m_RenderGraph, hdCamera, colorBuffer, prepassOutput.resolvedDepthBuffer, prepassOutput.resolvedNormalBuffer, prepassOutput.resolvedMotionVectorsBuffer);
 
                     if (hdCamera.frameSettings.IsEnabled(FrameSettingsField.OpaqueObjects)) // If we don't have opaque objects there is no need to clear.
                     {
