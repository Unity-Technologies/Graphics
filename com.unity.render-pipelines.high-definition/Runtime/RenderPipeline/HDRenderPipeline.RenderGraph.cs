--- conflicted
+++ resolved
@@ -281,11 +281,7 @@
             // At this point, the color buffer has been filled by either debug views are regular rendering so we can push it here.
             var colorPickerTexture = PushColorPickerDebugTexture(m_RenderGraph, colorBuffer);
 
-<<<<<<< HEAD
-            RenderCustomPass(m_RenderGraph, hdCamera, colorBuffer, prepassOutput, customPassCullingResults, CustomPassInjectionPoint.BeforePostProcess, aovRequest, aovCustomPassBuffers);
-=======
             RenderCustomPass(m_RenderGraph, hdCamera, colorBuffer, prepassOutput, customPassCullingResults, cullingResults, CustomPassInjectionPoint.BeforePostProcess, aovRequest, aovCustomPassBuffers);
->>>>>>> f2147be7
 
             if (aovRequest.isValid)
             {
@@ -301,11 +297,7 @@
             }
             PushFullScreenExposureDebugTexture(m_RenderGraph, postProcessDest, fullScreenDebugFormat);
 
-<<<<<<< HEAD
-            RenderCustomPass(m_RenderGraph, hdCamera, postProcessDest, prepassOutput, customPassCullingResults, CustomPassInjectionPoint.AfterPostProcess, aovRequest, aovCustomPassBuffers);
-=======
             ResetCameraSizeForAfterPostProcess(m_RenderGraph, hdCamera, commandBuffer);
->>>>>>> f2147be7
 
             RenderCustomPass(m_RenderGraph, hdCamera, postProcessDest, prepassOutput, customPassCullingResults, cullingResults, CustomPassInjectionPoint.AfterPostProcess, aovRequest, aovCustomPassBuffers);
 
@@ -954,11 +946,7 @@
             // To allow users to fetch the current color buffer, we temporarily bind the camera color buffer
             SetGlobalColorForCustomPass(renderGraph, currentColorPyramid);
 
-<<<<<<< HEAD
-            RenderCustomPass(m_RenderGraph, hdCamera, colorBuffer, prepassOutput, customPassCullingResults, CustomPassInjectionPoint.BeforePreRefraction, aovRequest, aovCustomPassBuffers);
-=======
             RenderCustomPass(m_RenderGraph, hdCamera, colorBuffer, prepassOutput, customPassCullingResults, cullingResults, CustomPassInjectionPoint.BeforePreRefraction, aovRequest, aovCustomPassBuffers);
->>>>>>> f2147be7
 
             // Render pre-refraction objects
             RenderForwardTransparent(renderGraph, hdCamera, colorBuffer, normalBuffer, prepassOutput, vtFeedbackBuffer, volumetricLighting, ssrLightingBuffer, null, lightLists, shadowResult, cullingResults, true);
@@ -970,11 +958,7 @@
             }
 
             // We don't have access to the color pyramid with transparent if rough refraction is disabled
-<<<<<<< HEAD
-            RenderCustomPass(m_RenderGraph, hdCamera, colorBuffer, prepassOutput, customPassCullingResults, CustomPassInjectionPoint.BeforeTransparent, aovRequest, aovCustomPassBuffers);
-=======
             RenderCustomPass(m_RenderGraph, hdCamera, colorBuffer, prepassOutput, customPassCullingResults, cullingResults, CustomPassInjectionPoint.BeforeTransparent, aovRequest, aovCustomPassBuffers);
->>>>>>> f2147be7
 
             // Render all type of transparent forward (unlit, lit, complex (hair...)) to keep the sorting between transparent objects.
             RenderForwardTransparent(renderGraph, hdCamera, colorBuffer, normalBuffer, prepassOutput, vtFeedbackBuffer, volumetricLighting, ssrLightingBuffer, currentColorPyramid, lightLists, shadowResult, cullingResults, false);
