using System;
using System.Collections.Generic;
using UnityEngine.Experimental.Rendering;
using UnityEngine.Experimental.Rendering.RenderGraphModule;

namespace UnityEngine.Rendering.HighDefinition
{

    public partial class HDRenderPipeline
    {
        class TempPassData { };

        // Needed only because of custom pass. See comment at ResolveMSAAColor.
        TextureHandle m_NonMSAAColorBuffer;

        void ExecuteWithRenderGraph(    RenderRequest           renderRequest,
                                        AOVRequestData          aovRequest,
                                        List<RTHandle>          aovBuffers,
                                        ScriptableRenderContext renderContext,
                                        CommandBuffer           commandBuffer)
        {
            var hdCamera = renderRequest.hdCamera;
            var camera = hdCamera.camera;
            var cullingResults = renderRequest.cullingResults.cullingResults;
            var customPassCullingResults = renderRequest.cullingResults.customPassCullingResults ?? cullingResults;
            bool msaa = hdCamera.frameSettings.IsEnabled(FrameSettingsField.MSAA);
            var target = renderRequest.target;

#if UNITY_EDITOR
            var showGizmos = camera.cameraType == CameraType.Game
                || camera.cameraType == CameraType.SceneView;
#endif

            TextureHandle backBuffer = m_RenderGraph.ImportBackbuffer(target.id);
            TextureHandle colorBuffer = CreateColorBuffer(m_RenderGraph, hdCamera, msaa);
            m_NonMSAAColorBuffer = CreateColorBuffer(m_RenderGraph, hdCamera, false);
            TextureHandle currentColorPyramid = m_RenderGraph.ImportTexture(hdCamera.GetCurrentFrameRT((int)HDCameraFrameHistoryType.ColorBufferMipChain), HDShaderIDs._ColorPyramidTexture);

            LightingBuffers lightingBuffers = new LightingBuffers();
            lightingBuffers.diffuseLightingBuffer = CreateDiffuseLightingBuffer(m_RenderGraph, msaa);
            lightingBuffers.sssBuffer = CreateSSSBuffer(m_RenderGraph, msaa);

            var prepassOutput = RenderPrepass(m_RenderGraph, colorBuffer, lightingBuffers.sssBuffer, cullingResults, customPassCullingResults, hdCamera, aovRequest, aovBuffers);

            // Need this during debug render at the end outside of the main loop scope.
            // Once render graph move is implemented, we can probably remove the branch and this.
            ShadowResult shadowResult = new ShadowResult();
            BuildGPULightListOutput gpuLightListOutput = new BuildGPULightListOutput();

            RenderTransparencyOverdraw(m_RenderGraph, prepassOutput.depthBuffer, cullingResults, hdCamera);

            if (m_CurrentDebugDisplaySettings.IsDebugMaterialDisplayEnabled() || m_CurrentDebugDisplaySettings.IsMaterialValidationEnabled() || CoreUtils.IsSceneLightingDisabled(hdCamera.camera))
            {
                // Stop Single Pass is after post process.
                StartXRSinglePass(m_RenderGraph, hdCamera);

                colorBuffer = RenderDebugViewMaterial(m_RenderGraph, cullingResults, hdCamera);
                colorBuffer = ResolveMSAAColor(m_RenderGraph, hdCamera, colorBuffer);
            }
            else if (hdCamera.frameSettings.IsEnabled(FrameSettingsField.RayTracing) &&
                     hdCamera.volumeStack.GetComponent<PathTracing>().enable.value)
            {
                // TODO RENDERGRAPH
                //// We only request the light cluster if we are gonna use it for debug mode
                //if (FullScreenDebugMode.LightCluster == m_CurrentDebugDisplaySettings.data.fullScreenDebugMode && GetRayTracingClusterState())
                //{
                //    HDRaytracingLightCluster lightCluster = RequestLightCluster();
                //    lightCluster.EvaluateClusterDebugView(cmd, hdCamera);
                //}

                //RenderPathTracing(hdCamera, cmd, m_CameraColorBuffer);
            }
            else
            {
                gpuLightListOutput = BuildGPULightList(m_RenderGraph, hdCamera, m_TileAndClusterData, m_TotalLightCount, ref m_ShaderVariablesLightListCB, prepassOutput.depthBuffer, prepassOutput.stencilBuffer, prepassOutput.gbuffer);

                lightingBuffers.ambientOcclusionBuffer = m_AmbientOcclusionSystem.Render(m_RenderGraph, hdCamera, prepassOutput.depthPyramidTexture, prepassOutput.normalBuffer, prepassOutput.motionVectorsBuffer, m_FrameCount, m_DepthBufferMipChainInfo);
                // Should probably be inside the AO render function but since it's a separate class it's currently not super clean to do.
                PushFullScreenDebugTexture(m_RenderGraph, lightingBuffers.ambientOcclusionBuffer, FullScreenDebugMode.ScreenSpaceAmbientOcclusion);

                // Evaluate the clear coat mask texture based on the lit shader mode
                var clearCoatMask = hdCamera.frameSettings.litShaderMode == LitShaderMode.Deferred ? prepassOutput.gbuffer.mrt[2] : m_RenderGraph.defaultResources.blackTextureXR;
                lightingBuffers.ssrLightingBuffer = RenderSSR(m_RenderGraph,
                                                              hdCamera,
                                                              ref prepassOutput,
                                                              clearCoatMask,
                                                              transparent: false);

                lightingBuffers.contactShadowsBuffer = RenderContactShadows(m_RenderGraph, hdCamera, msaa ? prepassOutput.depthValuesMSAA : prepassOutput.depthPyramidTexture, gpuLightListOutput, GetDepthBufferMipChainInfo().mipLevelOffsets[1].y);

                var volumetricDensityBuffer = VolumeVoxelizationPass(m_RenderGraph, hdCamera, m_VisibleVolumeBoundsBuffer, m_VisibleVolumeDataBuffer, gpuLightListOutput.bigTileLightList, m_FrameCount);

                shadowResult = RenderShadows(m_RenderGraph, hdCamera, cullingResults);

                StartXRSinglePass(m_RenderGraph, hdCamera);

                // TODO RENDERGRAPH
                //if (hdCamera.frameSettings.IsEnabled(FrameSettingsField.RayTracing))
                //{
                //    // We only request the light cluster if we are gonna use it for debug mode
                //    if (FullScreenDebugMode.LightCluster == m_CurrentDebugDisplaySettings.data.fullScreenDebugMode && GetRayTracingClusterState())
                //    {
                //        HDRaytracingLightCluster lightCluster = RequestLightCluster();
                //        lightCluster.EvaluateClusterDebugView(cmd, hdCamera);
                //    }

                // TODO: check code, everything have change
                //    bool validIndirectDiffuse = ValidIndirectDiffuseState(hdCamera);
                //    if (validIndirectDiffuse)
                //    {
                //        if (RayTracedIndirectDiffuseState(hdCamera))
                //        {
                //            RenderRayTracedIndirectDiffuse(hdCamera, cmd, renderContext, m_FrameCount);
                //        }
                //        else
                //        {
                //            RenderSSGI(hdCamera, cmd, renderContext, m_FrameCount);
                //            BindIndirectDiffuseTexture(cmd);
                //        }
                //    }
                //    else
                //    {
                //        BindBlackIndirectDiffuseTexture(cmd);
                //    }
                //}
                //else
                //{
                //    bool validIndirectDiffuse = ValidIndirectDiffuseState(hdCamera);
                //    if (validIndirectDiffuse)
                //    {
                //        RenderSSGI(hdCamera, cmd, renderContext, m_FrameCount);
                //        BindIndirectDiffuseTexture(cmd);
                //    }
                //    else
                //    {
                //        BindBlackIndirectDiffuseTexture(cmd);
                //    }
                //}

                // Temporary workaround otherwise the texture is not bound when executing directly with rendergraph
                using (var builder = m_RenderGraph.AddRenderPass<TempPassData>("TempPass", out var passData))
                {
                    builder.AllowPassPruning(false);
                    builder.SetRenderFunc(
                    (TempPassData data, RenderGraphContext context) =>
                    {
                        BindBlackIndirectDiffuseTexture(context.cmd);
                    });
                }


                // TODO RENDERGRAPH
                //RenderScreenSpaceShadows(hdCamera, cmd);

                var volumetricLighting = VolumetricLightingPass(m_RenderGraph, hdCamera, prepassOutput.depthPyramidTexture, volumetricDensityBuffer, gpuLightListOutput.bigTileLightList, shadowResult, m_FrameCount);

                var deferredLightingOutput = RenderDeferredLighting(m_RenderGraph, hdCamera, colorBuffer, prepassOutput.depthBuffer, prepassOutput.depthPyramidTexture, lightingBuffers, prepassOutput.gbuffer, shadowResult, gpuLightListOutput);

                RenderForwardOpaque(m_RenderGraph, hdCamera, colorBuffer, lightingBuffers, gpuLightListOutput, prepassOutput.depthBuffer, shadowResult, prepassOutput.dbuffer, cullingResults);

                // TODO RENDERGRAPH : Move this to the end after we do move semantic and graph pruning to avoid doing the rest of the frame for nothing
                aovRequest.PushCameraTexture(m_RenderGraph, AOVBuffers.Normals, hdCamera, prepassOutput.resolvedNormalBuffer, aovBuffers);

                lightingBuffers.diffuseLightingBuffer = ResolveMSAAColor(m_RenderGraph, hdCamera, lightingBuffers.diffuseLightingBuffer);
                lightingBuffers.sssBuffer = ResolveMSAAColor(m_RenderGraph, hdCamera, lightingBuffers.sssBuffer);

                RenderSubsurfaceScattering(m_RenderGraph, hdCamera, colorBuffer, lightingBuffers, ref prepassOutput);

                RenderForwardEmissive(m_RenderGraph, hdCamera, colorBuffer, prepassOutput.depthBuffer, cullingResults);

                RenderSky(m_RenderGraph, hdCamera, colorBuffer, volumetricLighting, prepassOutput.depthBuffer, prepassOutput.depthPyramidTexture);

                // Send all the geometry graphics buffer to client systems if required (must be done after the pyramid and before the transparent depth pre-pass)
                SendGeometryGraphicsBuffers(m_RenderGraph, prepassOutput.normalBuffer, prepassOutput.depthPyramidTexture, hdCamera);

                // TODO RENDERGRAPH
                //m_PostProcessSystem.DoUserAfterOpaqueAndSky(cmd, hdCamera, m_CameraColorBuffer);

                // No need for old stencil values here since from transparent on different features are tagged
                ClearStencilBuffer(m_RenderGraph, colorBuffer, prepassOutput.depthBuffer);

                colorBuffer = RenderTransparency(m_RenderGraph, hdCamera, colorBuffer, currentColorPyramid, gpuLightListOutput, ref prepassOutput, shadowResult, cullingResults, customPassCullingResults, aovRequest, aovBuffers);

                if (hdCamera.frameSettings.IsEnabled(FrameSettingsField.TransparentsWriteMotionVector))
                {
                    prepassOutput.motionVectorsBuffer = ResolveMotionVector(m_RenderGraph, hdCamera, prepassOutput.motionVectorsBuffer);
                }

                // We push the motion vector debug texture here as transparent object can overwrite the motion vector texture content.
                if (m_Asset.currentPlatformRenderPipelineSettings.supportMotionVectors)
                    PushFullScreenDebugTexture(m_RenderGraph, prepassOutput.motionVectorsBuffer, FullScreenDebugMode.MotionVectors);

                // TODO RENDERGRAPH : Move this to the end after we do move semantic and graph pruning to avoid doing the rest of the frame for nothing
                // Transparent objects may write to the depth and motion vectors buffers.
                aovRequest.PushCameraTexture(m_RenderGraph, AOVBuffers.DepthStencil, hdCamera, prepassOutput.resolvedDepthBuffer, aovBuffers);
                if (m_Asset.currentPlatformRenderPipelineSettings.supportMotionVectors)
                    aovRequest.PushCameraTexture(m_RenderGraph, AOVBuffers.MotionVectors, hdCamera, prepassOutput.resolvedMotionVectorsBuffer, aovBuffers);

                // This final Gaussian pyramid can be reused by SSR, so disable it only if there is no distortion
                if (hdCamera.frameSettings.IsEnabled(FrameSettingsField.Distortion) || hdCamera.IsSSREnabled())
                    GenerateColorPyramid(m_RenderGraph, hdCamera, colorBuffer, currentColorPyramid, false);

                var distortionBuffer = AccumulateDistortion(m_RenderGraph, hdCamera, prepassOutput.resolvedDepthBuffer, cullingResults);
                RenderDistortion(m_RenderGraph, hdCamera, colorBuffer, prepassOutput.resolvedDepthBuffer, currentColorPyramid, distortionBuffer);

                PushFullScreenDebugTexture(m_RenderGraph, colorBuffer, FullScreenDebugMode.NanTracker);
                PushFullScreenLightingDebugTexture(m_RenderGraph, colorBuffer);

                if (m_SubFrameManager.isRecording && m_SubFrameManager.subFrameCount > 1)
                {
                    RenderAccumulation(m_RenderGraph, hdCamera, colorBuffer, colorBuffer, false);
                }

                // Render gizmos that should be affected by post processes
                RenderGizmos(m_RenderGraph, hdCamera, colorBuffer, GizmoSubset.PreImageEffects);
            }

            // At this point, the color buffer has been filled by either debug views are regular rendering so we can push it here.
            var colorPickerTexture = PushColorPickerDebugTexture(m_RenderGraph, colorBuffer);

            RenderCustomPass(m_RenderGraph, hdCamera, colorBuffer, prepassOutput.depthBuffer, prepassOutput.normalBuffer, customPassCullingResults, CustomPassInjectionPoint.BeforePostProcess, aovRequest, aovBuffers);

            aovRequest.PushCameraTexture(m_RenderGraph, AOVBuffers.Color, hdCamera, colorBuffer, aovBuffers);

            TextureHandle postProcessDest = RenderPostProcess(m_RenderGraph, prepassOutput, colorBuffer, backBuffer, cullingResults, hdCamera);

            // TODO RENDERGRAPH
            //// If requested, compute histogram of the very final image
            //if (m_CurrentDebugDisplaySettings.data.lightingDebugSettings.exposureDebugMode == ExposureDebugMode.FinalImageHistogramView)
            //{
            //    m_PostProcessSystem.GenerateDebugImageHistogram(cmd, hdCamera, m_IntermediateAfterPostProcessBuffer);
            //}
            //PushFullScreenExposureDebugTexture(cmd, m_IntermediateAfterPostProcessBuffer);

            RenderCustomPass(m_RenderGraph, hdCamera, postProcessDest, prepassOutput.depthBuffer, prepassOutput.normalBuffer, customPassCullingResults, CustomPassInjectionPoint.AfterPostProcess, aovRequest, aovBuffers);

            // TODO RENDERGRAPH
            //// Copy and rescale depth buffer for XR devices
            //if (hdCamera.xr.enabled && hdCamera.xr.copyDepth)
            //{
            //    using (new ProfilingScope(cmd, ProfilingSampler.Get(HDProfileId.XRDepthCopy)))
            //    {
            //        var depthBuffer = m_SharedRTManager.GetDepthStencilBuffer();
            //        var rtScale = depthBuffer.rtHandleProperties.rtHandleScale / DynamicResolutionHandler.instance.GetCurrentScale();

            //        m_CopyDepthPropertyBlock.SetTexture(HDShaderIDs._InputDepth, depthBuffer);
            //        m_CopyDepthPropertyBlock.SetVector(HDShaderIDs._BlitScaleBias, rtScale);
            //        m_CopyDepthPropertyBlock.SetInt("_FlipY", 1);

            //        cmd.SetRenderTarget(target.id, 0, CubemapFace.Unknown, -1);
            //        cmd.SetViewport(hdCamera.finalViewport);
            //        CoreUtils.DrawFullScreen(cmd, m_CopyDepth, m_CopyDepthPropertyBlock);
            //    }
            //}

            // In developer build, we always render post process in m_AfterPostProcessBuffer at (0,0) in which we will then render debug.
            // Because of this, we need another blit here to the final render target at the right viewport.
            if (!HDUtils.PostProcessIsFinalPass(hdCamera) || aovRequest.isValid)
            {
                hdCamera.ExecuteCaptureActions(m_RenderGraph, colorBuffer);

                postProcessDest = RenderDebug(  m_RenderGraph,
                                                hdCamera,
                                                postProcessDest,
                                                prepassOutput.resolvedDepthBuffer,
                                                prepassOutput.depthPyramidTexture,
                                                m_DebugFullScreenTexture,
                                                colorPickerTexture,
                                                gpuLightListOutput,
                                                shadowResult,
                                                cullingResults);

                StopXRSinglePass(m_RenderGraph, hdCamera);

                for (int viewIndex = 0; viewIndex < hdCamera.viewCount; ++viewIndex)
                {
                    BlitFinalCameraTexture(m_RenderGraph, hdCamera, postProcessDest, backBuffer, prepassOutput.resolvedMotionVectorsBuffer, prepassOutput.resolvedNormalBuffer, viewIndex);

                    if (target.targetDepth != null)
                    {
                        BlitFinalCameraTexture(m_RenderGraph, hdCamera, prepassOutput.resolvedDepthBuffer, m_RenderGraph.ImportTexture(target.targetDepth), prepassOutput.resolvedMotionVectorsBuffer, prepassOutput.resolvedNormalBuffer, viewIndex);
                    }
                }

                aovRequest.PushCameraTexture(m_RenderGraph, AOVBuffers.Output, hdCamera, postProcessDest, aovBuffers);
            }

            // XR mirror view and blit do device
            EndCameraXR(m_RenderGraph, hdCamera);

            SendColorGraphicsBuffer(m_RenderGraph, hdCamera);

            SetFinalTarget(m_RenderGraph, hdCamera, prepassOutput.resolvedDepthBuffer, backBuffer);

            RenderWireOverlay(m_RenderGraph, hdCamera, backBuffer);

            RenderGizmos(m_RenderGraph, hdCamera, colorBuffer, GizmoSubset.PostImageEffects);

            ExecuteRenderGraph(m_RenderGraph, hdCamera, m_MSAASamples, m_FrameCount, renderContext, commandBuffer );

            aovRequest.Execute(commandBuffer, aovBuffers, RenderOutputProperties.From(hdCamera));
        }

        static void ExecuteRenderGraph(RenderGraph renderGraph, HDCamera hdCamera, MSAASamples msaaSample, int frameIndex, ScriptableRenderContext renderContext, CommandBuffer cmd)
        {
            var renderGraphParams = new RenderGraphExecuteParams()
            {
                renderingWidth = hdCamera.actualWidth,
                renderingHeight = hdCamera.actualHeight,
                msaaSamples = msaaSample,
                currentFrameIndex = frameIndex
            };

            renderGraph.Execute(renderContext, cmd, renderGraphParams);
        }

        class FinalBlitPassData
        {
            public BlitFinalCameraTextureParameters parameters;
            public TextureHandle                    source;
            public TextureHandle                    destination;
        }

        void BlitFinalCameraTexture(RenderGraph renderGraph, HDCamera hdCamera, TextureHandle source, TextureHandle destination, TextureHandle motionVectors, TextureHandle normalBuffer, int viewIndex)
        {
            using (var builder = renderGraph.AddRenderPass<FinalBlitPassData>("Final Blit (Dev Build Only)", out var passData))
            {
                passData.parameters = PrepareFinalBlitParameters(hdCamera, viewIndex); // todo viewIndex
                passData.source = builder.ReadTexture(source);
                passData.destination = builder.WriteTexture(destination);

                builder.SetRenderFunc(
                (FinalBlitPassData data, RenderGraphContext context) =>
                {
                    BlitFinalCameraTexture(data.parameters, context.renderGraphPool.GetTempMaterialPropertyBlock(), data.source, data.destination, context.cmd);
                });
            }
        }

        class SetFinalTargetPassData
        {
            public bool             copyDepth;
            public Material         copyDepthMaterial;
            public TextureHandle    finalTarget;
            public Rect             finalViewport;
            public TextureHandle    depthBuffer;
            public bool             flipY;
        }

        void SetFinalTarget(RenderGraph renderGraph, HDCamera hdCamera, TextureHandle depthBuffer, TextureHandle finalTarget)
        {
            using (var builder = renderGraph.AddRenderPass<SetFinalTargetPassData>("Set Final Target", out var passData))
            {
                // Due to our RT handle system we don't write into the backbuffer depth buffer (as our depth buffer can be bigger than the one provided)
                // So we need to do a copy of the corresponding part of RT depth buffer in the target depth buffer in various situation:
                // - RenderTexture (camera.targetTexture != null) has a depth buffer (camera.targetTexture.depth != 0)
                // - We are rendering into the main game view (i.e not a RenderTexture camera.cameraType == CameraType.Game && hdCamera.camera.targetTexture == null) in the editor for allowing usage of Debug.DrawLine and Debug.Ray.
                // - We draw Gizmo/Icons in the editor (hdCamera.camera.targetTexture != null && camera.targetTexture.depth != 0 - The Scene view has a targetTexture and a depth texture)
                // TODO: If at some point we get proper render target aliasing, we will be able to use the provided depth texture directly with our RT handle system
                // Note: Debug.DrawLine and Debug.Ray only work in editor, not in player
                passData.copyDepth = hdCamera.camera.targetTexture != null && hdCamera.camera.targetTexture.depth != 0;
#if UNITY_EDITOR
                passData.copyDepth = passData.copyDepth || hdCamera.isMainGameView; // Specific case of Debug.DrawLine and Debug.Ray
#endif
                passData.copyDepthMaterial = m_CopyDepth;
                passData.finalTarget = builder.WriteTexture(finalTarget);
                passData.finalViewport = hdCamera.finalViewport;
                passData.depthBuffer = builder.ReadTexture(depthBuffer);
                passData.flipY = hdCamera.isMainGameView;

                builder.SetRenderFunc(
                (SetFinalTargetPassData data, RenderGraphContext ctx) =>
                {
                    // We need to make sure the viewport is correctly set for the editor rendering. It might have been changed by debug overlay rendering just before.
                    ctx.cmd.SetRenderTarget(data.finalTarget);
                    ctx.cmd.SetViewport(data.finalViewport);

                    if (data.copyDepth)
                    {
                        using (new ProfilingScope(ctx.cmd, ProfilingSampler.Get(HDProfileId.CopyDepthInTargetTexture)))
                        {
                            var mpb = ctx.renderGraphPool.GetTempMaterialPropertyBlock();
                            mpb.SetTexture(HDShaderIDs._InputDepth, data.depthBuffer);
                            // When we are Main Game View we need to flip the depth buffer ourselves as we are after postprocess / blit that have already flipped the screen
                            mpb.SetInt("_FlipY", data.flipY ? 1 : 0);
                            mpb.SetVector(HDShaderIDs._BlitScaleBias, new Vector4(1.0f, 1.0f, 0.0f, 0.0f));
                            CoreUtils.DrawFullScreen(ctx.cmd, data.copyDepthMaterial, mpb);
                        }
                    }
                });
            }
        }

        class ForwardPassData
        {
            public RendererListHandle   rendererList;
            public TextureHandle[]      renderTarget = new TextureHandle[3];
            public int                  renderTargetCount;
            public TextureHandle        depthBuffer;
            public TextureHandle        ssrLlightingBuffer;
            public ComputeBufferHandle  lightListBuffer;
            public ComputeBufferHandle  perVoxelOffset;
            public ComputeBufferHandle  perTileLogBaseTweak;
            public FrameSettings        frameSettings;
            public bool                 decalsEnabled;
            public bool                 renderMotionVecForTransparent;
            public DBufferOutput?       dbuffer;
        }

        void PrepareForwardPassData(RenderGraph                 renderGraph,
                                    RenderGraphBuilder          builder,
                                    ForwardPassData             data,
                                    bool                        opaque,
                                    FrameSettings               frameSettings,
                                    RendererListDesc            rendererListDesc,
                                    in BuildGPULightListOutput  lightLists,
                                    TextureHandle               depthBuffer,
                                    ShadowResult                shadowResult,
                                    DBufferOutput?              dbuffer = null)
        {
            bool useFptl = frameSettings.IsEnabled(FrameSettingsField.FPTLForForwardOpaque) && opaque;

            data.frameSettings = frameSettings;
            data.lightListBuffer = builder.ReadComputeBuffer(useFptl ? lightLists.lightList : lightLists.perVoxelLightLists);
            if (!useFptl)
            {
                data.perVoxelOffset = builder.ReadComputeBuffer(lightLists.perVoxelOffset);
                if (lightLists.perTileLogBaseTweak.IsValid())
                    data.perTileLogBaseTweak = builder.ReadComputeBuffer(lightLists.perTileLogBaseTweak);
            }
            data.depthBuffer = builder.UseDepthBuffer(depthBuffer, DepthAccess.ReadWrite);
            data.rendererList = builder.UseRendererList(renderGraph.CreateRendererList(rendererListDesc));
            // enable d-buffer flag value is being interpreted more like enable decals in general now that we have clustered
            // decal datas count is 0 if no decals affect transparency
            data.decalsEnabled = (frameSettings.IsEnabled(FrameSettingsField.Decals)) && (DecalSystem.m_DecalDatasCount > 0);
            data.renderMotionVecForTransparent = NeedMotionVectorForTransparent(frameSettings);

            HDShadowManager.ReadShadowResult(shadowResult, builder);
            if (dbuffer != null)
                data.dbuffer = ReadDBuffer(dbuffer.Value, builder);
        }

        // Guidelines: In deferred by default there is no opaque in forward. However it is possible to force an opaque material to render in forward
        // by using the pass "ForwardOnly". In this case the .shader should not have "Forward" but only a "ForwardOnly" pass.
        // It must also have a "DepthForwardOnly" and no "DepthOnly" pass as forward material (either deferred or forward only rendering) have always a depth pass.
        // The RenderForward pass will render the appropriate pass depends on the engine settings. In case of forward only rendering, both "Forward" pass and "ForwardOnly" pass
        // material will be render for both transparent and opaque. In case of deferred, both path are used for transparent but only "ForwardOnly" is use for opaque.
        // (Thus why "Forward" and "ForwardOnly" are exclusive, else they will render two times"
        void RenderForwardOpaque(   RenderGraph                 renderGraph,
                                    HDCamera                    hdCamera,
                                    TextureHandle               colorBuffer,
                                    in LightingBuffers          lightingBuffers,
                                    in BuildGPULightListOutput  lightLists,
                                    TextureHandle               depthBuffer,
                                    ShadowResult                shadowResult,
                                    DBufferOutput               dbuffer,
                                    CullingResults              cullResults)
        {
            bool debugDisplay = m_CurrentDebugDisplaySettings.IsDebugDisplayEnabled();

            using (var builder = renderGraph.AddRenderPass<ForwardPassData>(    debugDisplay ? "Forward Opaque Debug" : "Forward Opaque",
                                                                                out var passData,
                                                                                debugDisplay ? ProfilingSampler.Get(HDProfileId.ForwardOpaqueDebug) : ProfilingSampler.Get(HDProfileId.ForwardOpaque)))
            {
                PrepareForwardPassData(renderGraph, builder, passData, true, hdCamera.frameSettings, PrepareForwardOpaqueRendererList(cullResults, hdCamera), lightLists, depthBuffer, shadowResult, dbuffer);

                // In case of forward SSS we will bind all the required target. It is up to the shader to write into it or not.
                if (hdCamera.frameSettings.IsEnabled(FrameSettingsField.SubsurfaceScattering))
                {
                    passData.renderTarget[0] = builder.WriteTexture(colorBuffer); // Store the specular color
                    passData.renderTarget[1] = builder.WriteTexture(lightingBuffers.diffuseLightingBuffer);
                    passData.renderTarget[2] = builder.WriteTexture(lightingBuffers.sssBuffer);
                    passData.renderTargetCount = 3;
                }
                else
                {
                    passData.renderTarget[0] = builder.WriteTexture(colorBuffer);
                    passData.renderTargetCount = 1;
                }

                ReadLightingBuffers(lightingBuffers, builder);

                builder.SetRenderFunc(
                (ForwardPassData data, RenderGraphContext context) =>
                {
                    // TODO RENDERGRAPH: replace with UseColorBuffer when removing old rendering (SetRenderTarget is called inside RenderForwardRendererList because of that).
                    var mrt = context.renderGraphPool.GetTempArray<RenderTargetIdentifier>(data.renderTargetCount);
                    for (int i = 0; i < data.renderTargetCount; ++i)
                        mrt[i] = data.renderTarget[i];

                    if (data.dbuffer != null)
                        BindDBufferGlobalData(data.dbuffer.Value, context);

                    RenderForwardRendererList(data.frameSettings, data.rendererList, mrt, data.depthBuffer, data.lightListBuffer, true, context.renderContext, context.cmd);
                });
            }
        }

        void RenderForwardTransparent(  RenderGraph                 renderGraph,
                                        HDCamera                    hdCamera,
                                        TextureHandle               colorBuffer,
                                        TextureHandle               motionVectorBuffer,
                                        TextureHandle               depthBuffer,
                                        TextureHandle               ssrLighting,
                                        TextureHandle?              colorPyramid,
                                        in BuildGPULightListOutput  lightLists,
                                        in ShadowResult             shadowResult,
                                        CullingResults              cullResults,
                                        bool                        preRefractionPass)
        {
            // If rough refraction are turned off, we render all transparents in the Transparent pass and we skip the PreRefraction one.
            if (!hdCamera.frameSettings.IsEnabled(FrameSettingsField.Refraction) && preRefractionPass)
                return;

            string passName;
            HDProfileId profilingId;
            bool debugDisplay = m_CurrentDebugDisplaySettings.IsDebugDisplayEnabled();
            if (debugDisplay)
            {
                passName = preRefractionPass ? "Forward PreRefraction Debug" : "Forward Transparent Debug";
                profilingId = preRefractionPass ? HDProfileId.ForwardPreRefractionDebug : HDProfileId.ForwardTransparentDebug;
            }
            else
            {
                passName = preRefractionPass ? "Forward PreRefraction" : "Forward Transparent";
                profilingId = preRefractionPass ? HDProfileId.ForwardPreRefraction : HDProfileId.ForwardTransparent;
            }

            using (var builder = renderGraph.AddRenderPass<ForwardPassData>(passName, out var passData, ProfilingSampler.Get(profilingId)))
            {
                PrepareForwardPassData(renderGraph, builder, passData, false, hdCamera.frameSettings, PrepareForwardTransparentRendererList(cullResults, hdCamera, preRefractionPass), lightLists, depthBuffer, shadowResult);

                passData.ssrLlightingBuffer = builder.ReadTexture(ssrLighting);

                bool renderMotionVecForTransparent = NeedMotionVectorForTransparent(hdCamera.frameSettings);

                passData.renderTargetCount = 2;
                passData.renderTarget[0] = builder.WriteTexture(colorBuffer);

                if (renderMotionVecForTransparent)
                {
                    passData.renderTarget[1] = builder.WriteTexture(motionVectorBuffer);
                }
                else
                {
                    // It doesn't really matter what gets bound here since the color mask state set will prevent this from ever being written to. However, we still need to bind something
                    // to avoid warnings about unbound render targets. The following rendertarget could really be anything if renderVelocitiesForTransparent
                    // Create a new target here should reuse existing already released one
                    passData.renderTarget[1] = builder.CreateTransientTexture(new TextureDesc(Vector2.one, true, true) { colorFormat = GraphicsFormat.R8G8B8A8_SRGB, name = "Transparency Velocity Dummy" });
                }

                if (colorPyramid != null && hdCamera.frameSettings.IsEnabled(FrameSettingsField.Refraction) && !preRefractionPass)
                {
                    builder.ReadTexture(colorPyramid.Value);
                }

                builder.SetRenderFunc(
                    (ForwardPassData data, RenderGraphContext context) =>
                {
                    // TODO: replace with UseColorBuffer when removing old rendering.
                    var mrt = context.renderGraphPool.GetTempArray<RenderTargetIdentifier>(data.renderTargetCount);
                    for (int i = 0; i < data.renderTargetCount; ++i)
                        mrt[i] = data.renderTarget[i];

                    // Bind all global data/parameters for transparent forward pass
                    context.cmd.SetGlobalInt(HDShaderIDs._ColorMaskTransparentVel, data.renderMotionVecForTransparent ? (int)ColorWriteMask.All : 0);
                    if (data.decalsEnabled)
                        DecalSystem.instance.SetAtlas(context.cmd); // for clustered decals

                    context.cmd.SetGlobalBuffer(HDShaderIDs.g_vLayeredOffsetsBuffer, data.perVoxelOffset);
                    context.cmd.SetGlobalBuffer(HDShaderIDs.g_logBaseBuffer, data.perTileLogBaseTweak);
                    context.cmd.SetGlobalTexture(HDShaderIDs._SsrLightingTexture, data.ssrLlightingBuffer);

                    RenderForwardRendererList(  data.frameSettings, data.rendererList, mrt, data.depthBuffer, data.lightListBuffer, false, context.renderContext, context.cmd);
                });
            }
        }


        void RenderTransparentDepthPrepass(RenderGraph renderGraph, HDCamera hdCamera, in PrepassOutput prepassOutput, CullingResults cull)
        {
            if (!hdCamera.frameSettings.IsEnabled(FrameSettingsField.TransparentPrepass))
                return;

            using (var builder = renderGraph.AddRenderPass<ForwardPassData>("Transparent Depth Prepass", out var passData, ProfilingSampler.Get(HDProfileId.TransparentDepthPrepass)))
            {
                passData.frameSettings = hdCamera.frameSettings;
                if (hdCamera.IsSSREnabled(transparent: true))
                    BindPrepassColorBuffers(builder, prepassOutput, hdCamera);
                builder.UseDepthBuffer(prepassOutput.depthBuffer, DepthAccess.ReadWrite);

                passData.renderTargetCount = 0;
                passData.rendererList = builder.UseRendererList(renderGraph.CreateRendererList(
                    CreateTransparentRendererListDesc(cull, hdCamera.camera, m_TransparentDepthPrepassNames)));

                builder.SetRenderFunc(
                (ForwardPassData data, RenderGraphContext context) =>
                {
                    DrawTransparentRendererList(context.renderContext, context.cmd, data.frameSettings, data.rendererList);
                });
            }
        }

        void RenderTransparentDepthPostpass(RenderGraph renderGraph, HDCamera hdCamera, TextureHandle depthStencilBuffer, CullingResults cull)
        {
            if (!hdCamera.frameSettings.IsEnabled(FrameSettingsField.TransparentPostpass))
                return;

            using (var builder = renderGraph.AddRenderPass<ForwardPassData>("Transparent Depth Postpass", out var passData, ProfilingSampler.Get(HDProfileId.TransparentDepthPostpass)))
            {
                passData.frameSettings = hdCamera.frameSettings;
                passData.depthBuffer = builder.UseDepthBuffer(depthStencilBuffer, DepthAccess.ReadWrite);
                passData.renderTargetCount = 0;
                passData.rendererList = builder.UseRendererList(renderGraph.CreateRendererList(
                    CreateTransparentRendererListDesc(cull, hdCamera.camera, m_TransparentDepthPostpassNames)));

                builder.SetRenderFunc(
                (ForwardPassData data, RenderGraphContext context) =>
                {
                    DrawTransparentRendererList(context.renderContext, context.cmd, data.frameSettings, data.rendererList);
                });
            }
        }

        class DownsampleDepthForLowResPassData
        {
            public Material                    downsampleDepthMaterial;
            public TextureHandle    depthTexture;
            public TextureHandle    downsampledDepthBuffer;
        }

        TextureHandle DownsampleDepthForLowResTransparency(RenderGraph renderGraph, HDCamera hdCamera, TextureHandle depthTexture)
        {
            using (var builder = renderGraph.AddRenderPass<DownsampleDepthForLowResPassData>("Downsample Depth Buffer for Low Res Transparency", out var passData, ProfilingSampler.Get(HDProfileId.DownsampleDepth)))
            {
                // TODO: Add option to switch modes at runtime
                if (m_Asset.currentPlatformRenderPipelineSettings.lowresTransparentSettings.checkerboardDepthBuffer)
                {
                    m_DownsampleDepthMaterial.EnableKeyword("CHECKERBOARD_DOWNSAMPLE");
                }

                passData.downsampleDepthMaterial = m_DownsampleDepthMaterial;
                passData.depthTexture = builder.ReadTexture(depthTexture);
                passData.downsampledDepthBuffer = builder.UseDepthBuffer(renderGraph.CreateTexture(
                    new TextureDesc(Vector2.one * 0.5f, true, true) { depthBufferBits = DepthBits.Depth32, name = "LowResDepthBuffer" }), DepthAccess.Write);

                builder.SetRenderFunc(
                (DownsampleDepthForLowResPassData data, RenderGraphContext context) =>
                {
                    //CoreUtils.SetRenderTarget(cmd, m_SharedRTManager.GetLowResDepthBuffer());
                    //cmd.SetViewport(new Rect(0, 0, hdCamera.actualWidth * 0.5f, hdCamera.actualHeight * 0.5f));

                    context.cmd.DrawProcedural(Matrix4x4.identity, data.downsampleDepthMaterial, 0, MeshTopology.Triangles, 3, 1, null);
                });

                return passData.downsampledDepthBuffer;
            }
        }

        class RenderLowResTransparentPassData
        {
            public ShaderVariablesGlobal    globalCB;
            public FrameSettings            frameSettings;
            public RendererListHandle       rendererList;
            public TextureHandle            lowResBuffer;
            public TextureHandle            downsampledDepthBuffer;
        }

        TextureHandle RenderLowResTransparent(RenderGraph renderGraph, HDCamera hdCamera, TextureHandle downsampledDepth, CullingResults cullingResults)
        {
            using (var builder = renderGraph.AddRenderPass<RenderLowResTransparentPassData>("Low Res Transparent", out var passData, ProfilingSampler.Get(HDProfileId.LowResTransparent)))
            {
                var passNames = m_Asset.currentPlatformRenderPipelineSettings.supportTransparentBackface ? m_AllTransparentPassNames : m_TransparentNoBackfaceNames;

                passData.globalCB = m_ShaderVariablesGlobalCB;
                passData.frameSettings = hdCamera.frameSettings;
                passData.rendererList = builder.UseRendererList(renderGraph.CreateRendererList(
                    CreateTransparentRendererListDesc(cullingResults, hdCamera.camera, passNames, m_CurrentRendererConfigurationBakedLighting, HDRenderQueue.k_RenderQueue_LowTransparent)));
                passData.downsampledDepthBuffer = builder.UseDepthBuffer(downsampledDepth, DepthAccess.ReadWrite);
                // We need R16G16B16A16_SFloat as we need a proper alpha channel for compositing.
                passData.lowResBuffer = builder.UseColorBuffer(renderGraph.CreateTexture(new TextureDesc(Vector2.one * 0.5f, true, true)
                    { colorFormat = GraphicsFormat.R16G16B16A16_SFloat, enableRandomWrite = true, clearBuffer = true, clearColor = Color.black, name = "Low res transparent" }), 0);

                builder.SetRenderFunc(
                (RenderLowResTransparentPassData data, RenderGraphContext context) =>
                {
                    UpdateOffscreenRenderingConstants(ref data.globalCB, true, 2u);
                    ConstantBuffer.PushGlobal(context.cmd, data.globalCB, HDShaderIDs._ShaderVariablesGlobal);

                    DrawTransparentRendererList(context.renderContext, context.cmd, data.frameSettings,  data.rendererList);

                    UpdateOffscreenRenderingConstants(ref data.globalCB, false, 1u);
                    ConstantBuffer.PushGlobal(context.cmd, data.globalCB, HDShaderIDs._ShaderVariablesGlobal);
                });

                return passData.lowResBuffer;
            }
        }

        class UpsampleTransparentPassData
        {
            public Material                     upsampleMaterial;
            public TextureHandle    colorBuffer;
            public TextureHandle    lowResTransparentBuffer;
            public TextureHandle    downsampledDepthBuffer;
        }

        void UpsampleTransparent(RenderGraph renderGraph, HDCamera hdCamera, TextureHandle colorBuffer, TextureHandle lowResTransparentBuffer, TextureHandle downsampledDepthBuffer)
        {
            using (var builder = renderGraph.AddRenderPass<UpsampleTransparentPassData>("Upsample Low Res Transparency", out var passData, ProfilingSampler.Get(HDProfileId.UpsampleLowResTransparent)))
            {
                var settings = m_Asset.currentPlatformRenderPipelineSettings.lowresTransparentSettings;
                if (settings.upsampleType == LowResTransparentUpsample.Bilinear)
                {
                    m_UpsampleTransparency.EnableKeyword("BILINEAR");
                }
                else if (settings.upsampleType == LowResTransparentUpsample.NearestDepth)
                {
                    m_UpsampleTransparency.EnableKeyword("NEAREST_DEPTH");
                }

                passData.upsampleMaterial = m_UpsampleTransparency;
                passData.colorBuffer = builder.UseColorBuffer(colorBuffer, 0);
                passData.lowResTransparentBuffer = builder.ReadTexture(lowResTransparentBuffer);
                passData.downsampledDepthBuffer = builder.ReadTexture(downsampledDepthBuffer);

                builder.SetRenderFunc(
                (UpsampleTransparentPassData data, RenderGraphContext context) =>
                {
                    data.upsampleMaterial.SetTexture(HDShaderIDs._LowResTransparent, data.lowResTransparentBuffer);
                    data.upsampleMaterial.SetTexture(HDShaderIDs._LowResDepthTexture, data.downsampledDepthBuffer);
                    context.cmd.DrawProcedural(Matrix4x4.identity, data.upsampleMaterial, 0, MeshTopology.Triangles, 3, 1, null);
                });
            }
        }

        TextureHandle RenderTransparency(   RenderGraph                 renderGraph,
                                            HDCamera                    hdCamera,
                                            TextureHandle               colorBuffer,
                                            TextureHandle               currentColorPyramid,
                                            in BuildGPULightListOutput  lightLists,
                                            ref PrepassOutput           prepassOutput,
                                            ShadowResult                shadowResult,
                                            CullingResults              cullingResults,
                                            CullingResults              customPassCullingResults,
                                            AOVRequestData              aovRequest,
                                            List<RTHandle>              aovBuffers)
        {
            RenderTransparentDepthPrepass(renderGraph, hdCamera, prepassOutput, cullingResults);

            var ssrLightingBuffer = RenderSSR(renderGraph, hdCamera, ref prepassOutput, renderGraph.defaultResources.blackTextureXR, transparent: true);

            //RenderRayTracingPrepass(cullingResults, hdCamera, renderContext, cmd, true);
            //RaytracingRecursiveRender(hdCamera, cmd, renderContext, cullingResults);

            // TODO RENDERGRAPH
            //// To allow users to fetch the current color buffer, we temporarily bind the camera color buffer
            //cmd.SetGlobalTexture(HDShaderIDs._ColorPyramidTexture, m_CameraColorBuffer);

            RenderCustomPass(m_RenderGraph, hdCamera, colorBuffer, prepassOutput.depthBuffer, prepassOutput.normalBuffer, customPassCullingResults, CustomPassInjectionPoint.BeforePreRefraction, aovRequest, aovBuffers);

            // Render pre-refraction objects
            RenderForwardTransparent(renderGraph, hdCamera, colorBuffer, prepassOutput.motionVectorsBuffer, prepassOutput.depthBuffer, ssrLightingBuffer, null, lightLists, shadowResult, cullingResults, true);

            if (hdCamera.frameSettings.IsEnabled(FrameSettingsField.Refraction))
            {
                var resolvedColorBuffer = ResolveMSAAColor(renderGraph, hdCamera, colorBuffer, m_NonMSAAColorBuffer);
                GenerateColorPyramid(renderGraph, hdCamera, resolvedColorBuffer, currentColorPyramid, true);
            }

            // We don't have access to the color pyramid with transparent if rough refraction is disabled
            RenderCustomPass(m_RenderGraph, hdCamera, colorBuffer, prepassOutput.depthBuffer, prepassOutput.normalBuffer, customPassCullingResults, CustomPassInjectionPoint.BeforeTransparent, aovRequest, aovBuffers);

            // Render all type of transparent forward (unlit, lit, complex (hair...)) to keep the sorting between transparent objects.
            RenderForwardTransparent(renderGraph, hdCamera, colorBuffer, prepassOutput.motionVectorsBuffer, prepassOutput.depthBuffer, ssrLightingBuffer, currentColorPyramid, lightLists, shadowResult, cullingResults, false);

            colorBuffer = ResolveMSAAColor(renderGraph, hdCamera, colorBuffer, m_NonMSAAColorBuffer);

            // Render All forward error
            RenderForwardError(renderGraph, hdCamera, colorBuffer, prepassOutput.resolvedDepthBuffer, cullingResults);

            if (hdCamera.frameSettings.IsEnabled(FrameSettingsField.LowResTransparent))
            {
                var downsampledDepth = DownsampleDepthForLowResTransparency(renderGraph, hdCamera, prepassOutput.depthPyramidTexture);
                var lowResTransparentBuffer = RenderLowResTransparent(renderGraph, hdCamera, downsampledDepth, cullingResults);
                UpsampleTransparent(renderGraph, hdCamera, colorBuffer, lowResTransparentBuffer, downsampledDepth);
            }

            // Fill depth buffer to reduce artifact for transparent object during postprocess
            RenderTransparentDepthPostpass(renderGraph, hdCamera, prepassOutput.resolvedDepthBuffer, cullingResults);

            return colorBuffer;
        }

        class RenderForwardEmissivePassData
        {
            public bool enableDecals;
            public RendererListHandle rendererList;
        }

        void RenderForwardEmissive( RenderGraph     renderGraph,
                                    HDCamera        hdCamera,
                                    TextureHandle   colorBuffer,
                                    TextureHandle   depthStencilBuffer,
                                    CullingResults  cullingResults)
        {
            using (var builder = renderGraph.AddRenderPass<RenderForwardEmissivePassData>("ForwardEmissive", out var passData, ProfilingSampler.Get(HDProfileId.ForwardEmissive)))
            {
                builder.UseColorBuffer(colorBuffer, 0);
                builder.UseDepthBuffer(depthStencilBuffer, DepthAccess.ReadWrite);

                passData.enableDecals = hdCamera.frameSettings.IsEnabled(FrameSettingsField.Decals);
                passData.rendererList = builder.UseRendererList(renderGraph.CreateRendererList(PrepareForwardEmissiveRendererList(cullingResults, hdCamera)));

                builder.SetRenderFunc(
                    (RenderForwardEmissivePassData data, RenderGraphContext context) =>
<<<<<<< HEAD
                    {
                        HDUtils.DrawRendererList(context.renderContext, context.cmd, data.rendererList);
                        if (data.enableDecals)
                            DecalSystem.instance.RenderForwardEmissive(context.cmd);
                    });
=======
                {
                    HDUtils.DrawRendererList(context.renderContext, context.cmd, context.resources.GetRendererList(data.rendererList));
                    if (data.enableDecals)
                        DecalSystem.instance.RenderForwardEmissive(context.cmd);
                });
>>>>>>> fa607fd2
            }
        }

        // This is use to Display legacy shader with an error shader
        [System.Diagnostics.Conditional("DEVELOPMENT_BUILD"), System.Diagnostics.Conditional("UNITY_EDITOR")]
        void RenderForwardError(RenderGraph                 renderGraph,
                                HDCamera                    hdCamera,
                                TextureHandle   colorBuffer,
                                TextureHandle   depthStencilBuffer,
                                CullingResults              cullResults)
        {
            using (var builder = renderGraph.AddRenderPass<ForwardPassData>("Forward Error", out var passData, ProfilingSampler.Get(HDProfileId.RenderForwardError)))
            {
                builder.UseColorBuffer(colorBuffer, 0);
                builder.UseDepthBuffer(depthStencilBuffer, DepthAccess.ReadWrite);

                passData.rendererList = builder.UseRendererList(renderGraph.CreateRendererList(
                    CreateOpaqueRendererListDesc(cullResults, hdCamera.camera, m_ForwardErrorPassNames, renderQueueRange: RenderQueueRange.all, overrideMaterial: m_ErrorMaterial)));

                builder.SetRenderFunc(
                    (ForwardPassData data, RenderGraphContext context) =>
                    {
                        HDUtils.DrawRendererList(context.renderContext, context.cmd, data.rendererList);
                    });
            }
        }

        class SendGeometryBuffersPassData
        {
            public SendGeometryGraphcisBuffersParameters parameters;
            public TextureHandle normalBuffer;
            public TextureHandle depthBuffer;
        }

        void SendGeometryGraphicsBuffers(RenderGraph renderGraph, TextureHandle normalBuffer, TextureHandle depthBuffer, HDCamera hdCamera)
        {
            var parameters = PrepareSendGeometryBuffersParameters(hdCamera, m_DepthBufferMipChainInfo);

            if (!parameters.NeedSendBuffers())
                return;

            using (var builder = renderGraph.AddRenderPass<SendGeometryBuffersPassData>("Send Geometry Buffers", out var passData))
            {
                builder.AllowPassPruning(false);

                passData.parameters = parameters;
                passData.normalBuffer = builder.ReadTexture(normalBuffer);
                passData.depthBuffer = builder.ReadTexture(depthBuffer);

                builder.SetRenderFunc(
                (SendGeometryBuffersPassData data, RenderGraphContext ctx) =>
                {
                    SendGeometryGraphicsBuffers(data.parameters, data.normalBuffer, data.depthBuffer, ctx.cmd);
                });
            }
        }

        class SendColorGraphicsBufferPassData
        {
            public HDCamera hdCamera;
        }

        void SendColorGraphicsBuffer(RenderGraph renderGraph, HDCamera hdCamera)
        {
            using (var builder = renderGraph.AddRenderPass<SendColorGraphicsBufferPassData>("Send Color Buffers", out var passData))
            {
                builder.AllowPassPruning(false);

                passData.hdCamera = hdCamera;

                builder.SetRenderFunc(
                (SendColorGraphicsBufferPassData data, RenderGraphContext ctx) =>
                {
                    SendColorGraphicsBuffer(ctx.cmd, data.hdCamera);
                });
            }
        }

        class ClearStencilPassData
        {
            public Material clearStencilMaterial;
            public TextureHandle colorBuffer;
            public TextureHandle depthBuffer;
        }

        void ClearStencilBuffer(RenderGraph renderGraph, TextureHandle colorBuffer, TextureHandle depthBuffer)
        {
            using (var builder = renderGraph.AddRenderPass<ClearStencilPassData>("Clear Stencil Buffer", out var passData, ProfilingSampler.Get(HDProfileId.ClearStencil)))
            {
                passData.clearStencilMaterial = m_ClearStencilBufferMaterial;
                passData.colorBuffer = builder.ReadTexture(colorBuffer);
                passData.depthBuffer = builder.WriteTexture(depthBuffer);

                builder.SetRenderFunc(
                (ClearStencilPassData data, RenderGraphContext ctx) =>
                {
                    data.clearStencilMaterial.SetInt(HDShaderIDs._StencilMask, (int)StencilUsage.HDRPReservedBits);
                    HDUtils.DrawFullScreen(ctx.cmd, data.clearStencilMaterial, data.colorBuffer, data.depthBuffer);
                });
            }
        }

        class PreRenderSkyPassData
        {
            public Light sunLight;
            public HDCamera hdCamera;
            public TextureHandle colorBuffer;
            public TextureHandle depthStencilBuffer;
            public TextureHandle normalBuffer;
            public DebugDisplaySettings debugDisplaySettings;
            public SkyManager skyManager;
            public int frameCount;
        }

        void PreRenderSky(RenderGraph renderGraph, HDCamera hdCamera, TextureHandle colorBuffer, TextureHandle depthStencilBuffer, TextureHandle normalbuffer)
        {
            if (m_CurrentDebugDisplaySettings.DebugHideSky(hdCamera))
            {
                return;
            }

            using (var builder = renderGraph.AddRenderPass<PreRenderSkyPassData>("Pre Render Sky", out var passData))
            {
                passData.sunLight = GetCurrentSunLight();
                passData.hdCamera = hdCamera;
                passData.colorBuffer = builder.WriteTexture(colorBuffer);
                passData.depthStencilBuffer = builder.WriteTexture(depthStencilBuffer);
                passData.normalBuffer = builder.WriteTexture(normalbuffer);
                passData.debugDisplaySettings = m_CurrentDebugDisplaySettings;
                passData.skyManager = m_SkyManager;
                passData.frameCount = m_FrameCount;

                builder.SetRenderFunc(
                (PreRenderSkyPassData data, RenderGraphContext context) =>
                {
                    data.skyManager.PreRenderSky(data.hdCamera, data.sunLight, data.colorBuffer, data.normalBuffer, data.depthStencilBuffer, data.debugDisplaySettings, data.frameCount, context.cmd);
                });
            }
        }

        class RenderSkyPassData
        {
            public VisualEnvironment    visualEnvironment;
            public Light                sunLight;
            public HDCamera             hdCamera;
            public TextureHandle        volumetricLighting;
            public TextureHandle        colorBuffer;
            public TextureHandle        depthStencilBuffer;
            public TextureHandle        intermediateBuffer;
            public DebugDisplaySettings debugDisplaySettings;
            public SkyManager           skyManager;
            public int                  frameCount;
        }

        void RenderSky(RenderGraph renderGraph, HDCamera hdCamera, TextureHandle colorBuffer, TextureHandle volumetricLighting, TextureHandle depthStencilBuffer, TextureHandle depthTexture)
        {
            if (m_CurrentDebugDisplaySettings.DebugHideSky(hdCamera))
            {
                return;
            }

            using (var builder = renderGraph.AddRenderPass<RenderSkyPassData>("Render Sky And Fog", out var passData))
            {
                passData.visualEnvironment = hdCamera.volumeStack.GetComponent<VisualEnvironment>();
                passData.sunLight = GetCurrentSunLight();
                passData.hdCamera = hdCamera;
                passData.volumetricLighting = builder.ReadTexture(volumetricLighting);
                passData.colorBuffer = builder.WriteTexture(colorBuffer);
                passData.depthStencilBuffer = builder.WriteTexture(depthStencilBuffer);
                passData.intermediateBuffer = builder.CreateTransientTexture(colorBuffer);
                passData.debugDisplaySettings = m_CurrentDebugDisplaySettings;
                passData.skyManager = m_SkyManager;
                passData.frameCount = m_FrameCount;

                builder.ReadTexture(depthTexture);

                builder.SetRenderFunc(
                (RenderSkyPassData data, RenderGraphContext context) =>
                {
                    // Necessary to perform dual-source (polychromatic alpha) blending which is not supported by Unity.
                    // We load from the color buffer, perform blending manually, and store to the atmospheric scattering buffer.
                    // Then we perform a copy from the atmospheric scattering buffer back to the color buffer.
                    data.skyManager.RenderSky(data.hdCamera, data.sunLight, data.colorBuffer, data.depthStencilBuffer, data.debugDisplaySettings, data.frameCount, context.cmd);

                    if (Fog.IsFogEnabled(data.hdCamera) || Fog.IsPBRFogEnabled(data.hdCamera))
                    {
                        var pixelCoordToViewDirWS = data.hdCamera.mainViewConstants.pixelCoordToViewDirWS;
                        data.skyManager.RenderOpaqueAtmosphericScattering(context.cmd, data.hdCamera, data.colorBuffer, data.volumetricLighting, data.intermediateBuffer, data.depthStencilBuffer, pixelCoordToViewDirWS, data.hdCamera.frameSettings.IsEnabled(FrameSettingsField.MSAA));
                    }
                });
            }
        }

        class GenerateColorPyramidData
        {
            public TextureHandle colorPyramid;
            public TextureHandle inputColor;
            public MipGenerator mipGenerator;
            public HDCamera hdCamera;
        }

        void GenerateColorPyramid(RenderGraph renderGraph, HDCamera hdCamera, TextureHandle inputColor, TextureHandle output, bool isPreRefraction)
        {
            // Here we cannot rely on automatic pass pruning if the result is not read
            // because the output texture is imported from outside of render graph (as it is persistent)
            // and in this case the pass is considered as having side effect and cannot be pruned.
            if (isPreRefraction)
            {
                if (!hdCamera.frameSettings.IsEnabled(FrameSettingsField.Refraction))
                    return;
            }
            // This final Gaussian pyramid can be reused by SSR, so disable it only if there is no distortion
            else if (!hdCamera.frameSettings.IsEnabled(FrameSettingsField.Distortion) && !hdCamera.IsSSREnabled())
            {
                return;
            }

            using (var builder = renderGraph.AddRenderPass<GenerateColorPyramidData>("Color Gaussian MIP Chain", out var passData, ProfilingSampler.Get(HDProfileId.ColorPyramid)))
            {
                passData.colorPyramid = builder.WriteTexture(output);
                passData.inputColor = builder.ReadTexture(inputColor);
                passData.hdCamera = hdCamera;
                passData.mipGenerator = m_MipGenerator;

                builder.SetRenderFunc(
                (GenerateColorPyramidData data, RenderGraphContext context) =>
                {
                    Vector2Int pyramidSize = new Vector2Int(data.hdCamera.actualWidth, data.hdCamera.actualHeight);
                    data.hdCamera.colorPyramidHistoryMipCount = data.mipGenerator.RenderColorGaussianPyramid(context.cmd, pyramidSize, data.inputColor, data.colorPyramid);
                    // TODO RENDERGRAPH: We'd like to avoid SetGlobals like this but it's required by custom passes currently.
                    // We will probably be able to remove those once we push custom passes fully to render graph.
                    context.cmd.SetGlobalTexture(HDShaderIDs._ColorPyramidTexture, data.colorPyramid);
                });
            }

            // Note: hdCamera.colorPyramidHistoryMipCount is going to be one frame late here (rendering, which is done later, is updating it)
            // In practice this should not be a big problem as it's only for debug purpose here.
            var scale = new Vector4(RTHandles.rtHandleProperties.rtHandleScale.x, RTHandles.rtHandleProperties.rtHandleScale.y, 0f, 0f);
            PushFullScreenDebugTextureMip(renderGraph, output, hdCamera.colorPyramidHistoryMipCount, scale, isPreRefraction ? FullScreenDebugMode.PreRefractionColorPyramid : FullScreenDebugMode.FinalColorPyramid);
        }

        class AccumulateDistortionPassData
        {
            public TextureHandle        distortionBuffer;
            public TextureHandle        depthStencilBuffer;
            public RendererListHandle   distortionRendererList;
            public FrameSettings        frameSettings;
        }

        TextureHandle AccumulateDistortion( RenderGraph     renderGraph,
                                            HDCamera        hdCamera,
                                            TextureHandle   depthStencilBuffer,
                                            CullingResults  cullResults)
        {
            using (var builder = renderGraph.AddRenderPass<AccumulateDistortionPassData>("Accumulate Distortion", out var passData, ProfilingSampler.Get(HDProfileId.Distortion)))
            {
                passData.frameSettings = hdCamera.frameSettings;
                passData.distortionBuffer = builder.UseColorBuffer(renderGraph.CreateTexture(
                    new TextureDesc(Vector2.one, true, true) { colorFormat = Builtin.GetDistortionBufferFormat(), clearBuffer = true, clearColor = Color.clear, name = "Distortion" }), 0);
                passData.depthStencilBuffer = builder.UseDepthBuffer(depthStencilBuffer, DepthAccess.Read);
                passData.distortionRendererList = builder.UseRendererList(renderGraph.CreateRendererList(
                    CreateTransparentRendererListDesc(cullResults, hdCamera.camera, HDShaderPassNames.s_DistortionVectorsName)));

                builder.SetRenderFunc(
                (AccumulateDistortionPassData data, RenderGraphContext context) =>
                {
                    DrawTransparentRendererList(context.renderContext, context.cmd, data.frameSettings, data.distortionRendererList);
                });

                return passData.distortionBuffer;
            }
        }

        class RenderDistortionPassData
        {
            public Material         applyDistortionMaterial;
            public TextureHandle    colorPyramidBuffer;
            public TextureHandle    distortionBuffer;
            public TextureHandle    colorBuffer;
            public TextureHandle    depthStencilBuffer;
            public Vector4          size;
        }

        void RenderDistortion(  RenderGraph     renderGraph,
                                HDCamera        hdCamera,
                                TextureHandle   colorBuffer,
                                TextureHandle   depthStencilBuffer,
                                TextureHandle   colorPyramidBuffer,
                                TextureHandle   distortionBuffer)
        {
            if (!hdCamera.frameSettings.IsEnabled(FrameSettingsField.Distortion))
                return;

            using (var builder = renderGraph.AddRenderPass<RenderDistortionPassData>("Apply Distortion", out var passData, ProfilingSampler.Get(HDProfileId.ApplyDistortion)))
            {
                passData.applyDistortionMaterial = m_ApplyDistortionMaterial;
                passData.colorPyramidBuffer = builder.ReadTexture(colorPyramidBuffer);
                passData.distortionBuffer = builder.ReadTexture(distortionBuffer);
                passData.colorBuffer = builder.UseColorBuffer(colorBuffer, 0);
                passData.depthStencilBuffer = builder.UseDepthBuffer(depthStencilBuffer, DepthAccess.Read);
                passData.size = new Vector4(hdCamera.actualWidth, hdCamera.actualHeight, 1f / hdCamera.actualWidth, 1f / hdCamera.actualHeight);

                builder.SetRenderFunc(
                (RenderDistortionPassData data, RenderGraphContext context) =>
                {
                    // TODO: Set stencil stuff via parameters rather than hard-coding it in shader.
                    data.applyDistortionMaterial.SetTexture(HDShaderIDs._DistortionTexture, data.distortionBuffer);
                    data.applyDistortionMaterial.SetTexture(HDShaderIDs._ColorPyramidTexture, data.colorPyramidBuffer);
                    data.applyDistortionMaterial.SetVector(HDShaderIDs._Size, data.size);
                    data.applyDistortionMaterial.SetInt(HDShaderIDs._StencilMask, (int)StencilUsage.DistortionVectors);
                    data.applyDistortionMaterial.SetInt(HDShaderIDs._StencilRef, (int)StencilUsage.DistortionVectors);

                    HDUtils.DrawFullScreen(context.cmd, data.applyDistortionMaterial, data.colorBuffer, data.depthStencilBuffer, null, 0);
                });
            }
        }

        TextureHandle CreateColorBuffer(RenderGraph renderGraph, HDCamera hdCamera, bool msaa)
        {

#if UNITY_2020_2_OR_NEWER
            FastMemoryDesc colorFastMemDesc;
            colorFastMemDesc.inFastMemory = true;
            colorFastMemDesc.residencyFraction = 1.0f;
            colorFastMemDesc.flags = FastMemoryFlags.SpillTop;
#endif

            return renderGraph.CreateTexture(
                new TextureDesc(Vector2.one, true, true)
                {
                    colorFormat = GetColorBufferFormat(),
                    enableRandomWrite = !msaa,
                    bindTextureMS = msaa,
                    enableMSAA = msaa,
                    clearBuffer = NeedClearColorBuffer(hdCamera),
                    clearColor = GetColorBufferClearColor(hdCamera),
                    name = msaa ? "CameraColorMSAA" : "CameraColor"
#if UNITY_2020_2_OR_NEWER
                    , fastMemoryDesc = colorFastMemDesc
#endif
                });
        }

        class ResolveColorData
        {
            public TextureHandle    input;
            public TextureHandle    output;
            public Material                     resolveMaterial;
            public int                          passIndex;
        }

        TextureHandle ResolveMSAAColor(RenderGraph renderGraph, HDCamera hdCamera, TextureHandle input)
        {
            var outputDesc = renderGraph.GetTextureDesc(input);
            outputDesc.enableMSAA = false;
            outputDesc.enableRandomWrite = true;
            outputDesc.bindTextureMS = false;
            // Can't do that because there is NO way to concatenate strings without allocating.
            // We're stuck with subpar debug name in the meantime...
            //outputDesc.name = string.Format("{0}Resolved", outputDesc.name);

            var output = renderGraph.CreateTexture(outputDesc);

            return ResolveMSAAColor(renderGraph, hdCamera, input, output);
        }

        // TODO RENDERGRAPH:
        // In theory we should never need to specify the output. The function can create the output texture on its own (see function above).
        // This way when doing an msaa resolve, we can return the right texture regardless of msaa being enabled or not (either the new texture or the input directly).
        // This allows client code to not have to worry about managing the texture at all.
        // Now, because Custom Passes allow to do an MSAA resolve for the main color buffer but are implemented outside of render graph, we need an explicit msaa/nonMsaa separation for the main color buffer.
        // Having this function here allows us to do that by having the main color non msaa texture created outside and passed to both ResolveMSAAColor and the custom passes.
        // When Custom Pass correctly use render graph we'll be able to remove that.
        TextureHandle ResolveMSAAColor(RenderGraph renderGraph, HDCamera hdCamera, TextureHandle input, TextureHandle output)
        {
            if (hdCamera.frameSettings.IsEnabled(FrameSettingsField.MSAA))
            {
                using (var builder = renderGraph.AddRenderPass<ResolveColorData>("ResolveColor", out var passData))
                {
                    passData.input = builder.ReadTexture(input);
                    passData.output = builder.UseColorBuffer(output, 0);
                    passData.resolveMaterial = m_ColorResolveMaterial;
                    passData.passIndex = SampleCountToPassIndex(m_MSAASamples);

                    builder.SetRenderFunc(
                    (ResolveColorData data, RenderGraphContext context) =>
                    {
                        var mpb = context.renderGraphPool.GetTempMaterialPropertyBlock();
                        mpb.SetTexture(HDShaderIDs._ColorTextureMS, data.input);
                        context.cmd.DrawProcedural(Matrix4x4.identity, data.resolveMaterial, data.passIndex, MeshTopology.Triangles, 3, 1, mpb);
                    });

                    return passData.output;
                }
            }
            else
            {
                return input;
            }
        }

        class ResolveMotionVectorData
        {
            public TextureHandle input;
            public TextureHandle output;
            public Material resolveMaterial;
            public int passIndex;
        }

        TextureHandle ResolveMotionVector(RenderGraph renderGraph, HDCamera hdCamera, TextureHandle input)
        {
            if (hdCamera.frameSettings.IsEnabled(FrameSettingsField.MSAA))
            {
                using (var builder = renderGraph.AddRenderPass<ResolveMotionVectorData>("ResolveMotionVector", out var passData))
                {
                    passData.input = builder.ReadTexture(input);
                    passData.output = builder.UseColorBuffer(CreateMotionVectorBuffer(renderGraph, false, false), 0);
                    passData.resolveMaterial = m_MotionVectorResolve;
                    passData.passIndex = SampleCountToPassIndex(m_MSAASamples);

                    builder.SetRenderFunc(
                        (ResolveMotionVectorData data, RenderGraphContext context) =>
                        {
                            var mpb = context.renderGraphPool.GetTempMaterialPropertyBlock();
                            mpb.SetTexture(HDShaderIDs._MotionVectorTextureMS, data.input);
                            context.cmd.DrawProcedural(Matrix4x4.identity, data.resolveMaterial, data.passIndex, MeshTopology.Triangles, 3, 1, mpb);
                        });

                    return passData.output;
                }
            }
            else
            {
                return input;
            }
        }

        class RenderAccumulationPassData
        {
            public RenderAccumulationParameters parameters;
            public TextureHandle input;
            public TextureHandle output;
            public TextureHandle history;
        }

        void RenderAccumulation(RenderGraph renderGraph, HDCamera hdCamera, TextureHandle inputTexture, TextureHandle outputTexture, bool needExposure)
        {
            using (var builder = renderGraph.AddRenderPass<RenderAccumulationPassData>("Render Accumulation", out var passData))
            {
                // Grab the history buffer (hijack the reflections one)
                TextureHandle history = renderGraph.ImportTexture(hdCamera.GetCurrentFrameRT((int)HDCameraFrameHistoryType.PathTracing)
                    ?? hdCamera.AllocHistoryFrameRT((int)HDCameraFrameHistoryType.PathTracing, PathTracingHistoryBufferAllocatorFunction, 1));


                passData.parameters = PrepareRenderAccumulationParameters(hdCamera, needExposure);
                passData.input = builder.ReadTexture(inputTexture);
                passData.output = builder.WriteTexture(inputTexture);
                passData.history = builder.WriteTexture(history);

                builder.SetRenderFunc(
                (RenderAccumulationPassData data, RenderGraphContext ctx) =>
                {
                    RenderAccumulation(data.parameters, data.input, data.output, data.history, ctx.cmd);
                });

            }
        }

#if UNITY_EDITOR
        class RenderGizmosPassData
        {
            public GizmoSubset  gizmoSubset;
            public Camera       camera;
            public Texture      exposureTexture;
        }
#endif

        void RenderGizmos(RenderGraph renderGraph, HDCamera hdCamera, TextureHandle colorBuffer, GizmoSubset gizmoSubset)
        {
#if UNITY_EDITOR
            if (UnityEditor.Handles.ShouldRenderGizmos() &&
                (hdCamera.camera.cameraType == CameraType.Game || hdCamera.camera.cameraType == CameraType.SceneView))
            {
                bool renderPrePostprocessGizmos = (gizmoSubset == GizmoSubset.PreImageEffects);
                using (var builder = renderGraph.AddRenderPass<RenderGizmosPassData>(renderPrePostprocessGizmos ? "PrePostprocessGizmos" : "Gizmos", out var passData))
                {
                    bool isMatCapView = m_CurrentDebugDisplaySettings.GetDebugLightingMode() == DebugLightingMode.MatcapView;

                    builder.WriteTexture(colorBuffer);
                    passData.gizmoSubset = gizmoSubset;
                    passData.camera = hdCamera.camera;
                    passData.exposureTexture = isMatCapView ? (Texture)Texture2D.blackTexture : m_PostProcessSystem.GetExposureTexture(hdCamera).rt;

                    builder.SetRenderFunc(
                    (RenderGizmosPassData data, RenderGraphContext ctx) =>
                    {
                        Gizmos.exposure = data.exposureTexture;

                        ctx.renderContext.ExecuteCommandBuffer(ctx.cmd);
                        ctx.cmd.Clear();
                        ctx.renderContext.DrawGizmos(data.camera, data.gizmoSubset);
                    });
                }
            }
#endif
        }

        bool RenderCustomPass(  RenderGraph                 renderGraph,
                                HDCamera                    hdCamera,
                                TextureHandle               colorBuffer,
                                TextureHandle               depthBuffer,
                                TextureHandle               normalBuffer,
                                CullingResults              cullingResults,
                                CustomPassInjectionPoint    injectionPoint,
                                AOVRequestData              aovRequest,
                                List<RTHandle>              aovCustomPassBuffers)
        {
            if (!hdCamera.frameSettings.IsEnabled(FrameSettingsField.CustomPass))
                return false;

            bool executed = false;
            CustomPassVolume.GetActivePassVolumes(injectionPoint, m_ActivePassVolumes);
            foreach (var customPass in m_ActivePassVolumes)
            {
                if (customPass == null)
                    return false;

                var customPassTargets = new CustomPass.RenderTargets
                {
                    useRenderGraph = true,

                    // Set to null to make sure we don't use them by mistake.
                    cameraColorMSAABuffer = null,
                    cameraColorBuffer = null,
                    // TODO RENDERGRAPH: we can't replace the Lazy<RTHandle> buffers with RenderGraph resource because they are part of the current public API.
                    // To replace them correctly we need users to actually write render graph passes and explicit whether or not they want to use those buffers.
                    // We'll do it when we switch fully to render graph for custom passes.
                    customColorBuffer = m_CustomPassColorBuffer,
                    customDepthBuffer = m_CustomPassDepthBuffer,

                    // Render Graph Specific textures
                    colorBufferRG = colorBuffer,
                    nonMSAAColorBufferRG = m_NonMSAAColorBuffer,
                    depthBufferRG = depthBuffer,
                    normalBufferRG = normalBuffer,
                };
                executed |= customPass.Execute(renderGraph, hdCamera, cullingResults, customPassTargets);
            }

            // Push the custom pass buffer, in case it was requested in the AOVs
            aovRequest.PushCustomPassTexture(renderGraph, injectionPoint, colorBuffer, m_CustomPassColorBuffer, aovCustomPassBuffers);

            return executed;
        }

        class BindCustomPassBuffersPassData
        {
            public Lazy<RTHandle> customColorTexture;
            public Lazy<RTHandle> customDepthTexture;
        }

        void BindCustomPassBuffers(RenderGraph renderGraph, HDCamera hdCamera)
        {
            if (hdCamera.frameSettings.IsEnabled(FrameSettingsField.CustomPass))
            {
                using (var builder = renderGraph.AddRenderPass("Bind Custom Pass Buffers", out BindCustomPassBuffersPassData passData))
                {
                    passData.customColorTexture = m_CustomPassColorBuffer;
                    passData.customDepthTexture = m_CustomPassDepthBuffer;

                    builder.SetRenderFunc(
                    (BindCustomPassBuffersPassData data, RenderGraphContext ctx) =>
                    {
                        if (data.customColorTexture.IsValueCreated)
                            ctx.cmd.SetGlobalTexture(HDShaderIDs._CustomColorTexture, data.customColorTexture.Value);
                        if (data.customDepthTexture.IsValueCreated)
                            ctx.cmd.SetGlobalTexture(HDShaderIDs._CustomDepthTexture, data.customDepthTexture.Value);
                    });
                }
            }
        }

#if UNITY_EDITOR
        class RenderWireOverlayPassData
        {
            public HDCamera hdCamera;
        }
#endif

        void RenderWireOverlay(RenderGraph renderGraph, HDCamera hdCamera, TextureHandle colorBuffer)
        {
#if UNITY_EDITOR
            if (hdCamera.camera.cameraType == CameraType.SceneView)
            {
                using (var builder = renderGraph.AddRenderPass<RenderWireOverlayPassData>("Wire Overlay", out var passData))
                {
                    builder.WriteTexture(colorBuffer);
                    passData.hdCamera = hdCamera;

                    builder.SetRenderFunc(
                    (RenderWireOverlayPassData data, RenderGraphContext ctx) =>
                    {
                        ctx.renderContext.ExecuteCommandBuffer(ctx.cmd);
                        ctx.cmd.Clear();
                        ctx.renderContext.DrawWireOverlay(data.hdCamera.camera);
                    });
                }
            }
#endif
        }
    }
}<|MERGE_RESOLUTION|>--- conflicted
+++ resolved
@@ -814,19 +814,11 @@
 
                 builder.SetRenderFunc(
                     (RenderForwardEmissivePassData data, RenderGraphContext context) =>
-<<<<<<< HEAD
-                    {
-                        HDUtils.DrawRendererList(context.renderContext, context.cmd, data.rendererList);
-                        if (data.enableDecals)
-                            DecalSystem.instance.RenderForwardEmissive(context.cmd);
-                    });
-=======
-                {
-                    HDUtils.DrawRendererList(context.renderContext, context.cmd, context.resources.GetRendererList(data.rendererList));
+                {
+                    HDUtils.DrawRendererList(context.renderContext, context.cmd, data.rendererList);
                     if (data.enableDecals)
                         DecalSystem.instance.RenderForwardEmissive(context.cmd);
                 });
->>>>>>> fa607fd2
             }
         }
 
