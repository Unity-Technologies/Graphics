using System.Collections.Generic;
using UnityEngine.Experimental.Rendering;
using UnityEngine.Experimental.Rendering.RenderGraphModule;

namespace UnityEngine.Rendering.HighDefinition
{
    public partial class HDRenderPipeline
    {
        void ExecuteWithRenderGraph(    RenderRequest           renderRequest,
                                        AOVRequestData          aovRequest,
                                        List<RTHandle>          aovBuffers,
                                        ScriptableRenderContext renderContext,
                                        CommandBuffer           commandBuffer)
        {
            var hdCamera = renderRequest.hdCamera;
            var camera = hdCamera.camera;
            var cullingResults = renderRequest.cullingResults.cullingResults;
            bool msaa = hdCamera.frameSettings.IsEnabled(FrameSettingsField.MSAA);
            var target = renderRequest.target;

#if UNITY_EDITOR
            var showGizmos = camera.cameraType == CameraType.Game
                || camera.cameraType == CameraType.SceneView;
#endif

            RenderGraphMutableResource colorBuffer = CreateColorBuffer(m_RenderGraph, hdCamera, msaa);
            RenderGraphMutableResource currentColorPyramid = m_RenderGraph.ImportTexture(hdCamera.GetCurrentFrameRT((int)HDCameraFrameHistoryType.ColorBufferMipChain), HDShaderIDs._ColorPyramidTexture);

            LightingBuffers lightingBuffers = new LightingBuffers();
            lightingBuffers.diffuseLightingBuffer = CreateDiffuseLightingBuffer(m_RenderGraph, msaa);
            lightingBuffers.sssBuffer = CreateSSSBuffer(m_RenderGraph, msaa);

            var prepassOutput = RenderPrepass(m_RenderGraph, lightingBuffers.sssBuffer, cullingResults, hdCamera);

            // Need this during debug render at the end outside of the main loop scope.
            // Once render graph move is implemented, we can probably remove the branch and this.
            ShadowResult shadowResult = new ShadowResult();

            if (m_CurrentDebugDisplaySettings.IsDebugMaterialDisplayEnabled() || m_CurrentDebugDisplaySettings.IsMaterialValidationEnabled() || CoreUtils.IsSceneLightingDisabled(hdCamera.camera))
            {
                using (new XRSinglePassScope(m_RenderGraph, hdCamera))
                {
                    RenderDebugViewMaterial(m_RenderGraph, cullingResults, hdCamera, colorBuffer);
                    colorBuffer = ResolveMSAAColor(m_RenderGraph, hdCamera, colorBuffer);
                }
            }
            else if (hdCamera.frameSettings.IsEnabled(FrameSettingsField.RayTracing) &&
                     VolumeManager.instance.stack.GetComponent<PathTracing>().enable.value)
            {
                // TODO RENDERGRAPH
                //// Update the light clusters that we need to update
                //BuildRayTracingLightCluster(cmd, hdCamera);

                //// We only request the light cluster if we are gonna use it for debug mode
                //if (FullScreenDebugMode.LightCluster == m_CurrentDebugDisplaySettings.data.fullScreenDebugMode && GetRayTracingClusterState())
                //{
                //    HDRaytracingLightCluster lightCluster = RequestLightCluster();
                //    lightCluster.EvaluateClusterDebugView(cmd, hdCamera);
                //}

                //RenderPathTracing(hdCamera, cmd, m_CameraColorBuffer, renderContext, m_FrameCount);
            }
            else
            {
<<<<<<< HEAD
                if (m_RayTracingSupported)
                {
                    // Update the light clusters that we need to update
                    BuildRayTracingLightCluster(cmd, hdCamera);

                    if (FullScreenDebugMode.LightCluster == m_CurrentDebugDisplaySettings.data.fullScreenDebugMode)
                    {
                        HDRaytracingLightCluster lightCluster = RequestLightCluster();
                        lightCluster.EvaluateClusterDebugView(cmd, hdCamera);
                    }
                }

=======
>>>>>>> 194dc4b2
                BuildGPULightList(m_RenderGraph, hdCamera, prepassOutput.depthBuffer, prepassOutput.stencilBuffer, prepassOutput.gbuffer);

                lightingBuffers.ambientOcclusionBuffer = m_AmbientOcclusionSystem.Render(m_RenderGraph, hdCamera, prepassOutput.depthPyramidTexture, prepassOutput.motionVectorsBuffer, m_FrameCount);
                // Should probably be inside the AO render function but since it's a separate class it's currently not super clean to do.
                PushFullScreenDebugTexture(m_RenderGraph, lightingBuffers.ambientOcclusionBuffer, FullScreenDebugMode.SSAO);

                // Evaluate the clear coat mask texture based on the lit shader mode
                var clearCoatMask = hdCamera.frameSettings.litShaderMode == LitShaderMode.Deferred ? prepassOutput.gbuffer.mrt[2] : m_RenderGraph.ImportTexture(TextureXR.GetBlackTexture());
                lightingBuffers.ssrLightingBuffer = RenderSSR(m_RenderGraph,
                                                              hdCamera,
                                                              prepassOutput.resolvedNormalBuffer,
                                                              prepassOutput.resolvedMotionVectorsBuffer,
                                                              prepassOutput.depthPyramidTexture,
                                                              prepassOutput.stencilBuffer,
                                                              clearCoatMask);

                lightingBuffers.contactShadowsBuffer = RenderContactShadows(m_RenderGraph, hdCamera, msaa ? prepassOutput.depthValuesMSAA : prepassOutput.depthPyramidTexture, GetDepthBufferMipChainInfo().mipLevelOffsets[1].y);

                var volumetricDensityBuffer = VolumeVoxelizationPass(m_RenderGraph, hdCamera, m_VisibleVolumeBoundsBuffer, m_VisibleVolumeDataBuffer, m_TileAndClusterData.bigTileLightList);

                shadowResult = RenderShadows(m_RenderGraph, hdCamera, cullingResults);

                // TODO RENDERGRAPH
                //if (hdCamera.frameSettings.IsEnabled(FrameSettingsField.RayTracing))
                //{
                //    // Update the light clusters that we need to update
                //    BuildRayTracingLightCluster(cmd, hdCamera);

                //    // We only request the light cluster if we are gonna use it for debug mode
                //    if (FullScreenDebugMode.LightCluster == m_CurrentDebugDisplaySettings.data.fullScreenDebugMode && GetRayTracingClusterState())
                //    {
                //        HDRaytracingLightCluster lightCluster = RequestLightCluster();
                //        lightCluster.EvaluateClusterDebugView(cmd, hdCamera);
                //    }

                //    bool validIndirectDiffuse = ValidIndirectDiffuseState(hdCamera);
                //    if (validIndirectDiffuse)
                //    {
                //        RenderIndirectDiffuse(hdCamera, cmd, renderContext, m_FrameCount);
                //    }
                //}

                // TODO RENDERGRAPH
                //using (new ProfilingSample(cmd, "Render screen space shadows", CustomSamplerId.ScreenSpaceShadows.GetSampler()))
                //{
                //    hdCamera.xr.StartSinglePass(cmd, camera, renderContext);
                //    RenderScreenSpaceShadows(hdCamera, cmd);
                //    hdCamera.xr.StopSinglePass(cmd, camera, renderContext);
                //}

                var volumetricLighting = VolumetricLightingPass(m_RenderGraph, hdCamera, volumetricDensityBuffer, m_TileAndClusterData.bigTileLightList, shadowResult, m_FrameCount);

                StartXRSinglePass(m_RenderGraph, hdCamera);

                var deferredLightingOutput = RenderDeferredLighting(m_RenderGraph, hdCamera, colorBuffer, prepassOutput.depthBuffer, prepassOutput.depthPyramidTexture, lightingBuffers, prepassOutput.gbuffer, shadowResult);

                RenderForwardOpaque(m_RenderGraph, hdCamera, colorBuffer, lightingBuffers, prepassOutput.depthBuffer, shadowResult, prepassOutput.dbuffer, cullingResults);

                // TODO RENDERGRAPH : Move this to the end after we do move semantic and graph pruning to avoid doing the rest of the frame for nothing
                aovRequest.PushCameraTexture(m_RenderGraph, AOVBuffers.Normals, hdCamera, prepassOutput.resolvedNormalBuffer, aovBuffers);

                lightingBuffers.diffuseLightingBuffer = ResolveMSAAColor(m_RenderGraph, hdCamera, lightingBuffers.diffuseLightingBuffer);
                lightingBuffers.sssBuffer = ResolveMSAAColor(m_RenderGraph, hdCamera, lightingBuffers.sssBuffer);

                RenderSubsurfaceScattering(m_RenderGraph, hdCamera, colorBuffer, lightingBuffers, prepassOutput.depthBuffer, prepassOutput.depthPyramidTexture);

                RenderForwardEmissive(m_RenderGraph, hdCamera, colorBuffer, prepassOutput.depthBuffer, cullingResults);

                RenderSky(m_RenderGraph, hdCamera, colorBuffer, volumetricLighting, prepassOutput.depthBuffer, prepassOutput.depthPyramidTexture);

                // TODO RENDERGRAPH
                //m_PostProcessSystem.DoUserAfterOpaqueAndSky(cmd, hdCamera, m_CameraColorBuffer);

                colorBuffer = RenderTransparency(m_RenderGraph, hdCamera, colorBuffer, prepassOutput.depthBuffer, prepassOutput.motionVectorsBuffer, currentColorPyramid, prepassOutput.depthPyramidTexture, shadowResult, cullingResults);

                // TODO RENDERGRAPH : Move this to the end after we do move semantic and graph pruning to avoid doing the rest of the frame for nothing
                // Transparent objects may write to the depth and motion vectors buffers.
                aovRequest.PushCameraTexture(m_RenderGraph, AOVBuffers.DepthStencil, hdCamera, prepassOutput.resolvedDepthBuffer, aovBuffers);
                if (m_Asset.currentPlatformRenderPipelineSettings.supportMotionVectors)
                    aovRequest.PushCameraTexture(m_RenderGraph, AOVBuffers.MotionVectors, hdCamera, prepassOutput.resolvedMotionVectorsBuffer, aovBuffers);

                // This final Gaussian pyramid can be reused by SSR, so disable it only if there is no distortion
                if (hdCamera.frameSettings.IsEnabled(FrameSettingsField.Distortion) || hdCamera.frameSettings.IsEnabled(FrameSettingsField.SSR))
                    GenerateColorPyramid(m_RenderGraph, hdCamera, colorBuffer, currentColorPyramid, false);

                var distortionBuffer = AccumulateDistortion(m_RenderGraph, hdCamera, prepassOutput.resolvedDepthBuffer, cullingResults);
                RenderDistortion(m_RenderGraph, hdCamera, colorBuffer, prepassOutput.resolvedDepthBuffer, currentColorPyramid, distortionBuffer);

                PushFullScreenDebugTexture(m_RenderGraph, colorBuffer, FullScreenDebugMode.NanTracker);
                PushFullScreenLightingDebugTexture(m_RenderGraph, colorBuffer);

                // Render gizmos that should be affected by post processes
                RenderGizmos(m_RenderGraph, hdCamera, colorBuffer, GizmoSubset.PreImageEffects);
            }

            // At this point, the color buffer has been filled by either debug views are regular rendering so we can push it here.
            var colorPickerTexture = PushColorPickerDebugTexture(m_RenderGraph, colorBuffer);

            // TODO RENDERGRAPH
            //RenderCustomPass(renderContext, cmd, hdCamera, customPassCullingResults, CustomPassInjectionPoint.BeforePostProcess);

            aovRequest.PushCameraTexture(m_RenderGraph, AOVBuffers.Color, hdCamera, colorBuffer, aovBuffers);

            //RenderPostProcess(cullingResults, hdCamera, target.id, renderContext, cmd);

            // In developer build, we always render post process in m_AfterPostProcessBuffer at (0,0) in which we will then render debug.
            // Because of this, we need another blit here to the final render target at the right viewport.
            //if (!HDUtils.PostProcessIsFinalPass() || aovRequest.isValid)
            {
                hdCamera.ExecuteCaptureActions(m_RenderGraph, colorBuffer);

                colorBuffer = RenderDebug(  m_RenderGraph,
                                            hdCamera,
                                            colorBuffer,
                                            prepassOutput.depthBuffer,
                                            prepassOutput.depthPyramidTexture,
                                            m_DebugFullScreenTexture,
                                            colorPickerTexture,
                                            shadowResult,
                                            cullingResults);

                BlitFinalCameraTexture(m_RenderGraph, hdCamera, colorBuffer, target.id, prepassOutput.resolvedMotionVectorsBuffer, prepassOutput.resolvedNormalBuffer);

                aovRequest.PushCameraTexture(m_RenderGraph, AOVBuffers.Output, hdCamera, colorBuffer, aovBuffers);
            }

            // XR mirror view and blit do device
            EndCameraXR(m_RenderGraph, hdCamera);

            //// Send all required graphics buffer to client systems.
            //SendGraphicsBuffers(cmd, hdCamera);

            SetFinalTarget(m_RenderGraph, hdCamera, prepassOutput.resolvedDepthBuffer, target.id);

            RenderGizmos(m_RenderGraph, hdCamera, colorBuffer, GizmoSubset.PostImageEffects);

            ExecuteRenderGraph(m_RenderGraph, hdCamera, m_MSAASamples, renderContext, commandBuffer );

            aovRequest.Execute(commandBuffer, aovBuffers, RenderOutputProperties.From(hdCamera));
        }

        static void ExecuteRenderGraph(RenderGraph renderGraph, HDCamera hdCamera, MSAASamples msaaSample, ScriptableRenderContext renderContext, CommandBuffer cmd)
        {
            var renderGraphParams = new RenderGraphExecuteParams()
            {
                renderingWidth = hdCamera.actualWidth,
                renderingHeight = hdCamera.actualHeight,
                msaaSamples = msaaSample
            };

            renderGraph.Execute(renderContext, cmd, renderGraphParams);
        }

        class FinalBlitPassData
        {
            public BlitFinalCameraTextureParameters parameters;
            public RenderGraphResource              source;
            public RenderTargetIdentifier           destination;
        }

        void BlitFinalCameraTexture(RenderGraph renderGraph, HDCamera hdCamera, RenderGraphResource source, RenderTargetIdentifier destination, RenderGraphResource motionVectors, RenderGraphResource normalBuffer)
        {
            using (var builder = renderGraph.AddRenderPass<FinalBlitPassData>("Final Blit (Dev Build Only)", out var passData))
            {
                passData.parameters = PrepareFinalBlitParameters(hdCamera, 0); // todo viewIndex
                passData.source = builder.ReadTexture(source);
                passData.destination = destination;

                // TODO REMOVE: Dummy read to avoid early release before render graph is full implemented.
                bool msaa = hdCamera.frameSettings.IsEnabled(FrameSettingsField.MSAA);
                if (hdCamera.frameSettings.IsEnabled(FrameSettingsField.MotionVectors))
                    builder.ReadTexture(motionVectors);
                builder.ReadTexture(normalBuffer);

                builder.SetRenderFunc(
                (FinalBlitPassData data, RenderGraphContext context) =>
                {
                    var sourceTexture = context.resources.GetTexture(data.source);
                    BlitFinalCameraTexture(data.parameters, context.renderGraphPool.GetTempMaterialPropertyBlock(), sourceTexture, data.destination, context.cmd);
                });
            }
        }

        class SetFinalTargetPassData
        {
            public bool                     copyDepth;
            public Material                 copyDepthMaterial;
            public RenderTargetIdentifier   finalTarget;
            public Rect                     finalViewport;
            public RenderGraphResource      depthBuffer;
            public bool                     flipY;
        }

        void SetFinalTarget(RenderGraph renderGraph, HDCamera hdCamera, RenderGraphResource depthBuffer, RenderTargetIdentifier finalTarget)
        {
            using (var builder = renderGraph.AddRenderPass<SetFinalTargetPassData>("Set Final Target", out var passData))
            {
                // Due to our RT handle system we don't write into the backbuffer depth buffer (as our depth buffer can be bigger than the one provided)
                // So we need to do a copy of the corresponding part of RT depth buffer in the target depth buffer in various situation:
                // - RenderTexture (camera.targetTexture != null) has a depth buffer (camera.targetTexture.depth != 0)
                // - We are rendering into the main game view (i.e not a RenderTexture camera.cameraType == CameraType.Game && hdCamera.camera.targetTexture == null) in the editor for allowing usage of Debug.DrawLine and Debug.Ray.
                // - We draw Gizmo/Icons in the editor (hdCamera.camera.targetTexture != null && camera.targetTexture.depth != 0 - The Scene view has a targetTexture and a depth texture)
                // TODO: If at some point we get proper render target aliasing, we will be able to use the provided depth texture directly with our RT handle system
                // Note: Debug.DrawLine and Debug.Ray only work in editor, not in player
                passData.copyDepth = hdCamera.camera.targetTexture != null && hdCamera.camera.targetTexture.depth != 0;
#if UNITY_EDITOR
                passData.copyDepth = passData.copyDepth || hdCamera.isMainGameView; // Specific case of Debug.DrawLine and Debug.Ray
#endif
                passData.copyDepthMaterial = m_CopyDepth;
                passData.finalTarget = finalTarget;
                passData.finalViewport = hdCamera.finalViewport;
                passData.depthBuffer = builder.ReadTexture(depthBuffer);
                passData.flipY = hdCamera.isMainGameView;

                builder.SetRenderFunc(
                (SetFinalTargetPassData data, RenderGraphContext ctx) =>
                {
                    // We need to make sure the viewport is correctly set for the editor rendering. It might have been changed by debug overlay rendering just before.
                    ctx.cmd.SetRenderTarget(data.finalTarget);
                    ctx.cmd.SetViewport(data.finalViewport);

                    if (data.copyDepth)
                    {
                        using (new ProfilingSample(ctx.cmd, "Copy Depth in Target Texture"))
                        {
                            var mpb = ctx.renderGraphPool.GetTempMaterialPropertyBlock();
                            mpb.SetTexture(HDShaderIDs._InputDepth, ctx.resources.GetTexture(data.depthBuffer));
                            // When we are Main Game View we need to flip the depth buffer ourselves as we are after postprocess / blit that have already flipped the screen
                            mpb.SetInt("_FlipY", data.flipY ? 1 : 0);
                            mpb.SetVector(HDShaderIDs._BlitScaleBias, new Vector4(1.0f, 1.0f, 0.0f, 0.0f));
                            CoreUtils.DrawFullScreen(ctx.cmd, data.copyDepthMaterial, mpb);
                        }
                    }
                });
            }
        }

        class ForwardPassData
        {
            public RenderGraphResource          rendererList;
            public RenderGraphMutableResource[] renderTarget = new RenderGraphMutableResource[3];
            public int                          renderTargetCount;
            public RenderGraphMutableResource   depthBuffer;
            public ComputeBuffer                lightListBuffer;
            public FrameSettings                frameSettings;
            public bool                         decalsEnabled;
            public bool                         renderMotionVecForTransparent;
        }

        void PrepareForwardPassData(RenderGraph renderGraph, RenderGraphBuilder builder, ForwardPassData data, bool opaque, FrameSettings frameSettings, RendererListDesc rendererListDesc, RenderGraphMutableResource depthBuffer, ShadowResult shadowResult, DBufferOutput? dbuffer = null)
        {
            bool useFptl = frameSettings.IsEnabled(FrameSettingsField.FPTLForForwardOpaque) && opaque;

            data.frameSettings = frameSettings;
            data.lightListBuffer = useFptl ? m_TileAndClusterData.lightList: m_TileAndClusterData.perVoxelLightLists;
            data.depthBuffer = builder.UseDepthBuffer(depthBuffer, DepthAccess.ReadWrite);
            data.rendererList = builder.UseRendererList(renderGraph.CreateRendererList(rendererListDesc));
            // enable d-buffer flag value is being interpreted more like enable decals in general now that we have clustered
            // decal datas count is 0 if no decals affect transparency
            data.decalsEnabled = (frameSettings.IsEnabled(FrameSettingsField.Decals)) && (DecalSystem.m_DecalDatasCount > 0);
            data.renderMotionVecForTransparent = NeedMotionVectorForTransparent(frameSettings);

            HDShadowManager.ReadShadowResult(shadowResult, builder);
            if (dbuffer != null)
                ReadDBuffer(dbuffer.Value, builder);
        }

        // Guidelines: In deferred by default there is no opaque in forward. However it is possible to force an opaque material to render in forward
        // by using the pass "ForwardOnly". In this case the .shader should not have "Forward" but only a "ForwardOnly" pass.
        // It must also have a "DepthForwardOnly" and no "DepthOnly" pass as forward material (either deferred or forward only rendering) have always a depth pass.
        // The RenderForward pass will render the appropriate pass depends on the engine settings. In case of forward only rendering, both "Forward" pass and "ForwardOnly" pass
        // material will be render for both transparent and opaque. In case of deferred, both path are used for transparent but only "ForwardOnly" is use for opaque.
        // (Thus why "Forward" and "ForwardOnly" are exclusive, else they will render two times"
        void RenderForwardOpaque(   RenderGraph                 renderGraph,
                                    HDCamera                    hdCamera,
                                    RenderGraphMutableResource  colorBuffer,
                                    in LightingBuffers          lightingBuffers,
                                    RenderGraphMutableResource  depthBuffer,
                                    ShadowResult                shadowResult,
                                    DBufferOutput               dbuffer,
                                    CullingResults              cullResults)
        {
            bool debugDisplay = m_CurrentDebugDisplaySettings.IsDebugDisplayEnabled();

            using (var builder = renderGraph.AddRenderPass<ForwardPassData>(debugDisplay ? "Forward Opaque Debug" : "Forward Opaque", out var passData, CustomSamplerId.ForwardPassName.GetSampler()))
            {
                PrepareForwardPassData(renderGraph, builder, passData, true, hdCamera.frameSettings, PrepareForwardOpaqueRendererList(cullResults, hdCamera), depthBuffer, shadowResult, dbuffer);

                // In case of forward SSS we will bind all the required target. It is up to the shader to write into it or not.
                if (hdCamera.frameSettings.IsEnabled(FrameSettingsField.SubsurfaceScattering))
                {
                    passData.renderTarget[0] = builder.WriteTexture(colorBuffer); // Store the specular color
                    passData.renderTarget[1] = builder.WriteTexture(lightingBuffers.diffuseLightingBuffer);
                    passData.renderTarget[2] = builder.WriteTexture(lightingBuffers.sssBuffer);
                    passData.renderTargetCount = 3;
                }
                else
                {
                    passData.renderTarget[0] = builder.WriteTexture(colorBuffer);
                    passData.renderTargetCount = 1;
                }

                ReadLightingBuffers(lightingBuffers, builder);

                builder.SetRenderFunc(
                (ForwardPassData data, RenderGraphContext context) =>
                {
                    // TODO: replace with UseColorBuffer when removing old rendering (SetRenderTarget is called inside RenderForwardRendererList because of that).
                    var mrt = context.renderGraphPool.GetTempArray<RenderTargetIdentifier>(data.renderTargetCount);
                    for (int i = 0; i < data.renderTargetCount; ++i)
                        mrt[i] = context.resources.GetTexture(data.renderTarget[i]);

                    RenderForwardRendererList(data.frameSettings,
                            context.resources.GetRendererList(data.rendererList),
                            mrt,
                            context.resources.GetTexture(data.depthBuffer),
                            data.lightListBuffer,
                            true, context.renderContext, context.cmd);
                });
            }
        }

        void RenderForwardTransparent(  RenderGraph                 renderGraph,
                                        HDCamera                    hdCamera,
                                        RenderGraphMutableResource  colorBuffer,
                                        RenderGraphMutableResource  motionVectorBuffer,
                                        RenderGraphMutableResource  depthBuffer,
                                        RenderGraphResource?        colorPyramid,
                                        ShadowResult                shadowResult,
                                        CullingResults              cullResults,
                                        bool                        preRefractionPass)
        {
            // If rough refraction are turned off, we render all transparents in the Transparent pass and we skip the PreRefraction one.
            if (!hdCamera.frameSettings.IsEnabled(FrameSettingsField.RoughRefraction) && preRefractionPass)
                return;

            string passName;
            bool debugDisplay = m_CurrentDebugDisplaySettings.IsDebugDisplayEnabled();
            if (debugDisplay)
                passName = preRefractionPass ? "Forward PreRefraction Debug" : "Forward Transparent Debug";
            else
                passName = preRefractionPass ? "Forward PreRefraction" : "Forward Transparent";

            using (var builder = renderGraph.AddRenderPass<ForwardPassData>(passName, out var passData, CustomSamplerId.ForwardPassName.GetSampler()))
            {
                PrepareForwardPassData(renderGraph, builder, passData, false, hdCamera.frameSettings, PrepareForwardTransparentRendererList(cullResults, hdCamera, preRefractionPass), depthBuffer, shadowResult);

                bool renderMotionVecForTransparent = NeedMotionVectorForTransparent(hdCamera.frameSettings);

                RenderGraphMutableResource mrt1;
                if (renderMotionVecForTransparent)
                {
                    mrt1 = motionVectorBuffer;
                    // WORKAROUND VELOCITY-MSAA
                    // This is a workaround for velocity with MSAA. Currently motion vector resolve is not implemented with MSAA
                    // It means that the msaa motion vector target is never read and such released as soon as it's created. In such a case, trying to write it here will generate a render graph error.
                    // So, until we implement it correctly, we'll just force a read here to extend lifetime.
                    builder.ReadTexture(motionVectorBuffer);
                }
                else
                {
                    // It doesn't really matter what gets bound here since the color mask state set will prevent this from ever being written to. However, we still need to bind something
                    // to avoid warnings about unbound render targets. The following rendertarget could really be anything if renderVelocitiesForTransparent
                    // Create a new target here should reuse existing already released one
                    mrt1 = renderGraph.CreateTexture(new TextureDesc(Vector2.one, true, true) { colorFormat = GraphicsFormat.R8G8B8A8_SRGB, name = "Transparency Velocity Dummy" });
                }

                passData.renderTargetCount = 2;
                passData.renderTarget[0] = builder.WriteTexture(colorBuffer);
                passData.renderTarget[1] = builder.WriteTexture(mrt1);

                if (colorPyramid != null && hdCamera.frameSettings.IsEnabled(FrameSettingsField.RoughRefraction) && !preRefractionPass)
                {
                    builder.ReadTexture(colorPyramid.Value);
                }

                builder.SetRenderFunc(
                    (ForwardPassData data, RenderGraphContext context) =>
                {
                    // TODO: replace with UseColorBuffer when removing old rendering.
                    var mrt = context.renderGraphPool.GetTempArray<RenderTargetIdentifier>(data.renderTargetCount);
                    for (int i = 0; i < data.renderTargetCount; ++i)
                        mrt[i] = context.resources.GetTexture(data.renderTarget[i]);

                    context.cmd.SetGlobalInt(HDShaderIDs._ColorMaskTransparentVel, data.renderMotionVecForTransparent ? (int)ColorWriteMask.All : 0);
                    if (data.decalsEnabled)
                        DecalSystem.instance.SetAtlas(context.cmd); // for clustered decals

                    RenderForwardRendererList(  data.frameSettings,
                                                context.resources.GetRendererList(data.rendererList),
                                                mrt,
                                                context.resources.GetTexture(data.depthBuffer),
                                                data.lightListBuffer,
                                                false, context.renderContext, context.cmd);
                });
            }
        }

        void RenderTransparentDepthPrepass(RenderGraph renderGraph, HDCamera hdCamera, RenderGraphMutableResource depthStencilBuffer, CullingResults cull)
        {
            if (!hdCamera.frameSettings.IsEnabled(FrameSettingsField.TransparentPrepass))
                return;

            using (var builder = renderGraph.AddRenderPass<ForwardPassData>("Transparent Depth Prepass", out var passData, CustomSamplerId.TransparentDepthPrepass.GetSampler()))
            {
                passData.frameSettings = hdCamera.frameSettings;
                passData.depthBuffer = builder.UseDepthBuffer(depthStencilBuffer, DepthAccess.ReadWrite);
                passData.renderTargetCount = 0;
                passData.rendererList = builder.UseRendererList(renderGraph.CreateRendererList(
                    CreateTransparentRendererListDesc(cull, hdCamera.camera, m_TransparentDepthPrepassNames)));

                builder.SetRenderFunc(
                (ForwardPassData data, RenderGraphContext context) =>
                {
                    DrawTransparentRendererList(context.renderContext, context.cmd, data.frameSettings, context.resources.GetRendererList(data.rendererList));
                });
            }
        }

        void RenderTransparentDepthPostpass(RenderGraph renderGraph, HDCamera hdCamera, RenderGraphMutableResource depthStencilBuffer, CullingResults cull)
        {
            if (!hdCamera.frameSettings.IsEnabled(FrameSettingsField.TransparentPostpass))
                return;

            using (var builder = renderGraph.AddRenderPass<ForwardPassData>("Transparent Depth Postpass", out var passData, CustomSamplerId.TransparentDepthPostpass.GetSampler()))
            {
                passData.frameSettings = hdCamera.frameSettings;
                passData.depthBuffer = builder.UseDepthBuffer(depthStencilBuffer, DepthAccess.ReadWrite);
                passData.renderTargetCount = 0;
                passData.rendererList = builder.UseRendererList(renderGraph.CreateRendererList(
                    CreateTransparentRendererListDesc(cull, hdCamera.camera, m_TransparentDepthPostpassNames)));

                builder.SetRenderFunc(
                (ForwardPassData data, RenderGraphContext context) =>
                {
                    DrawTransparentRendererList(context.renderContext, context.cmd, data.frameSettings, context.resources.GetRendererList(data.rendererList));
                });
            }
        }

        class DownsampleDepthForLowResPassData
        {
            public Material                    downsampleDepthMaterial;
            public RenderGraphResource         depthTexture;
            public RenderGraphMutableResource  downsampledDepthBuffer;
        }

        RenderGraphMutableResource DownsampleDepthForLowResTransparency(RenderGraph renderGraph, HDCamera hdCamera, RenderGraphResource depthTexture)
        {
            using (var builder = renderGraph.AddRenderPass<DownsampleDepthForLowResPassData>("Downsample Depth Buffer for Low Res Transparency", out var passData, CustomSamplerId.DownsampleDepth.GetSampler()))
            {
                // TODO: Add option to switch modes at runtime
                if (m_Asset.currentPlatformRenderPipelineSettings.lowresTransparentSettings.checkerboardDepthBuffer)
                {
                    m_DownsampleDepthMaterial.EnableKeyword("CHECKERBOARD_DOWNSAMPLE");
                }

                passData.downsampleDepthMaterial = m_DownsampleDepthMaterial;
                passData.depthTexture = builder.ReadTexture(depthTexture);
                passData.downsampledDepthBuffer = builder.UseDepthBuffer(renderGraph.CreateTexture(
                    new TextureDesc(Vector2.one * 0.5f, true, true) { depthBufferBits = DepthBits.Depth32, name = "LowResDepthBuffer" }), DepthAccess.Write);

                builder.SetRenderFunc(
                (DownsampleDepthForLowResPassData data, RenderGraphContext context) =>
                {
                    //CoreUtils.SetRenderTarget(cmd, m_SharedRTManager.GetLowResDepthBuffer());
                    //cmd.SetViewport(new Rect(0, 0, hdCamera.actualWidth * 0.5f, hdCamera.actualHeight * 0.5f));

                    context.cmd.DrawProcedural(Matrix4x4.identity, data.downsampleDepthMaterial, 0, MeshTopology.Triangles, 3, 1, null);
                });

                return passData.downsampledDepthBuffer;
            }
        }

        class RenderLowResTransparentPassData
        {
            public FrameSettings                frameSettings;
            public RenderGraphResource          rendererList;
            public RenderGraphMutableResource   lowResBuffer;
            public RenderGraphMutableResource   downsampledDepthBuffer;
        }

        RenderGraphResource RenderLowResTransparent(RenderGraph renderGraph, HDCamera hdCamera, RenderGraphMutableResource downsampledDepth, CullingResults cullingResults)
        {
            using (var builder = renderGraph.AddRenderPass<RenderLowResTransparentPassData>("Low Res Transparent", out var passData, CustomSamplerId.LowResTransparent.GetSampler()))
            {
                var passNames = m_Asset.currentPlatformRenderPipelineSettings.supportTransparentBackface ? m_AllTransparentPassNames : m_TransparentNoBackfaceNames;

                passData.frameSettings = hdCamera.frameSettings;
                passData.rendererList = builder.UseRendererList(renderGraph.CreateRendererList(
                    CreateTransparentRendererListDesc(cullingResults, hdCamera.camera, passNames, m_CurrentRendererConfigurationBakedLighting, HDRenderQueue.k_RenderQueue_LowTransparent)));
                passData.downsampledDepthBuffer = builder.UseDepthBuffer(downsampledDepth, DepthAccess.ReadWrite);
                // We need R16G16B16A16_SFloat as we need a proper alpha channel for compositing.
                passData.lowResBuffer = builder.UseColorBuffer(renderGraph.CreateTexture(new TextureDesc(Vector2.one * 0.5f, true, true)
                    { colorFormat = GraphicsFormat.R16G16B16A16_SFloat, enableRandomWrite = true, clearBuffer = true, clearColor = Color.black, name = "Low res transparent" }), 0);

                builder.SetRenderFunc(
                (RenderLowResTransparentPassData data, RenderGraphContext context) =>
                {
                    context.cmd.SetGlobalInt(HDShaderIDs._OffScreenRendering, 1);
                    context.cmd.SetGlobalInt(HDShaderIDs._OffScreenDownsampleFactor, 2);

                    DrawTransparentRendererList(context.renderContext, context.cmd, data.frameSettings,  context.resources.GetRendererList(data.rendererList));

                    context.cmd.SetGlobalInt(HDShaderIDs._OffScreenRendering, 0);
                    context.cmd.SetGlobalInt(HDShaderIDs._OffScreenDownsampleFactor, 1);
                });

                return passData.lowResBuffer;
            }
        }

        class UpsampleTransparentPassData
        {
            public Material                     upsampleMaterial;
            public RenderGraphMutableResource   colorBuffer;
            public RenderGraphResource          lowResTransparentBuffer;
            public RenderGraphResource          downsampledDepthBuffer;
        }

        void UpsampleTransparent(RenderGraph renderGraph, HDCamera hdCamera, RenderGraphMutableResource colorBuffer, RenderGraphResource lowResTransparentBuffer, RenderGraphResource downsampledDepthBuffer)
        {
            using (var builder = renderGraph.AddRenderPass<UpsampleTransparentPassData>("Upsample Low Res Transparency", out var passData, CustomSamplerId.UpsampleLowResTransparent.GetSampler()))
            {
                var settings = m_Asset.currentPlatformRenderPipelineSettings.lowresTransparentSettings;
                if (settings.upsampleType == LowResTransparentUpsample.Bilinear)
                {
                    m_UpsampleTransparency.EnableKeyword("BILINEAR");
                }
                else if (settings.upsampleType == LowResTransparentUpsample.NearestDepth)
                {
                    m_UpsampleTransparency.EnableKeyword("NEAREST_DEPTH");
                }

                passData.upsampleMaterial = m_UpsampleTransparency;
                passData.colorBuffer = builder.UseColorBuffer(colorBuffer, 0);
                passData.lowResTransparentBuffer = builder.ReadTexture(lowResTransparentBuffer);
                passData.downsampledDepthBuffer = builder.ReadTexture(downsampledDepthBuffer);

                builder.SetRenderFunc(
                (UpsampleTransparentPassData data, RenderGraphContext context) =>
                {
                    var res = context.resources;
                    data.upsampleMaterial.SetTexture(HDShaderIDs._LowResTransparent, res.GetTexture(data.lowResTransparentBuffer));
                    data.upsampleMaterial.SetTexture(HDShaderIDs._LowResDepthTexture, res.GetTexture(data.downsampledDepthBuffer));
                    context.cmd.DrawProcedural(Matrix4x4.identity, data.upsampleMaterial, 0, MeshTopology.Triangles, 3, 1, null);
                });
            }
        }

        RenderGraphMutableResource RenderTransparency(  RenderGraph                 renderGraph,
                                                        HDCamera                    hdCamera,
                                                        RenderGraphMutableResource  colorBuffer,
                                                        RenderGraphMutableResource  depthStencilBuffer,
                                                        RenderGraphMutableResource  motionVectorsBuffer,
                                                        RenderGraphMutableResource  currentColorPyramid,
                                                        RenderGraphResource         depthPyramid,
                                                        ShadowResult                shadowResult,
                                                        CullingResults              cullingResults)
        {

            RenderTransparentDepthPrepass(renderGraph, hdCamera, depthStencilBuffer, cullingResults);

            // TODO RENDERGRAPH
            //if (hdCamera.frameSettings.IsEnabled(FrameSettingsField.RayTracing))
            //{
            //    RaytracingRecursiveRender(hdCamera, cmd, renderContext, cullingResults);
            //}

            // TODO RENDERGRAPH
            // To allow users to fetch the current color buffer, we temporarily bind the camera color buffer
            //cmd.SetGlobalTexture(HDShaderIDs._ColorPyramidTexture, m_CameraColorBuffer);
            //RenderCustomPass(renderContext, cmd, hdCamera, customPassCullingResults, CustomPassInjectionPoint.BeforePreRefraction);

            // Render pre-refraction objects
            RenderForwardTransparent(renderGraph, hdCamera, colorBuffer, motionVectorsBuffer, depthStencilBuffer, null, shadowResult, cullingResults, true);

            if (hdCamera.frameSettings.IsEnabled(FrameSettingsField.RoughRefraction))
            {
                var resolvedColorBuffer = ResolveMSAAColor(renderGraph, hdCamera, colorBuffer);
                GenerateColorPyramid(renderGraph, hdCamera, resolvedColorBuffer, currentColorPyramid, true);
            }

            // TODO RENDERGRAPH
            // We don't have access to the color pyramid with transparent if rough refraction is disabled
            //RenderCustomPass(renderContext, cmd, hdCamera, customPassCullingResults, CustomPassInjectionPoint.BeforeTransparent);

            // Render all type of transparent forward (unlit, lit, complex (hair...)) to keep the sorting between transparent objects.
            RenderForwardTransparent(renderGraph, hdCamera, colorBuffer, motionVectorsBuffer, depthStencilBuffer, currentColorPyramid, shadowResult, cullingResults, false);

            // We push the motion vector debug texture here as transparent object can overwrite the motion vector texture content.
            if (m_Asset.currentPlatformRenderPipelineSettings.supportMotionVectors)
                PushFullScreenDebugTexture(m_RenderGraph, motionVectorsBuffer, FullScreenDebugMode.MotionVectors);

            colorBuffer = ResolveMSAAColor(renderGraph, hdCamera, colorBuffer);

            // Render All forward error
            RenderForwardError(renderGraph, hdCamera, colorBuffer, depthStencilBuffer, cullingResults);

            if (hdCamera.frameSettings.IsEnabled(FrameSettingsField.LowResTransparent))
            {
                var downsampledDepth = DownsampleDepthForLowResTransparency(renderGraph, hdCamera, depthPyramid);
                var lowResTransparentBuffer = RenderLowResTransparent(renderGraph, hdCamera, downsampledDepth, cullingResults);
                UpsampleTransparent(renderGraph, hdCamera, colorBuffer, lowResTransparentBuffer, downsampledDepth);
            }

            // Fill depth buffer to reduce artifact for transparent object during postprocess
            RenderTransparentDepthPostpass(renderGraph, hdCamera, depthStencilBuffer, cullingResults);

            return colorBuffer;
        }

        class RenderForwardEmissivePassData
        {
            public RenderGraphResource rendererList;
        }

        void RenderForwardEmissive( RenderGraph                 renderGraph,
                                    HDCamera                    hdCamera,
                                    RenderGraphMutableResource  colorBuffer,
                                    RenderGraphMutableResource  depthStencilBuffer,
                                    CullingResults              cullingResults)
        {
            if (!hdCamera.frameSettings.IsEnabled(FrameSettingsField.Decals))
                return;

            using (var builder = renderGraph.AddRenderPass<RenderForwardEmissivePassData>("ForwardEmissive", out var passData, CustomSamplerId.DecalsForwardEmissive.GetSampler()))
            {
                builder.UseColorBuffer(colorBuffer, 0);
                builder.UseDepthBuffer(depthStencilBuffer, DepthAccess.ReadWrite);

                passData.rendererList = builder.UseRendererList(renderGraph.CreateRendererList(PrepareForwardEmissiveRendererList(cullingResults, hdCamera)));

                builder.SetRenderFunc(
                    (RenderForwardEmissivePassData data, RenderGraphContext context) =>
                {
                    HDUtils.DrawRendererList(context.renderContext, context.cmd, context.resources.GetRendererList(data.rendererList));
                    DecalSystem.instance.RenderForwardEmissive(context.cmd);
                });
            }
        }

        // This is use to Display legacy shader with an error shader
        [System.Diagnostics.Conditional("DEVELOPMENT_BUILD"), System.Diagnostics.Conditional("UNITY_EDITOR")]
        void RenderForwardError(RenderGraph                 renderGraph,
                                HDCamera                    hdCamera,
                                RenderGraphMutableResource  colorBuffer,
                                RenderGraphMutableResource  depthStencilBuffer,
                                CullingResults              cullResults)
        {
            using (var builder = renderGraph.AddRenderPass<ForwardPassData>("Forward Error", out var passData, CustomSamplerId.RenderForwardError.GetSampler()))
            {
                builder.UseColorBuffer(colorBuffer, 0);
                builder.UseDepthBuffer(depthStencilBuffer, DepthAccess.ReadWrite);

                passData.rendererList = builder.UseRendererList(renderGraph.CreateRendererList(
                    CreateOpaqueRendererListDesc(cullResults, hdCamera.camera, m_ForwardErrorPassNames, renderQueueRange: RenderQueueRange.all, overrideMaterial: m_ErrorMaterial)));

                builder.SetRenderFunc(
                    (ForwardPassData data, RenderGraphContext context) =>
                    {
                        HDUtils.DrawRendererList(context.renderContext, context.cmd, context.resources.GetRendererList(data.rendererList));
                    });
            }
        }

        class RenderSkyPassData
        {
            public VisualEnvironment            visualEnvironment;
            public Light                        sunLight;
            public HDCamera                     hdCamera;
            public RenderGraphResource          volumetricLighting;
            public RenderGraphMutableResource   colorBuffer;
            public RenderGraphMutableResource   depthStencilBuffer;
            public RenderGraphMutableResource   intermediateBuffer;
            public DebugDisplaySettings         debugDisplaySettings;
            public SkyManager                   skyManager;
            public int                          frameCount;
        }

        void RenderSky(RenderGraph renderGraph, HDCamera hdCamera, RenderGraphMutableResource colorBuffer, RenderGraphResource volumetricLighting, RenderGraphMutableResource depthStencilBuffer, RenderGraphResource depthTexture)
        {
            if (m_CurrentDebugDisplaySettings.IsMatcapViewEnabled(hdCamera))
            {
                return;
            }

            using (var builder = renderGraph.AddRenderPass<RenderSkyPassData>("Render Sky And Fog", out var passData))
            {
                passData.visualEnvironment = VolumeManager.instance.stack.GetComponent<VisualEnvironment>();
                passData.sunLight = GetCurrentSunLight();
                passData.hdCamera = hdCamera;
                passData.volumetricLighting = builder.ReadTexture(volumetricLighting);
                passData.colorBuffer = builder.WriteTexture(colorBuffer);
                passData.depthStencilBuffer = builder.WriteTexture(depthStencilBuffer);
                passData.intermediateBuffer = builder.WriteTexture(renderGraph.CreateTexture(colorBuffer));
                passData.debugDisplaySettings = m_CurrentDebugDisplaySettings;
                passData.skyManager = m_SkyManager;
                passData.frameCount = m_FrameCount;

                builder.ReadTexture(depthTexture);

                builder.SetRenderFunc(
                (RenderSkyPassData data, RenderGraphContext context) =>
                {
                    // Necessary to perform dual-source (polychromatic alpha) blending which is not supported by Unity.
                    // We load from the color buffer, perform blending manually, and store to the atmospheric scattering buffer.
                    // Then we perform a copy from the atmospheric scattering buffer back to the color buffer.
                    var depthBuffer = context.resources.GetTexture(data.depthStencilBuffer);
                    var destination = context.resources.GetTexture(data.colorBuffer);
                    var intermediateBuffer = context.resources.GetTexture(data.intermediateBuffer);
                    var inputVolumetric = context.resources.GetTexture(data.volumetricLighting);

                    data.skyManager.RenderSky(data.hdCamera, data.sunLight, destination, depthBuffer, data.debugDisplaySettings, data.frameCount, context.cmd);

                    if (Fog.IsFogEnabled(data.hdCamera) || Fog.IsPBRFogEnabled(data.hdCamera))
                    {
                        var pixelCoordToViewDirWS = data.hdCamera.mainViewConstants.pixelCoordToViewDirWS;
                        data.skyManager.RenderOpaqueAtmosphericScattering(context.cmd, data.hdCamera, destination, inputVolumetric, intermediateBuffer, depthBuffer, pixelCoordToViewDirWS, data.hdCamera.frameSettings.IsEnabled(FrameSettingsField.MSAA));
                    }
                });
            }
        }

        class GenerateColorPyramidData
        {
            public RenderGraphMutableResource colorPyramid;
            public RenderGraphResource inputColor;
            public MipGenerator mipGenerator;
            public HDCamera hdCamera;
        }

        void GenerateColorPyramid(RenderGraph renderGraph, HDCamera hdCamera, RenderGraphResource inputColor, RenderGraphMutableResource output, bool isPreRefraction)
        {
            // Here we cannot rely on automatic pass pruning if the result is not read
            // because the output texture is imported from outside of render graph (as it is persistent)
            // and in this case the pass is considered as having side effect and cannot be pruned.
            if (isPreRefraction)
            {
                if (!hdCamera.frameSettings.IsEnabled(FrameSettingsField.RoughRefraction))
                    return;
            }
            // This final Gaussian pyramid can be reused by SSR, so disable it only if there is no distortion
            else if (!hdCamera.frameSettings.IsEnabled(FrameSettingsField.Distortion) && !hdCamera.frameSettings.IsEnabled(FrameSettingsField.SSR))
            {
                return;
            }

            using (var builder = renderGraph.AddRenderPass<GenerateColorPyramidData>("Color Gaussian MIP Chain", out var passData, CustomSamplerId.ColorPyramid.GetSampler()))
            {
                passData.colorPyramid = builder.WriteTexture(output);
                passData.inputColor = builder.ReadTexture(inputColor);
                passData.hdCamera = hdCamera;
                passData.mipGenerator = m_MipGenerator;

                builder.SetRenderFunc(
                (GenerateColorPyramidData data, RenderGraphContext context) =>
                {
                    Vector2Int pyramidSize = new Vector2Int(data.hdCamera.actualWidth, data.hdCamera.actualHeight);
                    var colorPyramid = context.resources.GetTexture(data.colorPyramid);
                    var inputTexture = context.resources.GetTexture(data.inputColor);
                    data.hdCamera.colorPyramidHistoryMipCount = data.mipGenerator.RenderColorGaussianPyramid(context.cmd, pyramidSize, inputTexture, colorPyramid);

                    // TODO : Replace that by _RTHandleScaleHistory in the shaders. Only missing part is lodCount
                    float scaleX = data.hdCamera.actualWidth / (float)colorPyramid.rt.width;
                    float scaleY = data.hdCamera.actualHeight / (float)colorPyramid.rt.height;
                    Vector4 pyramidScaleLod = new Vector4(scaleX, scaleY, data.hdCamera.colorPyramidHistoryMipCount, 0.0f);
                    // Warning! Danger!
                    // The color pyramid scale is only correct for the most detailed MIP level.
                    // For the other MIP levels, due to truncation after division by 2, a row or
                    // column of texels may be lost. Since this can happen to BOTH the texture
                    // size AND the viewport, (uv * _ColorPyramidScale.xy) can be off by a texel
                    // unless the scale is 1 (and it will not be 1 if the texture was resized
                    // and is of greater size compared to the viewport).
                    context.cmd.SetGlobalVector(HDShaderIDs._ColorPyramidScale, pyramidScaleLod);
                });
            }

            // Note: hdCamera.colorPyramidHistoryMipCount is going to be one frame late here (rendering, which is done later, is updating it)
            // In practice this should not be a big problem as it's only for debug purpose here.
            var scale = new Vector4(renderGraph.rtHandleProperties.rtHandleScale.x, renderGraph.rtHandleProperties.rtHandleScale.y, 0f, 0f);
            PushFullScreenDebugTextureMip(renderGraph, output, hdCamera.colorPyramidHistoryMipCount, scale, isPreRefraction ? FullScreenDebugMode.PreRefractionColorPyramid : FullScreenDebugMode.FinalColorPyramid);
        }

        class AccumulateDistortionPassData
        {
            public RenderGraphMutableResource   distortionBuffer;
            public RenderGraphMutableResource   depthStencilBuffer;
            public RenderGraphResource          distortionRendererList;
            public FrameSettings                frameSettings;
        }

        RenderGraphResource AccumulateDistortion(   RenderGraph                 renderGraph,
                                                    HDCamera                    hdCamera,
                                                    RenderGraphMutableResource  depthStencilBuffer,
                                                    CullingResults              cullResults)
        {
            using (var builder = renderGraph.AddRenderPass<AccumulateDistortionPassData>("Accumulate Distortion", out var passData, CustomSamplerId.Distortion.GetSampler()))
            {
                passData.frameSettings = hdCamera.frameSettings;
                passData.distortionBuffer = builder.UseColorBuffer(renderGraph.CreateTexture(
                    new TextureDesc(Vector2.one, true, true) { colorFormat = Builtin.GetDistortionBufferFormat(), clearBuffer = true, clearColor = Color.clear, name = "Distortion" }), 0);
                passData.depthStencilBuffer = builder.UseDepthBuffer(depthStencilBuffer, DepthAccess.Write);
                passData.distortionRendererList = builder.UseRendererList(renderGraph.CreateRendererList(
                    CreateTransparentRendererListDesc(cullResults, hdCamera.camera, HDShaderPassNames.s_DistortionVectorsName)));

                builder.SetRenderFunc(
                (AccumulateDistortionPassData data, RenderGraphContext context) =>
                {
                    DrawTransparentRendererList(context.renderContext, context.cmd, data.frameSettings, context.resources.GetRendererList(data.distortionRendererList));
                });

                return passData.distortionBuffer;
            }
        }

        class RenderDistortionPassData
        {
            public Material                     applyDistortionMaterial;
            public RenderGraphResource          colorPyramidBuffer;
            public RenderGraphResource          distortionBuffer;
            public RenderGraphMutableResource   colorBuffer;
            public RenderGraphResource          depthStencilBuffer;
            public Vector4                      size;
        }

        void RenderDistortion(  RenderGraph                 renderGraph,
                                HDCamera                    hdCamera,
                                RenderGraphMutableResource  colorBuffer,
                                RenderGraphMutableResource  depthStencilBuffer,
                                RenderGraphResource         colorPyramidBuffer,
                                RenderGraphResource         distortionBuffer)
        {
            if (!hdCamera.frameSettings.IsEnabled(FrameSettingsField.Distortion))
                return;

            using (var builder = renderGraph.AddRenderPass<RenderDistortionPassData>("Apply Distortion", out var passData, CustomSamplerId.ApplyDistortion.GetSampler()))
            {
                passData.applyDistortionMaterial = m_ApplyDistortionMaterial;
                passData.colorPyramidBuffer = builder.ReadTexture(colorPyramidBuffer);
                passData.distortionBuffer = builder.ReadTexture(distortionBuffer);
                passData.colorBuffer = builder.UseColorBuffer(colorBuffer, 0);
                passData.depthStencilBuffer = builder.UseDepthBuffer(depthStencilBuffer, DepthAccess.Read);
                passData.size = new Vector4(hdCamera.actualWidth, hdCamera.actualHeight, 1f / hdCamera.actualWidth, 1f / hdCamera.actualHeight);

                builder.SetRenderFunc(
                (RenderDistortionPassData data, RenderGraphContext context) =>
                {
                    var res = context.resources;
                    // TODO: Set stencil stuff via parameters rather than hard-coding it in shader.
                    data.applyDistortionMaterial.SetTexture(HDShaderIDs._DistortionTexture, res.GetTexture(data.distortionBuffer));
                    data.applyDistortionMaterial.SetTexture(HDShaderIDs._ColorPyramidTexture, res.GetTexture(data.colorPyramidBuffer));
                    data.applyDistortionMaterial.SetVector(HDShaderIDs._Size, data.size);

                    HDUtils.DrawFullScreen(context.cmd, data.applyDistortionMaterial, res.GetTexture(data.colorBuffer), res.GetTexture(data.depthStencilBuffer), null, 0);
                });
            }
        }

        RenderGraphMutableResource CreateColorBuffer(RenderGraph renderGraph, HDCamera hdCamera, bool msaa)
        {
            return renderGraph.CreateTexture(
                new TextureDesc(Vector2.one, true, true)
                {
                    colorFormat = GetColorBufferFormat(),
                    enableRandomWrite = !msaa,
                    bindTextureMS = msaa,
                    enableMSAA = msaa,
                    clearBuffer = NeedClearColorBuffer(hdCamera),
                    clearColor = GetColorBufferClearColor(hdCamera),
                    name = string.Format("CameraColor{0}", msaa ? "MSAA" : "")});
        }

        class ResolveColorData
        {
            public RenderGraphResource          input;
            public RenderGraphMutableResource   output;
            public Material                     resolveMaterial;
            public int                          passIndex;
        }

        RenderGraphMutableResource ResolveMSAAColor(RenderGraph renderGraph, HDCamera hdCamera, RenderGraphMutableResource input)
        {
            if (hdCamera.frameSettings.IsEnabled(FrameSettingsField.MSAA))
            {
                using (var builder = renderGraph.AddRenderPass<ResolveColorData>("ResolveColor", out var passData))
                {
                    var outputDesc = renderGraph.GetTextureDesc(input);
                    outputDesc.enableMSAA = false;
                    outputDesc.enableRandomWrite = true;
                    outputDesc.bindTextureMS = false;
                    outputDesc.name = string.Format("{0}Resolved", outputDesc.name);

                    passData.input = builder.ReadTexture(input);
                    passData.output = builder.UseColorBuffer(renderGraph.CreateTexture(outputDesc), 0);
                    passData.resolveMaterial = m_ColorResolveMaterial;
                    passData.passIndex = SampleCountToPassIndex(m_MSAASamples);

                    builder.SetRenderFunc(
                    (ResolveColorData data, RenderGraphContext context) =>
                    {
                        var res = context.resources;
                        var mpb = context.renderGraphPool.GetTempMaterialPropertyBlock();
                        mpb.SetTexture(HDShaderIDs._ColorTextureMS, res.GetTexture(data.input));
                        context.cmd.DrawProcedural(Matrix4x4.identity, data.resolveMaterial, data.passIndex, MeshTopology.Triangles, 3, 1, mpb);
                    });

                    return passData.output;
                }
            }
            else
            {
                return input;
            }
        }

#if UNITY_EDITOR
        class RenderGizmosPassData
        {
            public GizmoSubset  gizmoSubset;
            public Camera       camera;
        }
#endif

        void RenderGizmos(RenderGraph renderGraph, HDCamera hdCamera, RenderGraphMutableResource colorBuffer, GizmoSubset gizmoSubset)
        {
#if UNITY_EDITOR
            if (UnityEditor.Handles.ShouldRenderGizmos() &&
                (hdCamera.camera.cameraType == CameraType.Game || hdCamera.camera.cameraType == CameraType.SceneView))
            {
                Gizmos.exposure = m_PostProcessSystem.GetExposureTexture(hdCamera).rt;
                bool renderPrePostprocessGizmos = (gizmoSubset == GizmoSubset.PreImageEffects);
                using (var builder = renderGraph.AddRenderPass<RenderGizmosPassData>(renderPrePostprocessGizmos ? "PrePostprocessGizmos" : "Gizmos", out var passData))
                {
                    builder.WriteTexture(colorBuffer);
                    passData.gizmoSubset = gizmoSubset;
                    passData.camera = hdCamera.camera;

                    builder.SetRenderFunc(
                    (RenderGizmosPassData data, RenderGraphContext ctx) =>
                    {
                        ctx.renderContext.ExecuteCommandBuffer(ctx.cmd);
                        ctx.cmd.Clear();
                        ctx.renderContext.DrawGizmos(data.camera, data.gizmoSubset);
                    });
                }
            }
#endif
        }
    }
}<|MERGE_RESOLUTION|>--- conflicted
+++ resolved
@@ -62,21 +62,6 @@
             }
             else
             {
-<<<<<<< HEAD
-                if (m_RayTracingSupported)
-                {
-                    // Update the light clusters that we need to update
-                    BuildRayTracingLightCluster(cmd, hdCamera);
-
-                    if (FullScreenDebugMode.LightCluster == m_CurrentDebugDisplaySettings.data.fullScreenDebugMode)
-                    {
-                        HDRaytracingLightCluster lightCluster = RequestLightCluster();
-                        lightCluster.EvaluateClusterDebugView(cmd, hdCamera);
-                    }
-                }
-
-=======
->>>>>>> 194dc4b2
                 BuildGPULightList(m_RenderGraph, hdCamera, prepassOutput.depthBuffer, prepassOutput.stencilBuffer, prepassOutput.gbuffer);
 
                 lightingBuffers.ambientOcclusionBuffer = m_AmbientOcclusionSystem.Render(m_RenderGraph, hdCamera, prepassOutput.depthPyramidTexture, prepassOutput.motionVectorsBuffer, m_FrameCount);
