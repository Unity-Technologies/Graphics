--- conflicted
+++ resolved
@@ -176,13 +176,10 @@
             public Shader preIntegratedFGD_WardPS;
             [Reload("Runtime/Material/AxF/PreIntegratedFGD_CookTorrance.shader")]
             public Shader preIntegratedFGD_CookTorrancePS;
-<<<<<<< HEAD
             [Reload("Runtime/Material/PreIntegratedFGD/PreIntegratedFGD_Marschner.shader")]
             public Shader preIntegratedFGD_MarschnerPS;
             [Reload("Runtime/Material/Hair/MultipleScattering/HairMultipleScatteringPreIntegration.compute")]
             public ComputeShader preIntegratedFiberScatteringCS;
-=======
->>>>>>> e425a0d7
 
             // Utilities / Core
             [Reload("Runtime/Core/CoreResources/EncodeBC6H.compute")]
