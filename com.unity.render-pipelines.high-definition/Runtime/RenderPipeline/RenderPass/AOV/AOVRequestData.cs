using System;
using System.Collections.Generic;
using UnityEngine.Assertions;
using UnityEngine.Experimental.Rendering;
using UnityEngine.Experimental.Rendering.RenderGraphModule;

namespace UnityEngine.Rendering.HighDefinition
{
    /// <summary>Called when the rendering has completed.</summary>
    /// <param name="cmd">A command buffer that can be used.</param>
    /// <param name="buffers">The buffers that has been requested.</param>
    /// <param name="outputProperties">Several properties that were computed for this frame.</param>
    public delegate void FramePassCallback(CommandBuffer cmd, List<RTHandle> buffers, RenderOutputProperties outputProperties);
    /// <summary>
    /// Called to allocate a RTHandle for a specific AOVBuffer.
    /// </summary>
    /// <param name="aovBufferId">The AOVBuffer to allocatE.</param>
    public delegate RTHandle AOVRequestBufferAllocator(AOVBuffers aovBufferId);

    /// <summary>Called when the rendering has completed.</summary>
    /// <param name="cmd">A command buffer that can be used.</param>
    /// <param name="buffers">The buffers that has been requested.</param>
    /// <param name="outputProperties">Several properties that were computed for this frame.</param>
    public delegate void FramePassCallbackEx(CommandBuffer cmd, List<RTHandle> buffers, List<RTHandle> customPassbuffers, RenderOutputProperties outputProperties);
    /// <summary>
    /// Called to allocate a RTHandle for a specific custom pass AOVBuffer.
    /// </summary>
    /// <param name="aovBufferId">The AOVBuffer to allocatE.</param>
    public delegate RTHandle AOVRequestCustomPassBufferAllocator(CustomPassAOVBuffers aovBufferId);

    /// <summary>Describes a frame pass.</summary>
    public struct AOVRequestData
    {
        /// <summary>Default frame pass settings.</summary>
        [Obsolete("Since 2019.3, use AOVRequestData.NewDefault() instead.")]
        public static readonly AOVRequestData @default = default;
        /// <summary>
        /// Instantiate a new AOV request data with default values.
        ///
        /// Note: Allocates memory by the garbage collector.
        /// If you intend only to read the default values, you should use <see cref="defaultAOVRequestDataNonAlloc"/>.
        /// </summary>
        /// <returns>A new AOV request data with default values.</returns>
        public static AOVRequestData NewDefault() => new AOVRequestData
        {
            m_Settings = AOVRequest.NewDefault(),
            m_RequestedAOVBuffers = new AOVBuffers[] {},
            m_Callback = null
        };

        /// <summary>Default frame pass settings.</summary>
        public static readonly AOVRequestData defaultAOVRequestDataNonAlloc = NewDefault();

        private AOVRequest m_Settings;
        private AOVBuffers[] m_RequestedAOVBuffers;
        private CustomPassAOVBuffers[] m_CustomPassAOVBuffers;
        private FramePassCallback m_Callback;
        private FramePassCallbackEx m_CallbackEx;
        private readonly AOVRequestBufferAllocator m_BufferAllocator;
        private readonly AOVRequestCustomPassBufferAllocator m_CustomPassBufferAllocator;
        private List<GameObject> m_LightFilter;

        /// <summary>Whether this frame pass is valid.</summary>
        public bool isValid => (m_RequestedAOVBuffers != null || m_CustomPassAOVBuffers != null) && (m_Callback != null || m_CallbackEx != null);

        /// <summary>Whether internal rendering should be done at the same format as the user allocated AOV output buffer.</summary>
        public bool overrideRenderFormat => m_Settings.overrideRenderFormat;

        /// <summary>Create a new frame pass.</summary>
        /// <param name="settings">Settings to use.</param>
        /// <param name="bufferAllocator">Buffer allocators to use.</param>
        /// <param name="lightFilter">If null, all light will be rendered, if not, only those light will be rendered.</param>
        /// <param name="requestedAOVBuffers">The requested buffers for the callback.</param>
        /// <param name="callback">The callback to execute.</param>
        public AOVRequestData(
            AOVRequest settings,
            AOVRequestBufferAllocator bufferAllocator,
            List<GameObject> lightFilter,
            AOVBuffers[] requestedAOVBuffers,
            FramePassCallback callback
        )
        {
            m_Settings = settings;
            m_BufferAllocator = bufferAllocator;
            m_RequestedAOVBuffers = requestedAOVBuffers;
            m_LightFilter = lightFilter;
            m_Callback = callback;

            m_CallbackEx = null;
            m_CustomPassAOVBuffers = null;
            m_CustomPassBufferAllocator = null;
        }

        /// <summary>Create a new frame pass.</summary>
        /// <param name="settings">Settings to use.</param>
        /// <param name="bufferAllocator">Buffer allocators to use.</param>
        /// <param name="lightFilter">If null, all light will be rendered, if not, only those light will be rendered.</param>
        /// <param name="requestedAOVBuffers">The requested buffers for the callback.</param>
        /// <param name="customPassAOVBuffers">The custom pass buffers that will be captured.</param>
        /// <param name="customPassBufferAllocator">Buffer allocators to use for custom passes.</param>
        /// <param name="callback">The callback to execute.</param>
        public AOVRequestData(
            AOVRequest settings,
            AOVRequestBufferAllocator bufferAllocator,
            List<GameObject> lightFilter,
            AOVBuffers[] requestedAOVBuffers,
            CustomPassAOVBuffers[] customPassAOVBuffers,
            AOVRequestCustomPassBufferAllocator customPassBufferAllocator,
            FramePassCallbackEx callback
        )
        {
            m_Settings = settings;
            m_BufferAllocator = bufferAllocator;
            m_RequestedAOVBuffers = requestedAOVBuffers;
            m_CustomPassAOVBuffers = customPassAOVBuffers;
            m_CustomPassBufferAllocator = customPassBufferAllocator;
            m_LightFilter = lightFilter;
            m_Callback = null;
            m_CallbackEx = callback;
        }

        /// <summary>Allocate texture if required.</summary>
        /// <param name="textures">A buffer of texture ready to use.</param>
        public void AllocateTargetTexturesIfRequired(ref List<RTHandle> textures)
        {
            if (!isValid || textures == null)
                return;

            textures.Clear();

            if (m_RequestedAOVBuffers != null)
            {
                foreach (var bufferId in m_RequestedAOVBuffers)
                    textures.Add(m_BufferAllocator(bufferId));
            }
        }

        /// <summary>Allocate texture if required.</summary>
        /// <param name="textures">A buffer of textures ready to use.</param>
        /// <param name="customPassTextures">A buffer of textures ready to use for custom pass AOVs.</param>
        public void AllocateTargetTexturesIfRequired(ref List<RTHandle> textures, ref List<RTHandle> customPassTextures)
        {
            if (!isValid || textures == null)
                return;

            textures.Clear();
            customPassTextures.Clear();

            if (m_RequestedAOVBuffers != null)
            {
                foreach (var bufferId in m_RequestedAOVBuffers)
                {
                    var rtHandle = m_BufferAllocator(bufferId);
                    textures.Add(rtHandle);
                    if (rtHandle == null)
                    {
                        Debug.LogError("Allocation for requested AOVBuffers ID: " + bufferId.ToString() + " have fail. Please ensure the callback allocator do the correct allocation.");
                    }
                }
            }

            if (m_CustomPassAOVBuffers != null)
            {
                foreach (var aovBufferId in m_CustomPassAOVBuffers)
                {
                    var rtHandle = m_CustomPassBufferAllocator(aovBufferId);
                    customPassTextures.Add(rtHandle);

                    if (rtHandle == null)
                    {
                        Debug.LogError("Allocation for requested AOVBuffers ID: " + aovBufferId.ToString() + " have fail. Please ensure the callback for custom pass allocator do the correct allocation.");
                    }
                }
            }
        }

<<<<<<< HEAD
        /// <summary>Copy a camera sized texture into the texture buffers.</summary>
        /// <param name="cmd">the command buffer to use for the copy.</param>
        /// <param name="aovBufferId">The id of the buffer to copy.</param>
        /// <param name="camera">The camera associated with the source texture.</param>
        /// <param name="source">The source texture to copy</param>
        /// <param name="targets">The target texture buffer.</param>
        internal void PushCameraTexture(
            CommandBuffer cmd,
            AOVBuffers aovBufferId,
            HDCamera camera,
            RTHandle source,
            List<RTHandle> targets
        )
        {
            if (!isValid || m_RequestedAOVBuffers == null)
                return;

            Assert.IsNotNull(m_RequestedAOVBuffers);
            Assert.IsNotNull(targets);

            var index = Array.IndexOf(m_RequestedAOVBuffers, aovBufferId);
            if (index == -1)
                return;

            using (new ProfilingScope(cmd, ProfilingSampler.Get(HDProfileId.AOVOutput + (int)aovBufferId)))
            {
                HDUtils.BlitCameraTexture(cmd, source, targets[index]);
            }
        }

        internal void OverrideBufferFormatForAOVs(ref GraphicsFormat format, List<RTHandle> aovBuffers)
        {
            if (m_RequestedAOVBuffers == null || aovBuffers.Count == 0)
            {
                return;
            }

            var index = Array.IndexOf(m_RequestedAOVBuffers, AOVBuffers.Color);
            if (index < 0)
            {
                index = Array.IndexOf(m_RequestedAOVBuffers, AOVBuffers.Output);
            }
            if (index >= 0)
            {
                format = aovBuffers[index].rt.graphicsFormat;
            }
        }

=======
>>>>>>> f2147be7
        class PushCameraTexturePassData
        {
            public TextureHandle source;
            // Not super clean to not use TextureHandles here. In practice it's ok because those texture are never passed back to any other render pass.
            public RTHandle target;
        }

        internal void PushCameraTexture(
            RenderGraph renderGraph,
            AOVBuffers aovBufferId,
            HDCamera camera,
            TextureHandle source,
            List<RTHandle> targets
        )
        {
            if (!isValid || m_RequestedAOVBuffers == null)
                return;

            Assert.IsNotNull(m_RequestedAOVBuffers);
            Assert.IsNotNull(targets);

            var index = Array.IndexOf(m_RequestedAOVBuffers, aovBufferId);
            if (index == -1)
                return;

            using (var builder = renderGraph.AddRenderPass<PushCameraTexturePassData>("Push AOV Camera Texture", out var passData, ProfilingSampler.Get(HDProfileId.AOVOutput + (int)aovBufferId)))
            {
                passData.source = builder.ReadTexture(source);
                passData.target = targets[index];

                builder.SetRenderFunc(
                    (PushCameraTexturePassData data, RenderGraphContext ctx) =>
                    {
                        HDUtils.BlitCameraTexture(ctx.cmd, data.source, data.target);
                    });
            }
        }

        class PushCustomPassTexturePassData
        {
            public TextureHandle source;
            public RTHandle customPassSource;
            // Not super clean to not use TextureHandles here. In practice it's ok because those texture are never passed back to any other render pass.
            public RTHandle target;
        }

        internal void PushCustomPassTexture(
            RenderGraph renderGraph,
            CustomPassInjectionPoint injectionPoint,
            TextureHandle cameraSource,
            Lazy<RTHandle> customPassSource,
            List<RTHandle> targets
        )
        {
            if (!isValid || m_CustomPassAOVBuffers == null)
                return;

            Assert.IsNotNull(targets);

            int index = -1;
            for (int i = 0; i < m_CustomPassAOVBuffers.Length; ++i)
            {
                if (m_CustomPassAOVBuffers[i].injectionPoint == injectionPoint)
                {
                    index = i;
                    break;
                }
            }

            if (index == -1)
                return;

            using (var builder = renderGraph.AddRenderPass<PushCustomPassTexturePassData>("Push Custom Pass Texture", out var passData))
            {
                if (m_CustomPassAOVBuffers[index].outputType == CustomPassAOVBuffers.OutputType.Camera)
                {
                    passData.source = builder.ReadTexture(cameraSource);
                    passData.customPassSource = null;
                }
                else
                {
                    passData.customPassSource = customPassSource.Value;
                }
                passData.target = targets[index];

                builder.SetRenderFunc(
                    (PushCustomPassTexturePassData data, RenderGraphContext ctx) =>
                    {
                        if (data.customPassSource != null)
                            HDUtils.BlitCameraTexture(ctx.cmd, data.customPassSource, data.target);
                        else
                            HDUtils.BlitCameraTexture(ctx.cmd, data.source, data.target);
                    });
            }
        }

        /// <summary>Execute the frame pass callback. It assumes that the textures are properly initialized and filled.</summary>
        /// <param name="cmd">The command buffer to use.</param>
        /// <param name="framePassTextures">The textures to use.</param>
        /// <param name="outputProperties">The properties computed for this frame.</param>
        public void Execute(CommandBuffer cmd, List<RTHandle> framePassTextures, RenderOutputProperties outputProperties)
        {
            if (!isValid)
                return;

            m_Callback(cmd, framePassTextures, outputProperties);
        }

        /// <summary>Execute the frame pass callback. It assumes that the textures are properly initialized and filled.</summary>
        /// <param name="cmd">The command buffer to use.</param>
        /// <param name="framePassTextures">The textures to use.</param>
        /// <param name="customPassTextures">The custom pass AOV textures to use.</param>
        /// <param name="outputProperties">The properties computed for this frame.</param>
        public void Execute(CommandBuffer cmd, List<RTHandle> framePassTextures, List<RTHandle> customPassTextures, RenderOutputProperties outputProperties)
        {
            if (!isValid)
                return;

            if (m_CallbackEx != null)
            {
                m_CallbackEx(cmd, framePassTextures, customPassTextures, outputProperties);
            }
            else
            {
                m_Callback(cmd, framePassTextures, outputProperties);
            }
        }

        /// <summary>Setup the display manager if necessary.</summary>
        /// <param name="debugDisplaySettings"></param>
        public void SetupDebugData(ref DebugDisplaySettings debugDisplaySettings)
        {
            if (!isValid)
                return;

            debugDisplaySettings = new DebugDisplaySettings();
            m_Settings.FillDebugData(debugDisplaySettings);
        }

        /// <summary>Whether a light should be rendered.</summary>
        /// <param name="gameObject">The game object of the light to be rendered.</param>
        /// <returns><c>true</c> when the light must be rendered, <c>false</c> when it should be ignored.</returns>
        public bool IsLightEnabled(GameObject gameObject) => m_LightFilter == null || m_LightFilter.Contains(gameObject);
    }
}<|MERGE_RESOLUTION|>--- conflicted
+++ resolved
@@ -174,37 +174,6 @@
             }
         }
 
-<<<<<<< HEAD
-        /// <summary>Copy a camera sized texture into the texture buffers.</summary>
-        /// <param name="cmd">the command buffer to use for the copy.</param>
-        /// <param name="aovBufferId">The id of the buffer to copy.</param>
-        /// <param name="camera">The camera associated with the source texture.</param>
-        /// <param name="source">The source texture to copy</param>
-        /// <param name="targets">The target texture buffer.</param>
-        internal void PushCameraTexture(
-            CommandBuffer cmd,
-            AOVBuffers aovBufferId,
-            HDCamera camera,
-            RTHandle source,
-            List<RTHandle> targets
-        )
-        {
-            if (!isValid || m_RequestedAOVBuffers == null)
-                return;
-
-            Assert.IsNotNull(m_RequestedAOVBuffers);
-            Assert.IsNotNull(targets);
-
-            var index = Array.IndexOf(m_RequestedAOVBuffers, aovBufferId);
-            if (index == -1)
-                return;
-
-            using (new ProfilingScope(cmd, ProfilingSampler.Get(HDProfileId.AOVOutput + (int)aovBufferId)))
-            {
-                HDUtils.BlitCameraTexture(cmd, source, targets[index]);
-            }
-        }
-
         internal void OverrideBufferFormatForAOVs(ref GraphicsFormat format, List<RTHandle> aovBuffers)
         {
             if (m_RequestedAOVBuffers == null || aovBuffers.Count == 0)
@@ -223,8 +192,6 @@
             }
         }
 
-=======
->>>>>>> f2147be7
         class PushCameraTexturePassData
         {
             public TextureHandle source;
