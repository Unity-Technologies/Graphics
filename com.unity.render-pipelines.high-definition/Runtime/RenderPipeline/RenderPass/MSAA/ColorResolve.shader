--- conflicted
+++ resolved
@@ -51,11 +51,7 @@
             return LOAD_TEXTURE2D_X_MSAA(_ColorTextureMS, pixelCoords, sampleIndex);
         }
 
-<<<<<<< HEAD
-        float4 Resolve(Varyings input, uint sampleCount)
-=======
         float4 Resolve(Varyings input, int sampleCount)
->>>>>>> 30b23bb1
         {
             UNITY_SETUP_STEREO_EYE_INDEX_POST_VERTEX(input);
             int2 pixelCoords = int2(input.texcoord);
@@ -64,21 +60,13 @@
             for (int i = 0; i < sampleCount; ++i)
             {
                 float4 currSample = (LoadColorTextureMS(pixelCoords, i));
-<<<<<<< HEAD
-                finalVal += currSample * ResolveWeight(currSample, sampleCount);
-=======
                 finalVal.rgb += currSample.rgb * ResolveWeight(currSample, sampleCount);
                 finalVal.a += currSample.a * rcp(sampleCount);
->>>>>>> 30b23bb1
             }
 
             finalVal.xyz *= InverseToneMapWeight(finalVal);
 
-<<<<<<< HEAD
-            return float4(finalVal.rgb, 1.0f);
-=======
             return finalVal;
->>>>>>> 30b23bb1
         }
 
         float4 Frag1X(Varyings input) : SV_Target
