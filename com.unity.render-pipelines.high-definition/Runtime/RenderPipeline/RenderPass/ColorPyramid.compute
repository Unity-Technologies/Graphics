--- conflicted
+++ resolved
@@ -19,11 +19,7 @@
 // Author:  Bob Brown
 //
 
-<<<<<<< HEAD
-#pragma only_renderers d3d11 ps4 xboxone xboxseries vulkan metal switch
-=======
-#pragma only_renderers d3d11 playstation xboxone vulkan metal switch
->>>>>>> b9e8ac45
+#pragma only_renderers d3d11 playstation xboxone xboxseries vulkan metal switch
 
 #pragma kernel KColorGaussian                       KERNEL_SIZE=8  MAIN_GAUSSIAN=KColorGaussian                                     DISABLE_TEXTURE2D_X_ARRAY
 #pragma kernel KColorDownsample                     KERNEL_SIZE=8  MAIN_DOWNSAMPLE=KColorDownsample                                 DISABLE_TEXTURE2D_X_ARRAY
