Shader "ColorPyramidPS"
{
    SubShader
    {
        Tags{ "RenderPipeline" = "HDRenderPipeline" }

        // 0: Bilinear tri
        Pass
        {
            ZWrite Off ZTest Always Blend Off Cull Off

            HLSLPROGRAM
                #pragma editor_sync_compilation
                #pragma target 4.5
<<<<<<< HEAD
                #pragma only_renderers d3d11 ps4 xboxone xboxseries vulkan metal switch
=======
                #pragma only_renderers d3d11 playstation xboxone vulkan metal switch
>>>>>>> b9e8ac45
                #pragma vertex Vert
                #pragma fragment Frag
                #define DISABLE_TEXTURE2D_X_ARRAY 1
                #include "Packages/com.unity.render-pipelines.high-definition/Runtime/RenderPipeline/RenderPass/ColorPyramidPS.hlsl"
            ENDHLSL
        }

        // 1: no tex array
        Pass
        {
            ZWrite Off ZTest Always Blend Off Cull Off

            HLSLPROGRAM
                #pragma editor_sync_compilation
                #pragma target 4.5
<<<<<<< HEAD
                #pragma only_renderers d3d11 ps4 xboxone xboxseries vulkan metal switch
=======
                #pragma only_renderers d3d11 playstation xboxone vulkan metal switch
>>>>>>> b9e8ac45
                #pragma vertex Vert
                #pragma fragment Frag
                #include "Packages/com.unity.render-pipelines.high-definition/Runtime/RenderPipeline/RenderPass/ColorPyramidPS.hlsl"
        ENDHLSL
        }

    }
        Fallback Off
}<|MERGE_RESOLUTION|>--- conflicted
+++ resolved
@@ -12,11 +12,7 @@
             HLSLPROGRAM
                 #pragma editor_sync_compilation
                 #pragma target 4.5
-<<<<<<< HEAD
-                #pragma only_renderers d3d11 ps4 xboxone xboxseries vulkan metal switch
-=======
-                #pragma only_renderers d3d11 playstation xboxone vulkan metal switch
->>>>>>> b9e8ac45
+                #pragma only_renderers d3d11 playstation xboxone xboxseries vulkan metal switch
                 #pragma vertex Vert
                 #pragma fragment Frag
                 #define DISABLE_TEXTURE2D_X_ARRAY 1
@@ -32,11 +28,7 @@
             HLSLPROGRAM
                 #pragma editor_sync_compilation
                 #pragma target 4.5
-<<<<<<< HEAD
-                #pragma only_renderers d3d11 ps4 xboxone xboxseries vulkan metal switch
-=======
-                #pragma only_renderers d3d11 playstation xboxone vulkan metal switch
->>>>>>> b9e8ac45
+                #pragma only_renderers d3d11 playstation xboxone xboxseries vulkan metal switch
                 #pragma vertex Vert
                 #pragma fragment Frag
                 #include "Packages/com.unity.render-pipelines.high-definition/Runtime/RenderPipeline/RenderPass/ColorPyramidPS.hlsl"
