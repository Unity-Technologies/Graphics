--- conflicted
+++ resolved
@@ -209,21 +209,6 @@
 
                 RenderRayTracingPrepass(renderGraph, cullingResults, hdCamera, result.flagMaskBuffer, result.depthBuffer, false);
 
-<<<<<<< HEAD
-                // When evaluating probe volumes in material pass, we build a custom probe volume light list.
-                // When evaluating probe volumes in light loop, probe volumes are folded into the standard light loop data.
-                // Build probe volumes light list async during depth prepass.
-                // TODO: (Nick): Take a look carefully at data dependancies - could this be moved even earlier? Directly after PrepareVisibleProbeVolumeList?
-                // The probe volume light lists do not depend on any of the framebuffer RTs being cleared - do they depend on anything in PushGlobalParams()?
-                // Do they depend on hdCamera.xr.StartSinglePass()?
-                BuildGPULightListOutput probeVolumeListOutput = new BuildGPULightListOutput();
-                //if (hdCamera.frameSettings.IsEnabled(FrameSettingsField.ProbeVolume) && ShaderConfig.s_ProbeVolumesEvaluationMode == ProbeVolumesEvaluationModes.MaterialPass)
-                //{
-                //    probeVolumeListOutput = BuildGPULightList(m_RenderGraph, hdCamera, m_ProbeVolumeClusterData, m_ProbeVolumeCount, ref m_ShaderVariablesProbeVolumeLightListCB, result.depthBuffer, result.stencilBuffer, result.gbuffer);
-                //}
-
-=======
->>>>>>> b649f8f4
                 bool shouldRenderMotionVectorAfterGBuffer = RenderDepthPrepass(renderGraph, cullingResults, hdCamera, ref result, out var decalBuffer);
 
                 if (!shouldRenderMotionVectorAfterGBuffer)
@@ -526,22 +511,6 @@
                 ctx.cmd.SetGlobalTexture(HDShaderIDs._DBufferTexture[i], dBufferOutput.mrt[i]);
         }
 
-<<<<<<< HEAD
-        static void BindProbeVolumeGlobalData(in FrameSettings frameSettings, GBufferPassData data, in RenderGraphContext ctx)
-        {
-            if (!data.needProbeVolumeLightLists)
-                return;
-
-            if (frameSettings.IsEnabled(FrameSettingsField.BinnedLighting))
-                ctx.cmd.SetGlobalBuffer(HDShaderIDs.g_vBigTileLightList, data.probeVolumeBigTile);
-            ctx.cmd.SetGlobalBuffer(HDShaderIDs.g_vProbeVolumesLayeredOffsetsBuffer, data.probeVolumePerVoxelOffset);
-            ctx.cmd.SetGlobalBuffer(HDShaderIDs.g_vProbeVolumesLightListGlobal, data.probeVolumePerVoxelLightList);
-            // int useDepthBuffer = 0;
-            // cmd.SetGlobalInt(HDShaderIDs.g_isLogBaseBufferEnabled, useDepthBuffer);
-        }
-
-=======
->>>>>>> b649f8f4
         // RenderGBuffer do the gbuffer pass. This is only called with deferred. If we use a depth prepass, then the depth prepass will perform the alpha testing for opaque alpha tested and we don't need to do it anymore
         // during Gbuffer pass. This is handled in the shader and the depth test (equal and no depth write) is done here.
         void RenderGBuffer(RenderGraph renderGraph, TextureHandle sssBuffer, TextureHandle vtFeedbackBuffer, ref PrepassOutput prepassOutput, CullingResults cull, HDCamera hdCamera)
@@ -564,18 +533,6 @@
 
                 passData.dBuffer = ReadDBuffer(prepassOutput.dbuffer, builder);
 
-<<<<<<< HEAD
-                passData.needProbeVolumeLightLists = hdCamera.frameSettings.IsEnabled(FrameSettingsField.ProbeVolume) && ShaderConfig.s_ProbeVolumesEvaluationMode == ProbeVolumesEvaluationModes.MaterialPass;
-                if (passData.needProbeVolumeLightLists)
-                {
-                    if (hdCamera.frameSettings.IsEnabled(FrameSettingsField.BinnedLighting))
-                        passData.probeVolumeBigTile = builder.ReadComputeBuffer(probeVolumeLightList.bigTileLightList);
-                    passData.probeVolumePerVoxelLightList = builder.ReadComputeBuffer(probeVolumeLightList.perVoxelLightLists);
-                    passData.probeVolumePerVoxelOffset = builder.ReadComputeBuffer(probeVolumeLightList.perVoxelOffset);
-                }
-
-=======
->>>>>>> b649f8f4
                 builder.SetRenderFunc(
                 (GBufferPassData data, RenderGraphContext context) =>
                 {
