--- conflicted
+++ resolved
@@ -270,22 +270,13 @@
                 // At this point in forward all objects have been rendered to the prepass (depth/normal/motion vectors) so we can resolve them
                 ResolvePrepassBuffers(renderGraph, hdCamera, ref result);
 
-<<<<<<< HEAD
                 
                 if (GetDistributedMode() != DistributedMode.Merger)
                 {
                     RenderDBuffer(renderGraph, hdCamera, decalBuffer, ref result, cullingResults);
                     RenderGBuffer(renderGraph, sssBuffer, vtFeedbackBuffer, ref result, probeVolumeListOutput, cullingResults, hdCamera);
                 }
-#if UNITY_GPU_DRIVEN_PIPELINE
-                CopyDepthStencilForGPUDriven(renderGraph, hdCamera, ref result);
-#endif
-=======
-                RenderDBuffer(renderGraph, hdCamera, decalBuffer, ref result, cullingResults);
-
-                RenderGBuffer(renderGraph, sssBuffer, vtFeedbackBuffer, ref result, probeVolumeListOutput, cullingResults, hdCamera);
-
->>>>>>> fb0ce459
+
                 DecalNormalPatch(renderGraph, hdCamera, ref result);
 
                 // After Depth and Normals/roughness including decals
