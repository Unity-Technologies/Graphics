--- conflicted
+++ resolved
@@ -70,7 +70,6 @@
             public RenderGraphMutableResource   resolvedDepthBuffer;
             public RenderGraphMutableResource   resolvedNormalBuffer;
             public RenderGraphMutableResource   resolvedMotionVectorsBuffer;
-            public RenderGraphMutableResource   resolvedStencilBuffer;
 
             // Copy of the resolved depth buffer with mip chain
             public RenderGraphMutableResource   depthPyramidTexture;
@@ -140,15 +139,8 @@
                     RenderObjectsMotionVectors(renderGraph, cullingResults, hdCamera, result);
                 }
 
-<<<<<<< HEAD
-            ResolveStencilBufferIfNeeded(renderGraph, hdCamera, ref result);
-
-            // At this point in forward all objects have been rendered to the prepass (depth/normal/motion vectors) so we can resolve them
-            ResolvePrepassBuffers(renderGraph, hdCamera, ref result);
-=======
                 // TODO RENDERGRAPH
                 //PreRenderSky(hdCamera, cmd);
->>>>>>> 194dc4b2
 
                 // At this point in forward all objects have been rendered to the prepass (depth/normal/motion vectors) so we can resolve them
                 ResolvePrepassBuffers(renderGraph, hdCamera, ref result);
@@ -168,15 +160,11 @@
                 //// Send all the geometry graphics buffer to client systems if required (must be done after the pyramid and before the transparent depth pre-pass)
                 //SendGeometryGraphicsBuffers(cmd, hdCamera);
 
-<<<<<<< HEAD
-            result.stencilBuffer = msaa ? result.resolvedStencilBuffer : result.depthBuffer;
-=======
                 if (renderMotionVectorAfterGBuffer)
                 {
                     // See the call RenderObjectsMotionVectors() above and comment
                     RenderObjectsMotionVectors(renderGraph, cullingResults, hdCamera, result);
                 }
->>>>>>> 194dc4b2
 
                 RenderCameraMotionVectors(renderGraph, hdCamera, result.depthPyramidTexture, result.resolvedMotionVectorsBuffer);
 
@@ -519,13 +507,6 @@
                                context.cmd);
                        }
                     );
-<<<<<<< HEAD
-
-                    output.resolvedStencilBuffer = passData.outputStencil;
-                }
-            }
-        }
-=======
                     output.stencilBuffer = passData.outputStencil;
                 }
             }
@@ -535,7 +516,6 @@
             }
         }
 
->>>>>>> 194dc4b2
         class RenderDBufferPassData
         {
             public RenderGraphMutableResource[] mrt = new RenderGraphMutableResource[Decal.GetMaterialDBufferCount()];
