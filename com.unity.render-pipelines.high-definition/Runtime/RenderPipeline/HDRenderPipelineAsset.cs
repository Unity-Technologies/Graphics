--- conflicted
+++ resolved
@@ -48,97 +48,8 @@
 
         internal RenderPipelineResources renderPipelineResources
         {
-<<<<<<< HEAD
             get { return globalSettings.renderPipelineResources; }
             set { globalSettings.renderPipelineResources = value; }
-=======
-            get { return m_RenderPipelineResources; }
-            set { m_RenderPipelineResources = value; }
-        }
-
-        [SerializeField]
-        HDRenderPipelineRayTracingResources m_RenderPipelineRayTracingResources;
-        internal HDRenderPipelineRayTracingResources renderPipelineRayTracingResources
-        {
-            get { return m_RenderPipelineRayTracingResources; }
-            set { m_RenderPipelineRayTracingResources = value; }
-        }
-
-        [SerializeField] private VolumeProfile m_DefaultVolumeProfile;
-
-        internal VolumeProfile defaultVolumeProfile
-        {
-            get => m_DefaultVolumeProfile;
-            set => m_DefaultVolumeProfile = value;
-        }
-
-        [SerializeField] private LensAttenuationMode m_LensAttenuation;
-
-        internal LensAttenuationMode lensAttenuationMode
-        {
-            get => m_LensAttenuation;
-            set => m_LensAttenuation = value;
-        }
-
-#if UNITY_EDITOR
-        [SerializeField] private VolumeProfile m_DefaultLookDevProfile;
-
-        internal VolumeProfile defaultLookDevProfile
-        {
-            get => m_DefaultLookDevProfile;
-            set => m_DefaultLookDevProfile = value;
-        }
-
-        HDRenderPipelineEditorResources m_RenderPipelineEditorResources;
-
-        internal HDRenderPipelineEditorResources renderPipelineEditorResources
-        {
-            get
-            {
-                //there is no clean way to load editor resources without having it serialized
-                // - impossible to load them at deserialization
-                // - constructor only called at asset creation
-                // - cannot rely on OnEnable
-                //thus fallback with lazy init for them
-                if (m_RenderPipelineEditorResources == null || m_RenderPipelineEditorResources.Equals(null))
-                {
-                    var objs = InternalEditorUtility.LoadSerializedFileAndForget(HDUtils.GetHDRenderPipelinePath() + "Editor/RenderPipelineResources/HDRenderPipelineEditorResources.asset");
-                    m_RenderPipelineEditorResources = objs != null && objs.Length > 0 ? objs.First() as HDRenderPipelineEditorResources : null;
-                }
-
-                return m_RenderPipelineEditorResources;
-            }
-            set { m_RenderPipelineEditorResources = value; }
-        }
-
-        public Shader GetProbeVolumeProbeShader() => renderPipelineEditorResources.shaders.probeVolumeGizmoShader;
-#endif
-
-        // To be able to turn on/off FrameSettings properties at runtime for debugging purpose without affecting the original one
-        // we create a runtime copy (m_ActiveFrameSettings that is used, and any parametrization is done on serialized frameSettings)
-        [SerializeField]
-        FrameSettings m_RenderingPathDefaultCameraFrameSettings = FrameSettings.NewDefaultCamera();
-
-        [SerializeField]
-        FrameSettings m_RenderingPathDefaultBakedOrCustomReflectionFrameSettings = FrameSettings.NewDefaultCustomOrBakeReflectionProbe();
-
-        [SerializeField]
-        FrameSettings m_RenderingPathDefaultRealtimeReflectionFrameSettings = FrameSettings.NewDefaultRealtimeReflectionProbe();
-
-        internal ref FrameSettings GetDefaultFrameSettings(FrameSettingsRenderType type)
-        {
-            switch (type)
-            {
-                case FrameSettingsRenderType.Camera:
-                    return ref m_RenderingPathDefaultCameraFrameSettings;
-                case FrameSettingsRenderType.CustomOrBakedReflection:
-                    return ref m_RenderingPathDefaultBakedOrCustomReflectionFrameSettings;
-                case FrameSettingsRenderType.RealtimeReflection:
-                    return ref m_RenderingPathDefaultRealtimeReflectionFrameSettings;
-                default:
-                    throw new ArgumentException("Unknown FrameSettingsRenderType");
-            }
->>>>>>> a23018ac
         }
 
         internal bool frameSettingsHistory { get; set; } = false;
@@ -267,6 +178,9 @@
         public override Material defaultTerrainMaterial
             => globalSettings?.renderPipelineEditorResources?.materials.defaultTerrainMat;
 
+        /// <summary>HDRP Probe Volume shader.</summary>
+        public Shader GetProbeVolumeProbeShader() => globalSettings?.renderPipelineEditorResources.shaders.probeVolumeGizmoShader;
+
         // Array structure that allow us to manipulate the set of defines that the HD render pipeline needs
         List<string> defineArray = new List<string>();
 
