--- conflicted
+++ resolved
@@ -10,13 +10,8 @@
     /// <summary>
     /// High Definition Render Pipeline asset.
     /// </summary>
-<<<<<<< HEAD
     [HDRPHelpURLAttribute("HDRP-Asset")]
-    public partial class HDRenderPipelineAsset : RenderPipelineAsset, IVirtualTexturingEnabledRenderPipeline
-=======
-    [HelpURL(Documentation.baseURL + Documentation.version + Documentation.subURL + "HDRP-Asset" + Documentation.endURL)]
     public partial class HDRenderPipelineAsset : RenderPipelineAsset, IVirtualTexturingEnabledRenderPipeline, IOverrideCoreEditorResources
->>>>>>> 46600f41
     {
         [System.NonSerialized]
         internal bool isInOnValidateCall = false;
