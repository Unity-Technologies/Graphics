--- conflicted
+++ resolved
@@ -112,19 +112,15 @@
         // Helper to help to display debug info on screen
         static float s_OverlayLineHeight = -1.0f;
         public static void ResetOverlay() => s_OverlayLineHeight = -1.0f;
-
-<<<<<<< HEAD
-        public static void NextOverlayCoord(ref float x, ref float y, float overlayWidth, float overlayHeight, HDCameraInfo hdCamera)
-=======
-        public static float GetRuntimeDebugPanelWidth(HDCamera hdCamera)
+        
+        public static float GetRuntimeDebugPanelWidth(HDCameraInfo hdCamera)
         {
             // 600 is the panel size from 'DebugUI Panel' prefab + 10 pixels of padding
             float width = DebugManager.instance.displayRuntimeUI ? 610.0f : 0.0f;
             return Mathf.Min(hdCamera.actualWidth, width);
         }
 
-        public static void NextOverlayCoord(ref float x, ref float y, float overlayWidth, float overlayHeight, HDCamera hdCamera)
->>>>>>> fcc84f92
+        public static void NextOverlayCoord(ref float x, ref float y, float overlayWidth, float overlayHeight, HDCameraInfo hdCamera)
         {
             x += overlayWidth;
             s_OverlayLineHeight = Mathf.Max(overlayHeight, s_OverlayLineHeight);
