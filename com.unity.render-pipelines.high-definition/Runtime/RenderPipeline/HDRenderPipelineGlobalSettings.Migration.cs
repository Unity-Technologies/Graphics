using System;
using UnityEngine.Serialization;

namespace UnityEngine.Rendering.HighDefinition
{
    partial class HDRenderPipelineGlobalSettings : IVersionable<HDRenderPipelineGlobalSettings.Version>, IMigratableAsset
    {
        enum Version
        {
            First,
<<<<<<< HEAD
            MigratedFromHDRPAssetOrCreated
        }

        // Sadly we cannot create asset at last version
        // We must always check if they need to be created from HDRPAsset
        // So we must always create them at first version and run the whole update process.
        // Hopefully, creation of thoses asset are pretty rare.
        // But this also means when adding a new feature that require a migration step, to be sure to comply with former patterns.
=======
            UpdateMSAA,
        }

        static readonly MigrationDescription<Version, HDRenderPipelineGlobalSettings> k_Migration = MigrationDescription.New(
            MigrationStep.New(Version.UpdateMSAA, (HDRenderPipelineGlobalSettings data) =>
            {
                FrameSettingsOverrideMask unusedMaskForDefault = new FrameSettingsOverrideMask();
                FrameSettings.MigrateMSAA(ref data.m_RenderingPathDefaultCameraFrameSettings, ref unusedMaskForDefault);
                FrameSettings.MigrateMSAA(ref data.m_RenderingPathDefaultBakedOrCustomReflectionFrameSettings, ref unusedMaskForDefault);
                FrameSettings.MigrateMSAA(ref data.m_RenderingPathDefaultRealtimeReflectionFrameSettings, ref unusedMaskForDefault);
            })
        );

>>>>>>> a546058a
        [SerializeField]
        Version m_Version = Version.First;
        Version IVersionable<Version>.version { get => m_Version; set => m_Version = value; }

<<<<<<< HEAD
#if UNITY_EDITOR
        static readonly MigrationDescription<Version, HDRenderPipelineGlobalSettings> k_Migration = MigrationDescription.New(
            MigrationStep.New(Version.MigratedFromHDRPAssetOrCreated, (HDRenderPipelineGlobalSettings data) =>
            {
                // if possible we need to finish migration of hdrpAsset in order to grab value from it
                if (GraphicsSettings.defaultRenderPipeline is HDRenderPipelineAsset hdrpAsset && hdrpAsset.IsVersionBelowAddedHDRenderPipelineGlobalSettings())
                    (hdrpAsset as IMigratableAsset).Migrate();
            })
        );
        bool IMigratableAsset.Migrate()
            => k_Migration.Migrate(this);

        bool IMigratableAsset.IsAtLastVersion()
            => m_Version == MigrationDescription.LastVersion<Version>();

        internal static void MigrateFromHDRPAsset(HDRenderPipelineAsset oldAsset)
        {
            if (instance != null
                && !instance.Equals(null)
                && instance.m_Version != Version.First)
                return;

            //1. Create the instance or load current one if at first version
            HDRenderPipelineGlobalSettings assetToUpgrade;

            if (instance == null || instance.Equals(null))
            {
                assetToUpgrade = Create($"Assets/{HDProjectSettings.projectSettingsFolderPath}/HDRenderPipelineGlobalSettings.asset");
                UpdateGraphicsSettings(assetToUpgrade);
            }
            else
                assetToUpgrade = instance;

            Debug.Assert(assetToUpgrade);

            //2. Migrate obsolete assets (version DefaultSettingsAsAnAsset)
#pragma warning disable 618 // Type or member is obsolete
            assetToUpgrade.volumeProfile        = oldAsset.m_ObsoleteDefaultVolumeProfile;
            assetToUpgrade.lookDevVolumeProfile = oldAsset.m_ObsoleteDefaultLookDevProfile;

            assetToUpgrade.m_RenderingPathDefaultCameraFrameSettings                  = oldAsset.m_ObsoleteFrameSettingsMovedToDefaultSettings;
            assetToUpgrade.m_RenderingPathDefaultBakedOrCustomReflectionFrameSettings = oldAsset.m_ObsoleteBakedOrCustomReflectionFrameSettingsMovedToDefaultSettings;
            assetToUpgrade.m_RenderingPathDefaultRealtimeReflectionFrameSettings      = oldAsset.m_ObsoleteRealtimeReflectionFrameSettingsMovedToDefaultSettings;

            assetToUpgrade.m_RenderPipelineResources           = oldAsset.m_ObsoleteRenderPipelineResources;
            assetToUpgrade.m_RenderPipelineRayTracingResources = oldAsset.m_ObsoleteRenderPipelineRayTracingResources;

            assetToUpgrade.beforeTransparentCustomPostProcesses.AddRange(oldAsset.m_ObsoleteBeforeTransparentCustomPostProcesses);
            assetToUpgrade.beforePostProcessCustomPostProcesses.AddRange(oldAsset.m_ObsoleteBeforePostProcessCustomPostProcesses);
            assetToUpgrade.afterPostProcessCustomPostProcesses.AddRange(oldAsset.m_ObsoleteAfterPostProcessCustomPostProcesses);
            assetToUpgrade.beforeTAACustomPostProcesses.AddRange(oldAsset.m_ObsoleteBeforeTAACustomPostProcesses);

            assetToUpgrade.lightLayerName0 = oldAsset.currentPlatformRenderPipelineSettings.m_ObsoleteLightLayerName0;
            assetToUpgrade.lightLayerName1 = oldAsset.currentPlatformRenderPipelineSettings.m_ObsoleteLightLayerName1;
            assetToUpgrade.lightLayerName2 = oldAsset.currentPlatformRenderPipelineSettings.m_ObsoleteLightLayerName2;
            assetToUpgrade.lightLayerName3 = oldAsset.currentPlatformRenderPipelineSettings.m_ObsoleteLightLayerName3;
            assetToUpgrade.lightLayerName4 = oldAsset.currentPlatformRenderPipelineSettings.m_ObsoleteLightLayerName4;
            assetToUpgrade.lightLayerName5 = oldAsset.currentPlatformRenderPipelineSettings.m_ObsoleteLightLayerName5;
            assetToUpgrade.lightLayerName6 = oldAsset.currentPlatformRenderPipelineSettings.m_ObsoleteLightLayerName6;
            assetToUpgrade.lightLayerName7 = oldAsset.currentPlatformRenderPipelineSettings.m_ObsoleteLightLayerName7;

            // Decal layer names were added in 2021 cycle
            if (oldAsset.currentPlatformRenderPipelineSettings.m_ObsoleteDecalLayerName0 != null)
            {
                assetToUpgrade.decalLayerName0 = oldAsset.currentPlatformRenderPipelineSettings.m_ObsoleteDecalLayerName0;
                assetToUpgrade.decalLayerName1 = oldAsset.currentPlatformRenderPipelineSettings.m_ObsoleteDecalLayerName1;
                assetToUpgrade.decalLayerName2 = oldAsset.currentPlatformRenderPipelineSettings.m_ObsoleteDecalLayerName2;
                assetToUpgrade.decalLayerName3 = oldAsset.currentPlatformRenderPipelineSettings.m_ObsoleteDecalLayerName3;
                assetToUpgrade.decalLayerName4 = oldAsset.currentPlatformRenderPipelineSettings.m_ObsoleteDecalLayerName4;
                assetToUpgrade.decalLayerName5 = oldAsset.currentPlatformRenderPipelineSettings.m_ObsoleteDecalLayerName5;
                assetToUpgrade.decalLayerName6 = oldAsset.currentPlatformRenderPipelineSettings.m_ObsoleteDecalLayerName6;
                assetToUpgrade.decalLayerName7 = oldAsset.currentPlatformRenderPipelineSettings.m_ObsoleteDecalLayerName7;
            }

            assetToUpgrade.shaderVariantLogLevel = oldAsset.m_ObsoleteShaderVariantLogLevel;
            assetToUpgrade.lensAttenuationMode = oldAsset.m_ObsoleteLensAttenuation;

            // we need to make sure the old diffusion profile had time to upgrade before moving it away
            if (oldAsset.diffusionProfileSettings != null)
            {
                oldAsset.diffusionProfileSettings.TryToUpgrade();
            }

            int oldSize = oldAsset.m_ObsoleteDiffusionProfileSettingsList?.Length ?? 0;
            System.Array.Resize(ref assetToUpgrade.diffusionProfileSettingsList, oldSize);
            for (int i = 0; i < oldSize; ++i)
                assetToUpgrade.diffusionProfileSettingsList[i] = oldAsset.m_ObsoleteDiffusionProfileSettingsList[i];
#pragma warning restore 618

            //3. Set version to next & Launch remaining of migration
            assetToUpgrade.m_Version = Version.MigratedFromHDRPAssetOrCreated;
            (assetToUpgrade as IMigratableAsset).Migrate();
        }

#endif
=======
        void OnEnable() => k_Migration.Migrate(this);
>>>>>>> a546058a
    }
}<|MERGE_RESOLUTION|>--- conflicted
+++ resolved
@@ -8,8 +8,8 @@
         enum Version
         {
             First,
-<<<<<<< HEAD
-            MigratedFromHDRPAssetOrCreated
+            MigratedFromHDRPAssetOrCreated,
+            UpdateMSAA,
         }
 
         // Sadly we cannot create asset at last version
@@ -17,26 +17,10 @@
         // So we must always create them at first version and run the whole update process.
         // Hopefully, creation of thoses asset are pretty rare.
         // But this also means when adding a new feature that require a migration step, to be sure to comply with former patterns.
-=======
-            UpdateMSAA,
-        }
-
-        static readonly MigrationDescription<Version, HDRenderPipelineGlobalSettings> k_Migration = MigrationDescription.New(
-            MigrationStep.New(Version.UpdateMSAA, (HDRenderPipelineGlobalSettings data) =>
-            {
-                FrameSettingsOverrideMask unusedMaskForDefault = new FrameSettingsOverrideMask();
-                FrameSettings.MigrateMSAA(ref data.m_RenderingPathDefaultCameraFrameSettings, ref unusedMaskForDefault);
-                FrameSettings.MigrateMSAA(ref data.m_RenderingPathDefaultBakedOrCustomReflectionFrameSettings, ref unusedMaskForDefault);
-                FrameSettings.MigrateMSAA(ref data.m_RenderingPathDefaultRealtimeReflectionFrameSettings, ref unusedMaskForDefault);
-            })
-        );
-
->>>>>>> a546058a
         [SerializeField]
         Version m_Version = Version.First;
         Version IVersionable<Version>.version { get => m_Version; set => m_Version = value; }
 
-<<<<<<< HEAD
 #if UNITY_EDITOR
         static readonly MigrationDescription<Version, HDRenderPipelineGlobalSettings> k_Migration = MigrationDescription.New(
             MigrationStep.New(Version.MigratedFromHDRPAssetOrCreated, (HDRenderPipelineGlobalSettings data) =>
@@ -44,6 +28,13 @@
                 // if possible we need to finish migration of hdrpAsset in order to grab value from it
                 if (GraphicsSettings.defaultRenderPipeline is HDRenderPipelineAsset hdrpAsset && hdrpAsset.IsVersionBelowAddedHDRenderPipelineGlobalSettings())
                     (hdrpAsset as IMigratableAsset).Migrate();
+            }),
+            MigrationStep.New(Version.UpdateMSAA, (HDRenderPipelineGlobalSettings data) =>
+            {
+                FrameSettingsOverrideMask unusedMaskForDefault = new FrameSettingsOverrideMask();
+                FrameSettings.MigrateMSAA(ref data.m_RenderingPathDefaultCameraFrameSettings, ref unusedMaskForDefault);
+                FrameSettings.MigrateMSAA(ref data.m_RenderingPathDefaultBakedOrCustomReflectionFrameSettings, ref unusedMaskForDefault);
+                FrameSettings.MigrateMSAA(ref data.m_RenderingPathDefaultRealtimeReflectionFrameSettings, ref unusedMaskForDefault);
             })
         );
         bool IMigratableAsset.Migrate()
@@ -132,8 +123,7 @@
         }
 
 #endif
-=======
-        void OnEnable() => k_Migration.Migrate(this);
->>>>>>> a546058a
+        void OnEnable()
+            => (this as IMigratableAsset).Migrate();
     }
 }