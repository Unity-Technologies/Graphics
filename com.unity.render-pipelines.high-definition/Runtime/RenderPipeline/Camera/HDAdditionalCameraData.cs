using System;
using System.Collections.Generic;
using UnityEngine.Serialization;

namespace UnityEngine.Rendering.HighDefinition
{
    /// <summary>
    /// Holds the physical settings set on cameras.
    /// </summary>
    [Serializable]
    [Obsolete("Properties have been migrated to Camera class")]
    public struct HDPhysicalCamera
    {
        /// <summary>
        /// The minimum allowed aperture.
        /// </summary>
        public const float kMinAperture = 0.7f;

        /// <summary>
        /// The maximum allowed aperture.
        /// </summary>
        public const float kMaxAperture = 32f;

        /// <summary>
        /// The minimum blade count for the aperture diaphragm.
        /// </summary>
        public const int kMinBladeCount = 3;

        /// <summary>
        /// The maximum blade count for the aperture diaphragm.
        /// </summary>
        public const int kMaxBladeCount = 11;

        // Camera body
        [SerializeField] [Min(1f)] int m_Iso;
        [SerializeField] [Min(0f)] float m_ShutterSpeed;

        // Lens
        // Note: focalLength is already defined in the regular camera component
        [SerializeField] [Range(Camera.kMinAperture, Camera.kMaxAperture)] float m_Aperture;
        [SerializeField] [Min(0.1f)] float m_FocusDistance;
<<<<<<< HEAD
        [SerializeField] internal Camera.GateFitMode m_GateFit; // This is private with no public access because it is mainly just used to drive UX, the code should still access the main camera version.
=======
#pragma warning disable 0414
        [SerializeField] Camera.GateFitMode m_GateFit; // This is private with no public access because it is mainly just used to drive UX, the code should still access the main camera version.
#pragma warning restore 0414
>>>>>>> 288c319c

        // Aperture shape
        [SerializeField] [Range(Camera.kMinBladeCount, Camera.kMaxBladeCount)] int m_BladeCount;
        [SerializeField] Vector2 m_Curvature;
        [SerializeField] [Range(0f, 1f)] float m_BarrelClipping;
        [SerializeField] [Range(-1f, 1f)] float m_Anamorphism;

        /// <summary>
        /// The focus distance of the lens. The Depth of Field Volume override uses this value if you set focusDistanceMode to FocusDistanceMode.Camera.
        /// </summary>
        public float focusDistance
        {
            get => m_FocusDistance;
            set => m_FocusDistance = Mathf.Max(value, 0.1f);
        }

        /// <summary>
        /// The sensor sensitivity (ISO).
        /// </summary>
        public int iso
        {
            get => m_Iso;
            set => m_Iso = Mathf.Max(value, 1);
        }

        /// <summary>
        /// The exposure time, in second.
        /// </summary>
        public float shutterSpeed
        {
            get => m_ShutterSpeed;
            set => m_ShutterSpeed = Mathf.Max(value, 0f);
        }

        /// <summary>
        /// The aperture number, in f-stop.
        /// </summary>
        public float aperture
        {
            get => m_Aperture;
            set => m_Aperture = Mathf.Clamp(value, Camera.kMinAperture, Camera.kMaxAperture);
        }

        /// <summary>
        /// The number of diaphragm blades.
        /// </summary>
        public int bladeCount
        {
            get => m_BladeCount;
            set => m_BladeCount = Mathf.Clamp(value, Camera.kMinBladeCount, Camera.kMaxBladeCount);
        }

        /// <summary>
        /// Maps an aperture range to blade curvature.
        /// </summary>
        public Vector2 curvature
        {
            get => m_Curvature;
            set
            {
                m_Curvature.x = Mathf.Max(value.x, Camera.kMinAperture);
                m_Curvature.y = Mathf.Min(value.y, Camera.kMaxAperture);
            }
        }

        /// <summary>
        /// The strength of the "cat eye" effect on bokeh (optical vignetting).
        /// </summary>
        public float barrelClipping
        {
            get => m_BarrelClipping;
            set => m_BarrelClipping = Mathf.Clamp01(value);
        }

        /// <summary>
        /// Stretches the sensor to simulate an anamorphic look. Positive values distort the Camera
        /// vertically, negative will distort the Camera horizontally.
        /// </summary>
        public float anamorphism
        {
            get => m_Anamorphism;
            set => m_Anamorphism = Mathf.Clamp(value, -1f, 1f);
        }

        /// <summary>
        /// Copies the settings of this instance to another instance.
        /// </summary>
        /// <param name="c">The instance to copy the settings to.</param>
        [Obsolete("The CopyTo method is obsolete and does not work anymore. Use the assignement operator instead to get a copy of the HDPhysicalCamera parameters.", true)]
        public void CopyTo(HDPhysicalCamera c)
        {
        }

        /// <summary>
        /// A set of default physical camera parameters.
        /// </summary>
        /// <returns>Returns a set of default physical camera parameters.</returns>
        public static HDPhysicalCamera GetDefaults()
        {
            HDPhysicalCamera val = new HDPhysicalCamera();
            val.iso = 200;
            val.shutterSpeed = 1f / 200f;
            val.aperture = 16;
            val.focusDistance = 10;
            val.bladeCount = 5;
            val.curvature = new Vector2(2f, 11f);
            val.barrelClipping = 0.25f;
            val.anamorphism = 0;
            val.m_GateFit = Camera.GateFitMode.Vertical;

            return val;
        }
    }

    /// <summary>
    /// Additional component that holds HDRP specific parameters for Cameras.
    /// </summary>
    [HDRPHelpURLAttribute("HDRP-Camera")]
    [AddComponentMenu("")] // Hide in menu
    [DisallowMultipleComponent, ExecuteAlways]
    [RequireComponent(typeof(Camera))]
    public partial class HDAdditionalCameraData : MonoBehaviour, IFrameSettingsHistoryContainer, IAdditionalData
    {
        /// <summary>
        /// How the camera should handle vertically flipping the frame at the end of rendering.
        /// </summary>
        public enum FlipYMode
        {
            /// <summary>Handle flip automatically.</summary>
            Automatic,
            /// <summary>For vertical flip.</summary>
            ForceFlipY
        }

        /// <summary>
        /// Type of buffers that can be accessed for this camera.
        /// </summary>
        [Flags]
        public enum BufferAccessType
        {
            /// <summary>Depth buffer.</summary>
            Depth = 1,
            /// <summary>Normal buffer.</summary>
            Normal = 1 << 1,
            /// <summary>Color buffer.</summary>
            Color = 1 << 2
        }

        /// <summary>
        /// Structure used to access graphics buffers for this camera.
        /// </summary>
        public struct BufferAccess
        {
            internal BufferAccessType bufferAccess;

            internal void Reset()
            {
                bufferAccess = 0;
            }

            /// <summary>
            /// Request access to a list of buffer in the form of a bitfield.
            /// </summary>
            /// <param name="flags">List of buffers that need to be accessed.</param>
            public void RequestAccess(BufferAccessType flags)
            {
                bufferAccess |= flags;
            }
        }

        // The light culling use standard projection matrices (non-oblique)
        // If the user overrides the projection matrix with an oblique one
        // He must also provide a callback to get the equivalent non oblique for the culling
        /// <summary>
        /// Returns the non oblique projection matrix for a particular camera.
        /// </summary>
        /// <param name="camera">Requested camera.</param>
        /// <returns>The non oblique projection matrix for a particular camera.</returns>
        public delegate Matrix4x4 NonObliqueProjectionGetter(Camera camera);

        [ExcludeCopy]
        Camera m_Camera;

        /// <summary>
        /// Clear mode for the camera background.
        /// </summary>
        public enum ClearColorMode
        {
            /// <summary>Clear the background with the sky.</summary>
            Sky,
            /// <summary>Clear the background with a constant color.</summary>
            Color,
            /// <summary>Don't clear the background.</summary>
            None
        };

        /// <summary>
        /// Anti-aliasing mode.
        /// </summary>
        public enum AntialiasingMode
        {
            /// <summary>No Anti-aliasing.</summary>
            [InspectorName("No Anti-aliasing")]
            None,
            /// <summary>FXAA.</summary>
            [InspectorName("Fast Approximate Anti-aliasing (FXAA)")]
            FastApproximateAntialiasing,
            /// <summary>Temporal anti-aliasing.</summary>
            [InspectorName("Temporal Anti-aliasing (TAA)")]
            TemporalAntialiasing,
            /// <summary>SMAA.</summary>
            [InspectorName("Subpixel Morphological Anti-aliasing (SMAA)")]
            SubpixelMorphologicalAntiAliasing
        }

        /// <summary>
        /// SMAA quality level.
        /// </summary>
        public enum SMAAQualityLevel
        {
            /// <summary>Low quality.</summary>
            Low,
            /// <summary>Medium quality.</summary>
            Medium,
            /// <summary>High quality.</summary>
            High
        }

        /// <summary>
        /// TAA quality level.
        /// </summary>
        public enum TAAQualityLevel
        {
            /// <summary>Low quality.</summary>
            Low,
            /// <summary>Medium quality.</summary>
            Medium,
            /// <summary>High quality.</summary>
            High
        }

        /// <summary>Clear mode for the camera background.</summary>
        public ClearColorMode clearColorMode = ClearColorMode.Sky;
        /// <summary>HDR color used for clearing the camera background.</summary>
        [ColorUsage(true, true)]
        public Color backgroundColorHDR = new Color(0.025f, 0.07f, 0.19f, 0.0f);
        /// <summary>Clear depth as well as color.</summary>
        public bool clearDepth = true;

        /// <summary>Layer mask used to select which volumes will influence this camera.</summary>
        [Tooltip("LayerMask HDRP uses for Volume interpolation for this Camera.")]
        public LayerMask volumeLayerMask = 1;

        /// <summary>Optional transform override for the position where volumes are interpolated.</summary>
        public Transform volumeAnchorOverride;

        /// <summary>Anti-aliasing mode.</summary>
        public AntialiasingMode antialiasing = AntialiasingMode.None;
        /// <summary>Quality of the anti-aliasing when using SMAA.</summary>
        public SMAAQualityLevel SMAAQuality = SMAAQualityLevel.High;
        /// <summary>Use dithering to filter out minor banding.</summary>
        public bool dithering = false;
        /// <summary>Use a pass to eliminate NaNs contained in the color buffer before post-processing.</summary>
        public bool stopNaNs = false;

        /// <summary>Strength of the sharpening component of temporal anti-aliasing.</summary>
        [Range(0, 2)]
        public float taaSharpenStrength = 0.5f;

        /// <summary>Quality of the anti-aliasing when using TAA.</summary>
        public TAAQualityLevel TAAQuality = TAAQualityLevel.Medium;

        /// <summary>Strength of the sharpening of the history sampled for TAA.</summary>
        [Range(0, 1)]
        public float taaHistorySharpening = 0.35f;

        /// <summary>Drive the anti-flicker mechanism. With high values flickering might be reduced, but it can lead to more ghosting or disocclusion artifacts.</summary>
        [Range(0.0f, 1.0f)]
        public float taaAntiFlicker = 0.5f;

        /// <summary>Larger is this value, more likely history will be rejected when current and reprojected history motion vector differ by a substantial amount.
        /// Larger values can decrease ghosting but will also reintroduce aliasing on the aforementioned cases.</summary>
        [Range(0.0f, 1.0f)]
        public float taaMotionVectorRejection = 0.0f;

        /// <summary>When enabled, ringing artifacts (dark or strangely saturated edges) caused by history sharpening will be improved. This comes at a potential loss of sharpness upon motion.</summary>
        public bool taaAntiHistoryRinging = false;

        /// <summary> Determines how much the history buffer is blended together with current frame result. Higher values means more history contribution. </summary>
        [Range(HDRenderPipeline.TAABaseBlendFactorMin, HDRenderPipeline.TAABaseBlendFactorMax)]
        public float taaBaseBlendFactor = 0.875f;

        /// <summary>Physical camera parameters.</summary>
        [ValueCopy] // reference should not be same. only content.
        [Obsolete("Physical camera properties have been migrated to Camera.")]
        public HDPhysicalCamera physicalParameters = HDPhysicalCamera.GetDefaults();

        /// <summary>Vertical flip mode.</summary>
        public FlipYMode flipYMode;

        /// <summary>Enable XR rendering.</summary>
        public bool xrRendering = true;

        /// <summary>Skips rendering settings to directly render in fullscreen (Useful for video).</summary>
        [Tooltip("Skips rendering settings to directly render in fullscreen (Useful for video).")]
        public bool fullscreenPassthrough = false;

        /// <summary>Allows dynamic resolution on buffers linked to this camera.</summary>
        [Tooltip("Allows dynamic resolution on buffers linked to this camera.")]
        public bool allowDynamicResolution = false;

        /// <summary>Allows you to override the default frame settings for this camera.</summary>
        [Tooltip("Allows you to override the default settings for this camera.")]
        public bool customRenderingSettings = false;

        /// <summary>Invert face culling.</summary>
        public bool invertFaceCulling = false;

        /// <summary>Probe layer mask.</summary>
        public LayerMask probeLayerMask = ~0;

        /// <summary>Enable to retain history buffers even if the camera is disabled.</summary>
        public bool hasPersistentHistory = false;

        /// <summary>Screen size used when Screen Coordinates Override is active.</summary>
        public Vector4 screenSizeOverride;

        /// <summary>Transform used when Screen Coordinates Override is active.</summary>
        public Vector4 screenCoordScaleBias;

        /// <summary>Allow NVIDIA Deep Learning Super Sampling (DLSS) on this camera.</summary>
        [Tooltip("Allow NVIDIA Deep Learning Super Sampling (DLSS) on this camera")]
        public bool allowDeepLearningSuperSampling = true;

        /// <summary>If set to true, NVIDIA Deep Learning Super Sampling (DLSS) will utilize the Quality setting set on this camera instead of the one specified in the quality asset.</summary>
        [Tooltip("If set to true, NVIDIA Deep Learning Super Sampling (DLSS) will utilize the Quality setting set on this camera instead of the one specified in the quality asset.")]
        public bool deepLearningSuperSamplingUseCustomQualitySettings = false;

        /// <summary>Selects a performance quality setting for NVIDIA Deep Learning Super Sampling (DLSS) for this camera of this project.</summary>
        [Tooltip("Selects a performance quality setting for NVIDIA Deep Learning Super Sampling (DLSS) for this camera of this project.")]
        public uint deepLearningSuperSamplingQuality = 0;

        /// <summary>If set to true, NVIDIA Deep Learning Super Sampling (DLSS) will utilize the Quality setting set on this camera instead of the one specified in the quality asset of this project.</summary>
        [Tooltip("If set to true, NVIDIA Deep Learning Super Sampling (DLSS) will utilize the attributes (Optimal Settings and Sharpness) specified on this camera, instead of the ones specified in the quality asset of this project.")]
        public bool deepLearningSuperSamplingUseCustomAttributes = false;

        /// <summary>Sets the sharpness and scale automatically for NVIDIA Deep Learning Super Sampling (DLSS) for this camera, depending on the values of quality settings.</summary>
        [Tooltip("Sets the sharpness and scale automatically for NVIDIA Deep Learning Super Sampling (DLSS) for this camera, depending on the values of quality settings.")]
        public bool deepLearningSuperSamplingUseOptimalSettings = true;

        /// <summary>Sets the Sharpening value for NVIDIA Deep Learning Super Sampling (DLSS) for this camera.</summary>
        [Tooltip("Sets the Sharpening value for NVIDIA Deep Learning Super Sampling (DLSS) for this camera.")]
        [Range(0, 1)]
        public float deepLearningSuperSamplingSharpening = 0;

        /// internal state set by the runtime wether DLSS is enabled or not on this camera, depending on the results of all other settings.
        [ExcludeCopy]
        internal bool cameraCanRenderDLSS = false;

        /// <summary>If set to true, AMD FidelityFX Super Resolution (FSR) will utilize the sharpness setting set on this camera instead of the one specified in the quality asset.</summary>
        [Tooltip("If set to true, AMD FidelityFX Super Resolution (FSR) will utilize the sharpness setting set on this camera instead of the one specified in the quality asset.")]
        public bool fsrOverrideSharpness = false;

        /// <summary>Sets this camera's sharpness value for AMD FidelityFX Super Resolution.</summary>
        [Tooltip("Sets this camera's sharpness value for AMD FidelityFX Super Resolution 1.0 (FSR).")]
        [Range(0, 1)]
        public float fsrSharpness = FSRUtils.kDefaultSharpnessLinear;

        /// <summary>Event used to override HDRP rendering for this particular camera.</summary>
        public event Action<ScriptableRenderContext, HDCamera> customRender;
        /// <summary>True if any Custom Render event is registered for this camera.</summary>
        public bool hasCustomRender { get { return customRender != null; } }
        /// <summary>
        /// Delegate used to request access to various buffers of this camera.
        /// </summary>
        /// <param name="bufferAccess">Ref to a BufferAccess structure on which users should specify which buffer(s) they need.</param>
        public delegate void RequestAccessDelegate(ref BufferAccess bufferAccess);
        /// <summary>RequestAccessDelegate used to request access to various buffers of this camera.</summary>
        public event RequestAccessDelegate requestGraphicsBuffer;

        /// <summary>The object used as a target for centering the Exposure's Procedural Mask metering mode when target object option is set (See Exposure Volume Component).</summary>
        public GameObject exposureTarget = null;

        /// <summary> Mip bias used on texture samplers during material rendering </summary>
        public float materialMipBias = 0;

        internal float probeCustomFixedExposure = 1.0f;

        [ExcludeCopy]
        internal float deExposureMultiplier = 1.0f;

        [SerializeField, FormerlySerializedAs("renderingPathCustomFrameSettings")]
        FrameSettings m_RenderingPathCustomFrameSettings = FrameSettings.NewDefaultCamera();

        /// <summary>Mask specifying which frame settings are overridden when using custom frame settings.</summary>
        public FrameSettingsOverrideMask renderingPathCustomFrameSettingsOverrideMask;

        /// <summary>When using default frame settings, specify which type of frame settings to use.</summary>
        public FrameSettingsRenderType defaultFrameSettings;

        /// <summary>Custom frame settings.</summary>
        public ref FrameSettings renderingPathCustomFrameSettings => ref m_RenderingPathCustomFrameSettings;

        bool IFrameSettingsHistoryContainer.hasCustomFrameSettings
            => customRenderingSettings;

        FrameSettingsOverrideMask IFrameSettingsHistoryContainer.frameSettingsMask
            => renderingPathCustomFrameSettingsOverrideMask;

        FrameSettings IFrameSettingsHistoryContainer.frameSettings
            => m_RenderingPathCustomFrameSettings;

        [ExcludeCopy]
        FrameSettingsHistory m_RenderingPathHistory = new FrameSettingsHistory()
        {
            defaultType = FrameSettingsRenderType.Camera
        };

        FrameSettingsHistory IFrameSettingsHistoryContainer.frameSettingsHistory
        {
            get => m_RenderingPathHistory;
            set => m_RenderingPathHistory = value;
        }

        string IFrameSettingsHistoryContainer.panelName
            => m_CameraRegisterName;

        /// <summary>
        /// .
        /// </summary>
        /// <returns>.</returns>
        Action IDebugData.GetReset()
        //caution: we actually need to retrieve the right
        //m_FrameSettingsHistory as it is a struct so no direct
        // => m_FrameSettingsHistory.TriggerReset
            => () => m_RenderingPathHistory.TriggerReset();

        [ExcludeCopy]
        internal ProfilingSampler profilingSampler;

        [ExcludeCopy]
        AOVRequestDataCollection m_AOVRequestDataCollection = new AOVRequestDataCollection(null);

        /// <summary>Set AOV requests to use.</summary>
        /// <param name="aovRequests">Describes the requests to execute.</param>
        /// <example>
        /// <code>
        /// using System.Collections.Generic;
        /// using UnityEngine;
        /// using UnityEngine.Rendering;
        /// using UnityEngine.Rendering.HighDefinition;
        /// using UnityEngine.Rendering.HighDefinition.Attributes;
        ///
        /// [ExecuteAlways]
        /// [RequireComponent(typeof(Camera))]
        /// [RequireComponent(typeof(HDAdditionalCameraData))]
        /// public class SetupAOVCallbacks : MonoBehaviour
        /// {
        ///     private static RTHandle m_ColorRT;
        ///
        ///     [SerializeField] private Texture m_Target;
        ///     [SerializeField] private DebugFullScreen m_DebugFullScreen;
        ///     [SerializeField] private DebugLightFilterMode m_DebugLightFilter;
        ///     [SerializeField] private MaterialSharedProperty m_MaterialSharedProperty;
        ///     [SerializeField] private LightingProperty m_LightingProperty;
        ///     [SerializeField] private AOVBuffers m_BuffersToCopy;
        ///     [SerializeField] private List&lt;GameObject&gt; m_IncludedLights;
        ///
        ///
        ///     void OnEnable()
        ///     {
        ///         var aovRequest = new AOVRequest(AOVRequest.NewDefault())
        ///             .SetLightFilter(m_DebugLightFilter);
        ///         if (m_DebugFullScreen != DebugFullScreen.None)
        ///             aovRequest = aovRequest.SetFullscreenOutput(m_DebugFullScreen);
        ///         if (m_MaterialSharedProperty != MaterialSharedProperty.None)
        ///             aovRequest = aovRequest.SetFullscreenOutput(m_MaterialSharedProperty);
        ///         if (m_LightingProperty != LightingProperty.None)
        ///             aovRequest = aovRequest.SetFullscreenOutput(m_LightingProperty);
        ///
        ///         var add = GetComponent&lt;HDAdditionalCameraData&gt;();
        ///         add.SetAOVRequests(
        ///             new AOVRequestBuilder()
        ///                 .Add(
        ///                     aovRequest,
        ///                     bufferId =&gt; m_ColorRT ?? (m_ColorRT = RTHandles.Alloc(512, 512)),
        ///                     m_IncludedLights.Count > 0 ? m_IncludedLights : null,
        ///                     new []{ m_BuffersToCopy },
        ///                     (cmd, textures, properties) =>
        ///                     {
        ///                         if (m_Target != null)
        ///                             cmd.Blit(textures[0], m_Target);
        ///                     })
        ///                 .Build()
        ///         );
        ///     }
        ///
        ///     private void OnGUI()
        ///     {
        ///         GUI.DrawTexture(new Rect(10, 10, 512, 256), m_Target);
        ///     }
        ///
        ///     void OnDisable()
        ///     {
        ///         var add = GetComponent&lt;HDAdditionalCameraData&gt;();
        ///         add.SetAOVRequests(null);
        ///     }
        ///
        ///     void OnValidate()
        ///     {
        ///         OnDisable();
        ///         OnEnable();
        ///     }
        /// }
        /// </code>
        ///
        /// Example use case:
        /// * Export Normals: use MaterialSharedProperty.Normals and AOVBuffers.Color
        /// * Export Color before post processing: use AOVBuffers.Color
        /// * Export Color after post processing: use AOVBuffers.Output
        /// * Export Depth stencil: use AOVBuffers.DepthStencil
        /// * Export AO: use MaterialSharedProperty.AmbientOcclusion and AOVBuffers.Color
        /// </example>
        public void SetAOVRequests(AOVRequestDataCollection aovRequests)
            => m_AOVRequestDataCollection = aovRequests;

        /// <summary>
        /// Use this property to get the aov requests.
        ///
        /// It is never null.
        /// </summary>
        public IEnumerable<AOVRequestData> aovRequests =>
            m_AOVRequestDataCollection ?? (m_AOVRequestDataCollection = new AOVRequestDataCollection(null));

        // Use for debug windows
        // When camera name change we need to update the name in DebugWindows.
        // This is the purpose of this class
        [ExcludeCopy]
        bool m_IsDebugRegistered = false;
        [ExcludeCopy]
        string m_CameraRegisterName;

        // When we are a preview, there is no way inside Unity to make a distinction between camera preview and material preview.
        // This property allow to say that we are an editor camera preview when the type is preview.
        /// <summary>
        /// Unity support two type of preview: Camera preview and material preview. This property allow to know that we are an editor camera preview when the type is preview.
        /// </summary>
        [field: ExcludeCopy]
        public bool isEditorCameraPreview { get; internal set; }

        // This is use to copy data into camera for the Reset() workflow in camera editor
        /// <summary>
        /// Copy HDAdditionalCameraData.
        /// </summary>
        /// <param name="data">Component to copy to.</param>
        public void CopyTo(HDAdditionalCameraData data)
        {
            data.clearColorMode = clearColorMode;
            data.backgroundColorHDR = backgroundColorHDR;
            data.clearDepth = clearDepth;
            data.customRenderingSettings = customRenderingSettings;
            data.volumeLayerMask = volumeLayerMask;
            data.volumeAnchorOverride = volumeAnchorOverride;
            data.antialiasing = antialiasing;
            data.dithering = dithering;
            data.xrRendering = xrRendering;
            data.SMAAQuality = SMAAQuality;
            data.stopNaNs = stopNaNs;
            data.taaSharpenStrength = taaSharpenStrength;
            data.TAAQuality = TAAQuality;
            data.taaHistorySharpening = taaHistorySharpening;
            data.taaAntiFlicker = taaAntiFlicker;
            data.taaMotionVectorRejection = taaMotionVectorRejection;
            data.taaAntiHistoryRinging = taaAntiHistoryRinging;
            data.taaBaseBlendFactor = taaBaseBlendFactor;
            data.flipYMode = flipYMode;
            data.fullscreenPassthrough = fullscreenPassthrough;
            data.allowDynamicResolution = allowDynamicResolution;
            data.invertFaceCulling = invertFaceCulling;
            data.probeLayerMask = probeLayerMask;
            data.hasPersistentHistory = hasPersistentHistory;
            data.exposureTarget = exposureTarget;

            data.renderingPathCustomFrameSettings = renderingPathCustomFrameSettings;
            data.renderingPathCustomFrameSettingsOverrideMask = renderingPathCustomFrameSettingsOverrideMask;
            data.defaultFrameSettings = defaultFrameSettings;

            data.probeCustomFixedExposure = probeCustomFixedExposure;

            data.allowDeepLearningSuperSampling = allowDeepLearningSuperSampling;
            data.deepLearningSuperSamplingUseCustomQualitySettings = deepLearningSuperSamplingUseCustomQualitySettings;
            data.deepLearningSuperSamplingQuality = deepLearningSuperSamplingQuality;
            data.deepLearningSuperSamplingUseCustomAttributes = deepLearningSuperSamplingUseCustomAttributes;
            data.deepLearningSuperSamplingUseOptimalSettings = deepLearningSuperSamplingUseOptimalSettings;
            data.deepLearningSuperSamplingSharpening = deepLearningSuperSamplingSharpening;

            data.fsrOverrideSharpness = fsrOverrideSharpness;
            data.fsrSharpness = fsrSharpness;

            data.materialMipBias = materialMipBias;

            data.screenSizeOverride = screenSizeOverride;
            data.screenCoordScaleBias = screenCoordScaleBias;

            // We must not copy the following
            //data.m_IsDebugRegistered = m_IsDebugRegistered;
            //data.m_CameraRegisterName = m_CameraRegisterName;
            //data.isEditorCameraPreview = isEditorCameraPreview;
        }

        // For custom projection matrices
        // Set the proper getter
        /// <summary>
        /// Specify a custom getter for non oblique projection matrix.
        /// </summary>
        [ExcludeCopy]
        public NonObliqueProjectionGetter nonObliqueProjectionGetter = GeometryUtils.CalculateProjectionMatrix;

        /// <summary>
        /// Returns the non oblique projection matrix for this camera.
        /// </summary>
        /// <param name="camera">Requested camera.</param>
        /// <returns>The non oblique projection matrix for this camera.</returns>
        public Matrix4x4 GetNonObliqueProjection(Camera camera)
        {
            return nonObliqueProjectionGetter(camera);
        }

        void RegisterDebug()
        {
            if (!m_IsDebugRegistered)
            {
                // Note that we register FrameSettingsHistory, so manipulating FrameSettings in the Debug windows
                // doesn't affect the serialized version
                // Note camera's preview camera is registered with preview type but then change to game type that lead to issue.
                // Do not attempt to not register them till this issue persist.
                m_CameraRegisterName = name;
                if (m_Camera.cameraType != CameraType.Preview && m_Camera.cameraType != CameraType.Reflection)
                {
                    DebugDisplaySettings.RegisterCamera(this);
                }
                m_IsDebugRegistered = true;
            }
        }

        void UnRegisterDebug()
        {
            if (m_IsDebugRegistered)
            {
                // Note camera's preview camera is registered with preview type but then change to game type that lead to issue.
                // Do not attempt to not register them till this issue persist.
                if (m_Camera.cameraType != CameraType.Preview && m_Camera?.cameraType != CameraType.Reflection)
                {
                    DebugDisplaySettings.UnRegisterCamera(this);
                }
                m_IsDebugRegistered = false;
            }
        }

        void OnEnable()
        {
            // Be sure legacy HDR option is disable on camera as it cause banding in SceneView. Yes, it is a contradiction, but well, Unity...
            // When HDR option is enabled, Unity render in FP16 then convert to 8bit with a stretch copy (this cause banding as it should be convert to sRGB (or other color appropriate color space)), then do a final shader with sRGB conversion
            // When LDR, unity render in 8bitSRGB, then do a final shader with sRGB conversion
            // What should be done is just in our Post process we convert to sRGB and store in a linear 10bit, but require C++ change...
            m_Camera = GetComponent<Camera>();
            if (m_Camera == null)
                return;

            m_Camera.allowMSAA = false; // We don't use this option in HD (it is legacy MSAA) and it produce a warning in the inspector UI if we let it
            m_Camera.allowHDR = false;

            // By doing that, we force the update of frame settings debug data once. Otherwise, when the Rendering Debugger is opened,
            // Wrong data is registered to the undo system because it did not get the chance to be updated once.
            FrameSettings dummy = new FrameSettings();
            FrameSettingsHistory.AggregateFrameSettings(ref dummy, m_Camera, this, HDRenderPipeline.currentAsset, null);

            RegisterDebug();

#if UNITY_EDITORw
            UpdateDebugCameraName();
            UnityEditor.EditorApplication.hierarchyChanged += UpdateDebugCameraName;
#endif
        }

        void UpdateDebugCameraName()
        {
            // Move the garbage generated by accessing name outside of HDRP
            profilingSampler = new ProfilingSampler(HDUtils.ComputeCameraName(name));

            if (name != m_CameraRegisterName)
            {
                UnRegisterDebug();
                RegisterDebug();
            }
        }

        void OnDisable()
        {
            UnRegisterDebug();

#if UNITY_EDITOR
            UnityEditor.EditorApplication.hierarchyChanged -= UpdateDebugCameraName;
#endif
        }

        // This is called at the creation of the HD Additional Camera Data, to convert the legacy camera settings to HD
        internal static void InitDefaultHDAdditionalCameraData(HDAdditionalCameraData cameraData)
        {
            var camera = cameraData.gameObject.GetComponent<Camera>();

            cameraData.clearDepth = camera.clearFlags != CameraClearFlags.Nothing;

            if (camera.clearFlags == CameraClearFlags.Skybox)
                cameraData.clearColorMode = ClearColorMode.Sky;
            else if (camera.clearFlags == CameraClearFlags.SolidColor)
                cameraData.clearColorMode = ClearColorMode.Color;
            else     // None
                cameraData.clearColorMode = ClearColorMode.None;
        }

        internal void ExecuteCustomRender(ScriptableRenderContext renderContext, HDCamera hdCamera)
        {
            if (customRender != null)
            {
                customRender(renderContext, hdCamera);
            }
        }

        internal BufferAccessType GetBufferAccess()
        {
            BufferAccess result = new BufferAccess();
            requestGraphicsBuffer?.Invoke(ref result);
            return result.bufferAccess;
        }

        /// <summary>
        /// Returns the requested graphics buffer.
        /// Users should use the requestGraphicsBuffer event to make sure that the required buffers are requested first.
        /// Note that depending on the current frame settings some buffers may not be available.
        /// </summary>
        /// <param name="type">Type of the requested buffer.</param>
        /// <returns>Requested buffer as a RTHandle. Can be null if the buffer is not available.</returns>
        public RTHandle GetGraphicsBuffer(BufferAccessType type)
        {
            HDCamera hdCamera = HDCamera.GetOrCreate(m_Camera);
            if ((type & BufferAccessType.Color) != 0)
                return hdCamera.GetCurrentFrameRT((int)HDCameraFrameHistoryType.ColorBufferMipChain);
            else if ((type & BufferAccessType.Depth) != 0)
                return hdCamera.GetCurrentFrameRT((int)HDCameraFrameHistoryType.Depth);
            else if ((type & BufferAccessType.Normal) != 0)
                return hdCamera.GetCurrentFrameRT((int)HDCameraFrameHistoryType.Normal);
            else
                return null;
        }
    }
}<|MERGE_RESOLUTION|>--- conflicted
+++ resolved
@@ -39,13 +39,9 @@
         // Note: focalLength is already defined in the regular camera component
         [SerializeField] [Range(Camera.kMinAperture, Camera.kMaxAperture)] float m_Aperture;
         [SerializeField] [Min(0.1f)] float m_FocusDistance;
-<<<<<<< HEAD
+#pragma warning disable 0414
         [SerializeField] internal Camera.GateFitMode m_GateFit; // This is private with no public access because it is mainly just used to drive UX, the code should still access the main camera version.
-=======
-#pragma warning disable 0414
-        [SerializeField] Camera.GateFitMode m_GateFit; // This is private with no public access because it is mainly just used to drive UX, the code should still access the main camera version.
 #pragma warning restore 0414
->>>>>>> 288c319c
 
         // Aperture shape
         [SerializeField] [Range(Camera.kMinBladeCount, Camera.kMaxBladeCount)] int m_BladeCount;
