--- conflicted
+++ resolved
@@ -574,15 +574,8 @@
                 if (isHistoryColorPyramidRequired) // Superset of case above
                     numColorPyramidBuffersRequired = 2;
 
-<<<<<<< HEAD
                 // Handle the color buffers
-                if (m_NumColorPyramidBuffersAllocated != numColorPyramidBuffersRequired)
-=======
-                int numVolumetricBuffersRequired = isVolumetricHistoryRequired ? 2 : 0; // History + feedback
-
-                if ((m_NumColorPyramidBuffersAllocated != numColorPyramidBuffersRequired) || forceReallocPyramid ||
-                    (m_NumVolumetricBuffersAllocated != numVolumetricBuffersRequired))
->>>>>>> fa94aa43
+                if (m_NumColorPyramidBuffersAllocated != numColorPyramidBuffersRequired || forceReallocPyramid )
                 {
                     // Reinit the system.
                     colorPyramidHistoryIsValid = false;
@@ -594,12 +587,7 @@
                     m_HistoryRTSystem.Dispose();
                     m_HistoryRTSystem = new BufferedRTHandleSystem();
 
-<<<<<<< HEAD
-                    if (numColorPyramidBuffersRequired != 0)
-=======
                     if (numColorPyramidBuffersRequired != 0 || forceReallocPyramid)
-                    {
->>>>>>> fa94aa43
                         AllocHistoryFrameRT((int)HDCameraFrameHistoryType.ColorBufferMipChain, HistoryBufferAllocatorFunction, numColorPyramidBuffersRequired);
 
                     // Mark as init.
