--- conflicted
+++ resolved
@@ -246,12 +246,10 @@
         // XR multipass and instanced views are supported (see XRSystem)
         internal XRPass xr { get; private set; }
 
-<<<<<<< HEAD
         // Flag to track if a history buffer clear was requested
         private bool m_ClearHistoryRequest;
-=======
+        
         internal float deltaTime => time - lastTime;
->>>>>>> 9344cb98
 
         // Non oblique projection matrix (RHS)
         // TODO: this code is never used and not compatible with XR
