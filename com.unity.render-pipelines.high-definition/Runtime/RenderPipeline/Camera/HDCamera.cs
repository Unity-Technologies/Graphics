using System;
using System.Diagnostics;
using System.Collections.Generic;
using System.Linq;
using UnityEngine.Experimental.Rendering;
using UnityEngine.Experimental.Rendering.RenderGraphModule;

namespace UnityEngine.Rendering.HighDefinition
{
    using AntialiasingMode = HDAdditionalCameraData.AntialiasingMode;

    // This holds all the matrix data we need for rendering, including data from the previous frame
    // (which is the main reason why we need to keep them around for a minimum of one frame).
    // HDCameras are automatically created & updated from a source camera and will be destroyed if
    // not used during a frame.

    /// <summary>
    /// HDCamera class.
    /// This class holds all information for a given camera. Constants used for shading as well as buffers persistent from one frame to another etc.
    /// </summary>
    [DebuggerDisplay("({camera.name})")]
    public class HDCamera
    {
        #region Public API
        /// <summary>
        /// Structure containing all shader view related constants for this camera.
        /// </summary>
        public struct ViewConstants
        {
            /// <summary>View matrix.</summary>
            public Matrix4x4 viewMatrix;
            /// <summary>Inverse View matrix.</summary>
            public Matrix4x4 invViewMatrix;
            /// <summary>Projection matrix.</summary>
            public Matrix4x4 projMatrix;
            /// <summary>Inverse Projection matrix.</summary>
            public Matrix4x4 invProjMatrix;
            /// <summary>View Projection matrix.</summary>
            public Matrix4x4 viewProjMatrix;
            /// <summary>Inverse View Projection matrix.</summary>
            public Matrix4x4 invViewProjMatrix;
            /// <summary>Non-jittered View Projection matrix.</summary>
            public Matrix4x4 nonJitteredViewProjMatrix;
            /// <summary>Non-jittered View Projection matrix from previous frame.</summary>
            public Matrix4x4 prevViewProjMatrix;
            /// <summary>Non-jittered Inverse View Projection matrix from previous frame.</summary>
            public Matrix4x4 prevInvViewProjMatrix;
            /// <summary>Non-jittered View Projection matrix from previous frame without translation.</summary>
            public Matrix4x4 prevViewProjMatrixNoCameraTrans;

            /// <summary>Utility matrix (used by sky) to map screen position to WS view direction.</summary>
            public Matrix4x4 pixelCoordToViewDirWS;

            // We need this to track the previous VP matrix with camera translation excluded. Internal since it is used only in its "previous" form
            internal Matrix4x4 viewProjectionNoCameraTrans;

            /// <summary>World Space camera position.</summary>
            public Vector3 worldSpaceCameraPos;
            internal float pad0;
            /// <summary>Offset from the main view position for stereo view constants.</summary>
            public Vector3 worldSpaceCameraPosViewOffset;
            internal float pad1;
            /// <summary>World Space camera position from previous frame.</summary>
            public Vector3 prevWorldSpaceCameraPos;
            internal float pad2;
        };

        /// <summary>
        /// Screen resolution information.
        /// Width, height, inverse width, inverse height.
        /// </summary>
        public Vector4              screenSize;
        /// <summary>Camera frustum.</summary>
        public Frustum              frustum;
        /// <summary>Camera component.</summary>
        public Camera               camera;
        /// <summary>TAA jitter information.</summary>
        public Vector4              taaJitter;
        /// <summary>View constants.</summary>
        public ViewConstants        mainViewConstants;
        /// <summary>Color pyramid history buffer state.</summary>
        public bool                 colorPyramidHistoryIsValid = false;
        /// <summary>Volumetric history buffer state.</summary>
        public bool                 volumetricHistoryIsValid = false;

        /// <summary>Width actually used for rendering after dynamic resolution and XR is applied.</summary>
        public int                  actualWidth { get; private set; }
        /// <summary>Height actually used for rendering after dynamic resolution and XR is applied.</summary>
        public int                  actualHeight { get; private set; }
        /// <summary>Number of MSAA samples used for this frame.</summary>
        public MSAASamples          msaaSamples { get; private set; }
        /// <summary>Frame settings for this camera.</summary>
        public FrameSettings        frameSettings { get; private set; }
        /// <summary>RTHandle properties for the camera history buffers.</summary>
        public RTHandleProperties   historyRTHandleProperties { get { return m_HistoryRTSystem.rtHandleProperties; } }
        /// <summary>Volume stack used for this camera.</summary>
        public VolumeStack          volumeStack { get; private set; }
        /// <summary>Current time for this camera.</summary>
        public float                time; // Take the 'animateMaterials' setting into account.

        // Pass all the systems that may want to initialize per-camera data here.
        // That way you will never create an HDCamera and forget to initialize the data.
        /// <summary>
        /// Get the existing HDCamera for the provided camera or create a new if it does not exist yet.
        /// </summary>
        /// <param name="camera">Camera for which the HDCamera is needed.</param>
        /// <param name="xrMultipassId">XR multi-pass Id.</param>
        /// <returns></returns>
        public static HDCamera GetOrCreate(Camera camera, int xrMultipassId = 0)
        {
            HDCamera hdCamera;

            if (!s_Cameras.TryGetValue((camera, xrMultipassId), out hdCamera))
            {
                hdCamera = new HDCamera(camera);
                s_Cameras.Add((camera, xrMultipassId), hdCamera);
            }

            return hdCamera;
        }

        /// <summary>
        /// Reset the camera persistent informations.
        /// This needs to be used when doing camera cuts for example in order to avoid information from previous unrelated frames to be used.
        /// </summary>
        public void Reset()
        {
            isFirstFrame = true;
            cameraFrameCount = 0;
            resetPostProcessingHistory = true;
        }

        /// <summary>
        /// Allocates a history RTHandle with the unique identifier id.
        /// </summary>
        /// <param name="id">Unique id for this history buffer.</param>
        /// <param name="allocator">Allocator function for the history RTHandle.</param>
        /// <param name="bufferCount">Number of buffer that should be allocated.</param>
        /// <returns>A new RTHandle.</returns>
        public RTHandle AllocHistoryFrameRT(int id, Func<string, int, RTHandleSystem, RTHandle> allocator, int bufferCount)
        {
            m_HistoryRTSystem.AllocBuffer(id, (rts, i) => allocator(camera.name, i, rts), bufferCount);
            return m_HistoryRTSystem.GetFrameRT(id, 0);
        }

        /// <summary>
        /// Returns the id RTHandle from the previous frame.
        /// </summary>
        /// <param name="id">Id of the history RTHandle.</param>
        /// <returns>The RTHandle from previous frame.</returns>
        public RTHandle GetPreviousFrameRT(int id)
        {
            return m_HistoryRTSystem.GetFrameRT(id, 1);
        }

        /// <summary>
        /// Returns the id RTHandle of the current frame.
        /// </summary>
        /// <param name="id">Id of the history RTHandle.</param>
        /// <returns>The RTHandle of the current frame.</returns>
        public RTHandle GetCurrentFrameRT(int id)
        {
            return m_HistoryRTSystem.GetFrameRT(id, 0);
        }
        #endregion

        #region Internal API
        internal struct ShadowHistoryUsage
        {
            public int lightInstanceID;
            public uint frameCount;
            public GPULightType lightType;
        }

        internal Vector4[]              frustumPlaneEquations;
        internal int                    taaFrameIndex;
        internal float                  taaSharpenStrength;
        internal float                  taaHistorySharpening;
        internal float                  taaAntiFlicker;
        internal float                  taaMotionVectorRejection;
        internal bool                   taaAntiRinging;

        internal Vector4                zBufferParams;
        internal Vector4                unity_OrthoParams;
        internal Vector4                projectionParams;
        internal Vector4                screenParams;
        internal int                    volumeLayerMask;
        internal Transform              volumeAnchor;
        internal Rect                   finalViewport; // This will have the correct viewport position and the size will be full resolution (ie : not taking dynamic rez into account)
        internal int                    colorPyramidHistoryMipCount = 0;
        internal VBufferParameters[]    vBufferParams;            // Double-buffered; needed even if reprojection is off
        internal RTHandle[]             volumetricHistoryBuffers; // Double-buffered; only used for reprojection
        // Currently the frame count is not increase every render, for ray tracing shadow filtering. We need to have a number that increases every render
        internal uint                   cameraFrameCount = 0;
        internal bool                   animateMaterials;
        internal float                  lastTime;
        internal Camera                 parentCamera = null; // Used for recursive rendering, e.g. a reflection in a scene view.

        // This property is ray tracing specific. It allows us to track for the RayTracingShadow history which light was using which slot.
        // This avoid ghosting and many other problems that may happen due to an unwanted history usge
        internal ShadowHistoryUsage[]   shadowHistoryUsage = null;

        internal SkyUpdateContext       m_LightingOverrideSky = new SkyUpdateContext();

        /// <summary>Mark the HDCamera as persistant so it won't be destroyed if the camera is disabled</summary>
        internal bool                   isPersistent = false;

        // VisualSky is the sky used for rendering in the main view.
        // LightingSky is the sky used for lighting the scene (ambient probe and sky reflection)
        // It's usually the visual sky unless a sky lighting override is setup.
        //      Ambient Probe: Only used if Ambient Mode is set to dynamic in the Visual Environment component. Updated according to the Update Mode parameter.
        //      (Otherwise it uses the one from the static lighting sky)
        //      Sky Reflection Probe : Always used and updated according to the Update Mode parameter.
        internal SkyUpdateContext       visualSky { get; private set; } = new SkyUpdateContext();
        internal SkyUpdateContext       lightingSky { get; private set; } = null;
        // We need to cache this here because it's need in SkyManager.SetupAmbientProbe
        // The issue is that this is called during culling which happens before Volume updates so we can't query it via volumes in there.
        internal SkyAmbientMode         skyAmbientMode { get; private set; }

        // XR multipass and instanced views are supported (see XRSystem)
        internal XRPass xr { get; private set; }

        // Non oblique projection matrix (RHS)
        // TODO: this code is never used and not compatible with XR
        internal Matrix4x4 nonObliqueProjMatrix
        {
            get
            {
                return m_AdditionalCameraData != null
                    ? m_AdditionalCameraData.GetNonObliqueProjection(camera)
                    : GeometryUtils.CalculateProjectionMatrix(camera);
            }
        }

        // Always true for cameras that just got added to the pool - needed for previous matrices to
        // avoid one-frame jumps/hiccups with temporal effects (motion blur, TAA...)
        internal bool isFirstFrame { get; private set; }

        internal bool isMainGameView { get { return camera.cameraType == CameraType.Game && camera.targetTexture == null; } }

        // Helper property to inform how many views are rendered simultaneously
        internal int viewCount { get => Math.Max(1, xr.viewCount); }

        internal bool clearDepth
        {
            get { return m_AdditionalCameraData != null ? m_AdditionalCameraData.clearDepth : camera.clearFlags != CameraClearFlags.Nothing; }
        }

        internal HDAdditionalCameraData.ClearColorMode clearColorMode
        {
            get
            {
                if (m_AdditionalCameraData != null)
                {
                    return m_AdditionalCameraData.clearColorMode;
                }

                if (camera.clearFlags == CameraClearFlags.Skybox)
                    return HDAdditionalCameraData.ClearColorMode.Sky;
                else if (camera.clearFlags == CameraClearFlags.SolidColor)
                    return HDAdditionalCameraData.ClearColorMode.Color;
                else // None
                    return HDAdditionalCameraData.ClearColorMode.None;
            }
        }

        HDAdditionalCameraData.ClearColorMode m_PreviousClearColorMode = HDAdditionalCameraData.ClearColorMode.None;


        internal Color backgroundColorHDR
        {
            get
            {
                if (m_AdditionalCameraData != null)
                {
                    return m_AdditionalCameraData.backgroundColorHDR;
                }

                // The scene view has no additional data so this will correctly pick the editor preference backround color here.
                return camera.backgroundColor.linear;
            }
        }

        internal HDAdditionalCameraData.FlipYMode flipYMode
        {
            get
            {
                if (m_AdditionalCameraData != null)
                    return m_AdditionalCameraData.flipYMode;
                return HDAdditionalCameraData.FlipYMode.Automatic;
            }
        }

        // This value will always be correct for the current camera, no need to check for
        // game view / scene view / preview in the editor, it's handled automatically
        internal AntialiasingMode antialiasing { get; private set; } = AntialiasingMode.None;

        internal HDAdditionalCameraData.SMAAQualityLevel SMAAQuality { get; private set; } = HDAdditionalCameraData.SMAAQualityLevel.Medium;
        internal HDAdditionalCameraData.TAAQualityLevel TAAQuality { get; private set; } = HDAdditionalCameraData.TAAQualityLevel.Medium;

        internal bool resetPostProcessingHistory = true;

        internal bool dithering => m_AdditionalCameraData != null && m_AdditionalCameraData.dithering;

        internal bool stopNaNs => m_AdditionalCameraData != null && m_AdditionalCameraData.stopNaNs;

        internal HDPhysicalCamera physicalParameters { get; private set; }

        internal IEnumerable<AOVRequestData> aovRequests =>
            m_AdditionalCameraData != null && !m_AdditionalCameraData.Equals(null)
                ? m_AdditionalCameraData.aovRequests
                : Enumerable.Empty<AOVRequestData>();

        internal LayerMask probeLayerMask
            => m_AdditionalCameraData != null
            ? m_AdditionalCameraData.probeLayerMask
            : (LayerMask)~0;

        internal float probeRangeCompressionFactor
            => m_AdditionalCameraData != null
            ? m_AdditionalCameraData.probeCustomFixedExposure
            : 1.0f;

        internal bool ValidShadowHistory(HDAdditionalLightData lightData, int screenSpaceShadowIndex, GPULightType lightType)
        {
            return shadowHistoryUsage[screenSpaceShadowIndex].lightInstanceID == lightData.GetInstanceID()
                    && (shadowHistoryUsage[screenSpaceShadowIndex].frameCount == (cameraFrameCount - 1))
                    && (shadowHistoryUsage[screenSpaceShadowIndex].lightType == lightType);
        }

        internal void PropagateShadowHistory(HDAdditionalLightData lightData, int screenSpaceShadowIndex, GPULightType lightType)
        {
            shadowHistoryUsage[screenSpaceShadowIndex].lightInstanceID = lightData.GetInstanceID();
            shadowHistoryUsage[screenSpaceShadowIndex].frameCount = cameraFrameCount;
            shadowHistoryUsage[screenSpaceShadowIndex].lightType = lightType;
        }

        internal ProfilingSampler profilingSampler => m_AdditionalCameraData?.profilingSampler ?? ProfilingSampler.Get(HDProfileId.HDRenderPipelineRenderCamera);

        internal HDCamera(Camera cam)
        {
            camera = cam;

            frustum = new Frustum();
            frustum.planes = new Plane[6];
            frustum.corners = new Vector3[8];

            frustumPlaneEquations = new Vector4[6];

            volumeStack = VolumeManager.instance.CreateStack();

            Reset();
        }

        internal bool IsTAAEnabled()
        {
            return antialiasing == AntialiasingMode.TemporalAntialiasing;
        }

        internal bool IsSSREnabled()
        {
            var ssr = volumeStack.GetComponent<ScreenSpaceReflection>();
            return frameSettings.IsEnabled(FrameSettingsField.SSR) && ssr.enabled.value;
        }

        internal bool IsTransparentSSREnabled()
        {
            var ssr = volumeStack.GetComponent<ScreenSpaceReflection>();
            return frameSettings.IsEnabled(FrameSettingsField.TransparentSSR) && ssr.enabled.value;
        }

        internal bool IsVolumetricReprojectionEnabled()
        {
            bool a = Fog.IsVolumetricFogEnabled(this);
            bool b = frameSettings.IsEnabled(FrameSettingsField.ReprojectionForVolumetrics);
            bool c = camera.cameraType == CameraType.Game;
            bool d = Application.isPlaying;

            return a && b && c && d;
        }

        // Pass all the systems that may want to update per-camera data here.
        // That way you will never update an HDCamera and forget to update the dependent system.
        // NOTE: This function must be called only once per rendering (not frame, as a single camera can be rendered multiple times with different parameters during the same frame)
        // Otherwise, previous frame view constants will be wrong.
        internal void Update(FrameSettings currentFrameSettings, HDRenderPipeline hdrp, MSAASamples newMSAASamples, XRPass xrPass, bool allocateHistoryBuffers = true)
        {
            // Inherit animation settings from the parent camera.
            Camera aniCam = (parentCamera != null) ? parentCamera : camera;

            // Different views/tabs may have different values of the "Animated Materials" setting.
            animateMaterials = CoreUtils.AreAnimatedMaterialsEnabled(aniCam);

            time = animateMaterials ? hdrp.GetTime() : 0;
            lastTime = animateMaterials ? hdrp.GetLastTime() : 0;

            // Make sure that the shadow history identification array is allocated and is at the right size
            if (shadowHistoryUsage == null || shadowHistoryUsage.Length != hdrp.currentPlatformRenderPipelineSettings.hdShadowInitParams.maxScreenSpaceShadowSlots)
            {
                shadowHistoryUsage = new ShadowHistoryUsage[hdrp.currentPlatformRenderPipelineSettings.hdShadowInitParams.maxScreenSpaceShadowSlots];
            }

            // store a shortcut on HDAdditionalCameraData (done here and not in the constructor as
            // we don't create HDCamera at every frame and user can change the HDAdditionalData later (Like when they create a new scene).
            camera.TryGetComponent<HDAdditionalCameraData>(out m_AdditionalCameraData);

            UpdateVolumeAndPhysicalParameters();

            xr = xrPass;
            frameSettings = currentFrameSettings;

            UpdateAntialiasing();

            // Handle memory allocation.
            if (allocateHistoryBuffers)
            {
                // Have to do this every frame in case the settings have changed.
                // The condition inside controls whether we perform init/deinit or not.
                HDRenderPipeline.ReinitializeVolumetricBufferParams(this);

                bool isCurrentColorPyramidRequired = frameSettings.IsEnabled(FrameSettingsField.Refraction) || frameSettings.IsEnabled(FrameSettingsField.Distortion);
                bool isHistoryColorPyramidRequired = IsSSREnabled() || antialiasing == AntialiasingMode.TemporalAntialiasing;
                bool isVolumetricHistoryRequired = IsVolumetricReprojectionEnabled();

                int numColorPyramidBuffersRequired = 0;
                if (isCurrentColorPyramidRequired)
                    numColorPyramidBuffersRequired = 1;
                if (isHistoryColorPyramidRequired) // Superset of case above
                    numColorPyramidBuffersRequired = 2;

                int numVolumetricBuffersRequired = isVolumetricHistoryRequired ? 2 : 0; // History + feedback

                if ((m_NumColorPyramidBuffersAllocated != numColorPyramidBuffersRequired) ||
                    (m_NumVolumetricBuffersAllocated != numVolumetricBuffersRequired))
                {
                    // Reinit the system.
                    colorPyramidHistoryIsValid = false;

                    HDRenderPipeline.DestroyVolumetricHistoryBuffers(this);

                    // The history system only supports the "nuke all" option.
                    m_HistoryRTSystem.Dispose();
                    m_HistoryRTSystem = new BufferedRTHandleSystem();

                    if (numColorPyramidBuffersRequired != 0)
                    {
                        AllocHistoryFrameRT((int)HDCameraFrameHistoryType.ColorBufferMipChain, HistoryBufferAllocatorFunction, numColorPyramidBuffersRequired);
                    }

                    if (numVolumetricBuffersRequired != 0)
                    {
                        HDRenderPipeline.CreateVolumetricHistoryBuffers(this, numVolumetricBuffersRequired);
                    }

                    // Mark as init.
                    m_NumColorPyramidBuffersAllocated = numColorPyramidBuffersRequired;
                    m_NumVolumetricBuffersAllocated   = numVolumetricBuffersRequired;
                }
            }

            // Update viewport
            {
                if (xr.enabled)
                {
                    finalViewport = xr.GetViewport();
                }
                else
                {
                    finalViewport = GetPixelRect();
                }

                actualWidth = Math.Max((int)finalViewport.size.x, 1);
                actualHeight = Math.Max((int)finalViewport.size.y, 1);
            }

            Vector2Int nonScaledViewport = new Vector2Int(actualWidth, actualHeight);
            if (isMainGameView)
            {
                Vector2Int scaledSize = DynamicResolutionHandler.instance.GetScaledSize(new Vector2Int(actualWidth, actualHeight));
                actualWidth = scaledSize.x;
                actualHeight = scaledSize.y;
            }

            var screenWidth = actualWidth;
            var screenHeight = actualHeight;

            msaaSamples = newMSAASamples;

            screenSize = new Vector4(screenWidth, screenHeight, 1.0f / screenWidth, 1.0f / screenHeight);
            screenParams = new Vector4(screenSize.x, screenSize.y, 1 + screenSize.z, 1 + screenSize.w);

            const int kMaxSampleCount = 8;
            if (++taaFrameIndex >= kMaxSampleCount)
                taaFrameIndex = 0;

            UpdateAllViewConstants();
            isFirstFrame = false;
            cameraFrameCount++;

            HDRenderPipeline.UpdateVolumetricBufferParams(this, hdrp.GetFrameCount());
            HDRenderPipeline.ResizeVolumetricHistoryBuffers(this, hdrp.GetFrameCount());

            // Here we use the non scaled resolution for the RTHandleSystem ref size because we assume that at some point we will need full resolution anyway.
            // This is necessary because we assume that after post processes, we have the full size render target for debug rendering
            // The only point of calling this here is to grow the render targets. The call in BeginRender will setup the current RTHandle viewport size.
            RTHandles.SetReferenceSize(nonScaledViewport.x, nonScaledViewport.y, msaaSamples);
        }

        /// <summary>Set the RTHandle scale to the actual camera size (can be scaled)</summary>
        internal void SetReferenceSize()
        {
            RTHandles.SetReferenceSize(actualWidth, actualHeight, msaaSamples);
            m_HistoryRTSystem.SwapAndSetReferenceSize(actualWidth, actualHeight, msaaSamples);
        }

        // Updating RTHandle needs to be done at the beginning of rendering (not during update of HDCamera which happens in batches)
        // The reason is that RTHandle will hold data necessary to setup RenderTargets and viewports properly.
        internal void BeginRender(CommandBuffer cmd)
        {
            SetReferenceSize();

            m_RecorderCaptureActions = CameraCaptureBridge.GetCaptureActions(camera);

            SetupCurrentMaterialQuality(cmd);
        }

        internal void UpdateAllViewConstants(bool jitterProjectionMatrix)
        {
            UpdateAllViewConstants(jitterProjectionMatrix, false);
        }

        /// <param name="aspect">
        /// The aspect ratio to use.
        /// if negative, then the aspect ratio of <paramref name="resolution"/> will be used.
        /// It is different from the aspect ratio of <paramref name="resolution"/> for anamorphic projections.
        /// </param>
        internal void GetPixelCoordToViewDirWS(Vector4 resolution, float aspect, ref Matrix4x4[] transforms)
        {
            if (xr.singlePassEnabled)
            {
                for (int viewIndex = 0; viewIndex < viewCount; ++viewIndex)
                {
                    transforms[viewIndex] = ComputePixelCoordToWorldSpaceViewDirectionMatrix(m_XRViewConstants[viewIndex], resolution, aspect);
                }
            }
            else
            {
                transforms[0] = ComputePixelCoordToWorldSpaceViewDirectionMatrix(mainViewConstants, resolution, aspect);
            }
        }

        internal static void ClearAll()
        {
            foreach (var cam in s_Cameras)
            {
                cam.Value.ReleaseHistoryBuffer();
                cam.Value.Dispose();
            }

            s_Cameras.Clear();
            s_Cleanup.Clear();
        }

        // Look for any camera that hasn't been used in the last frame and remove them from the pool.
        internal static void CleanUnused()
        {

            foreach (var key in s_Cameras.Keys)
            {
                var camera = s_Cameras[key];

                // Unfortunately, the scene view camera is always isActiveAndEnabled==false so we can't rely on this. For this reason we never release it (which should be fine in the editor)
                if (camera.camera != null && camera.camera.cameraType == CameraType.SceneView)
                    continue;

                bool hasPersistentHistory = camera.m_AdditionalCameraData != null && camera.m_AdditionalCameraData.hasPersistentHistory;
                // We keep preview camera around as they are generally disabled/enabled every frame. They will be destroyed later when camera.camera is null
                if (camera.camera == null || (!camera.camera.isActiveAndEnabled && camera.camera.cameraType != CameraType.Preview && !hasPersistentHistory && !camera.isPersistent))
                    s_Cleanup.Add(key);
            }

            foreach (var cam in s_Cleanup)
            {
                s_Cameras[cam].Dispose();
                s_Cameras.Remove(cam);
            }

            s_Cleanup.Clear();
        }

<<<<<<< HEAD
=======
        internal static void ResetAllHistoryRTHandleSystems(int width, int height)
        {
            foreach (var kvp in s_Cameras)
            {
                var hdCamera = kvp.Value;
                var currentHistorySize = hdCamera.m_HistoryRTSystem.rtHandleProperties.currentRenderTargetSize;
                // We only reset if the new size if smaller than current reference (otherwise we might increase the size of off screen camera with lower resolution than the new reference.
                if (width < currentHistorySize.x || height < currentHistorySize.y)
                {
                    hdCamera.m_HistoryRTSystem.ResetReferenceSize(width, height);
                }
            }
        }

>>>>>>> bea41bd2
        unsafe internal void UpdateShaderVariablesGlobalCB(ref ShaderVariablesGlobal cb, int frameCount)
        {
            bool taaEnabled = frameSettings.IsEnabled(FrameSettingsField.Postprocess)
                && antialiasing == AntialiasingMode.TemporalAntialiasing
                && camera.cameraType == CameraType.Game;

            cb._ViewMatrix = mainViewConstants.viewMatrix;
            cb._InvViewMatrix = mainViewConstants.invViewMatrix;
            cb._ProjMatrix = mainViewConstants.projMatrix;
            cb._InvProjMatrix = mainViewConstants.invProjMatrix;
            cb._ViewProjMatrix = mainViewConstants.viewProjMatrix;
            cb._CameraViewProjMatrix = mainViewConstants.viewProjMatrix;
            cb._InvViewProjMatrix = mainViewConstants.invViewProjMatrix;
            cb._NonJitteredViewProjMatrix = mainViewConstants.nonJitteredViewProjMatrix;
            cb._PrevViewProjMatrix = mainViewConstants.prevViewProjMatrix;
            cb._PrevInvViewProjMatrix = mainViewConstants.prevInvViewProjMatrix;
            cb._WorldSpaceCameraPos_Internal = mainViewConstants.worldSpaceCameraPos;
            cb._PrevCamPosRWS_Internal = mainViewConstants.prevWorldSpaceCameraPos;
            cb._ScreenSize = screenSize;
            cb._RTHandleScale = RTHandles.rtHandleProperties.rtHandleScale;
            cb._RTHandleScaleHistory = m_HistoryRTSystem.rtHandleProperties.rtHandleScale;
            cb._ZBufferParams = zBufferParams;
            cb._ProjectionParams = projectionParams;
            cb.unity_OrthoParams = unity_OrthoParams;
            cb._ScreenParams = screenParams;
            for (int i = 0; i < 6; ++i)
                for (int j = 0; j < 4; ++j)
                    cb._FrustumPlanes[i * 4 + j] = frustumPlaneEquations[i][j];
            cb._TaaFrameInfo = new Vector4(taaSharpenStrength, 0, taaFrameIndex, taaEnabled ? 1 : 0);
            cb._TaaJitterStrength = taaJitter;
            cb._ColorPyramidLodCount = colorPyramidHistoryMipCount;

            float ct = time;
            float pt = lastTime;
            float dt = Time.deltaTime;
            float sdt = Time.smoothDeltaTime;

            cb._Time = new Vector4(ct * 0.05f, ct, ct * 2.0f, ct * 3.0f);
            cb._SinTime = new Vector4(Mathf.Sin(ct * 0.125f), Mathf.Sin(ct * 0.25f), Mathf.Sin(ct * 0.5f), Mathf.Sin(ct));
            cb._CosTime = new Vector4(Mathf.Cos(ct * 0.125f), Mathf.Cos(ct * 0.25f), Mathf.Cos(ct * 0.5f), Mathf.Cos(ct));
            cb.unity_DeltaTime = new Vector4(dt, 1.0f / dt, sdt, 1.0f / sdt);
            cb._TimeParameters = new Vector4(ct, Mathf.Sin(ct), Mathf.Cos(ct), 0.0f);
            cb._LastTimeParameters = new Vector4(pt, Mathf.Sin(pt), Mathf.Cos(pt), 0.0f);
            cb._FrameCount = frameCount;
            cb._XRViewCount = (uint)viewCount;

            float exposureMultiplierForProbes = 1.0f / Mathf.Max(probeRangeCompressionFactor, 1e-6f);
            cb._ProbeExposureScale  = exposureMultiplierForProbes;
        }


        unsafe internal void UpdateShaderVariablesXRCB(ref ShaderVariablesXR cb)
        {
            for (int i = 0; i < viewCount; i++)
            {
                for (int j = 0; j < 16; ++j)
                {
                    cb._XRViewMatrix[i * 16 + j] = m_XRViewConstants[i].viewMatrix[j];
                    cb._XRInvViewMatrix[i * 16 + j] = m_XRViewConstants[i].invViewMatrix[j];
                    cb._XRProjMatrix[i * 16 + j] = m_XRViewConstants[i].projMatrix[j];
                    cb._XRInvProjMatrix[i * 16 + j] = m_XRViewConstants[i].invProjMatrix[j];
                    cb._XRViewProjMatrix[i * 16 + j] = m_XRViewConstants[i].viewProjMatrix[j];
                    cb._XRInvViewProjMatrix[i * 16 + j] = m_XRViewConstants[i].invViewProjMatrix[j];
                    cb._XRNonJitteredViewProjMatrix[i * 16 + j] = m_XRViewConstants[i].nonJitteredViewProjMatrix[j];
                    cb._XRPrevViewProjMatrix[i * 16 + j] = m_XRViewConstants[i].prevViewProjMatrix[j];
                    cb._XRPrevInvViewProjMatrix[i * 16 + j] = m_XRViewConstants[i].prevInvViewProjMatrix[j];
                    cb._XRPrevViewProjMatrixNoCameraTrans[i * 16 + j] = m_XRViewConstants[i].prevViewProjMatrixNoCameraTrans[j];
                    cb._XRPixelCoordToViewDirWS[i * 16 + j] = m_XRViewConstants[i].pixelCoordToViewDirWS[j];
                }
                for (int j = 0; j < 3; ++j) // Inputs are vec3 but we align CB on float4
                {
                    cb._XRWorldSpaceCameraPos[i * 4 + j] = m_XRViewConstants[i].worldSpaceCameraPos[j];
                    cb._XRWorldSpaceCameraPosViewOffset[i * 4 + j] = m_XRViewConstants[i].worldSpaceCameraPosViewOffset[j];
                    cb._XRPrevWorldSpaceCameraPos[i * 4 + j] = m_XRViewConstants[i].prevWorldSpaceCameraPos[j];
                }
            }
        }

        internal void AllocateAmbientOcclusionHistoryBuffer(float scaleFactor)
        {
            if (scaleFactor != m_AmbientOcclusionResolutionScale || GetCurrentFrameRT((int)HDCameraFrameHistoryType.AmbientOcclusion) == null)
            {
                ReleaseHistoryFrameRT((int)HDCameraFrameHistoryType.AmbientOcclusion);

                var aoAlloc = new AmbientOcclusionAllocator(scaleFactor);
                AllocHistoryFrameRT((int)HDCameraFrameHistoryType.AmbientOcclusion, aoAlloc.Allocator, 2);

                m_AmbientOcclusionResolutionScale = scaleFactor;
            }
        }

        internal void ReleaseHistoryFrameRT(int id)
        {
            m_HistoryRTSystem.ReleaseBuffer(id);
        }

        internal void ExecuteCaptureActions(RTHandle input, CommandBuffer cmd)
        {
            if (m_RecorderCaptureActions == null || !m_RecorderCaptureActions.MoveNext())
                return;

            // We need to blit to an intermediate texture because input resolution can be bigger than the camera resolution
            // Since recorder does not know about this, we need to send a texture of the right size.
            cmd.GetTemporaryRT(m_RecorderTempRT, actualWidth, actualHeight, 0, FilterMode.Point, input.rt.graphicsFormat);

            var blitMaterial = HDUtils.GetBlitMaterial(input.rt.dimension);

            var rtHandleScale = RTHandles.rtHandleProperties.rtHandleScale;
            Vector2 viewportScale = new Vector2(rtHandleScale.x, rtHandleScale.y);

            m_RecorderPropertyBlock.SetTexture(HDShaderIDs._BlitTexture, input);
            m_RecorderPropertyBlock.SetVector(HDShaderIDs._BlitScaleBias, viewportScale);
            m_RecorderPropertyBlock.SetFloat(HDShaderIDs._BlitMipLevel, 0);
            cmd.SetRenderTarget(m_RecorderTempRT);
            cmd.DrawProcedural(Matrix4x4.identity, blitMaterial, 0, MeshTopology.Triangles, 3, 1, m_RecorderPropertyBlock);

            for (m_RecorderCaptureActions.Reset(); m_RecorderCaptureActions.MoveNext();)
                m_RecorderCaptureActions.Current(m_RecorderTempRT, cmd);
        }

        class ExecuteCaptureActionsPassData
        {
            public TextureHandle input;
            public TextureHandle tempTexture;
            public IEnumerator<Action<RenderTargetIdentifier, CommandBuffer>> recorderCaptureActions;
            public Vector2 viewportScale;
            public Material blitMaterial;
        }

        internal void ExecuteCaptureActions(RenderGraph renderGraph, TextureHandle input)
        {
            if (m_RecorderCaptureActions == null || !m_RecorderCaptureActions.MoveNext())
                return;

            using (var builder = renderGraph.AddRenderPass<ExecuteCaptureActionsPassData>("Execute Capture Actions", out var passData))
            {
                var inputDesc = renderGraph.GetTextureDesc(input);
                var rtHandleScale = renderGraph.rtHandleProperties.rtHandleScale;
                passData.viewportScale = new Vector2(rtHandleScale.x, rtHandleScale.y);
                passData.blitMaterial = HDUtils.GetBlitMaterial(inputDesc.dimension);
                passData.recorderCaptureActions = m_RecorderCaptureActions;
                passData.input = builder.ReadTexture(input);
                // We need to blit to an intermediate texture because input resolution can be bigger than the camera resolution
                // Since recorder does not know about this, we need to send a texture of the right size.
                passData.tempTexture = builder.CreateTransientTexture(new TextureDesc(actualWidth, actualHeight)
                { colorFormat = inputDesc.colorFormat, name = "TempCaptureActions" });

                builder.SetRenderFunc(
                (ExecuteCaptureActionsPassData data, RenderGraphContext ctx) =>
                {
                    var tempRT = ctx.resources.GetTexture(data.tempTexture);
                    var mpb = ctx.renderGraphPool.GetTempMaterialPropertyBlock();
                    mpb.SetTexture(HDShaderIDs._BlitTexture, ctx.resources.GetTexture(data.input));
                    mpb.SetVector(HDShaderIDs._BlitScaleBias, data.viewportScale);
                    mpb.SetFloat(HDShaderIDs._BlitMipLevel, 0);
                    ctx.cmd.SetRenderTarget(tempRT);
                    ctx.cmd.DrawProcedural(Matrix4x4.identity, data.blitMaterial, 0, MeshTopology.Triangles, 3, 1, mpb);

                    for (data.recorderCaptureActions.Reset(); data.recorderCaptureActions.MoveNext();)
                        data.recorderCaptureActions.Current(tempRT, ctx.cmd);
                });
            }
        }

        internal void UpdateCurrentSky(SkyManager skyManager)
        {
#if UNITY_EDITOR
            if (HDUtils.IsRegularPreviewCamera(camera))
            {
                visualSky.skySettings = skyManager.GetDefaultPreviewSkyInstance();
                lightingSky = visualSky;
                skyAmbientMode = SkyAmbientMode.Dynamic;
            }
            else
#endif
            {
                skyAmbientMode = volumeStack.GetComponent<VisualEnvironment>().skyAmbientMode.value;

                visualSky.skySettings = SkyManager.GetSkySetting(volumeStack);

                // Now, see if we have a lighting override
                // Update needs to happen before testing if the component is active other internal data structure are not properly updated yet.
                VolumeManager.instance.Update(skyManager.lightingOverrideVolumeStack, volumeAnchor, skyManager.lightingOverrideLayerMask);
                if (VolumeManager.instance.IsComponentActiveInMask<VisualEnvironment>(skyManager.lightingOverrideLayerMask))
                {
                    SkySettings newSkyOverride = SkyManager.GetSkySetting(skyManager.lightingOverrideVolumeStack);
                    if (m_LightingOverrideSky.skySettings != null && newSkyOverride == null)
                    {
                        // When we switch from override to no override, we need to make sure that the visual sky will actually be properly re-rendered.
                        // Resetting the visual sky hash will ensure that.
                        visualSky.skyParametersHash = -1;
                    }

                    m_LightingOverrideSky.skySettings = newSkyOverride;
                    lightingSky = m_LightingOverrideSky;

                }
                else
                {
                    lightingSky = visualSky;
                }
            }
        }

        internal void OverridePixelRect(Rect newPixelRect) => m_OverridePixelRect = newPixelRect;
        internal void ResetPixelRect() => m_OverridePixelRect = null;
        #endregion

        #region Private API
        // Workaround for the Allocator callback so it doesn't allocate memory because of the capture of scaleFactor.
        struct AmbientOcclusionAllocator
        {
            float scaleFactor;

            public AmbientOcclusionAllocator(float scaleFactor) => this.scaleFactor = scaleFactor;

            public RTHandle Allocator(string id, int frameIndex, RTHandleSystem rtHandleSystem)
            {
                return rtHandleSystem.Alloc(Vector2.one * scaleFactor, TextureXR.slices, filterMode: FilterMode.Point, colorFormat: GraphicsFormat.R32_UInt, dimension: TextureXR.dimension, useDynamicScale: true, enableRandomWrite: true, name: string.Format("{0}_AO Packed history_{1}", id, frameIndex));
            }
        }

        static Dictionary<(Camera, int), HDCamera> s_Cameras = new Dictionary<(Camera, int), HDCamera>();
        static List<(Camera, int)> s_Cleanup = new List<(Camera, int)>(); // Recycled to reduce GC pressure

        HDAdditionalCameraData  m_AdditionalCameraData = null; // Init in Update
        BufferedRTHandleSystem  m_HistoryRTSystem = new BufferedRTHandleSystem();
        int                     m_NumColorPyramidBuffersAllocated = 0;
        int                     m_NumVolumetricBuffersAllocated   = 0;
        float                   m_AmbientOcclusionResolutionScale = 0.0f; // Factor used to track if history should be reallocated for Ambient Occlusion

        ViewConstants[]         m_XRViewConstants;

        // Recorder specific
        IEnumerator<Action<RenderTargetIdentifier, CommandBuffer>> m_RecorderCaptureActions;
        int                     m_RecorderTempRT = Shader.PropertyToID("TempRecorder");
        MaterialPropertyBlock   m_RecorderPropertyBlock = new MaterialPropertyBlock();
        Rect?                   m_OverridePixelRect = null;

        void SetupCurrentMaterialQuality(CommandBuffer cmd)
        {
            var asset = HDRenderPipeline.currentAsset;
            MaterialQuality availableQualityLevels = asset.availableMaterialQualityLevels;
            MaterialQuality currentMaterialQuality = frameSettings.materialQuality == (MaterialQuality)0 ? asset.defaultMaterialQualityLevel : frameSettings.materialQuality;

            availableQualityLevels.GetClosestQuality(currentMaterialQuality).SetGlobalShaderKeywords(cmd);
        }

        void UpdateAntialiasing()
        {
            AntialiasingMode previousAntialiasing = antialiasing;

            // Handle post-process AA
            //  - If post-processing is disabled all together, no AA
            //  - In scene view, only enable TAA if animated materials are enabled
            //  - Else just use the currently set AA mode on the camera
            {
                if (!frameSettings.IsEnabled(FrameSettingsField.Postprocess) || !CoreUtils.ArePostProcessesEnabled(camera))
                    antialiasing = AntialiasingMode.None;
#if UNITY_EDITOR
                else if (camera.cameraType == CameraType.SceneView)
                {
                    var mode = HDAdditionalSceneViewSettings.sceneViewAntialiasing;

                    if (mode == AntialiasingMode.TemporalAntialiasing && !animateMaterials)
                        antialiasing = AntialiasingMode.None;
                    else
                        antialiasing = mode;
                }
#endif
                else if (m_AdditionalCameraData != null)
                {
                    antialiasing = m_AdditionalCameraData.antialiasing;
                    SMAAQuality = m_AdditionalCameraData.SMAAQuality;
                    TAAQuality = m_AdditionalCameraData.TAAQuality;
                    taaSharpenStrength = m_AdditionalCameraData.taaSharpenStrength;
                    taaHistorySharpening = m_AdditionalCameraData.taaHistorySharpening;
                    taaAntiFlicker = m_AdditionalCameraData.taaAntiFlicker;
                    taaAntiRinging = m_AdditionalCameraData.taaAntiHistoryRinging;
                    taaMotionVectorRejection = m_AdditionalCameraData.taaMotionVectorRejection;

                }
                else
                    antialiasing = AntialiasingMode.None;
            }

            if (antialiasing != AntialiasingMode.TemporalAntialiasing)
            {
                taaFrameIndex = 0;
                taaJitter = Vector4.zero;
            }

            // When changing antialiasing mode to TemporalAA we must reset the history, otherwise we get one frame of garbage
            if ( (previousAntialiasing != antialiasing && antialiasing == AntialiasingMode.TemporalAntialiasing)
                || (m_PreviousClearColorMode != clearColorMode))
            {
                resetPostProcessingHistory = true;
                m_PreviousClearColorMode = clearColorMode;
            }
        }

        void GetXrViewParameters(int xrViewIndex, out Matrix4x4 proj, out Matrix4x4 view, out Vector3 cameraPosition)
        {
            proj = xr.GetProjMatrix(xrViewIndex);
            view = xr.GetViewMatrix(xrViewIndex);
            cameraPosition = view.inverse.GetColumn(3);
        }

        void UpdateAllViewConstants()
        {
            // Allocate or resize view constants buffers
            if (m_XRViewConstants == null || m_XRViewConstants.Length != viewCount)
            {
                m_XRViewConstants = new ViewConstants[viewCount];
                resetPostProcessingHistory = true;
                isFirstFrame = true;
            }

            UpdateAllViewConstants(IsTAAEnabled(), true);
        }

        void UpdateAllViewConstants(bool jitterProjectionMatrix, bool updatePreviousFrameConstants)
        {
            var proj = camera.projectionMatrix;
            var view = camera.worldToCameraMatrix;
            var cameraPosition = camera.transform.position;

            // XR multipass support
            if (xr.enabled && viewCount == 1)
                GetXrViewParameters(0, out proj, out view, out cameraPosition);

            UpdateViewConstants(ref mainViewConstants, proj, view, cameraPosition, jitterProjectionMatrix, updatePreviousFrameConstants);

            // XR single-pass support
            if (xr.singlePassEnabled)
            {
                for (int viewIndex = 0; viewIndex < viewCount; ++viewIndex)
                {
                    GetXrViewParameters(viewIndex, out proj, out view, out cameraPosition);
                    UpdateViewConstants(ref m_XRViewConstants[viewIndex], proj, view, cameraPosition, jitterProjectionMatrix, updatePreviousFrameConstants);

                    // Compute offset between the main camera and the instanced views
                    m_XRViewConstants[viewIndex].worldSpaceCameraPosViewOffset = m_XRViewConstants[viewIndex].worldSpaceCameraPos - mainViewConstants.worldSpaceCameraPos;
                }
            }
            else
            {
                // Compute shaders always use the XR single-pass path due to the lack of multi-compile
                m_XRViewConstants[0] = mainViewConstants;
            }

            UpdateFrustum(mainViewConstants);

            m_RecorderCaptureActions = CameraCaptureBridge.GetCaptureActions(camera);
        }

        void UpdateViewConstants(ref ViewConstants viewConstants, Matrix4x4 projMatrix, Matrix4x4 viewMatrix, Vector3 cameraPosition, bool jitterProjectionMatrix, bool updatePreviousFrameConstants)
        {
             // If TAA is enabled projMatrix will hold a jittered projection matrix. The original,
            // non-jittered projection matrix can be accessed via nonJitteredProjMatrix.
            var nonJitteredCameraProj = projMatrix;
            var cameraProj = jitterProjectionMatrix
                ? GetJitteredProjectionMatrix(nonJitteredCameraProj)
                : nonJitteredCameraProj;

            // The actual projection matrix used in shaders is actually massaged a bit to work across all platforms
            // (different Z value ranges etc.)
            var gpuProj = GL.GetGPUProjectionMatrix(cameraProj, true); // Had to change this from 'false'
            var gpuView = viewMatrix;
            var gpuNonJitteredProj = GL.GetGPUProjectionMatrix(nonJitteredCameraProj, true);

            if (ShaderConfig.s_CameraRelativeRendering != 0)
            {
                // Zero out the translation component.
                gpuView.SetColumn(3, new Vector4(0, 0, 0, 1));
            }

            var gpuVP = gpuNonJitteredProj * gpuView;
            Matrix4x4 noTransViewMatrix = gpuView;
            if (ShaderConfig.s_CameraRelativeRendering == 0)
            {
                // In case we are not camera relative, gpuView contains the camera translation component at this stage, so we need to remove it.
                noTransViewMatrix.SetColumn(3, new Vector4(0, 0, 0, 1));

            }
            var gpuVPNoTrans = gpuNonJitteredProj * noTransViewMatrix;

            // A camera can be rendered multiple times in a single frame with different resolution/fov that would change the projection matrix
            // In this case we need to update previous rendering information.
            // We need to make sure that this code is not called more than once for one camera rendering (not frame! multiple renderings can happen in one frame) otherwise we'd overwrite previous rendering info
            // Note: if your first rendered view during the frame is not the Game view, everything breaks.
            if (updatePreviousFrameConstants)
            {
                if (isFirstFrame)
                {
                    viewConstants.prevWorldSpaceCameraPos = cameraPosition;
                    viewConstants.prevViewProjMatrix = gpuVP;
                    viewConstants.prevInvViewProjMatrix = viewConstants.prevViewProjMatrix.inverse;
                    viewConstants.prevViewProjMatrixNoCameraTrans = gpuVPNoTrans;
                }
                else
                {
                    viewConstants.prevWorldSpaceCameraPos = viewConstants.worldSpaceCameraPos;
                    viewConstants.prevViewProjMatrix = viewConstants.nonJitteredViewProjMatrix;
                    viewConstants.prevViewProjMatrixNoCameraTrans = viewConstants.viewProjectionNoCameraTrans;
                }
            }

            viewConstants.viewMatrix = gpuView;
            viewConstants.invViewMatrix = gpuView.inverse;
            viewConstants.projMatrix = gpuProj;
            viewConstants.invProjMatrix = gpuProj.inverse;
            viewConstants.viewProjMatrix = gpuProj * gpuView;
            viewConstants.invViewProjMatrix = viewConstants.viewProjMatrix.inverse;
            viewConstants.nonJitteredViewProjMatrix = gpuNonJitteredProj * gpuView;
            viewConstants.worldSpaceCameraPos = cameraPosition;
            viewConstants.worldSpaceCameraPosViewOffset = Vector3.zero;
            viewConstants.viewProjectionNoCameraTrans = gpuVPNoTrans;

            var gpuProjAspect = HDUtils.ProjectionMatrixAspect(gpuProj);
            viewConstants.pixelCoordToViewDirWS = ComputePixelCoordToWorldSpaceViewDirectionMatrix(viewConstants, screenSize, gpuProjAspect);

            if (updatePreviousFrameConstants)
            {
                Vector3 cameraDisplacement = viewConstants.worldSpaceCameraPos - viewConstants.prevWorldSpaceCameraPos;
                viewConstants.prevWorldSpaceCameraPos -= viewConstants.worldSpaceCameraPos; // Make it relative w.r.t. the curr cam pos
                viewConstants.prevViewProjMatrix *= Matrix4x4.Translate(cameraDisplacement); // Now prevViewProjMatrix correctly transforms this frame's camera-relative positionWS
                viewConstants.prevInvViewProjMatrix = viewConstants.prevViewProjMatrix.inverse;
            }
        }

        void UpdateFrustum(in ViewConstants viewConstants)
        {
            // Update frustum and projection parameters
            var projMatrix = mainViewConstants.projMatrix;
            var invProjMatrix = mainViewConstants.invProjMatrix;
            var viewProjMatrix = mainViewConstants.viewProjMatrix;

            if (xr.enabled)
            {
                var combinedProjMatrix = xr.cullingParams.stereoProjectionMatrix;
                var combinedViewMatrix = xr.cullingParams.stereoViewMatrix;

                if (ShaderConfig.s_CameraRelativeRendering != 0)
                {
                    var combinedOrigin = combinedViewMatrix.inverse.GetColumn(3) - (Vector4)(camera.transform.position);
                    combinedViewMatrix.SetColumn(3, combinedOrigin);
                }

                projMatrix = GL.GetGPUProjectionMatrix(combinedProjMatrix, true);
                invProjMatrix = projMatrix.inverse;
                viewProjMatrix = projMatrix * combinedViewMatrix;
            }

            float n = camera.nearClipPlane;
            float f = camera.farClipPlane;

            // Analyze the projection matrix.
            // p[2][3] = (reverseZ ? 1 : -1) * (depth_0_1 ? 1 : 2) * (f * n) / (f - n)
            float scale     = projMatrix[2, 3] / (f * n) * (f - n);
            bool  depth_0_1 = Mathf.Abs(scale) < 1.5f;
            bool  reverseZ  = scale > 0;
            bool  flipProj  = invProjMatrix.MultiplyPoint(new Vector3(0, 1, 0)).y < 0;

            // http://www.humus.name/temp/Linearize%20depth.txt
            if (reverseZ)
            {
                zBufferParams = new Vector4(-1 + f / n, 1, -1 / f + 1 / n, 1 / f);
            }
            else
            {
                zBufferParams = new Vector4(1 - f / n, f / n, 1 / f - 1 / n, 1 / n);
            }

            projectionParams = new Vector4(flipProj ? -1 : 1, n, f, 1.0f / f);

            float orthoHeight = camera.orthographic ? 2 * camera.orthographicSize : 0;
            float orthoWidth  = orthoHeight * camera.aspect;
            unity_OrthoParams = new Vector4(orthoWidth, orthoHeight, 0, camera.orthographic ? 1 : 0);

            Vector3 viewDir = -viewConstants.invViewMatrix.GetColumn(2);
            viewDir.Normalize();
            Frustum.Create(ref frustum, viewProjMatrix, viewConstants.invViewMatrix.GetColumn(3), viewDir, n, f);

            // Left, right, top, bottom, near, far.
            for (int i = 0; i < 6; i++)
            {
                frustumPlaneEquations[i] = new Vector4(frustum.planes[i].normal.x, frustum.planes[i].normal.y, frustum.planes[i].normal.z, frustum.planes[i].distance);
            }
        }

        void UpdateVolumeAndPhysicalParameters()
        {
            volumeAnchor = null;
            volumeLayerMask = -1;
            physicalParameters = null;

            if (m_AdditionalCameraData != null)
            {
                volumeLayerMask = m_AdditionalCameraData.volumeLayerMask;
                volumeAnchor = m_AdditionalCameraData.volumeAnchorOverride;
                physicalParameters = m_AdditionalCameraData.physicalParameters;
            }
            else
            {
                // Temporary hack:
                // For scene view, by default, we use the "main" camera volume layer mask if it exists
                // Otherwise we just remove the lighting override layers in the current sky to avoid conflicts
                // This is arbitrary and should be editable in the scene view somehow.
                if (camera.cameraType == CameraType.SceneView)
                {
                    var mainCamera = Camera.main;
                    bool needFallback = true;
                    if (mainCamera != null)
                    {
                        if (mainCamera.TryGetComponent<HDAdditionalCameraData>(out var mainCamAdditionalData))
                        {
                            volumeLayerMask = mainCamAdditionalData.volumeLayerMask;
                            volumeAnchor = mainCamAdditionalData.volumeAnchorOverride;
                            physicalParameters = mainCamAdditionalData.physicalParameters;
                            needFallback = false;
                        }
                    }

                    if (needFallback)
                    {
                        HDRenderPipeline hdPipeline = RenderPipelineManager.currentPipeline as HDRenderPipeline;
                        // If the override layer is "Everything", we fall-back to "Everything" for the current layer mask to avoid issues by having no current layer
                        // In practice we should never have "Everything" as an override mask as it does not make sense (a warning is issued in the UI)
                        if (hdPipeline.asset.currentPlatformRenderPipelineSettings.lightLoopSettings.skyLightingOverrideLayerMask == -1)
                            volumeLayerMask = -1;
                        else
                            // Remove lighting override mask and layer 31 which is used by preview/lookdev
                            volumeLayerMask = (-1 & ~(hdPipeline.asset.currentPlatformRenderPipelineSettings.lightLoopSettings.skyLightingOverrideLayerMask | (1 << 31)));

                        // No fallback for the physical camera as we can't assume anything in this regard
                        // Kept at null so the exposure will just use the default physical camera values
                    }
                }
            }

            // If no override is provided, use the camera transform.
            if (volumeAnchor == null)
                volumeAnchor = camera.transform;

            using (new ProfilingScope(null, ProfilingSampler.Get(HDProfileId.VolumeUpdate)))
            {
                VolumeManager.instance.Update(volumeStack, volumeAnchor, volumeLayerMask);
            }
        }

        Matrix4x4 GetJitteredProjectionMatrix(Matrix4x4 origProj)
        {
            // Do not add extra jitter in VR unless requested (micro-variations from head tracking are usually enough)
            if (xr.enabled && !HDRenderPipeline.currentAsset.currentPlatformRenderPipelineSettings.xrSettings.cameraJitter)
            {
                taaJitter = Vector4.zero;
                return origProj;
            }

            // The variance between 0 and the actual halton sequence values reveals noticeable
            // instability in Unity's shadow maps, so we avoid index 0.
            float jitterX = HaltonSequence.Get((taaFrameIndex & 1023) + 1, 2) - 0.5f;
            float jitterY = HaltonSequence.Get((taaFrameIndex & 1023) + 1, 3) - 0.5f;
            taaJitter = new Vector4(jitterX, jitterY, jitterX / actualWidth, jitterY / actualHeight);

            Matrix4x4 proj;

            if (camera.orthographic)
            {
                float vertical = camera.orthographicSize;
                float horizontal = vertical * camera.aspect;

                var offset = taaJitter;
                offset.x *= horizontal / (0.5f * actualWidth);
                offset.y *= vertical / (0.5f * actualHeight);

                float left = offset.x - horizontal;
                float right = offset.x + horizontal;
                float top = offset.y + vertical;
                float bottom = offset.y - vertical;

                proj = Matrix4x4.Ortho(left, right, bottom, top, camera.nearClipPlane, camera.farClipPlane);
            }
            else
            {
                var planes = origProj.decomposeProjection;

                float vertFov = Math.Abs(planes.top) + Math.Abs(planes.bottom);
                float horizFov = Math.Abs(planes.left) + Math.Abs(planes.right);

                var planeJitter = new Vector2(jitterX * horizFov / actualWidth,
                    jitterY * vertFov / actualHeight);

                planes.left += planeJitter.x;
                planes.right += planeJitter.x;
                planes.top += planeJitter.y;
                planes.bottom += planeJitter.y;

                proj = Matrix4x4.Frustum(planes);
            }

            return proj;
        }

        /// <summary>
        /// Compute the matrix from screen space (pixel) to world space direction (RHS).
        ///
        /// You can use this matrix on the GPU to compute the direction to look in a cubemap for a specific
        /// screen pixel.
        /// </summary>
        /// <param name="viewConstants"></param>
        /// <param name="resolution">The target texture resolution.</param>
        /// <param name="aspect">
        /// The aspect ratio to use.
        ///
        /// if negative, then the aspect ratio of <paramref name="resolution"/> will be used.
        ///
        /// It is different from the aspect ratio of <paramref name="resolution"/> for anamorphic projections.
        /// </param>
        /// <returns></returns>
        Matrix4x4 ComputePixelCoordToWorldSpaceViewDirectionMatrix(ViewConstants viewConstants, Vector4 resolution, float aspect = -1)
        {
            // In XR mode, use a more generic matrix to account for asymmetry in the projection
            if (xr.enabled)
            {
                var transform = Matrix4x4.Scale(new Vector3(-1.0f, -1.0f, -1.0f)) * viewConstants.invViewProjMatrix;
                transform = transform * Matrix4x4.Scale(new Vector3(1.0f, -1.0f, 1.0f));
                transform = transform * Matrix4x4.Translate(new Vector3(-1.0f, -1.0f, 0.0f));
                transform = transform * Matrix4x4.Scale(new Vector3(2.0f * resolution.z, 2.0f * resolution.w, 1.0f));

                return transform.transpose;
            }

            float verticalFoV = camera.GetGateFittedFieldOfView() * Mathf.Deg2Rad;
            Vector2 lensShift = camera.GetGateFittedLensShift();

            return HDUtils.ComputePixelCoordToWorldSpaceViewDirectionMatrix(verticalFoV, lensShift, resolution, viewConstants.viewMatrix, false, aspect);
        }

        void Dispose()
        {
            VolumeManager.instance.DestroyStack(volumeStack);

            if (m_HistoryRTSystem != null)
            {
                m_HistoryRTSystem.Dispose();
                m_HistoryRTSystem = null;
            }

            if (lightingSky != null && lightingSky != visualSky)
                lightingSky.Cleanup();

            if (visualSky != null)
                visualSky.Cleanup();
        }

        // BufferedRTHandleSystem API expects an allocator function. We define it here.
        static RTHandle HistoryBufferAllocatorFunction(string viewName, int frameIndex, RTHandleSystem rtHandleSystem)
        {
            frameIndex &= 1;
            var hdPipeline = (HDRenderPipeline)RenderPipelineManager.currentPipeline;

            return rtHandleSystem.Alloc(Vector2.one, TextureXR.slices, colorFormat: (GraphicsFormat)hdPipeline.currentPlatformRenderPipelineSettings.colorBufferFormat,
                                        dimension: TextureXR.dimension, enableRandomWrite: true, useMipMap: true, autoGenerateMips: false, useDynamicScale: true,
                                        name: string.Format("{0}_CameraColorBufferMipChain{1}", viewName, frameIndex));
        }

        void ReleaseHistoryBuffer()
        {
            m_HistoryRTSystem.ReleaseAll();
        }

        Rect GetPixelRect()
        {
            if (m_OverridePixelRect != null)
                return m_OverridePixelRect.Value;
            else
                return new Rect(camera.pixelRect.x, camera.pixelRect.y, camera.pixelWidth, camera.pixelHeight);
        }
        #endregion
    }
}<|MERGE_RESOLUTION|>--- conflicted
+++ resolved
@@ -588,8 +588,6 @@
             s_Cleanup.Clear();
         }
 
-<<<<<<< HEAD
-=======
         internal static void ResetAllHistoryRTHandleSystems(int width, int height)
         {
             foreach (var kvp in s_Cameras)
@@ -604,7 +602,6 @@
             }
         }
 
->>>>>>> bea41bd2
         unsafe internal void UpdateShaderVariablesGlobalCB(ref ShaderVariablesGlobal cb, int frameCount)
         {
             bool taaEnabled = frameSettings.IsEnabled(FrameSettingsField.Postprocess)
