using System;
using UnityEngine.Experimental.Rendering;
using UnityEngine.Experimental.Rendering.RenderGraphModule;

namespace UnityEngine.Rendering.HighDefinition
{
    public partial class HDRenderPipeline
    {
        bool                        m_FullScreenDebugPushed;
        DebugOverlay                m_DebugOverlay = new DebugOverlay();
        TextureHandle               m_DebugFullScreenTexture;
        ComputeBufferHandle         m_DebugFullScreenComputeBuffer;
        ShaderVariablesDebugDisplay m_ShaderVariablesDebugDisplayCB = new ShaderVariablesDebugDisplay();

        Material m_DebugViewMaterialGBuffer;
        Material m_DebugViewMaterialGBufferShadowMask;
        Material m_currentDebugViewMaterialGBuffer;
        Material m_DebugDisplayLatlong;
        Material m_DebugFullScreen;
        Material m_DebugColorPicker;
        Material m_DebugExposure;
        Material m_DebugViewTilesMaterial;
        Material m_DebugHDShadowMapMaterial;
        Material m_DebugDensityVolumeMaterial;
        Material m_DebugBlitMaterial;
#if ENABLE_VIRTUALTEXTURES
        Material m_VTDebugBlit;
#endif

        DebugDisplaySettings m_DebugDisplaySettings = new DebugDisplaySettings();

        /// <summary>
        /// Debug display settings.
        /// </summary>
        public DebugDisplaySettings debugDisplaySettings { get { return m_DebugDisplaySettings; } }
        static DebugDisplaySettings s_NeutralDebugDisplaySettings = new DebugDisplaySettings();
        internal DebugDisplaySettings m_CurrentDebugDisplaySettings;

        void InitializeDebug()
        {
            m_DebugViewMaterialGBuffer = CoreUtils.CreateEngineMaterial(defaultResources.shaders.debugViewMaterialGBufferPS);
            m_DebugViewMaterialGBufferShadowMask = CoreUtils.CreateEngineMaterial(defaultResources.shaders.debugViewMaterialGBufferPS);
            m_DebugViewMaterialGBufferShadowMask.EnableKeyword("SHADOWS_SHADOWMASK");
            m_DebugDisplayLatlong = CoreUtils.CreateEngineMaterial(defaultResources.shaders.debugDisplayLatlongPS);
            m_DebugFullScreen = CoreUtils.CreateEngineMaterial(defaultResources.shaders.debugFullScreenPS);
            m_DebugColorPicker = CoreUtils.CreateEngineMaterial(defaultResources.shaders.debugColorPickerPS);
            m_DebugExposure = CoreUtils.CreateEngineMaterial(defaultResources.shaders.debugExposurePS);
            m_DebugViewTilesMaterial = CoreUtils.CreateEngineMaterial(defaultResources.shaders.debugViewTilesPS);
            m_DebugHDShadowMapMaterial = CoreUtils.CreateEngineMaterial(defaultResources.shaders.debugHDShadowMapPS);
            m_DebugDensityVolumeMaterial = CoreUtils.CreateEngineMaterial(defaultResources.shaders.debugDensityVolumeAtlasPS);
            m_DebugBlitMaterial = CoreUtils.CreateEngineMaterial(defaultResources.shaders.debugBlitQuad);
#if ENABLE_VIRTUALTEXTURES
            m_VTDebugBlit = CoreUtils.CreateEngineMaterial(defaultResources.shaders.debugViewVirtualTexturingBlit);
#endif
        }

        void CleanupDebug()
        {
            CoreUtils.Destroy(m_DebugViewMaterialGBuffer);
            CoreUtils.Destroy(m_DebugViewMaterialGBufferShadowMask);
            CoreUtils.Destroy(m_DebugDisplayLatlong);
            CoreUtils.Destroy(m_DebugFullScreen);
            CoreUtils.Destroy(m_DebugColorPicker);
            CoreUtils.Destroy(m_DebugExposure);
            CoreUtils.Destroy(m_DebugViewTilesMaterial);
            CoreUtils.Destroy(m_DebugHDShadowMapMaterial);
            CoreUtils.Destroy(m_DebugDensityVolumeMaterial);
            CoreUtils.Destroy(m_DebugBlitMaterial);
#if ENABLE_VIRTUALTEXTURES
            CoreUtils.Destroy(m_VTDebugBlit);
#endif
        }

        internal bool showCascade
        {
            get => m_DebugDisplaySettings.GetDebugLightingMode() == DebugLightingMode.VisualizeCascade;
            set
            {
                if (value)
                    m_DebugDisplaySettings.SetDebugLightingMode(DebugLightingMode.VisualizeCascade);
                else
                    m_DebugDisplaySettings.SetDebugLightingMode(DebugLightingMode.None);
            }
        }

        bool NeedColorPickerDebug(DebugDisplaySettings debugSettings)
        {
            return debugSettings.data.colorPickerDebugSettings.colorPickerMode != ColorPickerDebugMode.None
                || debugSettings.data.falseColorDebugSettings.falseColor
                || debugSettings.data.lightingDebugSettings.debugLightingMode == DebugLightingMode.LuminanceMeter;
        }

        bool NeedExposureDebugMode(DebugDisplaySettings debugSettings)
        {
            return debugSettings.data.lightingDebugSettings.exposureDebugMode != ExposureDebugMode.None;
        }

        bool NeedsFullScreenDebugMode()
        {
            bool fullScreenDebugEnabled = m_CurrentDebugDisplaySettings.data.fullScreenDebugMode != FullScreenDebugMode.None;
            bool lightingDebugEnabled = m_CurrentDebugDisplaySettings.data.lightingDebugSettings.shadowDebugMode == ShadowMapDebugMode.SingleShadow;

            return fullScreenDebugEnabled || lightingDebugEnabled;
        }

        unsafe void ApplyDebugDisplaySettings(HDCamera hdCamera, CommandBuffer cmd)
        {
            // See ShaderPassForward.hlsl: for forward shaders, if DEBUG_DISPLAY is enabled and no DebugLightingMode or DebugMipMapMod
            // modes have been set, lighting is automatically skipped (To avoid some crashed due to lighting RT not set on console).
            // However debug mode like colorPickerModes and false color don't need DEBUG_DISPLAY and must work with the lighting.
            // So we will enabled DEBUG_DISPLAY independently

            bool debugDisplayEnabledOrSceneLightingDisabled = m_CurrentDebugDisplaySettings.IsDebugDisplayEnabled() || CoreUtils.IsSceneLightingDisabled(hdCamera.camera);
            // Enable globally the keyword DEBUG_DISPLAY on shader that support it with multi-compile
            CoreUtils.SetKeyword(cmd, "DEBUG_DISPLAY", debugDisplayEnabledOrSceneLightingDisabled);

            // Setting this all the time due to a strange bug that either reports a (globally) bound texture as not bound or where SetGlobalTexture doesn't behave as expected.
            // As a workaround we bind it regardless of debug display. Eventually with
            cmd.SetGlobalTexture(HDShaderIDs._DebugMatCapTexture, defaultResources.textures.matcapTex);

            m_ShaderVariablesGlobalCB._GlobalTessellationFactorMultiplier = (m_CurrentDebugDisplaySettings.data.fullScreenDebugMode == FullScreenDebugMode.QuadOverdraw) ? 0.0f : 1.0f;

            if (debugDisplayEnabledOrSceneLightingDisabled ||
                m_CurrentDebugDisplaySettings.data.colorPickerDebugSettings.colorPickerMode != ColorPickerDebugMode.None ||
                m_CurrentDebugDisplaySettings.IsDebugExposureModeEnabled())
            {
                // This is for texture streaming
                m_CurrentDebugDisplaySettings.UpdateMaterials();

                var lightingDebugSettings = m_CurrentDebugDisplaySettings.data.lightingDebugSettings;
                var materialDebugSettings = m_CurrentDebugDisplaySettings.data.materialDebugSettings;
                var debugAlbedo = new Vector4(lightingDebugSettings.overrideAlbedo ? 1.0f : 0.0f, lightingDebugSettings.overrideAlbedoValue.r, lightingDebugSettings.overrideAlbedoValue.g, lightingDebugSettings.overrideAlbedoValue.b);
                var debugSmoothness = new Vector4(lightingDebugSettings.overrideSmoothness ? 1.0f : 0.0f, lightingDebugSettings.overrideSmoothnessValue, 0.0f, 0.0f);
                var debugNormal = new Vector4(lightingDebugSettings.overrideNormal ? 1.0f : 0.0f, 0.0f, 0.0f, 0.0f);
                var debugAmbientOcclusion = new Vector4(lightingDebugSettings.overrideAmbientOcclusion ? 1.0f : 0.0f, lightingDebugSettings.overrideAmbientOcclusionValue, 0.0f, 0.0f);
                var debugSpecularColor = new Vector4(lightingDebugSettings.overrideSpecularColor ? 1.0f : 0.0f, lightingDebugSettings.overrideSpecularColorValue.r, lightingDebugSettings.overrideSpecularColorValue.g, lightingDebugSettings.overrideSpecularColorValue.b);
                var debugEmissiveColor = new Vector4(lightingDebugSettings.overrideEmissiveColor ? 1.0f : 0.0f, lightingDebugSettings.overrideEmissiveColorValue.r, lightingDebugSettings.overrideEmissiveColorValue.g, lightingDebugSettings.overrideEmissiveColorValue.b);
                var debugTrueMetalColor = new Vector4(materialDebugSettings.materialValidateTrueMetal ? 1.0f : 0.0f, materialDebugSettings.materialValidateTrueMetalColor.r, materialDebugSettings.materialValidateTrueMetalColor.g, materialDebugSettings.materialValidateTrueMetalColor.b);

                DebugLightingMode debugLightingMode = m_CurrentDebugDisplaySettings.GetDebugLightingMode();
                if (CoreUtils.IsSceneLightingDisabled(hdCamera.camera))
                {
                    debugLightingMode = DebugLightingMode.MatcapView;
                }

                ref var cb = ref m_ShaderVariablesDebugDisplayCB;

                var debugMaterialIndices = m_CurrentDebugDisplaySettings.GetDebugMaterialIndexes();
                for (int i = 0; i < 11; ++i)
                {
                    cb._DebugViewMaterialArray[i * 4] = (uint)debugMaterialIndices[i]; // Only x component is used.
                }
                for (int i = 0; i < 32; ++i)
                {
                    for (int j = 0; j < 4; ++j)
                        cb._DebugRenderingLayersColors[i * 4 + j] = m_CurrentDebugDisplaySettings.data.lightingDebugSettings.debugRenderingLayersColors[i][j];
                }

                cb._DebugLightingMode = (int)debugLightingMode;
                cb._DebugLightLayersMask = (int)m_CurrentDebugDisplaySettings.GetDebugLightLayersMask();
                cb._DebugShadowMapMode = (int)m_CurrentDebugDisplaySettings.GetDebugShadowMapMode();
                cb._DebugMipMapMode = (int)m_CurrentDebugDisplaySettings.GetDebugMipMapMode();
                cb._DebugMipMapModeTerrainTexture = (int)m_CurrentDebugDisplaySettings.GetDebugMipMapModeTerrainTexture();
                cb._ColorPickerMode = (int)m_CurrentDebugDisplaySettings.GetDebugColorPickerMode();
                cb._DebugFullScreenMode = (int)m_CurrentDebugDisplaySettings.data.fullScreenDebugMode;

#if UNITY_EDITOR
                cb._MatcapMixAlbedo = HDRenderPipelinePreferences.matcapViewMixAlbedo ? 1 : 0;
                cb._MatcapViewScale = HDRenderPipelinePreferences.matcapViewScale;
#else
                cb._MatcapMixAlbedo = 0;
                cb._MatcapViewScale = 1.0f;
#endif
                cb._DebugLightingAlbedo = debugAlbedo;
                cb._DebugLightingSmoothness = debugSmoothness;
                cb._DebugLightingNormal = debugNormal;
                cb._DebugLightingAmbientOcclusion = debugAmbientOcclusion;
                cb._DebugLightingSpecularColor = debugSpecularColor;
                cb._DebugLightingEmissiveColor = debugEmissiveColor;
                cb._DebugLightingMaterialValidateHighColor = materialDebugSettings.materialValidateHighColor;
                cb._DebugLightingMaterialValidateLowColor = materialDebugSettings.materialValidateLowColor;
                cb._DebugLightingMaterialValidatePureMetalColor = debugTrueMetalColor;

                cb._MousePixelCoord = HDUtils.GetMouseCoordinates(hdCamera);
                cb._MouseClickPixelCoord = HDUtils.GetMouseClickCoordinates(hdCamera);

                cb._DebugSingleShadowIndex = m_CurrentDebugDisplaySettings.data.lightingDebugSettings.shadowDebugUseSelection ? m_DebugSelectedLightShadowIndex : (int)m_CurrentDebugDisplaySettings.data.lightingDebugSettings.shadowMapIndex;

                ConstantBuffer.PushGlobal(cmd, m_ShaderVariablesDebugDisplayCB, HDShaderIDs._ShaderVariablesDebugDisplay);

                cmd.SetGlobalTexture(HDShaderIDs._DebugFont, defaultResources.textures.debugFontTex);
            }
        }

        class TransparencyOverdrawPassData
        {
            public FrameSettings frameSettings;
            public ShaderVariablesDebugDisplay constantBuffer;

            public RendererListHandle transparencyRL;
            public RendererListHandle transparencyAfterPostRL;
            public RendererListHandle transparencyLowResRL;
        }

        void RenderTransparencyOverdraw(RenderGraph renderGraph, TextureHandle depthBuffer, CullingResults cull, HDCamera hdCamera)
        {
            if (m_CurrentDebugDisplaySettings.IsDebugDisplayEnabled() && m_CurrentDebugDisplaySettings.data.fullScreenDebugMode == FullScreenDebugMode.TransparencyOverdraw)
            {
                TextureHandle transparencyOverdrawOutput = TextureHandle.nullHandle;
                using (var builder = renderGraph.AddRenderPass<TransparencyOverdrawPassData>("Transparency Overdraw", out var passData))
                {
                    var passNames = m_Asset.currentPlatformRenderPipelineSettings.supportTransparentBackface ? m_AllTransparentPassNames : m_TransparentNoBackfaceNames;
                    var stateBlock = new RenderStateBlock
                    {
                        mask = RenderStateMask.Blend,
                        blendState = new BlendState
                        {
                            blendState0 = new RenderTargetBlendState
                            {
                                destinationColorBlendMode = BlendMode.One,
                                sourceColorBlendMode = BlendMode.One,
                                destinationAlphaBlendMode = BlendMode.One,
                                sourceAlphaBlendMode = BlendMode.One,
                                colorBlendOperation = BlendOp.Add,
                                alphaBlendOperation = BlendOp.Add,
                                writeMask = ColorWriteMask.All
                            }
                        }
                    };

                    passData.frameSettings = hdCamera.frameSettings;
                    passData.constantBuffer = m_ShaderVariablesDebugDisplayCB;
                    builder.UseDepthBuffer(depthBuffer, DepthAccess.Read);
                    passData.transparencyRL = builder.UseRendererList(renderGraph.CreateRendererList(
                        CreateTransparentRendererListDesc(cull, hdCamera.camera, passNames, stateBlock: stateBlock)));
                    passData.transparencyAfterPostRL = builder.UseRendererList(
                        renderGraph.CreateRendererList(CreateTransparentRendererListDesc(cull, hdCamera.camera, passNames, renderQueueRange: HDRenderQueue.k_RenderQueue_AfterPostProcessTransparent, stateBlock: stateBlock)));
                    passData.transparencyLowResRL = builder.UseRendererList(
                        renderGraph.CreateRendererList(CreateTransparentRendererListDesc(cull, hdCamera.camera, passNames, renderQueueRange: HDRenderQueue.k_RenderQueue_LowTransparent, stateBlock: stateBlock)));

                    transparencyOverdrawOutput = builder.UseColorBuffer(renderGraph.CreateTexture(new TextureDesc(Vector2.one, true, true) { name = "Transparency Overdraw", colorFormat = GetColorBufferFormat(), clearBuffer = true, clearColor = Color.black }), 0);

                    builder.SetRenderFunc(
                        (TransparencyOverdrawPassData data, RenderGraphContext ctx) =>
                        {
                            data.constantBuffer._DebugTransparencyOverdrawWeight = 1.0f;
                            ConstantBuffer.PushGlobal(ctx.cmd, data.constantBuffer, HDShaderIDs._ShaderVariablesDebugDisplay);

                            DrawTransparentRendererList(ctx.renderContext, ctx.cmd, data.frameSettings, data.transparencyRL);
                            DrawTransparentRendererList(ctx.renderContext, ctx.cmd, data.frameSettings, data.transparencyAfterPostRL);

                            data.constantBuffer._DebugTransparencyOverdrawWeight = 0.25f;
                            ConstantBuffer.PushGlobal(ctx.cmd, data.constantBuffer, HDShaderIDs._ShaderVariablesDebugDisplay);
                            DrawTransparentRendererList(ctx.renderContext, ctx.cmd, data.frameSettings, data.transparencyLowResRL);
                        });
                }

                PushFullScreenDebugTexture(renderGraph, transparencyOverdrawOutput, FullScreenDebugMode.TransparencyOverdraw);
            }
        }

        class FullScreenDebugPassData
        {
            public FrameSettings frameSettings;
            public ComputeBufferHandle debugBuffer;
            public RendererListHandle rendererList;
        }

        void RenderFullScreenDebug(RenderGraph renderGraph, TextureHandle colorBuffer, TextureHandle depthBuffer, CullingResults cull, HDCamera hdCamera)
        {
            TextureHandle fullscreenDebugOutput = TextureHandle.nullHandle;
            ComputeBufferHandle fullscreenDebugBuffer = ComputeBufferHandle.nullHandle;

            using (var builder = renderGraph.AddRenderPass<FullScreenDebugPassData>("FullScreen Debug", out var passData))
            {
                fullscreenDebugOutput = builder.UseColorBuffer(colorBuffer, 0);
                builder.UseDepthBuffer(depthBuffer, DepthAccess.Read);

                passData.frameSettings = hdCamera.frameSettings;
                passData.debugBuffer = builder.WriteComputeBuffer(renderGraph.CreateComputeBuffer(new ComputeBufferDesc(hdCamera.actualWidth * hdCamera.actualHeight * hdCamera.viewCount, sizeof(uint))));
                passData.rendererList = builder.UseRendererList(renderGraph.CreateRendererList(CreateOpaqueRendererListDesc(cull, hdCamera.camera, m_FullScreenDebugPassNames, renderQueueRange: RenderQueueRange.all)));

                builder.SetRenderFunc(
                    (FullScreenDebugPassData data, RenderGraphContext ctx) =>
                    {
                        ctx.cmd.SetRandomWriteTarget(1, data.debugBuffer);
                        CoreUtils.DrawRendererList(ctx.renderContext, ctx.cmd, data.rendererList);
                        ctx.cmd.ClearRandomWriteTargets();
                    });

                fullscreenDebugBuffer = passData.debugBuffer;
            }

            m_DebugFullScreenComputeBuffer = fullscreenDebugBuffer;
            PushFullScreenDebugTexture(renderGraph, ResolveMSAAColor(renderGraph, hdCamera, fullscreenDebugOutput));
        }

        class ResolveFullScreenDebugPassData
        {
            public DebugDisplaySettings debugDisplaySettings;
            public Material debugFullScreenMaterial;
            public HDCamera hdCamera;
            public int depthPyramidMip;
            public ComputeBuffer depthPyramidOffsets;
            public TextureHandle output;
            public TextureHandle input;
            public TextureHandle depthPyramid;
            public ComputeBufferHandle fullscreenBuffer;
        }

        TextureHandle ResolveFullScreenDebug(RenderGraph renderGraph, TextureHandle inputFullScreenDebug, TextureHandle depthPyramid, HDCamera hdCamera)
        {
            using (var builder = renderGraph.AddRenderPass<ResolveFullScreenDebugPassData>("ResolveFullScreenDebug", out var passData))
            {
                passData.hdCamera = hdCamera;
                passData.debugDisplaySettings = m_CurrentDebugDisplaySettings;
                passData.debugFullScreenMaterial = m_DebugFullScreen;
                passData.input = builder.ReadTexture(inputFullScreenDebug);
                passData.depthPyramid = builder.ReadTexture(depthPyramid);
                passData.depthPyramidMip = (int)(m_CurrentDebugDisplaySettings.data.fullscreenDebugMip * GetDepthBufferMipChainInfo().mipLevelCount);
                passData.depthPyramidOffsets = GetDepthBufferMipChainInfo().GetOffsetBufferData(m_DepthPyramidMipLevelOffsetsBuffer);
                // On Vulkan, not binding the Random Write Target will result in an invalid drawcall.
                // To avoid that, if the compute buffer is invalid, we bind a dummy compute buffer anyway.
                if (m_DebugFullScreenComputeBuffer.IsValid())
                    passData.fullscreenBuffer = builder.ReadComputeBuffer(m_DebugFullScreenComputeBuffer);
                else
                    passData.fullscreenBuffer = builder.CreateTransientComputeBuffer(new ComputeBufferDesc(4, sizeof(uint)));
                passData.output = builder.WriteTexture(renderGraph.CreateTexture(new TextureDesc(Vector2.one, true, true)
                    { colorFormat = GraphicsFormat.R16G16B16A16_SFloat, name = "ResolveFullScreenDebug" }));

                builder.SetRenderFunc(
                    (ResolveFullScreenDebugPassData data, RenderGraphContext ctx) =>
                    {
                        var mpb = ctx.renderGraphPool.GetTempMaterialPropertyBlock();
                        ComputeBuffer fullscreenBuffer = data.fullscreenBuffer;

                        mpb.SetTexture(HDShaderIDs._DebugFullScreenTexture, data.input);
                        mpb.SetTexture(HDShaderIDs._CameraDepthTexture, data.depthPyramid);
                        mpb.SetFloat(HDShaderIDs._FullScreenDebugMode, (float)data.debugDisplaySettings.data.fullScreenDebugMode);
                        if (data.debugDisplaySettings.data.enableDebugDepthRemap)
                            mpb.SetVector(HDShaderIDs._FullScreenDebugDepthRemap, new Vector4(data.debugDisplaySettings.data.fullScreenDebugDepthRemap.x, data.debugDisplaySettings.data.fullScreenDebugDepthRemap.y, data.hdCamera.camera.nearClipPlane, data.hdCamera.camera.farClipPlane));
                        else // Setup neutral value
                            mpb.SetVector(HDShaderIDs._FullScreenDebugDepthRemap, new Vector4(0.0f, 1.0f, 0.0f, 1.0f));
                        mpb.SetInt(HDShaderIDs._DebugDepthPyramidMip, data.depthPyramidMip);
                        mpb.SetBuffer(HDShaderIDs._DebugDepthPyramidOffsets, data.depthPyramidOffsets);
                        mpb.SetInt(HDShaderIDs._DebugContactShadowLightIndex, data.debugDisplaySettings.data.fullScreenContactShadowLightIndex);
                        mpb.SetFloat(HDShaderIDs._TransparencyOverdrawMaxPixelCost, (float)data.debugDisplaySettings.data.transparencyDebugSettings.maxPixelCost);
                        mpb.SetFloat(HDShaderIDs._QuadOverdrawMaxQuadCost, (float)data.debugDisplaySettings.data.maxQuadCost);
                        mpb.SetFloat(HDShaderIDs._VertexDensityMaxPixelCost, (float)data.debugDisplaySettings.data.maxVertexDensity);

                        if (fullscreenBuffer != null)
                            ctx.cmd.SetRandomWriteTarget(1, fullscreenBuffer);

                        HDUtils.DrawFullScreen(ctx.cmd, data.debugFullScreenMaterial, data.output, mpb, 0);

                        if (fullscreenBuffer != null)
                            ctx.cmd.ClearRandomWriteTargets();
                    });

                return passData.output;
            }
        }

        class ResolveColorPickerDebugPassData
        {
            public HDCamera hdCamera;
            public DebugDisplaySettings debugDisplaySettings;
            public Material colorPickerMaterial;
            public TextureHandle output;
            public TextureHandle input;
        }

        TextureHandle ResolveColorPickerDebug(RenderGraph renderGraph, TextureHandle inputColorPickerDebug, HDCamera hdCamera)
        {
            using (var builder = renderGraph.AddRenderPass<ResolveColorPickerDebugPassData>("ResolveColorPickerDebug", out var passData))
            {
                passData.hdCamera = hdCamera;
                passData.debugDisplaySettings = m_CurrentDebugDisplaySettings;
                passData.colorPickerMaterial = m_DebugColorPicker;
                passData.input = builder.ReadTexture(inputColorPickerDebug);
                passData.output = builder.WriteTexture(renderGraph.CreateTexture(new TextureDesc(Vector2.one, true, true)
                    { colorFormat = GraphicsFormat.R16G16B16A16_SFloat, name = "ResolveColorPickerDebug" }));

                builder.SetRenderFunc(
                    (ResolveColorPickerDebugPassData data, RenderGraphContext ctx) =>
                    {
                        var falseColorDebugSettings = data.debugDisplaySettings.data.falseColorDebugSettings;
                        var colorPickerDebugSettings = data.debugDisplaySettings.data.colorPickerDebugSettings;
                        var falseColorThresholds = new Vector4(falseColorDebugSettings.colorThreshold0, falseColorDebugSettings.colorThreshold1, falseColorDebugSettings.colorThreshold2, falseColorDebugSettings.colorThreshold3);

                        // Here we have three cases:
                        // - Material debug is enabled, this is the buffer we display
                        // - Otherwise we display the HDR buffer before postprocess and distortion
                        // - If fullscreen debug is enabled we always use it
                        data.colorPickerMaterial.SetTexture(HDShaderIDs._DebugColorPickerTexture, data.input);
                        data.colorPickerMaterial.SetColor(HDShaderIDs._ColorPickerFontColor, colorPickerDebugSettings.fontColor);
                        data.colorPickerMaterial.SetInt(HDShaderIDs._FalseColorEnabled, falseColorDebugSettings.falseColor ? 1 : 0);
                        data.colorPickerMaterial.SetVector(HDShaderIDs._FalseColorThresholds, falseColorThresholds);
                        data.colorPickerMaterial.SetVector(HDShaderIDs._MousePixelCoord, HDUtils.GetMouseCoordinates(data.hdCamera));
                        data.colorPickerMaterial.SetVector(HDShaderIDs._MouseClickPixelCoord, HDUtils.GetMouseClickCoordinates(data.hdCamera));

                        // The material display debug perform sRGBToLinear conversion as the final blit currently hardcodes a linearToSrgb conversion. As when we read with color picker this is not done,
                        // we perform it inside the color picker shader. But we shouldn't do it for HDR buffer.
                        data.colorPickerMaterial.SetFloat(HDShaderIDs._ApplyLinearToSRGB, data.debugDisplaySettings.IsDebugMaterialDisplayEnabled() ? 1.0f : 0.0f);

                        HDUtils.DrawFullScreen(ctx.cmd, data.colorPickerMaterial, data.output);
                    });

                return passData.output;
            }
        }

        class DebugOverlayPassData
        {
            public DebugOverlay debugOverlay;
            public TextureHandle colorBuffer;
            public TextureHandle depthBuffer;
        }

        class SkyReflectionOverlayPassData
            : DebugOverlayPassData
        {
            public LightingDebugSettings lightingDebugSettings;
            public Material debugLatlongMaterial;
            public Texture skyReflectionTexture;
        }

        void RenderSkyReflectionOverlay(RenderGraph renderGraph, TextureHandle colorBuffer, TextureHandle depthBuffer, HDCamera hdCamera)
        {
            if (!m_CurrentDebugDisplaySettings.data.lightingDebugSettings.displaySkyReflection)
                return;

            using (var builder = renderGraph.AddRenderPass<SkyReflectionOverlayPassData>("SkyReflectionOverlay", out var passData))
            {
                passData.debugOverlay = m_DebugOverlay;
                passData.colorBuffer = builder.UseColorBuffer(colorBuffer, 0);
                passData.depthBuffer = builder.UseDepthBuffer(depthBuffer, DepthAccess.ReadWrite);
                passData.lightingDebugSettings = m_CurrentDebugDisplaySettings.data.lightingDebugSettings;
                passData.skyReflectionTexture = m_SkyManager.GetSkyReflection(hdCamera);
                passData.debugLatlongMaterial = m_DebugDisplayLatlong;

                builder.SetRenderFunc(
                    (SkyReflectionOverlayPassData data, RenderGraphContext ctx) =>
                    {
                        var mpb = ctx.renderGraphPool.GetTempMaterialPropertyBlock();

                        data.debugOverlay.SetViewport(ctx.cmd);
                        mpb.SetTexture(HDShaderIDs._InputCubemap, data.skyReflectionTexture);
                        mpb.SetFloat(HDShaderIDs._Mipmap, data.lightingDebugSettings.skyReflectionMipmap);
                        mpb.SetFloat(HDShaderIDs._ApplyExposure, 1.0f);
                        mpb.SetFloat(HDShaderIDs._SliceIndex, data.lightingDebugSettings.cubeArraySliceIndex);
                        ctx.cmd.DrawProcedural(Matrix4x4.identity, data.debugLatlongMaterial, 0, MeshTopology.Triangles, 3, 1, mpb);
                        data.debugOverlay.Next();
                    });
            }
        }

        void RenderRayCountOverlay(RenderGraph renderGraph, HDCamera hdCamera, TextureHandle colorBuffer, TextureHandle depthBuffer, TextureHandle rayCountTexture)
        {
            if (!hdCamera.frameSettings.IsEnabled(FrameSettingsField.RayTracing))
                return;

            m_RayCountManager.EvaluateRayCount(renderGraph, hdCamera, colorBuffer, depthBuffer, rayCountTexture);
        }

        class RenderAtlasDebugOverlayPassData
            : DebugOverlayPassData
        {
<<<<<<< HEAD
            public ComputeBufferHandle fineTileBuffer;
            public ComputeBufferHandle zBinBuffer;
=======
            public Texture atlasTexture;
            public int mipLevel;
            public Material debugBlitMaterial;
        }

        void RenderAtlasDebugOverlay(RenderGraph renderGraph, TextureHandle colorBuffer, TextureHandle depthBuffer, Texture atlas, int mipLevel, bool applyExposure, string passName, HDProfileId profileID)
        {
            using (var builder = renderGraph.AddRenderPass<RenderAtlasDebugOverlayPassData>(passName, out var passData, ProfilingSampler.Get(profileID)))
            {
                passData.debugOverlay = m_DebugOverlay;
                passData.colorBuffer = builder.UseColorBuffer(colorBuffer, 0);
                passData.depthBuffer = builder.UseDepthBuffer(depthBuffer, DepthAccess.ReadWrite);
                passData.debugBlitMaterial = m_DebugBlitMaterial;
                passData.mipLevel = mipLevel;
                passData.atlasTexture = atlas;

                builder.SetRenderFunc(
                    (RenderAtlasDebugOverlayPassData data, RenderGraphContext ctx) =>
                    {
                        var mpb = ctx.renderGraphPool.GetTempMaterialPropertyBlock();
                        mpb.SetFloat(HDShaderIDs._ApplyExposure, applyExposure ? 1.0f : 0.0f);
                        mpb.SetFloat(HDShaderIDs._Mipmap, data.mipLevel);
                        mpb.SetTexture(HDShaderIDs._InputTexture, data.atlasTexture);
                        data.debugOverlay.SetViewport(ctx.cmd);
                        ctx.cmd.DrawProcedural(Matrix4x4.identity, data.debugBlitMaterial, 0, MeshTopology.Triangles, 3, 1, mpb);
                        data.debugOverlay.Next();
                    });
            }
        }

        class RenderDensityVolumeAtlasDebugOverlayPassData
            : DebugOverlayPassData
        {
            public float slice;
            public Texture3DAtlas atlas;
            public Material debugDensityVolumeMaterial;
            public bool useSelection;
        }

        void RenderDensityVolumeAtlasDebugOverlay(RenderGraph renderGraph, TextureHandle colorBuffer, TextureHandle depthBuffer)
        {
            if (!m_CurrentDebugDisplaySettings.data.lightingDebugSettings.displayDensityVolumeAtlas)
                return;

            using (var builder = renderGraph.AddRenderPass<RenderDensityVolumeAtlasDebugOverlayPassData>("RenderDensityVolumeAtlasOverlay" , out var passData, ProfilingSampler.Get(HDProfileId.DisplayDensityVolumeAtlas)))
            {
                passData.debugOverlay = m_DebugOverlay;
                passData.colorBuffer = builder.UseColorBuffer(colorBuffer, 0);
                passData.depthBuffer = builder.UseDepthBuffer(depthBuffer, DepthAccess.ReadWrite);
                passData.debugDensityVolumeMaterial = m_DebugDensityVolumeMaterial;
                passData.slice = (float)m_CurrentDebugDisplaySettings.data.lightingDebugSettings.densityVolumeAtlasSlice;
                passData.atlas = DensityVolumeManager.manager.volumeAtlas;
                passData.useSelection = m_CurrentDebugDisplaySettings.data.lightingDebugSettings.densityVolumeUseSelection;

                builder.SetRenderFunc(
                    (RenderDensityVolumeAtlasDebugOverlayPassData data, RenderGraphContext ctx) =>
                    {
                        var atlasTexture = data.atlas.GetAtlas();
                        var mpb = ctx.renderGraphPool.GetTempMaterialPropertyBlock();
                        mpb.SetTexture(HDShaderIDs._InputTexture, data.atlas.GetAtlas());
                        mpb.SetFloat("_Slice", (float)data.slice);
                        mpb.SetVector("_Offset", Vector3.zero);
                        mpb.SetVector("_TextureSize", new Vector3(atlasTexture.width, atlasTexture.height, atlasTexture.volumeDepth));

#if UNITY_EDITOR
                        if (data.useSelection)
                        {
                            var obj = UnityEditor.Selection.activeGameObject;

                            if (obj != null && obj.TryGetComponent<DensityVolume>(out var densityVolume))
                            {
                                var texture = densityVolume.parameters.volumeMask;

                                if (texture != null)
                                {
                                    float textureDepth = texture is RenderTexture rt ? rt.volumeDepth : texture is Texture3D t3D ? t3D.depth : 0;
                                    mpb.SetVector("_TextureSize", new Vector3(texture.width, texture.height, textureDepth));
                                    mpb.SetVector("_Offset", data.atlas.GetTextureOffset(texture));
                                }
                            }
                        }
#endif
                        data.debugOverlay.SetViewport(ctx.cmd);
                        ctx.cmd.DrawProcedural(Matrix4x4.identity, data.debugDensityVolumeMaterial, 0, MeshTopology.Triangles, 3, 1, mpb);
                        data.debugOverlay.Next();
                        data.debugOverlay.SetViewport(ctx.cmd);
                        ctx.cmd.DrawProcedural(Matrix4x4.identity, data.debugDensityVolumeMaterial, 1, MeshTopology.Triangles, 3, 1, mpb);
                        data.debugOverlay.Next();
                    });
            }
        }

        class RenderTileClusterDebugOverlayPassData
            : DebugOverlayPassData
        {
            public HDCamera hdCamera;
            public TextureHandle depthPyramidTexture;
>>>>>>> 47c15c6a
            public ComputeBufferHandle tileList;
            public ComputeBufferHandle dispatchIndirect;

            public TextureHandle       depthPyramidTexture;

            public ComputeBufferHandle lightList;
            public ComputeBufferHandle perVoxelLightList;
<<<<<<< HEAD
=======
            public ComputeBufferHandle dispatchIndirect;
            public Material debugViewTilesMaterial;
            public LightingDebugSettings lightingDebugSettings;
>>>>>>> 47c15c6a
        }

        void RenderTileClusterDebugOverlay(RenderGraph renderGraph, TextureHandle colorBuffer, TextureHandle depthBuffer, in BuildGPULightListOutput lightLists, TextureHandle depthPyramidTexture, HDCamera hdCamera)
        {
<<<<<<< HEAD
            var lightingDebug = debugParameters.debugDisplaySettings.data.lightingDebugSettings;
            if (lightingDebug.tileClusterDebug == TileClusterDebug.None
                && !lightingDebug.displayCookieAtlas
                && !lightingDebug.displayPlanarReflectionProbeAtlas
                && !lightingDebug.displayDensityVolumeAtlas
                && !lightingDebug.debugBinnedLighting)
=======
            // Depending on the debug mode enabled we may not be building the light lists so the buffers would not be valid in this case.
            if (!lightLists.tileList.IsValid())
>>>>>>> 47c15c6a
                return;

            if (m_CurrentDebugDisplaySettings.data.lightingDebugSettings.tileClusterDebug == TileClusterDebug.None)
                return;

            using (var builder = renderGraph.AddRenderPass<RenderTileClusterDebugOverlayPassData>("RenderTileAndClusterDebugOverlay", out var passData, ProfilingSampler.Get(HDProfileId.TileClusterLightingDebug)))
            {
                passData.hdCamera = hdCamera;
                passData.debugOverlay = m_DebugOverlay;
                passData.colorBuffer = builder.UseColorBuffer(colorBuffer, 0);
                passData.depthBuffer = builder.UseDepthBuffer(depthBuffer, DepthAccess.ReadWrite);
<<<<<<< HEAD

                if (lightingDebug.tileClusterDebug != TileClusterDebug.None)
                {
                    passData.depthPyramidTexture = builder.ReadTexture(depthPyramidTexture);
                    passData.perVoxelLightList = builder.ReadComputeBuffer(lightLists.perVoxelLightLists);
                    passData.dispatchIndirect = builder.ReadComputeBuffer(lightLists.dispatchIndirectBuffer);
                }
=======
                passData.depthPyramidTexture = builder.ReadTexture(depthPyramidTexture);
                passData.tileList = builder.ReadComputeBuffer(lightLists.tileList);
                passData.lightList = builder.ReadComputeBuffer(lightLists.lightList);
                passData.perVoxelLightList = builder.ReadComputeBuffer(lightLists.perVoxelLightLists);
                passData.dispatchIndirect = builder.ReadComputeBuffer(lightLists.dispatchIndirectBuffer);
                passData.debugViewTilesMaterial = m_DebugViewTilesMaterial;
                passData.lightingDebugSettings = m_CurrentDebugDisplaySettings.data.lightingDebugSettings;
>>>>>>> 47c15c6a

                if (lightingDebug.debugBinnedLighting)
                {
                    passData.fineTileBuffer = builder.ReadComputeBuffer(lightLists.fineTileBuffer);
                    passData.zBinBuffer     = builder.ReadComputeBuffer(lightLists.zBinBuffer);
                }

                builder.SetRenderFunc(
                    (RenderTileClusterDebugOverlayPassData data, RenderGraphContext ctx) =>
                    {
<<<<<<< HEAD
                        RenderLightLoopDebugOverlay(data.debugParameters, ctx.cmd, data.fineTileBuffer, data.zBinBuffer, data.tileList, data.dispatchIndirect, data.depthPyramidTexture);
=======
                        int w = data.hdCamera.actualWidth;
                        int h = data.hdCamera.actualHeight;
                        int numTilesX = (w + 15) / 16;
                        int numTilesY = (h + 15) / 16;
                        int numTiles = numTilesX * numTilesY;

                        var lightingDebug = data.lightingDebugSettings;

                        // Debug tiles
                        if (lightingDebug.tileClusterDebug == TileClusterDebug.MaterialFeatureVariants)
                        {
                            if (GetFeatureVariantsEnabled(data.hdCamera.frameSettings))
                            {
                                // featureVariants
                                data.debugViewTilesMaterial.SetInt(HDShaderIDs._NumTiles, numTiles);
                                data.debugViewTilesMaterial.SetInt(HDShaderIDs._ViewTilesFlags, (int)lightingDebug.tileClusterDebugByCategory);
                                data.debugViewTilesMaterial.SetVector(HDShaderIDs._MousePixelCoord, HDUtils.GetMouseCoordinates(data.hdCamera));
                                data.debugViewTilesMaterial.SetVector(HDShaderIDs._MouseClickPixelCoord, HDUtils.GetMouseClickCoordinates(data.hdCamera));
                                data.debugViewTilesMaterial.SetBuffer(HDShaderIDs.g_TileList, data.tileList);
                                data.debugViewTilesMaterial.SetBuffer(HDShaderIDs.g_DispatchIndirectBuffer, data.dispatchIndirect);
                                data.debugViewTilesMaterial.EnableKeyword("USE_FPTL_LIGHTLIST");
                                data.debugViewTilesMaterial.DisableKeyword("USE_CLUSTERED_LIGHTLIST");
                                data.debugViewTilesMaterial.DisableKeyword("SHOW_LIGHT_CATEGORIES");
                                data.debugViewTilesMaterial.EnableKeyword("SHOW_FEATURE_VARIANTS");
                                if (DeferredUseComputeAsPixel(data.hdCamera.frameSettings))
                                    data.debugViewTilesMaterial.EnableKeyword("IS_DRAWPROCEDURALINDIRECT");
                                else
                                    data.debugViewTilesMaterial.DisableKeyword("IS_DRAWPROCEDURALINDIRECT");
                                ctx.cmd.DrawProcedural(Matrix4x4.identity, data.debugViewTilesMaterial, 0, MeshTopology.Triangles, numTiles * 6);
                            }
                        }
                        else // tile or cluster
                        {
                            bool bUseClustered = lightingDebug.tileClusterDebug == TileClusterDebug.Cluster;

                            // lightCategories
                            data.debugViewTilesMaterial.SetInt(HDShaderIDs._ViewTilesFlags, (int)lightingDebug.tileClusterDebugByCategory);
                            data.debugViewTilesMaterial.SetInt(HDShaderIDs._ClusterDebugMode, bUseClustered ? (int)lightingDebug.clusterDebugMode : (int)ClusterDebugMode.VisualizeOpaque);
                            data.debugViewTilesMaterial.SetFloat(HDShaderIDs._ClusterDebugDistance, lightingDebug.clusterDebugDistance);
                            data.debugViewTilesMaterial.SetVector(HDShaderIDs._MousePixelCoord, HDUtils.GetMouseCoordinates(data.hdCamera));
                            data.debugViewTilesMaterial.SetVector(HDShaderIDs._MouseClickPixelCoord, HDUtils.GetMouseClickCoordinates(data.hdCamera));
                            data.debugViewTilesMaterial.SetBuffer(HDShaderIDs.g_vLightListGlobal, bUseClustered ? data.perVoxelLightList : data.lightList);
                            data.debugViewTilesMaterial.SetTexture(HDShaderIDs._CameraDepthTexture, data.depthPyramidTexture);
                            data.debugViewTilesMaterial.EnableKeyword(bUseClustered ? "USE_CLUSTERED_LIGHTLIST" : "USE_FPTL_LIGHTLIST");
                            data.debugViewTilesMaterial.DisableKeyword(!bUseClustered ? "USE_CLUSTERED_LIGHTLIST" : "USE_FPTL_LIGHTLIST");
                            data.debugViewTilesMaterial.EnableKeyword("SHOW_LIGHT_CATEGORIES");
                            data.debugViewTilesMaterial.DisableKeyword("SHOW_FEATURE_VARIANTS");
                            if (!bUseClustered && data.hdCamera.frameSettings.IsEnabled(FrameSettingsField.MSAA))
                                data.debugViewTilesMaterial.EnableKeyword("DISABLE_TILE_MODE");
                            else
                                data.debugViewTilesMaterial.DisableKeyword("DISABLE_TILE_MODE");

                            CoreUtils.DrawFullScreen(ctx.cmd, data.debugViewTilesMaterial, 0);
                        }
>>>>>>> 47c15c6a
                    });
            }
        }

        class RenderShadowsDebugOverlayPassData
            : DebugOverlayPassData
        {
            public LightingDebugSettings lightingDebugSettings;
            public ShadowResult shadowTextures;
            public HDShadowManager shadowManager;
            public int debugSelectedLightShadowIndex;
            public int debugSelectedLightShadowCount;
            public Material debugShadowMapMaterial;
        }

        void RenderShadowsDebugOverlay(RenderGraph renderGraph, TextureHandle colorBuffer, TextureHandle depthBuffer, in ShadowResult shadowResult)
        {
            if (HDRenderPipeline.currentAsset.currentPlatformRenderPipelineSettings.hdShadowInitParams.maxShadowRequests == 0
                || m_CurrentDebugDisplaySettings.data.lightingDebugSettings.shadowDebugMode == ShadowMapDebugMode.None)
                return;

            using (var builder = renderGraph.AddRenderPass<RenderShadowsDebugOverlayPassData>("RenderShadowsDebugOverlay", out var passData, ProfilingSampler.Get(HDProfileId.DisplayShadows)))
            {
                passData.debugOverlay = m_DebugOverlay;
                passData.colorBuffer = builder.UseColorBuffer(colorBuffer, 0);
                passData.depthBuffer = builder.UseDepthBuffer(depthBuffer, DepthAccess.ReadWrite);
                passData.lightingDebugSettings = m_CurrentDebugDisplaySettings.data.lightingDebugSettings;
                passData.shadowTextures = HDShadowManager.ReadShadowResult(shadowResult, builder);
                passData.shadowManager = m_ShadowManager;
                passData.debugSelectedLightShadowIndex = m_DebugSelectedLightShadowIndex;
                passData.debugSelectedLightShadowCount = m_DebugSelectedLightShadowCount;
                passData.debugShadowMapMaterial = m_DebugHDShadowMapMaterial;

                builder.SetRenderFunc(
                    (RenderShadowsDebugOverlayPassData data, RenderGraphContext ctx) =>
                    {
                        var lightingDebug = data.lightingDebugSettings;
                        var mpb = ctx.renderGraphPool.GetTempMaterialPropertyBlock();

                        switch (lightingDebug.shadowDebugMode)
                        {
                            case ShadowMapDebugMode.VisualizeShadowMap:
                                int startShadowIndex = (int)lightingDebug.shadowMapIndex;
                                int shadowRequestCount = 1;

#if UNITY_EDITOR
                                if (lightingDebug.shadowDebugUseSelection)
                                {
                                    if (data.debugSelectedLightShadowIndex != -1 && data.debugSelectedLightShadowCount != 0)
                                    {
                                        startShadowIndex = data.debugSelectedLightShadowIndex;
                                        shadowRequestCount = data.debugSelectedLightShadowCount;
                                    }
                                    else
                                    {
                                        // We don't display any shadow map if the selected object is not a light
                                        shadowRequestCount = 0;
                                    }
                                }
#endif

                                for (int shadowIndex = startShadowIndex; shadowIndex < startShadowIndex + shadowRequestCount; shadowIndex++)
                                {
                                    data.shadowManager.DisplayShadowMap(data.shadowTextures, shadowIndex, ctx.cmd, data.debugShadowMapMaterial, data.debugOverlay.x, data.debugOverlay.y, data.debugOverlay.overlaySize, data.debugOverlay.overlaySize, lightingDebug.shadowMinValue, lightingDebug.shadowMaxValue, mpb);
                                    data.debugOverlay.Next();
                                }
                                break;
                            case ShadowMapDebugMode.VisualizePunctualLightAtlas:
                                data.shadowManager.DisplayShadowAtlas(data.shadowTextures.punctualShadowResult, ctx.cmd, data.debugShadowMapMaterial, data.debugOverlay.x, data.debugOverlay.y, data.debugOverlay.overlaySize, data.debugOverlay.overlaySize, lightingDebug.shadowMinValue, lightingDebug.shadowMaxValue, mpb);
                                data.debugOverlay.Next();
                                break;
                            case ShadowMapDebugMode.VisualizeCachedPunctualLightAtlas:
                                data.shadowManager.DisplayCachedPunctualShadowAtlas(data.shadowTextures.cachedPunctualShadowResult, ctx.cmd, data.debugShadowMapMaterial, data.debugOverlay.x, data.debugOverlay.y, data.debugOverlay.overlaySize, data.debugOverlay.overlaySize, lightingDebug.shadowMinValue, lightingDebug.shadowMaxValue, mpb);
                                data.debugOverlay.Next();
                                break;
                            case ShadowMapDebugMode.VisualizeDirectionalLightAtlas:
                                data.shadowManager.DisplayShadowCascadeAtlas(data.shadowTextures.directionalShadowResult, ctx.cmd, data.debugShadowMapMaterial, data.debugOverlay.x, data.debugOverlay.y, data.debugOverlay.overlaySize, data.debugOverlay.overlaySize, lightingDebug.shadowMinValue, lightingDebug.shadowMaxValue, mpb);
                                data.debugOverlay.Next();
                                break;
                            case ShadowMapDebugMode.VisualizeAreaLightAtlas:
                                data.shadowManager.DisplayAreaLightShadowAtlas(data.shadowTextures.areaShadowResult, ctx.cmd, data.debugShadowMapMaterial, data.debugOverlay.x, data.debugOverlay.y, data.debugOverlay.overlaySize, data.debugOverlay.overlaySize, lightingDebug.shadowMinValue, lightingDebug.shadowMaxValue, mpb);
                                data.debugOverlay.Next();
                                break;
                            case ShadowMapDebugMode.VisualizeCachedAreaLightAtlas:
                                data.shadowManager.DisplayCachedAreaShadowAtlas(data.shadowTextures.cachedAreaShadowResult, ctx.cmd, data.debugShadowMapMaterial, data.debugOverlay.x, data.debugOverlay.y, data.debugOverlay.overlaySize, data.debugOverlay.overlaySize, lightingDebug.shadowMinValue, lightingDebug.shadowMaxValue, mpb);
                                data.debugOverlay.Next();
                                break;
                            default:
                                break;
                        }
                    });
            }
        }

        class RenderDecalOverlayPassData
            : DebugOverlayPassData
        {
            public int mipLevel;
            public HDCamera hdCamera;
        }

        void RenderDecalOverlay(RenderGraph renderGraph, TextureHandle colorBuffer, TextureHandle depthBuffer, HDCamera hdCamera)
        {
            if (!m_CurrentDebugDisplaySettings.data.decalsDebugSettings.displayAtlas)
                return;

            using (var builder = renderGraph.AddRenderPass<RenderDecalOverlayPassData>("DecalOverlay", out var passData, ProfilingSampler.Get(HDProfileId.DisplayDebugDecalsAtlas)))
            {
                passData.debugOverlay = m_DebugOverlay;
                passData.colorBuffer = builder.UseColorBuffer(colorBuffer, 0);
                passData.depthBuffer = builder.UseDepthBuffer(depthBuffer, DepthAccess.ReadWrite);
                passData.mipLevel = (int)debugDisplaySettings.data.decalsDebugSettings.mipLevel;
                passData.hdCamera = hdCamera;

                builder.SetRenderFunc(
                    (RenderDecalOverlayPassData data, RenderGraphContext ctx) =>
                    {
                        DecalSystem.instance.RenderDebugOverlay(data.hdCamera, ctx.cmd, data.mipLevel, data.debugOverlay);
                    });
            }
        }

        void RenderDebugOverlays(RenderGraph    renderGraph,
            TextureHandle               colorBuffer,
            TextureHandle               depthBuffer,
            TextureHandle               depthPyramidTexture,
            TextureHandle               rayCountTexture,
            in BuildGPULightListOutput  lightLists,
            in ShadowResult             shadowResult,
            HDCamera                    hdCamera)
        {
            float overlayRatio = m_CurrentDebugDisplaySettings.data.debugOverlayRatio;
            int overlaySize = (int)(Math.Min(hdCamera.actualHeight, hdCamera.actualWidth) * overlayRatio);
            m_DebugOverlay.StartOverlay(HDUtils.GetRuntimeDebugPanelWidth(hdCamera), hdCamera.actualHeight - overlaySize, overlaySize, hdCamera.actualWidth);

            RenderSkyReflectionOverlay(renderGraph, colorBuffer, depthBuffer, hdCamera);
            RenderRayCountOverlay(renderGraph, hdCamera, colorBuffer, depthBuffer, rayCountTexture);

            if (m_CurrentDebugDisplaySettings.data.lightingDebugSettings.displayCookieAtlas)
                RenderAtlasDebugOverlay(renderGraph, colorBuffer, depthBuffer, m_TextureCaches.lightCookieManager.atlasTexture, (int)m_CurrentDebugDisplaySettings.data.lightingDebugSettings.cookieAtlasMipLevel, applyExposure: false, "RenderCookieAtlasOverlay", HDProfileId.DisplayCookieAtlas);

            if (m_CurrentDebugDisplaySettings.data.lightingDebugSettings.displayPlanarReflectionProbeAtlas)
                RenderAtlasDebugOverlay(renderGraph, colorBuffer, depthBuffer, m_TextureCaches.reflectionPlanarProbeCache.GetTexCache(), (int)m_CurrentDebugDisplaySettings.data.lightingDebugSettings.planarReflectionProbeMipLevel, applyExposure: true, "RenderPlanarProbeAtlasOverlay", HDProfileId.DisplayPlanarReflectionProbeAtlas);

            RenderDensityVolumeAtlasDebugOverlay(renderGraph, colorBuffer, depthBuffer);
            RenderTileClusterDebugOverlay(renderGraph, colorBuffer, depthBuffer, lightLists, depthPyramidTexture, hdCamera);
            RenderShadowsDebugOverlay(renderGraph, colorBuffer, depthBuffer, shadowResult);
            RenderDecalOverlay(renderGraph, colorBuffer, depthBuffer, hdCamera);
        }

        void RenderLightVolumes(RenderGraph renderGraph, TextureHandle destination, TextureHandle depthBuffer, CullingResults cullResults, HDCamera hdCamera)
        {
            if (m_CurrentDebugDisplaySettings.data.lightingDebugSettings.displayLightVolumes)
            {
                s_lightVolumes.RenderLightVolumes(renderGraph, m_CurrentDebugDisplaySettings.data.lightingDebugSettings, destination, depthBuffer, cullResults, hdCamera);
            }
        }

        class DebugImageHistogramData
        {
            public PostProcessSystem.DebugImageHistogramParameters parameters;
            public TextureHandle source;
        }

        void GenerateDebugImageHistogram(RenderGraph renderGraph, HDCamera hdCamera, TextureHandle source)
        {
            using (var builder = renderGraph.AddRenderPass<DebugImageHistogramData>("Generate Debug Image Histogram", out var passData, ProfilingSampler.Get(HDProfileId.FinalImageHistogram)))
            {
                passData.source = builder.ReadTexture(source);
                passData.parameters = m_PostProcessSystem.PrepareDebugImageHistogramParameters(hdCamera);
                builder.SetRenderFunc(
                    (DebugImageHistogramData data, RenderGraphContext ctx) =>
                    {
                        PostProcessSystem.GenerateDebugImageHistogram(data.parameters, ctx.cmd, data.source);
                    });
            }
        }

        class DebugExposureData
        {
            public LightingDebugSettings lightingDebugSettings;
            public HDCamera hdCamera;
            public Material debugExposureMaterial;

            public Vector4 proceduralMeteringParams1;
            public Vector4 proceduralMeteringParams2;
            public TextureHandle colorBuffer;
            public TextureHandle debugFullScreenTexture;
            public TextureHandle output;
            public TextureHandle currentExposure;
            public TextureHandle previousExposure;
            public TextureHandle debugExposureData;
            public HableCurve customToneMapCurve;
            public int lutSize;
            public ComputeBuffer histogramBuffer;
        }

        TextureHandle RenderExposureDebug(RenderGraph renderGraph, HDCamera hdCamera, TextureHandle colorBuffer)
        {
            using (var builder = renderGraph.AddRenderPass<DebugExposureData>("Debug Exposure", out var passData))
            {
                m_PostProcessSystem.ComputeProceduralMeteringParams(hdCamera, out passData.proceduralMeteringParams1, out passData.proceduralMeteringParams2);

                passData.lightingDebugSettings = m_CurrentDebugDisplaySettings.data.lightingDebugSettings;
                passData.hdCamera = hdCamera;
                passData.debugExposureMaterial = m_DebugExposure;
                passData.colorBuffer = builder.ReadTexture(colorBuffer);
                passData.debugFullScreenTexture = builder.ReadTexture(m_DebugFullScreenTexture);
                passData.output = builder.WriteTexture(renderGraph.CreateTexture(new TextureDesc(Vector2.one, true, true)
                    { colorFormat = GraphicsFormat.R16G16B16A16_SFloat, name = "ExposureDebug" }));
                passData.currentExposure = builder.ReadTexture(renderGraph.ImportTexture(m_PostProcessSystem.GetExposureTexture(hdCamera)));
                passData.previousExposure = builder.ReadTexture(renderGraph.ImportTexture(m_PostProcessSystem.GetPreviousExposureTexture(hdCamera)));
                passData.debugExposureData = builder.ReadTexture(renderGraph.ImportTexture(m_PostProcessSystem.GetExposureDebugData()));
                passData.customToneMapCurve = m_PostProcessSystem.GetCustomToneMapCurve();
                passData.lutSize = m_PostProcessSystem.GetLutSize();
                passData.histogramBuffer = passData.lightingDebugSettings.exposureDebugMode == ExposureDebugMode.FinalImageHistogramView ? m_PostProcessSystem.GetDebugImageHistogramBuffer() : m_PostProcessSystem.GetHistogramBuffer();

                builder.SetRenderFunc(
                    (DebugExposureData data, RenderGraphContext ctx) =>
                    {
                        // Grab exposure parameters
                        var exposureSettings = data.hdCamera.volumeStack.GetComponent<Exposure>();

                        Vector4 exposureParams = new Vector4(exposureSettings.compensation.value + data.lightingDebugSettings.debugExposure, exposureSettings.limitMin.value,
                            exposureSettings.limitMax.value, 0f);

                        Vector4 exposureVariants = new Vector4(1.0f, (int)exposureSettings.meteringMode.value, (int)exposureSettings.adaptationMode.value, 0.0f);
                        Vector2 histogramFraction = exposureSettings.histogramPercentages.value / 100.0f;
                        float evRange = exposureSettings.limitMax.value - exposureSettings.limitMin.value;
                        float histScale = 1.0f / Mathf.Max(1e-5f, evRange);
                        float histBias = -exposureSettings.limitMin.value * histScale;
                        Vector4 histogramParams = new Vector4(histScale, histBias, histogramFraction.x, histogramFraction.y);

                        data.debugExposureMaterial.SetVector(HDShaderIDs._ProceduralMaskParams, data.proceduralMeteringParams1);
                        data.debugExposureMaterial.SetVector(HDShaderIDs._ProceduralMaskParams2, data.proceduralMeteringParams2);

                        data.debugExposureMaterial.SetVector(HDShaderIDs._HistogramExposureParams, histogramParams);
                        data.debugExposureMaterial.SetVector(HDShaderIDs._Variants, exposureVariants);
                        data.debugExposureMaterial.SetVector(HDShaderIDs._ExposureParams, exposureParams);
                        data.debugExposureMaterial.SetVector(HDShaderIDs._ExposureParams2, new Vector4(0.0f, 0.0f, ColorUtils.lensImperfectionExposureScale, ColorUtils.s_LightMeterCalibrationConstant));
                        data.debugExposureMaterial.SetVector(HDShaderIDs._MousePixelCoord, HDUtils.GetMouseCoordinates(data.hdCamera));
                        data.debugExposureMaterial.SetTexture(HDShaderIDs._SourceTexture, data.colorBuffer);
                        data.debugExposureMaterial.SetTexture(HDShaderIDs._DebugFullScreenTexture, data.debugFullScreenTexture);
                        data.debugExposureMaterial.SetTexture(HDShaderIDs._PreviousExposureTexture, data.previousExposure);
                        data.debugExposureMaterial.SetTexture(HDShaderIDs._ExposureTexture, data.currentExposure);
                        data.debugExposureMaterial.SetTexture(HDShaderIDs._ExposureWeightMask, exposureSettings.weightTextureMask.value);
                        data.debugExposureMaterial.SetBuffer(HDShaderIDs._HistogramBuffer, data.histogramBuffer);


                        int passIndex = 0;
                        if (data.lightingDebugSettings.exposureDebugMode == ExposureDebugMode.MeteringWeighted)
                        {
                            passIndex = 1;
                            data.debugExposureMaterial.SetVector(HDShaderIDs._ExposureDebugParams, new Vector4(data.lightingDebugSettings.displayMaskOnly ? 1 : 0, 0, 0, 0));
                        }
                        if (data.lightingDebugSettings.exposureDebugMode == ExposureDebugMode.HistogramView)
                        {
                            data.debugExposureMaterial.SetTexture(HDShaderIDs._ExposureDebugTexture, data.debugExposureData);
                            var tonemappingSettings = data.hdCamera.volumeStack.GetComponent<Tonemapping>();

                            bool toneMapIsEnabled = data.hdCamera.frameSettings.IsEnabled(FrameSettingsField.Tonemapping);
                            var tonemappingMode = toneMapIsEnabled ? tonemappingSettings.mode.value : TonemappingMode.None;

                            bool drawTonemapCurve = tonemappingMode != TonemappingMode.None &&
                                data.lightingDebugSettings.showTonemapCurveAlongHistogramView;

                            bool centerAroundMiddleGrey = data.lightingDebugSettings.centerHistogramAroundMiddleGrey;
                            data.debugExposureMaterial.SetVector(HDShaderIDs._ExposureDebugParams, new Vector4(drawTonemapCurve ? 1.0f : 0.0f, (int)tonemappingMode, centerAroundMiddleGrey ? 1 : 0, 0));
                            if (drawTonemapCurve)
                            {
                                if (tonemappingMode == TonemappingMode.Custom)
                                {
                                    data.debugExposureMaterial.SetVector(HDShaderIDs._CustomToneCurve, data.customToneMapCurve.uniforms.curve);
                                    data.debugExposureMaterial.SetVector(HDShaderIDs._ToeSegmentA, data.customToneMapCurve.uniforms.toeSegmentA);
                                    data.debugExposureMaterial.SetVector(HDShaderIDs._ToeSegmentB, data.customToneMapCurve.uniforms.toeSegmentB);
                                    data.debugExposureMaterial.SetVector(HDShaderIDs._MidSegmentA, data.customToneMapCurve.uniforms.midSegmentA);
                                    data.debugExposureMaterial.SetVector(HDShaderIDs._MidSegmentB, data.customToneMapCurve.uniforms.midSegmentB);
                                    data.debugExposureMaterial.SetVector(HDShaderIDs._ShoSegmentA, data.customToneMapCurve.uniforms.shoSegmentA);
                                    data.debugExposureMaterial.SetVector(HDShaderIDs._ShoSegmentB, data.customToneMapCurve.uniforms.shoSegmentB);
                                }
                            }
                            else if (tonemappingMode == TonemappingMode.External)
                            {
                                data.debugExposureMaterial.SetTexture(HDShaderIDs._LogLut3D, tonemappingSettings.lutTexture.value);
                                data.debugExposureMaterial.SetVector(HDShaderIDs._LogLut3D_Params, new Vector4(1f / data.lutSize, data.lutSize - 1f, tonemappingSettings.lutContribution.value, 0f));
                            }
                            passIndex = 2;
                        }
                        if (data.lightingDebugSettings.exposureDebugMode == ExposureDebugMode.FinalImageHistogramView)
                        {
                            bool finalImageRGBHisto = data.lightingDebugSettings.displayFinalImageHistogramAsRGB;

                            data.debugExposureMaterial.SetVector(HDShaderIDs._ExposureDebugParams, new Vector4(0, 0, 0, finalImageRGBHisto ? 1 : 0));
                            data.debugExposureMaterial.SetBuffer(HDShaderIDs._FullImageHistogram, data.histogramBuffer);
                            passIndex = 3;
                        }


                        HDUtils.DrawFullScreen(ctx.cmd, data.debugExposureMaterial, data.output, null, passIndex);
                    });

                return passData.output;
            }
        }

        TextureHandle RenderDebug(RenderGraph                 renderGraph,
            HDCamera                    hdCamera,
            TextureHandle               colorBuffer,
            TextureHandle               depthBuffer,
            TextureHandle               depthPyramidTexture,
            TextureHandle               colorPickerDebugTexture,
            TextureHandle               rayCountTexture,
            in BuildGPULightListOutput  lightLists,
            in ShadowResult             shadowResult,
            CullingResults              cullResults)
        {
            // We don't want any overlay for these kind of rendering
            if (hdCamera.camera.cameraType == CameraType.Reflection || hdCamera.camera.cameraType == CameraType.Preview)
                return colorBuffer;

            TextureHandle output = colorBuffer;

            if (NeedsFullScreenDebugMode() && m_FullScreenDebugPushed)
            {
                output = ResolveFullScreenDebug(renderGraph, m_DebugFullScreenTexture, depthPyramidTexture, hdCamera);
                // If we have full screen debug, this is what we want color picked, so we replace color picker input texture with the new one.
                if (NeedColorPickerDebug(m_CurrentDebugDisplaySettings))
                    colorPickerDebugTexture = PushColorPickerDebugTexture(renderGraph, output);

                m_FullScreenDebugPushed = false;
                m_DebugFullScreenComputeBuffer = ComputeBufferHandle.nullHandle;
            }

            if (NeedExposureDebugMode(m_CurrentDebugDisplaySettings))
                output = RenderExposureDebug(renderGraph, hdCamera, colorBuffer);

            if (NeedColorPickerDebug(m_CurrentDebugDisplaySettings))
                output = ResolveColorPickerDebug(renderGraph, colorPickerDebugTexture, hdCamera);

            RenderLightVolumes(renderGraph, output, depthBuffer, cullResults, hdCamera);

            RenderDebugOverlays(renderGraph, output, depthBuffer, depthPyramidTexture, rayCountTexture, lightLists, shadowResult, hdCamera);

            return output;
        }

        class DebugViewMaterialData
        {
            public TextureHandle outputColor;
            public TextureHandle outputDepth;
            public RendererListHandle opaqueRendererList;
            public RendererListHandle transparentRendererList;
            public Material debugGBufferMaterial;
            public FrameSettings frameSettings;

            public Texture clearColorTexture;
            public RenderTexture clearDepthTexture;
            public bool clearDepth;
        }

        TextureHandle RenderDebugViewMaterial(RenderGraph renderGraph, CullingResults cull, HDCamera hdCamera)
        {
            bool msaa = hdCamera.frameSettings.IsEnabled(FrameSettingsField.MSAA);

            var output = renderGraph.CreateTexture(
                new TextureDesc(Vector2.one, true, true)
                {
                    colorFormat = GetColorBufferFormat(),
                    enableRandomWrite = !msaa,
                    bindTextureMS = msaa,
                    enableMSAA = msaa,
                    clearBuffer = true,
                    clearColor = Color.clear,
                    name = msaa ? "CameraColorMSAA" : "CameraColor"
                });

            if (m_CurrentDebugDisplaySettings.data.materialDebugSettings.IsDebugGBufferEnabled() && hdCamera.frameSettings.litShaderMode == LitShaderMode.Deferred)
            {
                using (var builder = renderGraph.AddRenderPass<DebugViewMaterialData>("DebugViewMaterialGBuffer", out var passData, ProfilingSampler.Get(HDProfileId.DebugViewMaterialGBuffer)))
                {
                    passData.debugGBufferMaterial = m_currentDebugViewMaterialGBuffer;
                    passData.outputColor = builder.WriteTexture(output);

                    builder.SetRenderFunc(
                        (DebugViewMaterialData data, RenderGraphContext context) =>
                        {
                            HDUtils.DrawFullScreen(context.cmd, data.debugGBufferMaterial, data.outputColor);
                        });
                }
            }
            else
            {
                using (var builder = renderGraph.AddRenderPass<DebugViewMaterialData>("DisplayDebug ViewMaterial", out var passData, ProfilingSampler.Get(HDProfileId.DisplayDebugViewMaterial)))
                {
                    passData.frameSettings = hdCamera.frameSettings;
                    passData.outputColor = builder.UseColorBuffer(output, 0);
                    passData.outputDepth = builder.UseDepthBuffer(CreateDepthBuffer(renderGraph, true, hdCamera.frameSettings.IsEnabled(FrameSettingsField.MSAA)), DepthAccess.ReadWrite);

                    // When rendering debug material we shouldn't rely on a depth prepass for optimizing the alpha clip test. As it is control on the material inspector side
                    // we must override the state here.
                    passData.opaqueRendererList = builder.UseRendererList(
                        renderGraph.CreateRendererList(CreateOpaqueRendererListDesc(cull, hdCamera.camera, m_AllForwardOpaquePassNames,
                            rendererConfiguration: m_CurrentRendererConfigurationBakedLighting,
                            stateBlock: m_DepthStateOpaque)));
                    passData.transparentRendererList = builder.UseRendererList(
                        renderGraph.CreateRendererList(CreateTransparentRendererListDesc(cull, hdCamera.camera, m_AllTransparentPassNames,
                            rendererConfiguration: m_CurrentRendererConfigurationBakedLighting,
                            stateBlock: m_DepthStateOpaque)));

                    passData.clearColorTexture = Compositor.CompositionManager.GetClearTextureForStackedCamera(hdCamera);   // returns null if is not a stacked camera
                    passData.clearDepthTexture = Compositor.CompositionManager.GetClearDepthForStackedCamera(hdCamera);     // returns null if is not a stacked camera
                    passData.clearDepth = hdCamera.clearDepth;

                    builder.SetRenderFunc(
                        (DebugViewMaterialData data, RenderGraphContext context) =>
                        {
                            // If we are doing camera stacking, then we want to clear the debug color and depth buffer using the data from the previous camera on the stack
                            // Note: Ideally here we would like to draw directly on the same buffers as the previous camera, but currently the compositor is not using
                            // Texture Arrays so this would not work. We might need to revise this in the future.
                            if (data.clearColorTexture != null)
                            {
                                HDUtils.BlitColorAndDepth(context.cmd, data.clearColorTexture, data.clearDepthTexture, new Vector4(1, 1, 0, 0), 0, !data.clearDepth);
                            }
                            DrawOpaqueRendererList(context, data.frameSettings, data.opaqueRendererList);
                            DrawTransparentRendererList(context, data.frameSettings, data.transparentRendererList);
                        });
                }
            }

            return output;
        }

        class PushFullScreenDebugPassData
        {
            public TextureHandle    input;
            public TextureHandle    output;
            public int              mipIndex;
        }

        void PushFullScreenLightingDebugTexture(RenderGraph renderGraph, TextureHandle input)
        {
            // In practice, this is only useful for the SingleShadow debug view.
            // TODO: See how we can make this nicer than a specific functions just for one case.
            if (NeedsFullScreenDebugMode() && m_FullScreenDebugPushed == false)
            {
                PushFullScreenDebugTexture(renderGraph, input);
            }
        }

        internal void PushFullScreenDebugTexture(RenderGraph renderGraph, TextureHandle input, FullScreenDebugMode debugMode)
        {
            if (debugMode == m_CurrentDebugDisplaySettings.data.fullScreenDebugMode)
            {
                PushFullScreenDebugTexture(renderGraph, input);
            }
        }

        void PushFullScreenDebugTextureMip(RenderGraph renderGraph, TextureHandle input, int lodCount, Vector4 scaleBias, FullScreenDebugMode debugMode)
        {
            if (debugMode == m_CurrentDebugDisplaySettings.data.fullScreenDebugMode)
            {
                var mipIndex = Mathf.FloorToInt(m_CurrentDebugDisplaySettings.data.fullscreenDebugMip * lodCount);

                PushFullScreenDebugTexture(renderGraph, input, mipIndex);
            }
        }

        void PushFullScreenDebugTexture(RenderGraph renderGraph, TextureHandle input, int mipIndex = -1)
        {
            using (var builder = renderGraph.AddRenderPass<PushFullScreenDebugPassData>("Push Full Screen Debug", out var passData))
            {
                passData.mipIndex = mipIndex;
                passData.input = builder.ReadTexture(input);
                passData.output = builder.UseColorBuffer(renderGraph.CreateTexture(new TextureDesc(Vector2.one, true, true)
                    { colorFormat = GraphicsFormat.R16G16B16A16_SFloat, name = "DebugFullScreen" }), 0);

                builder.SetRenderFunc(
                    (PushFullScreenDebugPassData data, RenderGraphContext ctx) =>
                    {
                        if (data.mipIndex != -1)
                            HDUtils.BlitCameraTexture(ctx.cmd, data.input, data.output, data.mipIndex);
                        else
                            HDUtils.BlitCameraTexture(ctx.cmd, data.input, data.output);
                    });

                m_DebugFullScreenTexture = passData.output;
            }

            // We need this flag because otherwise if no full screen debug is pushed (like for example if the corresponding pass is disabled), when we render the result in RenderDebug m_DebugFullScreenTempBuffer will contain potential garbage
            m_FullScreenDebugPushed = true;
        }

        void PushFullScreenExposureDebugTexture(RenderGraph renderGraph, TextureHandle input)
        {
            if (m_CurrentDebugDisplaySettings.data.lightingDebugSettings.exposureDebugMode != ExposureDebugMode.None)
            {
                PushFullScreenDebugTexture(renderGraph, input);
            }
        }

#if ENABLE_VIRTUALTEXTURES
        class PushFullScreenVTDebugPassData
        {
            public TextureHandle    input;
            public TextureHandle    output;
            public Material         material;
            public bool             msaa;
        }

        void PushFullScreenVTFeedbackDebugTexture(RenderGraph renderGraph, TextureHandle input, bool msaa)
        {
            if (FullScreenDebugMode.RequestedVirtualTextureTiles == m_CurrentDebugDisplaySettings.data.fullScreenDebugMode)
            {
                using (var builder = renderGraph.AddRenderPass<PushFullScreenVTDebugPassData>("Push Full Screen Debug", out var passData))
                {
                    passData.material = m_VTDebugBlit;
                    passData.msaa = msaa;
                    passData.input = builder.ReadTexture(input);
                    passData.output = builder.UseColorBuffer(renderGraph.CreateTexture(new TextureDesc(Vector2.one, true, true)
                        { colorFormat = GraphicsFormat.R16G16B16A16_SFloat, name = "DebugFullScreen" }), 0);

                    builder.SetRenderFunc(
                        (PushFullScreenVTDebugPassData data, RenderGraphContext ctx) =>
                        {
                            CoreUtils.SetRenderTarget(ctx.cmd, data.output);
                            data.material.SetTexture(data.msaa ? HDShaderIDs._BlitTextureMSAA : HDShaderIDs._BlitTexture, data.input);
                            ctx.cmd.DrawProcedural(Matrix4x4.identity, data.material, data.msaa ? 1 : 0, MeshTopology.Triangles, 3, 1);
                        });

                    m_DebugFullScreenTexture = passData.output;
                }

                m_FullScreenDebugPushed = true;
            }
        }

#endif

        TextureHandle PushColorPickerDebugTexture(RenderGraph renderGraph, TextureHandle input)
        {
            using (var builder = renderGraph.AddRenderPass<PushFullScreenDebugPassData>("Push To Color Picker", out var passData))
            {
                passData.input = builder.ReadTexture(input);
                passData.output = builder.UseColorBuffer(renderGraph.CreateTexture(new TextureDesc(Vector2.one, true, true)
                    { colorFormat = GraphicsFormat.R16G16B16A16_SFloat, name = "DebugColorPicker" }), 0);

                builder.SetRenderFunc(
                    (PushFullScreenDebugPassData data, RenderGraphContext ctx) =>
                    {
                        HDUtils.BlitCameraTexture(ctx.cmd, data.input, data.output);
                    });

                return passData.output;
            }
        }
    }
}<|MERGE_RESOLUTION|>--- conflicted
+++ resolved
@@ -466,10 +466,6 @@
         class RenderAtlasDebugOverlayPassData
             : DebugOverlayPassData
         {
-<<<<<<< HEAD
-            public ComputeBufferHandle fineTileBuffer;
-            public ComputeBufferHandle zBinBuffer;
-=======
             public Texture atlasTexture;
             public int mipLevel;
             public Material debugBlitMaterial;
@@ -562,136 +558,51 @@
             }
         }
 
-        class RenderTileClusterDebugOverlayPassData
+        class RenderZBinDebugOverlayPassData
             : DebugOverlayPassData
         {
             public HDCamera hdCamera;
-            public TextureHandle depthPyramidTexture;
->>>>>>> 47c15c6a
-            public ComputeBufferHandle tileList;
-            public ComputeBufferHandle dispatchIndirect;
-
-            public TextureHandle       depthPyramidTexture;
-
-            public ComputeBufferHandle lightList;
-            public ComputeBufferHandle perVoxelLightList;
-<<<<<<< HEAD
-=======
-            public ComputeBufferHandle dispatchIndirect;
+            public ComputeBufferHandle fineTileBuffer;
+            public ComputeBufferHandle zBinBuffer;
             public Material debugViewTilesMaterial;
             public LightingDebugSettings lightingDebugSettings;
->>>>>>> 47c15c6a
-        }
-
-        void RenderTileClusterDebugOverlay(RenderGraph renderGraph, TextureHandle colorBuffer, TextureHandle depthBuffer, in BuildGPULightListOutput lightLists, TextureHandle depthPyramidTexture, HDCamera hdCamera)
-        {
-<<<<<<< HEAD
-            var lightingDebug = debugParameters.debugDisplaySettings.data.lightingDebugSettings;
-            if (lightingDebug.tileClusterDebug == TileClusterDebug.None
-                && !lightingDebug.displayCookieAtlas
-                && !lightingDebug.displayPlanarReflectionProbeAtlas
-                && !lightingDebug.displayDensityVolumeAtlas
-                && !lightingDebug.debugBinnedLighting)
-=======
-            // Depending on the debug mode enabled we may not be building the light lists so the buffers would not be valid in this case.
-            if (!lightLists.tileList.IsValid())
->>>>>>> 47c15c6a
+        }
+
+        void RenderZBinDebugOverlay(RenderGraph renderGraph, TextureHandle colorBuffer, TextureHandle depthBuffer, in BuildGPULightListOutput lightLists, HDCamera hdCamera)
+        {
+            if (!m_CurrentDebugDisplaySettings.data.lightingDebugSettings.debugBinnedLighting)
                 return;
 
-            if (m_CurrentDebugDisplaySettings.data.lightingDebugSettings.tileClusterDebug == TileClusterDebug.None)
-                return;
-
-            using (var builder = renderGraph.AddRenderPass<RenderTileClusterDebugOverlayPassData>("RenderTileAndClusterDebugOverlay", out var passData, ProfilingSampler.Get(HDProfileId.TileClusterLightingDebug)))
+            using (var builder = renderGraph.AddRenderPass<RenderZBinDebugOverlayPassData>("RenderZBinDebugOverlay", out var passData))
             {
                 passData.hdCamera = hdCamera;
                 passData.debugOverlay = m_DebugOverlay;
                 passData.colorBuffer = builder.UseColorBuffer(colorBuffer, 0);
                 passData.depthBuffer = builder.UseDepthBuffer(depthBuffer, DepthAccess.ReadWrite);
-<<<<<<< HEAD
-
-                if (lightingDebug.tileClusterDebug != TileClusterDebug.None)
-                {
-                    passData.depthPyramidTexture = builder.ReadTexture(depthPyramidTexture);
-                    passData.perVoxelLightList = builder.ReadComputeBuffer(lightLists.perVoxelLightLists);
-                    passData.dispatchIndirect = builder.ReadComputeBuffer(lightLists.dispatchIndirectBuffer);
-                }
-=======
-                passData.depthPyramidTexture = builder.ReadTexture(depthPyramidTexture);
-                passData.tileList = builder.ReadComputeBuffer(lightLists.tileList);
-                passData.lightList = builder.ReadComputeBuffer(lightLists.lightList);
-                passData.perVoxelLightList = builder.ReadComputeBuffer(lightLists.perVoxelLightLists);
-                passData.dispatchIndirect = builder.ReadComputeBuffer(lightLists.dispatchIndirectBuffer);
                 passData.debugViewTilesMaterial = m_DebugViewTilesMaterial;
                 passData.lightingDebugSettings = m_CurrentDebugDisplaySettings.data.lightingDebugSettings;
->>>>>>> 47c15c6a
-
-                if (lightingDebug.debugBinnedLighting)
-                {
-                    passData.fineTileBuffer = builder.ReadComputeBuffer(lightLists.fineTileBuffer);
-                    passData.zBinBuffer     = builder.ReadComputeBuffer(lightLists.zBinBuffer);
-                }
-
-                builder.SetRenderFunc(
-                    (RenderTileClusterDebugOverlayPassData data, RenderGraphContext ctx) =>
-                    {
-<<<<<<< HEAD
-                        RenderLightLoopDebugOverlay(data.debugParameters, ctx.cmd, data.fineTileBuffer, data.zBinBuffer, data.tileList, data.dispatchIndirect, data.depthPyramidTexture);
-=======
-                        int w = data.hdCamera.actualWidth;
-                        int h = data.hdCamera.actualHeight;
-                        int numTilesX = (w + 15) / 16;
-                        int numTilesY = (h + 15) / 16;
-                        int numTiles = numTilesX * numTilesY;
-
+                passData.fineTileBuffer = builder.ReadComputeBuffer(lightLists.fineTileBuffer);
+                passData.zBinBuffer = builder.ReadComputeBuffer(lightLists.zBinBuffer);
+
+                builder.SetRenderFunc(
+                    (RenderZBinDebugOverlayPassData data, RenderGraphContext ctx) =>
+                    {
                         var lightingDebug = data.lightingDebugSettings;
-
-                        // Debug tiles
-                        if (lightingDebug.tileClusterDebug == TileClusterDebug.MaterialFeatureVariants)
+                        if (lightingDebug.binnedDebugMode == BinnedDebugMode.VisualizeVariants)
                         {
-                            if (GetFeatureVariantsEnabled(data.hdCamera.frameSettings))
-                            {
-                                // featureVariants
-                                data.debugViewTilesMaterial.SetInt(HDShaderIDs._NumTiles, numTiles);
-                                data.debugViewTilesMaterial.SetInt(HDShaderIDs._ViewTilesFlags, (int)lightingDebug.tileClusterDebugByCategory);
-                                data.debugViewTilesMaterial.SetVector(HDShaderIDs._MousePixelCoord, HDUtils.GetMouseCoordinates(data.hdCamera));
-                                data.debugViewTilesMaterial.SetVector(HDShaderIDs._MouseClickPixelCoord, HDUtils.GetMouseClickCoordinates(data.hdCamera));
-                                data.debugViewTilesMaterial.SetBuffer(HDShaderIDs.g_TileList, data.tileList);
-                                data.debugViewTilesMaterial.SetBuffer(HDShaderIDs.g_DispatchIndirectBuffer, data.dispatchIndirect);
-                                data.debugViewTilesMaterial.EnableKeyword("USE_FPTL_LIGHTLIST");
-                                data.debugViewTilesMaterial.DisableKeyword("USE_CLUSTERED_LIGHTLIST");
-                                data.debugViewTilesMaterial.DisableKeyword("SHOW_LIGHT_CATEGORIES");
-                                data.debugViewTilesMaterial.EnableKeyword("SHOW_FEATURE_VARIANTS");
-                                if (DeferredUseComputeAsPixel(data.hdCamera.frameSettings))
-                                    data.debugViewTilesMaterial.EnableKeyword("IS_DRAWPROCEDURALINDIRECT");
-                                else
-                                    data.debugViewTilesMaterial.DisableKeyword("IS_DRAWPROCEDURALINDIRECT");
-                                ctx.cmd.DrawProcedural(Matrix4x4.identity, data.debugViewTilesMaterial, 0, MeshTopology.Triangles, numTiles * 6);
-                            }
+                            // TODO
                         }
-                        else // tile or cluster
+                        else
                         {
-                            bool bUseClustered = lightingDebug.tileClusterDebug == TileClusterDebug.Cluster;
-
-                            // lightCategories
-                            data.debugViewTilesMaterial.SetInt(HDShaderIDs._ViewTilesFlags, (int)lightingDebug.tileClusterDebugByCategory);
-                            data.debugViewTilesMaterial.SetInt(HDShaderIDs._ClusterDebugMode, bUseClustered ? (int)lightingDebug.clusterDebugMode : (int)ClusterDebugMode.VisualizeOpaque);
-                            data.debugViewTilesMaterial.SetFloat(HDShaderIDs._ClusterDebugDistance, lightingDebug.clusterDebugDistance);
+                            data.debugViewTilesMaterial.DisableKeyword("SHOW_FEATURE_VARIANTS");
+                            data.debugViewTilesMaterial.EnableKeyword("SHOW_LIGHT_CATEGORIES");
+                            data.debugViewTilesMaterial.SetInt("_SelectedEntityCategory", (int)lightingDebug.selectedEntityCategory);
                             data.debugViewTilesMaterial.SetVector(HDShaderIDs._MousePixelCoord, HDUtils.GetMouseCoordinates(data.hdCamera));
-                            data.debugViewTilesMaterial.SetVector(HDShaderIDs._MouseClickPixelCoord, HDUtils.GetMouseClickCoordinates(data.hdCamera));
-                            data.debugViewTilesMaterial.SetBuffer(HDShaderIDs.g_vLightListGlobal, bUseClustered ? data.perVoxelLightList : data.lightList);
-                            data.debugViewTilesMaterial.SetTexture(HDShaderIDs._CameraDepthTexture, data.depthPyramidTexture);
-                            data.debugViewTilesMaterial.EnableKeyword(bUseClustered ? "USE_CLUSTERED_LIGHTLIST" : "USE_FPTL_LIGHTLIST");
-                            data.debugViewTilesMaterial.DisableKeyword(!bUseClustered ? "USE_CLUSTERED_LIGHTLIST" : "USE_FPTL_LIGHTLIST");
-                            data.debugViewTilesMaterial.EnableKeyword("SHOW_LIGHT_CATEGORIES");
-                            data.debugViewTilesMaterial.DisableKeyword("SHOW_FEATURE_VARIANTS");
-                            if (!bUseClustered && data.hdCamera.frameSettings.IsEnabled(FrameSettingsField.MSAA))
-                                data.debugViewTilesMaterial.EnableKeyword("DISABLE_TILE_MODE");
-                            else
-                                data.debugViewTilesMaterial.DisableKeyword("DISABLE_TILE_MODE");
-
+                            data.debugViewTilesMaterial.SetInt(HDShaderIDs._BinnedDebugMode, (int)lightingDebug.binnedDebugMode);
+                            data.debugViewTilesMaterial.SetInt(HDShaderIDs._StartBucket, lightingDebug.startBucket);
+                            data.debugViewTilesMaterial.SetInt(HDShaderIDs._EndBucket, lightingDebug.endBucket);
                             CoreUtils.DrawFullScreen(ctx.cmd, data.debugViewTilesMaterial, 0);
                         }
->>>>>>> 47c15c6a
                     });
             }
         }
@@ -837,7 +748,7 @@
                 RenderAtlasDebugOverlay(renderGraph, colorBuffer, depthBuffer, m_TextureCaches.reflectionPlanarProbeCache.GetTexCache(), (int)m_CurrentDebugDisplaySettings.data.lightingDebugSettings.planarReflectionProbeMipLevel, applyExposure: true, "RenderPlanarProbeAtlasOverlay", HDProfileId.DisplayPlanarReflectionProbeAtlas);
 
             RenderDensityVolumeAtlasDebugOverlay(renderGraph, colorBuffer, depthBuffer);
-            RenderTileClusterDebugOverlay(renderGraph, colorBuffer, depthBuffer, lightLists, depthPyramidTexture, hdCamera);
+            RenderZBinDebugOverlay(renderGraph, colorBuffer, depthBuffer, lightLists, hdCamera);
             RenderShadowsDebugOverlay(renderGraph, colorBuffer, depthBuffer, shadowResult);
             RenderDecalOverlay(renderGraph, colorBuffer, depthBuffer, hdCamera);
         }
