--- conflicted
+++ resolved
@@ -10,14 +10,10 @@
     ZERO_INITIALIZE(StandardBSDFData, outStandardlit);
 
     // Output is not to be lit
-<<<<<<< HEAD
-    outStandardlit.emissiveAndBaked = bsdfData.color * GetInverseCurrentExposureMultiplier() + builtinData.emissiveColor;
-=======
     //Note: we have to multiply everything with the inverse exposure, since the result buffer expects everything to be 'pre exposed'.
     //Is important to know too that we are applying InverseCurrentExposure twice (since this is just for reflections). Once when generating the material emissive value,
     //and once more for render target storage.
-    outStandardlit.emissiveAndBaked = (surfaceData.color + builtinData.emissiveColor) * GetInverseCurrentExposureMultiplier();
->>>>>>> c50ac703
+    outStandardlit.emissiveAndBaked = (bsdfData.color + builtinData.emissiveColor) * GetInverseCurrentExposureMultiplier();
     outStandardlit.isUnlit = 1;
 
     // Be cause this will not be lit, we need to apply atmospheric scattering right away
