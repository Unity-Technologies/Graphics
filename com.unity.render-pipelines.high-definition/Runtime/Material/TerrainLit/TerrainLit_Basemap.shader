Shader "Hidden/HDRP/TerrainLit_Basemap"
{
    Properties
    {
        // Following are builtin properties

        // Stencil state
        // Forward
        [HideInInspector] _StencilRef("_StencilRef", Int) = 0  // StencilUsage.Clear
        [HideInInspector] _StencilWriteMask("_StencilWriteMask", Int) = 3 // StencilUsage.RequiresDeferredLighting | StencilUsage.SubsurfaceScattering
        // GBuffer
        [HideInInspector] _StencilRefGBuffer("_StencilRefGBuffer", Int) = 2 // StencilUsage.RequiresDeferredLighting
        [HideInInspector] _StencilWriteMaskGBuffer("_StencilWriteMaskGBuffer", Int) = 3 // StencilUsage.RequiresDeferredLighting | StencilUsage.SubsurfaceScattering
        // Depth prepass
        [HideInInspector] _StencilRefDepth("_StencilRefDepth", Int) = 0 // Nothing
        [HideInInspector] _StencilWriteMaskDepth("_StencilWriteMaskDepth", Int) = 8 // StencilUsage.TraceReflectionRay

        // Blending state
        [HideInInspector] _ZWrite ("__zw", Float) = 1.0
        [HideInInspector] _CullMode("__cullmode", Float) = 2.0
        [HideInInspector] _ZTestDepthEqualForOpaque("_ZTestDepthEqualForOpaque", Int) = 4 // Less equal
        [HideInInspector] _ZTestGBuffer("_ZTestGBuffer", Int) = 4

		[HideInInspector] _TerrainHolesTexture("Holes Map (RGB)", 2D) = "white" {}

        // Caution: C# code in BaseLitUI.cs call LightmapEmissionFlagsProperty() which assume that there is an existing "_EmissionColor"
        // value that exist to identify if the GI emission need to be enabled.
        // In our case we don't use such a mechanism but need to keep the code quiet. We declare the value and always enable it.
        // TODO: Fix the code in legacy unity so we can customize the behavior for GI
        _EmissionColor("Color", Color) = (1, 1, 1)

        _MetallicTex("Metallic (R)", 2D) = "white" {}

        // HACK: GI Baking system relies on some properties existing in the shader ("_MainTex", "_Cutoff" and "_Color") for opacity handling, so we need to store our version of those parameters in the hard-coded name the GI baking system recognizes.
        _MainTex("Albedo", 2D) = "white" {}
        _Color("Color", Color) = (1,1,1,1)

        [ToggleUI] _SupportDecals("Support Decals", Float) = 1.0
        [ToggleUI] _ReceivesSSR("Receives SSR", Float) = 1.0
    }

    HLSLINCLUDE

    #pragma target 4.5
<<<<<<< HEAD
    #pragma only_renderers d3d11 ps4 xboxone xboxseries vulkan metal switch
=======
    #pragma only_renderers d3d11 playstation xboxone vulkan metal switch
>>>>>>> b9e8ac45

    #pragma shader_feature_local _DISABLE_DECALS
    #pragma shader_feature_local _TERRAIN_INSTANCED_PERPIXEL_NORMAL

    //enable GPU instancing support
    #pragma multi_compile_instancing
    #pragma instancing_options assumeuniformscaling nomatrices nolightprobe nolightmap

	#pragma multi_compile _ _ALPHATEST_ON

    #pragma vertex Vert
    #pragma fragment Frag

    #include "Packages/com.unity.render-pipelines.high-definition/Runtime/Material/TerrainLit/TerrainLit_Basemap_Includes.hlsl"

    ENDHLSL

    SubShader
    {
        // This tags allow to use the shader replacement features
        Tags{ "RenderPipeline" = "HDRenderPipeline" "RenderType" = "Opaque" }

        // Caution: The outline selection in the editor use the vertex shader/hull/domain shader of the first pass declare. So it should not bethe  meta pass.
        Pass
        {
            Name "GBuffer"
            Tags { "LightMode" = "GBuffer" } // This will be only for opaque object based on the RenderQueue index

            Cull [_CullMode]
            ZTest [_ZTestGBuffer]

            Stencil
            {
                WriteMask [_StencilWriteMaskGBuffer]
                Ref [_StencilRefGBuffer]
                Comp Always
                Pass Replace
            }

            HLSLPROGRAM

            #pragma multi_compile _ DEBUG_DISPLAY
            #pragma multi_compile _ LIGHTMAP_ON
            #pragma multi_compile _ DIRLIGHTMAP_COMBINED
            #pragma multi_compile _ DYNAMICLIGHTMAP_ON
            #pragma multi_compile _ SHADOWS_SHADOWMASK
            // Setup DECALS_OFF so the shader stripper can remove variants
            #pragma multi_compile DECALS_OFF DECALS_3RT DECALS_4RT
            #pragma multi_compile _ LIGHT_LAYERS

            #define SHADERPASS SHADERPASS_GBUFFER
            #include "Packages/com.unity.render-pipelines.high-definition/Runtime/Material/TerrainLit/TerrainLitTemplate.hlsl"
            #include "Packages/com.unity.render-pipelines.high-definition/Runtime/Material/TerrainLit/TerrainLit_Basemap.hlsl"

            ENDHLSL
        }

        // Extracts information for lightmapping, GI (emission, albedo, ...)
        // This pass it not used during regular rendering.
        Pass
        {
            Name "META"
            Tags{ "LightMode" = "META" }

            Cull Off

            HLSLPROGRAM

            // Lightmap memo
            // DYNAMICLIGHTMAP_ON is used when we have an "enlighten lightmap" ie a lightmap updated at runtime by enlighten.This lightmap contain indirect lighting from realtime lights and realtime emissive material.Offline baked lighting(from baked material / light,
            // both direct and indirect lighting) will hand up in the "regular" lightmap->LIGHTMAP_ON.

            #define SHADERPASS SHADERPASS_LIGHT_TRANSPORT
            #include "Packages/com.unity.render-pipelines.high-definition/Runtime/Material/TerrainLit/TerrainLitTemplate.hlsl"
            #include "Packages/com.unity.render-pipelines.high-definition/Runtime/Material/TerrainLit/TerrainLit_Basemap.hlsl"

            ENDHLSL
        }

        Pass
        {
            Name "ShadowCaster"
            Tags{ "LightMode" = "ShadowCaster" }

            Cull[_CullMode]

            ZClip [_ZClip]
            ZWrite On
            ZTest LEqual

            ColorMask 0

            HLSLPROGRAM

            #define SHADERPASS SHADERPASS_SHADOWS
            #include "Packages/com.unity.render-pipelines.high-definition/Runtime/Material/TerrainLit/TerrainLitTemplate.hlsl"
            #include "Packages/com.unity.render-pipelines.high-definition/Runtime/Material/TerrainLit/TerrainLit_Basemap.hlsl"

            ENDHLSL
        }

        Pass
        {
            Name "DepthOnly"
            Tags{ "LightMode" = "DepthOnly" }

            Cull[_CullMode]

            // To be able to tag stencil with disableSSR information for forward
            Stencil
            {
                WriteMask [_StencilWriteMaskDepth]
                Ref [_StencilRefDepth]
                Comp Always
                Pass Replace
            }

            ZWrite On

            HLSLPROGRAM

            // In deferred, depth only pass don't output anything.
            // In forward it output the normal buffer
            #pragma multi_compile _ WRITE_NORMAL_BUFFER
            #pragma multi_compile _ WRITE_MSAA_DEPTH

            #define SHADERPASS SHADERPASS_DEPTH_ONLY
            #include "Packages/com.unity.render-pipelines.high-definition/Runtime/Material/TerrainLit/TerrainLitTemplate.hlsl"
            #include "Packages/com.unity.render-pipelines.high-definition/Runtime/Material/TerrainLit/TerrainLit_Basemap.hlsl"

            ENDHLSL
        }

        Pass
        {
            Name "Forward"
            Tags{ "LightMode" = "Forward" } // This will be only for transparent object based on the RenderQueue index

            Stencil
            {
                WriteMask [_StencilWriteMask]
                Ref [_StencilRef]
                Comp Always
                Pass Replace
            }

            // In case of forward we want to have depth equal for opaque mesh
            ZTest [_ZTestDepthEqualForOpaque]
            ZWrite [_ZWrite]
            Cull [_CullMode]

            HLSLPROGRAM

            #pragma multi_compile _ DEBUG_DISPLAY
            #pragma multi_compile _ LIGHTMAP_ON
            #pragma multi_compile _ DIRLIGHTMAP_COMBINED
            #pragma multi_compile _ DYNAMICLIGHTMAP_ON
            #pragma multi_compile _ SHADOWS_SHADOWMASK
            // Setup DECALS_OFF so the shader stripper can remove variants
            #pragma multi_compile DECALS_OFF DECALS_3RT DECALS_4RT

            // Supported shadow modes per light type
            #pragma multi_compile SHADOW_LOW SHADOW_MEDIUM SHADOW_HIGH

            #pragma multi_compile USE_FPTL_LIGHTLIST USE_CLUSTERED_LIGHTLIST

            #define SHADERPASS SHADERPASS_FORWARD
            #include "Packages/com.unity.render-pipelines.high-definition/Runtime/Material/TerrainLit/TerrainLitTemplate.hlsl"
            #include "Packages/com.unity.render-pipelines.high-definition/Runtime/Material/TerrainLit/TerrainLit_Basemap.hlsl"

            ENDHLSL
        }

        UsePass "Hidden/Nature/Terrain/Utilities/PICKING"
        UsePass "HDRP/TerrainLit/SceneSelectionPass"
    }
}<|MERGE_RESOLUTION|>--- conflicted
+++ resolved
@@ -42,11 +42,7 @@
     HLSLINCLUDE
 
     #pragma target 4.5
-<<<<<<< HEAD
-    #pragma only_renderers d3d11 ps4 xboxone xboxseries vulkan metal switch
-=======
-    #pragma only_renderers d3d11 playstation xboxone vulkan metal switch
->>>>>>> b9e8ac45
+    #pragma only_renderers d3d11 playstation xboxone xboxseries vulkan metal switch
 
     #pragma shader_feature_local _DISABLE_DECALS
     #pragma shader_feature_local _TERRAIN_INSTANCED_PERPIXEL_NORMAL
