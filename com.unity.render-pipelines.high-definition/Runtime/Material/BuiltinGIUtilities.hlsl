#ifndef __BUILTINGIUTILITIES_HLSL__
#define __BUILTINGIUTILITIES_HLSL__

// Include the IndirectDiffuseMode enum
#include "Packages/com.unity.render-pipelines.high-definition/Runtime/Lighting/ScreenSpaceLighting/ScreenSpaceGlobalIllumination.cs.hlsl"

// We need to define this before including ProbeVolume.hlsl as that file expects this function to be defined.
real3 EvaluateAmbientProbe(real3 normalWS)
{
    real4 SHCoefficients[7];
    SHCoefficients[0] = unity_SHAr;
    SHCoefficients[1] = unity_SHAg;
    SHCoefficients[2] = unity_SHAb;
    SHCoefficients[3] = unity_SHBr;
    SHCoefficients[4] = unity_SHBg;
    SHCoefficients[5] = unity_SHBb;
    SHCoefficients[6] = unity_SHC;

    return SampleSH9(SHCoefficients, normalWS);
}

#if defined(PROBE_VOLUMES_L1) || defined(PROBE_VOLUMES_L2)
#include "Packages/com.unity.render-pipelines.core/Runtime/Lighting/ProbeVolume/ProbeVolume.hlsl"

// y channel is reserved for potential payload information to carry alongside the unintialized flag.
#define UNINITIALIZED_GI float3((1 << 11), 1, (1 << 10))

bool IsUninitializedGI(float3 bakedGI)
{
    const float3 unitializedGI = UNINITIALIZED_GI;
    return all(bakedGI.xz == unitializedGI.xz);
}


void SetAsUninitializedGI(out float3 bakedGI)
{
    bakedGI = UNINITIALIZED_GI;
}

float ExtractPayloadFromUninitializedGI(float3 inputBakedGI)
{
    float payload = 1.0f;
    if (IsUninitializedGI(inputBakedGI))
        payload = inputBakedGI.y;

    return payload;
}

void EncodePayloadWithUninitGI(float payload, inout float3 bakedGI)
{
    bakedGI.y = payload;
}
#endif

// Return camera relative probe volume world to object transformation
float4x4 GetProbeVolumeWorldToObject()
{
    return ApplyCameraTranslationToInverseMatrix(unity_ProbeVolumeWorldToObject);
}

void EvaluateLightmap(float3 positionRWS, float3 normalWS, float3 backNormalWS, float2 uvStaticLightmap, float2 uvDynamicLightmap, inout float3 bakeDiffuseLighting, inout float3 backBakeDiffuseLighting)
{
#ifdef UNITY_LIGHTMAP_FULL_HDR
    bool useRGBMLightmap = false;
    float4 decodeInstructions = float4(0.0, 0.0, 0.0, 0.0); // Never used but needed for the interface since it supports gamma lightmaps
#else
    bool useRGBMLightmap = true;
#if defined(UNITY_LIGHTMAP_RGBM_ENCODING)
    float4 decodeInstructions = float4(34.493242, 2.2, 0.0, 0.0); // range^2.2 = 5^2.2, gamma = 2.2
#else
    float4 decodeInstructions = float4(2.0, 2.2, 0.0, 0.0); // range = 2.0^2.2 = 4.59
#endif
#endif

#if defined(UNITY_DOTS_INSTANCING_ENABLED)
#define LIGHTMAP_NAME unity_Lightmaps
#define LIGHTMAP_INDIRECTION_NAME unity_LightmapsInd
#define SHADOWMASK_NAME unity_ShadowMasks
#define LIGHTMAP_SAMPLER_NAME samplerunity_Lightmaps
#define SHADOWMASK_SAMPLER_NAME samplerunity_ShadowMasks
#define LIGHTMAP_SAMPLE_EXTRA_ARGS uvStaticLightmap, unity_LightmapIndex.x
#define SHADOWMASK_SAMPLE_EXTRA_ARGS uv, unity_LightmapIndex.x
#else
#define LIGHTMAP_NAME unity_Lightmap
#define LIGHTMAP_INDIRECTION_NAME unity_LightmapInd
#define SHADOWMASK_NAME unity_ShadowMask
#define LIGHTMAP_SAMPLER_NAME samplerunity_Lightmap
#define SHADOWMASK_SAMPLER_NAME samplerunity_ShadowMask
#define LIGHTMAP_SAMPLE_EXTRA_ARGS uvStaticLightmap
#define SHADOWMASK_SAMPLE_EXTRA_ARGS uv
#endif


#if defined(SHADER_STAGE_FRAGMENT) || defined(SHADER_STAGE_RAY_TRACING)

    #ifdef LIGHTMAP_ON
    #ifdef DIRLIGHTMAP_COMBINED
        SampleDirectionalLightmap(TEXTURE2D_LIGHTMAP_ARGS(LIGHTMAP_NAME, LIGHTMAP_SAMPLER_NAME),
            TEXTURE2D_LIGHTMAP_ARGS(LIGHTMAP_INDIRECTION_NAME, LIGHTMAP_SAMPLER_NAME),
            LIGHTMAP_SAMPLE_EXTRA_ARGS, unity_LightmapST, normalWS, backNormalWS, useRGBMLightmap, decodeInstructions, bakeDiffuseLighting, backBakeDiffuseLighting);
    #else
        float3 illuminance = SampleSingleLightmap(TEXTURE2D_LIGHTMAP_ARGS(LIGHTMAP_NAME, LIGHTMAP_SAMPLER_NAME), LIGHTMAP_SAMPLE_EXTRA_ARGS, unity_LightmapST, useRGBMLightmap, decodeInstructions);
        bakeDiffuseLighting += illuminance;
        backBakeDiffuseLighting += illuminance;
    #endif
    #endif

    #ifdef DYNAMICLIGHTMAP_ON
    #ifdef DIRLIGHTMAP_COMBINED
        SampleDirectionalLightmap(TEXTURE2D_ARGS(unity_DynamicLightmap, samplerunity_DynamicLightmap),
            TEXTURE2D_ARGS(unity_DynamicDirectionality, samplerunity_DynamicLightmap),
            uvDynamicLightmap, unity_DynamicLightmapST, normalWS, backNormalWS, false, decodeInstructions, bakeDiffuseLighting, backBakeDiffuseLighting);
    #else
        float3 illuminance += SampleSingleLightmap(TEXTURE2D_ARGS(unity_DynamicLightmap, samplerunity_DynamicLightmap), uvDynamicLightmap, unity_DynamicLightmapST, false, decodeInstructions);
        bakeDiffuseLighting += illuminance;
        backBakeDiffuseLighting += illuminance;
    #endif
#endif

<<<<<<< HEAD
#ifdef DYNAMICLIGHTMAP_ON
#ifdef DIRLIGHTMAP_COMBINED
    SampleDirectionalLightmap(TEXTURE2D_ARGS(unity_DynamicLightmap, samplerunity_DynamicLightmap),
        TEXTURE2D_ARGS(unity_DynamicDirectionality, samplerunity_DynamicLightmap),
        uvDynamicLightmap, unity_DynamicLightmapST, normalWS, backNormalWS, false, decodeInstructions, bakeDiffuseLighting, backBakeDiffuseLighting);
#else
    float3 illuminance = SampleSingleLightmap(TEXTURE2D_ARGS(unity_DynamicLightmap, samplerunity_DynamicLightmap), uvDynamicLightmap, unity_DynamicLightmapST, false, decodeInstructions);
    bakeDiffuseLighting += illuminance;
    backBakeDiffuseLighting += illuminance;
#endif
=======
>>>>>>> d4d7c541
#endif

}

void EvaluateLightProbeBuiltin(float3 positionRWS, float3 normalWS, float3 backNormalWS, inout float3 bakeDiffuseLighting, inout float3 backBakeDiffuseLighting)
{
    if (unity_ProbeVolumeParams.x == 0.0)
    {
        bakeDiffuseLighting += EvaluateAmbientProbe(normalWS);
        backBakeDiffuseLighting += EvaluateAmbientProbe(backNormalWS);
    }
    else
    {
        SampleProbeVolumeSH4(TEXTURE3D_ARGS(unity_ProbeVolumeSH, samplerunity_ProbeVolumeSH), positionRWS, normalWS, backNormalWS, GetProbeVolumeWorldToObject(),
            unity_ProbeVolumeParams.y, unity_ProbeVolumeParams.z, unity_ProbeVolumeMin.xyz, unity_ProbeVolumeSizeInv.xyz, bakeDiffuseLighting, backBakeDiffuseLighting);
    }
}

// No need to initialize bakeDiffuseLighting and backBakeDiffuseLighting must be initialize outside the function
void SampleBakedGI(
    PositionInputs posInputs,
    float3 normalWS,
    float3 backNormalWS,
    uint renderingLayers,
    float2 uvStaticLightmap,
    float2 uvDynamicLightmap,
    out float3 bakeDiffuseLighting,
    out float3 backBakeDiffuseLighting)
{
    bakeDiffuseLighting = float3(0, 0, 0);
    backBakeDiffuseLighting = float3(0, 0, 0);

    // Check if we are RTGI in which case we don't want to read GI at all (We rely fully on the raytrace effect)
    // The check need to be here to work with both regular shader and shader graph
    // Note: with Probe volume it will prevent to add the UNINITIALIZED_GI tag and
    // the ProbeVolume will not be evaluate in the lightloop which is the desired behavior
    // Also this code only needs to be executed in the rasterization pipeline, otherwise it will lead to udnefined behaviors in ray tracing
#if !defined(_SURFACE_TYPE_TRANSPARENT) && (SHADERPASS != SHADERPASS_RAYTRACING_INDIRECT) && (SHADERPASS != SHADERPASS_RAYTRACING_GBUFFER)
    if (_IndirectDiffuseMode == INDIRECTDIFFUSEMODE_RAYTRACE)
        return;
#endif

    float3 positionRWS = posInputs.positionWS;

#define SAMPLE_LIGHTMAP (defined(LIGHTMAP_ON) || defined(DYNAMICLIGHTMAP_ON))
#define SAMPLE_PROBEVOLUME_BUILTIN (!SAMPLE_LIGHTMAP)

#if SAMPLE_LIGHTMAP
    EvaluateLightmap(positionRWS, normalWS, backNormalWS, uvStaticLightmap, uvDynamicLightmap, bakeDiffuseLighting, backBakeDiffuseLighting);
#endif

#if defined(PROBE_VOLUMES_L1) || defined(PROBE_VOLUMES_L2)
    // If probe volumes are evaluated in the lightloop, we place a sentinel value to detect that no lightmap data is present at the current pixel,
    // and we can safely overwrite baked data value with value from probe volume evaluation in light loop.
#if !SAMPLE_LIGHTMAP
    SetAsUninitializedGI(bakeDiffuseLighting);
    return;
#endif

#elif SAMPLE_PROBEVOLUME_BUILTIN // SAMPLE_PROBEVOLUME_BUILTIN && !(defined(PROBE_VOLUMES_L1) || defined(PROBE_VOLUMES_L2))

    EvaluateLightProbeBuiltin(positionRWS, normalWS, backNormalWS, bakeDiffuseLighting, backBakeDiffuseLighting);

#endif

#undef SAMPLE_LIGHTMAP
#undef SAMPLE_PROBEVOLUME_BUILTIN
}

// Function signature exposed in a shader graph node, to keep
float3 SampleBakedGI(float3 positionRWS, float3 normalWS, float2 uvStaticLightmap, float2 uvDynamicLightmap)
{
    // Need PositionInputs for indexing probe volume clusters, but they are not availbile from the current SampleBakedGI() function signature.
    // Reconstruct.
    uint renderingLayers = 0;
    PositionInputs posInputs;
    ZERO_INITIALIZE(PositionInputs, posInputs);
    posInputs.positionWS = positionRWS;

    const float3 backNormalWSUnused = 0.0;
    float3 bakeDiffuseLighting;
    float3 backBakeDiffuseLightingUnused;
    SampleBakedGI(posInputs, normalWS, backNormalWSUnused, renderingLayers, uvStaticLightmap, uvDynamicLightmap, bakeDiffuseLighting, backBakeDiffuseLightingUnused);

    return bakeDiffuseLighting;
}


float4 SampleShadowMask(float3 positionRWS, float2 uvStaticLightmap) // normalWS not use for now
{
#if defined(LIGHTMAP_ON)
    float2 uv = uvStaticLightmap * unity_LightmapST.xy + unity_LightmapST.zw;
    float4 rawOcclusionMask = SAMPLE_TEXTURE2D_LIGHTMAP(SHADOWMASK_NAME, SHADOWMASK_SAMPLER_NAME, SHADOWMASK_SAMPLE_EXTRA_ARGS); // Can't reuse sampler from Lightmap because with shader graph, the compile could optimize out the lightmaps if metal is 1
#else
    float4 rawOcclusionMask;
    if (unity_ProbeVolumeParams.x == 1.0)
    {
        rawOcclusionMask = SampleProbeOcclusion(TEXTURE3D_ARGS(unity_ProbeVolumeSH, samplerunity_ProbeVolumeSH), positionRWS, GetProbeVolumeWorldToObject(),
            unity_ProbeVolumeParams.y, unity_ProbeVolumeParams.z, unity_ProbeVolumeMin.xyz, unity_ProbeVolumeSizeInv.xyz);
    }
    else
    {
        // Note: Default value when the feature is not enabled is float(1.0, 1.0, 1.0, 1.0) in C++
        rawOcclusionMask = unity_ProbesOcclusion;
    }
#endif

    return rawOcclusionMask;
}

#endif<|MERGE_RESOLUTION|>--- conflicted
+++ resolved
@@ -111,27 +111,12 @@
             TEXTURE2D_ARGS(unity_DynamicDirectionality, samplerunity_DynamicLightmap),
             uvDynamicLightmap, unity_DynamicLightmapST, normalWS, backNormalWS, false, decodeInstructions, bakeDiffuseLighting, backBakeDiffuseLighting);
     #else
-        float3 illuminance += SampleSingleLightmap(TEXTURE2D_ARGS(unity_DynamicLightmap, samplerunity_DynamicLightmap), uvDynamicLightmap, unity_DynamicLightmapST, false, decodeInstructions);
+        float3 illuminance = SampleSingleLightmap(TEXTURE2D_ARGS(unity_DynamicLightmap, samplerunity_DynamicLightmap), uvDynamicLightmap, unity_DynamicLightmapST, false, decodeInstructions);
         bakeDiffuseLighting += illuminance;
         backBakeDiffuseLighting += illuminance;
     #endif
 #endif
-
-<<<<<<< HEAD
-#ifdef DYNAMICLIGHTMAP_ON
-#ifdef DIRLIGHTMAP_COMBINED
-    SampleDirectionalLightmap(TEXTURE2D_ARGS(unity_DynamicLightmap, samplerunity_DynamicLightmap),
-        TEXTURE2D_ARGS(unity_DynamicDirectionality, samplerunity_DynamicLightmap),
-        uvDynamicLightmap, unity_DynamicLightmapST, normalWS, backNormalWS, false, decodeInstructions, bakeDiffuseLighting, backBakeDiffuseLighting);
-#else
-    float3 illuminance = SampleSingleLightmap(TEXTURE2D_ARGS(unity_DynamicLightmap, samplerunity_DynamicLightmap), uvDynamicLightmap, unity_DynamicLightmapST, false, decodeInstructions);
-    bakeDiffuseLighting += illuminance;
-    backBakeDiffuseLighting += illuminance;
-#endif
-=======
->>>>>>> d4d7c541
-#endif
-
+#endif
 }
 
 void EvaluateLightProbeBuiltin(float3 positionRWS, float3 normalWS, float3 backNormalWS, inout float3 bakeDiffuseLighting, inout float3 backBakeDiffuseLighting)
