--- conflicted
+++ resolved
@@ -222,17 +222,7 @@
             enableWrite[2] = true;
             RTFormat[3] = Builtin.GetLightingBufferFormat();
             gBufferUsage[3] = GBufferUsage.None;
-<<<<<<< HEAD
-
-            // If we are in raytracing mode and we want to have indirect diffuse active, we need to make sure that the gbuffer3 is writable
-#if ENABLE_RAYTRACING
             enableWrite[3] = true;
-#else
-            enableWrite[3] = false;
-#endif
-=======
-            enableWrite[3] = true;
->>>>>>> 83a497a6
 
             int index = 4;
 
