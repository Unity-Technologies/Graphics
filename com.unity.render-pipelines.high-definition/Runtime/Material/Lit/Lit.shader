Shader "HDRP/Lit"
{
    Properties
    {
        // Following set of parameters represent the parameters node inside the MaterialGraph.
        // They are use to fill a SurfaceData. With a MaterialGraph this should not exist.

        // Reminder. Color here are in linear but the UI (color picker) do the conversion sRGB to linear
        [MainColor] _BaseColor("BaseColor", Color) = (1,1,1,1)
        [MainTexture] _BaseColorMap("BaseColorMap", 2D) = "white" {}
        [HideInInspector] _BaseColorMap_MipInfo("_BaseColorMap_MipInfo", Vector) = (0, 0, 0, 0)

        _Metallic("_Metallic", Range(0.0, 1.0)) = 0
        _Smoothness("Smoothness", Range(0.0, 1.0)) = 0.5
        _MaskMap("MaskMap", 2D) = "white" {}
        _MetallicRemapMin("MetallicRemapMin", Float) = 0.0
        _MetallicRemapMax("MetallicRemapMax", Float) = 1.0
        _SmoothnessRemapMin("SmoothnessRemapMin", Float) = 0.0
        _SmoothnessRemapMax("SmoothnessRemapMax", Float) = 1.0
        _AORemapMin("AORemapMin", Float) = 0.0
        _AORemapMax("AORemapMax", Float) = 1.0

        _NormalMap("NormalMap", 2D) = "bump" {}     // Tangent space normal map
        _NormalMapOS("NormalMapOS", 2D) = "white" {} // Object space normal map - no good default value
        _NormalScale("_NormalScale", Range(0.0, 8.0)) = 1

        _BentNormalMap("_BentNormalMap", 2D) = "bump" {}
        _BentNormalMapOS("_BentNormalMapOS", 2D) = "white" {}

        _HeightMap("HeightMap", 2D) = "black" {}
        // Caution: Default value of _HeightAmplitude must be (_HeightMax - _HeightMin) * 0.01
        // Those two properties are computed from the ones exposed in the UI and depends on the displaement mode so they are separate because we don't want to lose information upon displacement mode change.
        [HideInInspector] _HeightAmplitude("Height Amplitude", Float) = 0.02 // In world units. This will be computed in the UI.
        [HideInInspector] _HeightCenter("Height Center", Range(0.0, 1.0)) = 0.5 // In texture space

        [Enum(MinMax, 0, Amplitude, 1)] _HeightMapParametrization("Heightmap Parametrization", Int) = 0
        // These parameters are for vertex displacement/Tessellation
        _HeightOffset("Height Offset", Float) = 0
        // MinMax mode
        _HeightMin("Heightmap Min", Float) = -1
        _HeightMax("Heightmap Max", Float) = 1
        // Amplitude mode
        _HeightTessAmplitude("Amplitude", Float) = 2.0 // in Centimeters
        _HeightTessCenter("Height Center", Range(0.0, 1.0)) = 0.5 // In texture space

        // These parameters are for pixel displacement
        _HeightPoMAmplitude("Height Amplitude", Float) = 2.0 // In centimeters

        _DetailMap("DetailMap", 2D) = "linearGrey" {}
        _DetailAlbedoScale("_DetailAlbedoScale", Range(0.0, 2.0)) = 1
        _DetailNormalScale("_DetailNormalScale", Range(0.0, 2.0)) = 1
        _DetailSmoothnessScale("_DetailSmoothnessScale", Range(0.0, 2.0)) = 1

        _TangentMap("TangentMap", 2D) = "bump" {}
        _TangentMapOS("TangentMapOS", 2D) = "white" {}
        _Anisotropy("Anisotropy", Range(-1.0, 1.0)) = 0
        _AnisotropyMap("AnisotropyMap", 2D) = "white" {}

        _SubsurfaceMask("Subsurface Radius", Range(0.0, 1.0)) = 1.0
        _SubsurfaceMaskMap("Subsurface Radius Map", 2D) = "white" {}
        _Thickness("Thickness", Range(0.0, 1.0)) = 1.0
        _ThicknessMap("Thickness Map", 2D) = "white" {}
        _ThicknessRemap("Thickness Remap", Vector) = (0, 1, 0, 0)

        _IridescenceThickness("Iridescence Thickness", Range(0.0, 1.0)) = 1.0
        _IridescenceThicknessMap("Iridescence Thickness Map", 2D) = "white" {}
        _IridescenceThicknessRemap("Iridescence Thickness Remap", Vector) = (0, 1, 0, 0)
        _IridescenceMask("Iridescence Mask", Range(0.0, 1.0)) = 1.0
        _IridescenceMaskMap("Iridescence Mask Map", 2D) = "white" {}

        _CoatMask("Coat Mask", Range(0.0, 1.0)) = 0.0
        _CoatMaskMap("CoatMaskMap", 2D) = "white" {}

        [ToggleUI] _EnergyConservingSpecularColor("_EnergyConservingSpecularColor", Float) = 1.0
        _SpecularColor("SpecularColor", Color) = (1, 1, 1, 1)
        _SpecularColorMap("SpecularColorMap", 2D) = "white" {}

        // Following options are for the GUI inspector and different from the input parameters above
        // These option below will cause different compilation flag.
        [Enum(Off, 0, From Ambient Occlusion, 1, From Bent Normals, 2)]  _SpecularOcclusionMode("Specular Occlusion Mode", Int) = 1

        [HDR] _EmissiveColor("EmissiveColor", Color) = (0, 0, 0)
        // Used only to serialize the LDR and HDR emissive color in the material UI,
        // in the shader only the _EmissiveColor should be used
        [HideInInspector] _EmissiveColorLDR("EmissiveColor LDR", Color) = (0, 0, 0)
        _EmissiveColorMap("EmissiveColorMap", 2D) = "white" {}
        [ToggleUI] _AlbedoAffectEmissive("Albedo Affect Emissive", Float) = 0.0
        [HideInInspector] _EmissiveIntensityUnit("Emissive Mode", Int) = 0
        [ToggleUI] _UseEmissiveIntensity("Use Emissive Intensity", Int) = 0
        _EmissiveIntensity("Emissive Intensity", Float) = 1
        _EmissiveExposureWeight("Emissive Pre Exposure", Range(0.0, 1.0)) = 1.0

        _DistortionVectorMap("DistortionVectorMap", 2D) = "black" {}
        [ToggleUI] _DistortionEnable("Enable Distortion", Float) = 0.0
        [ToggleUI] _DistortionDepthTest("Distortion Depth Test Enable", Float) = 1.0
        [Enum(Add, 0, Multiply, 1, Replace, 2)] _DistortionBlendMode("Distortion Blend Mode", Int) = 0
        [HideInInspector] _DistortionSrcBlend("Distortion Blend Src", Int) = 0
        [HideInInspector] _DistortionDstBlend("Distortion Blend Dst", Int) = 0
        [HideInInspector] _DistortionBlurSrcBlend("Distortion Blur Blend Src", Int) = 0
        [HideInInspector] _DistortionBlurDstBlend("Distortion Blur Blend Dst", Int) = 0
        [HideInInspector] _DistortionBlurBlendMode("Distortion Blur Blend Mode", Int) = 0
        _DistortionScale("Distortion Scale", Float) = 1
        _DistortionVectorScale("Distortion Vector Scale", Float) = 2
        _DistortionVectorBias("Distortion Vector Bias", Float) = -1
        _DistortionBlurScale("Distortion Blur Scale", Float) = 1
        _DistortionBlurRemapMin("DistortionBlurRemapMin", Float) = 0.0
        _DistortionBlurRemapMax("DistortionBlurRemapMax", Float) = 1.0


        [ToggleUI]  _UseShadowThreshold("_UseShadowThreshold", Float) = 0.0
        [ToggleUI]  _AlphaCutoffEnable("Alpha Cutoff Enable", Float) = 0.0
        _AlphaCutoff("Alpha Cutoff", Range(0.0, 1.0)) = 0.5
        _AlphaCutoffShadow("_AlphaCutoffShadow", Range(0.0, 1.0)) = 0.5
        _AlphaCutoffPrepass("_AlphaCutoffPrepass", Range(0.0, 1.0)) = 0.5
        _AlphaCutoffPostpass("_AlphaCutoffPostpass", Range(0.0, 1.0)) = 0.5
        [ToggleUI] _TransparentDepthPrepassEnable("_TransparentDepthPrepassEnable", Float) = 0.0
        [ToggleUI] _TransparentBackfaceEnable("_TransparentBackfaceEnable", Float) = 0.0
        [ToggleUI] _TransparentDepthPostpassEnable("_TransparentDepthPostpassEnable", Float) = 0.0
        _TransparentSortPriority("_TransparentSortPriority", Float) = 0

        // Transparency
        [Enum(None, 0, Box, 1, Sphere, 2, Thin, 3)]_RefractionModel("Refraction Model", Int) = 0
        _Ior("Index Of Refraction", Range(1.0, 2.5)) = 1.5
        _TransmittanceColor("Transmittance Color", Color) = (1.0, 1.0, 1.0)
        _TransmittanceColorMap("TransmittanceColorMap", 2D) = "white" {}
        _ATDistance("Transmittance Absorption Distance", Float) = 1.0
        [ToggleUI] _TransparentWritingMotionVec("_TransparentWritingMotionVec", Float) = 0.0

        // Stencil state

        // Forward
        [HideInInspector] _StencilRef("_StencilRef", Int) = 0 // StencilUsage.Clear
        [HideInInspector] _StencilWriteMask("_StencilWriteMask", Int) = 3 // StencilUsage.RequiresDeferredLighting | StencilUsage.SubsurfaceScattering
        // GBuffer
        [HideInInspector] _StencilRefGBuffer("_StencilRefGBuffer", Int) = 2 // StencilUsage.RequiresDeferredLighting
        [HideInInspector] _StencilWriteMaskGBuffer("_StencilWriteMaskGBuffer", Int) = 3 // StencilUsage.RequiresDeferredLighting | StencilUsage.SubsurfaceScattering
        // Depth prepass
        [HideInInspector] _StencilRefDepth("_StencilRefDepth", Int) = 0 // Nothing
        [HideInInspector] _StencilWriteMaskDepth("_StencilWriteMaskDepth", Int) = 8 // StencilUsage.TraceReflectionRay
        // Motion vector pass
        [HideInInspector] _StencilRefMV("_StencilRefMV", Int) = 32 // StencilUsage.ObjectMotionVector
        [HideInInspector] _StencilWriteMaskMV("_StencilWriteMaskMV", Int) = 32 // StencilUsage.ObjectMotionVector
        // Distortion vector pass
        [HideInInspector] _StencilRefDistortionVec("_StencilRefDistortionVec", Int) = 4 // StencilUsage.DistortionVectors
        [HideInInspector] _StencilWriteMaskDistortionVec("_StencilWriteMaskDistortionVec", Int) = 4 // StencilUsage.DistortionVectors

        // Blending state
        [HideInInspector] _SurfaceType("__surfacetype", Float) = 0.0
        [HideInInspector] _BlendMode("__blendmode", Float) = 0.0
        [HideInInspector] _SrcBlend("__src", Float) = 1.0
        [HideInInspector] _DstBlend("__dst", Float) = 0.0
        [HideInInspector] _AlphaSrcBlend("__alphaSrc", Float) = 1.0
        [HideInInspector] _AlphaDstBlend("__alphaDst", Float) = 0.0
        [HideInInspector][ToggleUI]_AlphaToMaskInspectorValue("_AlphaToMaskInspectorValue", Float) = 0 // Property used to save the alpha to mask state in the inspector
        [HideInInspector][ToggleUI]_AlphaToMask("__alphaToMask", Float) = 0
        [HideInInspector][ToggleUI] _ZWrite("__zw", Float) = 1.0
        [HideInInspector][ToggleUI] _TransparentZWrite("_TransparentZWrite", Float) = 0.0
        [HideInInspector] _CullMode("__cullmode", Float) = 2.0
        [HideInInspector] _CullModeForward("__cullmodeForward", Float) = 2.0 // This mode is dedicated to Forward to correctly handle backface then front face rendering thin transparent
        [Enum(UnityEditor.Rendering.HighDefinition.TransparentCullMode)] _TransparentCullMode("_TransparentCullMode", Int) = 2 // Back culling by default
        [Enum(UnityEditor.Rendering.HighDefinition.OpaqueCullMode)] _OpaqueCullMode("_OpaqueCullMode", Int) = 2 // Back culling by default
        [HideInInspector] _ZTestDepthEqualForOpaque("_ZTestDepthEqualForOpaque", Int) = 4 // Less equal
        [HideInInspector] _ZTestModeDistortion("_ZTestModeDistortion", Int) = 8
        [HideInInspector] _ZTestGBuffer("_ZTestGBuffer", Int) = 4
        [Enum(UnityEngine.Rendering.CompareFunction)] _ZTestTransparent("Transparent ZTest", Int) = 4 // Less equal

        [ToggleUI] _EnableFogOnTransparent("Enable Fog", Float) = 1.0
        [ToggleUI] _EnableBlendModePreserveSpecularLighting("Enable Blend Mode Preserve Specular Lighting", Float) = 1.0

        [ToggleUI] _DoubleSidedEnable("Double sided enable", Float) = 0.0
        [Enum(Flip, 0, Mirror, 1, None, 2)] _DoubleSidedNormalMode("Double sided normal mode", Float) = 1
        [HideInInspector] _DoubleSidedConstants("_DoubleSidedConstants", Vector) = (1, 1, -1, 0)

        [Enum(UV0, 0, UV1, 1, UV2, 2, UV3, 3, Planar, 4, Triplanar, 5)] _UVBase("UV Set for base", Float) = 0
        _TexWorldScale("Scale to apply on world coordinate", Float) = 1.0
        [HideInInspector] _InvTilingScale("Inverse tiling scale = 2 / (abs(_BaseColorMap_ST.x) + abs(_BaseColorMap_ST.y))", Float) = 1
        [HideInInspector] _UVMappingMask("_UVMappingMask", Color) = (1, 0, 0, 0)
        [Enum(TangentSpace, 0, ObjectSpace, 1)] _NormalMapSpace("NormalMap space", Float) = 0

        // Following enum should be material feature flags (i.e bitfield), however due to Gbuffer encoding constrain many combination exclude each other
        // so we use this enum as "material ID" which can be interpreted as preset of bitfield of material feature
        // The only material feature flag that can be added in all cases is clear coat
        [Enum(Subsurface Scattering, 0, Standard, 1, Anisotropy, 2, Iridescence, 3, Specular Color, 4, Translucent, 5)] _MaterialID("MaterialId", Int) = 1 // MaterialId.Standard
        [ToggleUI] _TransmissionEnable("_TransmissionEnable", Float) = 1.0

        [Enum(None, 0, Vertex displacement, 1, Pixel displacement, 2)] _DisplacementMode("DisplacementMode", Int) = 0
        [ToggleUI] _DisplacementLockObjectScale("displacement lock object scale", Float) = 1.0
        [ToggleUI] _DisplacementLockTilingScale("displacement lock tiling scale", Float) = 1.0
        [ToggleUI] _DepthOffsetEnable("Depth Offset View space", Float) = 0.0

        [ToggleUI] _EnableGeometricSpecularAA("EnableGeometricSpecularAA", Float) = 0.0
        _SpecularAAScreenSpaceVariance("SpecularAAScreenSpaceVariance", Range(0.0, 1.0)) = 0.1
        _SpecularAAThreshold("SpecularAAThreshold", Range(0.0, 1.0)) = 0.2

        _PPDMinSamples("Min sample for POM", Range(1.0, 64.0)) = 5
        _PPDMaxSamples("Max sample for POM", Range(1.0, 64.0)) = 15
        _PPDLodThreshold("Start lod to fade out the POM effect", Range(0.0, 16.0)) = 5
        _PPDPrimitiveLength("Primitive length for POM", Float) = 1
        _PPDPrimitiveWidth("Primitive width for POM", Float) = 1
        [HideInInspector] _InvPrimScale("Inverse primitive scale for non-planar POM", Vector) = (1, 1, 0, 0)

        [Enum(UV0, 0, UV1, 1, UV2, 2, UV3, 3)] _UVDetail("UV Set for detail", Float) = 0
        [HideInInspector] _UVDetailsMappingMask("_UVDetailsMappingMask", Color) = (1, 0, 0, 0)
        [ToggleUI] _LinkDetailsWithBase("LinkDetailsWithBase", Float) = 1.0

        [Enum(Use Emissive Color, 0, Use Emissive Mask, 1)] _EmissiveColorMode("Emissive color mode", Float) = 1
        [Enum(UV0, 0, UV1, 1, UV2, 2, UV3, 3, Planar, 4, Triplanar, 5, Same as Base, 6)] _UVEmissive("UV Set for emissive", Float) = 0
        _TexWorldScaleEmissive("Scale to apply on world coordinate", Float) = 1.0
        [HideInInspector] _UVMappingMaskEmissive("_UVMappingMaskEmissive", Color) = (1, 0, 0, 0)

        // Caution: C# code in BaseLitUI.cs call LightmapEmissionFlagsProperty() which assume that there is an existing "_EmissionColor"
        // value that exist to identify if the GI emission need to be enabled.
        // In our case we don't use such a mechanism but need to keep the code quiet. We declare the value and always enable it.
        // TODO: Fix the code in legacy unity so we can customize the beahvior for GI
        _EmissionColor("Color", Color) = (1, 1, 1)

        // HACK: GI Baking system relies on some properties existing in the shader ("_MainTex", "_Cutoff" and "_Color") for opacity handling, so we need to store our version of those parameters in the hard-coded name the GI baking system recognizes.
        _MainTex("Albedo", 2D) = "white" {}
        _Color("Color", Color) = (1,1,1,1)
        _Cutoff("Alpha Cutoff", Range(0.0, 1.0)) = 0.5

        [ToggleUI] _SupportDecals("Support Decals", Float) = 1.0
        [ToggleUI] _ReceivesSSR("Receives SSR", Float) = 1.0
        [ToggleUI] _ReceivesSSRTransparent("Receives SSR Transparent", Float) = 0.0
        [ToggleUI] _AddPrecomputedVelocity("AddPrecomputedVelocity", Float) = 0.0

        // Ray Tracing
        [ToggleUI] _RayTracing("Ray Tracing (Preview)", Float) = 0

        [HideInInspector] _DiffusionProfile("Obsolete, kept for migration purpose", Int) = 0
        [HideInInspector] _DiffusionProfileAsset("Diffusion Profile Asset", Vector) = (0, 0, 0, 0)
        [HideInInspector] _DiffusionProfileHash("Diffusion Profile Hash", Float) = 0

        [HideInInspector][NoScaleOffset]unity_Lightmaps("unity_Lightmaps", 2DArray) = "" {}
        [HideInInspector][NoScaleOffset]unity_LightmapsInd("unity_LightmapsInd", 2DArray) = "" {}
        [HideInInspector][NoScaleOffset]unity_ShadowMasks("unity_ShadowMasks", 2DArray) = "" {}
    }

    HLSLINCLUDE

    #pragma target 4.5

    //-------------------------------------------------------------------------------------
    // Variant
    //-------------------------------------------------------------------------------------

    #pragma shader_feature_local _ALPHATEST_ON
    #pragma shader_feature_local _ALPHATOMASK_ON
    #pragma shader_feature_local_fragment _DEPTHOFFSET_ON
    #pragma shader_feature_local _DOUBLESIDED_ON
    #pragma shader_feature_local _ _VERTEX_DISPLACEMENT _PIXEL_DISPLACEMENT
    #pragma shader_feature_local_vertex _VERTEX_DISPLACEMENT_LOCK_OBJECT_SCALE
    #pragma shader_feature_local _DISPLACEMENT_LOCK_TILING_SCALE
    #pragma shader_feature_local_fragment _PIXEL_DISPLACEMENT_LOCK_OBJECT_SCALE
    #pragma shader_feature_local_fragment _ _REFRACTION_PLANE _REFRACTION_SPHERE _REFRACTION_THIN
    #pragma shader_feature_local_raytracing _ _REFRACTION_PLANE _REFRACTION_SPHERE _REFRACTION_THIN

    #pragma shader_feature_local_fragment _ _EMISSIVE_MAPPING_PLANAR _EMISSIVE_MAPPING_TRIPLANAR _EMISSIVE_MAPPING_BASE
    #pragma shader_feature_local_fragment _ _MAPPING_PLANAR _MAPPING_TRIPLANAR
    #pragma shader_feature_local_fragment _NORMALMAP_TANGENT_SPACE
    #pragma shader_feature_local_raytracing _ _MAPPING_PLANAR _MAPPING_TRIPLANAR
    #pragma shader_feature_local_raytracing _ _EMISSIVE_MAPPING_PLANAR _EMISSIVE_MAPPING_TRIPLANAR _EMISSIVE_MAPPING_BASE
    #pragma shader_feature_local_raytracing _NORMALMAP_TANGENT_SPACE

    #pragma shader_feature_local _ _REQUIRE_UV2 _REQUIRE_UV3

    #pragma shader_feature_local _NORMALMAP
    #pragma shader_feature_local_fragment _MASKMAP
    #pragma shader_feature_local_fragment _BENTNORMALMAP
    #pragma shader_feature_local_fragment _EMISSIVE_COLOR_MAP
    #pragma shader_feature_local_raytracing _MASKMAP
    #pragma shader_feature_local_raytracing _BENTNORMALMAP
    #pragma shader_feature_local_raytracing _EMISSIVE_COLOR_MAP

    // _ENABLESPECULAROCCLUSION keyword is obsolete but keep here for compatibility. Do not used
    // _ENABLESPECULAROCCLUSION and _SPECULAR_OCCLUSION_X can't exist at the same time (the new _SPECULAR_OCCLUSION replace it)
    // When _ENABLESPECULAROCCLUSION is found we define _SPECULAR_OCCLUSION_X so new code to work
    #pragma shader_feature_local_fragment _ENABLESPECULAROCCLUSION
    #pragma shader_feature_local_fragment _ _SPECULAR_OCCLUSION_NONE _SPECULAR_OCCLUSION_FROM_BENT_NORMAL_MAP
    #pragma shader_feature_local_raytracing _ENABLESPECULAROCCLUSION
    #pragma shader_feature_local_raytracing _ _SPECULAR_OCCLUSION_NONE _SPECULAR_OCCLUSION_FROM_BENT_NORMAL_MAP

    #ifdef _ENABLESPECULAROCCLUSION
    #define _SPECULAR_OCCLUSION_FROM_BENT_NORMAL_MAP
    #endif

    #pragma shader_feature_local_fragment _HEIGHTMAP
    #pragma shader_feature_local_fragment _TANGENTMAP
    #pragma shader_feature_local_fragment _ANISOTROPYMAP
    #pragma shader_feature_local_fragment _DETAIL_MAP
    #pragma shader_feature_local_fragment _SUBSURFACE_MASK_MAP
    #pragma shader_feature_local_fragment _THICKNESSMAP
    #pragma shader_feature_local_fragment _IRIDESCENCE_THICKNESSMAP
    #pragma shader_feature_local_fragment _SPECULARCOLORMAP
    #pragma shader_feature_local_fragment _TRANSMITTANCECOLORMAP
    #pragma shader_feature_local_raytracing _TANGENTMAP
    #pragma shader_feature_local_raytracing _ANISOTROPYMAP
    #pragma shader_feature_local_raytracing _DETAIL_MAP
    #pragma shader_feature_local_raytracing _SUBSURFACE_MASK_MAP
    #pragma shader_feature_local_raytracing _THICKNESSMAP
    #pragma shader_feature_local_raytracing _IRIDESCENCE_THICKNESSMAP
    #pragma shader_feature_local_raytracing _SPECULARCOLORMAP
    #pragma shader_feature_local_raytracing _TRANSMITTANCECOLORMAP

    #pragma shader_feature_local_fragment _DISABLE_DECALS
    #pragma shader_feature_local_fragment _DISABLE_SSR
    #pragma shader_feature_local_fragment _DISABLE_SSR_TRANSPARENT
    #pragma shader_feature_local_raytracing _DISABLE_DECALS
    #pragma shader_feature_local_raytracing _DISABLE_SSR
    #pragma shader_feature_local_raytracing _DISABLE_SSR_TRANSPARENT

    #pragma shader_feature_local_fragment _ENABLE_GEOMETRIC_SPECULAR_AA

    // Keyword for transparent
    #pragma shader_feature _SURFACE_TYPE_TRANSPARENT
<<<<<<< HEAD
    #pragma shader_feature_local_fragment _ _BLENDMODE_ALPHA _BLENDMODE_ADD _BLENDMODE_PRE_MULTIPLY
    #pragma shader_feature_local_fragment _BLENDMODE_PRESERVE_SPECULAR_LIGHTING
    #pragma shader_feature_local_raytracing _ _BLENDMODE_ALPHA _BLENDMODE_ADD _BLENDMODE_PRE_MULTIPLY
    #pragma shader_feature_local_raytracing _BLENDMODE_PRESERVE_SPECULAR_LIGHTING

    #pragma shader_feature_local_fragment _ENABLE_FOG_ON_TRANSPARENT
=======
    #pragma shader_feature_local _ENABLE_FOG_ON_TRANSPARENT
>>>>>>> a25ef250
    #pragma shader_feature_local _TRANSPARENT_WRITES_MOTION_VEC

    // MaterialFeature are used as shader feature to allow compiler to optimize properly
    #pragma shader_feature_local_fragment _MATERIAL_FEATURE_SUBSURFACE_SCATTERING
    #pragma shader_feature_local_fragment _MATERIAL_FEATURE_TRANSMISSION
    #pragma shader_feature_local_fragment _MATERIAL_FEATURE_ANISOTROPY
    #pragma shader_feature_local_fragment _MATERIAL_FEATURE_CLEAR_COAT
    #pragma shader_feature_local_fragment _MATERIAL_FEATURE_IRIDESCENCE
    #pragma shader_feature_local_fragment _MATERIAL_FEATURE_SPECULAR_COLOR
    #pragma shader_feature_local_raytracing _MATERIAL_FEATURE_SUBSURFACE_SCATTERING
    #pragma shader_feature_local_raytracing _MATERIAL_FEATURE_TRANSMISSION
    #pragma shader_feature_local_raytracing _MATERIAL_FEATURE_ANISOTROPY
    #pragma shader_feature_local_raytracing _MATERIAL_FEATURE_CLEAR_COAT
    #pragma shader_feature_local_raytracing _MATERIAL_FEATURE_IRIDESCENCE
    #pragma shader_feature_local_raytracing _MATERIAL_FEATURE_SPECULAR_COLOR

    #pragma shader_feature_local_fragment _ADD_PRECOMPUTED_VELOCITY

    //-------------------------------------------------------------------------------------
    // Define
    //-------------------------------------------------------------------------------------

    // This shader support recursive rendering for raytracing
    #define HAVE_RECURSIVE_RENDERING

    // This shader support vertex modification
    #define HAVE_VERTEX_MODIFICATION

    #define SUPPORT_BLENDMODE_PRESERVE_SPECULAR_LIGHTING

    // If we use subsurface scattering, enable output split lighting (for forward pass)
    #if defined(_MATERIAL_FEATURE_SUBSURFACE_SCATTERING) && !defined(_SURFACE_TYPE_TRANSPARENT)
    #define OUTPUT_SPLIT_LIGHTING
    #endif

    #if defined(_TRANSPARENT_WRITES_MOTION_VEC) && defined(_SURFACE_TYPE_TRANSPARENT)
    #define _WRITE_TRANSPARENT_MOTION_VECTOR
    #endif
    //-------------------------------------------------------------------------------------
    // Include
    //-------------------------------------------------------------------------------------

    #include "Packages/com.unity.render-pipelines.core/ShaderLibrary/Common.hlsl"
    #include "Packages/com.unity.render-pipelines.high-definition/Runtime/ShaderLibrary/ShaderVariables.hlsl"
    #include "Packages/com.unity.render-pipelines.high-definition/Runtime/RenderPipeline/ShaderPass/FragInputs.hlsl"
    #include "Packages/com.unity.render-pipelines.high-definition/Runtime/RenderPipeline/ShaderPass/ShaderPass.cs.hlsl"

    //-------------------------------------------------------------------------------------
    // variable declaration
    //-------------------------------------------------------------------------------------

    // #include "Packages/com.unity.render-pipelines.high-definition/Runtime/Material/Lit/Lit.cs.hlsl"
    #include "Packages/com.unity.render-pipelines.high-definition/Runtime/Material/Lit/LitProperties.hlsl"

    // TODO:
    // Currently, Lit.hlsl and LitData.hlsl are included for every pass. Split Lit.hlsl in two:
    // LitData.hlsl and LitShading.hlsl (merge into the existing LitData.hlsl).
    // LitData.hlsl should be responsible for preparing shading parameters.
    // LitShading.hlsl implements the light loop API.
    // LitData.hlsl is included here, LitShading.hlsl is included below for shading passes only.

    ENDHLSL

    SubShader
    {
        // This tags allow to use the shader replacement features
        Tags{ "RenderPipeline"="HDRenderPipeline" "RenderType" = "HDLitShader" }

        Pass
        {
            Name "ScenePickingPass"
            Tags { "LightMode" = "Picking" }

            Cull [_CullMode]

            HLSLPROGRAM

            #pragma only_renderers d3d11 playstation xboxone vulkan metal switch

            //enable GPU instancing support
            #pragma multi_compile_instancing
            #pragma instancing_options renderinglayer
            #pragma multi_compile _ DOTS_INSTANCING_ON
            // enable dithering LOD crossfade
            #pragma multi_compile _ LOD_FADE_CROSSFADE

            // Note: Require _SelectionID variable

            // We reuse depth prepass for the scene selection, allow to handle alpha correctly as well as tessellation and vertex animation
            #define SHADERPASS SHADERPASS_DEPTH_ONLY
            #define SCENEPICKINGPASS
            #include "Packages/com.unity.render-pipelines.high-definition/Runtime/Material/Material.hlsl"
            #include "Packages/com.unity.render-pipelines.high-definition/Runtime/Material/Lit/Lit.hlsl"
            #include "Packages/com.unity.render-pipelines.high-definition/Runtime/Material/Lit/ShaderPass/LitDepthPass.hlsl"
            #include "Packages/com.unity.render-pipelines.high-definition/Runtime/Material/Lit/LitData.hlsl"
            #include "Packages/com.unity.render-pipelines.high-definition/Runtime/ShaderLibrary/PickingSpaceTransforms.hlsl"
            #include "Packages/com.unity.render-pipelines.high-definition/Runtime/RenderPipeline/ShaderPass/ShaderPassDepthOnly.hlsl"

            #pragma vertex Vert
            #pragma fragment Frag

            #pragma editor_sync_compilation

            ENDHLSL
        }

        Pass
        {
            Name "SceneSelectionPass"
            Tags { "LightMode" = "SceneSelectionPass" }

            Cull Off

            HLSLPROGRAM

            #pragma only_renderers d3d11 playstation xboxone vulkan metal switch

            //enable GPU instancing support
            #pragma multi_compile_instancing
            #pragma instancing_options renderinglayer
            #pragma multi_compile _ DOTS_INSTANCING_ON
            // enable dithering LOD crossfade
            #pragma multi_compile_fragment _ LOD_FADE_CROSSFADE

            // Note: Require _ObjectId and _PassValue variables

            // We reuse depth prepass for the scene selection, allow to handle alpha correctly as well as tessellation and vertex animation
            #define SHADERPASS SHADERPASS_DEPTH_ONLY
            #define SCENESELECTIONPASS // This will drive the output of the scene selection shader
            #include "Packages/com.unity.render-pipelines.high-definition/Runtime/Material/Material.hlsl"
            #include "Packages/com.unity.render-pipelines.high-definition/Runtime/Material/Lit/Lit.hlsl"
            #include "Packages/com.unity.render-pipelines.high-definition/Runtime/Material/Lit/ShaderPass/LitDepthPass.hlsl"
            #include "Packages/com.unity.render-pipelines.high-definition/Runtime/Material/Lit/LitData.hlsl"
            #include "Packages/com.unity.render-pipelines.high-definition/Runtime/RenderPipeline/ShaderPass/ShaderPassDepthOnly.hlsl"

            #pragma vertex Vert
            #pragma fragment Frag

            #pragma editor_sync_compilation

            ENDHLSL
        }

        // Caution: The outline selection in the editor use the vertex shader/hull/domain shader of the first pass declare. So it should not bethe  meta pass.
        Pass
        {
            Name "GBuffer"
            Tags { "LightMode" = "GBuffer" } // This will be only for opaque object based on the RenderQueue index

            Cull [_CullMode]
            ZTest [_ZTestGBuffer]

            Stencil
            {
                WriteMask [_StencilWriteMaskGBuffer]
                Ref [_StencilRefGBuffer]
                Comp Always
                Pass Replace
            }

            HLSLPROGRAM

            #pragma only_renderers d3d11 playstation xboxone vulkan metal switch
            //enable GPU instancing support
            #pragma multi_compile_instancing
            #pragma instancing_options renderinglayer
            #pragma multi_compile _ DOTS_INSTANCING_ON
            // enable dithering LOD crossfade
            #pragma multi_compile_fragment _ LOD_FADE_CROSSFADE

            #pragma multi_compile_fragment _ DEBUG_DISPLAY
            #pragma multi_compile_fragment _ LIGHTMAP_ON
            #pragma multi_compile_fragment _ DIRLIGHTMAP_COMBINED
            #pragma multi_compile_fragment _ DYNAMICLIGHTMAP_ON
            #pragma multi_compile_fragment _ SHADOWS_SHADOWMASK
            // Setup DECALS_OFF so the shader stripper can remove variants
            #pragma multi_compile_fragment DECALS_OFF DECALS_3RT DECALS_4RT
            #pragma multi_compile_fragment _ LIGHT_LAYERS

        #ifndef DEBUG_DISPLAY
            // When we have alpha test, we will force a depth prepass so we always bypass the clip instruction in the GBuffer
            // Don't do it with debug display mode as it is possible there is no depth prepass in this case
            #define SHADERPASS_GBUFFER_BYPASS_ALPHA_TEST
        #endif

            #define SHADERPASS SHADERPASS_GBUFFER
            #ifdef DEBUG_DISPLAY
            #include "Packages/com.unity.render-pipelines.high-definition/Runtime/Debug/DebugDisplay.hlsl"
            #endif
            #include "Packages/com.unity.render-pipelines.high-definition/Runtime/Material/Material.hlsl"
            #include "Packages/com.unity.render-pipelines.high-definition/Runtime/Material/Lit/Lit.hlsl"
            #include "Packages/com.unity.render-pipelines.high-definition/Runtime/Material/Lit/ShaderPass/LitSharePass.hlsl"
            #include "Packages/com.unity.render-pipelines.high-definition/Runtime/Material/Lit/LitData.hlsl"

            #include "Packages/com.unity.render-pipelines.high-definition/Runtime/RenderPipeline/ShaderPass/ShaderPassGBuffer.hlsl"

            #pragma vertex Vert
            #pragma fragment Frag

            ENDHLSL
        }

        // Extracts information for lightmapping, GI (emission, albedo, ...)
        // This pass it not used during regular rendering.
        Pass
        {
            Name "META"
            Tags{ "LightMode" = "META" }

            Cull Off

            HLSLPROGRAM

            #pragma only_renderers d3d11 playstation xboxone vulkan metal switch
            //enable GPU instancing support
            #pragma multi_compile_instancing
            #pragma instancing_options renderinglayer
            #pragma multi_compile _ DOTS_INSTANCING_ON
            // enable dithering LOD crossfade
            #pragma multi_compile_fragment _ LOD_FADE_CROSSFADE

            // Lightmap memo
            // DYNAMICLIGHTMAP_ON is used when we have an "enlighten lightmap" ie a lightmap updated at runtime by enlighten.This lightmap contain indirect lighting from realtime lights and realtime emissive material.Offline baked lighting(from baked material / light,
            // both direct and indirect lighting) will hand up in the "regular" lightmap->LIGHTMAP_ON.

            #define SHADERPASS SHADERPASS_LIGHT_TRANSPORT
            #include "Packages/com.unity.render-pipelines.high-definition/Runtime/Material/Material.hlsl"
            #include "Packages/com.unity.render-pipelines.high-definition/Runtime/Material/Lit/Lit.hlsl"
            #include "Packages/com.unity.render-pipelines.high-definition/Runtime/Material/Lit/ShaderPass/LitSharePass.hlsl"
            #include "Packages/com.unity.render-pipelines.high-definition/Runtime/Material/Lit/LitData.hlsl"
            #include "Packages/com.unity.render-pipelines.high-definition/Runtime/RenderPipeline/ShaderPass/ShaderPassLightTransport.hlsl"

            #pragma vertex Vert
            #pragma fragment Frag

            ENDHLSL
        }

        Pass
        {
            Name "ShadowCaster"
            Tags{ "LightMode" = "ShadowCaster" }

            Cull[_CullMode]

            ZClip [_ZClip]
            ZWrite On
            ZTest LEqual

            ColorMask 0

            HLSLPROGRAM

            #pragma only_renderers d3d11 playstation xboxone vulkan metal switch
            //enable GPU instancing support
            #pragma multi_compile_instancing
            #pragma instancing_options renderinglayer
            #pragma multi_compile _ DOTS_INSTANCING_ON
            // enable dithering LOD crossfade
            #pragma multi_compile_fragment _ LOD_FADE_CROSSFADE

            #define SHADERPASS SHADERPASS_SHADOWS
            #include "Packages/com.unity.render-pipelines.high-definition/Runtime/Material/Material.hlsl"
            #include "Packages/com.unity.render-pipelines.high-definition/Runtime/Material/Lit/Lit.hlsl"
            #include "Packages/com.unity.render-pipelines.high-definition/Runtime/Material/Lit/ShaderPass/LitDepthPass.hlsl"
            #include "Packages/com.unity.render-pipelines.high-definition/Runtime/Material/Lit/LitData.hlsl"
            #include "Packages/com.unity.render-pipelines.high-definition/Runtime/RenderPipeline/ShaderPass/ShaderPassDepthOnly.hlsl"

            #pragma vertex Vert
            #pragma fragment Frag

            ENDHLSL
        }

        Pass
        {
            Name "DepthOnly"
            Tags{ "LightMode" = "DepthOnly" }

            Cull[_CullMode]
            AlphaToMask [_AlphaToMask]

            // To be able to tag stencil with disableSSR information for forward
            Stencil
            {
                WriteMask [_StencilWriteMaskDepth]
                Ref [_StencilRefDepth]
                Comp Always
                Pass Replace
            }

            ZWrite On

            HLSLPROGRAM

            #pragma only_renderers d3d11 playstation xboxone vulkan metal switch
            //enable GPU instancing support
            #pragma multi_compile_instancing
            #pragma instancing_options renderinglayer
            #pragma multi_compile _ DOTS_INSTANCING_ON
            // enable dithering LOD crossfade
            #pragma multi_compile_fragment _ LOD_FADE_CROSSFADE

            // In deferred, depth only pass don't output anything.
            // In forward it output the normal buffer
            #pragma multi_compile _ WRITE_NORMAL_BUFFER
<<<<<<< HEAD
            #pragma multi_compile_fragment _ WRITE_MSAA_DEPTH
=======
            #pragma multi_compile _ WRITE_DECAL_BUFFER
            #pragma multi_compile _ WRITE_MSAA_DEPTH
>>>>>>> a25ef250

            #define SHADERPASS SHADERPASS_DEPTH_ONLY
            #include "Packages/com.unity.render-pipelines.high-definition/Runtime/Material/Material.hlsl"
            #include "Packages/com.unity.render-pipelines.high-definition/Runtime/Material/Lit/Lit.hlsl"

            #ifdef WRITE_NORMAL_BUFFER // If enabled we need all regular interpolator
            #include "Packages/com.unity.render-pipelines.high-definition/Runtime/Material/Lit/ShaderPass/LitSharePass.hlsl"
            #else
            #include "Packages/com.unity.render-pipelines.high-definition/Runtime/Material/Lit/ShaderPass/LitDepthPass.hlsl"
            #endif

            #include "Packages/com.unity.render-pipelines.high-definition/Runtime/Material/Lit/LitData.hlsl"
            #include "Packages/com.unity.render-pipelines.high-definition/Runtime/RenderPipeline/ShaderPass/ShaderPassDepthOnly.hlsl"

            #pragma vertex Vert
            #pragma fragment Frag

            ENDHLSL
        }

        Pass
        {
            Name "MotionVectors"
            Tags{ "LightMode" = "MotionVectors" } // Caution, this need to be call like this to setup the correct parameters by C++ (legacy Unity)

            // If velocity pass (motion vectors) is enabled we tag the stencil so it don't perform CameraMotionVelocity
            Stencil
            {
                WriteMask [_StencilWriteMaskMV]
                Ref [_StencilRefMV]
                Comp Always
                Pass Replace
            }

            Cull[_CullMode]
            AlphaToMask [_AlphaToMask]

            ZWrite On

            HLSLPROGRAM

            #pragma only_renderers d3d11 playstation xboxone vulkan metal switch
            //enable GPU instancing support
            #pragma multi_compile_instancing
            #pragma instancing_options renderinglayer
            #pragma multi_compile _ DOTS_INSTANCING_ON
            // enable dithering LOD crossfade
            #pragma multi_compile_fragment _ LOD_FADE_CROSSFADE

<<<<<<< HEAD
            #pragma multi_compile_fragment _ WRITE_NORMAL_BUFFER
            #pragma multi_compile_fragment _ WRITE_MSAA_DEPTH
=======
            #pragma multi_compile _ WRITE_NORMAL_BUFFER
            #pragma multi_compile _ WRITE_DECAL_BUFFER
            #pragma multi_compile _ WRITE_MSAA_DEPTH
>>>>>>> a25ef250

            #define SHADERPASS SHADERPASS_MOTION_VECTORS
            #include "Packages/com.unity.render-pipelines.high-definition/Runtime/Material/Material.hlsl"
            #include "Packages/com.unity.render-pipelines.high-definition/Runtime/Material/Lit/Lit.hlsl"
            #ifdef WRITE_NORMAL_BUFFER // If enabled we need all regular interpolator
            #include "Packages/com.unity.render-pipelines.high-definition/Runtime/Material/Lit/ShaderPass/LitSharePass.hlsl"
            #else
            #include "Packages/com.unity.render-pipelines.high-definition/Runtime/Material/Lit/ShaderPass/LitMotionVectorPass.hlsl"
            #endif
            #include "Packages/com.unity.render-pipelines.high-definition/Runtime/Material/Lit/LitData.hlsl"
            #include "Packages/com.unity.render-pipelines.high-definition/Runtime/RenderPipeline/ShaderPass/ShaderPassMotionVectors.hlsl"

            #pragma vertex Vert
            #pragma fragment Frag

            ENDHLSL
        }

        Pass
        {
            Name "DistortionVectors"
            Tags { "LightMode" = "DistortionVectors" } // This will be only for transparent object based on the RenderQueue index

            Stencil
            {
                WriteMask [_StencilRefDistortionVec]
                Ref [_StencilRefDistortionVec]
                Comp Always
                Pass Replace
            }

            Blend [_DistortionSrcBlend] [_DistortionDstBlend], [_DistortionBlurSrcBlend] [_DistortionBlurDstBlend]
            BlendOp Add, [_DistortionBlurBlendOp]
            ZTest [_ZTestModeDistortion]
            ZWrite off
            Cull [_CullMode]

            HLSLPROGRAM

            #pragma only_renderers d3d11 playstation xboxone vulkan metal switch
            //enable GPU instancing support
            #pragma multi_compile_instancing
            #pragma instancing_options renderinglayer
            #pragma multi_compile _ DOTS_INSTANCING_ON
            // enable dithering LOD crossfade
            #pragma multi_compile_fragment _ LOD_FADE_CROSSFADE

            #define SHADERPASS SHADERPASS_DISTORTION
            #include "Packages/com.unity.render-pipelines.high-definition/Runtime/Material/Material.hlsl"
            #include "Packages/com.unity.render-pipelines.high-definition/Runtime/Material/Lit/Lit.hlsl"
            #include "Packages/com.unity.render-pipelines.high-definition/Runtime/Material/Lit/ShaderPass/LitDistortionPass.hlsl"
            #include "Packages/com.unity.render-pipelines.high-definition/Runtime/Material/Lit/LitData.hlsl"
            #include "Packages/com.unity.render-pipelines.high-definition/Runtime/RenderPipeline/ShaderPass/ShaderPassDistortion.hlsl"

            #pragma vertex Vert
            #pragma fragment Frag

            ENDHLSL
        }

        Pass
        {
            Name "TransparentDepthPrepass"
            Tags{ "LightMode" = "TransparentDepthPrepass" }

            // To be able to tag stencil with disableSSR information for transparentObjects
            Stencil
            {
                WriteMask [_StencilWriteMaskDepth]
                Ref [_StencilRefDepth]
                Comp Always
                Pass Replace
            }

            Cull[_CullMode]
            ZWrite On

            HLSLPROGRAM

            #pragma only_renderers d3d11 playstation xboxone vulkan metal switch
            //enable GPU instancing support
            #pragma multi_compile_instancing
            #pragma instancing_options renderinglayer
            #pragma multi_compile _ DOTS_INSTANCING_ON
            // enable dithering LOD crossfade
            #pragma multi_compile_fragment _ LOD_FADE_CROSSFADE

            #define SHADERPASS SHADERPASS_TRANSPARENT_DEPTH_PREPASS

            // If the transparent surface should have reflections, then we should output normal
            #if !defined(_DISABLE_SSR_TRANSPARENT)
                #define WRITE_NORMAL_BUFFER
            #endif

            #include "Packages/com.unity.render-pipelines.high-definition/Runtime/Material/Material.hlsl"
            #include "Packages/com.unity.render-pipelines.high-definition/Runtime/Material/Lit/Lit.hlsl"
            #ifdef WRITE_NORMAL_BUFFER // If enabled we need all regular interpolator
            #include "Packages/com.unity.render-pipelines.high-definition/Runtime/Material/Lit/ShaderPass/LitSharePass.hlsl"
            #else
            #include "Packages/com.unity.render-pipelines.high-definition/Runtime/Material/Lit/ShaderPass/LitDepthPass.hlsl"
            #endif
            #include "Packages/com.unity.render-pipelines.high-definition/Runtime/Material/Lit/LitData.hlsl"
            #include "Packages/com.unity.render-pipelines.high-definition/Runtime/RenderPipeline/ShaderPass/ShaderPassDepthOnly.hlsl"

            #pragma vertex Vert
            #pragma fragment Frag

            ENDHLSL
        }

        // Caution: Order is important: TransparentBackface, then Forward/ForwardOnly
        Pass
        {
            Name "TransparentBackface"
            Tags { "LightMode" = "TransparentBackface" }

            Blend [_SrcBlend] [_DstBlend], [_AlphaSrcBlend] [_AlphaDstBlend]
            ZWrite [_ZWrite]
            Cull Front
            ColorMask [_ColorMaskTransparentVel] 1
            ZTest [_ZTestTransparent]

            HLSLPROGRAM

            #pragma only_renderers d3d11 playstation xboxone vulkan metal switch
            //enable GPU instancing support
            #pragma multi_compile_instancing
            #pragma instancing_options renderinglayer
            #pragma multi_compile _ DOTS_INSTANCING_ON
            // enable dithering LOD crossfade
            #pragma multi_compile_fragment _ LOD_FADE_CROSSFADE

<<<<<<< HEAD
            #pragma multi_compile_fragment _ DEBUG_DISPLAY
            #pragma multi_compile_fragment _ LIGHTMAP_ON
            #pragma multi_compile_fragment _ DIRLIGHTMAP_COMBINED
            #pragma multi_compile_fragment _ DYNAMICLIGHTMAP_ON
            #pragma multi_compile_fragment _ SHADOWS_SHADOWMASK
=======
            #pragma multi_compile _ DEBUG_DISPLAY
            #pragma multi_compile _ LIGHTMAP_ON
            #pragma multi_compile _ DIRLIGHTMAP_COMBINED
            #pragma multi_compile _ DYNAMICLIGHTMAP_ON
            #pragma multi_compile _ SHADOWS_SHADOWMASK
            #pragma multi_compile SCREEN_SPACE_SHADOWS_OFF SCREEN_SPACE_SHADOWS_ON
>>>>>>> a25ef250
            // Setup DECALS_OFF so the shader stripper can remove variants
            #pragma multi_compile_fragment DECALS_OFF DECALS_3RT DECALS_4RT

            // Supported shadow modes per light type
            #pragma multi_compile_fragment SHADOW_LOW SHADOW_MEDIUM SHADOW_HIGH

            #ifndef SHADER_STAGE_FRAGMENT
            #define SHADOW_LOW
            #endif

            #define USE_CLUSTERED_LIGHTLIST // There is not FPTL lighting when using transparent

            #define SHADERPASS SHADERPASS_FORWARD
            #include "Packages/com.unity.render-pipelines.high-definition/Runtime/Material/Material.hlsl"
            #include "Packages/com.unity.render-pipelines.high-definition/Runtime/Lighting/Lighting.hlsl"

        #ifdef DEBUG_DISPLAY
            #include "Packages/com.unity.render-pipelines.high-definition/Runtime/Debug/DebugDisplay.hlsl"
        #endif

            // The light loop (or lighting architecture) is in charge to:
            // - Define light list
            // - Define the light loop
            // - Setup the constant/data
            // - Do the reflection hierarchy
            // - Provide sampling function for shadowmap, ies, cookie and reflection (depends on the specific use with the light loops like index array or atlas or single and texture format (cubemap/latlong))

            #define HAS_LIGHTLOOP

            #include "Packages/com.unity.render-pipelines.high-definition/Runtime/Lighting/LightLoop/LightLoopDef.hlsl"
            #include "Packages/com.unity.render-pipelines.high-definition/Runtime/Material/Lit/Lit.hlsl"
            #include "Packages/com.unity.render-pipelines.high-definition/Runtime/Lighting/LightLoop/LightLoop.hlsl"

            #include "Packages/com.unity.render-pipelines.high-definition/Runtime/Material/Lit/ShaderPass/LitSharePass.hlsl"
            #include "Packages/com.unity.render-pipelines.high-definition/Runtime/Material/Lit/LitData.hlsl"
            #include "Packages/com.unity.render-pipelines.high-definition/Runtime/RenderPipeline/ShaderPass/ShaderPassForward.hlsl"

            #pragma vertex Vert
            #pragma fragment Frag

            ENDHLSL
        }

        Pass
        {
            Name "Forward"
            Tags { "LightMode" = "Forward" } // This will be only for transparent object based on the RenderQueue index

            Stencil
            {
                WriteMask [_StencilWriteMask]
                Ref [_StencilRef]
                Comp Always
                Pass Replace
            }

            Blend [_SrcBlend] [_DstBlend], [_AlphaSrcBlend] [_AlphaDstBlend]
            // In case of forward we want to have depth equal for opaque mesh
            ZTest [_ZTestDepthEqualForOpaque]
            ZWrite [_ZWrite]
            Cull [_CullModeForward]
            ColorMask [_ColorMaskTransparentVel] 1

            HLSLPROGRAM

            #pragma only_renderers d3d11 playstation xboxone vulkan metal switch
            //enable GPU instancing support
            #pragma multi_compile_instancing
            #pragma instancing_options renderinglayer
            #pragma multi_compile _ DOTS_INSTANCING_ON
            // enable dithering LOD crossfade
            #pragma multi_compile_fragment _ LOD_FADE_CROSSFADE

<<<<<<< HEAD
            #pragma multi_compile_fragment _ DEBUG_DISPLAY
            #pragma multi_compile_fragment _ LIGHTMAP_ON
            #pragma multi_compile_fragment _ DIRLIGHTMAP_COMBINED
            #pragma multi_compile_fragment _ DYNAMICLIGHTMAP_ON
            #pragma multi_compile_fragment _ SHADOWS_SHADOWMASK
=======
            #pragma multi_compile _ DEBUG_DISPLAY
            #pragma multi_compile _ LIGHTMAP_ON
            #pragma multi_compile _ DIRLIGHTMAP_COMBINED
            #pragma multi_compile _ DYNAMICLIGHTMAP_ON
            #pragma multi_compile _ SHADOWS_SHADOWMASK
            #pragma multi_compile SCREEN_SPACE_SHADOWS_OFF SCREEN_SPACE_SHADOWS_ON
>>>>>>> a25ef250
            // Setup DECALS_OFF so the shader stripper can remove variants
            #pragma multi_compile_fragment DECALS_OFF DECALS_3RT DECALS_4RT

            // Supported shadow modes per light type
            #pragma multi_compile_fragment SHADOW_LOW SHADOW_MEDIUM SHADOW_HIGH

            #pragma multi_compile_fragment USE_FPTL_LIGHTLIST USE_CLUSTERED_LIGHTLIST

            #ifndef SHADER_STAGE_FRAGMENT
            #define SHADOW_LOW
            #define USE_FPTL_LIGHTLIST
            #endif

            #define SHADERPASS SHADERPASS_FORWARD
            // In case of opaque we don't want to perform the alpha test, it is done in depth prepass and we use depth equal for ztest (setup from UI)
            // Don't do it with debug display mode as it is possible there is no depth prepass in this case
            #if !defined(_SURFACE_TYPE_TRANSPARENT) && !defined(DEBUG_DISPLAY)
                #define SHADERPASS_FORWARD_BYPASS_ALPHA_TEST
            #endif
            #include "Packages/com.unity.render-pipelines.high-definition/Runtime/Material/Material.hlsl"
            #include "Packages/com.unity.render-pipelines.high-definition/Runtime/Lighting/Lighting.hlsl"

        #ifdef DEBUG_DISPLAY
            #include "Packages/com.unity.render-pipelines.high-definition/Runtime/Debug/DebugDisplay.hlsl"
        #endif

            // The light loop (or lighting architecture) is in charge to:
            // - Define light list
            // - Define the light loop
            // - Setup the constant/data
            // - Do the reflection hierarchy
            // - Provide sampling function for shadowmap, ies, cookie and reflection (depends on the specific use with the light loops like index array or atlas or single and texture format (cubemap/latlong))

            #define HAS_LIGHTLOOP

            #include "Packages/com.unity.render-pipelines.high-definition/Runtime/Lighting/LightLoop/LightLoopDef.hlsl"
            #include "Packages/com.unity.render-pipelines.high-definition/Runtime/Material/Lit/Lit.hlsl"
            #include "Packages/com.unity.render-pipelines.high-definition/Runtime/Lighting/LightLoop/LightLoop.hlsl"

            #include "Packages/com.unity.render-pipelines.high-definition/Runtime/Material/Lit/ShaderPass/LitSharePass.hlsl"
            #include "Packages/com.unity.render-pipelines.high-definition/Runtime/Material/Lit/LitData.hlsl"
            #include "Packages/com.unity.render-pipelines.high-definition/Runtime/RenderPipeline/ShaderPass/ShaderPassForward.hlsl"

            #pragma vertex Vert
            #pragma fragment Frag

            ENDHLSL
        }

        Pass
        {
            Name "TransparentDepthPostpass"
            Tags { "LightMode" = "TransparentDepthPostpass" }

            Cull[_CullMode]
            ZWrite On
            ColorMask 0

            HLSLPROGRAM

            #pragma only_renderers d3d11 playstation xboxone vulkan metal switch
            //enable GPU instancing support
            #pragma multi_compile_instancing
            #pragma instancing_options renderinglayer
            #pragma multi_compile _ DOTS_INSTANCING_ON
            // enable dithering LOD crossfade
            #pragma multi_compile_fragment _ LOD_FADE_CROSSFADE

            #define SHADERPASS SHADERPASS_TRANSPARENT_DEPTH_POSTPASS
            #include "Packages/com.unity.render-pipelines.high-definition/Runtime/Material/Material.hlsl"
            #include "Packages/com.unity.render-pipelines.high-definition/Runtime/Material/Lit/Lit.hlsl"
            #include "Packages/com.unity.render-pipelines.high-definition/Runtime/Material/Lit/ShaderPass/LitDepthPass.hlsl"
            #include "Packages/com.unity.render-pipelines.high-definition/Runtime/Material/Lit/LitData.hlsl"
            #include "Packages/com.unity.render-pipelines.high-definition/Runtime/RenderPipeline/ShaderPass/ShaderPassDepthOnly.hlsl"

            #pragma vertex Vert
            #pragma fragment Frag

            ENDHLSL
        }

        Pass
        {
            Name "RayTracingPrepass"
            Tags{ "LightMode" = "RayTracingPrepass" }

            Cull[_CullMode]

            ZWrite On
            ZTest LEqual // If the object have already been render in depth prepass, it will re-render to tag stencil

            HLSLPROGRAM

            #pragma only_renderers d3d11 playstation xboxone vulkan metal switch
            // enable dithering LOD crossfade
            #pragma multi_compile_fragment _ LOD_FADE_CROSSFADE

            #define SHADERPASS SHADERPASS_CONSTANT
            #include "Packages/com.unity.render-pipelines.high-definition/Runtime/Material/Material.hlsl"
            #include "Packages/com.unity.render-pipelines.high-definition/Runtime/Material/Lit/Lit.hlsl"
            #include "Packages/com.unity.render-pipelines.high-definition/Runtime/Material/Lit/ShaderPass/LitConstantPass.hlsl"
            #include "Packages/com.unity.render-pipelines.high-definition/Runtime/Material/Lit/LitData.hlsl"
            #include "Packages/com.unity.render-pipelines.high-definition/Runtime/RenderPipeline/ShaderPass/ShaderPassConstant.hlsl"

            #pragma vertex Vert
            #pragma fragment Frag

            ENDHLSL
        }

        Pass
        {
            Name "FullScreenDebug"
            Tags{ "LightMode" = "FullScreenDebug" }

            Cull[_CullMode]

            ZWrite Off
            ZTest LEqual

            HLSLPROGRAM

            #pragma only_renderers d3d11 playstation xboxone vulkan metal switch
            // enable dithering LOD crossfade
            #pragma multi_compile _ LOD_FADE_CROSSFADE

            #define SHADERPASS SHADERPASS_FULL_SCREEN_DEBUG
            #include "Packages/com.unity.render-pipelines.high-definition/Runtime/Material/Material.hlsl"
            #include "Packages/com.unity.render-pipelines.high-definition/Runtime/Material/Lit/Lit.hlsl"
            #include "Packages/com.unity.render-pipelines.high-definition/Runtime/Material/Lit/ShaderPass/LitSharePass.hlsl"
            #include "Packages/com.unity.render-pipelines.high-definition/Runtime/Material/Lit/LitData.hlsl"
            #include "Packages/com.unity.render-pipelines.high-definition/Runtime/RenderPipeline/ShaderPass/ShaderPassFullScreenDebug.hlsl"

            #pragma vertex Vert
            #pragma fragment Frag

            ENDHLSL
        }
    }

    SubShader
    {
        Tags{ "RenderPipeline"="HDRenderPipeline" }
        Pass
        {
            Name "IndirectDXR"
            Tags{ "LightMode" = "IndirectDXR" }

            HLSLPROGRAM

            #pragma only_renderers d3d11
            #pragma raytracing surface_shader

            #pragma multi_compile _ DEBUG_DISPLAY
            #pragma multi_compile _ LIGHTMAP_ON
            #pragma multi_compile _ DIRLIGHTMAP_COMBINED

            #define SHADERPASS SHADERPASS_RAYTRACING_INDIRECT

            // multi compile that allows us to strip the recursive code
            #pragma multi_compile _ MULTI_BOUNCE_INDIRECT

            // We use the low shadow maps for raytracing
            #define SHADOW_LOW

            #include "Packages/com.unity.render-pipelines.high-definition/Runtime/RenderPipeline/Raytracing/Shaders/RaytracingMacros.hlsl"

            #include "Packages/com.unity.render-pipelines.high-definition/Runtime/Material/Material.hlsl"
            #include "Packages/com.unity.render-pipelines.high-definition/Runtime/RenderPipeline/Raytracing/Shaders/ShaderVariablesRaytracing.hlsl"
            #include "Packages/com.unity.render-pipelines.high-definition/Runtime/RenderPipeline/Raytracing/Shaders/ShaderVariablesRaytracingLightLoop.hlsl"
            #include "Packages/com.unity.render-pipelines.high-definition/Runtime/Lighting/Lighting.hlsl"

            #include "Packages/com.unity.render-pipelines.high-definition/Runtime/Material/Lit/ShaderPass/LitSharePass.hlsl"
            #include "Packages/com.unity.render-pipelines.high-definition/Runtime/RenderPipeline/Raytracing/Shaders/RaytracingIntersection.hlsl"

            #include "Packages/com.unity.render-pipelines.high-definition/Runtime/Lighting/LightLoop/LightLoopDef.hlsl"
            #define HAS_LIGHTLOOP
            #include "Packages/com.unity.render-pipelines.high-definition/Runtime/Material/Lit/Lit.hlsl"
            #include "Packages/com.unity.render-pipelines.high-definition/Runtime/Material/Lit/LitRaytracing.hlsl"
            #include "Packages/com.unity.render-pipelines.high-definition/Runtime/RenderPipeline/Raytracing/Shaders/RaytracingLightLoop.hlsl"
            #include "Packages/com.unity.render-pipelines.high-definition/Runtime/RenderPipeline/Raytracing/Shaders/RayTracingCommon.hlsl"
            #include "Packages/com.unity.render-pipelines.high-definition/Runtime/Material/Lit/LitData.hlsl"
            #include "Packages/com.unity.render-pipelines.high-definition/Runtime/RenderPipeline/ShaderPass/ShaderPassRaytracingIndirect.hlsl"

            ENDHLSL
        }

        Pass
        {
            Name "ForwardDXR"
            Tags{ "LightMode" = "ForwardDXR" }

            HLSLPROGRAM

            #pragma only_renderers d3d11
            #pragma raytracing surface_shader

            #pragma multi_compile _ DEBUG_DISPLAY
            #pragma multi_compile _ LIGHTMAP_ON
            #pragma multi_compile _ DIRLIGHTMAP_COMBINED

            #define SHADERPASS SHADERPASS_RAYTRACING_FORWARD

            // We use the low shadow maps for raytracing
            #define SHADOW_LOW

            #include "Packages/com.unity.render-pipelines.high-definition/Runtime/RenderPipeline/Raytracing/Shaders/RaytracingMacros.hlsl"

            #include "Packages/com.unity.render-pipelines.high-definition/Runtime/Material/Material.hlsl"
            #include "Packages/com.unity.render-pipelines.high-definition/Runtime/RenderPipeline/Raytracing/Shaders/ShaderVariablesRaytracing.hlsl"
            #include "Packages/com.unity.render-pipelines.high-definition/Runtime/RenderPipeline/Raytracing/Shaders/ShaderVariablesRaytracingLightLoop.hlsl"
            #include "Packages/com.unity.render-pipelines.high-definition/Runtime/Lighting/Lighting.hlsl"

            #include "Packages/com.unity.render-pipelines.high-definition/Runtime/Material/Lit/ShaderPass/LitSharePass.hlsl"
            #include "Packages/com.unity.render-pipelines.high-definition/Runtime/RenderPipeline/Raytracing/Shaders/RaytracingIntersection.hlsl"

            #include "Packages/com.unity.render-pipelines.high-definition/Runtime/Lighting/LightLoop/LightLoopDef.hlsl"
            #define HAS_LIGHTLOOP
            #include "Packages/com.unity.render-pipelines.high-definition/Runtime/Material/Lit/Lit.hlsl"
            #include "Packages/com.unity.render-pipelines.high-definition/Runtime/Material/Lit/LitRaytracing.hlsl"
            #include "Packages/com.unity.render-pipelines.high-definition/Runtime/RenderPipeline/Raytracing/Shaders/RaytracingLightLoop.hlsl"
            #include "Packages/com.unity.render-pipelines.high-definition/Runtime/RenderPipeline/Raytracing/Shaders/RayTracingCommon.hlsl"
            #include "Packages/com.unity.render-pipelines.high-definition/Runtime/Material/Lit/LitData.hlsl"
            #include "Packages/com.unity.render-pipelines.high-definition/Runtime/RenderPipeline/ShaderPass/ShaderPassRaytracingForward.hlsl"

            ENDHLSL
        }

        Pass
        {
            Name "GBufferDXR"
            Tags{ "LightMode" = "GBufferDXR" }

            HLSLPROGRAM

            #pragma only_renderers d3d11
            #pragma raytracing surface_shader

            #pragma multi_compile _ DEBUG_DISPLAY
            #pragma multi_compile _ LIGHTMAP_ON
            #pragma multi_compile _ DIRLIGHTMAP_COMBINED
            #pragma multi_compile _ MINIMAL_GBUFFER

            #define SHADERPASS SHADERPASS_RAYTRACING_GBUFFER

            #include "Packages/com.unity.render-pipelines.high-definition/Runtime/RenderPipeline/Raytracing/Shaders/RaytracingMacros.hlsl"

            #include "Packages/com.unity.render-pipelines.high-definition/Runtime/Material/Material.hlsl"
            #include "Packages/com.unity.render-pipelines.high-definition/Runtime/RenderPipeline/Raytracing/Shaders/ShaderVariablesRaytracing.hlsl"
            #include "Packages/com.unity.render-pipelines.high-definition/Runtime/RenderPipeline/Raytracing/Shaders/ShaderVariablesRaytracingLightLoop.hlsl"

            #include "Packages/com.unity.render-pipelines.high-definition/Runtime/Material/Lit/ShaderPass/LitSharePass.hlsl"
            #include "Packages/com.unity.render-pipelines.high-definition/Runtime/RenderPipeline/Raytracing/Shaders/Deferred/RaytracingIntersectonGBuffer.hlsl"

            #include "Packages/com.unity.render-pipelines.high-definition/Runtime/Material/Lit/Lit.hlsl"
            #include "Packages/com.unity.render-pipelines.high-definition/Runtime/Material/StandardLit/StandardLit.hlsl"
            #include "Packages/com.unity.render-pipelines.high-definition/Runtime/RenderPipeline/Raytracing/Shaders/RayTracingCommon.hlsl"
            #include "Packages/com.unity.render-pipelines.high-definition/Runtime/Material/Lit/LitData.hlsl"
            #include "Packages/com.unity.render-pipelines.high-definition/Runtime/Material/Lit/LitRaytracing.hlsl"
            #include "Packages/com.unity.render-pipelines.high-definition/Runtime/RenderPipeline/ShaderPass/ShaderPassRaytracingGBuffer.hlsl"

            ENDHLSL
        }

        Pass
        {
            Name "VisibilityDXR"
            Tags{ "LightMode" = "VisibilityDXR" }

            HLSLPROGRAM

            #pragma only_renderers d3d11
            #pragma raytracing surface_shader

            #define SHADERPASS SHADERPASS_RAYTRACING_VISIBILITY
            #pragma multi_compile _ TRANSPARENT_COLOR_SHADOW

            #include "Packages/com.unity.render-pipelines.high-definition/Runtime/RenderPipeline/Raytracing/Shaders/RaytracingMacros.hlsl"

            #include "Packages/com.unity.render-pipelines.high-definition/Runtime/Material/Material.hlsl"
            #include "Packages/com.unity.render-pipelines.high-definition/Runtime/RenderPipeline/Raytracing/Shaders/ShaderVariablesRaytracing.hlsl"
            #include "Packages/com.unity.render-pipelines.high-definition/Runtime/Material/Lit/ShaderPass/LitSharePass.hlsl"
            #include "Packages/com.unity.render-pipelines.high-definition/Runtime/RenderPipeline/Raytracing/Shaders/RaytracingIntersection.hlsl"

            #include "Packages/com.unity.render-pipelines.high-definition/Runtime/Material/Lit/Lit.hlsl"

            #include "Packages/com.unity.render-pipelines.high-definition/Runtime/RenderPipeline/Raytracing/Shaders/RayTracingCommon.hlsl"
            #include "Packages/com.unity.render-pipelines.high-definition/Runtime/Material/Lit/LitData.hlsl"
            #include "Packages/com.unity.render-pipelines.high-definition/Runtime/RenderPipeline/ShaderPass/ShaderPassRaytracingVisibility.hlsl"

            ENDHLSL
        }

        Pass
        {
            Name "SubSurfaceDXR"
            Tags{ "LightMode" = "SubSurfaceDXR" }

            HLSLPROGRAM

            #pragma only_renderers d3d11
            #pragma raytracing surface_shader

            #pragma multi_compile _ DEBUG_DISPLAY
            #pragma multi_compile _ LIGHTMAP_ON
            #pragma multi_compile _ DIRLIGHTMAP_COMBINED

            #define SHADERPASS SHADERPASS_RAYTRACING_SUB_SURFACE

            #include "Packages/com.unity.render-pipelines.high-definition/Runtime/RenderPipeline/Raytracing/Shaders/RaytracingMacros.hlsl"

            #include "Packages/com.unity.render-pipelines.high-definition/Runtime/Material/Material.hlsl"
            #include "Packages/com.unity.render-pipelines.high-definition/Runtime/RenderPipeline/Raytracing/Shaders/ShaderVariablesRaytracing.hlsl"
            #include "Packages/com.unity.render-pipelines.high-definition/Runtime/Material/Lit/ShaderPass/LitSharePass.hlsl"
            #include "Packages/com.unity.render-pipelines.high-definition/Runtime/RenderPipeline/Raytracing/Shaders/SubSurface/RayTracingIntersectionSubSurface.hlsl"

            #include "Packages/com.unity.render-pipelines.high-definition/Runtime/Material/Lit/Lit.hlsl"

            #include "Packages/com.unity.render-pipelines.high-definition/Runtime/RenderPipeline/Raytracing/Shaders/RayTracingCommon.hlsl"
            #include "Packages/com.unity.render-pipelines.high-definition/Runtime/Material/Lit/LitData.hlsl"
            #include "Packages/com.unity.render-pipelines.high-definition/Runtime/RenderPipeline/ShaderPass/ShaderPassRayTracingSubSurface.hlsl"

            ENDHLSL
        }

        Pass
        {
            Name "PathTracingDXR"
            Tags{ "LightMode" = "PathTracingDXR" }

            HLSLPROGRAM

            #pragma only_renderers d3d11
            #pragma raytracing surface_shader

            #pragma multi_compile _ DEBUG_DISPLAY

            #define SHADERPASS SHADERPASS_PATH_TRACING

            // This is just because it needs to be defined, shadow maps are not used.
            #define SHADOW_LOW

            #include "Packages/com.unity.render-pipelines.high-definition/Runtime/RenderPipeline/Raytracing/Shaders/RaytracingMacros.hlsl"

            #include "Packages/com.unity.render-pipelines.high-definition/Runtime/Material/Material.hlsl"
            #include "Packages/com.unity.render-pipelines.high-definition/Runtime/RenderPipeline/Raytracing/Shaders/ShaderVariablesRaytracing.hlsl"
            #include "Packages/com.unity.render-pipelines.high-definition/Runtime/Lighting/Lighting.hlsl"

            #include "Packages/com.unity.render-pipelines.high-definition/Runtime/Material/Lit/ShaderPass/LitSharePass.hlsl"
            #include "Packages/com.unity.render-pipelines.high-definition/Runtime/RenderPipeline/Raytracing/Shaders/RaytracingIntersection.hlsl"

            #include "Packages/com.unity.render-pipelines.high-definition/Runtime/Lighting/LightLoop/LightLoopDef.hlsl"
            #define HAS_LIGHTLOOP
            #include "Packages/com.unity.render-pipelines.high-definition/Runtime/RenderPipeline/Raytracing/Shaders/RayTracingCommon.hlsl"
            #include "Packages/com.unity.render-pipelines.high-definition/Runtime/Material/Lit/Lit.hlsl"
            #include "Packages/com.unity.render-pipelines.high-definition/Runtime/Material/Lit/LitData.hlsl"
            #include "Packages/com.unity.render-pipelines.high-definition/Runtime/Material/Lit/LitPathTracing.hlsl"
            #include "Packages/com.unity.render-pipelines.high-definition/Runtime/RenderPipeline/ShaderPass/ShaderPassPathTracing.hlsl"

            ENDHLSL
        }
    }

    CustomEditor "Rendering.HighDefinition.LitGUI"
}<|MERGE_RESOLUTION|>--- conflicted
+++ resolved
@@ -313,16 +313,8 @@
 
     // Keyword for transparent
     #pragma shader_feature _SURFACE_TYPE_TRANSPARENT
-<<<<<<< HEAD
-    #pragma shader_feature_local_fragment _ _BLENDMODE_ALPHA _BLENDMODE_ADD _BLENDMODE_PRE_MULTIPLY
-    #pragma shader_feature_local_fragment _BLENDMODE_PRESERVE_SPECULAR_LIGHTING
-    #pragma shader_feature_local_raytracing _ _BLENDMODE_ALPHA _BLENDMODE_ADD _BLENDMODE_PRE_MULTIPLY
-    #pragma shader_feature_local_raytracing _BLENDMODE_PRESERVE_SPECULAR_LIGHTING
 
     #pragma shader_feature_local_fragment _ENABLE_FOG_ON_TRANSPARENT
-=======
-    #pragma shader_feature_local _ENABLE_FOG_ON_TRANSPARENT
->>>>>>> a25ef250
     #pragma shader_feature_local _TRANSPARENT_WRITES_MOTION_VEC
 
     // MaterialFeature are used as shader feature to allow compiler to optimize properly
@@ -629,12 +621,8 @@
             // In deferred, depth only pass don't output anything.
             // In forward it output the normal buffer
             #pragma multi_compile _ WRITE_NORMAL_BUFFER
-<<<<<<< HEAD
             #pragma multi_compile_fragment _ WRITE_MSAA_DEPTH
-=======
-            #pragma multi_compile _ WRITE_DECAL_BUFFER
-            #pragma multi_compile _ WRITE_MSAA_DEPTH
->>>>>>> a25ef250
+            #pragma multi_compile_fragment _ WRITE_DECAL_BUFFER
 
             #define SHADERPASS SHADERPASS_DEPTH_ONLY
             #include "Packages/com.unity.render-pipelines.high-definition/Runtime/Material/Material.hlsl"
@@ -684,14 +672,9 @@
             // enable dithering LOD crossfade
             #pragma multi_compile_fragment _ LOD_FADE_CROSSFADE
 
-<<<<<<< HEAD
             #pragma multi_compile_fragment _ WRITE_NORMAL_BUFFER
             #pragma multi_compile_fragment _ WRITE_MSAA_DEPTH
-=======
-            #pragma multi_compile _ WRITE_NORMAL_BUFFER
-            #pragma multi_compile _ WRITE_DECAL_BUFFER
-            #pragma multi_compile _ WRITE_MSAA_DEPTH
->>>>>>> a25ef250
+            #pragma multi_compile_fragment _ WRITE_DECAL_BUFFER
 
             #define SHADERPASS SHADERPASS_MOTION_VECTORS
             #include "Packages/com.unity.render-pipelines.high-definition/Runtime/Material/Material.hlsl"
@@ -824,20 +807,12 @@
             // enable dithering LOD crossfade
             #pragma multi_compile_fragment _ LOD_FADE_CROSSFADE
 
-<<<<<<< HEAD
             #pragma multi_compile_fragment _ DEBUG_DISPLAY
             #pragma multi_compile_fragment _ LIGHTMAP_ON
             #pragma multi_compile_fragment _ DIRLIGHTMAP_COMBINED
             #pragma multi_compile_fragment _ DYNAMICLIGHTMAP_ON
             #pragma multi_compile_fragment _ SHADOWS_SHADOWMASK
-=======
-            #pragma multi_compile _ DEBUG_DISPLAY
-            #pragma multi_compile _ LIGHTMAP_ON
-            #pragma multi_compile _ DIRLIGHTMAP_COMBINED
-            #pragma multi_compile _ DYNAMICLIGHTMAP_ON
-            #pragma multi_compile _ SHADOWS_SHADOWMASK
-            #pragma multi_compile SCREEN_SPACE_SHADOWS_OFF SCREEN_SPACE_SHADOWS_ON
->>>>>>> a25ef250
+            #pragma multi_compile_fragment SCREEN_SPACE_SHADOWS_OFF SCREEN_SPACE_SHADOWS_ON
             // Setup DECALS_OFF so the shader stripper can remove variants
             #pragma multi_compile_fragment DECALS_OFF DECALS_3RT DECALS_4RT
 
@@ -911,20 +886,12 @@
             // enable dithering LOD crossfade
             #pragma multi_compile_fragment _ LOD_FADE_CROSSFADE
 
-<<<<<<< HEAD
             #pragma multi_compile_fragment _ DEBUG_DISPLAY
             #pragma multi_compile_fragment _ LIGHTMAP_ON
             #pragma multi_compile_fragment _ DIRLIGHTMAP_COMBINED
             #pragma multi_compile_fragment _ DYNAMICLIGHTMAP_ON
             #pragma multi_compile_fragment _ SHADOWS_SHADOWMASK
-=======
-            #pragma multi_compile _ DEBUG_DISPLAY
-            #pragma multi_compile _ LIGHTMAP_ON
-            #pragma multi_compile _ DIRLIGHTMAP_COMBINED
-            #pragma multi_compile _ DYNAMICLIGHTMAP_ON
-            #pragma multi_compile _ SHADOWS_SHADOWMASK
-            #pragma multi_compile SCREEN_SPACE_SHADOWS_OFF SCREEN_SPACE_SHADOWS_ON
->>>>>>> a25ef250
+            #pragma multi_compile_fragment SCREEN_SPACE_SHADOWS_OFF SCREEN_SPACE_SHADOWS_ON
             // Setup DECALS_OFF so the shader stripper can remove variants
             #pragma multi_compile_fragment DECALS_OFF DECALS_3RT DECALS_4RT
 
@@ -1049,7 +1016,7 @@
 
             #pragma only_renderers d3d11 playstation xboxone vulkan metal switch
             // enable dithering LOD crossfade
-            #pragma multi_compile _ LOD_FADE_CROSSFADE
+            #pragma multi_compile_fragment _ LOD_FADE_CROSSFADE
 
             #define SHADERPASS SHADERPASS_FULL_SCREEN_DEBUG
             #include "Packages/com.unity.render-pipelines.high-definition/Runtime/Material/Material.hlsl"
