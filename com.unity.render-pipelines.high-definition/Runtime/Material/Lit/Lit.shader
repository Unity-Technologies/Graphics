--- conflicted
+++ resolved
@@ -354,12 +354,9 @@
             Cull Off
 
             HLSLPROGRAM
-<<<<<<< HEAD
-            #pragma only_renderers d3d11 ps4 xboxone vulkan metal switch
-=======
 
             #pragma only_renderers d3d11 playstation xboxone vulkan metal switch
->>>>>>> 628a3105
+
             //enable GPU instancing support
             #pragma multi_compile_instancing
             #pragma instancing_options renderinglayer
@@ -901,14 +898,10 @@
             ZTest LEqual // If the object have already been render in depth prepass, it will re-render to tag stencil
 
             HLSLPROGRAM
-<<<<<<< HEAD
-            #pragma only_renderers d3d11 ps4 xboxone vulkan metal switch
+
+            #pragma only_renderers d3d11 playstation xboxone vulkan metal switch
             // enable dithering LOD crossfade
             #pragma multi_compile _ LOD_FADE_CROSSFADE
-=======
-
-            #pragma only_renderers d3d11 playstation xboxone vulkan metal switch
->>>>>>> 628a3105
 
             #define SHADERPASS SHADERPASS_CONSTANT
             #include "Packages/com.unity.render-pipelines.high-definition/Runtime/Material/Material.hlsl"
