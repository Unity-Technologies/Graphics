--- conflicted
+++ resolved
@@ -70,11 +70,7 @@
     return indirectAmbientOcclusion;
 }
 
-<<<<<<< HEAD
-float GetScreenSpaceAmbientOcclusion(float2 positionSS)
-=======
 float3 GetScreenSpaceAmbientOcclusion(float2 positionSS)
->>>>>>> 30b23bb1
 {
     float indirectAmbientOcclusion = GetScreenSpaceDiffuseOcclusion(positionSS);
     return lerp(_AmbientOcclusionParam.rgb, float3(1.0, 1.0, 1.0), indirectAmbientOcclusion);
