--- conflicted
+++ resolved
@@ -342,17 +342,11 @@
                     for (int sampleIndex = 0; sampleIndex < settings.sampleCount.value; ++sampleIndex)
                     {
                         // Inject the ray generation data
-<<<<<<< HEAD
-                        cmd.SetRayTracingFloatParams(subSurfaceShader, HDShaderIDs._RaytracingRayBias, rayTracingSettings.rayBias.value);
-                        cmd.SetRayTracingIntParams(subSurfaceShader, HDShaderIDs._RaytracingNumSamples, settings.sampleCount.value);
-                        cmd.SetRayTracingIntParams(subSurfaceShader, HDShaderIDs._RaytracingSampleIndex, sampleIndex);
-=======
                         cmd.SetGlobalFloat(HDShaderIDs._RaytracingRayBias, rayTracingSettings.rayBias.value);
                         cmd.SetGlobalInt(HDShaderIDs._RaytracingNumSamples, settings.sampleCount.value);
                         cmd.SetGlobalInt(HDShaderIDs._RaytracingSampleIndex, sampleIndex);
                         int frameIndex = RayTracingFrameIndex(hdCamera);
                         cmd.SetGlobalInt(HDShaderIDs._RaytracingFrameIndex, frameIndex);
->>>>>>> 57b5df01
 
                         // Bind the textures for ray generation
                         cmd.SetRayTracingTextureParam(subSurfaceShader, HDShaderIDs._DepthTexture, sharedRTManager.GetDepthStencilBuffer());
