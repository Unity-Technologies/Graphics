--- conflicted
+++ resolved
@@ -94,10 +94,6 @@
         {
             // Disney SSS (compute + combine)
             string kernelName = "SubsurfaceScattering";
-<<<<<<< HEAD
-            string kernelNameMSAA = "SubsurfaceScattering_MSAA";
-=======
->>>>>>> b7a3794e
             m_SubsurfaceScatteringCS = defaultResources.shaders.subsurfaceScatteringCS;
             m_SubsurfaceScatteringKernel = m_SubsurfaceScatteringCS.FindKernel(kernelName);
             m_CombineLightingPass = CoreUtils.CreateEngineMaterial(defaultResources.shaders.combineLightingPS);
@@ -218,7 +214,6 @@
 
         struct SubsurfaceScatteringParameters
         {
-<<<<<<< HEAD
             public ComputeShader subsurfaceScatteringCS;
             public int           subsurfaceScatteringCSKernel;
             public int           sampleBudget;
@@ -232,23 +227,7 @@
             public Vector4[]     worldScalesAndFilterRadiiAndThicknessRemaps;
             public Vector4[]     shapeParamsAndMaxScatterDists;
             public float[]       diffusionProfileHashes;
-=======
-            public ComputeShader    subsurfaceScatteringCS;
-            public int              subsurfaceScatteringCSKernel;
-            public bool             needTemporaryBuffer;
-            public Material         copyStencilForSplitLighting;
-            public Material         combineLighting;
-            public uint             texturingModeFlags;
-            public int              numTilesX;
-            public int              numTilesY;
-            public int              numTilesZ;
-            public Vector4[]        worldScales;
-            public Vector4[]        filterKernels;
-            public Vector4[]        shapeParams;
-            public float[]          diffusionProfileHashes;
-            public ComputeBuffer    coarseStencilBuffer;
-
->>>>>>> b7a3794e
+            public ComputeBuffer coarseStencilBuffer;
         }
 
         struct SubsurfaceScatteringResources
@@ -270,10 +249,6 @@
             parameters.subsurfaceScatteringCS = m_SubsurfaceScatteringCS;
             parameters.subsurfaceScatteringCS.shaderKeywords = null;
 
-            if (asset.currentPlatformRenderPipelineSettings.increaseSssSampleCount)
-            {
-                m_SubsurfaceScatteringCS.EnableKeyword("SSS_ENABLE_NEAR_FIELD");
-            }
             if(hdCamera.frameSettings.IsEnabled(FrameSettingsField.MSAA))
             {
                 m_SubsurfaceScatteringCS.EnableKeyword("ENABLE_MSAA");
