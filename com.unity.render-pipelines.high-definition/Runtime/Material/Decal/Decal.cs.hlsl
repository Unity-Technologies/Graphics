//
// This file was automatically generated. Please don't edit by hand.
//

#ifndef DECAL_CS_HLSL
#define DECAL_CS_HLSL
//
// UnityEngine.Rendering.HighDefinition.Decal+DBufferMaterial:  static fields
//
#define DBUFFERMATERIAL_COUNT (4)

//
// UnityEngine.Rendering.HighDefinition.Decal+DBufferHTileBit:  static fields
//
#define DBUFFERHTILEBIT_DIFFUSE (1)
#define DBUFFERHTILEBIT_NORMAL (2)
#define DBUFFERHTILEBIT_MASK (4)

<<<<<<< HEAD
//
// UnityEngine.Experimental.Rendering.HDPipeline.Decal+DecalDefinitions:  static fields
//
#define DECAL_VOLUME_HIGH_PRECISION (0)

// Generated from UnityEngine.Experimental.Rendering.HDPipeline.Decal+DecalSurfaceData
=======
// Generated from UnityEngine.Rendering.HighDefinition.Decal+DecalSurfaceData
>>>>>>> 6e23f657
// PackingRules = Exact
struct DecalSurfaceData
{
    float4 baseColor;
    float4 normalWS;
    float4 mask;
    float3 emissive;
    float2 MAOSBlend;
    uint HTileMask;
};

// Generated from UnityEngine.Rendering.HighDefinition.DecalData
// PackingRules = Exact
struct DecalData
{
    float4x4 worldToDecal;
    float4x4 normalToWorld;
    float4 diffuseScaleBias;
    float4 normalScaleBias;
    float4 maskScaleBias;
    float4 baseColor;
    float4 remappingAOS;
    float4 scalingMAB;
    float3 blendParams;
};


#endif<|MERGE_RESOLUTION|>--- conflicted
+++ resolved
@@ -1,56 +1,52 @@
-//
-// This file was automatically generated. Please don't edit by hand.
-//
-
-#ifndef DECAL_CS_HLSL
-#define DECAL_CS_HLSL
-//
-// UnityEngine.Rendering.HighDefinition.Decal+DBufferMaterial:  static fields
-//
-#define DBUFFERMATERIAL_COUNT (4)
-
-//
-// UnityEngine.Rendering.HighDefinition.Decal+DBufferHTileBit:  static fields
-//
-#define DBUFFERHTILEBIT_DIFFUSE (1)
-#define DBUFFERHTILEBIT_NORMAL (2)
-#define DBUFFERHTILEBIT_MASK (4)
-
-<<<<<<< HEAD
-//
-// UnityEngine.Experimental.Rendering.HDPipeline.Decal+DecalDefinitions:  static fields
-//
-#define DECAL_VOLUME_HIGH_PRECISION (0)
-
-// Generated from UnityEngine.Experimental.Rendering.HDPipeline.Decal+DecalSurfaceData
-=======
-// Generated from UnityEngine.Rendering.HighDefinition.Decal+DecalSurfaceData
->>>>>>> 6e23f657
-// PackingRules = Exact
-struct DecalSurfaceData
-{
-    float4 baseColor;
-    float4 normalWS;
-    float4 mask;
-    float3 emissive;
-    float2 MAOSBlend;
-    uint HTileMask;
-};
-
-// Generated from UnityEngine.Rendering.HighDefinition.DecalData
-// PackingRules = Exact
-struct DecalData
-{
-    float4x4 worldToDecal;
-    float4x4 normalToWorld;
-    float4 diffuseScaleBias;
-    float4 normalScaleBias;
-    float4 maskScaleBias;
-    float4 baseColor;
-    float4 remappingAOS;
-    float4 scalingMAB;
-    float3 blendParams;
-};
-
-
-#endif+//
+// This file was automatically generated. Please don't edit by hand.
+//
+
+#ifndef DECAL_CS_HLSL
+#define DECAL_CS_HLSL
+//
+// UnityEngine.Rendering.HighDefinition.Decal+DBufferMaterial:  static fields
+//
+#define DBUFFERMATERIAL_COUNT (4)
+
+//
+// UnityEngine.Rendering.HighDefinition.Decal+DBufferHTileBit:  static fields
+//
+#define DBUFFERHTILEBIT_DIFFUSE (1)
+#define DBUFFERHTILEBIT_NORMAL (2)
+#define DBUFFERHTILEBIT_MASK (4)
+
+//
+// UnityEngine.Experimental.Rendering.HDPipeline.Decal+DecalDefinitions:  static fields
+//
+#define DECAL_VOLUME_HIGH_PRECISION (0)
+
+// Generated from UnityEngine.Experimental.Rendering.HDPipeline.Decal+DecalSurfaceData
+// PackingRules = Exact
+struct DecalSurfaceData
+{
+    float4 baseColor;
+    float4 normalWS;
+    float4 mask;
+    float3 emissive;
+    float2 MAOSBlend;
+    uint HTileMask;
+};
+
+// Generated from UnityEngine.Rendering.HighDefinition.DecalData
+// PackingRules = Exact
+struct DecalData
+{
+    float4x4 worldToDecal;
+    float4x4 normalToWorld;
+    float4 diffuseScaleBias;
+    float4 normalScaleBias;
+    float4 maskScaleBias;
+    float4 baseColor;
+    float4 remappingAOS;
+    float4 scalingMAB;
+    float3 blendParams;
+};
+
+
+#endif