--- conflicted
+++ resolved
@@ -76,15 +76,9 @@
     #pragma shader_feature_local _NORMALMAP
     #pragma shader_feature_local_fragment _EMISSIVEMAP
 
-<<<<<<< HEAD
 	#pragma shader_feature_local_fragment _MATERIAL_AFFECTS_ALBEDO
     #pragma shader_feature_local_fragment _MATERIAL_AFFECTS_NORMAL
     #pragma shader_feature_local_fragment _MATERIAL_AFFECTS_MASKMAP
-=======
-    #pragma shader_feature_local _MATERIAL_AFFECTS_ALBEDO
-    #pragma shader_feature_local _MATERIAL_AFFECTS_NORMAL
-    #pragma shader_feature_local _MATERIAL_AFFECTS_MASKMAP
->>>>>>> 5d26a148
 
     #pragma multi_compile_instancing
 
@@ -142,13 +136,8 @@
 
             HLSLPROGRAM
 
-<<<<<<< HEAD
             #pragma multi_compile_fragment DECALS_3RT DECALS_4RT
-			#define SHADERPASS SHADERPASS_DBUFFER_PROJECTOR
-=======
-            #pragma multi_compile DECALS_3RT DECALS_4RT
             #define SHADERPASS SHADERPASS_DBUFFER_PROJECTOR
->>>>>>> 5d26a148
             #include "Packages/com.unity.render-pipelines.high-definition/Runtime/ShaderLibrary/ShaderVariables.hlsl"
             #include "Packages/com.unity.render-pipelines.high-definition/Runtime/Material/Decal/DecalProperties.hlsl"
             #include "Packages/com.unity.render-pipelines.high-definition/Runtime/Material/Decal/Decal.hlsl"
