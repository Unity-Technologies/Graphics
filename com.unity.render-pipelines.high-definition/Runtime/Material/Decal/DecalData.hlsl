--- conflicted
+++ resolved
@@ -14,16 +14,12 @@
     float2 offset = float2(normalToWorld[3][2], normalToWorld[3][3]);
 	float2 texCoords = input.texCoord0.xy * scale + offset;
 #elif (SHADERPASS == SHADERPASS_DBUFFER_MESH) || (SHADERPASS == SHADERPASS_FORWARD_EMISSIVE_MESH)
-<<<<<<< HEAD
-	float fadeFactor = _DecalBlend.x;
-=======
 
     #ifdef LOD_FADE_CROSSFADE // enable dithering LOD transition if user select CrossFade transition in LOD group
     LODDitheringTransition(ComputeFadeMaskSeed(V, posInput.positionSS), unity_LODFade.x);
     #endif
 
-	float fadeFactor = _DecalBlend;
->>>>>>> 286e75e6
+	float fadeFactor = _DecalBlend.x;
 	float2 texCoords = input.texCoord0.xy;
 #endif
 
