#include "Packages/com.unity.render-pipelines.high-definition/Runtime/RenderPipeline/PathTracing/Shaders/PathTracingPayload.hlsl"
#include "Packages/com.unity.render-pipelines.high-definition/Runtime/RenderPipeline/PathTracing/Shaders/PathTracingMaterial.hlsl"
#include "Packages/com.unity.render-pipelines.high-definition/Runtime/RenderPipeline/PathTracing/Shaders/PathTracingBSDF.hlsl"
#include "Packages/com.unity.render-pipelines.high-definition/Runtime/RenderPipeline/PathTracing/Shaders/PathTracingAOV.hlsl"

// Fabric Material Data:
//
// Cotton/Wool mode:
// bsdfWeight0  Diffuse BRDF
// bsdfWeight1  Sheen BRDF
// bsdfWeight2  Diffuse BTDF
//
// Silk mode:
// bsdfWeight0  Diffuse BRDF
// bsdfWeight1  Spec GGX BRDF
// bsdfWeight2  Diffuse BTDF

void ProcessBSDFData(PathPayload payload, BuiltinData builtinData, inout BSDFData bsdfData)
{
    // Adjust roughness to reduce fireflies
    bsdfData.roughnessT = max(payload.maxRoughness, bsdfData.roughnessT);
    bsdfData.roughnessB = max(payload.maxRoughness, bsdfData.roughnessB);

    if (HasFlag(bsdfData.materialFeatures, MATERIALFEATUREFLAGS_FABRIC_COTTON_WOOL))
    {
        // This is hacky, but applied to match the raster implementation (Fabric.hlsl)
        bsdfData.diffuseColor *= FabricLambertNoPI(bsdfData.roughnessT);
    }
}

bool CreateMaterialData(PathPayload payload, BuiltinData builtinData, BSDFData bsdfData, inout float3 shadingPosition, inout float theSample, out MaterialData mtlData)
{
    // Alter values in the material's bsdfData struct, to better suit path tracing
    mtlData.bsdfData = bsdfData;
    ProcessBSDFData(payload, builtinData, mtlData.bsdfData);

    mtlData.bsdfWeight = 0.0;
    mtlData.V = -WorldRayDirection();
    mtlData.Nv = ComputeConsistentShadingNormal(mtlData.V, bsdfData.geomNormalWS, bsdfData.normalWS);

    if (!IsAbove(mtlData))
        return false;

    mtlData.bsdfWeight[0] = Luminance(mtlData.bsdfData.diffuseColor) * mtlData.bsdfData.ambientOcclusion;

    // If N.V < 0 (can happen with normal mapping, or smooth normals on coarsely tesselated objects) we want to avoid spec sampling
    float NdotV = dot(GetSpecularNormal(mtlData), mtlData.V);
    if (NdotV > 0.001)
    {
        // For the cotton/wool material, diffuse and sheen BRDFs share the same cosine-weighted sampling, so we only give the upper hemisphere
        // a gentle nudge with a small added weight (hence the 0.1 factor), while making sure it is not null if diffuse color is black
        mtlData.bsdfWeight[1] = HasFlag(mtlData.bsdfData.materialFeatures, MATERIALFEATUREFLAGS_FABRIC_COTTON_WOOL) ?
            0.1 * Luminance(mtlData.bsdfData.fresnel0) : Luminance(F_Schlick(mtlData.bsdfData.fresnel0, NdotV));
    }

    bool hasTransmission = HasFlag(mtlData.bsdfData.materialFeatures, MATERIALFEATUREFLAGS_FABRIC_TRANSMISSION);
    if (hasTransmission)
        mtlData.bsdfWeight[2] = mtlData.bsdfWeight[0] * Luminance(mtlData.bsdfData.transmittance);

    // Normalize the weights
    float wSum = mtlData.bsdfWeight[0] + mtlData.bsdfWeight[1] + mtlData.bsdfWeight[2];

    if (wSum < BSDF_WEIGHT_EPSILON)
        return false;

    mtlData.bsdfWeight /= wSum;

    if (HasFlag(mtlData.bsdfData.materialFeatures, MATERIALFEATUREFLAGS_FABRIC_SUBSURFACE_SCATTERING))
    {
        float subsurfaceWeight = mtlData.bsdfWeight[0] * mtlData.bsdfData.subsurfaceMask * (1.0 - payload.maxRoughness);

        mtlData.isSubsurface = theSample < subsurfaceWeight;
        if (mtlData.isSubsurface)
        {
            // We do a full, ray-traced subsurface scattering computation here:
            // Let's try and change shading position and normal, and replace the diffuse color by the subsurface throughput
            mtlData.subsurfaceWeightFactor = subsurfaceWeight;

            SSS::Result subsurfaceResult;
            float3 meanFreePath = 0.001 / (_ShapeParamsAndMaxScatterDists[mtlData.bsdfData.diffusionProfileIndex].rgb * _WorldScalesAndFilterRadiiAndThicknessRemaps[mtlData.bsdfData.diffusionProfileIndex].x);

            if (!SSS::RandomWalk(shadingPosition, GetDiffuseNormal(mtlData), mtlData.bsdfData.diffuseColor, meanFreePath, payload.pixelCoord, subsurfaceResult, hasTransmission))
                return false;

            shadingPosition = subsurfaceResult.exitPosition;
            mtlData.bsdfData.normalWS = subsurfaceResult.exitNormal;
            mtlData.bsdfData.geomNormalWS = subsurfaceResult.exitNormal;
            mtlData.bsdfData.diffuseColor = subsurfaceResult.throughput;
        }
        else
        {
            // Otherwise, we just compute BSDFs as usual
            mtlData.subsurfaceWeightFactor = 1.0 - subsurfaceWeight;

            mtlData.bsdfWeight[0] = max(mtlData.bsdfWeight[0] - subsurfaceWeight, BSDF_WEIGHT_EPSILON);
            mtlData.bsdfWeight /= mtlData.subsurfaceWeightFactor;

            theSample -= subsurfaceWeight;
        }

        // Rescale the sample we used for the SSS selection test
        theSample /= mtlData.subsurfaceWeightFactor;
    }

    return true;
}

bool SampleMaterial(MaterialData mtlData, float3 inputSample, out float3 sampleDir, out MaterialResult result)
{
    Init(result);

    if (HasFlag(mtlData.bsdfData.materialFeatures, MATERIALFEATUREFLAGS_FABRIC_SUBSURFACE_SCATTERING))
    {
        if (mtlData.isSubsurface)
        {
            if (!BRDF::SampleLambert(mtlData, GetDiffuseNormal(mtlData), inputSample, sampleDir, result.diffValue, result.diffPdf))
                return false;

            result.diffValue *= mtlData.bsdfData.ambientOcclusion;

            return true;
        }
    }

    if (!IsAbove(mtlData))
        return false;

    if (inputSample.z < mtlData.bsdfWeight[0] + mtlData.bsdfWeight[1]) // BRDFs
    {
        if (HasFlag(mtlData.bsdfData.materialFeatures, MATERIALFEATUREFLAGS_FABRIC_COTTON_WOOL))
        {
            float3 value;
            float pdf;

            if (!BRDF::SampleLambert(mtlData, GetDiffuseNormal(mtlData), inputSample, sampleDir, value, pdf))
                return false;

            if (mtlData.bsdfWeight[0] > BSDF_WEIGHT_EPSILON)
            {
                result.diffValue = value * mtlData.bsdfData.ambientOcclusion;
                result.diffPdf = pdf * mtlData.bsdfWeight[0];
            }

            if (mtlData.bsdfWeight[1] > BSDF_WEIGHT_EPSILON)
            {
                BRDF::EvaluateSheen(mtlData, GetSpecularNormal(mtlData), mtlData.bsdfData.roughnessT, sampleDir, result.specValue, result.specPdf);
                result.specPdf *= mtlData.bsdfWeight[1];
            }
        }
        else // MATERIALFEATUREFLAGS_FABRIC_SILK
        {
            if (inputSample.z < mtlData.bsdfWeight[0]) // Diffuse BRDF
            {
                if (!BRDF::SampleBurley(mtlData, GetDiffuseNormal(mtlData), inputSample, sampleDir, result.diffValue, result.diffPdf))
                    return false;

                result.diffValue *= mtlData.bsdfData.ambientOcclusion;
                result.diffPdf *= mtlData.bsdfWeight[0];

                if (mtlData.bsdfWeight[1] > BSDF_WEIGHT_EPSILON)
                {
                    BRDF::EvaluateAnisoGGX(mtlData, GetSpecularNormal(mtlData), mtlData.bsdfData.roughnessT, mtlData.bsdfData.roughnessB, mtlData.bsdfData.fresnel0, sampleDir, result.specValue, result.specPdf);
                    result.specPdf *= mtlData.bsdfWeight[1];
                }
            }
            else // Spec GGX BRDF
            {
                if (!BRDF::SampleAnisoGGX(mtlData, GetSpecularNormal(mtlData), mtlData.bsdfData.roughnessT, mtlData.bsdfData.roughnessB, mtlData.bsdfData.fresnel0, inputSample, sampleDir, result.specValue, result.specPdf))
                    return false;

                result.specPdf *= mtlData.bsdfWeight[1];

                if (mtlData.bsdfWeight[0] > BSDF_WEIGHT_EPSILON)
                {
                    BRDF::EvaluateBurley(mtlData, GetDiffuseNormal(mtlData), sampleDir, result.diffValue, result.diffPdf);
                    result.diffValue *= mtlData.bsdfData.ambientOcclusion;
                    result.diffPdf *= mtlData.bsdfWeight[0];
                }
            }
        }

        if (HasFlag(mtlData.bsdfData.materialFeatures, MATERIALFEATUREFLAGS_FABRIC_SUBSURFACE_SCATTERING))
        {
            // We compensate for the fact that there is no spec when computing SSS
            result.specValue /= mtlData.subsurfaceWeightFactor;
        }
    }
    else // Diffuse BTDF
    {
        if (!BTDF::SampleLambert(mtlData, GetDiffuseNormal(mtlData), inputSample, sampleDir, result.diffValue, result.diffPdf))
            return false;

        result.diffValue *= mtlData.bsdfData.transmittance * mtlData.bsdfData.ambientOcclusion;
        result.diffPdf *= mtlData.bsdfWeight[2];

        if (HasFlag(mtlData.bsdfData.materialFeatures, MATERIALFEATUREFLAGS_FABRIC_SUBSURFACE_SCATTERING))
        {
            // We compensate for the fact that there is no transmission when computing SSS
            result.diffValue /= mtlData.subsurfaceWeightFactor;
        }
    }

    return result.diffPdf + result.specPdf > 0.0;
}

void EvaluateMaterial(MaterialData mtlData, float3 sampleDir, out MaterialResult result)
{
    Init(result);

    if (HasFlag(mtlData.bsdfData.materialFeatures, MATERIALFEATUREFLAGS_FABRIC_SUBSURFACE_SCATTERING))
    {
        if (mtlData.isSubsurface)
        {
            BRDF::EvaluateLambert(mtlData, GetDiffuseNormal(mtlData), sampleDir, result.diffValue, result.diffPdf);
            return;
        }
    }

    if (IsAbove(mtlData))
    {
        if (HasFlag(mtlData.bsdfData.materialFeatures, MATERIALFEATUREFLAGS_FABRIC_COTTON_WOOL))
        {
            if (mtlData.bsdfWeight[0] > BSDF_WEIGHT_EPSILON)
            {
                BRDF::EvaluateLambert(mtlData, GetDiffuseNormal(mtlData), sampleDir, result.diffValue, result.diffPdf);
                result.diffPdf *= mtlData.bsdfWeight[0];
            }

            if (mtlData.bsdfWeight[1] > BSDF_WEIGHT_EPSILON)
            {
                BRDF::EvaluateSheen(mtlData, GetSpecularNormal(mtlData), mtlData.bsdfData.roughnessT, sampleDir, result.specValue, result.specPdf);
                result.specPdf *= mtlData.bsdfWeight[1];
            }
        }
        else // MATERIALFEATUREFLAGS_FABRIC_SILK
        {
            if (mtlData.bsdfWeight[0] > BSDF_WEIGHT_EPSILON)
            {
                BRDF::EvaluateBurley(mtlData, GetDiffuseNormal(mtlData), sampleDir, result.diffValue, result.diffPdf);
                result.diffPdf *= mtlData.bsdfWeight[0];
            }

            if (mtlData.bsdfWeight[1] > BSDF_WEIGHT_EPSILON)
            {
                BRDF::EvaluateAnisoGGX(mtlData, GetSpecularNormal(mtlData), mtlData.bsdfData.roughnessT, mtlData.bsdfData.roughnessB, mtlData.bsdfData.fresnel0, sampleDir, result.specValue, result.specPdf);
                result.specPdf *= mtlData.bsdfWeight[1];
            }
        }

        if (IsBelow(GetDiffuseNormal(mtlData), sampleDir) && mtlData.bsdfWeight[2] > BSDF_WEIGHT_EPSILON)
        {
            BTDF::EvaluateLambert(mtlData, GetDiffuseNormal(mtlData), sampleDir, result.diffValue, result.diffPdf);
            result.diffValue *= mtlData.bsdfData.transmittance;
            result.diffPdf *= mtlData.bsdfWeight[2];

            if (HasFlag(mtlData.bsdfData.materialFeatures, MATERIALFEATUREFLAGS_FABRIC_SUBSURFACE_SCATTERING))
            {
                // We compensate for the fact that there is no transmission when computing SSS
                result.diffValue /= mtlData.subsurfaceWeightFactor;
            }
        }

        if (HasFlag(mtlData.bsdfData.materialFeatures, MATERIALFEATUREFLAGS_FABRIC_SUBSURFACE_SCATTERING))
        {
            // We compensate for the fact that there is no spec when computing SSS
            result.specValue /= mtlData.subsurfaceWeightFactor;
        }
    }
}

float3 GetLightNormal(MaterialData mtlData)
{
    // If both diffuse and specular normals are quasi-indentical, return one of them, otherwise return a null vector
    return dot(GetDiffuseNormal(mtlData), GetSpecularNormal(mtlData)) > 0.99 ? GetDiffuseNormal(mtlData) : float3(0.0, 0.0, 0.0);
}

float AdjustPathRoughness(MaterialData mtlData, MaterialResult mtlResult, bool isSampleBelow, float pathRoughness)
{
    // Adjust the max roughness, based on the estimated diff/spec ratio
    return (mtlResult.specPdf * max(mtlData.bsdfData.roughnessT, mtlData.bsdfData.roughnessB) + mtlResult.diffPdf) / (mtlResult.diffPdf + mtlResult.specPdf);
}

float3 GetMaterialAbsorption(MaterialData mtlData, SurfaceData surfaceData, float dist, bool isSampleBelow)
{
    // No absorption here
<<<<<<< HEAD
    return 1.0;
=======
    return value;
}

void GetAOVData(MaterialData mtlData, out AOVData aovData)
{
    aovData.albedo = mtlData.bsdfData.diffuseColor;
    aovData.normal = mtlData.bsdfData.normalWS;
>>>>>>> cd2334ca
}<|MERGE_RESOLUTION|>--- conflicted
+++ resolved
@@ -283,15 +283,11 @@
 float3 GetMaterialAbsorption(MaterialData mtlData, SurfaceData surfaceData, float dist, bool isSampleBelow)
 {
     // No absorption here
-<<<<<<< HEAD
     return 1.0;
-=======
-    return value;
 }
 
 void GetAOVData(MaterialData mtlData, out AOVData aovData)
 {
     aovData.albedo = mtlData.bsdfData.diffuseColor;
     aovData.normal = mtlData.bsdfData.normalWS;
->>>>>>> cd2334ca
 }