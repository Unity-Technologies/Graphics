--- conflicted
+++ resolved
@@ -664,20 +664,12 @@
             #pragma instancing_options renderinglayer
             #pragma multi_compile_fragment _ LOD_FADE_CROSSFADE
 
-<<<<<<< HEAD
             #pragma multi_compile_fragment _ DEBUG_DISPLAY
             #pragma multi_compile_fragment _ LIGHTMAP_ON
             #pragma multi_compile_fragment _ DIRLIGHTMAP_COMBINED
             #pragma multi_compile_fragment _ DYNAMICLIGHTMAP_ON
             #pragma multi_compile_fragment _ SHADOWS_SHADOWMASK
-=======
-            #pragma multi_compile _ DEBUG_DISPLAY
-            #pragma multi_compile _ LIGHTMAP_ON
-            #pragma multi_compile _ DIRLIGHTMAP_COMBINED
-            #pragma multi_compile _ DYNAMICLIGHTMAP_ON
-            #pragma multi_compile _ SHADOWS_SHADOWMASK
-            #pragma multi_compile PROBE_VOLUMES_OFF PROBE_VOLUMES_L1 PROBE_VOLUMES_L2
->>>>>>> 0b558dd8
+            #pragma multi_compile_fragment PROBE_VOLUMES_OFF PROBE_VOLUMES_L1 PROBE_VOLUMES_L2
             // Setup DECALS_OFF so the shader stripper can remove variants
             #pragma multi_compile_fragment DECALS_OFF DECALS_3RT DECALS_4RT
             #pragma multi_compile_fragment _ LIGHT_LAYERS
@@ -903,7 +895,6 @@
             #pragma multi_compile_instancing
             #pragma multi_compile _ DOTS_INSTANCING_ON
             #pragma instancing_options renderinglayer
-<<<<<<< HEAD
             #pragma multi_compile_fragment _ LOD_FADE_CROSSFADE
 
             #pragma multi_compile_fragment _ DEBUG_DISPLAY
@@ -911,18 +902,8 @@
             #pragma multi_compile_fragment _ DIRLIGHTMAP_COMBINED
             #pragma multi_compile_fragment _ DYNAMICLIGHTMAP_ON
             #pragma multi_compile_fragment _ SHADOWS_SHADOWMASK
+            #pragma multi_compile_fragment PROBE_VOLUMES_OFF PROBE_VOLUMES_L1 PROBE_VOLUMES_L2
             #pragma multi_compile_fragment SCREEN_SPACE_SHADOWS_OFF SCREEN_SPACE_SHADOWS_ON
-=======
-            #pragma multi_compile _ LOD_FADE_CROSSFADE
-
-            #pragma multi_compile _ DEBUG_DISPLAY
-            #pragma multi_compile _ LIGHTMAP_ON
-            #pragma multi_compile _ DIRLIGHTMAP_COMBINED
-            #pragma multi_compile _ DYNAMICLIGHTMAP_ON
-            #pragma multi_compile _ SHADOWS_SHADOWMASK
-            #pragma multi_compile PROBE_VOLUMES_OFF PROBE_VOLUMES_L1 PROBE_VOLUMES_L2
-            #pragma multi_compile SCREEN_SPACE_SHADOWS_OFF SCREEN_SPACE_SHADOWS_ON
->>>>>>> 0b558dd8
             // Setup DECALS_OFF so the shader stripper can remove variants
             #pragma multi_compile_fragment DECALS_OFF DECALS_3RT DECALS_4RT
 
