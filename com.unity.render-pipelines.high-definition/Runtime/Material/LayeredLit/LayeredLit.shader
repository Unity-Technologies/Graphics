--- conflicted
+++ resolved
@@ -523,11 +523,7 @@
 
             HLSLPROGRAM
 
-<<<<<<< HEAD
-            #pragma only_renderers d3d11 ps4 xboxone xboxseries vulkan metal switch
-=======
-            #pragma only_renderers d3d11 playstation xboxone vulkan metal switch
->>>>>>> b9e8ac45
+            #pragma only_renderers d3d11 playstation xboxone xboxseries vulkan metal switch
             //enable GPU instancing support
             #pragma multi_compile_instancing
             #pragma instancing_options renderinglayer
@@ -569,11 +565,7 @@
 
             HLSLPROGRAM
 
-<<<<<<< HEAD
-            #pragma only_renderers d3d11 ps4 xboxone xboxseries vulkan metal switch
-=======
-            #pragma only_renderers d3d11 playstation xboxone vulkan metal switch
->>>>>>> b9e8ac45
+            #pragma only_renderers d3d11 playstation xboxone xboxseries vulkan metal switch
             //enable GPU instancing support
             #pragma multi_compile_instancing
             #pragma instancing_options renderinglayer
@@ -620,11 +612,7 @@
 
             HLSLPROGRAM
 
-<<<<<<< HEAD
-            #pragma only_renderers d3d11 ps4 xboxone xboxseries vulkan metal switch
-=======
-            #pragma only_renderers d3d11 playstation xboxone vulkan metal switch
->>>>>>> b9e8ac45
+            #pragma only_renderers d3d11 playstation xboxone xboxseries vulkan metal switch
             //enable GPU instancing support
             #pragma multi_compile_instancing
             #pragma instancing_options renderinglayer
@@ -666,11 +654,7 @@
 
             HLSLPROGRAM
 
-<<<<<<< HEAD
-            #pragma only_renderers d3d11 ps4 xboxone xboxseries vulkan metal switch
-=======
-            #pragma only_renderers d3d11 playstation xboxone vulkan metal switch
->>>>>>> b9e8ac45
+            #pragma only_renderers d3d11 playstation xboxone xboxseries vulkan metal switch
             //enable GPU instancing support
             #pragma multi_compile_instancing
             #pragma instancing_options renderinglayer
@@ -710,11 +694,7 @@
 
             HLSLPROGRAM
 
-<<<<<<< HEAD
-            #pragma only_renderers d3d11 ps4 xboxone xboxseries vulkan metal switch    
-=======
-            #pragma only_renderers d3d11 playstation xboxone vulkan metal switch    
->>>>>>> b9e8ac45
+            #pragma only_renderers d3d11 playstation xboxone xboxseries vulkan metal switch    
             //enable GPU instancing support
             #pragma multi_compile_instancing
             #pragma instancing_options renderinglayer
@@ -752,11 +732,7 @@
 
             HLSLPROGRAM
 
-<<<<<<< HEAD
-            #pragma only_renderers d3d11 ps4 xboxone xboxseries vulkan metal switch
-=======
-            #pragma only_renderers d3d11 playstation xboxone vulkan metal switch
->>>>>>> b9e8ac45
+            #pragma only_renderers d3d11 playstation xboxone xboxseries vulkan metal switch
             //enable GPU instancing support
             #pragma multi_compile_instancing
             #pragma instancing_options renderinglayer
@@ -806,11 +782,7 @@
 
             HLSLPROGRAM
 
-<<<<<<< HEAD
-            #pragma only_renderers d3d11 ps4 xboxone xboxseries vulkan metal switch
-=======
-            #pragma only_renderers d3d11 playstation xboxone vulkan metal switch
->>>>>>> b9e8ac45
+            #pragma only_renderers d3d11 playstation xboxone xboxseries vulkan metal switch
             //enable GPU instancing support
             #pragma multi_compile_instancing
             #pragma instancing_options renderinglayer
