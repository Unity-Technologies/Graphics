Shader "HDRP/LayeredLitTessellation"
{
    Properties
    {
        // Following set of parameters represent the parameters node inside the MaterialGraph.
        // They are use to fill a SurfaceData. With a MaterialGraph this should not exist.

        // All the following properties are filled by the referenced lit shader.

        // Reminder. Color here are in linear but the UI (color picker) do the conversion sRGB to linear
        _BaseColor0("BaseColor0", Color) = (1, 1, 1, 1)
        _BaseColor1("BaseColor1", Color) = (1, 1, 1, 1)
        _BaseColor2("BaseColor2", Color) = (1, 1, 1, 1)
        _BaseColor3("BaseColor3", Color) = (1, 1, 1, 1)

        _BaseColorMap0("BaseColorMap0", 2D) = "white" {}
        _BaseColorMap1("BaseColorMap1", 2D) = "white" {}
        _BaseColorMap2("BaseColorMap2", 2D) = "white" {}
        _BaseColorMap3("BaseColorMap3", 2D) = "white" {}
        [HideInInspector] _BaseColorMap0_MipInfo("_BaseColorMap0_MipInfo", Vector) = (0, 0, 0, 0)

        _Metallic0("Metallic0", Range(0.0, 1.0)) = 0
        _Metallic1("Metallic1", Range(0.0, 1.0)) = 0
        _Metallic2("Metallic2", Range(0.0, 1.0)) = 0
        _Metallic3("Metallic3", Range(0.0, 1.0)) = 0

        _Smoothness0("Smoothness0", Range(0.0, 1.0)) = 0.5
        _Smoothness1("Smoothness1", Range(0.0, 1.0)) = 0.5
        _Smoothness2("Smoothness2", Range(0.0, 1.0)) = 0.5
        _Smoothness3("Smoothness3", Range(0.0, 1.0)) = 0.5

        _SmoothnessRemapMin0("SmoothnessRemapMin0", Range(0.0, 1.0)) = 0.0
        _SmoothnessRemapMin1("SmoothnessRemapMin1", Range(0.0, 1.0)) = 0.0
        _SmoothnessRemapMin2("SmoothnessRemapMin2", Range(0.0, 1.0)) = 0.0
        _SmoothnessRemapMin3("SmoothnessRemapMin3", Range(0.0, 1.0)) = 0.0

        _SmoothnessRemapMax0("SmoothnessRemapMax0", Range(0.0, 1.0)) = 1.0
        _SmoothnessRemapMax1("SmoothnessRemapMax1", Range(0.0, 1.0)) = 1.0
        _SmoothnessRemapMax2("SmoothnessRemapMax2", Range(0.0, 1.0)) = 1.0
        _SmoothnessRemapMax3("SmoothnessRemapMax3", Range(0.0, 1.0)) = 1.0

        _AORemapMin0("AORemapMin0", Range(0.0, 1.0)) = 0.0
        _AORemapMin1("AORemapMin1", Range(0.0, 1.0)) = 0.0
        _AORemapMin2("AORemapMin2", Range(0.0, 1.0)) = 0.0
        _AORemapMin3("AORemapMin3", Range(0.0, 1.0)) = 0.0

        _AORemapMax0("AORemapMax0", Range(0.0, 1.0)) = 1.0
        _AORemapMax1("AORemapMax1", Range(0.0, 1.0)) = 1.0
        _AORemapMax2("AORemapMax2", Range(0.0, 1.0)) = 1.0
        _AORemapMax3("AORemapMax3", Range(0.0, 1.0)) = 1.0

        _MaskMap0("MaskMap0", 2D) = "white" {}
        _MaskMap1("MaskMap1", 2D) = "white" {}
        _MaskMap2("MaskMap2", 2D) = "white" {}
        _MaskMap3("MaskMap3", 2D) = "white" {}

        _NormalMap0("NormalMap0", 2D) = "bump" {}
        _NormalMap1("NormalMap1", 2D) = "bump" {}
        _NormalMap2("NormalMap2", 2D) = "bump" {}
        _NormalMap3("NormalMap3", 2D) = "bump" {}

        _NormalMapOS0("NormalMapOS0", 2D) = "white" {}
        _NormalMapOS1("NormalMapOS1", 2D) = "white" {}
        _NormalMapOS2("NormalMapOS2", 2D) = "white" {}
        _NormalMapOS3("NormalMapOS3", 2D) = "white" {}

        _NormalScale0("_NormalScale0", Range(0.0, 2.0)) = 1
        _NormalScale1("_NormalScale1", Range(0.0, 2.0)) = 1
        _NormalScale2("_NormalScale2", Range(0.0, 2.0)) = 1
        _NormalScale3("_NormalScale3", Range(0.0, 2.0)) = 1

        _BentNormalMap0("BentNormalMap0", 2D) = "bump" {}
        _BentNormalMap1("BentNormalMap1", 2D) = "bump" {}
        _BentNormalMap2("BentNormalMap2", 2D) = "bump" {}
        _BentNormalMap3("BentNormalMap3", 2D) = "bump" {}

        _BentNormalMapOS0("BentNormalMapOS0", 2D) = "white" {}
        _BentNormalMapOS1("BentNormalMapOS1", 2D) = "white" {}
        _BentNormalMapOS2("BentNormalMapOS2", 2D) = "white" {}
        _BentNormalMapOS3("BentNormalMapOS3", 2D) = "white" {}

        _HeightMap0("HeightMap0", 2D) = "black" {}
        _HeightMap1("HeightMap1", 2D) = "black" {}
        _HeightMap2("HeightMap2", 2D) = "black" {}
        _HeightMap3("HeightMap3", 2D) = "black" {}

        // Caution: Default value of _HeightAmplitude must be (_HeightMax - _HeightMin) * 0.01
        // Those two properties are computed from the ones exposed in the UI and depends on the displaement mode so they are separate because we don't want to lose information upon displacement mode change.
        [HideInInspector] _HeightAmplitude0("Height Scale0", Float) = 0.02
        [HideInInspector] _HeightAmplitude1("Height Scale1", Float) = 0.02
        [HideInInspector] _HeightAmplitude2("Height Scale2", Float) = 0.02
        [HideInInspector] _HeightAmplitude3("Height Scale3", Float) = 0.02
        [HideInInspector] _HeightCenter0("Height Bias0", Range(0.0, 1.0)) = 0.5
        [HideInInspector] _HeightCenter1("Height Bias1", Range(0.0, 1.0)) = 0.5
        [HideInInspector] _HeightCenter2("Height Bias2", Range(0.0, 1.0)) = 0.5
        [HideInInspector] _HeightCenter3("Height Bias3", Range(0.0, 1.0)) = 0.5

        [Enum(MinMax, 0, Amplitude, 1)] _HeightMapParametrization0("Heightmap Parametrization0", Int) = 0
        [Enum(MinMax, 0, Amplitude, 1)] _HeightMapParametrization1("Heightmap Parametrization1", Int) = 0
        [Enum(MinMax, 0, Amplitude, 1)] _HeightMapParametrization2("Heightmap Parametrization2", Int) = 0
        [Enum(MinMax, 0, Amplitude, 1)] _HeightMapParametrization3("Heightmap Parametrization3", Int) = 0
        // These parameters are for vertex displacement/Tessellation
        _HeightOffset0("Height Offset0", Float) = 0
        _HeightOffset1("Height Offset1", Float) = 0
        _HeightOffset2("Height Offset2", Float) = 0
        _HeightOffset3("Height Offset3", Float) = 0
        // MinMax mode
        _HeightMin0("Height Min0", Float) = -1
        _HeightMin1("Height Min1", Float) = -1
        _HeightMin2("Height Min2", Float) = -1
        _HeightMin3("Height Min3", Float) = -1
        _HeightMax0("Height Max0", Float) = 1
        _HeightMax1("Height Max1", Float) = 1
        _HeightMax2("Height Max2", Float) = 1
        _HeightMax3("Height Max3", Float) = 1

        // Amplitude mode
        _HeightTessAmplitude0("Amplitude0", Float) = 2.0 // in Centimeters
        _HeightTessAmplitude1("Amplitude1", Float) = 2.0 // in Centimeters
        _HeightTessAmplitude2("Amplitude2", Float) = 2.0 // in Centimeters
        _HeightTessAmplitude3("Amplitude3", Float) = 2.0 // in Centimeters
        _HeightTessCenter0("Height Bias0", Range(0.0, 1.0)) = 0.5
        _HeightTessCenter1("Height Bias1", Range(0.0, 1.0)) = 0.5
        _HeightTessCenter2("Height Bias2", Range(0.0, 1.0)) = 0.5
        _HeightTessCenter3("Height Bias3", Range(0.0, 1.0)) = 0.5

        // These parameters are for pixel displacement
        _HeightPoMAmplitude0("Height Amplitude0", Float) = 2.0 // In centimeters
        _HeightPoMAmplitude1("Height Amplitude1", Float) = 2.0 // In centimeters
        _HeightPoMAmplitude2("Height Amplitude2", Float) = 2.0 // In centimeters
        _HeightPoMAmplitude3("Height Amplitude3", Float) = 2.0 // In centimeters

        _DetailMap0("DetailMap0", 2D) = "linearGrey" {}
        _DetailMap1("DetailMap1", 2D) = "linearGrey" {}
        _DetailMap2("DetailMap2", 2D) = "linearGrey" {}
        _DetailMap3("DetailMap3", 2D) = "linearGrey" {}

        _DetailAlbedoScale0("_DetailAlbedoScale0", Range(0.0, 2.0)) = 1
        _DetailAlbedoScale1("_DetailAlbedoScale1", Range(0.0, 2.0)) = 1
        _DetailAlbedoScale2("_DetailAlbedoScale2", Range(0.0, 2.0)) = 1
        _DetailAlbedoScale3("_DetailAlbedoScale3", Range(0.0, 2.0)) = 1

        _DetailNormalScale0("_DetailNormalScale0", Range(0.0, 2.0)) = 1
        _DetailNormalScale1("_DetailNormalScale1", Range(0.0, 2.0)) = 1
        _DetailNormalScale2("_DetailNormalScale2", Range(0.0, 2.0)) = 1
        _DetailNormalScale3("_DetailNormalScale3", Range(0.0, 2.0)) = 1

        _DetailSmoothnessScale0("_DetailSmoothnessScale0", Range(0.0, 2.0)) = 1
        _DetailSmoothnessScale1("_DetailSmoothnessScale1", Range(0.0, 2.0)) = 1
        _DetailSmoothnessScale2("_DetailSmoothnessScale2", Range(0.0, 2.0)) = 1
        _DetailSmoothnessScale3("_DetailSmoothnessScale3", Range(0.0, 2.0)) = 1

        [Enum(TangentSpace, 0, ObjectSpace, 1)] _NormalMapSpace0("NormalMap space", Float) = 0
        [Enum(TangentSpace, 0, ObjectSpace, 1)] _NormalMapSpace1("NormalMap space", Float) = 0
        [Enum(TangentSpace, 0, ObjectSpace, 1)] _NormalMapSpace2("NormalMap space", Float) = 0
        [Enum(TangentSpace, 0, ObjectSpace, 1)] _NormalMapSpace3("NormalMap space", Float) = 0

        _DiffusionProfile0("Diffusion Profile0", Int) = 0
        _DiffusionProfile1("Diffusion Profile1", Int) = 0
        _DiffusionProfile2("Diffusion Profile2", Int) = 0
        _DiffusionProfile3("Diffusion Profile3", Int) = 0

        [HideInInspector] _DiffusionProfileAsset0("Diffusion Profile Asset0", Vector) = (0, 0, 0, 0)
        [HideInInspector] _DiffusionProfileHash0("Diffusion Profile Hash0", Float) = 0
        [HideInInspector] _DiffusionProfileAsset1("Diffusion Profile Asset1", Vector) = (0, 0, 0, 0)
        [HideInInspector] _DiffusionProfileHash1("Diffusion Profile Hash1", Float) = 0
        [HideInInspector] _DiffusionProfileAsset2("Diffusion Profile Asset2", Vector) = (0, 0, 0, 0)
        [HideInInspector] _DiffusionProfileHash2("Diffusion Profile Hash2", Float) = 0
        [HideInInspector] _DiffusionProfileAsset3("Diffusion Profile Asset3", Vector) = (0, 0, 0, 0)
        [HideInInspector] _DiffusionProfileHash3("Diffusion Profile Hash3", Float) = 0

        _SubsurfaceMask0("Subsurface Mask0", Range(0.0, 1.0)) = 1.0
        _SubsurfaceMask1("Subsurface Mask1", Range(0.0, 1.0)) = 1.0
        _SubsurfaceMask2("Subsurface Mask2", Range(0.0, 1.0)) = 1.0
        _SubsurfaceMask3("Subsurface Mask3", Range(0.0, 1.0)) = 1.0

        _SubsurfaceMaskMap0("Subsurface Mask Map0", 2D) = "white" {}
        _SubsurfaceMaskMap1("Subsurface Mask Map1", 2D) = "white" {}
        _SubsurfaceMaskMap2("Subsurface Mask Map2", 2D) = "white" {}
        _SubsurfaceMaskMap3("Subsurface Mask Map3", 2D) = "white" {}

        _Thickness0("Thickness", Range(0.0, 1.0)) = 1.0
        _Thickness1("Thickness", Range(0.0, 1.0)) = 1.0
        _Thickness2("Thickness", Range(0.0, 1.0)) = 1.0
        _Thickness3("Thickness", Range(0.0, 1.0)) = 1.0

        _ThicknessMap0("Thickness Map", 2D) = "white" {}
        _ThicknessMap1("Thickness Map", 2D) = "white" {}
        _ThicknessMap2("Thickness Map", 2D) = "white" {}
        _ThicknessMap3("Thickness Map", 2D) = "white" {}

        _ThicknessRemap0("Thickness Remap", Vector) = (0, 1, 0, 0)
        _ThicknessRemap1("Thickness Remap", Vector) = (0, 1, 0, 0)
        _ThicknessRemap2("Thickness Remap", Vector) = (0, 1, 0, 0)
        _ThicknessRemap3("Thickness Remap", Vector) = (0, 1, 0, 0)

        // All the following properties exist only in layered lit material

        // Layer blending options
        _LayerMaskMap("LayerMaskMap", 2D) = "white" {}
        _LayerInfluenceMaskMap("LayerInfluenceMaskMap", 2D) = "white" {}
        [ToggleUI] _UseHeightBasedBlend("UseHeightBasedBlend", Float) = 0.0

        _HeightTransition("Height Transition", Range(0, 1.0)) = 0.0

        [ToggleUI] _UseDensityMode("Use Density mode", Float) = 0.0
        [ToggleUI] _UseMainLayerInfluence("UseMainLayerInfluence", Float) = 0.0

        _InheritBaseNormal1("_InheritBaseNormal1", Range(0, 1.0)) = 0.0
        _InheritBaseNormal2("_InheritBaseNormal2", Range(0, 1.0)) = 0.0
        _InheritBaseNormal3("_InheritBaseNormal3", Range(0, 1.0)) = 0.0

        _InheritBaseHeight1("_InheritBaseHeight1", Range(0, 1.0)) = 0.0
        _InheritBaseHeight2("_InheritBaseHeight2", Range(0, 1.0)) = 0.0
        _InheritBaseHeight3("_InheritBaseHeight3", Range(0, 1.0)) = 0.0

        _InheritBaseColor1("_InheritBaseColor1", Range(0, 1.0)) = 0.0
        _InheritBaseColor2("_InheritBaseColor2", Range(0, 1.0)) = 0.0
        _InheritBaseColor3("_InheritBaseColor3", Range(0, 1.0)) = 0.0

        [ToggleUI] _OpacityAsDensity0("_OpacityAsDensity0", Float) = 0.0
        [ToggleUI] _OpacityAsDensity1("_OpacityAsDensity1", Float) = 0.0
        [ToggleUI] _OpacityAsDensity2("_OpacityAsDensity2", Float) = 0.0
        [ToggleUI] _OpacityAsDensity3("_OpacityAsDensity3", Float) = 0.0

        [HideInInspector] _LayerCount("_LayerCount", Float) = 2.0

        [Enum(None, 0, Multiply, 1, Add, 2)] _VertexColorMode("Vertex color mode", Float) = 0

        [ToggleUI]  _ObjectScaleAffectTile("_ObjectScaleAffectTile", Float) = 0.0
        [Enum(UV0, 0, UV1, 1, UV2, 2, UV3, 3, Planar, 4, Triplanar, 5)] _UVBlendMask("UV Set for blendMask", Float) = 0
        [HideInInspector] _UVMappingMaskBlendMask("_UVMappingMaskBlendMask", Color) = (1, 0, 0, 0)
        _TexWorldScaleBlendMask("Tiling", Float) = 1.0

        // Following are builtin properties

        [Enum(Off, 0, From Ambient Occlusion, 1, From Bent Normals, 2)]  _SpecularOcclusionMode("Specular Occlusion Mode", Int) = 1

        [HDR] _EmissiveColor("EmissiveColor", Color) = (0, 0, 0)
        // Used only to serialize the LDR and HDR emissive color in the material UI,
        // in the shader only the _EmissiveColor should be used
        [HideInInspector] _EmissiveColorLDR("EmissiveColor LDR", Color) = (0, 0, 0)
        _EmissiveColorMap("EmissiveColorMap", 2D) = "white" {}
        [ToggleUI] _AlbedoAffectEmissive("Albedo Affect Emissive", Float) = 0.0
        [HideInInspector] _EmissiveIntensityUnit("Emissive Mode", Int) = 0
        [ToggleUI] _UseEmissiveIntensity("Use Emissive Intensity", Int) = 0
        _EmissiveIntensity("Emissive Intensity", Float) = 1
        _EmissiveExposureWeight("Emissive Pre Exposure", Range(0.0, 1.0)) = 1.0

        [ToggleUI] _AlphaCutoffEnable("Alpha Cutoff Enable", Float) = 0.0

        _AlphaCutoff("Alpha Cutoff", Range(0.0, 1.0)) = 0.5
        _TransparentSortPriority("_TransparentSortPriority", Float) = 0

        // Stencil state
        // Forward
        [HideInInspector] _StencilRef("_StencilRef", Int) = 0  // StencilUsage.Clear
        [HideInInspector] _StencilWriteMask("_StencilWriteMask", Int) = 3 // StencilUsage.RequiresDeferredLighting | StencilUsage.SubsurfaceScattering
        // GBuffer
        [HideInInspector] _StencilRefGBuffer("_StencilRefGBuffer", Int) = 2 // StencilUsage.RequiresDeferredLighting
        [HideInInspector] _StencilWriteMaskGBuffer("_StencilWriteMaskGBuffer", Int) = 3 // StencilUsage.RequiresDeferredLighting | StencilUsage.SubsurfaceScattering
        // Depth prepass
        [HideInInspector] _StencilRefDepth("_StencilRefDepth", Int) = 0 // Nothing
        [HideInInspector] _StencilWriteMaskDepth("_StencilWriteMaskDepth", Int) = 8 // StencilUsage.TraceReflectionRay
        // Motion vector pass
        [HideInInspector] _StencilRefMV("_StencilRefMV", Int) = 32 // StencilUsage.ObjectMotionVector
        [HideInInspector] _StencilWriteMaskMV("_StencilWriteMaskMV", Int) = 32 // StencilUsage.ObjectMotionVector

        // Blending state
        [HideInInspector] _SurfaceType("__surfacetype", Float) = 0.0
        [HideInInspector] _BlendMode ("__blendmode", Float) = 0.0
        [HideInInspector] _SrcBlend ("__src", Float) = 1.0
        [HideInInspector] _DstBlend ("__dst", Float) = 0.0
        [HideInInspector] _AlphaSrcBlend("__alphaSrc", Float) = 1.0
        [HideInInspector] _AlphaDstBlend("__alphaDst", Float) = 0.0

        [HideInInspector][ToggleUI] _ZWrite ("__zw", Float) = 1.0
        [HideInInspector][ToggleUI] _TransparentZWrite("_TransparentZWrite", Float) = 0.0
        [HideInInspector] _CullMode("__cullmode", Float) = 2.0
        [Enum(UnityEditor.Rendering.HighDefinition.TransparentCullMode)] _TransparentCullMode("_TransparentCullMode", Int) = 2 // Back culling by default
        [HideInInspector] _ZTestDepthEqualForOpaque("_ZTestDepthEqualForOpaque", Int) = 4 // Less equal
        [HideInInspector] _ZTestGBuffer("_ZTestGBuffer", Int) = 4
        [Enum(UnityEngine.Rendering.CompareFunction)] _ZTestTransparent("Transparent ZTest", Int) = 4 // Less equal

        [ToggleUI] _EnableFogOnTransparent("Enable Fog", Float) = 1.0
        [ToggleUI] _EnableBlendModePreserveSpecularLighting("Enable Blend Mode Preserve Specular Lighting", Float) = 1.0

        [ToggleUI] _DoubleSidedEnable("Double sided enable", Float) = 0.0
        [Enum(Flip, 0, Mirror, 1, None, 2)] _DoubleSidedNormalMode("Double sided normal mode", Float) = 1
        [HideInInspector] _DoubleSidedConstants("_DoubleSidedConstants", Vector) = (1, 1, -1, 0)

        // For layering, due to combinatorial explosion, we only support SSS/Transmission and Standard. We let other case for the shader graph
        [Enum(Subsurface Scattering, 0, Standard, 1, Translucent, 5)] _MaterialID("MaterialId", Int) = 1 // MaterialId.Standard
        [ToggleUI] _TransmissionEnable("_TransmissionEnable", Float) = 1.0

        [Enum(None, 0, Tessellation displacement, 3)] _DisplacementMode("DisplacementMode", Int) = 3
        [ToggleUI] _DisplacementLockObjectScale("displacement lock object scale", Float) = 1.0
        [ToggleUI] _DisplacementLockTilingScale("displacement lock tiling scale", Float) = 1.0
        [ToggleUI] _DepthOffsetEnable("Depth Offset View space", Float) = 0.0

        [ToggleUI] _EnableGeometricSpecularAA("EnableGeometricSpecularAA", Float) = 0.0
        _SpecularAAScreenSpaceVariance("SpecularAAScreenSpaceVariance", Range(0.0, 1.0)) = 0.1
        _SpecularAAThreshold("SpecularAAThreshold", Range(0.0, 1.0)) = 0.2

        _PPDMinSamples("Min sample for POM", Range(1.0, 64.0)) = 5
        _PPDMaxSamples("Max sample for POM", Range(1.0, 64.0)) = 15
        _PPDLodThreshold("Start lod to fade out the POM effect", Range(0.0, 16.0)) = 5
        _PPDPrimitiveLength("Primitive length for POM", Float) = 1
        _PPDPrimitiveWidth("Primitive width for POM", Float) = 1
        [HideInInspector] _InvPrimScale("Inverse primitive scale for non-planar POM", Vector) = (1, 1, 0, 0)

        [Enum(Use Emissive Color, 0, Use Emissive Mask, 1)] _EmissiveColorMode("Emissive color mode", Float) = 1
        [Enum(UV0, 0, UV1, 1, UV2, 2, UV3, 3, Planar, 4, Triplanar, 5)] _UVEmissive("UV Set for emissive", Float) = 0
        _TexWorldScaleEmissive("Scale to apply on world coordinate", Float) = 1.0
        [HideInInspector] _UVMappingMaskEmissive("_UVMappingMaskEmissive", Color) = (1, 0, 0, 0)

        // Caution: C# code in BaseLitUI.cs call LightmapEmissionFlagsProperty() which assume that there is an existing "_EmissionColor"
        // value that exist to identify if the GI emission need to be enabled.
        // In our case we don't use such a mechanism but need to keep the code quiet. We declare the value and always enable it.
        // TODO: Fix the code in legacy unity so we can customize the beahvior for GI
        _EmissionColor("Color", Color) = (1, 1, 1)

        _TexWorldScale0("Tiling", Float) = 1.0
        _TexWorldScale1("Tiling", Float) = 1.0
        _TexWorldScale2("Tiling", Float) = 1.0
        _TexWorldScale3("Tiling", Float) = 1.0

        [HideInInspector] _InvTilingScale0("Inverse tiling scale = 2 / (abs(_BaseColorMap_ST.x) + abs(_BaseColorMap_ST.y))", Float) = 1
        [HideInInspector] _InvTilingScale1("Inverse tiling scale = 2 / (abs(_BaseColorMap_ST.x) + abs(_BaseColorMap_ST.y))", Float) = 1
        [HideInInspector] _InvTilingScale2("Inverse tiling scale = 2 / (abs(_BaseColorMap_ST.x) + abs(_BaseColorMap_ST.y))", Float) = 1
        [HideInInspector] _InvTilingScale3("Inverse tiling scale = 2 / (abs(_BaseColorMap_ST.x) + abs(_BaseColorMap_ST.y))", Float) = 1

        [Enum(UV0, 0, UV1, 1, UV2, 2, UV3, 3, Planar, 4, Triplanar, 5)] _UVBase0("UV Set for base0", Float) = 0 // no UV1/2/3 for main layer (matching Lit.shader and for PPDisplacement restriction)
        [Enum(UV0, 0, UV1, 1, UV2, 2, UV3, 3, Planar, 4, Triplanar, 5)] _UVBase1("UV Set for base1", Float) = 0
        [Enum(UV0, 0, UV1, 1, UV2, 2, UV3, 3, Planar, 4, Triplanar, 5)] _UVBase2("UV Set for base2", Float) = 0
        [Enum(UV0, 0, UV1, 1, UV2, 2, UV3, 3, Planar, 4, Triplanar, 5)] _UVBase3("UV Set for base3", Float) = 0

        [HideInInspector] _UVMappingMask0("_UVMappingMask0", Color) = (1, 0, 0, 0)
        [HideInInspector] _UVMappingMask1("_UVMappingMask1", Color) = (1, 0, 0, 0)
        [HideInInspector] _UVMappingMask2("_UVMappingMask2", Color) = (1, 0, 0, 0)
        [HideInInspector] _UVMappingMask3("_UVMappingMask3", Color) = (1, 0, 0, 0)

        [Enum(UV0, 0, UV1, 1, UV2, 2, UV3, 3)] _UVDetail0("UV Set for detail0", Float) = 0
        [Enum(UV0, 0, UV1, 1, UV2, 2, UV3, 3)] _UVDetail1("UV Set for detail1", Float) = 0
        [Enum(UV0, 0, UV1, 1, UV2, 2, UV3, 3)] _UVDetail2("UV Set for detail2", Float) = 0
        [Enum(UV0, 0, UV1, 1, UV2, 2, UV3, 3)] _UVDetail3("UV Set for detail3", Float) = 0

        [HideInInspector] _UVDetailsMappingMask0("_UVDetailsMappingMask0", Color) = (1, 0, 0, 0)
        [HideInInspector] _UVDetailsMappingMask1("_UVDetailsMappingMask1", Color) = (1, 0, 0, 0)
        [HideInInspector] _UVDetailsMappingMask2("_UVDetailsMappingMask2", Color) = (1, 0, 0, 0)
        [HideInInspector] _UVDetailsMappingMask3("_UVDetailsMappingMask3", Color) = (1, 0, 0, 0)

        [ToggleUI] _LinkDetailsWithBase0("LinkDetailsWithBase0", Float) = 1.0
        [ToggleUI] _LinkDetailsWithBase1("LinkDetailsWithBase1", Float) = 1.0
        [ToggleUI] _LinkDetailsWithBase2("LinkDetailsWithBase2", Float) = 1.0
        [ToggleUI] _LinkDetailsWithBase3("LinkDetailsWithBase3", Float) = 1.0

        // Tessellation specific
        [Enum(None, 0, Phong, 1)] _TessellationMode("Tessellation mode", Float) = 0
        _TessellationFactor("Tessellation Factor", Range(0.0, 64.0)) = 4.0
        _TessellationFactorMinDistance("Tessellation start fading distance", Float) = 20.0
        _TessellationFactorMaxDistance("Tessellation end fading distance", Float) = 50.0
        _TessellationFactorTriangleSize("Tessellation triangle size", Float) = 100.0
        _TessellationShapeFactor("Tessellation shape factor", Range(0.0, 1.0)) = 0.75 // Only use with Phong
        _TessellationBackFaceCullEpsilon("Tessellation back face epsilon", Range(-1.0, 0.0)) = -0.25
        // TODO: Handle culling mode for backface culling

        // HACK: GI Baking system relies on some properties existing in the shader ("_MainTex", "_Cutoff" and "_Color") for opacity handling, so we need to store our version of those parameters in the hard-coded name the GI baking system recognizes.
        _MainTex("Albedo", 2D) = "white" {}
        _Color("Color", Color) = (1,1,1,1)
        _Cutoff("Alpha Cutoff", Range(0.0, 1.0)) = 0.5

        [ToggleUI] _SupportDecals("Support Decals", Float) = 1.0
        [ToggleUI] _ReceivesSSR("Receives SSR", Float) = 1.0
        [ToggleUI] _AddPrecomputedVelocity("AddPrecomputedVelocity", Float) = 0.0

    }

    HLSLINCLUDE

    #pragma target 5.0
<<<<<<< HEAD
    #pragma only_renderers d3d11 ps4 xboxone xboxseries vulkan metal switch
=======
    #pragma only_renderers d3d11 playstation xboxone vulkan metal switch
>>>>>>> b9e8ac45

    #pragma shader_feature_local _ALPHATEST_ON
    #pragma shader_feature_local _DEPTHOFFSET_ON
    #pragma shader_feature_local _DOUBLESIDED_ON
    #pragma shader_feature_local _ _TESSELLATION_DISPLACEMENT _PIXEL_DISPLACEMENT
    #pragma shader_feature_local _VERTEX_DISPLACEMENT_LOCK_OBJECT_SCALE
    #pragma shader_feature_local _DISPLACEMENT_LOCK_TILING_SCALE
    #pragma shader_feature_local _PIXEL_DISPLACEMENT_LOCK_OBJECT_SCALE
    #pragma shader_feature_local _TESSELLATION_PHONG

    #pragma shader_feature_local _ _EMISSIVE_MAPPING_PLANAR _EMISSIVE_MAPPING_TRIPLANAR
    #pragma shader_feature_local _LAYER_TILING_COUPLED_WITH_UNIFORM_OBJECT_SCALE
    #pragma shader_feature_local _ _LAYER_MAPPING_PLANAR_BLENDMASK _LAYER_MAPPING_TRIPLANAR_BLENDMASK
    #pragma shader_feature_local _ _LAYER_MAPPING_PLANAR0 _LAYER_MAPPING_TRIPLANAR0
    #pragma shader_feature_local _ _LAYER_MAPPING_PLANAR1 _LAYER_MAPPING_TRIPLANAR1
    #pragma shader_feature_local _ _LAYER_MAPPING_PLANAR2 _LAYER_MAPPING_TRIPLANAR2
    #pragma shader_feature_local _ _LAYER_MAPPING_PLANAR3 _LAYER_MAPPING_TRIPLANAR3
    #pragma shader_feature_local _NORMALMAP_TANGENT_SPACE0
    #pragma shader_feature_local _NORMALMAP_TANGENT_SPACE1
    #pragma shader_feature_local _NORMALMAP_TANGENT_SPACE2
    #pragma shader_feature_local _NORMALMAP_TANGENT_SPACE3
    #pragma shader_feature_local _ _REQUIRE_UV2 _REQUIRE_UV3

    // We can only have 64 shader_feature_local
    #pragma shader_feature _NORMALMAP0                                  // Non-local
    #pragma shader_feature _NORMALMAP1                                  // Non-local
    #pragma shader_feature _NORMALMAP2                                  // Non-local
    #pragma shader_feature _NORMALMAP3                                  // Non-local
    #pragma shader_feature _MASKMAP0                                    // Non-local
    #pragma shader_feature _MASKMAP1                                    // Non-local
    #pragma shader_feature _MASKMAP2                                    // Non-local
    #pragma shader_feature _MASKMAP3                                    // Non-local
    #pragma shader_feature _BENTNORMALMAP0                              // Non-local
    #pragma shader_feature _BENTNORMALMAP1                              // Non-local
    #pragma shader_feature _BENTNORMALMAP2                              // Non-local
    #pragma shader_feature _BENTNORMALMAP3                              // Non-local
    #pragma shader_feature _EMISSIVE_COLOR_MAP                          // Non-local

    // _ENABLESPECULAROCCLUSION keyword is obsolete but keep here for compatibility. Do not used
    // _ENABLESPECULAROCCLUSION and _SPECULAR_OCCLUSION_X can't exist at the same time (the new _SPECULAR_OCCLUSION replace it)
    // When _ENABLESPECULAROCCLUSION is found we define _SPECULAR_OCCLUSION_X so new code to work
    #pragma shader_feature _ENABLESPECULAROCCLUSION                     // Non-local 
    #pragma shader_feature _ _SPECULAR_OCCLUSION_NONE _SPECULAR_OCCLUSION_FROM_BENT_NORMAL_MAP // Non-local
    #ifdef _ENABLESPECULAROCCLUSION
    #define _SPECULAR_OCCLUSION_FROM_BENT_NORMAL_MAP
    #endif

    #pragma shader_feature _DETAIL_MAP0                                 // Non-local
    #pragma shader_feature _DETAIL_MAP1                                 // Non-local
    #pragma shader_feature _DETAIL_MAP2                                 // Non-local
    #pragma shader_feature _DETAIL_MAP3                                 // Non-local
    #pragma shader_feature _HEIGHTMAP0                                  // Non-local
    #pragma shader_feature _HEIGHTMAP1                                  // Non-local
    #pragma shader_feature _HEIGHTMAP2                                  // Non-local
    #pragma shader_feature _HEIGHTMAP3                                  // Non-local
    #pragma shader_feature _SUBSURFACE_MASK_MAP0                        // Non-local
    #pragma shader_feature _SUBSURFACE_MASK_MAP1                        // Non-local
    #pragma shader_feature _SUBSURFACE_MASK_MAP2                        // Non-local
    #pragma shader_feature _SUBSURFACE_MASK_MAP3                        // Non-local
    #pragma shader_feature _THICKNESSMAP0                               // Non-local
    #pragma shader_feature _THICKNESSMAP1                               // Non-local
    #pragma shader_feature _THICKNESSMAP2                               // Non-local
    #pragma shader_feature _THICKNESSMAP3                               // Non-local

    #pragma shader_feature_local _ _LAYER_MASK_VERTEX_COLOR_MUL _LAYER_MASK_VERTEX_COLOR_ADD
    #pragma shader_feature_local _MAIN_LAYER_INFLUENCE_MODE
    #pragma shader_feature_local _INFLUENCEMASK_MAP
    #pragma shader_feature_local _DENSITY_MODE
    #pragma shader_feature_local _HEIGHT_BASED_BLEND
    #pragma shader_feature_local _ _LAYEREDLIT_3_LAYERS _LAYEREDLIT_4_LAYERS

    #pragma shader_feature_local _DISABLE_DECALS
    #pragma shader_feature_local _DISABLE_SSR
    #pragma shader_feature_local _ADD_PRECOMPUTED_VELOCITY
    #pragma shader_feature_local _ENABLE_GEOMETRIC_SPECULAR_AA

    // Keyword for transparent
    #pragma shader_feature _SURFACE_TYPE_TRANSPARENT
    #pragma shader_feature_local _ _BLENDMODE_ALPHA _BLENDMODE_ADD _BLENDMODE_PRE_MULTIPLY
    #pragma shader_feature_local _BLENDMODE_PRESERVE_SPECULAR_LIGHTING
    #pragma shader_feature_local _ENABLE_FOG_ON_TRANSPARENT

    // MaterialFeature are used as shader feature to allow compiler to optimize properly
    #pragma shader_feature_local _MATERIAL_FEATURE_SUBSURFACE_SCATTERING
    #pragma shader_feature_local _MATERIAL_FEATURE_TRANSMISSION

    // enable dithering LOD crossfade
    #pragma multi_compile _ LOD_FADE_CROSSFADE

    //enable GPU instancing support
    #pragma multi_compile_instancing
    #pragma instancing_options renderinglayer

    //-------------------------------------------------------------------------------------
    // Define
    //-------------------------------------------------------------------------------------

    #define TESSELLATION_ON

    // This shader support vertex modification
    #define HAVE_VERTEX_MODIFICATION
    #define HAVE_TESSELLATION_MODIFICATION

    // If we use subsurface scattering, enable output split lighting (for forward pass)
    #if defined(_MATERIAL_FEATURE_SUBSURFACE_SCATTERING) && !defined(_SURFACE_TYPE_TRANSPARENT)
    #define OUTPUT_SPLIT_LIGHTING
    #endif

    #define _MAX_LAYER 4

    #if defined(_LAYEREDLIT_4_LAYERS)
    #   define _LAYER_COUNT 4
    #elif defined(_LAYEREDLIT_3_LAYERS)
    #   define _LAYER_COUNT 3
    #else
    #   define _LAYER_COUNT 2
    #endif

    // Explicitely said that we are a layered shader as we share code between lit and layered lit
    #define LAYERED_LIT_SHADER

    //-------------------------------------------------------------------------------------
    // Include
    //-------------------------------------------------------------------------------------

    #include "Packages/com.unity.render-pipelines.core/ShaderLibrary/Common.hlsl"
    #include "Packages/com.unity.render-pipelines.core/ShaderLibrary/GeometricTools.hlsl"
    #include "Packages/com.unity.render-pipelines.core/ShaderLibrary/Tessellation.hlsl"
    #include "Packages/com.unity.render-pipelines.high-definition/Runtime/ShaderLibrary/ShaderVariables.hlsl"
    #include "Packages/com.unity.render-pipelines.high-definition/Runtime/RenderPipeline/ShaderPass/FragInputs.hlsl"
    #include "Packages/com.unity.render-pipelines.high-definition/Runtime/RenderPipeline/ShaderPass/ShaderPass.cs.hlsl"
    #include "Packages/com.unity.render-pipelines.high-definition/Runtime/Material/Material.hlsl"

    //-------------------------------------------------------------------------------------
    // variable declaration
    //-------------------------------------------------------------------------------------

    // #include "Packages/com.unity.render-pipelines.high-definition/Runtime/Material/Lit/Lit.cs.hlsl"
    #include "Packages/com.unity.render-pipelines.high-definition/Runtime/Material/Lit/LitProperties.hlsl"

    // TODO:
    // Currently, Lit.hlsl and LitData.hlsl are included for every pass. Split Lit.hlsl in two:
    // LitData.hlsl and LitShading.hlsl (merge into the existing LitData.hlsl).
    // LitData.hlsl should be responsible for preparing shading parameters.
    // LitShading.hlsl implements the light loop API.
    // LitData.hlsl is included here, LitShading.hlsl is included below for shading passes only.

    ENDHLSL

    SubShader
    {
        // This tags allow to use the shader replacement features
        Tags{ "RenderPipeline" = "HDRenderPipeline" "RenderType" = "HDLitShader" }

        Pass
        {
            Name "SceneSelectionPass"
            Tags{ "LightMode" = "SceneSelectionPass" }

            Cull[_CullMode]

            ZWrite On

            ColorMask 0

            HLSLPROGRAM

            // Note: Require _ObjectId and _PassValue variables

            #define SHADERPASS SHADERPASS_DEPTH_ONLY
            #define SCENESELECTIONPASS // This will drive the output of the scene selection shader
            #include "Packages/com.unity.render-pipelines.high-definition/Runtime/Material/Lit/Lit.hlsl"
            #include "Packages/com.unity.render-pipelines.high-definition/Runtime/Material/Lit/ShaderPass/LitDepthPass.hlsl"
			#include "Packages/com.unity.render-pipelines.high-definition/Runtime/Material/LayeredLit/LayeredLitData.hlsl"
			#include "Packages/com.unity.render-pipelines.high-definition/Runtime/RenderPipeline/ShaderPass/ShaderPassDepthOnly.hlsl"

            #pragma vertex Vert
            #pragma fragment Frag
            #pragma hull Hull
            #pragma domain Domain

            #pragma editor_sync_compilation

            ENDHLSL
        }

         // Caution: The outline selection in the editor use the vertex shader/hull/domain shader of the first pass declare. So it should not bethe  meta pass.
        Pass
        {
            Name "GBuffer"
            Tags { "LightMode" = "GBuffer" } // This will be only for opaque object based on the RenderQueue index

            Cull [_CullMode]
            ZTest[_ZTestGBuffer]

            Stencil
            {
                WriteMask [_StencilWriteMaskGBuffer]
                Ref [_StencilRefGBuffer]
                Comp Always
                Pass Replace
            }

            HLSLPROGRAM

            #pragma multi_compile _ DEBUG_DISPLAY
            #pragma multi_compile _ LIGHTMAP_ON
            #pragma multi_compile _ DIRLIGHTMAP_COMBINED
            #pragma multi_compile _ DYNAMICLIGHTMAP_ON
            #pragma multi_compile _ SHADOWS_SHADOWMASK
            // Setup DECALS_OFF so the shader stripper can remove variants
            #pragma multi_compile DECALS_OFF DECALS_3RT DECALS_4RT
            #pragma multi_compile _ LIGHT_LAYERS

        #ifndef DEBUG_DISPLAY
            // When we have alpha test, we will force a depth prepass so we always bypass the clip instruction in the GBuffer
            // Don't do it with debug display mode as it is possible there is no depth prepass in this case
            #define SHADERPASS_GBUFFER_BYPASS_ALPHA_TEST
        #endif

            #define SHADERPASS SHADERPASS_GBUFFER
            #ifdef DEBUG_DISPLAY
            #include "Packages/com.unity.render-pipelines.high-definition/Runtime/Debug/DebugDisplay.hlsl"
            #endif
            #include "Packages/com.unity.render-pipelines.high-definition/Runtime/Material/Lit/Lit.hlsl"
            #include "Packages/com.unity.render-pipelines.high-definition/Runtime/Material/Lit/ShaderPass/LitSharePass.hlsl"
			#include "Packages/com.unity.render-pipelines.high-definition/Runtime/Material/LayeredLit/LayeredLitData.hlsl"

            #include "Packages/com.unity.render-pipelines.high-definition/Runtime/RenderPipeline/ShaderPass/ShaderPassGBuffer.hlsl"

            #pragma vertex Vert
            #pragma fragment Frag
            #pragma hull Hull
            #pragma domain Domain

            ENDHLSL
        }

        // Extracts information for lightmapping, GI (emission, albedo, ...)
        // This pass it not used during regular rendering.
        Pass
        {
            Name "META"
            Tags{ "LightMode" = "META" }

            Cull Off

            HLSLPROGRAM

            // Lightmap memo
            // DYNAMICLIGHTMAP_ON is used when we have an "enlighten lightmap" ie a lightmap updated at runtime by enlighten.This lightmap contain indirect lighting from realtime lights and realtime emissive material.Offline baked lighting(from baked material / light,
            // both direct and indirect lighting) will hand up in the "regular" lightmap->LIGHTMAP_ON.

            // No tessellation for Meta pass
            #undef TESSELLATION_ON

            #define SHADERPASS SHADERPASS_LIGHT_TRANSPORT
            #include "Packages/com.unity.render-pipelines.high-definition/Runtime/Material/Lit/Lit.hlsl"
            #include "Packages/com.unity.render-pipelines.high-definition/Runtime/Material/Lit/ShaderPass/LitSharePass.hlsl"
			#include "Packages/com.unity.render-pipelines.high-definition/Runtime/Material/LayeredLit/LayeredLitData.hlsl"
			#include "Packages/com.unity.render-pipelines.high-definition/Runtime/RenderPipeline/ShaderPass/ShaderPassLightTransport.hlsl"

            #pragma vertex Vert
            #pragma fragment Frag

            ENDHLSL
        }

        Pass
        {
            Name "MotionVectors"
            Tags{ "LightMode" = "MotionVectors" } // Caution, this need to be call like this to setup the correct parameters by C++ (legacy Unity)

            // If velocity pass (motion vectors) is enabled we tag the stencil so it don't perform CameraMotionVelocity
            Stencil
            {
                WriteMask [_StencilWriteMaskMV]
                Ref [_StencilRefMV]
                Comp Always
                Pass Replace
            }

            Cull[_CullMode]

            ZWrite On

            HLSLPROGRAM
            #pragma multi_compile _ WRITE_NORMAL_BUFFER
            #pragma multi_compile _ WRITE_MSAA_DEPTH

            #define SHADERPASS SHADERPASS_MOTION_VECTORS
            #include "Packages/com.unity.render-pipelines.high-definition/Runtime/Material/Lit/Lit.hlsl"
            #ifdef WRITE_NORMAL_BUFFER // If enabled we need all regular interpolator
            #include "Packages/com.unity.render-pipelines.high-definition/Runtime/Material/Lit/ShaderPass/LitSharePass.hlsl"
            #else
            #include "Packages/com.unity.render-pipelines.high-definition/Runtime/Material/Lit/ShaderPass/LitMotionVectorPass.hlsl"
            #endif
			#include "Packages/com.unity.render-pipelines.high-definition/Runtime/Material/LayeredLit/LayeredLitData.hlsl"
			#include "Packages/com.unity.render-pipelines.high-definition/Runtime/RenderPipeline/ShaderPass/ShaderPassMotionVectors.hlsl"

            // TODO: Tesselation can't work with velocity for now...
            #pragma vertex Vert
            #pragma fragment Frag
            #pragma hull Hull
            #pragma domain Domain

            ENDHLSL
        }

        Pass
        {
            Name "ShadowCaster"
            Tags{ "LightMode" = "ShadowCaster" }

            Cull[_CullMode]

            ZClip [_ZClip]
            ZWrite On
            ZTest LEqual

            ColorMask 0

            HLSLPROGRAM

            #define SHADERPASS SHADERPASS_SHADOWS
            #include "Packages/com.unity.render-pipelines.high-definition/Runtime/Material/Lit/Lit.hlsl"
            #include "Packages/com.unity.render-pipelines.high-definition/Runtime/Material/Lit/ShaderPass/LitDepthPass.hlsl"
			#include "Packages/com.unity.render-pipelines.high-definition/Runtime/Material/LayeredLit/LayeredLitData.hlsl"
			#include "Packages/com.unity.render-pipelines.high-definition/Runtime/RenderPipeline/ShaderPass/ShaderPassDepthOnly.hlsl"

            #pragma vertex Vert
            #pragma fragment Frag
            #pragma hull Hull
            #pragma domain Domain

            ENDHLSL
        }

        Pass
        {
            Name "DepthOnly"
            Tags{ "LightMode" = "DepthOnly" }

            Cull[_CullMode]

            // To be able to tag stencil with disableSSR information for forward
            Stencil
            {
                WriteMask [_StencilWriteMaskDepth]
                Ref [_StencilRefDepth]
                Comp Always
                Pass Replace
            }

            ZWrite On

            HLSLPROGRAM

           // In deferred, depth only pass don't output anything.
            // In forward it output the normal buffer
            #pragma multi_compile _ WRITE_NORMAL_BUFFER
            #pragma multi_compile _ WRITE_MSAA_DEPTH

            #define SHADERPASS SHADERPASS_DEPTH_ONLY
            #include "Packages/com.unity.render-pipelines.high-definition/Runtime/Material/Lit/Lit.hlsl"

            #ifdef WRITE_NORMAL_BUFFER // If enabled we need all regular interpolator
            #include "Packages/com.unity.render-pipelines.high-definition/Runtime/Material/Lit/ShaderPass/LitSharePass.hlsl"
            #else
            #include "Packages/com.unity.render-pipelines.high-definition/Runtime/Material/Lit/ShaderPass/LitDepthPass.hlsl"
            #endif

			#include "Packages/com.unity.render-pipelines.high-definition/Runtime/Material/LayeredLit/LayeredLitData.hlsl"
			#include "Packages/com.unity.render-pipelines.high-definition/Runtime/RenderPipeline/ShaderPass/ShaderPassDepthOnly.hlsl"

            #pragma vertex Vert
            #pragma fragment Frag
            #pragma hull Hull
            #pragma domain Domain

            ENDHLSL
        }

        Pass
        {
            Name "Forward"
            Tags{ "LightMode" = "Forward" } // This will be only for transparent object based on the RenderQueue index

            Stencil
            {
                WriteMask [_StencilWriteMask]
                Ref [_StencilRef]
                Comp Always
                Pass Replace
            }

            Blend [_SrcBlend] [_DstBlend], [_AlphaSrcBlend] [_AlphaDstBlend]
            // In case of forward we want to have depth equal for opaque mesh
            ZTest [_ZTestDepthEqualForOpaque]
            ZWrite [_ZWrite]
            Cull [_CullMode]

            HLSLPROGRAM

            #pragma multi_compile _ DEBUG_DISPLAY
            #pragma multi_compile _ LIGHTMAP_ON
            #pragma multi_compile _ DIRLIGHTMAP_COMBINED
            #pragma multi_compile _ DYNAMICLIGHTMAP_ON
            #pragma multi_compile _ SHADOWS_SHADOWMASK
            // Setup DECALS_OFF so the shader stripper can remove variants
            #pragma multi_compile DECALS_OFF DECALS_3RT DECALS_4RT

            // Supported shadow modes per light type
            #pragma multi_compile SHADOW_LOW SHADOW_MEDIUM SHADOW_HIGH

            #pragma multi_compile USE_FPTL_LIGHTLIST USE_CLUSTERED_LIGHTLIST

            #define SHADERPASS SHADERPASS_FORWARD
            // In case of opaque we don't want to perform the alpha test, it is done in depth prepass and we use depth equal for ztest (setup from UI)
            // Don't do it with debug display mode as it is possible there is no depth prepass in this case
            #if !defined(_SURFACE_TYPE_TRANSPARENT) && !defined(DEBUG_DISPLAY)
                #define SHADERPASS_FORWARD_BYPASS_ALPHA_TEST
            #endif
            #include "Packages/com.unity.render-pipelines.high-definition/Runtime/Lighting/Lighting.hlsl"

        #ifdef DEBUG_DISPLAY
            #include "Packages/com.unity.render-pipelines.high-definition/Runtime/Debug/DebugDisplay.hlsl"
        #endif

            // The light loop (or lighting architecture) is in charge to:
            // - Define light list
            // - Define the light loop
            // - Setup the constant/data
            // - Do the reflection hierarchy
            // - Provide sampling function for shadowmap, ies, cookie and reflection (depends on the specific use with the light loops like index array or atlas or single and texture format (cubemap/latlong))

            #define HAS_LIGHTLOOP

            #include "Packages/com.unity.render-pipelines.high-definition/Runtime/Lighting/LightLoop/LightLoopDef.hlsl"
            #include "Packages/com.unity.render-pipelines.high-definition/Runtime/Material/Lit/Lit.hlsl"
            #include "Packages/com.unity.render-pipelines.high-definition/Runtime/Lighting/LightLoop/LightLoop.hlsl"

            #include "Packages/com.unity.render-pipelines.high-definition/Runtime/Material/Lit/ShaderPass/LitSharePass.hlsl"
			#include "Packages/com.unity.render-pipelines.high-definition/Runtime/Material/LayeredLit/LayeredLitData.hlsl"
			#include "Packages/com.unity.render-pipelines.high-definition/Runtime/RenderPipeline/ShaderPass/ShaderPassForward.hlsl"

            #pragma vertex Vert
            #pragma fragment Frag
            #pragma hull Hull
            #pragma domain Domain

            ENDHLSL
        }
    }

    CustomEditor "UnityEditor.Rendering.HighDefinition.LayeredLitGUI"
}<|MERGE_RESOLUTION|>--- conflicted
+++ resolved
@@ -379,11 +379,7 @@
     HLSLINCLUDE
 
     #pragma target 5.0
-<<<<<<< HEAD
-    #pragma only_renderers d3d11 ps4 xboxone xboxseries vulkan metal switch
-=======
-    #pragma only_renderers d3d11 playstation xboxone vulkan metal switch
->>>>>>> b9e8ac45
+    #pragma only_renderers d3d11 playstation xboxone xboxseries vulkan metal switch
 
     #pragma shader_feature_local _ALPHATEST_ON
     #pragma shader_feature_local _DEPTHOFFSET_ON
