--- conflicted
+++ resolved
@@ -511,13 +511,9 @@
     #pragma shader_feature_local_raytracing _DISABLE_SSR
 
     #pragma shader_feature_local _ADD_PRECOMPUTED_VELOCITY
-<<<<<<< HEAD
     // not local as it is use in shader stripper to discard the pass if not needed
-    #pragma shader_feature_local_fragment _FORCE_FORWARD_EMISSIVE
-    #pragma shader_feature_local _ENABLE_GEOMETRIC_SPECULAR_AA
-=======
+    #pragma shader_feature_fragment _FORCE_FORWARD_EMISSIVE
     #pragma shader_feature_local_fragment _ENABLE_GEOMETRIC_SPECULAR_AA
->>>>>>> c5d4a8f8
 
     // Keyword for transparent
     #pragma shader_feature _SURFACE_TYPE_TRANSPARENT
