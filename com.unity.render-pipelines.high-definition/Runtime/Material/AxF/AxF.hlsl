//-----------------------------------------------------------------------------
// SurfaceData and BSDFData
//-----------------------------------------------------------------------------
// SurfaceData is defined in AxF.cs which generates AxF.cs.hlsl
#include "Packages/com.unity.render-pipelines.high-definition/Runtime/Material/AxF/AxF.cs.hlsl"

#include "Packages/com.unity.render-pipelines.high-definition/Runtime/Material/NormalBuffer.hlsl"

// Declare the BSDF specific FGD property and its fetching function
#include "Packages/com.unity.render-pipelines.high-definition/Runtime/Material/PreIntegratedFGD/PreIntegratedFGD.hlsl"
#include "Packages/com.unity.render-pipelines.high-definition/Runtime/Material/AxF/AxFPreIntegratedFGD.hlsl"

// Add support for LTC Area Lights
#include "Packages/com.unity.render-pipelines.high-definition/Runtime/Material/AxF/AxFLTCAreaLight/AxFLTCAreaLight.hlsl"

//-----------------------------------------------------------------------------
//
// Hardcoded config
//

//-----------------------------------------------------------------------------
// DEBUG
//#define DEBUG_HIDE_COAT

#if 1 // defined(SHADER_STAGE_RAY_TRACING)
// patch: in raytracing shader context, use float props that mirror the int props
// this is a workaround until we deal properly with the transfer of int properties in raytracing shaders on the engine side.

#define AXF_MATERIAL_FLAGS            (_FlagsB)

#define AXF_SVBRDF_BRDFTYPE_DIFFUSETYPE        (_SVBRDF_BRDFType_DiffuseType)
#define AXF_SVBRDF_BRDFTYPE_SPECULARTYPE       (_SVBRDF_BRDFType_SpecularType)
#define AXF_SVBRDF_BRDFVARIANTS_FRESNELTYPE    (_SVBRDF_BRDFVariants_FresnelType)
#define AXF_SVBRDF_BRDFVARIANTS_WARDTYPE       (_SVBRDF_BRDFVariants_WardType)
#define AXF_SVBRDF_BRDFVARIANTS_BLINNTYPE      (_SVBRDF_BRDFVariants_BlinnType)

#define AXF_CARPAINT2_FLAKEMAXTHETAI  (_CarPaint2_FlakeMaxThetaIF)
#define AXF_CARPAINT2_FLAKENUMTHETAF  (_CarPaint2_FlakeNumThetaFF)
#define AXF_CARPAINT2_FLAKENUMTHETAI  (_CarPaint2_FlakeNumThetaIF)

#else

#define AXF_MATERIAL_FLAGS                     (_Flags)

#define AXF_SVBRDF_BRDFTYPE_DIFFUSETYPE        ((_SVBRDF_BRDFType >> 0) & 1)
#define AXF_SVBRDF_BRDFTYPE_SPECULARTYPE       ((_SVBRDF_BRDFType >> 1) & 7)
#define AXF_SVBRDF_BRDFVARIANTS_FRESNELTYPE    ((_SVBRDF_BRDFVariants >> 0 ) & 3)
#define AXF_SVBRDF_BRDFVARIANTS_WARDTYPE       ((_SVBRDF_BRDFVariants >> 2)  & 3)
#define AXF_SVBRDF_BRDFVARIANTS_BLINNTYPE      ((_SVBRDF_BRDFVariants >> 4)  & 3)

#define AXF_CARPAINT2_FLAKEMAXTHETAI  (_CarPaint2_FlakeMaxThetaI)
#define AXF_CARPAINT2_FLAKENUMTHETAF  (_CarPaint2_FlakeNumThetaF)
#define AXF_CARPAINT2_FLAKENUMTHETAI  (_CarPaint2_FlakeNumThetaI)

#endif // defined(SHADER_STAGE_RAY_TRACING)


//-----------------------------------------------------------------------------

#define FORCE_DISABLE_LIGHT_TYPE_DIMMERS

// Comment to disable the BRDFColor table clamping (CARPAINT2 specific)
#define AUTO_PATCH_FOR_INCOMPLETE_BRDF_COLOR_TABLE // This requires importer version >= 0.1.5-preview and manually setting the diagonal clamping enable + scalings to offset the diagonal

// Uncomment to always consider carpaints as having a clearcoat:
//#define FORCE_CAR_PAINT_HAS_CLEARCOAT

#define NdotVMinCosSpread 0.0001 // ie this is the value used by ClampNdotV

#define FixedBRDFColorThetaHForIndirectLight (_CarPaint2_FixedColorThetaHForIndirectLight)
#define FixedFlakesThetaHForIndirectLight (_CarPaint2_FixedFlakesThetaHForIndirectLight)
//#define FixedThetaHForIndirectLight (0)

#ifdef CLEAR_COAT_PERCEPTUAL_ROUGHNESS
#undef CLEAR_COAT_PERCEPTUAL_ROUGHNESS
#endif
#ifdef CLEAR_COAT_PERCEPTUAL_SMOOTHNESS
#undef CLEAR_COAT_PERCEPTUAL_SMOOTHNESS
#endif
#ifdef CLEAR_COAT_ROUGHNESS
#undef CLEAR_COAT_ROUGHNESS
#endif
#define CLEAR_COAT_ROUGHNESS 0.0 // By default we set it to match the lack of dirac light response in the X-Rite Pantora viewer.
#define CLEAR_COAT_PERCEPTUAL_SMOOTHNESS RoughnessToPerceptualSmoothness(CLEAR_COAT_ROUGHNESS)
#define CLEAR_COAT_PERCEPTUAL_ROUGHNESS RoughnessToPerceptualRoughness(CLEAR_COAT_ROUGHNESS)

#define FLAKES_JUST_BTF
// To evaluate just the BTF for split-sum lights (environments and LTC), define the above.
//
// Normally, we would have to create an FGD texture for the flake BTF, but since we assume the BSDF to be very sparse
// and "sparkly", we do a bit the same as we do with the clearcoat, approximating the integral of the almost-dirac FGD with
// the Fresnel term evaluation itself, here evaluating the flakes BTF in place of having an FGD. We might want to add a
// general surface orientation effect by dimming with an additional angle-dependent pre-integrated FGD term, which we
// calculate with the GGX pre-integrated FGD with FLAKES_ROUGHNESS and FLAKES_F0.
//
// Also when FLAKES_JUST_BTF are defined, for the LTC transform, we will use the same LTC transform for the flakes as for
// the coat, as both are considered having very low roughness
#define FLAKES_ROUGHNESS 0.03
#define FLAKES_PERCEPTUAL_ROUGHNESS RoughnessToPerceptualRoughness(FLAKES_ROUGHNESS)
#define FLAKES_F0 0.95 // at 0.95 and with the angular compression of the clearcoat, variations due to this additional flakesFGD will be almost invisible though...

//#define FLAKES_IOR Fresnel0ToIor(FLAKES_F0) // f0 = 0.95, ior = ~38, makes no sense for dielectric, but is to fake metal with dielectric Fresnel equations

#ifndef FLAKES_JUST_BTF
#    define IFNOT_FLAKES_JUST_BTF(a) (a)
#    define IF_FLAKES_JUST_BTF(a)
#else
#    define IFNOT_FLAKES_JUST_BTF(a)
#    define IF_FLAKES_JUST_BTF(a) (a)
#endif

#ifdef _MAPPING_TRIPLANAR
#    define NB_FLAKES_RND_SHIFTS 3
#    define FLAKES_SHIFT_IDX_PLANAR_ZY (0)
#    define FLAKES_SHIFT_IDX_PLANAR_XZ (1)
#    define FLAKES_SHIFT_IDX_PLANAR_XY (2)
#else
#    define NB_FLAKES_RND_SHIFTS 1
#endif

// Define this to sample the environment maps/LTC samples for each lobe, instead of a single sample with an average lobe
#define USE_COOK_TORRANCE_MULTI_LOBES   1
#define MAX_CT_LOBE_COUNT 3
//#define CARPAINT2_LOBE_COUNT min(_CarPaint2_LobeCount,MAX_CT_LOBE_COUNT)
#define CARPAINT2_LOBE_COUNT MAX_CT_LOBE_COUNT


//-----------------------------------------------------------------------------
// Helper functions/variable specific to this material
//-----------------------------------------------------------------------------
#define DIFFUSE_INDIRECT_FUDGE_FACTOR (1.0)
#define ENVIRONMENT_LD_FUDGE_FACTOR (1.0)
#define LTC_L_FUDGE_FACTOR (1.0)
#define SSR_L_FUDGE_FACTOR (1.0)

bool HasPhongTypeBRDF()
{
    uint type = AXF_SVBRDF_BRDFTYPE_SPECULARTYPE;
    return type == 1 || type == 4;
}

float2 AxFGetRoughnessFromSpecularLobeTexture(float2 specularLobe)
{
    // For Blinn-Phong, AxF encodes specularLobe.xy as log2(shiniExp_xy) so
    //     shiniExp = exp2(abs(specularLobe.xy))
    // A good fit for a corresponding Beckmann roughness is
    //     roughnessBeckmann^2 = 2 /(shiniExp + 2)
    // See eg
    // http://graphicrants.blogspot.com/2013/08/specular-brdf-reference.html
    // http://simonstechblog.blogspot.com/2011/12/microfacet-brdf.html

    // We thus have
    //     roughnessBeckmann = sqrt(2) * rsqrt(exp2(abs(specularLobe.xy)) + 2);
    //     shiniExp = 2 * rcp(max(0.0001,(roughnessBeckmann*roughnessBeckmann))) - 2;

    return (HasPhongTypeBRDF() ? (sqrt(2) * rsqrt(exp2(abs(specularLobe)) + 2)) : specularLobe);
}


// From Walter 2007 eq. 40
// Expects incoming pointing AWAY from the surface
// eta = IOR_above / IOR_below
// rayIntensity returns 0 in case of total internal reflection
//
// Walter et al. formula seems to have a typo in it: the b term below
// needs to have eta^2 instead of eta.
// Note also that our sign(c) term here effectively makes the refractive
// surface dual sided.
float3  Refract(float3 incoming, float3 normal, float eta, out float rayIntensity)
{
    float   c = dot(incoming, normal);
    float   b = 1.0 + Sq(eta) * (c*c - 1.0);
    if (b >= 0.0)
    {
        float   k = eta * c - sign(c) * sqrt(b);
        float3  R = k * normal - eta * incoming;
        rayIntensity = 1;
        return normalize(R);
    }
    else
    {
        rayIntensity = 0;
        return -incoming;   // Total internal reflection, just return an unrefracted dir
    }
}

// Same but without handling total internal reflection because eta > 1
float3  Refract(float3 incoming, float3 normal, float eta)
{
    float   c = dot(incoming, normal);
    float   b = 1.0 + Sq(eta) * (c*c - 1.0);
    float   k = eta * c - sign(c) * sqrt(b);
    float3  R = k * normal - eta * incoming;
    return normalize(R);
}

// Used directly with an angle
float Refract(float inTheta, float eta)
{
    float sinout = saturate(sin(inTheta)*eta);
    return FastACosPos(sqrt(1-Sq(sinout)));
}

float3  RefractSaturateToTIR(float3 incoming, float3 normal, float eta, out float rayIntensity, out float3 incomingSaturated)
{
    float c = dot(incoming, normal);
    float sinIncSq = 1 - c*c;
    float b = 1.0 - Sq(eta) * (sinIncSq);

    // The component in the "orthogonal to N direction" when
    // building the refracted vector is made from
    // -eta * ( incoming - N * dot(incoming, normal))
    // ie - eta * incoming + eta * c * normal
    // and we want it to "one" when we saturate the direction to the output-side
    // horizon (just avoiding TIR)
    // since the other component in the normal direction is 0.

    // We will normalize R, the output, at the end, but normally, this isn't required.
    bool noTIR = (b >= 0);
    rayIntensity = float(noTIR);

    const float exitBiasIfTIR = NdotVMinCosSpread; // so our exit direction isn't completely grazing

    float k = eta * c - sign(c) * sqrt(saturate(b)) + (noTIR ? 0: exitBiasIfTIR);
    float3 R = k * normal - eta * incoming;

    float3 criticalDir = (float3)0;
    incomingSaturated = incoming;
    if (noTIR == false)
    {
        float sinThetaCrit = saturate(rcp(eta));
        float cosThetaCrit = sqrt(1 - Sq(sinThetaCrit));
        float3 incOrthoN = (incoming - c * normal) * /*normalize the ortho component:*/rcp(sqrt(sinIncSq));
        // Note: sqrt(sinIncSq) shouldn't be close to 0, since b < 0 <=> (sinIncSq) > 1/Sq(eta) and eta shouldn't be close to 1/sqrt(eps)!

        criticalDir = sinThetaCrit * incOrthoN + cosThetaCrit * normal;

        incomingSaturated = criticalDir;
    }

    return normalize(R);
}

float3  SaturateDirToHorizon(float3 incoming, float3 normal)
{
    // add eps if you want a bit of positive bias:
    return normalize( incoming + normal * saturate(/*eps here*/NdotVMinCosSpread - dot(incoming, normal)) );
}

float GetPreIntegratedFGDCookTorranceSampleMutiplier()
{
    float ret = 4.0;
    return ret;
    // Note: We multiply by 4 since the documentation uses a Cook-Torrance BSDF formula without the /4 from the dH/dV Jacobian,
    // and since we assume the lobe coefficients are fitted, we assume the effect of this factor to be in those.
    // However, our pre-integrated FGD uses the proper D() importance sampling method and weight, so that the D() is effectively
    // cancelled out when integrating FGD, whichever D() you choose to do importance sampling, along with the Jacobian of the
    // BSDF (FGD integrand) with the Jacobian from doing importance sampling in H while integrating over L.
    // We thus restitute the * 4 here.
    // The other term is mostly a tweak to enable a desired match eg VRED
}

// Safe version preventing NaNs when IOR = 1
real F_FresnelDieletricSafe(real IOR, real u)
{
    u = max(1e-3, u); // Prevents NaNs
    real g = sqrt(max(0.0, Sq(IOR) + Sq(u) - 1.0));
    return 0.5 * Sq((g - u) / max(1e-4, g + u)) * (1.0 + Sq(((g + u) * u - 1.0) / ((g - u) * u + 1.0)));
}

float GetDiffuseIndirectDimmer()
{
    float ret = 1.0;
#ifndef FORCE_DISABLE_LIGHT_TYPE_DIMMERS
    ret = DIFFUSE_INDIRECT_FUDGE_FACTOR;
#endif
    return ret;
}

float GetSpecularIndirectDimmer()
{
    float ret = 1.0;
#ifndef FORCE_DISABLE_LIGHT_TYPE_DIMMERS
    ret = ENVIRONMENT_LD_FUDGE_FACTOR;
#endif
    return ret;
}

// only for carpaint specular part
float GetLTCAreaLightDimmer()
{
    float ret = 1.0;
#ifndef FORCE_DISABLE_LIGHT_TYPE_DIMMERS
    ret = LTC_L_FUDGE_FACTOR;
#endif
    return ret;
}

float GetSSRDimmer()
{
    float ret = 1.0;
#ifndef FORCE_DISABLE_LIGHT_TYPE_DIMMERS
    ret = SSR_L_FUDGE_FACTOR;
#endif
    return ret;
}

bool IsDebugHideCoat()
{
    bool ret = false;
#ifdef DEBUG_HIDE_COAT
    ret = true;
#endif
    return ret;
}

bool HasFresnelTerm()
{
#if defined(_AXF_BRDF_TYPE_SVBRDF)
    return (AXF_SVBRDF_BRDFVARIANTS_FRESNELTYPE) != 0;
#elif defined(_AXF_BRDF_TYPE_CAR_PAINT)
    return true;
#else
    return false;
#endif
}

bool HasAnisotropy()
{
    return (HasFlag(AXF_MATERIAL_FLAGS, FEATUREFLAGS_AXF_ANISOTROPY));
}

bool HasClearcoat()
{
    bool ret = (HasFlag(AXF_MATERIAL_FLAGS, FEATUREFLAGS_AXF_CLEAR_COAT));
#if defined(_AXF_BRDF_TYPE_CAR_PAINT) && defined(FORCE_CAR_PAINT_HAS_CLEARCOAT)
    ret = true;
#endif
    return ret;
}

bool HasClearcoatRefraction()
{
    return (HasFlag(AXF_MATERIAL_FLAGS, FEATUREFLAGS_AXF_CLEAR_COAT_REFRACTION));
}

bool HasClearcoatAndRefraction()
{
    uint bits = (FEATUREFLAGS_AXF_CLEAR_COAT | FEATUREFLAGS_AXF_CLEAR_COAT_REFRACTION);
    return ((AXF_MATERIAL_FLAGS & bits) == bits);
}

bool HasBRDFColorDiagonalClamp()
{
    return (HasFlag(AXF_MATERIAL_FLAGS, FEATUREFLAGS_AXF_BRDFCOLOR_DIAGONAL_CLAMP));
}

bool HonorMinRoughness()
{
    return (HasFlag(AXF_MATERIAL_FLAGS, FEATUREFLAGS_AXF_HONOR_MIN_ROUGHNESS));
}

bool HonorMinRoughnessCoat()
{
    return (HasFlag(AXF_MATERIAL_FLAGS, FEATUREFLAGS_AXF_HONOR_MIN_ROUGHNESS_COAT));
}

// For CARPAINT2
// Samples the "BRDF Color Table" as explained in "AxF-Decoding-SDK-1.5.1/doc/html/page2.html#carpaint_ColorTable" from the SDK
float3  GetBRDFColor(float thetaH, float thetaD)
{

    // [ Update1:
    // Enable this path: in short, the color table seems fully defined in the sample tried like X-Rite_12-PTF_Blue-Violet_NR.axf,
    // and while acos() yields values up to PI, negative input values shouldn't be used
    // for cos(thetaH) (under horizon) and for cos(thetaD), it shouldn't even be possible.
    // ]

    float2  UV = float2(2.0 * thetaH / PI, 2.0 * thetaD / PI);

#ifdef AUTO_PATCH_FOR_INCOMPLETE_BRDF_COLOR_TABLE
    // [ Update1:
    // The texture should be fully defined for thetaH and thetaD.

    // Although we should note here that some values of thetaD make no sense depending on phiD
    // [see "A New Change of Variables for Efficient BRDF Representation by Szymon M. Rusinkiewicz
    // https://www.cs.princeton.edu/~smr/papers/brdf_change_of_variables/brdf_change_of_variables.pdf
    // for the definition of these angles],
    // as when thetaH > 0, in the worst case when phiD = 0, thetaD must be <= (PI/2 - thetaH)
    // ie when thetaH = PI/2 and phiD = 0, thetaD must be 0,
    // while all values from 0 to PI/2 of thetaD are possible if phiD = PI/2.
    // (This is the reason the phiD = PI/2 "slice" contains more information on the BSDF,
    // see also s2012_pbs_disney_brdf_notes_v3.pdf p4-5)
    //
    // But with only thetaH and thetaD indexing the table, phiD is ignored, and the
    // true 3D dependency of (even a non-anisotropic - anisotropic would need 4D) BSDF is lost in this parameterization.
    //
    // Having said that, it can happen that sometimes the color table is defined only for half of it, as if the measurements came from
    // such a phiD = 0 degrees slice. In that case, the importer (as of v0.1.5-preview) will try to detect the condition and set a flag
    // along with scalings to offset the diagonal clamp in case even less than half the table is defined.
    // We use these values here. In case the importer misdetects this condition, the UI still allow changing these values:
    // ]
    bool brdfColorUseDiagonalClamp = HasBRDFColorDiagonalClamp();

    if (brdfColorUseDiagonalClamp)
    {
        UV = float2(2.0 * thetaH / PI, INV_HALF_PI * min(HALF_PI - thetaH, thetaD));
        UV *= _CarPaint2_BRDFColorMapUVScale.xy;
    }
#endif

    // Rescale UVs to account for 0.5 texel offset
    uint2   textureSize;
    _CarPaint2_BRDFColorMap.GetDimensions(textureSize.x, textureSize.y);
    UV = (0.5 + UV * (textureSize - 1)) / textureSize;

    return _CarPaint2_BRDFColorMapScale * SAMPLE_TEXTURE2D_LOD(_CarPaint2_BRDFColorMap, sampler_CarPaint2_BRDFColorMap, float2(UV.x, 1 - UV.y), 0).xyz;
}

// GetScalarRoughnessFromAnisoRoughness is different than GetProjectedRoughness:
// In this case, we don't have a direction to project to.
//
// All our IBL hacks or approximations where we need a single roughness are calibrated
// using an arbitrary roughness that corresponds to the average of the anisotropic roughnesses,
// as the code below show.
//
// The primary reason for this is that the (Anisotropy in [-1,1] + scalar roughness value)
// parametrization as suggested by SPI and used in HDRP has the advantage that the original
// "scalar roughness" value used always corresponds to the average of the anisotropic roughnesses,
// and in the case of isotropic roughnesses, this scalar (average) roughness will obviously match
// the axis aligned roughnesses (as they are equal).
//
// But in general (cf with GetProjectedRoughness), if we wanted eg the scalar roughness for an average
// azimuth angle of 45 degrees, (presumably chosen to be an "average direction" between T and B)
// we would need to calculate:
//
// projectedRoughness@45degree = sqrt(cos^2(pi/4) * roughnessT^2 + sin^2(pi/4) * roughnessB^2)
//                             = sqrt(0.5*roughnessT + 0.5*roughnessB)
//                             = sqrt(2)/2 * sqrt(roughnessT^2 + roughnessB^2)
//
// and we can see that this is == isotropic_roughness = roughnessT = roughnessB = 0.5 * (roughnessT + roughnessB)
// only in the isotropic case.
float GetScalarRoughnessFromAnisoRoughness(float roughnessT, float roughnessB)
{
    return 0.5 * (roughnessT + roughnessB);
}

float GetScalarRoughness(float3 roughness)
{
    float singleRoughness = 0.5;

#if defined(_AXF_BRDF_TYPE_SVBRDF)

    singleRoughness = (HasAnisotropy()) ? GetScalarRoughnessFromAnisoRoughness(roughness.x, roughness.y) : roughness.x;

#elif defined(_AXF_BRDF_TYPE_CAR_PAINT)
    float sumCoeffXRoughness = 0.0;
    float sumCoeff = 0.0;
    UNITY_UNROLL
    for (uint lobeIndex = 0; lobeIndex < CARPAINT2_LOBE_COUNT; lobeIndex++) // TODO remove all variable lobecnt code
    {
        float coeff = _CarPaint2_CTCoeffs[lobeIndex];
        float spread = roughness[lobeIndex];
        sumCoeff += coeff;
        sumCoeffXRoughness += spread * coeff;
    }
    singleRoughness = min(1.0, SafeDiv(sumCoeffXRoughness,sumCoeff));
#endif

    return singleRoughness;
}

float GetCarPaintFresnel0()
{
    float ret = 0;
    float curMax = 0;
    uint algo = 1;

    switch (algo)
    {
    case 0:
        {
            for (uint lobeIndex = 0; lobeIndex < CARPAINT2_LOBE_COUNT; lobeIndex++)
            {
                float   f0 = _CarPaint2_CTF0s[lobeIndex];
                float   coeff = _CarPaint2_CTCoeffs[lobeIndex];

                if (curMax < (f0*coeff))
                {
                    ret = f0;
                    curMax = f0*coeff;
                }
            }
            break;
        }
    case 1:
        {
            float4 coeffXf0 = _CarPaint2_CTF0s * _CarPaint2_CTCoeffs;
            ret = Max3(coeffXf0[0], coeffXf0[1], coeffXf0[2]);
            break;
        }
    case 2:
        {
            ret = dot(_CarPaint2_CTF0s.xyz,_CarPaint2_CTCoeffs.xyz);
            break;
        }
    }
    return ret;
}

float3 GetCarPaintSpecularColor()
{
    //TODO: improve
    return GetBRDFColor(0,0);
}

//
// Flakes BTF access
//
struct FlakesSamplingInfo
{
    float2  flakesUVZY;
    float2  flakesUVXZ;
    float2  flakesUVXY;
    float   flakesMipLevelZY;
    float   flakesMipLevelXZ;
    float   flakesMipLevelXY;
    float3  flakesTriplanarWeights;
    float2  flakesDdxZY; // if non null, we will prefer gradients (to be used statically only!)
    float2  flakesDdyZY;
    float2  flakesDdxXZ;
    float2  flakesDdyXZ;
    float2  flakesDdxXY;
    float2  flakesDdyXY;
};

FlakesSamplingInfo GetFillFlakesSamplingInfo(SurfaceData surfaceData, BSDFData bsdfData, bool useBSDFData = true)
{
    FlakesSamplingInfo flakesSamplingInfo;
    ZERO_INITIALIZE(FlakesSamplingInfo, flakesSamplingInfo);

    if(useBSDFData)
    {
        flakesSamplingInfo.flakesUVZY = bsdfData.flakesUVZY;
        flakesSamplingInfo.flakesUVXZ = bsdfData.flakesUVXZ;
        flakesSamplingInfo.flakesUVXY = bsdfData.flakesUVXY;
        flakesSamplingInfo.flakesMipLevelZY = bsdfData.flakesMipLevelZY;
        flakesSamplingInfo.flakesMipLevelXZ = bsdfData.flakesMipLevelXZ;
        flakesSamplingInfo.flakesMipLevelXY = bsdfData.flakesMipLevelXY;
        flakesSamplingInfo.flakesTriplanarWeights = bsdfData.flakesTriplanarWeights;

        flakesSamplingInfo.flakesDdxZY = bsdfData.flakesDdxZY;
        flakesSamplingInfo.flakesDdyZY = bsdfData.flakesDdyZY;
        flakesSamplingInfo.flakesDdxXZ = bsdfData.flakesDdxXZ;
        flakesSamplingInfo.flakesDdyXZ = bsdfData.flakesDdyXZ;
        flakesSamplingInfo.flakesDdxXY = bsdfData.flakesDdxXY;
        flakesSamplingInfo.flakesDdyXY = bsdfData.flakesDdyXY;
    }
    else
    {
        // Fill using surfaceData: identical to FillFlakesBSDFData
    #ifdef _MAPPING_TRIPLANAR
        flakesSamplingInfo.flakesUVZY = surfaceData.flakesUVZY;
        flakesSamplingInfo.flakesUVXZ = surfaceData.flakesUVXZ;
        flakesSamplingInfo.flakesUVXY = surfaceData.flakesUVXY;
        flakesSamplingInfo.flakesMipLevelZY = surfaceData.flakesMipLevelZY;
        flakesSamplingInfo.flakesMipLevelXZ = surfaceData.flakesMipLevelXZ;
        flakesSamplingInfo.flakesMipLevelXY = surfaceData.flakesMipLevelXY;
        flakesSamplingInfo.flakesTriplanarWeights = surfaceData.flakesTriplanarWeights;

        flakesSamplingInfo.flakesDdxZY = surfaceData.flakesDdxZY;
        flakesSamplingInfo.flakesDdyZY = surfaceData.flakesDdyZY;
        flakesSamplingInfo.flakesDdxXZ = surfaceData.flakesDdxXZ;
        flakesSamplingInfo.flakesDdyXZ = surfaceData.flakesDdyXZ;
        flakesSamplingInfo.flakesDdxXY = surfaceData.flakesDdxXY;
        flakesSamplingInfo.flakesDdyXY = surfaceData.flakesDdyXY;
    #else
        // NOTE: When not triplanar UVZY has one uv set or one planar coordinate set,
        // and this planar coordinate set isn't necessarily ZY, we just reuse this field
        // as a common one.
        flakesSamplingInfo.flakesUVZY = surfaceData.flakesUVZY;
        flakesSamplingInfo.flakesMipLevelZY = surfaceData.flakesMipLevelZY;
        flakesSamplingInfo.flakesDdxZY = surfaceData.flakesDdxZY;
        flakesSamplingInfo.flakesDdyZY = surfaceData.flakesDdyZY;
        flakesSamplingInfo.flakesUVXZ = 0;
        flakesSamplingInfo.flakesUVXY = 0;
        flakesSamplingInfo.flakesMipLevelXZ = 0;
        flakesSamplingInfo.flakesMipLevelXY = 0;
        flakesSamplingInfo.flakesTriplanarWeights = 0;
        flakesSamplingInfo.flakesDdxXZ = 0;
        flakesSamplingInfo.flakesDdyXZ = 0;
        flakesSamplingInfo.flakesDdxXY = 0;
        flakesSamplingInfo.flakesDdyXY = 0;
    #endif
    }

    return flakesSamplingInfo;
}

void FillFlakesBSDFData(SurfaceData surfaceData, inout BSDFData bsdfData)
{
#ifdef _MAPPING_TRIPLANAR
    bsdfData.flakesUVZY = surfaceData.flakesUVZY;
    bsdfData.flakesUVXZ = surfaceData.flakesUVXZ;
    bsdfData.flakesUVXY = surfaceData.flakesUVXY;
    bsdfData.flakesMipLevelZY = surfaceData.flakesMipLevelZY;
    bsdfData.flakesMipLevelXZ = surfaceData.flakesMipLevelXZ;
    bsdfData.flakesMipLevelXY = surfaceData.flakesMipLevelXY;
    bsdfData.flakesTriplanarWeights = surfaceData.flakesTriplanarWeights;

    bsdfData.flakesDdxZY = surfaceData.flakesDdxZY;
    bsdfData.flakesDdyZY = surfaceData.flakesDdyZY;
    bsdfData.flakesDdxXZ = surfaceData.flakesDdxXZ;
    bsdfData.flakesDdyXZ = surfaceData.flakesDdyXZ;
    bsdfData.flakesDdxXY = surfaceData.flakesDdxXY;
    bsdfData.flakesDdyXY = surfaceData.flakesDdyXY;
#else
    // NOTE: When not triplanar UVZY has one uv set or one planar coordinate set,
    // and this planar coordinate set isn't necessarily ZY, we just reuse this field
    // as a common one.
    bsdfData.flakesUVZY = surfaceData.flakesUVZY;
    bsdfData.flakesMipLevelZY = surfaceData.flakesMipLevelZY;
    bsdfData.flakesDdxZY = surfaceData.flakesDdxZY;
    bsdfData.flakesDdyZY = surfaceData.flakesDdyZY;
    bsdfData.flakesUVXZ = 0;
    bsdfData.flakesUVXY = 0;
    bsdfData.flakesMipLevelXZ = 0;
    bsdfData.flakesMipLevelXY = 0;
    bsdfData.flakesTriplanarWeights = 0;
    bsdfData.flakesDdxXZ = 0;
    bsdfData.flakesDdyXZ = 0;
    bsdfData.flakesDdxXY = 0;
    bsdfData.flakesDdyXY = 0;
#endif
}

// Samples the "BTF Flakes" texture as explained in "AxF-Decoding-SDK-1.5.1/doc/html/page2.html#carpaint_FlakeBTF" from the SDK
uint    SampleFlakesLUT(uint index)
{
    return 255.0 * _CarPaint2_FlakeThetaFISliceLUTMap[uint2(index, 0)].x;
    // Hardcoded LUT
    //    uint    pipoLUT[] = { 0, 8, 16, 24, 32, 40, 47, 53, 58, 62, 65, 67 };
    //    return pipoLUT[min(11, _index)];
}

float3  SampleFlakes(float2 offsets[NB_FLAKES_RND_SHIFTS], uint sliceIndex, FlakesSamplingInfo flakesSamplingInfo)
{
    // We can't use SAMPLE_TEXTURE2D_ARRAY, the compiler can't unroll in that case, and the lightloop is built with unroll
    // That's why we calculate gradients or LOD earlier.
    // TODO: The LOD code path (useFlakesMipLevel == true) is kept for a possible performance/appearance trade-off
    // (less VGPR for LOD) and also for (future) raytracing, it is easier to substitute an approximate single LOD value
    // than a full 2x2 Jacobian.
    float3 val = 0;
    bool useFlakesMipLevel = all(flakesSamplingInfo.flakesDdxZY == (float2)0); // should be known statically!

#ifdef _MAPPING_TRIPLANAR
    val += flakesSamplingInfo.flakesTriplanarWeights.x *
           (useFlakesMipLevel ?
             SAMPLE_TEXTURE2D_ARRAY_LOD(_CarPaint2_BTFFlakeMap, sampler_CarPaint2_BTFFlakeMap,
                                        flakesSamplingInfo.flakesUVZY + offsets[FLAKES_SHIFT_IDX_PLANAR_ZY],
                                        sliceIndex, flakesSamplingInfo.flakesMipLevelZY).xyz
           : SAMPLE_TEXTURE2D_ARRAY_GRAD(_CarPaint2_BTFFlakeMap, sampler_CarPaint2_BTFFlakeMap,
                                         flakesSamplingInfo.flakesUVZY + offsets[FLAKES_SHIFT_IDX_PLANAR_ZY],
                                         sliceIndex, flakesSamplingInfo.flakesDdxZY, flakesSamplingInfo.flakesDdyZY).xyz );

    val += flakesSamplingInfo.flakesTriplanarWeights.y *
           (useFlakesMipLevel ?
             SAMPLE_TEXTURE2D_ARRAY_LOD(_CarPaint2_BTFFlakeMap, sampler_CarPaint2_BTFFlakeMap,
                                        flakesSamplingInfo.flakesUVXZ + offsets[FLAKES_SHIFT_IDX_PLANAR_XZ],
                                        sliceIndex, flakesSamplingInfo.flakesMipLevelXZ).xyz
           : SAMPLE_TEXTURE2D_ARRAY_GRAD(_CarPaint2_BTFFlakeMap, sampler_CarPaint2_BTFFlakeMap,
                                         flakesSamplingInfo.flakesUVXZ + offsets[FLAKES_SHIFT_IDX_PLANAR_XZ],
                                         sliceIndex, flakesSamplingInfo.flakesDdxXZ, flakesSamplingInfo.flakesDdyXZ).xyz );
    val += flakesSamplingInfo.flakesTriplanarWeights.z *
           (useFlakesMipLevel ?
             SAMPLE_TEXTURE2D_ARRAY_LOD(_CarPaint2_BTFFlakeMap, sampler_CarPaint2_BTFFlakeMap,
                                        flakesSamplingInfo.flakesUVXY + offsets[FLAKES_SHIFT_IDX_PLANAR_XY],
                                        sliceIndex, flakesSamplingInfo.flakesMipLevelXY).xyz
           : SAMPLE_TEXTURE2D_ARRAY_GRAD(_CarPaint2_BTFFlakeMap, sampler_CarPaint2_BTFFlakeMap,
                                         flakesSamplingInfo.flakesUVXY + offsets[FLAKES_SHIFT_IDX_PLANAR_XY],
                                         sliceIndex, flakesSamplingInfo.flakesDdxXY, flakesSamplingInfo.flakesDdyXY).xyz );
    val *= _CarPaint2_BTFFlakeMapScale;
#else
    val = _CarPaint2_BTFFlakeMapScale *
          (useFlakesMipLevel ?
            SAMPLE_TEXTURE2D_ARRAY_LOD(_CarPaint2_BTFFlakeMap, sampler_CarPaint2_BTFFlakeMap,
                                       flakesSamplingInfo.flakesUVZY + offsets[0], sliceIndex, flakesSamplingInfo.flakesMipLevelZY).xyz
          : SAMPLE_TEXTURE2D_ARRAY_GRAD(_CarPaint2_BTFFlakeMap, sampler_CarPaint2_BTFFlakeMap,
                                        flakesSamplingInfo.flakesUVZY + offsets[0], sliceIndex, flakesSamplingInfo.flakesDdxZY, flakesSamplingInfo.flakesDdyZY).xyz );
#endif
    return val;
}

//
// Working code, TODO_FLAKES: missing virtual thetaD (aka thetaI) bin generation
//
float3  CarPaint_BTF(float thetaH, float thetaD, SurfaceData surfaceData, BSDFData bsdfData, bool useBSDFData = true)
{
    // debug raytracing: seems uint in constant buffer get corrupted!
    uint flakeMaxThetaI = AXF_CARPAINT2_FLAKEMAXTHETAI;
    uint flakeNumThetaF = AXF_CARPAINT2_FLAKENUMTHETAF;
    uint flakeNumThetaI = AXF_CARPAINT2_FLAKENUMTHETAI;

    // Note: this has no impact on perf, it is just to support multiple callee contexts:
    FlakesSamplingInfo flakesSamplingInfo = GetFillFlakesSamplingInfo(surfaceData, bsdfData, useBSDFData);

    // thetaH sampling defines the angular sampling, i.e. angular flake lifetime
    float   binIndexH = flakeNumThetaF * (2.0 * thetaH / PI) + 0.5; // TODO: doc says to use NumThetaF for both, check if this isn't a typo
    float   binIndexD = flakeNumThetaF * (2.0 * thetaD / PI) + 0.5;

    // Bilinear interpolate indices and weights
    uint    thetaH_low = floor(binIndexH);
    uint    thetaD_low = floor(binIndexD);
    uint    thetaH_high = thetaH_low + 1;
    uint    thetaD_high = thetaD_low + 1;
    float   thetaH_weight = binIndexH - thetaH_low;
    float   thetaD_weight = binIndexD - thetaD_low;

    // To allow lower thetaD samplings while preserving flake lifetime, "virtual" thetaD patches are generated by shifting existing ones
    // NB_FLAKES_RND_SHIFTS = 1 if not triplanar; otherwise this is in case we want a randomization that takes planar coordinate index into account
    float2   offset_l[NB_FLAKES_RND_SHIFTS] = (float2[NB_FLAKES_RND_SHIFTS])0;
    float2   offset_h[NB_FLAKES_RND_SHIFTS] = (float2[NB_FLAKES_RND_SHIFTS])0;

    // Organization of the flake BTF slice array and LUT:
    //
    // The two angles thetaH and thetaD (aka thetaF and thetaI in the documentation)
    // index an array of slices, and an indirection is first used through an integer LUT
    // (UVs are spatial to be finally used with the individual slices):
    //
    // Basically, the slices in the array are arranged in incrementing thetaH "steps" (or bins),
    // for each constant thetaD bin number,
    // ie in thetaD-major order, as for a single thetaD, the multiple thetaH slices
    // are consecutive, ie incrementing the wanted thetaD bin causes big jumps in the effective
    // slice index to use in the array.
    //
    // Another peculiarity is that the stride (number of slices to skip) to go to the next
    // thetaD bin is not constant as not all slices exist, some thetaH ranges "dying off" very quickly
    // depending on the thetaD: ie only a few thetaH slices can exist for a particular thetaD bin.
    //
    // Non-existing slices for a particular thetaD, thetaH are taken to fetch zero values (hence the
    // "dying off" above).
    //
    // The integer LUT is indexed by thetaD and gives the index in the slice array for this thetaD
    // and/at the start of the thetaH range, ie for the first thetaH bin for the thetaH range [0, 0 + deltaH)
    //
    // The absolute maximum index for the integer LUT is denoted _CarPaint2_FlakeMaxThetaI.
    //
    // Consider eg this thetaFISliceLut sized to 64 entries:
    //
    // 0 7 14 21 28 35 42 48 53 57 60 62 0 0 0 ... (all zeroes for the rest)
    //
    // FlakeMaxThetaI = 12, and indeed as we can see, after the first 12 entries, everything is 0.
    // We can have valid thetaD bins with thetaD_low from 0 to 10. See comments below for details about
    // this: indeed if thetaD_low = 11, LUT[11] will be 62, but LUT[11+1] will be 0, indicating no
    // index space left starting at 62 for the thetaH bins for this particular thetaD bin.
    //
    // In short, a valid range of final indices in the slice array for a particular thetaD bin is
    // indicated by a start index at LUT[i] and a limit index which is just indicated by the start
    // index of the next thetaD bin, at LUT[i+1].

    // ------------------------------------------------------
    // TODO; what they call "virtual thetaD" bins generation:
    // Check if this is needed, and port this
    // (eg with a noise texture):
    // ------------------------------------------------------
    //
    // Basically, from the documentation example, it seems that the number of bins considered
    // for *both* thetaH and thetaD are NumThetaF (aka NumThetaH)
    // ie for *both* angular spaces, the number of bin subdivisions is (counterintuitively) NumThetaF.
    //
    // However, the real sampling resolution of the thetaD space (_CarPaint_numThetaI) can be lower,
    // and this is indicated by the (_CarPaint_numThetaI < _CarPaint_numThetaF) condition.
    //
    // If this is the case, we squash back the overflowing "binIndexD"
    // (that we overextended by multiplying (2.0 * thetaD / PI) by _CarPaint2_FlakeNumThetaF)
    // and thus repeat usage of some slices, but we shift them *spatially* by random amounts to hide this.
    // (the offset_* below are to be used with the spatial UVs)
    //
    //    if (_CarPaint_numThetaI < _CarPaint_numThetaF) {
    //        offset_l = float2(rnd_numbers[2*thetaD_low], rnd_numbers[2*thetaD_low+1]);
    //        offset_h = float2(rnd_numbers[2*thetaD_high], rnd_numbers[2*thetaD_high+1]);
    //        if (thetaD_low & 1)
    //            UV.xy = UV.yx;
    //        if (thetaD_high & 1)
    //            UV.xy = UV.yx;
    //
    //        // Map to the original sampling
    //        thetaD_low = floor(thetaD_low * float(_CarPaint_numThetaI) / _CarPaint_numThetaF);
    //        thetaD_high = floor(thetaD_high * float(_CarPaint_numThetaI) / _CarPaint_numThetaF);
    //        //
    //        // WARNING: double check SDK but our original code was wrong in that case:
    //        //
    //        // Note that in that case, thetaD_low can be == to thetaD_high,
    //        // eg with
    //        //         _CarPaint_numThetaI = 7,
    //        //         _CarPaint_numThetaF = 12,
    //        //         original thetaD_low = 2 (and thus original thetaD_high = 3).
    //        // we get
    //        //         thetaD_low = floor( 2 * 7.0/12 ) = floor( 2 * 0.58333) = floor(1.1667) = 1
    //        //         thetaD_high = floor( 3 * 7.0/12 ) = floor( 3 * 0.58333) = floor(1.75) = 1
    //        //
    //        // Again in our original code, we systematically took thetaD_high == thetaD_low + 1 when
    //        // verifying the indexing limit using for LUT1:
    //        //
    //        // uint    LUT0 = SampleFlakesLUT(thetaD_low);
    //        // uint    LUT1 = SampleFlakesLUT(thetaD_high);
    //        // uint    LUT2 = SampleFlakesLUT(thetaD_high + 1);
    //        //
    //        // LUT1 is NOT the value we should use to check if we slip over in thetaH (thetaF)!
    //        // it could be that thetaD_low == thetaD_high (virtual thetaD bins) where we stay in the
    //        // same bin but shift our UVs for that same slice to fake having another "thetaD" bin
    //        // (taking all the same slices for another aliased thetaD but shifting the UVs of those).
    //        // However, we still need to make sure, when we choose a final slice taking into account
    //        // the int offset due to the thetaH sampling/bin, that the calculated index doesn't fall
    //        // off the current valid range for the current thetaD as indicated by 2 consecutive LUT
    //        // entries!
    //
    //    }

    float3  H0_D0 = 0.0;
    float3  H1_D0 = 0.0;
    float3  H0_D1 = 0.0;
    float3  H1_D1 = 0.0;

    // Access flake texture - make sure to stay in the correct slices (no slip over)
    if (thetaD_low < flakeMaxThetaI)
    {
        // These are spatial UVs, we let SampleFlakes deal with them in case of triplanar,
        // and just submit the random shift offsets (TODO "virtual" angular patches)
        //float2  UVl = UV + offset_l;
        //float2  UVh = UV + offset_h;

        uint    LUT0 = SampleFlakesLUT(thetaD_low);
        uint    LUT1 = SampleFlakesLUT(thetaD_high);
        uint    LUT0_limit = SampleFlakesLUT(thetaD_low+1);
        // without "virtual thetaD" bins, LUT0_limit will be the same as LUT1 and optimized out.
        uint    LUT2 = SampleFlakesLUT(thetaD_high + 1);

        if (LUT0 + thetaH_low < LUT0_limit)
        {
            H0_D0 = SampleFlakes(offset_l, LUT0 + thetaH_low, flakesSamplingInfo);
            if (LUT0 + thetaH_high < LUT0_limit)
            {
                H1_D0 = SampleFlakes(offset_l, LUT0 + thetaH_high, flakesSamplingInfo);
            }
        }
        // else it means that the calculated index for that thetaD_low and the thetaH_low
        // bin doesn't even include the start of the H range we want to interpolate.
        // This could happen even if thetaH_low == 0, if for example we're at the last
        // non-zero value of the integer LUT due to thetaD_low itself: in that case
        // LUT1 value contains 0, ie we don't even have an index for the next thetaD bin
        // start which would give us a limit index to use for the maximum thetaH bin
        // in the current thetaD_low bin. (ie a valid thetaD bin needs LUT[i] and LUT[i+1]
        // to be valid as these indicate the limits for the final slice array index
        // calculated including the offset induced by the minor dimension thetaH-bin)

        if (thetaD_high < flakeMaxThetaI)
        {
            if (LUT1 + thetaH_low < LUT2)
            {
                H0_D1 = SampleFlakes(offset_h, LUT1 + thetaH_low, flakesSamplingInfo);
                if (LUT1 + thetaH_high < LUT2)
                {
                    H1_D1 = SampleFlakes(offset_h, LUT1 + thetaH_high, flakesSamplingInfo);
                }
            }
            // else, same thing as our comment above
        }
    }

    // Bilinear interpolation
    float3  D0 = lerp(H0_D0, H1_D0, thetaH_weight);
    float3  D1 = lerp(H0_D1, H1_D1, thetaH_weight);
    return lerp(D0, D1, thetaD_weight);
}

// AxF splits the chromaticity and f0 from the usual "SpecularColor" convention
// to just be a chromatic f0.
// CARPAINT2 has a different way to handle colors and must be accounted for too.
// Base refers to the "base layer", ie not the coat if present.
float3 GetColorBaseFresnelF0(BSDFData bsdfData)
{
    return bsdfData.fresnel0.r * bsdfData.specularColor;
}

// For raytracing fit to standard Lit:
// Giving V will use a codepath where V is used, otherwise, the ortho direction is used
void GetCarPaintSpecularColorAndFlakesComponent(SurfaceData surfaceData, out float3 singleBRDFColor, out float3 singleFlakesComponent, out float coatFGD, float3 V = 0)
{
    //TODO: use approximated top lobe dir (if refractive coat) to have more appropriate and consistent base dirs

    // This is statically known
    bool useViewDir = ((V.x * V.y * V.z) != 0.0);

    if (useViewDir)
    {
        float3 coatNormalWS = HasClearcoat() ? surfaceData.clearcoatNormalWS : surfaceData.normalWS;
        float coatNdotV = dot(coatNormalWS, V);
        coatFGD = HasClearcoat() ? F_FresnelDieletricSafe(surfaceData.clearcoatIOR, coatNdotV) : 0;

        float3 refractedViewWS = V;
        float thetaHForBRDFColor = FixedBRDFColorThetaHForIndirectLight;
        float thetaHForFlakes = FixedFlakesThetaHForIndirectLight;
        if (HasClearcoatAndRefraction())
        {
            refractedViewWS = -Refract(V, coatNormalWS, 1.0 / surfaceData.clearcoatIOR);
            thetaHForBRDFColor = Refract(thetaHForBRDFColor, 1.0 / surfaceData.clearcoatIOR);
            thetaHForFlakes = Refract(thetaHForFlakes, 1.0 / surfaceData.clearcoatIOR);
        }
        float NdotV = dot(surfaceData.normalWS, refractedViewWS);

        float thetaH = 0; //FastACosPos(clamp(NdotH, 0, 1));
        float thetaD = FastACosPos(clamp(NdotV, 0, 1));

        singleBRDFColor = GetBRDFColor(thetaHForBRDFColor, thetaD);
        singleFlakesComponent = CarPaint_BTF(thetaHForFlakes, thetaD, surfaceData, (BSDFData)0, /*useBSDFData:*/false);
    }
    else
    {
        //coatFGD = HasClearcoat() ? F_FresnelDieletricSafe(surfaceData.clearcoatIOR, 1) : 0;
        // ...this is just F0 of coat, so we do the equivalent:
        coatFGD = HasClearcoat() ? IorToFresnel0(surfaceData.clearcoatIOR) : 0;

        singleBRDFColor = GetBRDFColor(0,0);
        singleFlakesComponent = CarPaint_BTF(0, 0, surfaceData, (BSDFData)0, /*useBSDFData:*/false);
    }
}

<<<<<<< HEAD
// For raytracing fit to standard Lit:
// Giving V will use a codepath where V is used, this is relevant only for carpaint model
// (cf GetColorBaseDiffuse() and GetColorBaseFresnelF0())
void GetBaseSurfaceColorAndF0(SurfaceData surfaceData, out float3 diffuseColor, out float3 fresnel0, out float3 specBRDFColor, out float3 singleFlakesComponent, out float coatFGD, float3 V = 0, bool mixFlakes = false)
{
    coatFGD = 0;
    singleFlakesComponent = (float3)0;
    fresnel0 = (float3)0;
    float3 specularColor = (float3)0;
    specBRDFColor = float3(1,1,1); // only used for carpaint
    diffuseColor = surfaceData.diffuseColor;

#ifdef _AXF_BRDF_TYPE_SVBRDF

    specularColor = surfaceData.specularColor;
    fresnel0 = surfaceData.fresnel0; // See AxfData.hlsl: the actual sampled texture is always 1 channel, if we ever find otherwise, we will use the others.
    fresnel0 = HasFresnelTerm() ? fresnel0.r * specularColor : specularColor;

#elif defined(_AXF_BRDF_TYPE_CAR_PAINT)

    GetCarPaintSpecularColorAndFlakesComponent(surfaceData, /*out*/specBRDFColor, /*out*/singleFlakesComponent, /*out*/coatFGD, V);

    // For carpaint, diffuseColor is not chromatic.
    // A chromatic diffuse albedo is the result of a scalar diffuse coefficient multiplied by the brdf color table value.
    specularColor = specBRDFColor;
    diffuseColor *= specBRDFColor;
    fresnel0 = saturate(3*GetCarPaintFresnel0()); // TODO: presumably better fit using V, see also GetCarPaintSpecularColor that uses V
    fresnel0 = fresnel0.r * specularColor;

    if (mixFlakes)
    {
        float maxf0 = Max3(fresnel0.r, fresnel0.g, fresnel0.b);
        fresnel0 = saturate(singleFlakesComponent + fresnel0);
    }

#endif

    float baseEnergy = (1-coatFGD); // should be Sq but at this point we eyeball anyway,
    //specularColor *= baseEnergy;
    //diffuseColor *= baseEnergy;
    //...commented, seems better without it.
}

void GetRoughnessNormalCoatMaskForFitToStandardLit(SurfaceData surfaceData, float coatFGD, out float3 normalWS, out float roughness, out float coatMask)
{
    normalWS = surfaceData.normalWS; // todo: "refract back" hack
    // Try to simulate apparent roughness increase when he have refraction as we can't store refracted V in the GBUFFER,
    // we could try another hack and modify the normal too.
    roughness = GetScalarRoughness(surfaceData.specularLobe);
    roughness = saturate(roughness * (HasClearcoatAndRefraction() ? (max(1,surfaceData.clearcoatIOR)) : 1) );
    coatMask = HasClearcoat()? Sq(coatFGD) * Max3(surfaceData.clearcoatColor.r, surfaceData.clearcoatColor.g, surfaceData.clearcoatColor.b) : 0;
    // Sq(coatFGD) is a hack to better fit what AxF shows vs the usage of the coatmask with Lit
    coatMask = 0;
    //...disable for now coat reduces too much visibility of primary surface and in any case in performance mode where we use FitToStandardLit,
    //we will not get another reflection bounce so the coat reflection will be a fallback probe
}

=======
>>>>>>> edc73d68
float3 GetColorBaseDiffuse(BSDFData bsdfData)
{
    float3 diffuseColor = 0;

#if defined(_AXF_BRDF_TYPE_SVBRDF)
    diffuseColor = bsdfData.diffuseColor;
#elif defined(_AXF_BRDF_TYPE_CAR_PAINT)
    // For carpaint, specularColor will be set from BRDFColor table and
    // diffuseColor is not chromatic. ie chromatic diffuse albedo is the result of
    // scalar diffuse coefficient tinted by the brdf color table
    diffuseColor = bsdfData.diffuseColor * bsdfData.specularColor;
#endif

    return diffuseColor;
}

float4 GetDiffuseOrDefaultColor(BSDFData bsdfData, float replace)
{
    float3 fresnel0 = GetColorBaseFresnelF0(bsdfData);
    float3 diffuseColor = GetColorBaseDiffuse(bsdfData);

    // Use fresnel0 as mettalic weight. all value below 0.2 (ior of diamond) are dielectric
    // all value above 0.45 are metal, in between we lerp.
    float weight = saturate((Max3(fresnel0.r, fresnel0.g, fresnel0.b) - 0.2) / (0.45 - 0.2));

    return float4(lerp(diffuseColor, fresnel0, weight * replace), weight);
}

float3 GetNormalForShadowBias(BSDFData bsdfData)
{
    return bsdfData.geomNormalWS;
}

float GetAmbientOcclusionForMicroShadowing(BSDFData bsdfData)
{
    return 1.0;
}


//-----------------------------------------------------------------------------
// Debug method (use to display values)
//-----------------------------------------------------------------------------
void GetSurfaceDataDebug(uint paramId, SurfaceData surfaceData, inout float3 result, inout bool needLinearToSRGB)
{
    GetGeneratedSurfaceDataDebug(paramId, surfaceData, result, needLinearToSRGB);

    // Overide debug value output to be more readable
    switch (paramId)
    {
    case DEBUGVIEW_AXF_SURFACEDATA_NORMAL_VIEW_SPACE:
        // Convert to view space
        {
            float3 vsNormal = TransformWorldToViewDir(surfaceData.normalWS);
            result = IsNormalized(vsNormal) ?  vsNormal * 0.5 + 0.5 : float3(1.0, 0.0, 0.0);
            break;
        }
    case DEBUGVIEW_AXF_SURFACEDATA_GEOMETRIC_NORMAL_VIEW_SPACE:
        {
            float3 vsGeomNormal = TransformWorldToViewDir(surfaceData.geomNormalWS);
            result = IsNormalized(vsGeomNormal) ?  vsGeomNormal * 0.5 + 0.5 : float3(1.0, 0.0, 0.0);
            break;
        }
    }
}

void GetBSDFDataDebug(uint paramId, BSDFData bsdfData, inout float3 result, inout bool needLinearToSRGB)
{
    GetGeneratedBSDFDataDebug(paramId, bsdfData, result, needLinearToSRGB);

    // Overide debug value output to be more readable
    switch (paramId)
    {
    case DEBUGVIEW_AXF_BSDFDATA_NORMAL_VIEW_SPACE:
        // Convert to view space
        {
            float3 vsNormal = TransformWorldToViewDir(bsdfData.normalWS);
            result = IsNormalized(vsNormal) ?  vsNormal * 0.5 + 0.5 : float3(1.0, 0.0, 0.0);
            break;
        }
    case DEBUGVIEW_AXF_BSDFDATA_GEOMETRIC_NORMAL_VIEW_SPACE:
        {
            float3 vsGeomNormal = TransformWorldToViewDir(bsdfData.geomNormalWS);
            result = IsNormalized(vsGeomNormal) ?  vsGeomNormal * 0.5 + 0.5 : float3(1.0, 0.0, 0.0);
            break;
        }
    }
}

void GetPBRValidatorDebug(SurfaceData surfaceData, inout float3 result)
{
    result = surfaceData.diffuseColor;
}



// This function is used to help with debugging and must be implemented by any lit material
// Implementer must take into account what are the current override component and
// adjust SurfaceData properties accordingdly
void ApplyDebugToSurfaceData(float3x3 tangentToWorld, inout SurfaceData surfaceData)
{
#ifdef DEBUG_DISPLAY
    // NOTE: THe _Debug* uniforms come from /HDRP/Debug/DebugDisplay.hlsl

    // Override value if requested by user this can be use also in case of debug lighting mode like diffuse only
    bool overrideAlbedo = _DebugLightingAlbedo.x != 0.0;
    bool overrideSmoothness = _DebugLightingSmoothness.x != 0.0;
    bool overrideNormal = _DebugLightingNormal.x != 0.0;

    if (overrideAlbedo)
    {
        surfaceData.diffuseColor = _DebugLightingAlbedo.yzw;
    }

    if (overrideSmoothness)
    {
        float overrideSmoothnessValue = _DebugLightingSmoothness.y;
        surfaceData.perceptualSmoothness = overrideSmoothnessValue;
        surfaceData.specularLobe = PerceptualSmoothnessToRoughness(overrideSmoothnessValue);
    }

    if (overrideNormal)
    {
        surfaceData.normalWS = tangentToWorld[2];
    }

    if (_DebugFullScreenMode == FULLSCREENDEBUGMODE_VALIDATE_DIFFUSE_COLOR)
    {
        surfaceData.diffuseColor = pbrDiffuseColorValidate(surfaceData.diffuseColor, surfaceData.specularColor, false, false).xyz;
    }
    else if (_DebugFullScreenMode == FULLSCREENDEBUGMODE_VALIDATE_SPECULAR_COLOR)
    {
        surfaceData.diffuseColor = pbrSpecularColorValidate(surfaceData.diffuseColor, surfaceData.specularColor, false, false).xyz;
    }
#endif
}

// This function is similar to ApplyDebugToSurfaceData but for BSDFData
//
// NOTE:
//  This will be available and used in ShaderPassForward.hlsl since in AxF.shader,
//  just before including the core code of the pass (ShaderPassForward.hlsl) we include
//  Material.hlsl (or Lighting.hlsl which includes it) which in turn includes us,
//  AxF.shader, via the #if defined(UNITY_MATERIAL_*) glue mechanism.
//
void ApplyDebugToBSDFData(inout BSDFData bsdfData)
{
#ifdef DEBUG_DISPLAY
    // Override value if requested by user
    // this can be use also in case of debug lighting mode like specular only
    bool overrideSpecularColor = _DebugLightingSpecularColor.x != 0.0;

    if (overrideSpecularColor)
    {
        float3 overrideSpecularColor = _DebugLightingSpecularColor.yzw;
        bsdfData.specularColor = overrideSpecularColor;
    }
#endif
}


NormalData ConvertSurfaceDataToNormalData(SurfaceData surfaceData)
{
    NormalData normalData;

    // TODO: consider coat F0 ? flakes (but would require fetching them) ?
    if (HasClearcoat()) // in that case we automatically have dual normal maps
    {
        normalData.normalWS = surfaceData.clearcoatNormalWS;
        normalData.perceptualRoughness = CLEAR_COAT_PERCEPTUAL_ROUGHNESS;
    }
    else
    {
        normalData.normalWS = surfaceData.normalWS;

        // Hack: try to get a "single equivalent" roughness
        normalData.perceptualRoughness = PerceptualSmoothnessToPerceptualRoughness(surfaceData.perceptualSmoothness);
    }

    return normalData;
}


//----------------------------------------------------------------------
// Ref: https://seblagarde.wordpress.com/2013/04/29/memo-on-fresnel-equations/
// Fresnel dieletric / dielectric

float Fresnel0ToIorSafe(float fresnel0)
{
    // We guard against f0 = 1,
    // we always do conversion as if top has an IOR of 1.0, as the f0 is assumed
    // measured and baked-in, ie to be evaluated as-is, with whatever was specified
    // for the top in the rest of the AxF.
    return Fresnel0ToIor(min(0.999, fresnel0));
}

//----------------------------------------------------------------------
// Cook-Torrance functions as provided by X-Rite in the "AxF-Decoding-SDK-1.5.1/doc/html/page2.html#carpaint_BrightnessBRDF" document from the SDK
//
// Warning: This matches the SDK but is not the Beckmann D() NDF: a /PI is missing!
float CT_D(float N_H, float m)
{
    float cosb_sqr = N_H * N_H;
    float m_sqr = m * m;
    float e = (cosb_sqr - 1.0) / (cosb_sqr*m_sqr);  // -tan(a)^2 / m^2
    return exp(e) / (m_sqr*cosb_sqr*cosb_sqr);  // exp(-tan(a)^2 / m^2) / (m^2 * cos(a)^4)
}

// Classical Schlick approximation for Fresnel
float CT_F(float H_V, float F0)
{
    float f_1_sub_cos = 1.0 - H_V;
    float f_1_sub_cos_sqr = f_1_sub_cos * f_1_sub_cos;
    float f_1_sub_cos_fifth = f_1_sub_cos_sqr * f_1_sub_cos_sqr*f_1_sub_cos;
    return F0 + (1.0 - F0) * f_1_sub_cos_fifth;
}

float  MultiLobesCookTorrance(BSDFData bsdfData, float NdotL, float NdotV, float NdotH, float VdotH)
{
    // Ensure numerical stability
    if (NdotV < 0.00174532836589830883577820272085 || NdotL < 0.00174532836589830883577820272085) //sin(0.1 deg )
        return 0.0;

    float   specularIntensity = 0.0;
    for (uint lobeIndex = 0; lobeIndex < CARPAINT2_LOBE_COUNT; lobeIndex++)
    {
        float   F0 = _CarPaint2_CTF0s[lobeIndex];
        float   coeff = _CarPaint2_CTCoeffs[lobeIndex];
        float   spread = bsdfData.roughness[lobeIndex]; // _CarPaint2_CTSpreads[lobeIndex];

        specularIntensity += coeff * CT_D(NdotH, spread) * CT_F(VdotH, F0);
    }

    // FIXME: should be 4 instead of PI at the denominator, this was a mistake in the original paper
    specularIntensity *= G_CookTorrance(NdotH, NdotV, NdotL, VdotH)  // Shadowing/Masking term
        / (PI * max(1e-3, NdotV * NdotL));

    return specularIntensity;
}

//----------------------------------------------------------------------
// Simple Oren-Nayar implementation (from http://patapom.com/blog/BRDF/MSBRDFEnergyCompensation/#oren-nayar-diffuse-model)
//  normal, unit surface normal
//  light, unit vector pointing toward the light
//  view, unit vector pointing toward the view
//  roughness, Oren-Nayar roughness parameter in [0,PI/2]
//
float   OrenNayar(in float3 n, in float3 v, in float3 l, in float roughness)
{
    float   LdotN = dot(l, n);
    float   VdotN = dot(v, n);

    float   gamma = dot(v - n * VdotN, l - n * LdotN)
        / (sqrt(saturate(1.0 - VdotN * VdotN)) * sqrt(saturate(1.0 - LdotN * LdotN)));

    float rough_sq = roughness * roughness;
    //    float A = 1.0 - 0.5 * (rough_sq / (rough_sq + 0.33));   // You can replace 0.33 by 0.57 to simulate the missing inter-reflection term, as specified in footnote of page 22 of the 1992 paper
    float A = 1.0 - 0.5 * (rough_sq / (rough_sq + 0.57));   // You can replace 0.33 by 0.57 to simulate the missing inter-reflection term, as specified in footnote of page 22 of the 1992 paper
    float B = 0.45 * (rough_sq / (rough_sq + 0.09));

    // Original formulation
//  float angle_vn = acos(VdotN);
//  float angle_ln = acos(LdotN);
//  float alpha = max(angle_vn, angle_ln);
//  float beta  = min(angle_vn, angle_ln);
//  float C = sin(alpha) * tan(beta);

    // Optimized formulation (without tangents, arccos or sines)
    float2  cos_alpha_beta = VdotN < LdotN ? float2(VdotN, LdotN) : float2(LdotN, VdotN);   // Here we reverse the min/max since cos() is a monotonically decreasing function
    float2  sin_alpha_beta = sqrt(saturate(1.0 - cos_alpha_beta * cos_alpha_beta));           // Saturate to avoid NaN if ever cos_alpha > 1 (it happens with floating-point precision)
    float   C = sin_alpha_beta.x * sin_alpha_beta.y / (1e-6 + cos_alpha_beta.y);

    return A + B * max(0.0, gamma) * C;
}

//-----------------------------------------------------------------------------
// conversion function for forward
//-----------------------------------------------------------------------------

BSDFData ConvertSurfaceDataToBSDFData(uint2 positionSS, SurfaceData surfaceData)
{
    BSDFData    bsdfData;
    ZERO_INITIALIZE(BSDFData, bsdfData);

    bsdfData.ambientOcclusion = surfaceData.ambientOcclusion;
    bsdfData.specularOcclusion = surfaceData.specularOcclusion;

    bsdfData.normalWS = surfaceData.normalWS;
    bsdfData.tangentWS = surfaceData.tangentWS;
    bsdfData.bitangentWS = cross(bsdfData.normalWS, bsdfData.tangentWS);

    bsdfData.roughness = 0;
    // see AxFData.hlsl: important, this is used in PostEvaluateBSDF here and in AxFRayTracing
    bsdfData.perceptualRoughness = PerceptualSmoothnessToPerceptualRoughness(surfaceData.perceptualSmoothness);
    //-----------------------------------------------------------------------------
#ifdef _AXF_BRDF_TYPE_SVBRDF
    bsdfData.diffuseColor = surfaceData.diffuseColor;
    bsdfData.specularColor = surfaceData.specularColor;

    bsdfData.fresnel0 = surfaceData.fresnel0; // See AxfData.hlsl: the actual sampled texture is always 1 channel, if we ever find otherwise, we will use the others.
    bsdfData.height_mm = surfaceData.height_mm;

    bsdfData.roughness.xy = HasAnisotropy() ? surfaceData.specularLobe.xy : surfaceData.specularLobe.xx;

    bsdfData.clearcoatColor = surfaceData.clearcoatColor;
    bsdfData.clearcoatNormalWS = HasClearcoat() ? surfaceData.clearcoatNormalWS : surfaceData.normalWS;
    bsdfData.clearcoatIOR = surfaceData.clearcoatIOR;

    //-----------------------------------------------------------------------------
#elif defined(_AXF_BRDF_TYPE_CAR_PAINT)
    bsdfData.diffuseColor = surfaceData.diffuseColor; // See GetColorBaseDiffuse() for carpaint!
    FillFlakesBSDFData(surfaceData, bsdfData);
    bsdfData.clearcoatColor = 1.0;  // Not provided, assume white...
    bsdfData.clearcoatIOR = surfaceData.clearcoatIOR;
    bsdfData.clearcoatNormalWS = HasClearcoat() ? surfaceData.clearcoatNormalWS : surfaceData.normalWS;

    bsdfData.specularColor = GetCarPaintSpecularColor();
    bsdfData.fresnel0 = GetCarPaintFresnel0();
    bsdfData.roughness.xyz = surfaceData.specularLobe.xyz; // the later stores per lobe possibly modified (for geometric specular AA) _CarPaint2_CTSpreads
    bsdfData.height_mm = 0;
#endif

    bsdfData.geomNormalWS = surfaceData.geomNormalWS;

    ApplyDebugToBSDFData(bsdfData);
    return bsdfData;
}

//-----------------------------------------------------------------------------
// PreLightData
//
// Make sure we respect naming conventions to reuse ShaderPassForward as is,
// ie struct (even if opaque to the ShaderPassForward) name is PreLightData,
// GetPreLightData prototype.
//-----------------------------------------------------------------------------


// Precomputed lighting data to send to the various lighting functions
struct PreLightData
{
    float   NdotV_UnderCoat;    // NdotV after optional clear-coat refraction. Could be negative due to normal mapping, use ClampNdotV()
    float   NdotV_Clearcoat;    // NdotV before optional clear-coat refraction. Could be negative due to normal mapping, use ClampNdotV()
    float3  viewWS_UnderCoat;   // View vector after optional clear-coat refraction.

    // IBL
    float3  iblDominantDirectionWS_BottomLobeOnTop; // Dominant specular direction, for bottom lobe but as it exit on top, used for IBL in EvaluateBSDF_Env()
    float3  iblDominantDirectionWS_Clearcoat;       // Dominant specular direction, used for IBL in EvaluateBSDF_Env() and also in area lights when clearcoat is enabled
#ifdef _AXF_BRDF_TYPE_SVBRDF
    float   iblPerceptualRoughness;
    float3  specularFGD;
    float   diffuseFGD;
#elif defined(_AXF_BRDF_TYPE_CAR_PAINT)
#if !defined(USE_COOK_TORRANCE_MULTI_LOBES)
    float   iblPerceptualRoughness;     // Use this to store an average lobe roughness
    float3  specularCTFGDSingleLobe;
#else
    float3  iblPerceptualRoughness;   // per lobe values in xyz
    float3  specularCTFGDAtZeroF0;     // monochromatic FGD, per lobe values in xyz
    float3  specularCTFGDReflectivity; // monochromatic FGD, per lobe values in xyz
#endif
    float3  singleBRDFColor;
    float3  singleFlakesComponent;
    float   flakesFGD;
#endif
    float   coatFGD;
    float   coatPartLambdaV;

// Area lights (18 VGPRs)
// TODO: 'orthoBasisViewNormal' is just a rotation around the normal and should thus be just 1x VGPR.
    float3x3    orthoBasisViewNormal;       // Right-handed view-dependent orthogonal basis around the normal (6x VGPRs)
#ifdef _AXF_BRDF_TYPE_SVBRDF
    float3x3    ltcTransformDiffuse;    // Inverse transformation                                         (4x VGPRs)
    float3x3    ltcTransformSpecular;   // Inverse transformation                                         (4x VGPRs)
#endif
    float3x3    ltcTransformClearcoat;

#if defined(_AXF_BRDF_TYPE_CAR_PAINT)
    float3x3    ltcTransformSpecularCT[MAX_CT_LOBE_COUNT];   // Inverse transformation                                         (4x VGPRs)
    float3x3    ltcTransformFlakes;
#endif
};

//
// ClampRoughness helper specific to this material
//
void ClampRoughness(inout PreLightData preLightData, inout BSDFData bsdfData, float minRoughness)
{
}


float3 FindAverageBaseLobeDirOnTop(BSDFData bsdfData, PreLightData preLightData, out float3 lobeDirUndercoat)
{
    float3 outDir;

#if 0
    // simple test: eg for carpaint or any material without any normal maps, this should give the same
    // fetch alignment as just using the view reflected on top:
    float3 vRefractedBottomReflected = reflect(-preLightData.viewWS_UnderCoat, bsdfData.normalWS);
    outDir = Refract(-vRefractedBottomReflected, -bsdfData.clearcoatNormalWS, bsdfData.clearcoatIOR);
    return outDir;
#else
    float3 vRefractedBottomReflected = reflect(-preLightData.viewWS_UnderCoat, bsdfData.normalWS);
    // First make sure that vRefractedBottomReflected is directed towards the coat surface we want to pass:
    // ie make sure it is not under the top horizon (let alone in TIR which we ignore!)
    vRefractedBottomReflected = SaturateDirToHorizon(vRefractedBottomReflected, bsdfData.clearcoatNormalWS);

    //to test SaturateDirToHorizon:
    //outDir = Refract(-vRefractedBottomReflected, -bsdfData.clearcoatNormalWS, bsdfData.clearcoatIOR);
    //return outDir;

    // Now whether the direction was past the critical angle nor not, refract while making sure that
    // in case of TIR, we just output an horizon grazing direction:

    //to debug when actually TIR happened:
    float3 incomingSaturated;
    float rayIntensity;
    outDir = RefractSaturateToTIR(-vRefractedBottomReflected, -bsdfData.clearcoatNormalWS, bsdfData.clearcoatIOR, rayIntensity, incomingSaturated);
    lobeDirUndercoat = -incomingSaturated; // incoming is away from the top interface from under the surface so *-1 to reverse quadrant.
#endif
    return outDir;

}


PreLightData    GetPreLightData(float3 viewWS_Clearcoat, PositionInputs posInput, inout BSDFData bsdfData)
{
    PreLightData    preLightData;
    //  ZERO_INITIALIZE(PreLightData, preLightData);

    preLightData.NdotV_Clearcoat = dot(bsdfData.clearcoatNormalWS, viewWS_Clearcoat);
    preLightData.viewWS_UnderCoat = viewWS_Clearcoat;   // Save original view before optional refraction by clearcoat

    //-----------------------------------------------------------------------------
    // Handle clearcoat refraction of view ray
    if (HasClearcoatAndRefraction())
    {
        preLightData.viewWS_UnderCoat = -Refract(viewWS_Clearcoat, bsdfData.clearcoatNormalWS, 1.0 / bsdfData.clearcoatIOR);
    }
    //todo_dir test_disable_refract for environments:
    //preLightData.viewWS_UnderCoat = viewWS_Clearcoat;
    // Compute under-coat view-dependent data after optional refraction
    preLightData.NdotV_UnderCoat = dot(bsdfData.normalWS, preLightData.viewWS_UnderCoat);
    //preLightData.NdotV_UnderCoat = min(preLightData.NdotV_UnderCoat, preLightData.NdotV_Clearcoat);

    float   NdotV_UnderCoat = ClampNdotV(preLightData.NdotV_UnderCoat);
    float   NdotV_Clearcoat = ClampNdotV(preLightData.NdotV_Clearcoat);
    //test_disable_refract for environments:
    //NdotV_UnderCoat = NdotV_Clearcoat;
    //NdotV_UnderCoat = min(NdotV_UnderCoat, NdotV_Clearcoat);
    //-----------------------------------------------------------------------------
    // Handle IBL +  multiscattering
    // todo_dir:
    // todo_dir todo_modes todo_pseudorefract: cant use undercoat like that, but better than to lose the bottom normal effect for now...
    float3 reflectedLobeDirUndercoat = reflect(-preLightData.viewWS_UnderCoat, bsdfData.normalWS);
    preLightData.iblDominantDirectionWS_BottomLobeOnTop = reflectedLobeDirUndercoat;
    if (HasClearcoatAndRefraction())
    {
        preLightData.iblDominantDirectionWS_BottomLobeOnTop = FindAverageBaseLobeDirOnTop(bsdfData, preLightData, reflectedLobeDirUndercoat); // much better
        // reflectedLobeDirUndercoat is now adjusted to correspond to the refracted-back on top direction returned by FindAverageBaseLobeDirOnTop()

        //sanity check: If both normals are equal, then this shouldn't change the output:
        //preLightData.iblDominantDirectionWS_BottomLobeOnTop = reflect(-viewWS_Clearcoat, bsdfData.clearcoatNormalWS);
        //reflectedLobeDirUndercoat = reflect(-preLightData.viewWS_UnderCoat, bsdfData.normalWS);
    }
    preLightData.iblDominantDirectionWS_Clearcoat = reflect(-viewWS_Clearcoat, bsdfData.clearcoatNormalWS);
    //preLightData.iblDominantDirectionWS_BottomLobeOnTop = preLightData.iblDominantDirectionWS_Clearcoat;

#ifdef _AXF_BRDF_TYPE_SVBRDF
    // @TODO => Anisotropic IBL?
    // TODO_SL
    preLightData.iblPerceptualRoughness = RoughnessToPerceptualRoughness(GetScalarRoughnessFromAnisoRoughness(bsdfData.roughness.x, bsdfData.roughness.y));

    // todo_fresnel: TOCHECK: Make BRDF and FGD for env. consistent with dirac lights for HasFresnelTerm() handling:
    // currently, we only check it for Ward and its variants.
    float3 tempF0 = HasFresnelTerm() ? bsdfData.fresnel0.rrr : 1.0;
    tempF0 *= bsdfData.specularColor; // Important to use in the PreIntegratedFGD interpolated fetches!

    float specularReflectivity;
    switch (AXF_SVBRDF_BRDFTYPE_SPECULARTYPE)
    {
    //@TODO: Oren-Nayar diffuse FGD
    case 0:
        GetPreIntegratedFGDWardAndLambert(NdotV_UnderCoat, preLightData.iblPerceptualRoughness, tempF0, preLightData.specularFGD, preLightData.diffuseFGD, specularReflectivity);
        // Although we have pre-integrated FGD for non-GGX BRDFs, all our IBL are pre-convolved with GGX, so use this rough conversion:
        preLightData.iblPerceptualRoughness = PerceptualRoughnessBeckmannToGGX(preLightData.iblPerceptualRoughness);
        break;

    case 1: //Phong
    case 4: //Blinn-Phong : just approximate with Cook-Torrance which uses a Beckmann distribution
    case 2:
        GetPreIntegratedFGDCookTorranceAndLambert(NdotV_UnderCoat, preLightData.iblPerceptualRoughness, tempF0, preLightData.specularFGD, preLightData.diffuseFGD, specularReflectivity);
        preLightData.specularFGD *= GetPreIntegratedFGDCookTorranceSampleMutiplier();
        // Although we have pre-integrated FGD for non-GGX BRDFs, all our IBL are pre-convolved with GGX, so use this rough conversion:
        preLightData.iblPerceptualRoughness = PerceptualRoughnessBeckmannToGGX(preLightData.iblPerceptualRoughness);
        break;
    case 3:
        GetPreIntegratedFGDGGXAndLambert(NdotV_UnderCoat, preLightData.iblPerceptualRoughness, tempF0, preLightData.specularFGD, preLightData.diffuseFGD, specularReflectivity);
        break;

    default:    // Use GGX by default
        GetPreIntegratedFGDGGXAndLambert(NdotV_UnderCoat, preLightData.iblPerceptualRoughness, tempF0, preLightData.specularFGD, preLightData.diffuseFGD, specularReflectivity);
        break;
    }

#elif defined(_AXF_BRDF_TYPE_CAR_PAINT)
    float   sumRoughness = 0.0;
    float   sumCoeff = 0.0;
    float   sumF0 = 0.0;
    float3  tempF0;
    float   diffuseFGD, reflectivity; //TODO
    float3  specularFGD;
    preLightData.iblPerceptualRoughness = 0;
    preLightData.specularCTFGDAtZeroF0 = 0;
    preLightData.specularCTFGDReflectivity = 0;
    preLightData.ltcTransformSpecularCT = (float3x3[MAX_CT_LOBE_COUNT])0;

    // TODO_diffuseFGDColor: better one, averaged maybe: ie depending on roughness also
    preLightData.singleBRDFColor = 1.0;
    float thetaH = 0;
    float thetaD = FastACosPos(clamp(preLightData.NdotV_UnderCoat, 0, 1));
    // The above is the same as
    //float3 lightDir = reflect(-preLightData.viewWS_UnderCoat, bsdfData.normalWS);
    //float3 H = normalize(preLightData.viewWS_UnderCoat + lightDir);
    //float NdotH = dot(bsdfData.normalWS, H);
    //float LdotH = dot(H, lightDir);
    //thetaH = FastACosPos(clamp(NdotH, 0, 1));
    //thetaD = FastACosPos(clamp(LdotH, 0, 1));

    // Also, could use reflectedLobeDirUndercoat here (and see TODO_diffuseFGDColor: if we make it depends on roughness, one per lobe)
    // This is relevant only if both normals aren't the same obviously.
    // In the case of CARPAINT, this means a clearcoat normal map.
    // (ie orange peel)
    if (false)
    {
        float3 H = normalize(preLightData.viewWS_UnderCoat + reflectedLobeDirUndercoat);
        float NdotH = dot(bsdfData.normalWS, H);

        float LdotH = dot(H, reflectedLobeDirUndercoat);
        thetaH = FastACosPos(clamp(NdotH, 0, 1));
        thetaD = FastACosPos(clamp(LdotH, 0, 1));
    }

    float thetaHForBRDFColor = HasClearcoatAndRefraction() ? Refract(FixedBRDFColorThetaHForIndirectLight, 1.0 / bsdfData.clearcoatIOR) : FixedBRDFColorThetaHForIndirectLight;
    float thetaHForFlakes = HasClearcoatAndRefraction() ? Refract(FixedFlakesThetaHForIndirectLight, 1.0 / bsdfData.clearcoatIOR) : FixedFlakesThetaHForIndirectLight;
    preLightData.singleBRDFColor *= GetBRDFColor(thetaHForBRDFColor, thetaD);
    preLightData.singleFlakesComponent = CarPaint_BTF(thetaHForFlakes, thetaD, (SurfaceData)0, bsdfData, /*useBSDFData:*/true);

    UNITY_UNROLL
    for (uint lobeIndex = 0; lobeIndex < CARPAINT2_LOBE_COUNT; lobeIndex++)
    {
        float   F0 = _CarPaint2_CTF0s[lobeIndex];
        float   coeff = _CarPaint2_CTCoeffs[lobeIndex];
        float   spread = bsdfData.roughness[lobeIndex]; // _CarPaint2_CTSpreads[lobeIndex];
#if !USE_COOK_TORRANCE_MULTI_LOBES
        // Computes weighted average of roughness values
        sumCoeff += coeff;
        sumF0 += F0;
        sumRoughness += spread;
#else
        // We also do the pre-integrated FGD fetches here:
        // Note that PreIntegratedFGD_CookTorrance is done using (non perceptual) Beckmann roughness as it should:
        float perceptualRoughnessBeckmann = RoughnessToPerceptualRoughness(spread);

        GetPreIntegratedFGDCookTorranceAndLambert(NdotV_UnderCoat, perceptualRoughnessBeckmann, (float3)0.0, specularFGD, diffuseFGD, reflectivity);

        preLightData.specularCTFGDAtZeroF0[lobeIndex] = specularFGD.x * GetPreIntegratedFGDCookTorranceSampleMutiplier();
        preLightData.specularCTFGDReflectivity[lobeIndex] = reflectivity.x * GetPreIntegratedFGDCookTorranceSampleMutiplier();

        //float3 specularFGDFromGGX;
        //test_Beckmann_to_GGX on preintegratedFGD:
        //GetPreIntegratedFGDGGXAndLambert(NdotV_UnderCoat, PerceptualRoughnessBeckmannToGGX(perceptualRoughnessBeckmann), F0.xxx, specularFGDFromGGX, diffuseFGD, reflectivity);
        //test_Beckmann_to_GGX on preintegratedFGD:
        //preLightData.specularCTFGD[lobeIndex] = lerp(specularFGD.x, specularFGDFromGGX.x, _SVBRDF_HeightMapMaxMM);
        //if (_SVBRDF_HeightMapMaxMM == 3.0)
        //{
        //    GetPreIntegratedFGDGGXAndLambert(NdotV_UnderCoat, perceptualRoughnessBeckmann, F0.xxx, specularFGDFromGGX, diffuseFGD, reflectivity);
        //    preLightData.specularCTFGD[lobeIndex] = specularFGDFromGGX.x;
        //}

        // debugtest:
        //preLightData.iblPerceptualRoughness[lobeIndex] = _SVBRDF_HeightMapMaxMM * PerceptualRoughnessBeckmannToGGX(perceptualRoughnessBeckmann);
        preLightData.iblPerceptualRoughness[lobeIndex] = PerceptualRoughnessBeckmannToGGX(perceptualRoughnessBeckmann);

        // And the area lights LTC inverse transform:
        // todo_modes todo_pseudorefract: commented, cant use undercoat like that.
        //float2   UV = LTCGetSamplingUV(NdotV_UnderCoat, preLightData.iblPerceptualRoughness[lobeIndex]);
        float2   UV = LTCGetSamplingUV(NdotV_Clearcoat, preLightData.iblPerceptualRoughness[lobeIndex]);
        preLightData.ltcTransformSpecularCT[lobeIndex] = LTCSampleMatrix(UV, LTCLIGHTINGMODEL_COOK_TORRANCE);
#endif
    }

#if !USE_COOK_TORRANCE_MULTI_LOBES
    // Not used if sampling the environment for each Cook-Torrance lobe
    // Simulate one lobe with averaged roughness and f0
    float oneOverLobeCnt = rcp(CARPAINT2_LOBE_COUNT);
    preLightData.iblPerceptualRoughness = RoughnessToPerceptualRoughness(sumRoughness * oneOverLobeCnt);
    tempF0 = sumF0 * oneOverLobeCnt;
    // todo_BeckmannToGGX
    GetPreIntegratedFGDCookTorranceAndLambert(NdotV_UnderCoat, preLightData.iblPerceptualRoughness, tempF0 * preLightData.singleBRDFColor, specularFGD, diffuseFGD, reflectivity);
    preLightData.iblPerceptualRoughness = PerceptualRoughnessBeckmannToGGX(preLightData.iblPerceptualRoughness);
    specularFGD *= GetPreIntegratedFGDCookTorranceSampleMutiplier();
    preLightData.specularCTFGDSingleLobe = specularFGD * sumCoeff;
#endif
    // preLightData.flakesFGD =
    //
    // For flakes, even if they are to be taken as tiny mirrors, the orientation would need to be
    // captured by a high res normal map with the problems that this implies.
    // So instead we have a pseudo BTF that is the "left overs" that the CT lobes don't fit, indexed
    // by two angles (which is theoretically a problem, see comments in GetBRDFColor).
    // If we wanted to add more variations on top, here we could consider
    // a pre-integrated FGD for flakes.
    // If we assume very low roughness like the coat, we could also approximate it as being a Fresnel
    // term like for coatFGD below.
    // If the f0 is already very high though (metallic flakes), the variations won't be substantial.
    //
    // For testing for now:
    preLightData.flakesFGD = 1.0;
    GetPreIntegratedFGDGGXAndDisneyDiffuse(NdotV_UnderCoat, FLAKES_PERCEPTUAL_ROUGHNESS, FLAKES_F0, specularFGD, diffuseFGD, reflectivity);
    IFNOT_FLAKES_JUST_BTF(preLightData.flakesFGD = specularFGD.x);
    preLightData.singleFlakesComponent *= preLightData.flakesFGD;

    // We will override this with the coat transform if we just want the BTF term in LTC lights
    // todo_modes todo_pseudorefract: cant use undercoat like that:
    //float2 UV = LTCGetSamplingUV(NdotV_UnderCoat, FLAKES_PERCEPTUAL_ROUGHNESS);
    float2 UV = LTCGetSamplingUV(NdotV_Clearcoat, FLAKES_PERCEPTUAL_ROUGHNESS);
    IFNOT_FLAKES_JUST_BTF(preLightData.ltcTransformFlakes = LTCSampleMatrix(UV, LTCLIGHTINGMODEL_GGX));

#endif//#ifdef _AXF_BRDF_TYPE_SVBRDF


//-----------------------------------------------------------------------------
// Area lights

// Construct a right-handed view-dependent orthogonal basis around the normal
    preLightData.orthoBasisViewNormal[2] = bsdfData.normalWS;
    preLightData.orthoBasisViewNormal[0] = normalize(viewWS_Clearcoat - preLightData.NdotV_Clearcoat * bsdfData.normalWS);    // Do not clamp NdotV here
    preLightData.orthoBasisViewNormal[1] = cross(preLightData.orthoBasisViewNormal[2], preLightData.orthoBasisViewNormal[0]);

#ifdef _AXF_BRDF_TYPE_SVBRDF
    // UVs for sampling the LUTs
    // todo_modes todo_pseudorefract: cant use undercoat like that
    //float2  UV = LTCGetSamplingUV(NdotV_UnderCoat, preLightData.iblPerceptualRoughness);

    float2  UV = LTCGetSamplingUV(NdotV_Clearcoat, preLightData.iblPerceptualRoughness);

    // Load diffuse LTC & FGD
    if (AXF_SVBRDF_BRDFTYPE_DIFFUSETYPE)
    {
        preLightData.ltcTransformDiffuse = LTCSampleMatrix(UV, LTCLIGHTINGMODEL_OREN_NAYAR);
    }
    else
    {
        preLightData.ltcTransformDiffuse = k_identity3x3;   // Lambert
    }

    // Load specular LTC & FGD
    switch (AXF_SVBRDF_BRDFTYPE_SPECULARTYPE)
    {
    // Warning: all these LTC_MATRIX_INDEX_ are the same for now, and fitted for GGX, hence the code
    // above that selected the UVs all used a preLightData.iblPerceptualRoughness value that used a
    // conversion formula for Beckmann NDF (exp) based BRDFs
    // (see switch (AXF_SVBRDF_BRDFTYPE_SPECULARTYPE) above and usage of PerceptualRoughnessBeckmannToGGX)
    //
    case 0: preLightData.ltcTransformSpecular = LTCSampleMatrix(UV, LTCLIGHTINGMODEL_WARD); break;
    case 2: preLightData.ltcTransformSpecular = LTCSampleMatrix(UV, LTCLIGHTINGMODEL_COOK_TORRANCE); break;
    case 3: preLightData.ltcTransformSpecular = LTCSampleMatrix(UV, LTCLIGHTINGMODEL_GGX); break;
    case 1: // BLINN-PHONG
    case 4: // PHONG;
    {
        preLightData.ltcTransformSpecular = LTCSampleMatrix(UV, LTCLIGHTINGMODEL_COOK_TORRANCE);
        break;
    }

    default:    // @TODO
        preLightData.ltcTransformSpecular = 0;
        break;
    }

#elif defined(_AXF_BRDF_TYPE_CAR_PAINT)

    // already sampled the matrices in our loop for pre-integrated FGD above

#endif  // _AXF_BRDF_TYPE_SVBRDF

    // Load clear-coat LTC & FGD
    preLightData.ltcTransformClearcoat = 0.0;
#if defined(_AXF_BRDF_TYPE_CAR_PAINT)
    IF_FLAKES_JUST_BTF(preLightData.ltcTransformFlakes = 0.0);
#endif
    preLightData.coatFGD = 0;
    preLightData.coatPartLambdaV = 0;
    if (HasClearcoat())
    {
        float2  UV = LTCGetSamplingUV(NdotV_Clearcoat, CLEAR_COAT_PERCEPTUAL_ROUGHNESS);
        preLightData.ltcTransformClearcoat = LTCSampleMatrix(UV, LTCLIGHTINGMODEL_GGX);
#if defined(_AXF_BRDF_TYPE_CAR_PAINT)
        IF_FLAKES_JUST_BTF(preLightData.ltcTransformFlakes = preLightData.ltcTransformClearcoat);
#endif

        #if 0
        float   clearcoatF0 = IorToFresnel0(bsdfData.clearcoatIOR);
        float   specularReflectivity, dummyDiffuseFGD;
        GetPreIntegratedFGDGGXAndDisneyDiffuse(NdotV_Clearcoat, CLEAR_COAT_PERCEPTUAL_ROUGHNESS, clearcoatF0, preLightData.coatFGD, dummyDiffuseFGD, specularReflectivity);
        // Cheat a little and make the amplitude go to 0 when F0 is 0 (which the actual dieletric Fresnel should do!)
        preLightData.coatFGD *= smoothstep(0, 0.01, clearcoatF0);
        #else
        // We can approximate the pre-integrated FGD term for a near dirac BSDF as the
        // point evaluation of the Fresnel term itself when L is at the NdotV angle,
        // which is the split sum environment assumption (cf Lit doing the same with preLightData.coatIblF)
        // We use expensive Fresnel here so the clearcoat properly disappears when IOR -> 1
        preLightData.coatFGD = F_FresnelDieletricSafe(bsdfData.clearcoatIOR, NdotV_Clearcoat);
        #endif

        // For the coat lobe, we need a sharp BSDF for the high smoothness,
        // See axf-decoding-sdk/doc/html/page1.html#svbrdf_subsec03
        // we arbitrarily use GGX
        preLightData.coatPartLambdaV = GetSmithJointGGXPartLambdaV(NdotV_Clearcoat, CLEAR_COAT_ROUGHNESS);
    }

    return preLightData;
}

//----------------------------------------------------------------------
// Computes Fresnel reflection/refraction of view and light vectors due to clearcoating
// Returns the ratios of the incoming reflected and refracted energy
// Also refracts the provided view and light vectors if refraction is enabled
//
//void    ComputeClearcoatReflectionAndExtinction(inout float3 viewWS, inout float3 lightWS, BSDFData bsdfData, out float3 reflectedRatio, out float3 refractedRatio) {
//
//    // Computes perfect mirror reflection
//    float3  H = normalize(viewWS + lightWS);
//    float   LdotH = saturate(dot(lightWS, H));
//
//    reflectedRatio = F_FresnelDieletricSafe(bsdfData.clearcoatIOR, LdotH);    // Full reflection in mirror direction (we use expensive Fresnel here so the clearcoat properly disappears when IOR -> 1)
//
//    // Compute input/output Fresnel reflections
//    float   LdotN = saturate(dot(lightWS, bsdfData.clearcoatNormalWS));
//    float3  Fin = F_FresnelDieletricSafe(bsdfData.clearcoatIOR, LdotN);
//
//    float   VdotN = saturate(dot(viewWS, bsdfData.clearcoatNormalWS));
//    float3  Fout = F_FresnelDieletricSafe(bsdfData.clearcoatIOR, VdotN);
//
//    // Apply optional refraction
//    if (_Flags & 4U) {
//          float eta = 1.0 / bsdfData.clearcoatIOR;
//        lightWS = -Refract(lightWS, bsdfData.clearcoatNormalWS, eta);
//        viewWS = -Refract(viewWS, bsdfData.clearcoatNormalWS, eta);
//    }
//
//    refractedRatio = (1-Fin) * (1-Fout);
//}

void    ComputeClearcoatReflectionAndExtinction_UsePreLightData(inout float3 viewWS, inout float3 lightWS, BSDFData bsdfData, PreLightData preLightData, out float reflectedRatio, out float refractedRatio)
{

    // Computes perfect mirror reflection
    float3  H = normalize(viewWS + lightWS);
    float   LdotH = saturate(dot(lightWS, H));

    reflectedRatio = F_FresnelDieletricSafe(bsdfData.clearcoatIOR, LdotH); // we use expensive Fresnel here so the clearcoat properly disappears when IOR -> 1

    // TOCHECK

    // Compute input/output Fresnel reflections
    float   LdotN = saturate(dot(lightWS, bsdfData.clearcoatNormalWS));
    float   Fin = F_FresnelDieletricSafe(bsdfData.clearcoatIOR, LdotN);

    float   VdotN = saturate(dot(viewWS, bsdfData.clearcoatNormalWS));
    float   Fout = F_FresnelDieletricSafe(bsdfData.clearcoatIOR, VdotN);

    // Apply optional refraction
    if (HasClearcoatRefraction())
    {
        lightWS = -Refract(lightWS, bsdfData.clearcoatNormalWS, 1.0 / bsdfData.clearcoatIOR);
        viewWS = preLightData.viewWS_UnderCoat;
    }

    refractedRatio = (1 - Fin) * (1 - Fout);
}


//-----------------------------------------------------------------------------
// bake lighting function
//-----------------------------------------------------------------------------

// This define allow to say that we implement a ModifyBakedDiffuseLighting function to be call in PostInitBuiltinData
#define MODIFY_BAKED_DIFFUSE_LIGHTING

void ModifyBakedDiffuseLighting(float3 V, PositionInputs posInput, PreLightData preLightData, BSDFData bsdfData, inout BuiltinData builtinData)
{
    // Note: When baking reflection probes, we approximate the diffuse with the fresnel0
    builtinData.bakeDiffuseLighting *= GetDiffuseIndirectDimmer();
#ifdef _AXF_BRDF_TYPE_SVBRDF
    builtinData.bakeDiffuseLighting *= preLightData.diffuseFGD * GetDiffuseOrDefaultColor(bsdfData, _ReplaceDiffuseForIndirect).rgb;
#elif defined(_AXF_BRDF_TYPE_CAR_PAINT)
    // diffuse is Lambert, but we want the influence of the color table still...
    builtinData.bakeDiffuseLighting *= preLightData.singleBRDFColor * GetDiffuseOrDefaultColor(bsdfData, _ReplaceDiffuseForIndirect).rgb;
    // debugtest
    //builtinData.bakeDiffuseLighting *= 0;
#endif
    // todo_energy: attenuate diffuse lighting for coat ie with (1.0 - preLightData.coatFGD)
}

//-----------------------------------------------------------------------------
// light transport functions
//-----------------------------------------------------------------------------
LightTransportData  GetLightTransportData(SurfaceData surfaceData, BuiltinData builtinData, BSDFData bsdfData)
{
    LightTransportData lightTransportData;

    lightTransportData.diffuseColor = GetColorBaseDiffuse(bsdfData);
    lightTransportData.emissiveColor = float3(0.0, 0.0, 0.0);

    return lightTransportData;
}

//-----------------------------------------------------------------------------
// LightLoop related function (Only include if required)
// HAS_LIGHTLOOP is define in Lighting.hlsl
//-----------------------------------------------------------------------------

#ifdef HAS_LIGHTLOOP

//-----------------------------------------------------------------------------
// BSDF shared between directional light, punctual light and area light (reference)
//-----------------------------------------------------------------------------

// Same for all shading models.
bool IsNonZeroBSDF(float3 V, float3 L, PreLightData preLightData, BSDFData bsdfData)
{
    float NdotL = dot(bsdfData.normalWS, L);

    return NdotL > 0.0;
}

#ifdef _AXF_BRDF_TYPE_SVBRDF

float3 ComputeWard(float3 H, float LdotH, float NdotL, float NdotV, PreLightData preLightData, BSDFData bsdfData)
{

    // Evaluate Fresnel term
    float  F = 1.0;
    switch (AXF_SVBRDF_BRDFVARIANTS_FRESNELTYPE)
    {
    case 1: F = F_FresnelDieletricSafe(Fresnel0ToIorSafe(bsdfData.fresnel0.r), LdotH); break;
    case 2: F = F_Schlick(bsdfData.fresnel0.r, LdotH); break;
    }

    // Evaluate normal distribution function
    float3  tsH = float3(dot(H, bsdfData.tangentWS), dot(H, bsdfData.bitangentWS), dot(H, bsdfData.normalWS));
    //float2  rotH = tsH.xy / tsH.z;
    float2  rotH = tsH.xy / max(0.00001, tsH.z);
    //float2  roughness = bsdfData.roughness.xy;
    float2  roughness = max(0.0001, bsdfData.roughness.xy);
    //if (bsdfData.roughness.y == 0.0) bsdfData.specularColor = float3(1,0,0);

    if (roughness.x * roughness.y <= 0.0001 && tsH.z < 1.0)
    {
        return 0;
    }

    float   N = exp(-Sq(rotH.x / roughness.x) - Sq(rotH.y / roughness.y));
    N /= max(0.0001, PI * roughness.x * roughness.y);
    //N /= (PI * roughness.x * roughness.y);

    switch (AXF_SVBRDF_BRDFVARIANTS_WARDTYPE)
    {
    case 0: N /= max(0.0001, 4.0 * Sq(LdotH) * Sq(Sq(tsH.z))); break; // Moroder
    case 1: N /= max(0.0001, 4.0 * NdotL * NdotV); break;             // Duer
    case 2: N /= max(0.0001, 4.0 * sqrt(NdotL * NdotV)); break;       // Ward
    }

    return bsdfData.specularColor * F * N;
}

float3  ComputeBlinnPhong(float3 H, float LdotH, float NdotL, float NdotV, PreLightData preLightData, BSDFData bsdfData)
{
    // See AxFGetRoughnessFromSpecularLobeTexture in AxFData
    float2  exponents = 2 * rcp(max(0.0001,(bsdfData.roughness.xy*bsdfData.roughness.xy))) - 2;

    // Evaluate normal distribution function
    float3  tsH = float3(dot(H, bsdfData.tangentWS), dot(H, bsdfData.bitangentWS), dot(H, bsdfData.normalWS));
    float2  rotH = tsH.xy;

    float3  N = 0;
    switch (AXF_SVBRDF_BRDFVARIANTS_BLINNTYPE)
    {
    case 0:
    {   // Ashikmin-Shirley
        N = sqrt((1 + exponents.x) * (1 + exponents.y)) / (8 * PI)
            * PositivePow(saturate(tsH.z), SafeDiv( (exponents.x * Sq(rotH.x) + exponents.y * Sq(rotH.y)), (1 - Sq(tsH.z)) ) )
            / (LdotH * max(NdotL, NdotV));
        break;
    }

    case 1:
    {   // Blinn
        float   exponent = 0.5 * (exponents.x + exponents.y);    // Should be isotropic anyway...
        N = (exponent + 2) / (8 * PI)
            * PositivePow(saturate(tsH.z), exponent);
        break;
    }

    case 2: // VRay
    case 3: // Lewis
        N = 1000 * float3(1, 0, 1);   // Not documented...
        break;
    }

    return bsdfData.specularColor * N;
}

float3  ComputeCookTorrance(float3 H, float LdotH, float NdotL, float NdotV, PreLightData preLightData, BSDFData bsdfData)
{
    float   NdotH = dot(H, bsdfData.normalWS);
    float   sqNdotH = Sq(NdotH);

    // Evaluate Fresnel term
    float  F = F_Schlick(bsdfData.fresnel0.r, LdotH);

    // Evaluate (isotropic) normal distribution function (Beckmann)
    float   roughness = GetScalarRoughnessFromAnisoRoughness(bsdfData.roughness.x, bsdfData.roughness.y);
    float   sqAlpha = roughness*roughness;
    float   N = exp((sqNdotH - 1) / max(0.00001, sqNdotH * sqAlpha))
        / max(0.00001, PI * Sq(sqNdotH) * sqAlpha);

    // Evaluate shadowing/masking term
    float   G = G_CookTorrance(NdotH, NdotV, NdotL, LdotH);

    return bsdfData.specularColor * F * N * G;
}

float3  ComputeGGX(float3 H, float LdotH, float NdotL, float NdotV, PreLightData preLightData, BSDFData bsdfData)
{
    // Evaluate Fresnel term
    float   F = F_Schlick(bsdfData.fresnel0.r, LdotH);

    float3  tsH = float3(dot(H, bsdfData.tangentWS), dot(H, bsdfData.bitangentWS), dot(H, bsdfData.normalWS));

    // Evaluate normal distribution function (Trowbridge-Reitz)
    float N = D_GGXAniso(tsH.x, tsH.y, tsH.z, bsdfData.roughness.x, bsdfData.roughness.y);

    // Evaluate shadowing/masking term
    float roughness = GetProjectedRoughness(tsH.x, tsH.y, tsH.z, bsdfData.roughness.x, bsdfData.roughness.y);

    // G1 in the SDK matches up with
    // Ref: Microfacet Models for Refraction through Rough Surfaces, Walter et al. 2007, p. 7 eq(34)
    // Ref: Understanding the Masking-Shadowing Function in Microfacet-Based BRDFs, Heitz, 2014, p. 84 (37/60)
    // We have G1(NdotV, a) where a is roughness
    //                     = 2 * NdotV / (NdotV + sqrt(a*a + (1 - a*a) * Sq(NdotV)))
    //                     = 1 / (0.5 + 0.5 * sqrt(a*a/Sq(NdotV) + (1 - a*a)))
    //                     = 1 / (0.5 + 0.5 * sqrt((1/Sq(NdotV) - 1)*a*a + 1))
    // which we have defined as G_MaskingSmithGGX() in  core/ShaderLibrary/BSDF.hlsl
    float   G = G_MaskingSmithGGX(NdotL, roughness) * G_MaskingSmithGGX(NdotV, roughness);
    G /= max(0.00001, 4.0 * NdotL * NdotV);

    return bsdfData.specularColor * F * N * G;
}

float3  ComputePhong(float3 H, float LdotH, float NdotL, float NdotV, PreLightData preLightData, BSDFData bsdfData)
{
    return 1000 * float3(1, 0, 1);
}


// This function applies the BSDF. Assumes that NdotL is positive.
//_AXF_BRDF_TYPE_SVBRDF version:
CBSDF EvaluateBSDF(float3 viewWS_Clearcoat, float3 lightWS_Clearcoat, PreLightData preLightData, BSDFData bsdfData)
{
    CBSDF cbsdf;
    ZERO_INITIALIZE(CBSDF, cbsdf);

    float NdotL;

    float3 viewWS_UnderCoat = viewWS_Clearcoat;   //Note: ComputeClearcoatReflectionAndExtinction_UsePreLightData possibly modifies its input directions.
    float3 lightWS_UnderCoat = lightWS_Clearcoat;

    // Compute half vector used by various components of the BSDF
    float3  H = normalize(viewWS_Clearcoat + lightWS_Clearcoat);

    // Apply clearcoat
    float  clearcoatExtinction = 1.0;
    float3  clearcoatReflectionLobeNdotL = 0.0;
    if (HasClearcoat())
    {
        NdotL = dot(bsdfData.clearcoatNormalWS, lightWS_Clearcoat);
        float coatNdotH = dot(bsdfData.clearcoatNormalWS, H);
        float coatNdotV = ClampNdotV(preLightData.NdotV_Clearcoat);

        float reflectionCoeff;
        ComputeClearcoatReflectionAndExtinction_UsePreLightData(viewWS_UnderCoat, lightWS_UnderCoat, bsdfData, preLightData, reflectionCoeff, clearcoatExtinction);
        if (HasClearcoatRefraction())
        {
            // Recompute H after possible refraction:
            H = normalize(viewWS_UnderCoat + lightWS_UnderCoat);
        }

        // See axf-decoding-sdk/doc/html/page1.html#svbrdf_subsec03
        // the coat is an almost-dirac BSDF lobe like expected.
        // There's nothing said about clearcoatColor, and it doesn't make sense to actually color its reflections but we
        // treat clearcoatColor as other specular colors (as the AxF SVBRDF model includes both a general coloring term
        // that they call "specular color" while the f0 is actually another term)
        clearcoatReflectionLobeNdotL = saturate(NdotL) * bsdfData.clearcoatColor * reflectionCoeff * DV_SmithJointGGX(coatNdotH, NdotL, coatNdotV, CLEAR_COAT_ROUGHNESS, preLightData.coatPartLambdaV);
    }

    // undercoat values:
    float   NdotH = dot(bsdfData.normalWS, H);
    float   NdotV = ClampNdotV(preLightData.NdotV_UnderCoat);

    // Compute rest of needed cosine of angles after possible refraction:
    float   LdotH = dot(H, lightWS_UnderCoat);
    NdotL = dot(bsdfData.normalWS, lightWS_UnderCoat);

    // Compute diffuse term
    float3  diffuseTerm = Lambert();
    if (AXF_SVBRDF_BRDFTYPE_DIFFUSETYPE)
    {
        float   diffuseRoughness = 0.5 * HALF_PI; // Arbitrary roughness (not specified in the documentation...)
        diffuseTerm = INV_PI * OrenNayar(bsdfData.normalWS, viewWS_UnderCoat, lightWS_UnderCoat, diffuseRoughness);
    }

    // Compute specular term
    float3  specularTerm = float3(1, 0, 0);
    switch (AXF_SVBRDF_BRDFTYPE_SPECULARTYPE)
    {
    case 0: specularTerm = ComputeWard(H, LdotH, NdotL, NdotV, preLightData, bsdfData); break;
    case 1: specularTerm = ComputeBlinnPhong(H, LdotH, NdotL, NdotV, preLightData, bsdfData); break;
    case 2: specularTerm = ComputeCookTorrance(H, LdotH, NdotL, NdotV, preLightData, bsdfData); break;
    case 3: specularTerm = ComputeGGX(H, LdotH, NdotL, NdotV, preLightData, bsdfData); break;
    case 4: specularTerm = ComputePhong(H, LdotH, NdotL, NdotV, preLightData, bsdfData); break;
    default:    // @TODO
        specularTerm = 1000 * float3(1, 0, 1);
        break;
    }

    // We don't multiply by 'bsdfData.diffuseColor' here. It's done only once in PostEvaluateBSDF().
    cbsdf.diffR = clearcoatExtinction * diffuseTerm * saturate(NdotL);
    cbsdf.specR = (clearcoatExtinction * specularTerm * saturate(NdotL) + clearcoatReflectionLobeNdotL);

    // We don't multiply by 'bsdfData.diffuseColor' here. It's done only once in PostEvaluateBSDF().
    return cbsdf;
}

#elif defined(_AXF_BRDF_TYPE_CAR_PAINT)


float3 GetCarPaintSpecularFGDForLobe(PreLightData preLightData, uint lobeIndex)
{
    return lerp(preLightData.specularCTFGDAtZeroF0[lobeIndex], preLightData.specularCTFGDReflectivity[lobeIndex], _CarPaint2_CTF0s[lobeIndex]*preLightData.singleBRDFColor);
    //return lerp(preLightData.specularCTFGDAtZeroF0[lobeIndex], preLightData.specularCTFGDReflectivity[lobeIndex], _CarPaint2_CTF0s[lobeIndex])*preLightData.singleBRDFColor;
}


// This function applies the BSDF. Assumes that NdotL is positive.
// For _AXF_BRDF_TYPE_CAR_PAINT
CBSDF EvaluateBSDF(float3 viewWS_Clearcoat, float3 lightWS_Clearcoat, PreLightData preLightData, BSDFData bsdfData)
{
    CBSDF cbsdf;
    ZERO_INITIALIZE(CBSDF, cbsdf);
    //debugtest
    //return cbsdf;
#if 0
    //cbsdf.diffR = Lambert() * saturate(dot(bsdfData.normalWS, lightWS_Clearcoat));
    //return cbsdf;

#elif 1

    float NdotL;

    float3 viewWS_UnderCoat = viewWS_Clearcoat;   //Note: ComputeClearcoatReflectionAndExtinction_UsePreLightData possibly modifies its input directions.
    float3 lightWS_UnderCoat = lightWS_Clearcoat;

    // Compute half vector used by various components of the BSDF
    float3  H = normalize(viewWS_Clearcoat + lightWS_Clearcoat);

    // Apply clearcoat
    float  clearcoatExtinction = 1.0;
    float3  clearcoatReflectionLobeNdotL = 0.0;
    if (HasClearcoat())
    {
        NdotL = dot(bsdfData.clearcoatNormalWS, lightWS_Clearcoat);
        float coatNdotH = dot(bsdfData.clearcoatNormalWS, H);
        float coatNdotV = ClampNdotV(preLightData.NdotV_Clearcoat);

        float reflectionCoeff;
        ComputeClearcoatReflectionAndExtinction_UsePreLightData(viewWS_UnderCoat, lightWS_UnderCoat, bsdfData, preLightData, reflectionCoeff, clearcoatExtinction);
        if (HasClearcoatRefraction())
        {
            // Recompute H after possible refraction:
            H = normalize(viewWS_UnderCoat + lightWS_UnderCoat);
        }

        // See axf-decoding-sdk/doc/html/page1.html#svbrdf_subsec03
        // the coat is an almost-dirac BSDF lobe like expected.
        // There's nothing said about clearcoatColor, and it doesn't make sense to actually color its reflections but we
        // treat clearcoatColor as other specular colors (as the AxF SVBRDF model includes both a general coloring term
        // that they call "specular color" while the f0 is actually another term)
        clearcoatReflectionLobeNdotL = saturate(NdotL) * bsdfData.clearcoatColor * reflectionCoeff * DV_SmithJointGGX(coatNdotH, NdotL, coatNdotV, CLEAR_COAT_ROUGHNESS, preLightData.coatPartLambdaV);
    }

    // undercoat values:
    float   NdotH = dot(bsdfData.normalWS, H);
    float   NdotV = ClampNdotV(preLightData.NdotV_UnderCoat);

    // Compute rest of needed cosine of angles after possible refraction:
    float LdotH = dot(H, lightWS_UnderCoat);
    float VdotH = LdotH;
    NdotL = dot(bsdfData.normalWS, lightWS_UnderCoat);

    float   thetaH = FastACosPos(clamp(NdotH, 0, 1));
    float   thetaD = FastACosPos(clamp(LdotH, 0, 1));

    // Simple lambert
    float3  diffuseTerm = Lambert();

    // Apply multi-lobes Cook-Torrance
    float3  specularTerm = MultiLobesCookTorrance(bsdfData, NdotL, NdotV, NdotH, VdotH);

    // Apply BRDF color
    float3  BRDFColor = GetBRDFColor(thetaH, thetaD);
    diffuseTerm *= BRDFColor; // tocheck: dont forget handling BRDFColor for the indirect diffuse lighting!
                              // Also note that the monochromatic bsdfData.diffuseColor (in the case of CARPAINT2)
                              // is still applied in PostEvaluateBSDF and not here, like in the SVBRDF case!
    specularTerm *= BRDFColor;

    // Apply flakes
    //TODO_FLAKES
    specularTerm += CarPaint_BTF(thetaH, thetaD, (SurfaceData)0, bsdfData, /*useBSDFData:*/true);

    cbsdf.diffR = clearcoatExtinction * diffuseTerm * saturate(NdotL);
    cbsdf.specR = (clearcoatExtinction * specularTerm * saturate(NdotL) + clearcoatReflectionLobeNdotL);

    // We don't multiply by 'bsdfData.diffuseColor' here. It's done only once in PostEvaluateBSDF().
    return cbsdf;
#endif // #if 0
}

#else

// No _AXF_BRDF_TYPE

// This function applies the BSDF. Assumes that NdotL is positive.
CBSDF EvaluateBSDF(float3 viewWS_UnderCoat, float3 lightWS_UnderCoat, PreLightData preLightData, BSDFData bsdfData)
{
    CBSDF cbsdf;
    ZERO_INITIALIZE(CBSDF, cbsdf);

    float NdotL = dot(bsdfData.normalWS, lightWS_UnderCoat);
    float diffuseTerm = Lambert();

    cbsdf.diffR = diffuseTerm * saturate(NdotL);

    // We don't multiply by 'bsdfData.diffuseColor' here. It's done only once in PostEvaluateBSDF().
    return cbsdf;
}

#endif // _AXF_BRDF_TYPE_SVBRDF

//-----------------------------------------------------------------------------
// Surface shading (all light types) below
//-----------------------------------------------------------------------------

#include "Packages/com.unity.render-pipelines.high-definition/Runtime/Lighting/LightEvaluation.hlsl"
#include "Packages/com.unity.render-pipelines.high-definition/Runtime/Material/MaterialEvaluation.hlsl"
#include "Packages/com.unity.render-pipelines.high-definition/Runtime/Lighting/SurfaceShading.hlsl"

//-----------------------------------------------------------------------------
// EvaluateBSDF_Directional
//-----------------------------------------------------------------------------

DirectLighting EvaluateBSDF_Directional(LightLoopContext lightLoopContext,
                                        float3 V, PositionInputs posInput,
                                        PreLightData preLightData, DirectionalLightData lightData,
                                        BSDFData bsdfData, BuiltinData builtinData)
{
    return ShadeSurface_Directional(lightLoopContext, posInput, builtinData, preLightData, lightData, bsdfData, V);
    //return (DirectLighting)0;
}

//-----------------------------------------------------------------------------
// EvaluateBSDF_Punctual (supports spot, point and projector lights)
//-----------------------------------------------------------------------------

DirectLighting EvaluateBSDF_Punctual(LightLoopContext lightLoopContext,
                                     float3 V, PositionInputs posInput,
                                     PreLightData preLightData, LightData lightData,
                                     BSDFData bsdfData, BuiltinData builtinData)
{
    return ShadeSurface_Punctual(lightLoopContext, posInput, builtinData,
                                 preLightData, lightData, bsdfData, V);
}

//-----------------------------------------------------------------------------
// AREA LIGHTS
//-----------------------------------------------------------------------------

// ------ HELPERS ------

// Computes the best light direction given an initial light direction
// The direction will be projected onto the area light's plane and clipped by the rectangle's bounds, the resulting normalized vector is returned
//
//  lightPositionRWS, the rectangular area light's position in local space (i.e. relative to the point currently being lit)
//  lightWS, the light direction in world-space
//
float3  ComputeBestLightDirection_Rectangle(float3 lightPositionRWS, float3 lightWS, LightData lightData)
{
    float   halfWidth = lightData.size.x * 0.5;
    float   halfHeight = lightData.size.y * 0.5;

    float   t = dot(lightPositionRWS, lightData.forward) / dot(lightWS, lightData.forward);                  // Distance until we intercept the light plane following light direction
    float3  hitPosLS = t * lightWS;                                                                             // Position of intersection with light plane
    float2  hitPosTS = float2(dot(hitPosLS, lightData.right), dot(hitPosLS, lightData.up));               // Same but in tangent space
    hitPosTS = clamp(hitPosTS, float2(-halfWidth, -halfHeight), float2(halfWidth, halfHeight));   // Clip to rectangle
    hitPosLS = lightWS + hitPosTS.x * lightData.right + hitPosTS.y * lightData.up;                              // Recompose clipped intersection
    return normalize(hitPosLS);                                                                               // Now use that direction as best light vector
}

// Computes the best light direction given an initial light direction
// The direction will be projected onto the area light's line and clipped by the segment's bounds, the resulting normalized vector is returned
//
//  lightPositionRWS, the linear area light's position in local space (i.e. relative to the point currently being lit)
//  lightWS, the light direction in world-space
//
float3  ComputeBestLightDirection_Line(float3 lightPositionRWS, float3 lightWS, LightData lightData)
{

    return lightWS;

    //    float   len = lightData.size.x;
    //    float3  T   = lightData.right;
    //
    //
    //    float   t = dot(lightPositionRWS, lightData.forward) / dot(lightWS, lightData.forward);                  // Distance until we intercept the light plane following light direction
    //    float3  hitPosLS = t * lightWS;                                                                             // Position of intersection with light plane
    //    float2  hitPosTS = float2(dot(hitPosLS, lightData.right), dot(hitPosLS, lightData.up));               // Same but in tangent space
    //            hitPosTS = clamp(hitPosTS, float2(-halfWidth, -halfHeight), float2(halfWidth, halfHeight));   // Clip to rectangle
    //    hitPosLS = lightWS + hitPosTS.x * lightData.right + hitPosTS.y * lightData.up;                              // Recompose clipped intersection
    //    return normalize(hitPosLS);                                                                               // Now use that direction as best light vector
}

// Expects non-normalized vertex positions.
// Same as regular PolygonIrradiance found in AreaLighting.hlsl except I need the form factor F
// (cf. http://blog.selfshadow.com/publications/s2016-advances/s2016_ltc_rnd.pdf pp. 92 for an explanation on the meaning of that sphere approximation)
real PolygonIrradiance(real4x3 L, out float3 F)
{
    UNITY_UNROLL
        for (uint i = 0; i < 4; i++)
        {
            L[i] = normalize(L[i]);
        }

    F = 0.0;

    UNITY_UNROLL
        for (uint edge = 0; edge < 4; edge++)
        {
            real3 V1 = L[edge];
            real3 V2 = L[(edge + 1) % 4];

            F += INV_TWO_PI * ComputeEdgeFactor(V1, V2);
        }

    // Clamp invalid values to avoid visual artifacts.
    real f2 = saturate(dot(F, F));
    real sinSqSigma = min(sqrt(f2), 0.999);
    real cosOmega = clamp(F.z * rsqrt(f2), -1, 1);

    return DiffuseSphereLightIrradiance(sinSqSigma, cosOmega);
}


//-----------------------------------------------------------------------------
// EvaluateBSDF_Line - Approximation with Linearly Transformed Cosines
//-----------------------------------------------------------------------------

DirectLighting EvaluateBSDF_Line(   LightLoopContext lightLoopContext,
                                    float3 V, PositionInputs posInput,
                                    PreLightData preLightData, LightData lightData,
                                    BSDFData bsdfData, BuiltinData builtinData)
{
    DirectLighting lighting;
    ZERO_INITIALIZE(DirectLighting, lighting);

    float3  positionWS = posInput.positionWS;

    float  len = lightData.size.x;
    float3 T = lightData.right;

    float3 unL = lightData.positionRWS - positionWS;

    // Pick the major axis of the ellipsoid.
    float3 axis = lightData.right;

    // We define the ellipsoid s.t. r1 = (r + len / 2), r2 = r3 = r.
    // TODO: This could be precomputed.
    float range          = lightData.range;
    float invAspectRatio = saturate(range / (range + (0.5 * len)));

    // Compute the light attenuation.
    float intensity = EllipsoidalDistanceAttenuation(unL, axis, invAspectRatio,
                                                     lightData.rangeAttenuationScale,
                                                     lightData.rangeAttenuationBias);

    // Terminate if the shaded point is too far away.
    if (intensity != 0.0)
    {
        lightData.diffuseDimmer  *= intensity;
        lightData.specularDimmer *= intensity;

        // Translate the light s.t. the shaded point is at the origin of the coordinate system.
        lightData.positionRWS -= positionWS;

        // TODO: some of this could be precomputed.
        float3 P1 = lightData.positionRWS - T * (0.5 * len);
        float3 P2 = lightData.positionRWS + T * (0.5 * len);

        // Rotate the endpoints into the local coordinate system.
        P1 = mul(P1, transpose(preLightData.orthoBasisViewNormal));
        P2 = mul(P2, transpose(preLightData.orthoBasisViewNormal));

        // Compute the binormal in the local coordinate system.
        float3 B = normalize(cross(P1, P2));

        float ltcValue;

    #if defined(_AXF_BRDF_TYPE_SVBRDF)

        // Evaluate the diffuse part
        // Polygon irradiance in the transformed configuration.
        ltcValue = LTCEvaluate(P1, P2, B, preLightData.ltcTransformDiffuse);
        ltcValue *= lightData.diffuseDimmer;
        // We don't multiply by 'bsdfData.diffuseColor' here. It's done only once in PostEvaluateBSDF().
        lighting.diffuse = preLightData.diffuseFGD * ltcValue;

        // Evaluate the specular part
        // Polygon irradiance in the transformed configuration.
        ltcValue = LTCEvaluate(P1, P2, B, preLightData.ltcTransformSpecular);
        ltcValue *= lightData.specularDimmer;
        lighting.specular = preLightData.specularFGD * ltcValue;

    #elif defined(_AXF_BRDF_TYPE_CAR_PAINT)

        // Use Lambert for diffuse
        ltcValue = LTCEvaluate(P1, P2, B, k_identity3x3);    // No transform: Lambert uses identity
        ltcValue *= lightData.diffuseDimmer;
        lighting.diffuse = ltcValue; // no FGD, lambert gives 1
        lighting.diffuse *= preLightData.singleBRDFColor; // the BRDF specular flipflop color table also applies to diffuse

        //
        // Evaluate multi-lobes Cook-Torrance
        // Each CT lobe samples the environment with the appropriate roughness
        //
        for (uint lobeIndex = 0; lobeIndex < CARPAINT2_LOBE_COUNT; lobeIndex++)
        {
            float coeff = GetLTCAreaLightDimmer() * _CarPaint2_CTCoeffs[lobeIndex];
            ltcValue = LTCEvaluate(P1, P2, B, preLightData.ltcTransformSpecularCT[lobeIndex]);
            lighting.specular += coeff * GetCarPaintSpecularFGDForLobe(preLightData, lobeIndex) * ltcValue;
        }
        lighting.specular *= lightData.specularDimmer;

        // Sample flakes as tiny mirrors
        // (update1: this is not really doing that, more like applying a BTF on a
        // lobe following the top normalmap. For them being like tiny mirrors, you would
        // need the N of the flake, and then you end up with the problem of normal aliasing)
        // (See also #define FLAKES_JUST_BTF, which makes us use the coat ltc transform and no FGD,
        // - in that case calculated irradiance should be the same as clearcoat, should be optimized)
        // todo_dir NdotV wrong
        ltcValue = LTCEvaluate(P1, P2, B, preLightData.ltcTransformFlakes);
        ltcValue *= lightData.specularDimmer;

        lighting.specular += ltcValue * preLightData.singleFlakesComponent;

    #endif //...carpaint

        // Evaluate the clear-coat
        if (HasClearcoat())
        {
            // Use the complement of FGD value as an approximation of what is transmitted past the undercoat
            float3 clearcoatT = 1.0 - preLightData.coatFGD;
            lighting.diffuse *= clearcoatT;
            lighting.specular *= clearcoatT;

            // Add clearcoat contribution
            ltcValue = LTCEvaluate(P1, P2, B, preLightData.ltcTransformClearcoat);
            ltcValue *= lightData.specularDimmer;
            lighting.specular += preLightData.coatFGD * ltcValue * bsdfData.clearcoatColor;
        }

        // Save ALU by applying 'lightData.color' only once.
        lighting.diffuse *= lightData.color;
        lighting.specular *= lightData.color;

    #ifdef DEBUG_DISPLAY
        if (_DebugLightingMode == DEBUGLIGHTINGMODE_LUX_METER)
        {
            // Only lighting, not BSDF
            // Apply area light on lambert then multiply by PI to cancel Lambert
            lighting.diffuse = LTCEvaluate(P1, P2, B, k_identity3x3);
            lighting.diffuse *= PI * lightData.diffuseDimmer;
        }
    #endif
    }

    return lighting;
}

//-----------------------------------------------------------------------------
// EvaluateBSDF_Area - Approximation with Linearly Transformed Cosines
//-----------------------------------------------------------------------------

// #define ELLIPSOIDAL_ATTENUATION

float3 GetLTCValueWithCookieApplied(LightData lightData, float4x3 transformedL)
{
    float3 formFactor;
    float3 ltcValue;
#ifdef APPROXIMATE_POLY_LIGHT_AS_SPHERE_LIGHT
    formFactor = PolygonFormFactor(transformedL);
    ltcValue = PolygonIrradianceFromVectorFormFactor(formFactor);
#else
    ltcValue = PolygonIrradiance(transformedL);
#endif
    // Only apply cookie if there is one
    if ( lightData.cookieMode != COOKIEMODE_NONE)
    {
        // Compute the cookie data for the specular term
#ifndef APPROXIMATE_POLY_LIGHT_AS_SPHERE_LIGHT
        formFactor =  PolygonFormFactor(transformedL);
#endif
        ltcValue *= SampleAreaLightCookie(lightData.cookieScaleOffset, transformedL, formFactor);
    }
    return ltcValue;
}

DirectLighting EvaluateBSDF_Rect(   LightLoopContext lightLoopContext,
                                    float3 V, PositionInputs posInput,
                                    PreLightData preLightData, LightData lightData,
                                    BSDFData bsdfData, BuiltinData builtinData)
{
    DirectLighting lighting;
    ZERO_INITIALIZE(DirectLighting, lighting);

    float3 positionWS = posInput.positionWS;

#if SHADEROPTIONS_BARN_DOOR
    // Apply the barn door modification to the light data
    RectangularLightApplyBarnDoor(lightData, positionWS);
#endif
    // Translate the light s.t. the shaded point is at the origin of the coordinate system.
    float3 unL = lightData.positionRWS - positionWS;

    // Check if all the light points are not completely back-facing
    if (dot(lightData.forward, unL) < FLT_EPS)
    {
        // Rotate the light direction into the light space.
        float3x3 lightToWorld = float3x3(lightData.right, lightData.up, -lightData.forward);
        unL = mul(unL, transpose(lightToWorld));

        // TODO: This could be precomputed.
        float halfWidth  = lightData.size.x * 0.5;
        float halfHeight = lightData.size.y * 0.5;

        // Define the dimensions of the attenuation volume.
        // TODO: This could be precomputed.
        float  range      = lightData.range;
        float3 invHalfDim = rcp(float3(range + halfWidth,
                                       range + halfHeight,
                                       range));

        // Compute the light attenuation.
    #ifdef ELLIPSOIDAL_ATTENUATION
        // The attenuation volume is an axis-aligned ellipsoid s.t.
        // r1 = (r + w / 2), r2 = (r + h / 2), r3 = r.
        float intensity = EllipsoidalDistanceAttenuation(unL, invHalfDim,
                                                         lightData.rangeAttenuationScale,
                                                         lightData.rangeAttenuationBias);
    #else
        // The attenuation volume is an axis-aligned box s.t.
        // hX = (r + w / 2), hY = (r + h / 2), hZ = r.
        float intensity = BoxDistanceAttenuation(unL, invHalfDim,
                                                 lightData.rangeAttenuationScale,
                                                 lightData.rangeAttenuationBias);
    #endif

        // Terminate if the shaded point is too far away.
        if (intensity != 0.0)
        {
            lightData.diffuseDimmer  *= intensity;
            lightData.specularDimmer *= intensity;

            // Translate the light s.t. the shaded point is at the origin of the coordinate system.
            lightData.positionRWS -= positionWS;

            float4x3 lightVerts;

            // TODO: some of this could be precomputed.
            lightVerts[0] = lightData.positionRWS + lightData.right * -halfWidth + lightData.up * -halfHeight; // LL
            lightVerts[1] = lightData.positionRWS + lightData.right * -halfWidth + lightData.up *  halfHeight; // UL
            lightVerts[2] = lightData.positionRWS + lightData.right *  halfWidth + lightData.up *  halfHeight; // UR
            lightVerts[3] = lightData.positionRWS + lightData.right *  halfWidth + lightData.up * -halfHeight; // LR

            // Rotate the endpoints into the local coordinate system.
            lightVerts = mul(lightVerts, transpose(preLightData.orthoBasisViewNormal));

            float3 ltcValue;


        #if defined(_AXF_BRDF_TYPE_SVBRDF)

            // Evaluate the diffuse part
            // Polygon irradiance in the transformed configuration.
            float4x3 LD = mul(lightVerts, preLightData.ltcTransformDiffuse); // identity for Lambert
            ltcValue = GetLTCValueWithCookieApplied(lightData, LD);
            ltcValue *= lightData.diffuseDimmer;
            lighting.diffuse = preLightData.diffuseFGD * ltcValue;

            // Evaluate the specular part
            // Polygon irradiance in the transformed configuration.
            float4x3 LS = mul(lightVerts, preLightData.ltcTransformSpecular);
            ltcValue = GetLTCValueWithCookieApplied(lightData, LS);
            ltcValue *= lightData.specularDimmer;
            lighting.specular = preLightData.specularFGD * ltcValue;


        #elif defined(_AXF_BRDF_TYPE_CAR_PAINT)

            // Evaluate the diffuse part
            // Polygon irradiance in the transformed configuration.
            float4x3 LD = lightVerts; //mul(lightVerts, preLightData.ltcTransformDiffuse); identity for Lambert
            ltcValue = GetLTCValueWithCookieApplied(lightData, LD);
            ltcValue *= lightData.diffuseDimmer;
            lighting.diffuse = ltcValue; // diffuseFGD = 1 for Lambert
            lighting.diffuse *= preLightData.singleBRDFColor;  // the BRDF specular flipflop color table also applies to diffuse

            //
            // Evaluate multi-lobes Cook-Torrance
            // Each CT lobe samples the environment with the appropriate roughness
            //
            for (uint lobeIndex = 0; lobeIndex < CARPAINT2_LOBE_COUNT; lobeIndex++)
            {
                float4x3 LS = mul(lightVerts, preLightData.ltcTransformSpecularCT[lobeIndex]);
                ltcValue = GetLTCValueWithCookieApplied(lightData, LS);
                ltcValue *= lightData.specularDimmer;

                float coeff = GetLTCAreaLightDimmer() * _CarPaint2_CTCoeffs[lobeIndex];
                ltcValue *= coeff;

                lighting.specular += ltcValue * GetCarPaintSpecularFGDForLobe(preLightData, lobeIndex);
            }

            // Sample flakes as tiny mirrors
            // TODO_dir NdotV wrong
            // (See also #define FLAKES_JUST_BTF, which makes us use the coat ltc transform and no FGD,
            // - in that case calculated irradiance should be the same as clearcoat, should be optimized)
            float4x3 LS = mul(lightVerts, preLightData.ltcTransformFlakes);
            ltcValue = GetLTCValueWithCookieApplied(lightData, LS);
            ltcValue *= lightData.specularDimmer;
            lighting.specular += ltcValue * preLightData.singleFlakesComponent;


        #endif // carpaint


            // Evaluate the clear-coat
            if (HasClearcoat())
            {
                // Use the complement of FGD value as an approximation of what is transmitted past the undercoat
                float3 clearcoatT = 1.0 - preLightData.coatFGD;
                lighting.diffuse *= clearcoatT;
                lighting.specular *= clearcoatT;

                // Then add clearcoat contribution
                float4x3 LSCC = mul(lightVerts, preLightData.ltcTransformClearcoat);
                ltcValue = GetLTCValueWithCookieApplied(lightData, LSCC);
                ltcValue *= lightData.specularDimmer;
                lighting.specular += preLightData.coatFGD * ltcValue * bsdfData.clearcoatColor;
            }

            // Raytracing shadow algorithm require to evaluate lighting without shadow, so it defined SKIP_RASTERIZED_AREA_SHADOWS
            // This is only present in Lit Material as it is the only one using the improved shadow algorithm.
            // Note: use geomNormalWS instead of normalWS ?
            SHADOW_TYPE shadow = EvaluateShadow_RectArea(lightLoopContext, posInput, lightData, builtinData, bsdfData.geomNormalWS, normalize(lightData.positionRWS), length(lightData.positionRWS));
            lightData.color.rgb *= ComputeShadowColor(shadow, lightData.shadowTint, lightData.penumbraTint);

            // Save ALU by applying 'lightData.color' only once.
            lighting.diffuse *= lightData.color;
            lighting.specular *= lightData.color;

        #ifdef DEBUG_DISPLAY
            if (_DebugLightingMode == DEBUGLIGHTINGMODE_LUX_METER)
            {
                // Only lighting, not BSDF
                // Apply area light on lambert then multiply by PI to cancel Lambert
                lighting.diffuse = PolygonIrradiance(mul(lightVerts, k_identity3x3));
                lighting.diffuse *= PI * lightData.diffuseDimmer;
            }
        #endif
        }
    }

    return lighting;
}

DirectLighting  EvaluateBSDF_Area(LightLoopContext lightLoopContext,
    float3 viewWS, PositionInputs posInput,
    PreLightData preLightData, LightData lightData,
    BSDFData bsdfData, BuiltinData builtinData)
{

    if (lightData.lightType == GPULIGHTTYPE_TUBE)
    {
        return EvaluateBSDF_Line(lightLoopContext, viewWS, posInput, preLightData, lightData, bsdfData, builtinData);
    }
    else
    {
        return EvaluateBSDF_Rect(lightLoopContext, viewWS, posInput, preLightData, lightData, bsdfData, builtinData);
    }
}

//-----------------------------------------------------------------------------
// EvaluateBSDF_SSLighting for screen space lighting
// ----------------------------------------------------------------------------

IndirectLighting EvaluateBSDF_ScreenSpaceReflection(PositionInputs posInput,
                                                    PreLightData   preLightData,
                                                    BSDFData       bsdfData,
                                                    inout float    reflectionHierarchyWeight)
{
    IndirectLighting lighting;
    ZERO_INITIALIZE(IndirectLighting, lighting);

    // TODO: this texture is sparse (mostly black). Can we avoid reading every texel? How about using Hi-S?
    float4 ssrLighting = LOAD_TEXTURE2D_X(_SsrLightingTexture, posInput.positionSS);
    InversePreExposeSsrLighting(ssrLighting);

    // Apply the weight on the ssr contribution (if required)
    ApplyScreenSpaceReflectionWeight(ssrLighting);

    float3 reflectanceFactor = 0.0;

    if (HasClearcoat())
    {
        reflectanceFactor = GetSSRDimmer() * bsdfData.clearcoatColor * preLightData.coatFGD;
        // TODO_flakes ?
    }
    else
    {
#if defined(_AXF_BRDF_TYPE_SVBRDF)
        reflectanceFactor = preLightData.specularFGD;

#elif defined(_AXF_BRDF_TYPE_CAR_PAINT)
        for (uint lobeIndex = 0; lobeIndex < CARPAINT2_LOBE_COUNT; lobeIndex++)
        {
            float   coeff = _CarPaint2_CTCoeffs[lobeIndex];
            reflectanceFactor += coeff * GetCarPaintSpecularFGDForLobe(preLightData, lobeIndex);
        }
        // TODO_flakes ?
        reflectanceFactor *= GetSSRDimmer(); //now already in rebuilt specularFGD: * GetBRDFColor(thetaH, thetaD);
#else
        // This is only possible if the AxF is a BTF type. However, there is a bunch of ifdefs do not support this third case
#endif
    }

    lighting.specularReflected = ssrLighting.rgb * reflectanceFactor;
    reflectionHierarchyWeight  = ssrLighting.a;

    return lighting;
}

IndirectLighting    EvaluateBSDF_ScreenspaceRefraction( LightLoopContext lightLoopContext,
                                                        float3 viewWS_Clearcoat, PositionInputs posInput,
                                                        PreLightData preLightData, BSDFData bsdfData,
                                                        EnvLightData _envLightData,
                                                        inout float hierarchyWeight)
{

    IndirectLighting lighting;
    ZERO_INITIALIZE(IndirectLighting, lighting);

    return lighting;
}


//-----------------------------------------------------------------------------
// EvaluateBSDF_Env
// ----------------------------------------------------------------------------

float3 GetModifiedEnvSamplingDir(EnvLightData lightData, float3 N, float3 iblR, float iblPerceptualRoughness, float clampedNdotV)
{
    float3 ret = iblR;
    if (!IsEnvIndexTexture2D(lightData.envIndex)) // ENVCACHETYPE_CUBEMAP
    {
        // When we are rough, we tend to see outward shifting of the reflection when at the boundary of the projection volume
        // Also it appear like more sharp. To avoid these artifact and at the same time get better match to reference we lerp to original unmodified reflection.
        // Formula is empirical.
        ret = GetSpecularDominantDir(N, iblR, iblPerceptualRoughness, clampedNdotV);
        float iblRoughness = PerceptualRoughnessToRoughness(iblPerceptualRoughness);
        ret = lerp(ret, iblR, saturate(smoothstep(0, 1, iblRoughness * iblRoughness)));
    }
    return ret;
}

IndirectLighting EvaluateBSDF_Env_e(  LightLoopContext lightLoopContext,
                                    float3 viewWS_Clearcoat, PositionInputs posInput,
                                    PreLightData preLightData, EnvLightData lightData, BSDFData bsdfData,
                                    int _influenceShapeType, int _GPUImageBasedLightingType,
                                    inout float hierarchyWeight)
{
    IndirectLighting lighting;
    ZERO_INITIALIZE(IndirectLighting, lighting);
    return lighting;
}

// _preIntegratedFGD and _CubemapLD are unique for each BRDF
IndirectLighting EvaluateBSDF_Env(  LightLoopContext lightLoopContext,
                                    float3 viewWS_Clearcoat, PositionInputs posInput,
                                    PreLightData preLightData, EnvLightData lightData, BSDFData bsdfData,
                                    int _influenceShapeType, int _GPUImageBasedLightingType,
                                    inout float hierarchyWeight)
{

    IndirectLighting lighting;
    ZERO_INITIALIZE(IndirectLighting, lighting);

    if (_GPUImageBasedLightingType != GPUIMAGEBASEDLIGHTINGTYPE_REFLECTION)
        return lighting;    // We don't support transmission

    float3  positionWS = posInput.positionWS;
    float   weight = 1.0;

    // TODO_dir: this shouldn't be undercoat.
    float3  envSamplingDirForBottomLayer = preLightData.iblDominantDirectionWS_BottomLobeOnTop;

#if defined(_AXF_BRDF_TYPE_SVBRDF)
    float3  envLighting = 0.0;


    float   NdotV = ClampNdotV(preLightData.NdotV_UnderCoat);
    // Here we use bsdfData.clearcoatNormalWS: if there's no coat, bsdfData.clearcoatNormalWS == bsdfData.normalWS anyway.
    // The reason is that, normally, since GetModifiedEnvSamplingDir (off-specular effect) is roughness dependent,
    // we would have to store another direction (lightData is only used to escape the modification in case of planar probe)
    // and in case of carpaint, one for each lobe. However, if we would like to "correctly" take into account the effect, we would have
    // to calculate the effect on the bottom layer where directions are different, and then use FindAverageBaseLobeDirOnTop().
    // We decide to just apply the effect on top instead.
    // (FindAverageBaseLobeDirOnTop is alreayd an approximation ignoring under-horizon or TIR. If we saturated to the critical angle undercoat
    // and thus grazing when exiting on top, a tilt back for off-specular effect might in fact have no effect since the lobe could still
    // be under horizon. On the other hand, if we didn't have to saturate, a little tilt-back toward normal (from GetModifiedEnvSamplingDir)
    // should have translated into a bigger one on top because of angle range decompression.)
    envSamplingDirForBottomLayer = GetModifiedEnvSamplingDir(lightData, bsdfData.clearcoatNormalWS, preLightData.iblDominantDirectionWS_BottomLobeOnTop, preLightData.iblPerceptualRoughness, NdotV);

    // Note: using _influenceShapeType and projectionShapeType instead of (lightData|proxyData).shapeType allow to make compiler optimization in case the type is know (like for sky)
    float intersectionDistance = EvaluateLight_EnvIntersection(positionWS, bsdfData.clearcoatNormalWS, lightData, _influenceShapeType, envSamplingDirForBottomLayer, weight);
    // ...here the normal is only used for normal fading mode of the influence volume.

    // Another problem with having even two fetch directions is the reflection hierarchy that only supports one weight.
    // (TODO: We could have a vector tracking multiplied weights already applied per lobe that we update and that is
    // passed back by the light loop but otherwise opaque to it, with the single hierarchyWeight tracked alongside.
    // That way no "overlighting" would be done and by returning the hierarchyWeight = min(all weights) up to now,
    // we could potentially avoid artifacts in having eg the clearcoat reflection not available from one influence volume
    // while the base has full weight reflection. This ends up always preventing a blend for the coat reflection when the
    // bottom reflection is full. Lit doesn't have this problem too much in practice since only GetModifiedEnvSamplingDir
    // changes the direction vs the coat.)

    // Sample the pre-integrated environment lighting
    float4 preLD = SampleEnvWithDistanceBaseRoughness(lightLoopContext, posInput, lightData, envSamplingDirForBottomLayer, preLightData.iblPerceptualRoughness, intersectionDistance);
    weight *= preLD.w; // Used by planar reflection to discard pixel

    envLighting = GetSpecularIndirectDimmer() * preLightData.specularFGD * preLD.xyz;

    //-----------------------------------------------------------------------------
#elif defined(_AXF_BRDF_TYPE_CAR_PAINT)

    float3  envLighting = 0.0;

    // A part of this BRDF depends on thetaH and thetaD and should thus have entered
    // the split sum pre-integration. We do a further approximation by pulling those
    // terms out and evaluating them in the specular dominant direction,
    // for BRDFColor and flakes, see GetPreLightData.

    // Note: we don't use GetModifiedEnvSamplingDir() per lobe here, and see comment above about reflection hierarchy.
    float intersectionDistance = EvaluateLight_EnvIntersection(positionWS, bsdfData.clearcoatNormalWS, lightData, _influenceShapeType, envSamplingDirForBottomLayer, weight);

    #if USE_COOK_TORRANCE_MULTI_LOBES

    // Multi-lobes approach
    // Each CT lobe samples the environment with the appropriate roughness
    float probeSkipFactor = 1;
    for (uint lobeIndex = 0; lobeIndex < CARPAINT2_LOBE_COUNT; lobeIndex++)
    {
        float coeff = _CarPaint2_CTCoeffs[lobeIndex];

        float4 preLD = SampleEnvWithDistanceBaseRoughness(lightLoopContext, posInput, lightData, envSamplingDirForBottomLayer, preLightData.iblPerceptualRoughness[lobeIndex], intersectionDistance);

        //todotodo: try removing coeff
        envLighting += coeff * GetCarPaintSpecularFGDForLobe(preLightData, lobeIndex) * preLD.xyz;
        // Note: preLD.w is only used by planar probes, returning 0 if outside captured direction or 1 otherwise (the influence volume weight fades, not this).
        // Since this is only used for planar probes, even if we had used GetModifiedEnvSamplingDir() above, all directions would be the same in that case anyway
        // since GetModifiedEnvSamplingDir() doesn't do anything for planar probes.
        // For that reason, only one preLD.w needs to be used, no need to average them, they should all be the same.
        // sumWeights += preLD.w;
        probeSkipFactor = preLD.w;
    }
    // See discussion about reflection hierarchy above for SVBRDF, same thing here: When we will evaluate the coat, we will ignore its weight.
    weight *= probeSkipFactor;
    envLighting *= GetSpecularIndirectDimmer();
    //now already in rebuilt specularFGD: envLighting *= GetBRDFColor(thetaH, thetaD);

    // Sample flakes
    //TODO_FLAKES
    float   flakesMipLevel = 0;   // Flakes are supposed to be perfect mirrors
    envLighting += preLightData.singleFlakesComponent * SampleEnv(lightLoopContext, lightData.envIndex, envSamplingDirForBottomLayer, flakesMipLevel, lightData.rangeCompressionFactorCompensation, posInput.positionNDC).xyz;

    #else // USE_COOK_TORRANCE_MULTI_LOBES

    // Single lobe approach
    // We computed an average mip level stored in preLightData.iblPerceptualRoughness that we use for all CT lobes
    // Sample the actual environment lighting
    float4 preLD = SampleEnvWithDistanceBaseRoughness(lightLoopContext, posInput, lightData, envSamplingDirForBottomLayer, preLightData.iblPerceptualRoughness, intersectionDistance);
    float3  envLighting;

    envLighting = preLightData.specularCTFGDSingleLobe * GetSpecularIndirectDimmer();
    //TODO_FLAKES
    envLighting += preLightData.singleFlakesComponent;
    envLighting *= preLD.xyz;
    weight *= preLD.w; // Used by planar reflection to discard pixel

    #endif // USE_COOK_TORRANCE_MULTI_LOBES

//-----------------------------------------------------------------------------
#else // ..._AXF_BRDF_TYPE_CAR_PAINT

    float3  envLighting = 0; // error / unknown BRDF type

#endif // BRDF type

    //-----------------------------------------------------------------------------
    // Evaluate the clearcoat component if needed
    if (!IsDebugHideCoat() && HasClearcoat())
    {

        // Evaluate clearcoat sampling direction
        float   unusedWeight = 0.0;
        float3  lightWS_Clearcoat = preLightData.iblDominantDirectionWS_Clearcoat;
        EvaluateLight_EnvIntersection(positionWS, bsdfData.clearcoatNormalWS, lightData, _influenceShapeType, lightWS_Clearcoat, unusedWeight);

        // Attenuate environment lighting under the clearcoat by the complement to the Fresnel term
        //todo_energy:
        envLighting *= 1.0 - preLightData.coatFGD;
        //envLighting *= Sq(1.0 - preLightData.coatFGD);

        // Then add the environment lighting reflected by the clearcoat (with mip level 0, like mirror)
        float4  preLD = SampleEnv(lightLoopContext, lightData.envIndex, lightWS_Clearcoat, 0.0, lightData.rangeCompressionFactorCompensation, posInput.positionNDC);
        envLighting += preLightData.coatFGD * preLD.xyz * bsdfData.clearcoatColor;
    }

    UpdateLightingHierarchyWeights(hierarchyWeight, weight);
    envLighting *= weight * lightData.multiplier;

    lighting.specularReflected = envLighting;

    return lighting;
}

//-----------------------------------------------------------------------------
// PostEvaluateBSDF
// ----------------------------------------------------------------------------

void PostEvaluateBSDF(  LightLoopContext lightLoopContext,
                        float3 V, PositionInputs posInput,
                        PreLightData preLightData, BSDFData bsdfData, BuiltinData builtinData, AggregateLighting lighting,
                        out LightLoopOutput lightLoopOutput)
{
    // There is no AmbientOcclusion from data with AxF, but let's apply our SSAO
    AmbientOcclusionFactor aoFactor;
    GetScreenSpaceAmbientOcclusionMultibounce(posInput.positionSS, preLightData.NdotV_UnderCoat,
                                              bsdfData.perceptualRoughness,
                                              bsdfData.ambientOcclusion, bsdfData.specularOcclusion,
                                              GetColorBaseDiffuse(bsdfData), GetColorBaseFresnelF0(bsdfData), aoFactor);

    ApplyAmbientOcclusionFactor(aoFactor, builtinData, lighting);

    lightLoopOutput.diffuseLighting = bsdfData.diffuseColor * lighting.direct.diffuse + builtinData.bakeDiffuseLighting;
    lightLoopOutput.specularLighting = lighting.direct.specular + lighting.indirect.specularReflected;

#if !defined(_AXF_BRDF_TYPE_SVBRDF) && !defined(_AXF_BRDF_TYPE_CAR_PAINT)
    // Not supported: Display a flashy color instead
    lightLoopOutput.diffuseLighting = 10 * float3(1, 0.3, 0.01);
#endif

#ifdef DEBUG_DISPLAY
    PostEvaluateBSDFDebugDisplay(aoFactor, builtinData, lighting, bsdfData.diffuseColor, lightLoopOutput);
#endif
}

#endif // #ifdef HAS_LIGHTLOOP

//
// WIP
//
// todo/tocheck_envsampling, envsampling_test, todotodo,
// todo_dir todo_modes todo_pseudorefract
// todo_energy
// todo_fresnel
// debugtest (cur)
// todo_BeckmannToGGX
// TOCHECK
//
//<|MERGE_RESOLUTION|>--- conflicted
+++ resolved
@@ -926,66 +926,6 @@
     }
 }
 
-<<<<<<< HEAD
-// For raytracing fit to standard Lit:
-// Giving V will use a codepath where V is used, this is relevant only for carpaint model
-// (cf GetColorBaseDiffuse() and GetColorBaseFresnelF0())
-void GetBaseSurfaceColorAndF0(SurfaceData surfaceData, out float3 diffuseColor, out float3 fresnel0, out float3 specBRDFColor, out float3 singleFlakesComponent, out float coatFGD, float3 V = 0, bool mixFlakes = false)
-{
-    coatFGD = 0;
-    singleFlakesComponent = (float3)0;
-    fresnel0 = (float3)0;
-    float3 specularColor = (float3)0;
-    specBRDFColor = float3(1,1,1); // only used for carpaint
-    diffuseColor = surfaceData.diffuseColor;
-
-#ifdef _AXF_BRDF_TYPE_SVBRDF
-
-    specularColor = surfaceData.specularColor;
-    fresnel0 = surfaceData.fresnel0; // See AxfData.hlsl: the actual sampled texture is always 1 channel, if we ever find otherwise, we will use the others.
-    fresnel0 = HasFresnelTerm() ? fresnel0.r * specularColor : specularColor;
-
-#elif defined(_AXF_BRDF_TYPE_CAR_PAINT)
-
-    GetCarPaintSpecularColorAndFlakesComponent(surfaceData, /*out*/specBRDFColor, /*out*/singleFlakesComponent, /*out*/coatFGD, V);
-
-    // For carpaint, diffuseColor is not chromatic.
-    // A chromatic diffuse albedo is the result of a scalar diffuse coefficient multiplied by the brdf color table value.
-    specularColor = specBRDFColor;
-    diffuseColor *= specBRDFColor;
-    fresnel0 = saturate(3*GetCarPaintFresnel0()); // TODO: presumably better fit using V, see also GetCarPaintSpecularColor that uses V
-    fresnel0 = fresnel0.r * specularColor;
-
-    if (mixFlakes)
-    {
-        float maxf0 = Max3(fresnel0.r, fresnel0.g, fresnel0.b);
-        fresnel0 = saturate(singleFlakesComponent + fresnel0);
-    }
-
-#endif
-
-    float baseEnergy = (1-coatFGD); // should be Sq but at this point we eyeball anyway,
-    //specularColor *= baseEnergy;
-    //diffuseColor *= baseEnergy;
-    //...commented, seems better without it.
-}
-
-void GetRoughnessNormalCoatMaskForFitToStandardLit(SurfaceData surfaceData, float coatFGD, out float3 normalWS, out float roughness, out float coatMask)
-{
-    normalWS = surfaceData.normalWS; // todo: "refract back" hack
-    // Try to simulate apparent roughness increase when he have refraction as we can't store refracted V in the GBUFFER,
-    // we could try another hack and modify the normal too.
-    roughness = GetScalarRoughness(surfaceData.specularLobe);
-    roughness = saturate(roughness * (HasClearcoatAndRefraction() ? (max(1,surfaceData.clearcoatIOR)) : 1) );
-    coatMask = HasClearcoat()? Sq(coatFGD) * Max3(surfaceData.clearcoatColor.r, surfaceData.clearcoatColor.g, surfaceData.clearcoatColor.b) : 0;
-    // Sq(coatFGD) is a hack to better fit what AxF shows vs the usage of the coatmask with Lit
-    coatMask = 0;
-    //...disable for now coat reduces too much visibility of primary surface and in any case in performance mode where we use FitToStandardLit,
-    //we will not get another reflection bounce so the coat reflection will be a fallback probe
-}
-
-=======
->>>>>>> edc73d68
 float3 GetColorBaseDiffuse(BSDFData bsdfData)
 {
     float3 diffuseColor = 0;
