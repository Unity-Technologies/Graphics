--- conflicted
+++ resolved
@@ -502,20 +502,6 @@
     InitTextureUVMapping(input, uvMapping);
     ZERO_INITIALIZE(SurfaceData, surfaceData);
 
-<<<<<<< HEAD
-    float alpha = AXF_SAMPLE_SMP_TEXTURE2D(_SVBRDF_AlphaMap, sampler_SVBRDF_AlphaMap, uvMapping).x;
-
-#ifdef _ALPHATEST_ON
-    float alphaCutoff = _AlphaCutoff;
-
-    #if SHADERPASS == SHADERPASS_SHADOWS 
-        GENERIC_ALPHA_TEST(alpha, _UseShadowThreshold ? _AlphaCutoffShadow : alphaCutoff);
-    #else
-        GENERIC_ALPHA_TEST(alpha, alphaCutoff);
-    #endif
-#endif
-=======
->>>>>>> aaaca10d
 
 
     surfaceData.ambientOcclusion = 1.0;
@@ -530,11 +516,7 @@
 
     surfaceData.diffuseColor = AXF_SAMPLE_SMP_TEXTURE2D(_SVBRDF_DiffuseColorMap, sampler_SVBRDF_DiffuseColorMap, uvMapping).xyz;
     surfaceData.specularColor = AXF_SAMPLE_SMP_TEXTURE2D(_SVBRDF_SpecularColorMap, sampler_SVBRDF_SpecularColorMap, uvMapping).xyz;
-<<<<<<< HEAD
-    surfaceData.specularLobe.xy = _SVBRDF_SpecularLobeMapScale * AxFGetRoughnessFromSpecularLobeTexture( AXF_SAMPLE_SMP_TEXTURE2D(_SVBRDF_SpecularLobeMap, sampler_SVBRDF_SpecularLobeMap, uvMapping).xy);
-=======
     surfaceData.specularLobe.xy = _SVBRDF_SpecularLobeMapScale * AXF_SAMPLE_SMP_TEXTURE2D(_SVBRDF_SpecularLobeMap, sampler_SVBRDF_SpecularLobeMap, uvMapping).xy;
->>>>>>> aaaca10d
 
     // The AxF models include both a general coloring term that they call "specular color" while the f0 is actually another term,
     // seemingly always scalar:
@@ -563,11 +545,8 @@
 
     // Useless for SVBRDF, will be optimized out
     //SetFlakesSurfaceData(uvMapping, surfaceData);
-<<<<<<< HEAD
-=======
 
     alpha = AXF_SAMPLE_SMP_TEXTURE2D(_SVBRDF_AlphaMap, sampler_SVBRDF_AlphaMap, uvMapping).x;
->>>>>>> aaaca10d
 
     //-----------------------------------------------------------------------------
     // _AXF_BRDF_TYPE_CAR_PAINT
@@ -647,8 +626,6 @@
     // the handedness of the world space (tangentToWorld can be passed right handed while
     // Unity's WS is left handed, so this makes a difference here).
 
-<<<<<<< HEAD
-=======
 #ifdef _ALPHATEST_ON
     // TODOTODO: Move alpha test earlier and test.
     float alphaCutoff = _AlphaCutoff;
@@ -660,7 +637,6 @@
     #endif
 #endif
 
->>>>>>> aaaca10d
 #if defined(_ENABLE_GEOMETRIC_SPECULAR_AA)
     // Specular AA for geometric curvature
 
