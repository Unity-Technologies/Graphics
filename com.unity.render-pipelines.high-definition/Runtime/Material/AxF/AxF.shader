Shader "HDRP/AxF"
{
    Properties
    {
        // Following set of parameters represent the parameters node inside the MaterialGraph.
        // They are use to fill a SurfaceData. With a MaterialGraph this should not exist.

        /////////////////////////////////////////////////////////////////////////////
        // General Parameters
        // UI Only: transfered to _MappingMask
        // BUG! 6 values work, not 7 -_-
        //[Enum(UV0, 0, UV1, 1, UV2, 2, UV3, 3, PlanarXY, 4, PlanarYZ, 5, PlanarZX, 6, Triplanar, 7)] _MappingMode("Mapping Mode", Float) = 0
        [HideInInspector] _MappingMode("Mapping Mode", Float) = 0
        [HideInInspector] _MappingMask("MappingMask", Vector) = (1, 0, 0, 0)
        // UI Only:
        [Enum(World, 0, Local, 1)] _PlanarSpace("Planar/Triplanar space", Float) = 0

        // Tilings and offsets
        _Material_SO( "Main Material Tiling & Offset", Vector) = (1, 1, 0, 0)
        _SVBRDF_DiffuseColorMap_SO( "_SVBRDF_DiffuseColorMap Tiling & Offset", Vector) = (1, 1, 0, 0)
        _SVBRDF_SpecularColorMap_SO( "_SVBRDF_SpecularColorMap Tiling & Offset", Vector) = (1, 1, 0, 0)
        _SVBRDF_NormalMap_SO( "_SVBRDF_NormalMap Tiling & Offset", Vector) = (1, 1, 0, 0)
        _SVBRDF_SpecularLobeMap_SO( "_SVBRDF_SpecularLobeMap Tiling & Offset", Vector) = (1, 1, 0, 0)
        _SVBRDF_AlphaMap_SO( "_SVBRDF_AlphaMap Tiling & Offset", Vector) = (1, 1, 0, 0)
        _SVBRDF_FresnelMap_SO( "_SVBRDF_FresnelMap Tiling & Offset", Vector) = (1, 1, 0, 0)
        _SVBRDF_AnisoRotationMap_SO( "_SVBRDF_AnisoRotationMap Tiling & Offset", Vector) = (1, 1, 0, 0)
        _SVBRDF_HeightMap_SO( "_SVBRDF_HeightMap Tiling & Offset", Vector) = (1, 1, 0, 0)
        _SVBRDF_ClearcoatColorMap_SO( "_SVBRDF_ClearcoatColorMap Tiling & Offset", Vector) = (1, 1, 0, 0)
        _ClearcoatNormalMap_SO( "_ClearcoatNormalMap Tiling & Offset", Vector) = (1, 1, 0, 0)
        _SVBRDF_ClearcoatIORMap_SO( "_SVBRDF_ClearcoatIORMap Tiling & Offset", Vector) = (1, 1, 0, 0)
        _CarPaint2_BTFFlakeMap_SO( "_CarPaint2_BTFFlakeMap Tiling & Offset", Vector) = (1, 1, 0, 0)

        [Enum(SVBRDF, 0, CarPaint, 1, BTF, 2)] _AxF_BRDFType("_AxF_BRDFType", Float) = 0

        [HideInInspector] _Flags( "_Flags", Int ) = 0

        /////////////////////////////////////////////////////////////////////////////
        // SVBRDF Parameters

        // SVBRDF maps
        _SVBRDF_DiffuseColorMap("_SVBRDF_DiffuseColorMap", 2D) = "white" {}
        _SVBRDF_SpecularColorMap("_SVBRDF_SpecularColorMap", 2D) = "white" {}
        _SVBRDF_NormalMap("_SVBRDF_NormalMap", 2D) = "bump" {}
        _SVBRDF_SpecularLobeMap("_SVBRDF_SpecularLobeMap", 2D) = "white" {}
        _SVBRDF_SpecularLobeMapScale("_SVBRDF_SpecularLobeMapScale", Float) = 1         // Scale is useless if we're directly provided a RG16F format
        _SVBRDF_AlphaMap("_SVBRDF_AlphaMap", 2D) = "white" {}
        _SVBRDF_FresnelMap("_SVBRDF_FresnelMap", 2D) = "white" {}
        _SVBRDF_AnisoRotationMap("_SVBRDF_AnisoRotationMap", 2D) = "black" {}
        _SVBRDF_HeightMap("_SVBRDF_HeightMap", 2D) = "black" {}
        _SVBRDF_ClearcoatColorMap("_SVBRDF_ClearcoatColorMap", 2D) = "white" {}
        _ClearcoatNormalMap("_ClearcoatNormal", 2D) = "bump" {}
        _SVBRDF_ClearcoatIORMap("_SVBRDF_ClearcoatIORMap", 2D) = "black" {}

        // SVBRDF Constants
        [HideInInspector] _SVBRDF_BRDFType( "_SVBRDF_BRDFType", Int ) = 0
        [HideInInspector] _SVBRDF_BRDFVariants( "_SVBRDF_BRDFVariants", Int ) = 0
        [HideInInspector] _SVBRDF_HeightMapMaxMM( "_SVBRDF_HeightMapMax", Float ) = 0


        /////////////////////////////////////////////////////////////////////////////
        // Car Paint Parameters
        _CarPaint2_CTDiffuse("_CarPaint2_CTDiffuse", Float) = 0
        _CarPaint2_ClearcoatIOR("_CarPaint2_ClearcoatIOR", Float) = 1

        // BRDF
        _CarPaint2_BRDFColorMapScale("_CarPaint2_BRDFColorMapScale", Float) = 1        // Scale is useless if we're directly provided a RGBA16F format
        _CarPaint2_BRDFColorMap("_CarPaint2_BRDFColorMap", 2D) = "white" {}
        _CarPaint2_BRDFColorMapUVScale("_CarPaint2_BRDFColorMapUVScale", Vector) = (1,1,0,0)  // To be used when we have the bit BRDFColorUseDiagonalClamp set in _Flags

        // Flakes
        _CarPaint2_BTFFlakeMapScale("_CarPaint2_BTFFlakeMapScale", Float) = 1         // Scale is useless if we're directly provided a RGBA16F format
        _CarPaint2_BTFFlakeMap("_CarPaint2_BTFFlakeMap", 2DArray) = "black" {}
        _CarPaint2_FlakeThetaFISliceLUTMap( "_CarPaint2_FlakeThetaFISliceLUTMap", 2D ) = "black" {}

        _CarPaint2_FlakeMaxThetaI("_CarPaint2_FlakeMaxThetaI", Int) = 0
        _CarPaint2_FlakeNumThetaF("_CarPaint2_FlakeNumThetaF", Int) = 0
        _CarPaint2_FlakeNumThetaI("_CarPaint2_FlakeNumThetaI", Int) = 0

        // Cook-Torrance Lobes Descriptors
        _CarPaint2_LobeCount("_CarPaint2_LobeCount", Int) = 0
        _CarPaint2_CTF0s("_CarPaint2_CTF0s", Vector) = (1,1,1,1)
        _CarPaint2_CTCoeffs("_CarPaint2_CTCoeffs", Vector) = (1,1,1,1)
        _CarPaint2_CTSpreads("_CarPaint2_CTSpreads", Vector) = (1,1,1,1)

        // GUI inspector only - saves state in material meta, read back from SetupMaterialKeywordsAndPass
        //[Enum(Off, 0, From Ambient Occlusion, 1, From Bent Normals, 2)]  _SpecularOcclusionMode("Specular Occlusion Mode", Int) = 1
        [Enum(Off, 0, From Ambient Occlusion, 1)]  _SpecularOcclusionMode("Specular Occlusion Mode", Int) = 1

        [ToggleUI]  _UseShadowThreshold("_UseShadowThreshold", Float) = 0.0
        [ToggleUI]  _AlphaCutoffEnable("Alpha Cutoff Enable", Float) = 0.0
        _AlphaCutoff("Alpha Cutoff", Range(0.0, 1.0)) = 0.5
        _AlphaCutoffShadow("_AlphaCutoffShadow", Range(0.0, 1.0)) = 0.5

        _TransparentSortPriority("_TransparentSortPriority", Float) = 0

        // Stencil state
        // Forward
        [HideInInspector] _StencilRef("_StencilRef", Int) = 0   // StencilUsage.Clear
        [HideInInspector] _StencilWriteMask("_StencilWriteMask", Int) = 3 // StencilUsage.RequiresDeferredLighting | StencilUsage.SubsurfaceScattering
        // Depth prepass
        [HideInInspector] _StencilRefDepth("_StencilRefDepth", Int) = 16 // DecalsForwardOutputNormalBuffer
        [HideInInspector] _StencilWriteMaskDepth("_StencilWriteMaskDepth", Int) = 48 // DoesntReceiveSSR | DecalsForwardOutputNormalBuffer
        // Motion vector pass
        [HideInInspector] _StencilRefMV("_StencilRefMV", Int) = 32 // StencilUsage.ObjectMotionVector
        [HideInInspector] _StencilWriteMaskMV("_StencilWriteMaskMV", Int) = 32 // StencilUsage.ObjectMotionVector

        // Blending state
        [HideInInspector] _SurfaceType("__surfacetype", Float) = 0.0
        [HideInInspector] _BlendMode("__blendmode", Float) = 0.0
        [HideInInspector] _SrcBlend("__src", Float) = 1.0
        [HideInInspector] _DstBlend("__dst", Float) = 0.0
        [HideInInspector][ToggleUI]_AlphaToMaskInspectorValue("_AlphaToMaskInspectorValue", Float) = 0 // Property used to save the alpha to mask state in the inspector
        [HideInInspector][ToggleUI]_AlphaToMask("__alphaToMask", Float) = 0
        [HideInInspector][ToggleUI] _ZWrite("__zw", Float) = 1.0
        [HideInInspector][ToggleUI] _TransparentZWrite("_TransparentZWrite", Float) = 0.0
        [HideInInspector] _CullMode("__cullmode", Float) = 2.0
        [HideInInspector] _CullModeForward("__cullmodeForward", Float) = 2.0 // This mode is dedicated to Forward to correctly handle backface then front face rendering thin transparent
        [HideInInspector] _ZTestDepthEqualForOpaque("_ZTestDepthEqualForOpaque", Int) = 4 // Less equal
        [HideInInspector] _ZTestModeDistortion("_ZTestModeDistortion", Int) = 8


//      [ToggleUI] _EnableFogOnTransparent("Enable Fog", Float) = 1.0
        [HideInInspector][ToggleUI] _EnableBlendModePreserveSpecularLighting("Enable Blend Mode Preserve Specular Lighting", Float) = 1.0

        [ToggleUI] _DoubleSidedEnable("Double sided enable", Float) = 0.0
        [Enum(Flip, 0, Mirror, 1, None, 2)] _DoubleSidedNormalMode("Double sided normal mode", Float) = 1 // This is for the editor only, see BaseLitUI.cs: _DoubleSidedConstants will be set based on the mode.
        [HideInInspector] _DoubleSidedConstants("_DoubleSidedConstants", Vector) = (1, 1, -1, 0)

        [ToggleUI] _EnableGeometricSpecularAA("EnableGeometricSpecularAA", Float) = 0.0
        _SpecularAAScreenSpaceVariance("SpecularAAScreenSpaceVariance", Range(0.0, 1.0)) = 0.1
        _SpecularAAThreshold("SpecularAAThreshold", Range(0.0, 1.0)) = 0.2

        // Caution: C# code in BaseLitUI.cs call LightmapEmissionFlagsProperty() which assume that there is an existing "_EmissionColor"
        // value that exist to identify if the GI emission need to be enabled.
        // In our case we don't use such a mechanism but need to keep the code quiet. We declare the value and always enable it.
        // TODO: Fix the code in legacy unity so we can customize the beahvior for GI
        _EmissionColor("Color", Color) = (1, 1, 1)

        // HACK: GI Baking system relies on some properties existing in the shader ("_MainTex", "_Cutoff" and "_Color") for opacity handling, so we need to store our version of those parameters in the hard-coded name the GI baking system recognizes.
        _MainTex("Albedo", 2D) = "white" {}
        _Color("Color", Color) = (1,1,1,1)
        _Cutoff("Alpha Cutoff", Range(0.0, 1.0)) = 0.5

        [ToggleUI] _SupportDecals("Support Decals", Float) = 1.0
        [ToggleUI] _ReceivesSSR("Receives SSR", Float) = 1.0
        [ToggleUI] _ReceivesSSRTransparent("Receives SSR Transparent", Float) = 0.0
        [ToggleUI] _AddPrecomputedVelocity("AddPrecomputedVelocity", Float) = 0.0

        [HideInInspector][NoScaleOffset]unity_Lightmaps("unity_Lightmaps", 2DArray) = "" {}
        [HideInInspector][NoScaleOffset]unity_LightmapsInd("unity_LightmapsInd", 2DArray) = "" {}
        [HideInInspector][NoScaleOffset]unity_ShadowMasks("unity_ShadowMasks", 2DArray) = "" {}
    }

    HLSLINCLUDE

    #pragma target 4.5
    #pragma only_renderers d3d11 playstation xboxone vulkan metal switch

    //-------------------------------------------------------------------------------------
    // Variant
    //-------------------------------------------------------------------------------------
    #pragma shader_feature_local _AXF_BRDF_TYPE_SVBRDF _AXF_BRDF_TYPE_CAR_PAINT _AXF_BRDF_TYPE_BTF

    #pragma shader_feature_local _ _SPECULAR_OCCLUSION_NONE //_SPECULAR_OCCLUSION_FROM_BENT_NORMAL_MAP

    #pragma shader_feature_local _ _MAPPING_PLANAR _MAPPING_TRIPLANAR
    #pragma shader_feature_local _ _REQUIRE_UV1 _REQUIRE_UV2 _REQUIRE_UV3
    #pragma shader_feature_local _ _PLANAR_LOCAL

    #pragma shader_feature_local _ALPHATEST_ON
    #pragma shader_feature_local _ALPHATOMASK_ON
    #pragma shader_feature_local _DOUBLESIDED_ON

<<<<<<< HEAD
    #pragma shader_feature_local_fragment _DISABLE_DECALS
    #pragma shader_feature_local_fragment _DISABLE_SSR
    #pragma shader_feature_local_fragment _ENABLE_GEOMETRIC_SPECULAR_AA
    #pragma shader_feature_local_raytracing _DISABLE_DECALS
    #pragma shader_feature_local_raytracing _DISABLE_SSR
    #pragma shader_feature_local_raytracing _ENABLE_GEOMETRIC_SPECULAR_AA
=======
    #pragma shader_feature_local _DISABLE_DECALS
    #pragma shader_feature_local _DISABLE_SSR
    #pragma shader_feature_local _DISABLE_SSR_TRANSPARENT
    #pragma shader_feature_local _ENABLE_GEOMETRIC_SPECULAR_AA
>>>>>>> a25ef250

    #pragma shader_feature_local_fragment _ADD_PRECOMPUTED_VELOCITY

    // Keyword for transparent
    #pragma shader_feature _SURFACE_TYPE_TRANSPARENT
<<<<<<< HEAD
    #pragma shader_feature_local_fragment _ _BLENDMODE_ALPHA _BLENDMODE_ADD _BLENDMODE_PRE_MULTIPLY
    #pragma shader_feature_local_fragment _BLENDMODE_PRESERVE_SPECULAR_LIGHTING // easily handled in material.hlsl, so adding this already.
    #pragma shader_feature_local_raytracing _ _BLENDMODE_ALPHA _BLENDMODE_ADD _BLENDMODE_PRE_MULTIPLY
    #pragma shader_feature_local_raytracing _BLENDMODE_PRESERVE_SPECULAR_LIGHTING // easily handled in material.hlsl, so adding this already.
    #pragma shader_feature_local_fragment _ENABLE_FOG_ON_TRANSPARENT
=======
    #pragma shader_feature_local _ENABLE_FOG_ON_TRANSPARENT
>>>>>>> a25ef250

    // enable dithering LOD crossfade
    #pragma multi_compile_fragment _ LOD_FADE_CROSSFADE
    #pragma multi_compile_raytracing _ LOD_FADE_CROSSFADE

    //enable GPU instancing support
    #pragma multi_compile_instancing
    #pragma instancing_options renderinglayer

    //-------------------------------------------------------------------------------------
    // Define
    //-------------------------------------------------------------------------------------

    #define SUPPORT_BLENDMODE_PRESERVE_SPECULAR_LIGHTING

    //-------------------------------------------------------------------------------------
    // Include
    //-------------------------------------------------------------------------------------

    #include "Packages/com.unity.render-pipelines.core/ShaderLibrary/Common.hlsl"
    #include "Packages/com.unity.render-pipelines.high-definition/Runtime/ShaderLibrary/ShaderVariables.hlsl"
    #include "Packages/com.unity.render-pipelines.high-definition/Runtime/RenderPipeline/ShaderPass/FragInputs.hlsl"
    #include "Packages/com.unity.render-pipelines.high-definition/Runtime/RenderPipeline/ShaderPass/ShaderPass.cs.hlsl"

    //-------------------------------------------------------------------------------------
    // variable declaration
    //-------------------------------------------------------------------------------------

    #include "Packages/com.unity.render-pipelines.high-definition/Runtime/Material/AxF/AxFProperties.hlsl"

    ENDHLSL

    SubShader
    {
        // This tags allow to use the shader replacement features
        Tags{ "RenderPipeline" = "HDRenderPipeline" "RenderType" = "HDLitShader" }

        Pass
        {
            Name "ScenePickingPass"
            Tags { "LightMode" = "Picking" }

            Cull [_CullMode]

            HLSLPROGRAM

            // Note: Require _SelectionID variable

            // We reuse depth prepass for the scene selection, allow to handle alpha correctly as well as tessellation and vertex animation
            #define SHADERPASS SHADERPASS_DEPTH_ONLY
            #define SCENEPICKINGPASS
            #include "Packages/com.unity.render-pipelines.high-definition/Runtime/Material/Material.hlsl"
            #include "Packages/com.unity.render-pipelines.high-definition/Runtime/Material/AxF/AxF.hlsl"
            #include "Packages/com.unity.render-pipelines.high-definition/Runtime/Material/AxF/ShaderPass/AxFDepthPass.hlsl"
            #include "Packages/com.unity.render-pipelines.high-definition/Runtime/Material/AxF/AxFData.hlsl"
            #include "Packages/com.unity.render-pipelines.high-definition/Runtime/ShaderLibrary/PickingSpaceTransforms.hlsl"
            #include "Packages/com.unity.render-pipelines.high-definition/Runtime/RenderPipeline/ShaderPass/ShaderPassDepthOnly.hlsl"

            #pragma vertex Vert
            #pragma fragment Frag

            #pragma editor_sync_compilation

            ENDHLSL
        }

        Pass
        {
            Name "SceneSelectionPass"
            Tags { "LightMode" = "SceneSelectionPass" }

            Cull Off

            HLSLPROGRAM

            // Note: Require _ObjectId and _PassValue variables

            // We reuse depth prepass for the scene selection, allow to handle alpha correctly as well as tessellation and vertex animation
            #define SHADERPASS SHADERPASS_DEPTH_ONLY
            #define SCENESELECTIONPASS // This will drive the output of the scene selection shader
            #include "Packages/com.unity.render-pipelines.high-definition/Runtime/Material/Material.hlsl"
            #include "Packages/com.unity.render-pipelines.high-definition/Runtime/Material/AxF/AxF.hlsl"
            #include "Packages/com.unity.render-pipelines.high-definition/Runtime/Material/AxF/ShaderPass/AxFDepthPass.hlsl"
            #include "Packages/com.unity.render-pipelines.high-definition/Runtime/Material/AxF/AxFData.hlsl"
            #include "Packages/com.unity.render-pipelines.high-definition/Runtime/RenderPipeline/ShaderPass/ShaderPassDepthOnly.hlsl"

            #pragma vertex Vert
            #pragma fragment Frag

            #pragma editor_sync_compilation

            ENDHLSL
        }

        // Extracts information for lightmapping, GI (emission, albedo, ...)
        // This pass it not used during regular rendering.
        Pass
        {
            Name "META"
            Tags{ "LightMode" = "META" }


            HLSLPROGRAM

            // Lightmap memo
            // DYNAMICLIGHTMAP_ON is used when we have an "enlighten lightmap" ie a lightmap updated at runtime by enlighten.This lightmap contain indirect lighting from realtime lights and realtime emissive material.Offline baked lighting(from baked material / light,
            // both direct and indirect lighting) will hand up in the "regular" lightmap->LIGHTMAP_ON.

            #define SHADERPASS SHADERPASS_LIGHT_TRANSPORT
            #include "Packages/com.unity.render-pipelines.high-definition/Runtime/Material/Material.hlsl"
            #include "Packages/com.unity.render-pipelines.high-definition/Runtime/Material/AxF/AxF.hlsl"
            #include "Packages/com.unity.render-pipelines.high-definition/Runtime/Material/AxF/ShaderPass/AxFSharePass.hlsl"
            #include "Packages/com.unity.render-pipelines.high-definition/Runtime/Material/AxF/AxFData.hlsl"
            #include "Packages/com.unity.render-pipelines.high-definition/Runtime/RenderPipeline/ShaderPass/ShaderPassLightTransport.hlsl"

            #pragma vertex Vert
            #pragma fragment Frag

            ENDHLSL
        }

        Pass
        {
            Name "ShadowCaster"
            Tags{ "LightMode" = "ShadowCaster" }

            Cull[_CullMode]

            ZClip [_ZClip]
            ZWrite On
            ZTest LEqual

            ColorMask 0

            HLSLPROGRAM

            #define SHADERPASS SHADERPASS_SHADOWS
            #include "Packages/com.unity.render-pipelines.high-definition/Runtime/Material/Material.hlsl"
            #include "Packages/com.unity.render-pipelines.high-definition/Runtime/Material/AxF/AxF.hlsl"
            #include "Packages/com.unity.render-pipelines.high-definition/Runtime/Material/AxF/ShaderPass/AxFDepthPass.hlsl"
            #include "Packages/com.unity.render-pipelines.high-definition/Runtime/Material/AxF/AxFData.hlsl"
            #include "Packages/com.unity.render-pipelines.high-definition/Runtime/RenderPipeline/ShaderPass/ShaderPassDepthOnly.hlsl"

            #pragma vertex Vert
            #pragma fragment Frag

            ENDHLSL
        }

        Pass
        {
            Name "DepthForwardOnly"
            Tags{ "LightMode" = "DepthForwardOnly" }

            Cull[_CullMode]
            AlphaToMask [_AlphaToMask]

            ZWrite On

            Stencil
            {
                WriteMask[_StencilWriteMaskDepth]
                Ref[_StencilRefDepth]
                Comp Always
                Pass Replace
            }

            HLSLPROGRAM

            #define WRITE_NORMAL_BUFFER
<<<<<<< HEAD
            #pragma multi_compile_fragment _ WRITE_MSAA_DEPTH
=======
            #pragma multi_compile _ WRITE_MSAA_DEPTH
            #pragma multi_compile _ WRITE_DECAL_BUFFER
>>>>>>> a25ef250

            #define SHADERPASS SHADERPASS_DEPTH_ONLY
            #include "Packages/com.unity.render-pipelines.high-definition/Runtime/Material/Material.hlsl"
            #include "Packages/com.unity.render-pipelines.high-definition/Runtime/Material/AxF/AxF.hlsl"
            #include "Packages/com.unity.render-pipelines.high-definition/Runtime/Material/AxF/ShaderPass/AxFSharePass.hlsl"
            #include "Packages/com.unity.render-pipelines.high-definition/Runtime/Material/AxF/AxFData.hlsl"
            #include "Packages/com.unity.render-pipelines.high-definition/Runtime/RenderPipeline/ShaderPass/ShaderPassDepthOnly.hlsl"

            #pragma vertex Vert
            #pragma fragment Frag

            ENDHLSL
        }

        Pass
        {
            Name "MotionVectors"
            Tags{ "LightMode" = "MotionVectors" } // Caution, this need to be call like this to setup the correct parameters by C++ (legacy Unity)

            // If velocity pass (motion vectors) is enabled we tag the stencil so it don't perform CameraMotionVelocity
            Stencil
            {
                WriteMask [_StencilWriteMaskMV]
                Ref [_StencilRefMV]
                Comp Always
                Pass Replace
            }

            Cull[_CullMode]
            AlphaToMask [_AlphaToMask]

            ZWrite On

            HLSLPROGRAM

            #define WRITE_NORMAL_BUFFER
<<<<<<< HEAD
            #pragma multi_compile_fragment _ WRITE_MSAA_DEPTH
=======
            #pragma multi_compile _ WRITE_DECAL_BUFFER
            #pragma multi_compile _ WRITE_MSAA_DEPTH
>>>>>>> a25ef250

            #define SHADERPASS SHADERPASS_MOTION_VECTORS
            #include "Packages/com.unity.render-pipelines.high-definition/Runtime/Material/Material.hlsl"
            #include "Packages/com.unity.render-pipelines.high-definition/Runtime/Material/AxF/AxF.hlsl"
            #include "Packages/com.unity.render-pipelines.high-definition/Runtime/Material/AxF/ShaderPass/AxFSharePass.hlsl"
            #include "Packages/com.unity.render-pipelines.high-definition/Runtime/Material/AxF/AxFData.hlsl"
            #include "Packages/com.unity.render-pipelines.high-definition/Runtime/RenderPipeline/ShaderPass/ShaderPassMotionVectors.hlsl"

            #pragma vertex Vert
            #pragma fragment Frag

            ENDHLSL
        }

        // AxF shader always render in forward
        Pass
        {
            Name "ForwardOnly"
            Tags { "LightMode" = "ForwardOnly" }

            Stencil
            {
                WriteMask [_StencilWriteMask]
                Ref [_StencilRef]
                Comp Always
                Pass Replace
            }

            Blend [_SrcBlend] [_DstBlend], [_AlphaSrcBlend] [_AlphaDstBlend]
            // In case of forward we want to have depth equal for opaque mesh
            ZTest [_ZTestDepthEqualForOpaque]
            ZWrite [_ZWrite]
            Cull [_CullModeForward]
            ColorMask [_ColorMaskTransparentVel] 1

            HLSLPROGRAM

<<<<<<< HEAD
            #pragma multi_compile_fragment _ DEBUG_DISPLAY
            #pragma multi_compile_fragment _ LIGHTMAP_ON
            #pragma multi_compile_fragment _ DIRLIGHTMAP_COMBINED
            #pragma multi_compile_fragment _ DYNAMICLIGHTMAP_ON
            #pragma multi_compile_fragment _ SHADOWS_SHADOWMASK
=======
            #pragma multi_compile _ DEBUG_DISPLAY
            #pragma multi_compile _ LIGHTMAP_ON
            #pragma multi_compile _ DIRLIGHTMAP_COMBINED
            #pragma multi_compile _ DYNAMICLIGHTMAP_ON
            #pragma multi_compile _ SHADOWS_SHADOWMASK
            #pragma multi_compile SCREEN_SPACE_SHADOWS_OFF SCREEN_SPACE_SHADOWS_ON
>>>>>>> a25ef250
            // Setup DECALS_OFF so the shader stripper can remove variants
            #pragma multi_compile_fragment DECALS_OFF DECALS_3RT DECALS_4RT

            // Supported shadow modes per light type
            #pragma multi_compile SHADOW_LOW SHADOW_MEDIUM SHADOW_HIGH

            #pragma multi_compile USE_FPTL_LIGHTLIST USE_CLUSTERED_LIGHTLIST

            #define SHADERPASS SHADERPASS_FORWARD
            // In case of opaque we don't want to perform the alpha test, it is done in depth prepass and we use depth equal for ztest (setup from UI)
            // Don't do it with debug display mode as it is possible there is no depth prepass in this case
            #if !defined(_SURFACE_TYPE_TRANSPARENT) && !defined(DEBUG_DISPLAY)
                #define SHADERPASS_FORWARD_BYPASS_ALPHA_TEST
            #endif
            #include "Packages/com.unity.render-pipelines.high-definition/Runtime/Lighting/Lighting.hlsl"
            #include "Packages/com.unity.render-pipelines.high-definition/Runtime/Material/Material.hlsl"

        #ifdef DEBUG_DISPLAY
            #include "Packages/com.unity.render-pipelines.high-definition/Runtime/Debug/DebugDisplay.hlsl"
        #endif

            // The light loop (or lighting architecture) is in charge to:
            // - Define light list
            // - Define the light loop
            // - Setup the constant/data
            // - Do the reflection hierarchy
            // - Provide sampling function for shadowmap, ies, cookie and reflection (depends on the specific use with the light loops like index array or atlas or single and texture format (cubemap/latlong))

            #define HAS_LIGHTLOOP

            #include "Packages/com.unity.render-pipelines.high-definition/Runtime/Lighting/LightLoop/LightLoopDef.hlsl"
            #include "Packages/com.unity.render-pipelines.high-definition/Runtime/Material/AxF/AxF.hlsl"
            #include "Packages/com.unity.render-pipelines.high-definition/Runtime/Lighting/LightLoop/LightLoop.hlsl"

            #include "Packages/com.unity.render-pipelines.high-definition/Runtime/Material/AxF/ShaderPass/AxFSharePass.hlsl"
            #include "Packages/com.unity.render-pipelines.high-definition/Runtime/Material/AxF/AxFData.hlsl"
            #include "Packages/com.unity.render-pipelines.high-definition/Runtime/RenderPipeline/ShaderPass/ShaderPassForward.hlsl"

            #pragma vertex Vert
            #pragma fragment Frag

            ENDHLSL
        }

        Pass
        {
            Name "FullScreenDebug"
            Tags{ "LightMode" = "FullScreenDebug" }

            Cull[_CullMode]

            ZWrite Off
            ZTest LEqual

            HLSLPROGRAM

            #define SHADERPASS SHADERPASS_FULL_SCREEN_DEBUG
            #include "Packages/com.unity.render-pipelines.high-definition/Runtime/Material/Material.hlsl"
            #include "Packages/com.unity.render-pipelines.high-definition/Runtime/Material/AxF/AxF.hlsl"
            #include "Packages/com.unity.render-pipelines.high-definition/Runtime/Material/AxF/ShaderPass/AxFSharePass.hlsl"
            #include "Packages/com.unity.render-pipelines.high-definition/Runtime/Material/AxF/AxFData.hlsl"
            #include "Packages/com.unity.render-pipelines.high-definition/Runtime/RenderPipeline/ShaderPass/ShaderPassFullScreenDebug.hlsl"

            #pragma vertex Vert
            #pragma fragment Frag

            ENDHLSL
        }
    }

    CustomEditor "Rendering.HighDefinition.AxFGUI"
}<|MERGE_RESOLUTION|>--- conflicted
+++ resolved
@@ -171,33 +171,20 @@
     #pragma shader_feature_local _ALPHATOMASK_ON
     #pragma shader_feature_local _DOUBLESIDED_ON
 
-<<<<<<< HEAD
     #pragma shader_feature_local_fragment _DISABLE_DECALS
     #pragma shader_feature_local_fragment _DISABLE_SSR
-    #pragma shader_feature_local_fragment _ENABLE_GEOMETRIC_SPECULAR_AA
+    #pragma shader_feature_local_fragment _DISABLE_SSR_TRANSPARENT
     #pragma shader_feature_local_raytracing _DISABLE_DECALS
     #pragma shader_feature_local_raytracing _DISABLE_SSR
-    #pragma shader_feature_local_raytracing _ENABLE_GEOMETRIC_SPECULAR_AA
-=======
-    #pragma shader_feature_local _DISABLE_DECALS
-    #pragma shader_feature_local _DISABLE_SSR
-    #pragma shader_feature_local _DISABLE_SSR_TRANSPARENT
-    #pragma shader_feature_local _ENABLE_GEOMETRIC_SPECULAR_AA
->>>>>>> a25ef250
+    #pragma shader_feature_local_raytracing _DISABLE_SSR_TRANSPARENT
+
+    #pragma shader_feature_local_fragment _ENABLE_GEOMETRIC_SPECULAR_AA
 
     #pragma shader_feature_local_fragment _ADD_PRECOMPUTED_VELOCITY
 
     // Keyword for transparent
     #pragma shader_feature _SURFACE_TYPE_TRANSPARENT
-<<<<<<< HEAD
-    #pragma shader_feature_local_fragment _ _BLENDMODE_ALPHA _BLENDMODE_ADD _BLENDMODE_PRE_MULTIPLY
-    #pragma shader_feature_local_fragment _BLENDMODE_PRESERVE_SPECULAR_LIGHTING // easily handled in material.hlsl, so adding this already.
-    #pragma shader_feature_local_raytracing _ _BLENDMODE_ALPHA _BLENDMODE_ADD _BLENDMODE_PRE_MULTIPLY
-    #pragma shader_feature_local_raytracing _BLENDMODE_PRESERVE_SPECULAR_LIGHTING // easily handled in material.hlsl, so adding this already.
     #pragma shader_feature_local_fragment _ENABLE_FOG_ON_TRANSPARENT
-=======
-    #pragma shader_feature_local _ENABLE_FOG_ON_TRANSPARENT
->>>>>>> a25ef250
 
     // enable dithering LOD crossfade
     #pragma multi_compile_fragment _ LOD_FADE_CROSSFADE
@@ -368,12 +355,8 @@
             HLSLPROGRAM
 
             #define WRITE_NORMAL_BUFFER
-<<<<<<< HEAD
             #pragma multi_compile_fragment _ WRITE_MSAA_DEPTH
-=======
-            #pragma multi_compile _ WRITE_MSAA_DEPTH
-            #pragma multi_compile _ WRITE_DECAL_BUFFER
->>>>>>> a25ef250
+            #pragma multi_compile_fragment _ WRITE_DECAL_BUFFER
 
             #define SHADERPASS SHADERPASS_DEPTH_ONLY
             #include "Packages/com.unity.render-pipelines.high-definition/Runtime/Material/Material.hlsl"
@@ -410,12 +393,8 @@
             HLSLPROGRAM
 
             #define WRITE_NORMAL_BUFFER
-<<<<<<< HEAD
             #pragma multi_compile_fragment _ WRITE_MSAA_DEPTH
-=======
-            #pragma multi_compile _ WRITE_DECAL_BUFFER
-            #pragma multi_compile _ WRITE_MSAA_DEPTH
->>>>>>> a25ef250
+            #pragma multi_compile_fragment _ WRITE_DECAL_BUFFER
 
             #define SHADERPASS SHADERPASS_MOTION_VECTORS
             #include "Packages/com.unity.render-pipelines.high-definition/Runtime/Material/Material.hlsl"
@@ -453,20 +432,12 @@
 
             HLSLPROGRAM
 
-<<<<<<< HEAD
             #pragma multi_compile_fragment _ DEBUG_DISPLAY
             #pragma multi_compile_fragment _ LIGHTMAP_ON
             #pragma multi_compile_fragment _ DIRLIGHTMAP_COMBINED
             #pragma multi_compile_fragment _ DYNAMICLIGHTMAP_ON
             #pragma multi_compile_fragment _ SHADOWS_SHADOWMASK
-=======
-            #pragma multi_compile _ DEBUG_DISPLAY
-            #pragma multi_compile _ LIGHTMAP_ON
-            #pragma multi_compile _ DIRLIGHTMAP_COMBINED
-            #pragma multi_compile _ DYNAMICLIGHTMAP_ON
-            #pragma multi_compile _ SHADOWS_SHADOWMASK
-            #pragma multi_compile SCREEN_SPACE_SHADOWS_OFF SCREEN_SPACE_SHADOWS_ON
->>>>>>> a25ef250
+            #pragma multi_compile_fragment SCREEN_SPACE_SHADOWS_OFF SCREEN_SPACE_SHADOWS_ON
             // Setup DECALS_OFF so the shader stripper can remove variants
             #pragma multi_compile_fragment DECALS_OFF DECALS_3RT DECALS_4RT
 
