--- conflicted
+++ resolved
@@ -229,7 +229,6 @@
         /// <returns>The default value.</returns>
         public static ProbeSettings NewDefault()
         {
-<<<<<<< HEAD
             ProbeSettings probeSettings = new ProbeSettings
             {
                 type = ProbeType.ReflectionProbe,
@@ -242,25 +241,12 @@
                 proxySettings = ProxySettings.NewDefault(),
                 frustum = Frustum.NewDefault(),
                 resolutionScalable = new PlanarReflectionAtlasResolutionScalableSettingValue(),
+                roughReflections = true,
             };
             probeSettings.resolutionScalable.@override = PlanarReflectionAtlasResolution.PlanarReflectionResolution512;
 
             return probeSettings;
         }
-=======
-            type = ProbeType.ReflectionProbe,
-            realtimeMode = RealtimeMode.EveryFrame,
-            mode = Mode.Baked,
-            cameraSettings = CameraSettings.NewDefault(),
-            influence = null,
-            lighting = Lighting.NewDefault(),
-            proxy = null,
-            proxySettings = ProxySettings.NewDefault(),
-            frustum = Frustum.NewDefault(),
-            resolution = PlanarReflectionAtlasResolution.PlanarReflectionResolution512,
-            roughReflections = true,
-        };
->>>>>>> d13e23ed
 
         /// <summary>The way the frustum is handled by the probe.</summary>
         public Frustum frustum;
