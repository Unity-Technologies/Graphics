using System;

namespace UnityEngine.Rendering.HighDefinition
{
    /// <summary>
    /// Full Screen Lighting Debug Mode.
    /// </summary>
    [GenerateHLSL]
    public enum DebugLightingMode
    {
        /// <summary>No lighting debug mode.</summary>
        None,
        // Caution: Shader code assume that all lighting decomposition mode are contiguous
        // i.e start with DiffuseLighting and end with EmissiveLighting. Keep those boundary.
        /// <summary>Display only diffuse lighting.</summary>
        DiffuseLighting,
        /// <summary>Display only specular lighting.</summary>
        SpecularLighting,
        /// <summary>Display only direct diffuse lighting.</summary>
        DirectDiffuseLighting,
        /// <summary>Display only direct specular lighting.</summary>
        DirectSpecularLighting,
        /// <summary>Display only indirect diffuse lighting.</summary>
        IndirectDiffuseLighting,
        /// <summary>Display only reflection.</summary>
        ReflectionLighting,
        /// <summary>Display only refraction.</summary>
        RefractionLighting,
        /// <summary>Display only Emissive lighting.</summary>
        EmissiveLighting,
        /// <summary>Display lux values.</summary>
        LuxMeter,
        /// <summary>Display luminance values.</summary>
        LuminanceMeter,
        /// <summary>Disable scene lightings and replaces it with a pre-computed lighting environment.</summary>
        MatcapView,
        /// <summary>Display Directional Shadow Cascades splits.</summary>
        VisualizeCascade,
        /// <summary>Display Shadow Masks.</summary>
        VisualizeShadowMasks,
        /// <summary>Display indirect diffuse occlusion.</summary>
        IndirectDiffuseOcclusion,
        /// <summary>Display indirect specular occlusion.</summary>
        IndirectSpecularOcclusion,
        /// <summary>Display Probe Volumes.</summary>
        ProbeVolume
    }

    /// <summary>
    /// Debug Light Filtering.
    /// </summary>
    [GenerateHLSL]
    [Flags]
    public enum DebugLightFilterMode
    {
        /// <summary>No light filtering.</summary>
        None = 0,
        /// <summary>Display directional lights.</summary>
        DirectDirectional = 1 << 0,
        /// <summary>Display punctual lights.</summary>
        DirectPunctual = 1 << 1,
        /// <summary>Display rectangle lights.</summary>
        DirectRectangle = 1 << 2,
        /// <summary>Display tube lights.</summary>
        DirectTube = 1 << 3,
        /// <summary>Display Spot lights.</summary>
        DirectSpotCone = 1 << 4,
        /// <summary>Display Pyramid lights.</summary>
        DirectSpotPyramid = 1 << 5,
        /// <summary>Display Box lights.</summary>
        DirectSpotBox = 1 << 6,
        /// <summary>Display Reflection Probes.</summary>
        IndirectReflectionProbe = 1 << 7,
        /// <summary>Display Planar Probes.</summary>
        IndirectPlanarProbe = 1 << 8,
    }

    /// <summary>
    /// Debug Light Layers Filtering.
    /// </summary>
    [GenerateHLSL]
    [Flags]
    public enum DebugLightLayersMask
    {
        /// <summary>No light layer debug.</summary>
        None = 0,
        /// <summary>Debug light layer 1.</summary>
        LightLayer1 = 1 << 0,
        /// <summary>Debug light layer 2.</summary>
        LightLayer2 = 1 << 1,
        /// <summary>Debug light layer 3.</summary>
        LightLayer3 = 1 << 2,
        /// <summary>Debug light layer 4.</summary>
        LightLayer4 = 1 << 3,
        /// <summary>Debug light layer 5.</summary>
        LightLayer5 = 1 << 4,
        /// <summary>Debug light layer 6.</summary>
        LightLayer6 = 1 << 5,
        /// <summary>Debug light layer 7.</summary>
        LightLayer7 = 1 << 6,
        /// <summary>Debug light layer 8.</summary>
        LightLayer8 = 1 << 7,
    }


    static class DebugLightHierarchyExtensions
    {
        public static bool IsEnabledFor(
            this DebugLightFilterMode mode,
            GPULightType gpuLightType,
            SpotLightShape spotLightShape
        )
        {
            switch (gpuLightType)
            {
                case GPULightType.ProjectorBox:
                case GPULightType.ProjectorPyramid:
                case GPULightType.Spot:
                {
                    switch (spotLightShape)
                    {
                        case SpotLightShape.Box: return (mode & DebugLightFilterMode.DirectSpotBox) != 0;
                        case SpotLightShape.Cone: return (mode & DebugLightFilterMode.DirectSpotCone) != 0;
                        case SpotLightShape.Pyramid: return (mode & DebugLightFilterMode.DirectSpotPyramid) != 0;
                        default: throw new ArgumentOutOfRangeException(nameof(spotLightShape));
                    }
                }
                case GPULightType.Tube: return (mode & DebugLightFilterMode.DirectTube) != 0;
                case GPULightType.Point: return (mode & DebugLightFilterMode.DirectPunctual) != 0;
                case GPULightType.Rectangle: return (mode & DebugLightFilterMode.DirectRectangle) != 0;
                case GPULightType.Directional: return (mode & DebugLightFilterMode.DirectDirectional) != 0;
                default: throw new ArgumentOutOfRangeException(nameof(gpuLightType));
            }
        }

        public static bool IsEnabledFor(
            this DebugLightFilterMode mode,
            ProbeSettings.ProbeType probeType
        )
        {
            switch (probeType)
            {
                case ProbeSettings.ProbeType.PlanarProbe: return (mode & DebugLightFilterMode.IndirectPlanarProbe) != 0;
                case ProbeSettings.ProbeType.ReflectionProbe: return (mode & DebugLightFilterMode.IndirectReflectionProbe) != 0;
                default: throw new ArgumentOutOfRangeException(nameof(probeType));
            }
        }
    }

    /// <summary>
    /// Shadow Maps Debug Mode.
    /// </summary>
    [GenerateHLSL]
    public enum ShadowMapDebugMode
    {
        /// <summary>No Shadow Maps debug.</summary>
        None,
        /// <summary>Display punctual lights shadow atlas as an overlay.</summary>
        VisualizePunctualLightAtlas,
        /// <summary>Display directional light shadow atlas as an overlay.</summary>
        VisualizeDirectionalLightAtlas,
        /// <summary>Display area lights shadow atlas as an overlay.</summary>
        VisualizeAreaLightAtlas,
        /// <summary>Display punctual lights cached shadow atlas as an overlay.</summary>
        VisualizeCachedPunctualLightAtlas,
        /// <summary>Display area lights cached shadow atlas as an overlay.</summary>
        VisualizeCachedAreaLightAtlas,
        /// <summary>Display a single light shadow map as an overlay.</summary>
        VisualizeShadowMap,
        /// <summary>Replace rendering with a black and white view of the shadow of a single light in the scene.</summary>
        SingleShadow,
    }

    /// <summary>
    /// Exposure debug mode.
    /// </summary>
    [GenerateHLSL]
    public enum ExposureDebugMode
    {
        /// <summary>No exposure debug.</summary>
        None,
        /// <summary>Display the EV100 values of the scene, color-coded.</summary>
        SceneEV100Values,
        /// <summary>Display the Histogram used for exposure.</summary>
        HistogramView,
        /// <summary>Display an RGB histogram of the final image (after post-processing).</summary>
        FinalImageHistogramView,
        /// <summary>Visualize the scene color weighted as the metering mode selected.</summary>
        MeteringWeighted,
    }


    /// <summary>
    /// Probe Volume Debug Modes.
    /// </summary>
    [GenerateHLSL]
    internal enum ProbeVolumeDebugMode
    {
        None,
        VisualizeAtlas,
        VisualizeDebugColors,
        VisualizeValidity
    }

    /// <summary>
    /// Probe Volume Atlas Slicing Modes.
    /// </summary>
    [GenerateHLSL]
    internal enum ProbeVolumeAtlasSliceMode
    {
        IrradianceSH00,
        IrradianceSH1_1,
        IrradianceSH10,
        IrradianceSH11,
        IrradianceSH2_2,
        IrradianceSH2_1,
        IrradianceSH20,
        IrradianceSH21,
        IrradianceSH22,
        Validity,
        OctahedralDepth
    }

    /// <summary>
    /// Lighting Debug Settings.
    /// </summary>
    [Serializable]
    public class LightingDebugSettings
    {
        /// <summary>
        /// Returns true if any lighting debug mode is enabled.
        /// </summary>
        /// <returns>True if any lighting debug mode is enabled</returns>
        public bool IsDebugDisplayEnabled()
        {
            return debugLightingMode != DebugLightingMode.None
                || debugLightFilterMode != DebugLightFilterMode.None
                || debugLightLayers
                || overrideSmoothness
                || overrideAlbedo
                || overrideNormal
                || overrideAmbientOcclusion
                || overrideSpecularColor
                || overrideEmissiveColor
                || shadowDebugMode == ShadowMapDebugMode.SingleShadow;
        }

        /// <summary>Current Light Filtering.</summary>
        public DebugLightFilterMode debugLightFilterMode = DebugLightFilterMode.None;
        /// <summary>Current Full Screen Lighting debug mode.</summary>
        public DebugLightingMode    debugLightingMode = DebugLightingMode.None;
        /// <summary>True if light layers visualization is enabled.</summary>
        public bool                 debugLightLayers = false;
        /// <summary>Current Light Layers Filtering mode.</summary>
        public DebugLightLayersMask  debugLightLayersFilterMask = (DebugLightLayersMask)(-1); // Select Everything by default
        /// <summary>True if light layers visualization uses light layers of the selected light.</summary>
        public bool                 debugSelectionLightLayers = false;
        /// <summary>True if light layers visualization uses shadow layers of the selected light.</summary>
        public bool                 debugSelectionShadowLayers = false;
        /// <summary>Rendering Layers Debug Colors.</summary>
        public Vector4[]            debugRenderingLayersColors = GetDefaultRenderingLayersColorPalette();
        /// <summary>Current Shadow Maps debug mode.</summary>
        public ShadowMapDebugMode   shadowDebugMode = ShadowMapDebugMode.None;
        /// <summary>True if Shadow Map debug mode should be displayed for the currently selected light.</summary>
        public bool                 shadowDebugUseSelection = false;
        /// <summary>Index in the list of currently visible lights of the shadow map to display.</summary>
        public uint                 shadowMapIndex = 0;
        /// <summary>Shadow Map debug display visual remapping minimum value.</summary>
        public float                shadowMinValue = 0.0f;
        /// <summary>Shadow Map debug display visual remapping maximum value.</summary>
        public float                shadowMaxValue = 1.0f;
        /// <summary>Use this value to force a rescale of all shadow atlases.</summary>
        public float                shadowResolutionScaleFactor = 1.0f;
        /// <summary>Clear shadow atlases each frame.</summary>
        public bool                 clearShadowAtlas = false;

        /// <summary>Override smoothness of the whole scene for lighting debug.</summary>
        public bool                 overrideSmoothness = false;
        /// <summary>Value used when overriding smoothness.</summary>
        public float                overrideSmoothnessValue = 0.5f;
        /// <summary>Override albedo of the whole scene for lighting debug.</summary>
        public bool                 overrideAlbedo = false;
        /// <summary>Color used when overriding albedo.</summary>
        public Color                overrideAlbedoValue = new Color(0.5f, 0.5f, 0.5f);
        /// <summary>Override normal of the whole scene with object normals for lighting debug.</summary>
        public bool                 overrideNormal = false;
        /// <summary>Override ambient occlusion of the whole scene for lighting debug.</summary>
        public bool                 overrideAmbientOcclusion = false;
        /// <summary>Value used when overriding ambient occlusion.</summary>
        public float                overrideAmbientOcclusionValue = 1.0f;
        /// <summary>Override specular color of the whole scene for lighting debug.</summary>
        public bool                 overrideSpecularColor = false;
        /// <summary>Color used when overriding specular color.</summary>
        public Color                overrideSpecularColorValue = new Color(1.0f, 1.0f, 1.0f);
        /// <summary>Override emissive color of the whole scene for lighting debug.</summary>
        public bool                 overrideEmissiveColor = false;
        /// <summary>Color used when overriding emissive color.</summary>
        public Color                overrideEmissiveColorValue = new Color(1.0f, 1.0f, 1.0f);

        /// <summary>Display sky reflection cubemap as an overlay.</summary>
        public bool                 displaySkyReflection = false;
        /// <summary>Mip map of the displayed sky reflection.</summary>
        public float                skyReflectionMipmap = 0.0f;

        /// <summary>Display lights bounding volumes as a transparent overlay in the scene.</summary>
        public bool                 displayLightVolumes = false;
        /// <summary>Type of light bounding volumes to display.</summary>
        public LightVolumeDebug     lightVolumeDebugByCategory = LightVolumeDebug.Gradient;
        /// <summary>Maximum number of lights against which the light overdraw gradient is displayed.</summary>
        public uint                 maxDebugLightCount = 24;

        /// <summary>Exposure debug mode.</summary>
        public ExposureDebugMode    exposureDebugMode = ExposureDebugMode.None;
        /// <summary>Exposure compensation to apply on current scene exposure.</summary>
        public float                debugExposure = 0.0f;
<<<<<<< HEAD
        /// <summary>Obsolete, please use  the lens attenuation mode in HDRP Global Settings.</summary>
        [Obsolete("Please use the lens attenuation mode in HDRP Global Settings", true)]
        public float                debugLensAttenuation = 0.65f;
=======
        /// <summary>Obsolete, please use  the lens attenuation mode in HDRP Default Settings.</summary>
        [Obsolete("Please use the lens attenuation mode in HDRP Default Settings", true)]
        public float debugLensAttenuation = 0.65f;
>>>>>>> 2161ebbe
        /// <summary>Whether to show tonemap curve in the histogram debug view or not.</summary>
        public bool                 showTonemapCurveAlongHistogramView = true;
        /// <summary>Whether to center the histogram debug view around the middle-grey point or not.</summary>
        public bool                 centerHistogramAroundMiddleGrey = false;
        /// <summary>Whether to show tonemap curve in the histogram debug view or not.</summary>
        public bool                 displayFinalImageHistogramAsRGB = false;
        /// <summary>Whether to show the only the mask in the picture in picture. If unchecked, the mask view is weighted by the scene color.</summary>
        public bool                 displayMaskOnly = false;

        /// <summary>Display the light cookies atlas.</summary>
        public bool                 displayCookieAtlas = false;
        /// <summary>Display the light cookies cubemap array.</summary>
        public bool                 displayCookieCubeArray = false;
        /// <summary>Index of the light cubemap to display.</summary>
        public uint                 cubeArraySliceIndex = 0;
        /// <summary>Mip level of the cookie cubemap display.</summary>
        public uint                 cookieAtlasMipLevel = 0;
        /// <summary>Clear cookie atlas each frame.</summary>
        public bool                 clearCookieAtlas = false;

        /// <summary>Display the planar reflection atlas.</summary>
        public bool                 displayPlanarReflectionProbeAtlas = false;
        /// <summary>Mip level of the planar reflection atlas display.</summary>
        public uint                 planarReflectionProbeMipLevel = 0;
        /// <summary>Clear planar reflection atlas each frame.</summary>
        public bool                 clearPlanarReflectionProbeAtlas = false;

        /// <summary>True if punctual lights should be displayed in the scene.</summary>
        public bool                 showPunctualLight = true;
        /// <summary>True if directional lights should be displayed in the scene.</summary>
        public bool                 showDirectionalLight = true;
        /// <summary>True if area lights should be displayed in the scene.</summary>
        public bool                 showAreaLight = true;
        /// <summary>True if reflection probes lights should be displayed in the scene.</summary>
        public bool                 showReflectionProbe = true;

        /// <summary>Display the Local Volumetric Fog atlas.</summary>
        public bool displayLocalVolumetricFogAtlas = false;
        /// <summary>Local Volumetric Fog atlas slice.</summary>
        public uint localVolumetricFogAtlasSlice = 0;
        /// <summary>True if Local Volumetric Fog Atlas debug mode should be displayed for the currently selected Local Volumetric Fog.</summary>
        public bool localVolumetricFogUseSelection = false;

        /// <summary>Tile and Cluster debug mode.</summary>
        public TileClusterDebug tileClusterDebug = TileClusterDebug.None;
        /// <summary>Category for tile and cluster debug mode.</summary>
        public TileClusterCategoryDebug tileClusterDebugByCategory = TileClusterCategoryDebug.Punctual;
        /// <summary>Cluster Debug mode.</summary>
        public ClusterDebugMode clusterDebugMode = ClusterDebugMode.VisualizeOpaque;
        /// <summary>Distance at which clusters will be visualized.</summary>
        public float clusterDebugDistance = 1.0f;

        // Internal APIs
        internal bool IsDebugDisplayRemovePostprocess()
        {
            return debugLightingMode == DebugLightingMode.LuxMeter || debugLightingMode == DebugLightingMode.LuminanceMeter ||
                debugLightingMode == DebugLightingMode.VisualizeCascade || debugLightingMode == DebugLightingMode.VisualizeShadowMasks ||
                debugLightingMode == DebugLightingMode.IndirectDiffuseOcclusion || debugLightingMode == DebugLightingMode.IndirectSpecularOcclusion ||
                debugLightingMode == DebugLightingMode.ProbeVolume;
        }

        internal static Vector4[] GetDefaultRenderingLayersColorPalette()
        {
            var colors = new Vector4[32];

            var lightLayers = new Vector4[]
            {
                new Vector4(230, 159, 0) / 255,
                new Vector4(86, 180, 233) / 255,
                new Vector4(255, 182, 291) / 255,
                new Vector4(0, 158, 115) / 255,
                new Vector4(240, 228, 66) / 255,
                new Vector4(0, 114, 178) / 255,
                new Vector4(213, 94, 0) / 255,
                new Vector4(170, 68, 170) / 255
            };

            int i = 0;
            for (; i < lightLayers.Length; i++)
                colors[i] = lightLayers[i];

            for (; i < colors.Length; i++)
                colors[i] = new Vector4(0, 0, 0);

            return colors;
        }
    }
}<|MERGE_RESOLUTION|>--- conflicted
+++ resolved
@@ -313,15 +313,9 @@
         public ExposureDebugMode    exposureDebugMode = ExposureDebugMode.None;
         /// <summary>Exposure compensation to apply on current scene exposure.</summary>
         public float                debugExposure = 0.0f;
-<<<<<<< HEAD
         /// <summary>Obsolete, please use  the lens attenuation mode in HDRP Global Settings.</summary>
         [Obsolete("Please use the lens attenuation mode in HDRP Global Settings", true)]
         public float                debugLensAttenuation = 0.65f;
-=======
-        /// <summary>Obsolete, please use  the lens attenuation mode in HDRP Default Settings.</summary>
-        [Obsolete("Please use the lens attenuation mode in HDRP Default Settings", true)]
-        public float debugLensAttenuation = 0.65f;
->>>>>>> 2161ebbe
         /// <summary>Whether to show tonemap curve in the histogram debug view or not.</summary>
         public bool                 showTonemapCurveAlongHistogramView = true;
         /// <summary>Whether to center the histogram debug view around the middle-grey point or not.</summary>
