--- conflicted
+++ resolved
@@ -317,17 +317,12 @@
         public ExposureDebugMode    exposureDebugMode = ExposureDebugMode.None;
         /// <summary>Exposure compensation to apply on current scene exposure.</summary>
         public float                debugExposure = 0.0f;
-<<<<<<< HEAD
-        /// <summary>Whether to show tonemap curve in the histogram debug view or not.</summary>
-        public bool                 showTonemapCurve = true;
-=======
         /// <summary>Debug lens attenuation factor for the virtual camera.</summary>
         public float                debugLensAttenuation = 0.65f;
         /// <summary>Whether to show tonemap curve in the histogram debug view or not.</summary>
         public bool                 showTonemapCurveAlongHistogramView = true;
         /// <summary>Whether to center the histogram debug view around the middle-grey point or not.</summary>
         public bool                 centerHistogramAroundMiddleGrey = false;
->>>>>>> 6573a4c3
 
         /// <summary>Display the light cookies atlas.</summary>
         public bool                 displayCookieAtlas = false;
