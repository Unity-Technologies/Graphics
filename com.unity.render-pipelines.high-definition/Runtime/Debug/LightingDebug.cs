using System;

namespace UnityEngine.Rendering.HighDefinition
{
    /// <summary>
    /// Full Screen Lighting Debug Mode.
    /// </summary>
    [GenerateHLSL]
    public enum DebugLightingMode
    {
        /// <summary>No lighting debug mode.</summary>
        None,
        // Caution: Shader code assume that all lighting decomposition mode are contiguous
        // i.e start with DiffuseLighting and end with EmissiveLighting. Keep those boundary.
        /// <summary>Display only diffuse lighting.</summary>
        DiffuseLighting,
        /// <summary>Display only specular lighting.</summary>
        SpecularLighting,
        /// <summary>Display only direct diffuse lighting.</summary>
        DirectDiffuseLighting,
        /// <summary>Display only direct specular lighting.</summary>
        DirectSpecularLighting,
        /// <summary>Display only indirect diffuse lighting.</summary>
        IndirectDiffuseLighting,
        /// <summary>Display only reflection.</summary>
        ReflectionLighting,
        /// <summary>Display only refraction.</summary>
        RefractionLighting,
        /// <summary>Display only Emissive lighting.</summary>
        EmissiveLighting,
        /// <summary>Display lux values.</summary>
        LuxMeter,
        /// <summary>Display luminance values.</summary>
        LuminanceMeter,
        /// <summary>Disable scene lightings and replaces it with a pre-computed lighting environment.</summary>
        MatcapView,
        /// <summary>Display Directional Shadow Cascades splits.</summary>
        VisualizeCascade,
        /// <summary>Display Shadow Masks.</summary>
        VisualizeShadowMasks,
        /// <summary>Display indirect diffuse occlusion.</summary>
        IndirectDiffuseOcclusion,
        /// <summary>Display indirect specular occlusion.</summary>
        IndirectSpecularOcclusion,
        /// <summary>Display Probe Volumes.</summary>
        ProbeVolume
    }

    /// <summary>
    /// Debug Light Filtering.
    /// </summary>
    [GenerateHLSL]
    [Flags]
    public enum DebugLightFilterMode
    {
        /// <summary>No light filtering.</summary>
        None = 0,
        /// <summary>Display directional lights.</summary>
        DirectDirectional = 1 << 0,
        /// <summary>Display punctual lights.</summary>
        DirectPunctual = 1 << 1,
        /// <summary>Display rectangle lights.</summary>
        DirectRectangle = 1 << 2,
        /// <summary>Display tube lights.</summary>
        DirectTube = 1 << 3,
        /// <summary>Display Spot lights.</summary>
        DirectSpotCone = 1 << 4,
        /// <summary>Display Pyramid lights.</summary>
        DirectSpotPyramid = 1 << 5,
        /// <summary>Display Box lights.</summary>
        DirectSpotBox = 1 << 6,
        /// <summary>Display Reflection Probes.</summary>
        IndirectReflectionProbe = 1 << 7,
        /// <summary>Display Planar Probes.</summary>
        IndirectPlanarProbe = 1 << 8,
    }

    /// <summary>
    /// Debug Light Layers Filtering.
    /// </summary>
    [GenerateHLSL]
    [Flags]
    public enum DebugLightLayersMask
    {
        /// <summary>No light layer debug.</summary>
        None = 0,
        /// <summary>Debug light layer 1.</summary>
        LightLayer1 = 1 << 0,
        /// <summary>Debug light layer 2.</summary>
        LightLayer2 = 1 << 1,
        /// <summary>Debug light layer 3.</summary>
        LightLayer3 = 1 << 2,
        /// <summary>Debug light layer 4.</summary>
        LightLayer4 = 1 << 3,
        /// <summary>Debug light layer 5.</summary>
        LightLayer5 = 1 << 4,
        /// <summary>Debug light layer 6.</summary>
        LightLayer6 = 1 << 5,
        /// <summary>Debug light layer 7.</summary>
        LightLayer7 = 1 << 6,
        /// <summary>Debug light layer 8.</summary>
        LightLayer8 = 1 << 7,
    }



    static class DebugLightHierarchyExtensions
    {
        public static bool IsEnabledFor(
            this DebugLightFilterMode mode,
            GPULightType gpuLightType,
            SpotLightShape spotLightShape
        )
        {
            switch (gpuLightType)
            {
                case GPULightType.ProjectorBox:
                case GPULightType.ProjectorPyramid:
                case GPULightType.Spot:
                {
                    switch (spotLightShape)
                    {
                        case SpotLightShape.Box: return (mode & DebugLightFilterMode.DirectSpotBox) != 0;
                        case SpotLightShape.Cone: return (mode & DebugLightFilterMode.DirectSpotCone) != 0;
                        case SpotLightShape.Pyramid: return (mode & DebugLightFilterMode.DirectSpotPyramid) != 0;
                        default: throw new ArgumentOutOfRangeException(nameof(spotLightShape));
                    }
                }
                case GPULightType.Tube: return (mode & DebugLightFilterMode.DirectTube) != 0;
                case GPULightType.Point: return (mode & DebugLightFilterMode.DirectPunctual) != 0;
                case GPULightType.Rectangle: return (mode & DebugLightFilterMode.DirectRectangle) != 0;
                case GPULightType.Directional: return (mode & DebugLightFilterMode.DirectDirectional) != 0;
                default: throw new ArgumentOutOfRangeException(nameof(gpuLightType));
            }
        }

        public static bool IsEnabledFor(
            this DebugLightFilterMode mode,
            ProbeSettings.ProbeType probeType
        )
        {
            switch (probeType)
            {
                case ProbeSettings.ProbeType.PlanarProbe: return (mode & DebugLightFilterMode.IndirectPlanarProbe) != 0;
                case ProbeSettings.ProbeType.ReflectionProbe: return (mode & DebugLightFilterMode.IndirectReflectionProbe) != 0;
                default: throw new ArgumentOutOfRangeException(nameof(probeType));
            }
        }
    }

    /// <summary>
    /// Shadow Maps Debug Mode.
    /// </summary>
    [GenerateHLSL]
    public enum ShadowMapDebugMode
    {
        /// <summary>No Shadow Maps debug.</summary>
        None,
        /// <summary>Display punctual lights shadow atlas as an overlay.</summary>
        VisualizePunctualLightAtlas,
        /// <summary>Display directional light shadow atlas as an overlay.</summary>
        VisualizeDirectionalLightAtlas,
        /// <summary>Display area lights shadow atlas as an overlay.</summary>
        VisualizeAreaLightAtlas,
        /// <summary>Display punctual lights cached shadow atlas as an overlay.</summary>
        VisualizeCachedPunctualLightAtlas,
        /// <summary>Display area lights cached shadow atlas as an overlay.</summary>
        VisualizeCachedAreaLightAtlas,
        /// <summary>Display a single light shadow map as an overlay.</summary>
        VisualizeShadowMap,
        /// <summary>Replace rendering with a black and white view of the shadow of a single light in the scene.</summary>
        SingleShadow,
    }

    /// <summary>
    /// Exposure debug mode.
    /// </summary>
    [GenerateHLSL]
    public enum ExposureDebugMode
    {
        /// <summary>No exposure debug.</summary>
        None,
        /// <summary>Display the EV100 values of the scene, color-coded.</summary>
        SceneEV100Values,
        /// <summary>Display the Histogram used for exposure.</summary>
        HistogramView,
        /// <summary>Visualize the scene color weighted as the metering mode selected.</summary>
        MeteringWeighted,

    }


    /// <summary>
    /// Probe Volume Debug Modes.
    /// </summary>
    [GenerateHLSL]
    internal enum ProbeVolumeDebugMode
    {
        None,
        VisualizeAtlas,
        VisualizeDebugColors,
        VisualizeValidity
    }

	/// <summary>
    /// Probe Volume Atlas Slicing Modes.
    /// </summary>
    [GenerateHLSL]
    internal enum ProbeVolumeAtlasSliceMode
    {
        IrradianceSH00,
        IrradianceSH1_1,
        IrradianceSH10,
        IrradianceSH11,
        Validity,
        OctahedralDepth
    }

	/// <summary>
    /// Lighting Debug Settings.
    /// </summary>
    [Serializable]
    public class LightingDebugSettings
    {
        /// <summary>
        /// Returns true if any lighting debug mode is enabled.
        /// </summary>
        /// <returns>True if any lighting debug mode is enabled</returns>
        public bool IsDebugDisplayEnabled()
        {
            return debugLightingMode != DebugLightingMode.None
                || debugLightFilterMode != DebugLightFilterMode.None
                || debugLightLayers
                || overrideSmoothness
                || overrideAlbedo
                || overrideNormal
                || overrideAmbientOcclusion
                || overrideSpecularColor
                || overrideEmissiveColor
                || shadowDebugMode == ShadowMapDebugMode.SingleShadow
                || probeVolumeDebugMode != ProbeVolumeDebugMode.None;
        }

        /// <summary>Current Light Filtering.</summary>
        public DebugLightFilterMode debugLightFilterMode = DebugLightFilterMode.None;
        /// <summary>Current Full Screen Lighting debug mode.</summary>
        public DebugLightingMode    debugLightingMode = DebugLightingMode.None;
        /// <summary>True if light layers visualization is enabled.</summary>
        public bool                 debugLightLayers = false;
        /// <summary>Current Light Layers Filtering mode.</summary>
        public DebugLightLayersMask  debugLightLayersFilterMask = (DebugLightLayersMask)(-1); // Select Everything by default
        /// <summary>True if light layers visualization uses light layers of the selected light.</summary>
        public bool                 debugSelectionLightLayers = false;
        /// <summary>True if light layers visualization uses shadow layers of the selected light.</summary>
        public bool                 debugSelectionShadowLayers = false;
        /// <summary>Rendering Layers Debug Colors.</summary>
        public Vector4[]            debugRenderingLayersColors = GetDefaultRenderingLayersColorPalette();
        /// <summary>Current Shadow Maps debug mode.</summary>
        public ShadowMapDebugMode   shadowDebugMode = ShadowMapDebugMode.None;
        /// <summary>Current Probe Volume Debug Mode.</summary>
        [SerializeField] internal ProbeVolumeDebugMode probeVolumeDebugMode = ProbeVolumeDebugMode.None;
		/// <summary>Current Probe Volume Atlas Slicing Mode.</summary>
        [SerializeField] internal ProbeVolumeAtlasSliceMode probeVolumeAtlasSliceMode = ProbeVolumeAtlasSliceMode.IrradianceSH00;
		/// <summary>The minimum display threshold for atlas slices.</summary>
        [SerializeField] internal float probeVolumeMinValue = 0.0f;
		/// <summary>The maximum display threshold for atlas slices.</summary>
        [SerializeField] internal float probeVolumeMaxValue = 1.0f;
		/// <summary>True if Shadow Map debug mode should be displayed for the currently selected light.</summary>
        public bool                 shadowDebugUseSelection = false;
        /// <summary>Index in the list of currently visible lights of the shadow map to display.</summary>
        public uint                 shadowMapIndex = 0;
        /// <summary>Shadow Map debug display visual remapping minimum value.</summary>
        public float                shadowMinValue = 0.0f;
        /// <summary>Shadow Map debug display visual remapping maximum value.</summary>
        public float                shadowMaxValue = 1.0f;
        /// <summary>Use this value to force a rescale of all shadow atlases.</summary>
        public float                shadowResolutionScaleFactor = 1.0f;
        /// <summary>Clear shadow atlases each frame.</summary>
        public bool                 clearShadowAtlas = false;

        /// <summary>Override smoothness of the whole scene for lighting debug.</summary>
        public bool                 overrideSmoothness = false;
        /// <summary>Value used when overriding smoothness.</summary>
        public float                overrideSmoothnessValue = 0.5f;
        /// <summary>Override albedo of the whole scene for lighting debug.</summary>
        public bool                 overrideAlbedo = false;
        /// <summary>Color used when overriding albedo.</summary>
        public Color                overrideAlbedoValue = new Color(0.5f, 0.5f, 0.5f);
        /// <summary>Override normal of the whole scene with object normals for lighting debug.</summary>
        public bool                 overrideNormal = false;
        /// <summary>Override ambient occlusion of the whole scene for lighting debug.</summary>
        public bool                 overrideAmbientOcclusion = false;
        /// <summary>Value used when overriding ambient occlusion.</summary>
        public float                overrideAmbientOcclusionValue = 1.0f;
        /// <summary>Override specular color of the whole scene for lighting debug.</summary>
        public bool                 overrideSpecularColor = false;
        /// <summary>Color used when overriding specular color.</summary>
        public Color                overrideSpecularColorValue = new Color(1.0f, 1.0f, 1.0f);
        /// <summary>Override emissive color of the whole scene for lighting debug.</summary>
        public bool                 overrideEmissiveColor = false;
        /// <summary>Color used when overriding emissive color.</summary>
        public Color                overrideEmissiveColorValue = new Color(1.0f, 1.0f, 1.0f);

        /// <summary>Display sky reflection cubemap as an overlay.</summary>
        public bool                 displaySkyReflection = false;
        /// <summary>Mip map of the displayed sky reflection.</summary>
        public float                skyReflectionMipmap = 0.0f;

        /// <summary>Display lights bounding volumes as a transparent overlay in the scene.</summary>
        public bool                 displayLightVolumes = false;
        /// <summary>Type of light bounding volumes to display.</summary>
        public LightVolumeDebug     lightVolumeDebugByCategory = LightVolumeDebug.Gradient;
        /// <summary>Maximum number of lights against which the light overdraw gradient is displayed.</summary>
        public uint                 maxDebugLightCount = 24;

        /// <summary>Exposure debug mode.</summary>
        public ExposureDebugMode    exposureDebugMode = ExposureDebugMode.None;
        /// <summary>Exposure compensation to apply on current scene exposure.</summary>
        public float                debugExposure = 0.0f;
        /// <summary>Whether to show tonemap curve in the histogram debug view or not.</summary>
<<<<<<< HEAD
        public bool                 showTonemapCurve = true;
        /// <summary>Whether to show tonemap curve in the histogram debug view or not.</summary>
        public bool                 centerHistogramAroundMiddleGrey = false;
=======
        public bool                 showTonemapCurveAlongHistogramView = true;
>>>>>>> 66b5a7ea

        /// <summary>Display the light cookies atlas.</summary>
        public bool                 displayCookieAtlas = false;
        /// <summary>Display the light cookies cubemap array.</summary>
        public bool                 displayCookieCubeArray = false;
        /// <summary>Index of the light cookie cubemap to display.</summary>
        public uint                 cookieCubeArraySliceIndex = 0;
        /// <summary>Mip level of the cookie cubemap display.</summary>
        public uint                 cookieAtlasMipLevel = 0;
        /// <summary>Clear cookie atlas each frame.</summary>
        public bool                 clearCookieAtlas = false;

        /// <summary>Display the planar reflection atlas.</summary>
        public bool                 displayPlanarReflectionProbeAtlas = false;
        /// <summary>Mip level of the planar reflection atlas display.</summary>
        public uint                 planarReflectionProbeMipLevel = 0;
        /// <summary>Clear planar reflection atlas each frame.</summary>
        public bool                 clearPlanarReflectionProbeAtlas = false;

        /// <summary>True if punctual lights should be displayed in the scene.</summary>
        public bool                 showPunctualLight = true;
        /// <summary>True if directional lights should be displayed in the scene.</summary>
        public bool                 showDirectionalLight = true;
        /// <summary>True if area lights should be displayed in the scene.</summary>
        public bool                 showAreaLight = true;
        /// <summary>True if reflection probes lights should be displayed in the scene.</summary>
        public bool                 showReflectionProbe = true;

        /// <summary>Tile and Cluster debug mode.</summary>
        public TileClusterDebug tileClusterDebug = TileClusterDebug.None;
        /// <summary>Category for tile and cluster debug mode.</summary>
        public TileClusterCategoryDebug tileClusterDebugByCategory = TileClusterCategoryDebug.Punctual;

        // Internal APIs
        internal bool IsDebugDisplayRemovePostprocess()
        {
            return  debugLightingMode == DebugLightingMode.LuxMeter || debugLightingMode == DebugLightingMode.LuminanceMeter ||
                    debugLightingMode == DebugLightingMode.VisualizeCascade || debugLightingMode == DebugLightingMode.VisualizeShadowMasks ||
                    debugLightingMode == DebugLightingMode.IndirectDiffuseOcclusion || debugLightingMode == DebugLightingMode.IndirectSpecularOcclusion ||
                    debugLightingMode == DebugLightingMode.ProbeVolume;
        }

        internal static Vector4[] GetDefaultRenderingLayersColorPalette()
        {
            var colors = new Vector4[32];

            var lightLayers = new Vector4[]
            {
                new Vector4(230, 159, 0) / 255,
                new Vector4(86, 180, 233) / 255,
                new Vector4(255, 182, 291) / 255,
                new Vector4(0, 158, 115) / 255,
                new Vector4(240, 228, 66) / 255,
                new Vector4(0, 114, 178) / 255,
                new Vector4(213, 94, 0) / 255,
                new Vector4(170, 68, 170) / 255
            };

            int i = 0;
            for (; i < lightLayers.Length; i++)
                colors[i] = lightLayers[i];

            for (; i < colors.Length; i++)
                colors[i] = new Vector4(0, 0, 0);

            return colors;
        }
    }
}<|MERGE_RESOLUTION|>--- conflicted
+++ resolved
@@ -318,13 +318,9 @@
         /// <summary>Exposure compensation to apply on current scene exposure.</summary>
         public float                debugExposure = 0.0f;
         /// <summary>Whether to show tonemap curve in the histogram debug view or not.</summary>
-<<<<<<< HEAD
-        public bool                 showTonemapCurve = true;
-        /// <summary>Whether to show tonemap curve in the histogram debug view or not.</summary>
+        public bool                 showTonemapCurveAlongHistogramView = true;
+        /// <summary>Whether to center the histogram debug view around the middle-grey point or not.</summary>
         public bool                 centerHistogramAroundMiddleGrey = false;
-=======
-        public bool                 showTonemapCurveAlongHistogramView = true;
->>>>>>> 66b5a7ea
 
         /// <summary>Display the light cookies atlas.</summary>
         public bool                 displayCookieAtlas = false;
