--- conflicted
+++ resolved
@@ -261,19 +261,7 @@
         public Vector4[]            debugRenderingLayersColors = GetDefaultRenderingLayersColorPalette();
         /// <summary>Current Shadow Maps debug mode.</summary>
         public ShadowMapDebugMode   shadowDebugMode = ShadowMapDebugMode.None;
-<<<<<<< HEAD
-		/// <summary>True if Shadow Map debug mode should be displayed for the currently selected light.</summary>
-=======
-        /// <summary>Current Probe Volume Debug Mode.</summary>
-        [SerializeField] internal ProbeVolumeDebugMode probeVolumeDebugMode = ProbeVolumeDebugMode.None;
-        /// <summary>Current Probe Volume Atlas Slicing Mode.</summary>
-        [SerializeField] internal ProbeVolumeAtlasSliceMode probeVolumeAtlasSliceMode = ProbeVolumeAtlasSliceMode.IrradianceSH00;
-        /// <summary>The minimum display threshold for atlas slices.</summary>
-        [SerializeField] internal float probeVolumeMinValue = 0.0f;
-        /// <summary>The maximum display threshold for atlas slices.</summary>
-        [SerializeField] internal float probeVolumeMaxValue = 1.0f;
         /// <summary>True if Shadow Map debug mode should be displayed for the currently selected light.</summary>
->>>>>>> 57ee30b2
         public bool                 shadowDebugUseSelection = false;
         /// <summary>Index in the list of currently visible lights of the shadow map to display.</summary>
         public uint                 shadowMapIndex = 0;
