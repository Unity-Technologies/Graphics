Shader "Hidden/HDRP/DebugViewTiles"
{
    SubShader
    {
        Tags{ "RenderPipeline" = "HDRenderPipeline" }
        Pass
        {
            ZWrite Off
            Cull Off
            ZTest Always
            Blend SrcAlpha OneMinusSrcAlpha

            HLSLPROGRAM
            #pragma target 4.5
            #pragma only_renderers d3d11 playstation xboxone vulkan metal switch

            #pragma vertex Vert
            #pragma fragment Frag

            #pragma multi_compile SHOW_LIGHT_CATEGORIES SHOW_FEATURE_VARIANTS
            #pragma multi_compile _ IS_DRAWPROCEDURALINDIRECT
            #pragma multi_compile _ DISABLE_TILE_MODE

            #define FINE_BINNING

            //-------------------------------------------------------------------------------------
            // Include
            //-------------------------------------------------------------------------------------

            #include "Packages/com.unity.render-pipelines.core/ShaderLibrary/Common.hlsl"

            #include "Packages/com.unity.render-pipelines.high-definition/Runtime/ShaderLibrary/ShaderVariables.hlsl"
            #include "Packages/com.unity.render-pipelines.high-definition/Runtime/Material/Material.hlsl"

            #define DEBUG_DISPLAY
            #include "Packages/com.unity.render-pipelines.high-definition/Runtime/Debug/DebugDisplay.hlsl"

            #include "Packages/com.unity.render-pipelines.high-definition/Runtime/Lighting/LightLoop/LightLoopDef.hlsl"
            // Note: We have fix as guidelines that we have only one deferred material (with control of GBuffer enabled). Mean a users that add a new
            // deferred material must replace the old one here. If in the future we want to support multiple layout (cause a lot of consistency problem),
            // the deferred shader will require to use multicompile.
            #include "Packages/com.unity.render-pipelines.high-definition/Runtime/Material/Lit/Lit.hlsl"

            //-------------------------------------------------------------------------------------
            // variable declaration
            //-------------------------------------------------------------------------------------

            // TEMP: in order that this file compile
            uint GetTileSize() { return 8; }

            uint _ViewTilesFlags;
            uint _NumTiles;
            float _ClusterDebugDistance;
            int _ClusterDebugMode;

            // Binned lighting ("SHOW_LIGHT_CATEGORIES")
            int _SelectedEntityCategory;
            int _SelectedEntityCategoryBudget;

            int _BinnedDebugMode;
            int _StartBucket;
            int _EndBucket;

            StructuredBuffer<uint> g_TileList;
            Buffer<uint> g_DispatchIndirectBuffer;

            float GetTileDepth(uint2 coord)
            {
                float depth = 0.0;

                if (_ClusterDebugMode == CLUSTERDEBUGMODE_VISUALIZE_OPAQUE)
                {
                    depth = LoadCameraDepth(coord.xy);
                }
                else
                {
                    float4 temp = mul(UNITY_MATRIX_P, float4(0.0, 0.0, _ClusterDebugDistance, 1.0));
                    depth = temp.z / temp.w;
                }

                return depth;
            }

            uint GetDispatchIndirectCount(uint variant)
            {
#if IS_DRAWPROCEDURALINDIRECT
                return g_DispatchIndirectBuffer[variant * 4 + 1];
#else
                return g_DispatchIndirectBuffer[variant * 3 + 0] / 4; // 4 8x8 groups per tile
#endif
            }

            struct Attributes
            {
                uint vertexID : SV_VertexID;
                UNITY_VERTEX_INPUT_INSTANCE_ID
            };

            struct Varyings
            {
                float4  positionCS  : SV_POSITION;
                int     variant     : TEXCOORD0;
                float2  texcoord    : TEXCOORD1;
                UNITY_VERTEX_OUTPUT_STEREO
            };

#if SHOW_FEATURE_VARIANTS
            Varyings Vert(Attributes input)
            {
                UNITY_SETUP_INSTANCE_ID(input);
                uint quadIndex = input.vertexID / 6;
                uint quadVertex = input.vertexID - quadIndex * 6;
                quadVertex = (0x312210 >> (quadVertex<<2)) & 3; //remap [0,5]->[0,3]

                uint2 tileSize = GetTileSize();

                uint variant = 0;
                while (quadIndex >= GetDispatchIndirectCount(variant) && variant < NUM_FEATURE_VARIANTS) // 4 group 8x8 per tile.
                {
                    quadIndex -= GetDispatchIndirectCount(variant);
                    variant++;
                }

                uint tileIndex = g_TileList[variant * _NumTiles + quadIndex];
                uint2 tileCoord = uint2((tileIndex >> TILE_INDEX_SHIFT_X) & TILE_INDEX_MASK, (tileIndex >> TILE_INDEX_SHIFT_Y) & TILE_INDEX_MASK); // see builddispatchindirect.compute
                uint2 pixelCoord = (tileCoord + uint2((quadVertex+1) & 1, (quadVertex >> 1) & 1)) * tileSize;

#if defined(UNITY_STEREO_INSTANCING_ENABLED)
                // With XR single-pass, all tiles from the indirect buffer are processed so we need to discard them if they don't match the current eye index
                uint tile_StereoEyeIndex = tileIndex >> TILE_INDEX_SHIFT_EYE;
                if (unity_StereoEyeIndex != tile_StereoEyeIndex)
                    variant = -1;
#endif

                float2 clipCoord = (pixelCoord * _ScreenSize.zw) * 2.0 - 1.0;
                clipCoord.y *= -1;

                Varyings output;
                UNITY_INITIALIZE_VERTEX_OUTPUT_STEREO(output);
                output.positionCS = float4(clipCoord, 0, 1.0);
                output.variant = variant;

                output.texcoord = clipCoord * 0.5 + 0.5;
                output.texcoord.y = 1.0 - output.texcoord.y;
                return output;
            }
#else
            Varyings Vert(Attributes input)
            {
                Varyings output;
                UNITY_SETUP_INSTANCE_ID(input);
                UNITY_INITIALIZE_VERTEX_OUTPUT_STEREO(output);
                output.positionCS = GetFullScreenTriangleVertexPosition(input.vertexID);
                output.texcoord = GetFullScreenTriangleTexCoord(input.vertexID);
                output.variant = 0; // unused
                return output;
            }
#endif

            float4 AlphaBlend(float4 c0, float4 c1) // c1 over c0
            {
                return float4(lerp(c0.rgb, c1.rgb, c1.a), c0.a + c1.a - c0.a * c1.a);
            }

            float4 OverlayHeatMap(uint2 pixCoord, uint n)
            {
                const float4 kRadarColors[12] =
                {
                    float4(0.0, 0.0, 0.0, 0.0),   // black
                    float4(0.0, 0.0, 0.6, 0.5),   // dark blue
                    float4(0.0, 0.0, 0.9, 0.5),   // blue
                    float4(0.0, 0.6, 0.9, 0.5),   // light blue
                    float4(0.0, 0.9, 0.9, 0.5),   // cyan
                    float4(0.0, 0.9, 0.6, 0.5),   // blueish green
                    float4(0.0, 0.9, 0.0, 0.5),   // green
                    float4(0.6, 0.9, 0.0, 0.5),   // yellowish green
                    float4(0.9, 0.9, 0.0, 0.5),   // yellow
                    float4(0.9, 0.6, 0.0, 0.5),   // orange
                    float4(0.9, 0.0, 0.0, 0.5),   // red
                    float4(1.0, 0.0, 0.0, 0.9)    // strong red
                };

                float maxNrLightsPerTile = 31; // TODO: setup a constant for that

                int colorIndex = n == 0 ? 0 : (1 + (int)floor(10 * (log2((float)n) / log2(maxNrLightsPerTile))));
                colorIndex = colorIndex < 0 ? 0 : colorIndex;
                float4 col = colorIndex > 11 ? float4(1.0, 1.0, 1.0, 1.0) : kRadarColors[colorIndex];

                int2 coord = pixCoord - int2(1, 1);

                float4 color = float4(PositivePow(col.xyz, 2.2), 0.3 * col.w);
                if (n >= 0)
                {
                    if (SampleDebugFontNumber(coord, n))        // Shadow
                        color = float4(0, 0, 0, 1);
                    if (SampleDebugFontNumber(coord + 1, n))    // Text
                        color = float4(1, 1, 1, 1);
                }
                return color;
            }

            float4 Frag(Varyings input) : SV_Target
            {
                UNITY_SETUP_STEREO_EYE_INDEX_POST_VERTEX(input);

                // For debug shaders, Viewport can be at a non zero (x,y) but the pipeline render targets all starts at (0,0)
                // input.positionCS in in pixel coordinate relative to the render target origin so they will be offsted compared to internal render textures
                // To solve that, we compute pixel coordinates from full screen quad texture coordinates which start correctly at (0,0)
                #define DEBUG_TILE_SIZE 16 // 8x8 is not visible in the debug menu, so we need to use 16x16 to display something, which is incorrect
                uint2 pixelCoord = uint2(input.texcoord.xy * _ScreenSize.xy);
<<<<<<< HEAD
                
                int2 tileCoord = (float2)pixelCoord / DEBUG_TILE_SIZE;
                int2 sampleCoord = tileCoord * DEBUG_TILE_SIZE + (DEBUG_TILE_SIZE / 2); // sample the middle of the DEBUG_TILE_SIZE area
                float depth = GetTileDepth(sampleCoord);
                PositionInputs posInput = GetPositionInput(sampleCoord.xy, _ScreenSize.zw, depth, UNITY_MATRIX_I_VP, UNITY_MATRIX_V);
                int2 offsetInTile = pixelCoord - tileCoord * DEBUG_TILE_SIZE;
                uint tile = ComputeTileIndex(posInput.positionSS);
               
=======

                float depth = GetTileDepth(pixelCoord);
                #define DEBUG_TILE_SIZE 16 // 8x8 is not visible in the debug menu, so we need to use 16x16 to display something, which is incorrect
                PositionInputs posInput = GetPositionInput(pixelCoord.xy, _ScreenSize.zw, depth, UNITY_MATRIX_I_VP, UNITY_MATRIX_V);
                int2 tileCoord = (float2)pixelCoord / DEBUG_TILE_SIZE;
                int2 mouseTileCoord = _MousePixelCoord.xy / DEBUG_TILE_SIZE;
                int2 offsetInTile = pixelCoord - tileCoord * DEBUG_TILE_SIZE;

                uint tile = ComputeTileIndex(posInput.positionSS);
>>>>>>> 0ee08171
                uint2 zBinRange;
                if (_BinnedDebugMode == BINNEDDEBUGMODE_VISUALIZE_OPAQUE)
                {
                    zBinRange.x = ComputeZBinIndex(posInput.linearDepth);
                    zBinRange.y = zBinRange.x;
                }
                else
                {
                    zBinRange.x = _StartBucket;
                    zBinRange.y = _EndBucket;
                }

                float4 result = float4(0.0, 0.0, 0.0, 0.0);

                uint entityCount = 0;
            #if defined(SHOW_LIGHT_CATEGORIES)
                if (_SelectedEntityCategory < BOUNDEDENTITYCATEGORY_COUNT)
                {
                    EntityLookupParameters params = InitializeEntityLookup(tile, uint2(zBin, zBin), (uint)_SelectedEntityCategory);

                    uint i = 0;

                    uint unused;
                    while (TryFindEntityIndex(i, tile, zBinRange, (uint)_SelectedEntityCategory, unused))
                    {
                        entityCount++;
                        i++;
                    }
                }
<<<<<<< HEAD
            #else
                entityCount = input.variant;
            #endif

                // Tile overlap counter
                if (entityCount > 0)
                {
                    result = OverlayHeatMap(pixelCoord.xy & (DEBUG_TILE_SIZE - 1), entityCount);
                }
             
           
=======
            #endif

            #ifdef DISABLE_TILE_MODE
                // Tile debug mode is not supported in MSAA (only cluster)
                int maxLights = 32;
                const int textSize = 23;
                const int text[textSize] = {'N', 'o', 't', ' ', 's', 'u', 'p', 'p', 'o', 'r', 't', 'e', 'd', ' ', 'w', 'i', 't', 'h', ' ', 'M', 'S', 'A', 'A'};
                if (input.positionCS.y < DEBUG_FONT_TEXT_HEIGHT)
                {
                    float4 result2 = float4(.1,.1,.1,.9);

                    uint2 unormCoord = input.positionCS.xy;
                    float3 textColor = float3(0.5f, 0.5f, 0.5f);
                    uint2 textLocation = uint2(0, 0);
                    for (int i = 0; i < textSize; i++)
                        DrawCharacter(text[i], textColor, unormCoord, textLocation, result2.rgb, 1, text[i] >= 97 ? 7 : 10);

                    result = AlphaBlend(result, result2);
                }
            #else
                // Tile overlap counter
                if (entityCount > 0)
                {
                    result = OverlayHeatMap(int2(posInput.positionSS.xy) & (DEBUG_TILE_SIZE - 1), entityCount);
                }
            #endif

>>>>>>> 0ee08171
#if defined(SHOW_LIGHT_CATEGORIES)
                // Highlight selected tile
                int2 mouseTileCoord = _MousePixelCoord.xy / DEBUG_TILE_SIZE;
                if (all(mouseTileCoord == tileCoord))
                {
                    bool border = any(offsetInTile == 0 || offsetInTile == DEBUG_TILE_SIZE - 1);
                    float4 result2 = float4(1.0, 1.0, 1.0, border ? 1.0 : 0.5);
                    result = AlphaBlend(result, result2);
                }

                // Print light lists for selected tile at the bottom of the screen
                int maxLights = 32;
                if (tileCoord.y < BOUNDEDENTITYCATEGORY_COUNT && tileCoord.x < maxLights + 3)
                {
<<<<<<< HEAD
                    uint2 sampleCoord = mouseTileCoord * DEBUG_TILE_SIZE + (DEBUG_TILE_SIZE / 2); // sample in the middle of DEBUG_TILE_SIZE area
                    float depthMouse = GetTileDepth(sampleCoord);

                    PositionInputs mousePosInput = GetPositionInput(sampleCoord, _ScreenSize.zw, depthMouse, UNITY_MATRIX_I_VP, UNITY_MATRIX_V);
=======
                    float depthMouse = GetTileDepth(_MousePixelCoord.xy);

                    PositionInputs mousePosInput = GetPositionInput(_MousePixelCoord.xy, _ScreenSize.zw, depthMouse, UNITY_MATRIX_I_VP, UNITY_MATRIX_V);
>>>>>>> 0ee08171
                    uint tile = ComputeTileIndex(mousePosInput.positionSS);
                    uint2 zBinRange;
                    if (_BinnedDebugMode == BINNEDDEBUGMODE_VISUALIZE_OPAQUE)
                    {
<<<<<<< HEAD
                        zBinRange.x = ComputeZBinIndex(mousePosInput.linearDepth);
=======
                        zBinRange.x = ComputeZBinIndex(posInput.linearDepth);
>>>>>>> 0ee08171
                        zBinRange.y = zBinRange.x;
                    }
                    else
                    {
                        zBinRange.x = _StartBucket;
                        zBinRange.y = _EndBucket;
                    }
                    uint category = (BOUNDEDENTITYCATEGORY_COUNT - 1) - tileCoord.y;
                    int lightListIndex = tileCoord.x - 2;

<<<<<<< HEAD
                    uint entityIndex = 0;
                    int n = -1;
                    int i = 0;
=======
                    uint i = 0;
                    uint entityIndex = 0;
                    int n = -1;
>>>>>>> 0ee08171
                    entityCount = 0;
                    while (TryFindEntityIndex(i, tile, zBinRange, category, entityIndex))
                    {
                        if (entityCount == lightListIndex)
                        {
                            n = entityIndex;
                        }
<<<<<<< HEAD
                        i++;
                        entityCount++;
=======
                        entityCount++;
                        i++;
>>>>>>> 0ee08171
                    }

                    float4 result2 = float4(.1,.1,.1,.9);
                    int2 fontCoord = int2(pixelCoord.x, offsetInTile.y);

                    if(tileCoord.x == 0)
                    {
                        n = (int)entityCount;
                    }

                    if (n >= 0)
                    {
                        if (SampleDebugFontNumber(offsetInTile, n))
                            result2 = float4(0.0, 0.0, 0.0, 1.0);
                        if (SampleDebugFontNumber(offsetInTile + 1, n))
                            result2 = float4(1.0, 1.0, 1.0, 1.0);
                    }

                    result = AlphaBlend(result, result2);
                }
#endif
                return result;
            }

            ENDHLSL
        }
    }
    Fallback Off
}<|MERGE_RESOLUTION|>--- conflicted
+++ resolved
@@ -208,7 +208,6 @@
                 // To solve that, we compute pixel coordinates from full screen quad texture coordinates which start correctly at (0,0)
                 #define DEBUG_TILE_SIZE 16 // 8x8 is not visible in the debug menu, so we need to use 16x16 to display something, which is incorrect
                 uint2 pixelCoord = uint2(input.texcoord.xy * _ScreenSize.xy);
-<<<<<<< HEAD
                 
                 int2 tileCoord = (float2)pixelCoord / DEBUG_TILE_SIZE;
                 int2 sampleCoord = tileCoord * DEBUG_TILE_SIZE + (DEBUG_TILE_SIZE / 2); // sample the middle of the DEBUG_TILE_SIZE area
@@ -217,17 +216,6 @@
                 int2 offsetInTile = pixelCoord - tileCoord * DEBUG_TILE_SIZE;
                 uint tile = ComputeTileIndex(posInput.positionSS);
                
-=======
-
-                float depth = GetTileDepth(pixelCoord);
-                #define DEBUG_TILE_SIZE 16 // 8x8 is not visible in the debug menu, so we need to use 16x16 to display something, which is incorrect
-                PositionInputs posInput = GetPositionInput(pixelCoord.xy, _ScreenSize.zw, depth, UNITY_MATRIX_I_VP, UNITY_MATRIX_V);
-                int2 tileCoord = (float2)pixelCoord / DEBUG_TILE_SIZE;
-                int2 mouseTileCoord = _MousePixelCoord.xy / DEBUG_TILE_SIZE;
-                int2 offsetInTile = pixelCoord - tileCoord * DEBUG_TILE_SIZE;
-
-                uint tile = ComputeTileIndex(posInput.positionSS);
->>>>>>> 0ee08171
                 uint2 zBinRange;
                 if (_BinnedDebugMode == BINNEDDEBUGMODE_VISUALIZE_OPAQUE)
                 {
@@ -257,7 +245,6 @@
                         i++;
                     }
                 }
-<<<<<<< HEAD
             #else
                 entityCount = input.variant;
             #endif
@@ -269,35 +256,6 @@
                 }
              
            
-=======
-            #endif
-
-            #ifdef DISABLE_TILE_MODE
-                // Tile debug mode is not supported in MSAA (only cluster)
-                int maxLights = 32;
-                const int textSize = 23;
-                const int text[textSize] = {'N', 'o', 't', ' ', 's', 'u', 'p', 'p', 'o', 'r', 't', 'e', 'd', ' ', 'w', 'i', 't', 'h', ' ', 'M', 'S', 'A', 'A'};
-                if (input.positionCS.y < DEBUG_FONT_TEXT_HEIGHT)
-                {
-                    float4 result2 = float4(.1,.1,.1,.9);
-
-                    uint2 unormCoord = input.positionCS.xy;
-                    float3 textColor = float3(0.5f, 0.5f, 0.5f);
-                    uint2 textLocation = uint2(0, 0);
-                    for (int i = 0; i < textSize; i++)
-                        DrawCharacter(text[i], textColor, unormCoord, textLocation, result2.rgb, 1, text[i] >= 97 ? 7 : 10);
-
-                    result = AlphaBlend(result, result2);
-                }
-            #else
-                // Tile overlap counter
-                if (entityCount > 0)
-                {
-                    result = OverlayHeatMap(int2(posInput.positionSS.xy) & (DEBUG_TILE_SIZE - 1), entityCount);
-                }
-            #endif
-
->>>>>>> 0ee08171
 #if defined(SHOW_LIGHT_CATEGORIES)
                 // Highlight selected tile
                 int2 mouseTileCoord = _MousePixelCoord.xy / DEBUG_TILE_SIZE;
@@ -312,25 +270,15 @@
                 int maxLights = 32;
                 if (tileCoord.y < BOUNDEDENTITYCATEGORY_COUNT && tileCoord.x < maxLights + 3)
                 {
-<<<<<<< HEAD
                     uint2 sampleCoord = mouseTileCoord * DEBUG_TILE_SIZE + (DEBUG_TILE_SIZE / 2); // sample in the middle of DEBUG_TILE_SIZE area
                     float depthMouse = GetTileDepth(sampleCoord);
 
                     PositionInputs mousePosInput = GetPositionInput(sampleCoord, _ScreenSize.zw, depthMouse, UNITY_MATRIX_I_VP, UNITY_MATRIX_V);
-=======
-                    float depthMouse = GetTileDepth(_MousePixelCoord.xy);
-
-                    PositionInputs mousePosInput = GetPositionInput(_MousePixelCoord.xy, _ScreenSize.zw, depthMouse, UNITY_MATRIX_I_VP, UNITY_MATRIX_V);
->>>>>>> 0ee08171
                     uint tile = ComputeTileIndex(mousePosInput.positionSS);
                     uint2 zBinRange;
                     if (_BinnedDebugMode == BINNEDDEBUGMODE_VISUALIZE_OPAQUE)
                     {
-<<<<<<< HEAD
                         zBinRange.x = ComputeZBinIndex(mousePosInput.linearDepth);
-=======
-                        zBinRange.x = ComputeZBinIndex(posInput.linearDepth);
->>>>>>> 0ee08171
                         zBinRange.y = zBinRange.x;
                     }
                     else
@@ -341,15 +289,10 @@
                     uint category = (BOUNDEDENTITYCATEGORY_COUNT - 1) - tileCoord.y;
                     int lightListIndex = tileCoord.x - 2;
 
-<<<<<<< HEAD
+                    uint i = 0;
                     uint entityIndex = 0;
                     int n = -1;
                     int i = 0;
-=======
-                    uint i = 0;
-                    uint entityIndex = 0;
-                    int n = -1;
->>>>>>> 0ee08171
                     entityCount = 0;
                     while (TryFindEntityIndex(i, tile, zBinRange, category, entityIndex))
                     {
@@ -357,13 +300,9 @@
                         {
                             n = entityIndex;
                         }
-<<<<<<< HEAD
+                        entityCount++;
                         i++;
                         entityCount++;
-=======
-                        entityCount++;
-                        i++;
->>>>>>> 0ee08171
                     }
 
                     float4 result2 = float4(.1,.1,.1,.9);
