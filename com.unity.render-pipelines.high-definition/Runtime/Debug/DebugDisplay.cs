--- conflicted
+++ resolved
@@ -1504,22 +1504,11 @@
                     depthPyramidContainer.children.Add(new DebugUI.BoolField { displayName = "Enable Depth Remap", getter = () => data.enableDebugDepthRemap, setter = value => data.enableDebugDepthRemap = value, onValueChanged = RefreshLightingDebug });
                     if (data.enableDebugDepthRemap)
                     {
-<<<<<<< HEAD
                         depthPyramidContainer.children.Add(new DebugUI.FloatField { displayName = "Depth range min value", getter = () => data.fullScreenDebugDepthRemap.x, setter = value => data.fullScreenDebugDepthRemap.x = Mathf.Min(value, data.fullScreenDebugDepthRemap.y), min = () => 0f, max = () => 1f, incStep = 0.01f });
                         depthPyramidContainer.children.Add(new DebugUI.FloatField { displayName = "Depth range max value", getter = () => data.fullScreenDebugDepthRemap.y, setter = value => data.fullScreenDebugDepthRemap.y = Mathf.Max(value, data.fullScreenDebugDepthRemap.x), min = () => 0.01f, max = () => 1f, incStep = 0.01f });
                     }
 
                     list.Add(depthPyramidContainer);
-=======
-                        children =
-                        {
-                            new DebugUI.FloatField { nameAndTooltip = LightingStrings.DepthPyramidDebugMip, getter = () => data.fullscreenDebugMip, setter = value => data.fullscreenDebugMip = value, min = () => 0f, max = () => 1f, incStep = 0.05f },
-                            new DebugUI.BoolField { nameAndTooltip = LightingStrings.DepthPyramidEnableRemap, getter = () => data.enableDebugDepthRemap, setter = value => data.enableDebugDepthRemap = value },
-                            new DebugUI.FloatField { nameAndTooltip = LightingStrings.DepthPyramidRangeMin, getter = () => data.fullScreenDebugDepthRemap.x, setter = value => data.fullScreenDebugDepthRemap.x = value, min = () => 0f, max = () => 1f, incStep = 0.05f },
-                            new DebugUI.FloatField { nameAndTooltip = LightingStrings.DepthPyramidRangeMax, getter = () => data.fullScreenDebugDepthRemap.y, setter = value => data.fullScreenDebugDepthRemap.y = value, min = () => 0f, max = () => 1f, incStep = 0.05f }
-                        }
-                    });
->>>>>>> bac78c19
                     break;
                 }
                 case FullScreenDebugMode.ContactShadows:
