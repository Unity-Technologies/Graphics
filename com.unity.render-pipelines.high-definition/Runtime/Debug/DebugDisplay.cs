--- conflicted
+++ resolved
@@ -998,15 +998,6 @@
             panel.children.Add(m_DebugDisplayStatsItems);
         }
 
-<<<<<<< HEAD
-        void UnregisterDisplayStatsDebug()
-        {
-            DisableProfilingRecorders(m_RecordedSamplers);
-            if (HDRenderPipeline.currentAsset?.currentPlatformRenderPipelineSettings.supportRayTracing ?? true)
-                DisableProfilingRecorders(m_RecordedSamplersRT);
-
-            UnregisterDebugItems(k_PanelDisplayStats, m_DebugDisplayStatsItems);
-=======
         DebugUI.Widget CreateMissingDebugShadersWarning()
         {
             return new DebugUI.MessageBox
@@ -1024,7 +1015,15 @@
 #endif
                 }
             };
->>>>>>> 0a53cd94
+        }
+
+        void UnregisterDisplayStatsDebug()
+        {
+            DisableProfilingRecorders(m_RecordedSamplers);
+            if (HDRenderPipeline.currentAsset?.currentPlatformRenderPipelineSettings.supportRayTracing ?? true)
+                DisableProfilingRecorders(m_RecordedSamplersRT);
+
+            UnregisterDebugItems(k_PanelDisplayStats, m_DebugDisplayStatsItems);
         }
 
         static class MaterialStrings
@@ -2097,18 +2096,8 @@
 
         internal void UnregisterDebug()
         {
-<<<<<<< HEAD
-            UnregisterDebugItems(k_PanelDecals, m_DebugDecalsAffectingTransparentItems);
+            UnregisterDebugItems(k_PanelDecals, m_DebugDecalsItems);
             UnregisterDisplayStatsDebug();
-=======
-            UnregisterDebugItems(k_PanelDecals, m_DebugDecalsItems);
-
-            DisableProfilingRecorders();
-            if (HDRenderPipeline.currentAsset?.currentPlatformRenderPipelineSettings.supportRayTracing ?? true)
-                DisableProfilingRecordersRT();
-            UnregisterDebugItems(k_PanelDisplayStats, m_DebugDisplayStatsItems);
-
->>>>>>> 0a53cd94
             UnregisterDebugItems(k_PanelMaterials, m_DebugMaterialItems);
             UnregisterDebugItems(k_PanelLighting, m_DebugLightingItems);
             UnregisterDebugItems(k_PanelVolume, m_DebugVolumeItems);
