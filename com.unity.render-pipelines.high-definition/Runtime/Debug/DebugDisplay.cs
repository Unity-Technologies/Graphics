using System;
using System.Collections.Generic;
using System.Linq;
using System.Reflection;
using UnityEngine.Rendering.HighDefinition.Attributes;
using UnityEngine.Experimental.Rendering.RenderGraphModule;
using UnityEngine.Experimental.Rendering;
using NameAndTooltip = UnityEngine.Rendering.DebugUI.Widget.NameAndTooltip;

namespace UnityEngine.Rendering.HighDefinition
{
    [GenerateHLSL(needAccessors = false, generateCBuffer = true)]
    unsafe struct ShaderVariablesDebugDisplay
    {
        [HLSLArray(32, typeof(Vector4))]
        public fixed float _DebugRenderingLayersColors[32 * 4];
        [HLSLArray(11, typeof(ShaderGenUInt4))]
        public fixed uint _DebugViewMaterialArray[11 * 4]; // Contain the id (define in various materialXXX.cs.hlsl) of the property to display
        [HLSLArray(7, typeof(Vector4))] // Must match ProbeBrickIndex.kMaxSubdivisionLevels
        public fixed float _DebugAPVSubdivColors[7 * 4];

        public int _DebugLightingMode; // Match enum DebugLightingMode
        public int _DebugLightLayersMask;
        public int _DebugShadowMapMode;
        public int _DebugMipMapMode; // Match enum DebugMipMapMode

        public int _DebugFullScreenMode;
        public float _DebugTransparencyOverdrawWeight;
        public int _DebugMipMapModeTerrainTexture; // Match enum DebugMipMapModeTerrainTexture
        public int _ColorPickerMode; // Match enum ColorPickerDebugMode

        public Vector4 _DebugViewportSize; //Frame viewport size used during rendering.
        public Vector4 _DebugLightingAlbedo; // x == bool override, yzw = albedo for diffuse
        public Vector4 _DebugLightingSmoothness; // x == bool override, y == override value
        public Vector4 _DebugLightingNormal; // x == bool override
        public Vector4 _DebugLightingAmbientOcclusion; // x == bool override, y == override value
        public Vector4 _DebugLightingSpecularColor; // x == bool override, yzw = specular color
        public Vector4 _DebugLightingEmissiveColor; // x == bool override, yzw = emissive color
        public Vector4 _DebugLightingMaterialValidateHighColor; // user can specific the colors for the validator error conditions
        public Vector4 _DebugLightingMaterialValidateLowColor;
        public Vector4 _DebugLightingMaterialValidatePureMetalColor;
        public Vector4 _MousePixelCoord;  // xy unorm, zw norm
        public Vector4 _MouseClickPixelCoord;  // xy unorm, zw norm

        public int _MatcapMixAlbedo;
        public float _MatcapViewScale;
        public int _DebugSingleShadowIndex;
        public int _DebugIsLitShaderModeDeferred;

        public int _DebugAOVOutput;
        public float _ShaderVariablesDebugDisplayPad0;
        public float _ShaderVariablesDebugDisplayPad1;
        public float _ShaderVariablesDebugDisplayPad2;
    }

    /// <summary>
    /// Full Screen Debug Mode.
    /// </summary>
    [GenerateHLSL]
    public enum FullScreenDebugMode
    {
        /// <summary>No Full Screen debug mode.</summary>
        None,

        // Lighting
        /// <summary>Minimum Full Screen Lighting debug mode value (used internally).</summary>
        MinLightingFullScreenDebug,
        /// <summary>Display Screen Space Ambient Occlusion buffer.</summary>
        ScreenSpaceAmbientOcclusion,
        /// <summary>Display Screen Space Reflections buffer used for lighting.</summary>
        ScreenSpaceReflections,
        /// <summary>Display the Transparent Screen Space Reflections buffer.</summary>
        TransparentScreenSpaceReflections,
        /// <summary>Display Screen Space Reflections buffer of the previous frame accumulated.</summary>
        ScreenSpaceReflectionsPrev,
        /// <summary>Display Screen Space Reflections buffer of the current frame hit.</summary>
        ScreenSpaceReflectionsAccum,
        /// <summary>Display Screen Space Reflections rejection used for PBR Accumulation algorithm.</summary>
        ScreenSpaceReflectionSpeedRejection,
        /// <summary>Display Contact Shadows buffer.</summary>
        ContactShadows,
        /// <summary>Display Contact Shadows fade.</summary>
        ContactShadowsFade,
        /// <summary>Display Screen Space Shadows.</summary>
        ScreenSpaceShadows,
        /// <summary>Displays the color pyramid before the refraction pass.</summary>
        PreRefractionColorPyramid,
        /// <summary>Display the Depth Pyramid.</summary>
        DepthPyramid,
        /// <summary>Display the final color pyramid for the frame.</summary>
        FinalColorPyramid,

        // Raytracing Only
        /// <summary>Display ray tracing light cluster.</summary>
        LightCluster,
        /// <summary>Display screen space global illumination.</summary>
        ScreenSpaceGlobalIllumination,
        /// <summary>Display recursive ray tracing.</summary>
        RecursiveRayTracing,
        /// <summary>Display ray-traced sub-surface scattering.</summary>
        RayTracedSubSurface,

        // Volumetric Clouds
        /// <summary>Display the volumetric clouds in-scattering x transmittance.</summary>
        VolumetricClouds,
        /// <summary>Display the volumetric clouds shadow at ground level.</summary>
        VolumetricCloudsShadow,

        /// <summary>Display the ray tracing acceleration structure</summary>
        RayTracingAccelerationStructure,

        /// <summary>Maximum Full Screen Lighting debug mode value (used internally).</summary>
        MaxLightingFullScreenDebug,

        // Rendering
        /// <summary>Minimum Full Screen Rendering debug mode value (used internally).</summary>
        MinRenderingFullScreenDebug,
        /// <summary>Display Motion Vectors.</summary>
        MotionVectors,
        /// <summary>Display NaNs.</summary>
        NanTracker,
        /// <summary>Display Log of the color buffer.</summary>
        ColorLog,
        /// <summary>Display Depth of Field circle of confusion.</summary>
        DepthOfFieldCoc,
        /// <summary>Display Transparency Overdraw.</summary>
        TransparencyOverdraw,
        /// <summary>Display Quad Overdraw.</summary>
        QuadOverdraw,
        /// <summary>Display Vertex Density.</summary>
        VertexDensity,
        /// <summary>Display Requested Virtual Texturing tiles, colored by the mip</summary>
        RequestedVirtualTextureTiles,
        /// <summary>Black background to visualize the Lens Flare</summary>
        LensFlareDataDriven,
        /// <summary>Maximum Full Screen Rendering debug mode value (used internally).</summary>
        MaxRenderingFullScreenDebug,

        //Material
        /// <summary>Minimum Full Screen Material debug mode value (used internally).</summary>
        MinMaterialFullScreenDebug,
        /// <summary>Display Diffuse Color validation mode.</summary>
        ValidateDiffuseColor,
        /// <summary>Display specular Color validation mode.</summary>
        ValidateSpecularColor,
        /// <summary>Maximum Full Screen Material debug mode value (used internally).</summary>
        MaxMaterialFullScreenDebug,

        /// <summary>Display the world space position.</summary>
        WorldSpacePosition,
    }

    /// <summary>
    /// List of RTAS Full Screen Debug views.
    /// </summary>
    public enum RTASDebugView
    {
        /// <summary>
        /// Debug view of the RTAS for shadows.
        /// </summary>
        Shadows,
        /// <summary>
        /// Debug view of the RTAS for ambient occlusion.
        /// </summary>
        AmbientOcclusion,
        /// <summary>
        /// Debug view of the RTAS for global illumination.
        /// </summary>
        GlobalIllumination,
        /// <summary>
        /// Debug view of the RTAS for reflections.
        /// </summary>
        Reflections,
        /// <summary>
        /// Debug view of the RTAS for recursive ray tracing.
        /// </summary>
        RecursiveRayTracing,
        /// <summary>
        /// Debug view of the RTAS for path tracing.
        /// </summary>
        PathTracing
    }

    /// <summary>
    /// List of RTAS Full Screen Debug modes.
    /// </summary>
    public enum RTASDebugMode
    {
        /// <summary>
        /// Displacing the instanceID as the RTAS Debug view.
        /// </summary>
        InstanceID,
        /// <summary>
        /// Displacing the primitiveID as the RTAS Debug view.
        /// </summary>
        PrimitiveID,
    }

    /// <summary>
    /// Class managing debug display in HDRP.
    /// </summary>
    public partial class DebugDisplaySettings : IDebugData
    {
        static string k_PanelDisplayStats = "Display Stats";
        static string k_PanelMaterials = "Material";
        static string k_PanelLighting = "Lighting";
        static string k_PanelRendering = "Rendering";
        static string k_PanelDecals = "Decals";

        DebugUI.Widget[] m_DebugDisplayStatsItems;
        DebugUI.Widget[] m_DebugMaterialItems;
        DebugUI.Widget[] m_DebugLightingItems;
        DebugUI.Widget[] m_DebugRenderingItems;
        DebugUI.Widget[] m_DebugDecalsItems;

        static GUIContent[] s_LightingFullScreenDebugStrings = null;
        static int[] s_LightingFullScreenDebugValues = null;
        static GUIContent[] s_RenderingFullScreenDebugStrings = null;
        static int[] s_RenderingFullScreenDebugValues = null;
        static GUIContent[] s_MaterialFullScreenDebugStrings = null;
        static int[] s_MaterialFullScreenDebugValues = null;
        static GUIContent[] s_MsaaSamplesDebugStrings = null;
        static int[] s_MsaaSamplesDebugValues = null;
        static GUIContent[] s_RTASViewDebugStrings = null;
        static int[] s_RTASViewDebugValues = null;
        static GUIContent[] s_RTASModeDebugStrings = null;
        static int[] s_RTASModeDebugValues = null;

        static List<GUIContent> s_CameraNames = new List<GUIContent>();
        static GUIContent[] s_CameraNamesStrings = null;
        static int[] s_CameraNamesValues = null;

        static bool needsRefreshingCameraFreezeList = true;

        List<HDProfileId> m_RecordedSamplers = new List<HDProfileId>();

        // Accumulate values to avg over one second.
        class AccumulatedTiming
        {
            public float accumulatedValue = 0;
            public float lastAverage = 0;

            internal void UpdateLastAverage(int frameCount)
            {
                lastAverage = accumulatedValue / frameCount;
                accumulatedValue = 0.0f;
            }
        }
        Dictionary<int, AccumulatedTiming> m_AccumulatedGPUTiming = new Dictionary<int, AccumulatedTiming>();
        Dictionary<int, AccumulatedTiming> m_AccumulatedCPUTiming = new Dictionary<int, AccumulatedTiming>();
        Dictionary<int, AccumulatedTiming> m_AccumulatedInlineCPUTiming = new Dictionary<int, AccumulatedTiming>();
        float m_TimeSinceLastAvgValue = 0.0f;
        int m_AccumulatedFrames = 0;
        const float k_AccumulationTimeInSeconds = 1.0f;

        List<HDProfileId> m_RecordedSamplersRT = new List<HDProfileId>();
        enum DebugProfilingType
        {
            CPU,
            GPU,
            InlineCPU
        }

        internal DebugFrameTiming debugFrameTiming = new DebugFrameTiming();

#if ENABLE_NVIDIA && ENABLE_NVIDIA_MODULE
        internal UnityEngine.NVIDIA.DebugView nvidiaDebugView { get; } = new UnityEngine.NVIDIA.DebugView();
#endif

        /// <summary>
        /// Debug data.
        /// </summary>
        public partial class DebugData
        {
            /// <summary>Ratio of the screen size in which overlays are rendered.</summary>
            public float debugOverlayRatio = 0.33f;
            /// <summary>Current full screen debug mode.</summary>
            public FullScreenDebugMode fullScreenDebugMode = FullScreenDebugMode.None;
            /// <summary>Enable range remapping.</summary>
            public bool enableDebugDepthRemap = false; // False per default to be compliant with AOV depth output (AOV depth must export unmodified linear depth)
            /// <summary>Depth Range remapping values for some of the fullscreen mode. Only x and y are used.</summary>
            public Vector4 fullScreenDebugDepthRemap = new Vector4(0.0f, 1.0f, 0.0f, 0.0f);
            /// <summary>Current full screen debug mode mip level (when applicable).</summary>
            public float fullscreenDebugMip = 0.0f;
            /// <summary>Index of the light used for contact shadows display.</summary>
            public int fullScreenContactShadowLightIndex = 0;
            /// <summary>XR single pass test mode.</summary>
            public bool xrSinglePassTestMode = false;
            /// <summary>Whether to display the average timings every second.</summary>
            public bool averageProfilerTimingsOverASecond = false;

            /// <summary>Current material debug settings.</summary>
            public MaterialDebugSettings materialDebugSettings = new MaterialDebugSettings();
            /// <summary>Current lighting debug settings.</summary>
            public LightingDebugSettings lightingDebugSettings = new LightingDebugSettings();
            /// <summary>Current mip map debug settings.</summary>
            public MipMapDebugSettings mipMapDebugSettings = new MipMapDebugSettings();
            /// <summary>Current color picker debug settings.</summary>
            public ColorPickerDebugSettings colorPickerDebugSettings = new ColorPickerDebugSettings();
            /// <summary>Current false color debug settings.</summary>
            public FalseColorDebugSettings falseColorDebugSettings = new FalseColorDebugSettings();
            /// <summary>Current decals debug settings.</summary>
            public DecalsDebugSettings decalsDebugSettings = new DecalsDebugSettings();
            /// <summary>Current transparency debug settings.</summary>
            public TransparencyDebugSettings transparencyDebugSettings = new TransparencyDebugSettings();
            /// <summary>Index of screen space shadow to display.</summary>
            public uint screenSpaceShadowIndex = 0;
            /// <summary>Max quad cost for quad overdraw display.</summary>
            public uint maxQuadCost = 5;
            /// <summary>Max vertex density for vertex density display.</summary>
            public uint maxVertexDensity = 10;
            /// <summary>Display ray tracing ray count per frame.</summary>
            public bool countRays = false;
            /// <summary>Display Show Lens Flare Data Driven Only.</summary>
            public bool showLensFlareDataDrivenOnly = false;
            /// <summary>Index of the camera to freeze for visibility.</summary>
            public int debugCameraToFreeze = 0;
            internal RTASDebugView rtasDebugView = RTASDebugView.Shadows;
            internal RTASDebugMode rtasDebugMode = RTASDebugMode.InstanceID;

            /// <summary>Minimum length a motion vector needs to be to be displayed in the debug display. Unit is pixels.</summary>
            public float minMotionVectorLength = 0.0f;


            // TODO: The only reason this exist is because of Material/Engine debug enums
            // They have repeating values, which caused issues when iterating through the enum, thus the need for explicit indices
            // Once we refactor material/engine debug to avoid repeating values, we should be able to remove that.
            //saved enum fields for when repainting
            internal int lightingDebugModeEnumIndex;
            internal int lightingFulscreenDebugModeEnumIndex;
            internal int materialValidatorDebugModeEnumIndex;
            internal int tileClusterDebugEnumIndex;
            internal int mipMapsEnumIndex;
            internal int engineEnumIndex;
            internal int attributesEnumIndex;
            internal int propertiesEnumIndex;
            internal int gBufferEnumIndex;
            internal int shadowDebugModeEnumIndex;
            internal int tileClusterDebugByCategoryEnumIndex;
            internal int clusterDebugModeEnumIndex;
            internal int lightVolumeDebugTypeEnumIndex;
            internal int renderingFulscreenDebugModeEnumIndex;
            internal int terrainTextureEnumIndex;
            internal int colorPickerDebugModeEnumIndex;
            internal int exposureDebugModeEnumIndex;
            internal int hdrDebugModeEnumIndex;
            internal int msaaSampleDebugModeEnumIndex;
            internal int debugCameraToFreezeEnumIndex;
            internal int rtasDebugViewEnumIndex;
            internal int rtasDebugModeEnumIndex;

            private float m_DebugGlobalMipBiasOverride = 0.0f;

            /// <summary>
            /// Returns the current mip bias override specified in the debug panel.
            /// </summary>
            /// <returns>Mip bias override</returns>
            public float GetDebugGlobalMipBiasOverride()
            {
                return m_DebugGlobalMipBiasOverride;
            }

            /// <summary>
            /// Sets the mip bias override to be imposed in the rendering pipeline.
            /// </summary>
            /// <param name="value">mip bias override value.</param>
            public void SetDebugGlobalMipBiasOverride(float value)
            {
                m_DebugGlobalMipBiasOverride = value;
            }

            private bool m_UseDebugGlobalMipBiasOverride = false;

            internal bool UseDebugGlobalMipBiasOverride()
            {
                return m_UseDebugGlobalMipBiasOverride;
            }

            internal void SetUseDebugGlobalMipBiasOverride(bool value)
            {
                m_UseDebugGlobalMipBiasOverride = value;
            }

            // When settings mutually exclusives enum values, we need to reset the other ones.
            internal void ResetExclusiveEnumIndices()
            {
                materialDebugSettings.materialEnumIndex = 0;
                lightingDebugModeEnumIndex = 0;
                mipMapsEnumIndex = 0;
                engineEnumIndex = 0;
                attributesEnumIndex = 0;
                propertiesEnumIndex = 0;
                gBufferEnumIndex = 0;
                lightingFulscreenDebugModeEnumIndex = 0;
                renderingFulscreenDebugModeEnumIndex = 0;
            }
        }
        DebugData m_Data;

        /// <summary>
        /// Debug data.
        /// </summary>
        public DebugData data { get => m_Data; }

        // Had to keep those public because HDRP tests using it (as a workaround to access proper enum values for this debug)
        /// <summary>List of Full Screen Rendering Debug mode names.</summary>
        public static GUIContent[] renderingFullScreenDebugStrings => s_RenderingFullScreenDebugStrings;
        /// <summary>List of Full Screen Rendering Debug mode values.</summary>
        public static int[] renderingFullScreenDebugValues => s_RenderingFullScreenDebugValues;

        /// <summary>List of Full Screen Lighting Debug mode names.</summary>
        public static GUIContent[] lightingFullScreenDebugStrings => s_LightingFullScreenDebugStrings;
        /// <summary>List of Full Screen Lighting Debug mode values.</summary>
        public static int[] lightingFullScreenDebugValues => s_LightingFullScreenDebugValues;

        /// <summary>List of Full Screen Lighting RTAS Debug view names.</summary>
        public static GUIContent[] lightingFullScreenRTASDebugViewStrings => s_RTASViewDebugStrings;
        /// <summary>List of Full Screen Lighting RTAS Debug view values.</summary>
        public static int[] lightingFullScreenRTASDebugViewValues => s_RTASViewDebugValues;

        /// <summary>List of Full Screen Lighting RTAS Debug mode names.</summary>
        public static GUIContent[] lightingFullScreenRTASDebugModeStrings => s_RTASModeDebugStrings;
        /// <summary>List of Full Screen Lighting RTAS Debug mode values.</summary>
        public static int[] lightingFullScreenRTASDebugModeValues => s_RTASModeDebugValues;

        internal DebugDisplaySettings()
        {
            FillFullScreenDebugEnum(ref s_LightingFullScreenDebugStrings, ref s_LightingFullScreenDebugValues, FullScreenDebugMode.MinLightingFullScreenDebug, FullScreenDebugMode.MaxLightingFullScreenDebug);
            FillFullScreenDebugEnum(ref s_RenderingFullScreenDebugStrings, ref s_RenderingFullScreenDebugValues, FullScreenDebugMode.MinRenderingFullScreenDebug, FullScreenDebugMode.MaxRenderingFullScreenDebug);
            FillFullScreenDebugEnum(ref s_MaterialFullScreenDebugStrings, ref s_MaterialFullScreenDebugValues, FullScreenDebugMode.MinMaterialFullScreenDebug, FullScreenDebugMode.MaxMaterialFullScreenDebug);

            var device = SystemInfo.graphicsDeviceType;
            if (device == GraphicsDeviceType.Metal)
            {
                s_RenderingFullScreenDebugStrings = s_RenderingFullScreenDebugStrings.Where((val, idx) => (idx + FullScreenDebugMode.MinRenderingFullScreenDebug) != FullScreenDebugMode.VertexDensity).ToArray();
                s_RenderingFullScreenDebugValues = s_RenderingFullScreenDebugValues.Where((val, idx) => (idx + FullScreenDebugMode.MinRenderingFullScreenDebug) != FullScreenDebugMode.VertexDensity).ToArray();
            }
            if (device == GraphicsDeviceType.Metal || device == GraphicsDeviceType.PlayStation4 || device == GraphicsDeviceType.PlayStation5)
            {
                s_RenderingFullScreenDebugStrings = s_RenderingFullScreenDebugStrings.Where((val, idx) => (idx + FullScreenDebugMode.MinRenderingFullScreenDebug) != FullScreenDebugMode.QuadOverdraw).ToArray();
                s_RenderingFullScreenDebugValues = s_RenderingFullScreenDebugValues.Where((val, idx) => (idx + FullScreenDebugMode.MinRenderingFullScreenDebug) != FullScreenDebugMode.QuadOverdraw).ToArray();
            }

            s_MaterialFullScreenDebugStrings[(int)FullScreenDebugMode.ValidateDiffuseColor - ((int)FullScreenDebugMode.MinMaterialFullScreenDebug)] = new GUIContent("Diffuse Color");
            s_MaterialFullScreenDebugStrings[(int)FullScreenDebugMode.ValidateSpecularColor - ((int)FullScreenDebugMode.MinMaterialFullScreenDebug)] = new GUIContent("Metal or SpecularColor");

            s_MsaaSamplesDebugStrings = Enum.GetNames(typeof(MSAASamples))
                .Select(t => new GUIContent(t))
                .ToArray();
            s_MsaaSamplesDebugValues = (int[])Enum.GetValues(typeof(MSAASamples));

            s_RTASViewDebugStrings = Enum.GetNames(typeof(RTASDebugView)).Select(t => new GUIContent(t)).ToArray();
            s_RTASViewDebugValues = (int[])Enum.GetValues(typeof(RTASDebugView));

            s_RTASModeDebugStrings = Enum.GetNames(typeof(RTASDebugMode)).Select(t => new GUIContent(t)).ToArray();
            s_RTASModeDebugValues = (int[])Enum.GetValues(typeof(RTASDebugMode));

            m_Data = new DebugData();
        }

        /// <summary>
        /// Get Reset action.
        /// </summary>
        /// <returns></returns>
        Action IDebugData.GetReset() => () => m_Data = new DebugData();

        internal float[] GetDebugMaterialIndexes()
        {
            return data.materialDebugSettings.GetDebugMaterialIndexes();
        }

        /// <summary>
        /// Returns the current Light filtering mode.
        /// </summary>
        /// <returns>Current Light filtering mode.</returns>
        public DebugLightFilterMode GetDebugLightFilterMode()
        {
            return data.lightingDebugSettings.debugLightFilterMode;
        }

        /// <summary>
        /// Returns the current Lighting Debug Mode.
        /// </summary>
        /// <returns>Current Lighting Debug Mode.</returns>
        public DebugLightingMode GetDebugLightingMode()
        {
            return data.lightingDebugSettings.debugLightingMode;
        }

        /// <summary>
        /// Returns the current Light Layers Debug Mask.
        /// </summary>
        /// <returns>Current Light Layers Debug Mask.</returns>
        public DebugLightLayersMask GetDebugLightLayersMask()
        {
            var settings = data.lightingDebugSettings;
            if (!settings.debugLightLayers)
                return 0;

#if UNITY_EDITOR
            if (settings.debugSelectionLightLayers)
            {
                if (UnityEditor.Selection.activeGameObject == null)
                    return 0;
                var light = UnityEditor.Selection.activeGameObject.GetComponent<HDAdditionalLightData>();
                if (light == null)
                    return 0;

                if (settings.debugSelectionShadowLayers)
                    return (DebugLightLayersMask)light.GetShadowLayers();
                return (DebugLightLayersMask)light.GetLightLayers();
            }
#endif

            return settings.debugLightLayersFilterMask;
        }

        /// <summary>
        /// Returns the current Shadow Map Debug Mode.
        /// </summary>
        /// <returns>Current Shadow Map Debug Mode.</returns>
        public ShadowMapDebugMode GetDebugShadowMapMode()
        {
            return data.lightingDebugSettings.shadowDebugMode;
        }

        /// <summary>
        /// Returns the current Mip Map Debug Mode.
        /// </summary>
        /// <returns>Current Mip Map Debug Mode.</returns>
        public DebugMipMapMode GetDebugMipMapMode()
        {
            return data.mipMapDebugSettings.debugMipMapMode;
        }

        /// <summary>
        /// Returns the current Terrain Texture Mip Map Debug Mode.
        /// </summary>
        /// <returns>Current Terrain Texture Mip Map Debug Mode.</returns>
        public DebugMipMapModeTerrainTexture GetDebugMipMapModeTerrainTexture()
        {
            return data.mipMapDebugSettings.terrainTexture;
        }

        /// <summary>
        /// Returns the current Color Picker Mode.
        /// </summary>
        /// <returns>Current Color Picker Mode.</returns>
        public ColorPickerDebugMode GetDebugColorPickerMode()
        {
            return data.colorPickerDebugSettings.colorPickerMode;
        }

        /// <summary>
        /// Returns true if camera visibility is frozen.
        /// </summary>
        /// <returns>True if camera visibility is frozen</returns>
        public bool IsCameraFreezeEnabled()
        {
            return data.debugCameraToFreeze != 0;
        }

        /// <summary>
        /// Returns true if a specific camera is frozen for visibility.
        /// </summary>
        /// <param name="camera">Camera to be tested.</param>
        /// <returns>True if a specific camera is frozen for visibility.</returns>
        public bool IsCameraFrozen(Camera camera)
        {
            return IsCameraFreezeEnabled() && camera.name.Equals(s_CameraNamesStrings[data.debugCameraToFreeze].text);
        }

        /// <summary>
        /// Returns true if any debug display is enabled.
        /// </summary>
        /// <returns>True if any debug display is enabled.</returns>
        public bool IsDebugDisplayEnabled()
        {
            return data.materialDebugSettings.IsDebugDisplayEnabled() || data.lightingDebugSettings.IsDebugDisplayEnabled() || data.mipMapDebugSettings.IsDebugDisplayEnabled() || IsDebugFullScreenEnabled();
        }

        /// <summary>
        /// Returns true if any material debug display is enabled.
        /// </summary>
        /// <returns>True if any material debug display is enabled.</returns>
        public bool IsDebugMaterialDisplayEnabled()
        {
            return data.materialDebugSettings.IsDebugDisplayEnabled();
        }

        /// <summary>
        /// Returns true if any full screen debug display is enabled.
        /// </summary>
        /// <returns>True if any full screen debug display is enabled.</returns>
        public bool IsDebugFullScreenEnabled()
        {
            return data.fullScreenDebugMode != FullScreenDebugMode.None;
        }

        /// <summary>
        /// Returns true if a full screen debug display supporting the FullScreenDebug pass is enabled.
        /// </summary>
        /// <returns>True if a full screen debug display supporting the FullScreenDebug pass is enabled.</returns>
        internal bool IsFullScreenDebugPassEnabled()
        {
            return data.fullScreenDebugMode == FullScreenDebugMode.QuadOverdraw ||
                data.fullScreenDebugMode == FullScreenDebugMode.VertexDensity;
        }

        /// <summary>
        /// Returns true if any full screen exposure debug display is enabled.
        /// </summary>
        /// <returns>True if any full screen exposure debug display is enabled.</returns>
        public bool IsDebugExposureModeEnabled()
        {
            return data.lightingDebugSettings.exposureDebugMode != ExposureDebugMode.None;
        }

        /// <summary>
        /// Returns true if any full screen HDR debug display is enabled.
        /// </summary>
        /// <returns>True if any full screen exposure debug display is enabled.</returns>
        public bool IsHDRDebugModeEnabled()
        {
            return data.lightingDebugSettings.hdrDebugMode != HDRDebugMode.None;
        }

        /// <summary>
        /// Returns true if material validation is enabled.
        /// </summary>
        /// <returns>True if any material validation is enabled.</returns>
        public bool IsMaterialValidationEnabled()
        {
            return (data.fullScreenDebugMode == FullScreenDebugMode.ValidateDiffuseColor) || (data.fullScreenDebugMode == FullScreenDebugMode.ValidateSpecularColor);
        }

        /// <summary>
        /// Returns true if mip map debug display is enabled.
        /// </summary>
        /// <returns>True if any mip mapdebug display is enabled.</returns>
        public bool IsDebugMipMapDisplayEnabled()
        {
            return data.mipMapDebugSettings.IsDebugDisplayEnabled();
        }

        /// <summary>
        /// Returns true if matcap view is enabled for a particular camera.
        /// </summary>
        /// <param name="camera">Input camera.</param>
        /// <returns>True if matcap view is enabled for a particular camera.</returns>
        public bool IsMatcapViewEnabled(HDCamera camera)
        {
            bool sceneViewLightingDisabled = CoreUtils.IsSceneLightingDisabled(camera.camera);
            return sceneViewLightingDisabled || GetDebugLightingMode() == DebugLightingMode.MatcapView;
        }

        private void DisableNonMaterialDebugSettings()
        {
            data.fullScreenDebugMode = FullScreenDebugMode.None;
            data.lightingDebugSettings.debugLightingMode = DebugLightingMode.None;
            data.mipMapDebugSettings.debugMipMapMode = DebugMipMapMode.None;
            data.lightingDebugSettings.debugLightLayers = false;
        }

        /// <summary>
        /// Set the current shared material properties debug view.
        /// </summary>
        /// <param name="value">Desired shared material property to display.</param>
        public void SetDebugViewCommonMaterialProperty(MaterialSharedProperty value)
        {
            if (value != MaterialSharedProperty.None)
                DisableNonMaterialDebugSettings();
            data.materialDebugSettings.SetDebugViewCommonMaterialProperty(value);
        }

        /// <summary>
        /// Set the current material debug view.
        /// </summary>
        /// <param name="value">Desired material debug view.</param>
        public void SetDebugViewMaterial(int value)
        {
            if (value != 0)
                DisableNonMaterialDebugSettings();
            data.materialDebugSettings.SetDebugViewMaterial(value);
        }

        /// <summary>
        /// Set the current engine debug view.
        /// </summary>
        /// <param name="value">Desired engine debug view.</param>
        public void SetDebugViewEngine(int value)
        {
            if (value != 0)
                DisableNonMaterialDebugSettings();
            data.materialDebugSettings.SetDebugViewEngine(value);
        }

        /// <summary>
        /// Set current varying debug view.
        /// </summary>
        /// <param name="value">Desired varying debug view.</param>
        public void SetDebugViewVarying(DebugViewVarying value)
        {
            if (value != 0)
                DisableNonMaterialDebugSettings();
            data.materialDebugSettings.SetDebugViewVarying(value);
        }

        /// <summary>
        /// Set the current Material Property debug view.
        /// </summary>
        /// <param name="value">Desired property debug view.</param>
        public void SetDebugViewProperties(DebugViewProperties value)
        {
            if (value != 0)
                DisableNonMaterialDebugSettings();
            data.materialDebugSettings.SetDebugViewProperties(value);
        }

        /// <summary>
        /// Set the current GBuffer debug view.
        /// </summary>
        /// <param name="value">Desired GBuffer debug view.</param>
        public void SetDebugViewGBuffer(int value)
        {
            if (value != 0)
                DisableNonMaterialDebugSettings();
            data.materialDebugSettings.SetDebugViewGBuffer(value);
        }

        /// <summary>
        /// Set the current Full Screen Debug Mode.
        /// </summary>
        /// <param name="value">Desired Full Screen Debug mode.</param>
        public void SetFullScreenDebugMode(FullScreenDebugMode value)
        {
            if (data.lightingDebugSettings.shadowDebugMode == ShadowMapDebugMode.SingleShadow)
                value = 0;

            if (value != FullScreenDebugMode.None)
            {
                data.lightingDebugSettings.debugLightingMode = DebugLightingMode.None;
                data.lightingDebugSettings.debugLightLayers = false;
                data.materialDebugSettings.DisableMaterialDebug();
                data.mipMapDebugSettings.debugMipMapMode = DebugMipMapMode.None;
            }

            data.fullScreenDebugMode = value;
        }

        /// <summary>
        /// Set the current RTAS Full Screen Debug view.
        /// </summary>
        /// <param name="value">Desired Full Screen RTAS Debug view.</param>
        public void SetRTASDebugView(RTASDebugView value)
        {
            data.rtasDebugView = value;
        }

        /// <summary>
        /// Set the current RTAS Full Screen Debug mode.
        /// </summary>
        /// <param name="value">Desired Full Screen RTAS Debug mode.</param>
        public void SetRTASDebugMode(RTASDebugMode value)
        {
            data.rtasDebugMode = value;
        }

        /// <summary>
        /// Set the current Shadow Map Debug Mode.
        /// </summary>
        /// <param name="value">Desired Shadow Map debug mode.</param>
        public void SetShadowDebugMode(ShadowMapDebugMode value)
        {
            // When SingleShadow is enabled, we don't render full screen debug modes
            if (value == ShadowMapDebugMode.SingleShadow)
                data.fullScreenDebugMode = 0;
            data.lightingDebugSettings.shadowDebugMode = value;
        }

        /// <summary>
        /// Set the current Light Filtering.
        /// </summary>
        /// <param name="value">Desired Light Filtering.</param>
        public void SetDebugLightFilterMode(DebugLightFilterMode value)
        {
            if (value != 0)
            {
                data.materialDebugSettings.DisableMaterialDebug();
                data.mipMapDebugSettings.debugMipMapMode = DebugMipMapMode.None;
                data.lightingDebugSettings.debugLightLayers = false;
            }
            data.lightingDebugSettings.debugLightFilterMode = value;
        }

        /// <summary>
        /// Set the current Light layers Debug Mode
        /// </summary>
        /// <param name="value">Desired Light Layers Debug Mode.</param>
        public void SetDebugLightLayersMode(bool value)
        {
            if (value)
            {
                data.ResetExclusiveEnumIndices();
                data.lightingDebugSettings.debugLightFilterMode = DebugLightFilterMode.None;

                var builtins = typeof(Builtin.BuiltinData);
                var attr = builtins.GetCustomAttributes(true)[0] as GenerateHLSL;
                var renderingLayers = Array.IndexOf(builtins.GetFields(), builtins.GetField("renderingLayers"));

                SetDebugViewMaterial(attr.paramDefinesStart + renderingLayers);
            }
            else
            {
                SetDebugViewMaterial(0);
            }
            data.lightingDebugSettings.debugLightLayers = value;
        }

        /// <summary>
        /// Set the current Lighting Debug Mode.
        /// </summary>
        /// <param name="value">Desired Lighting Debug Mode.</param>
        public void SetDebugLightingMode(DebugLightingMode value)
        {
            if (value != 0)
            {
                data.fullScreenDebugMode = FullScreenDebugMode.None;
                data.materialDebugSettings.DisableMaterialDebug();
                data.mipMapDebugSettings.debugMipMapMode = DebugMipMapMode.None;
                data.lightingDebugSettings.debugLightLayers = false;
            }
            data.lightingDebugSettings.debugLightingMode = value;
        }

        /// <summary>
        /// Set the current Exposure Debug Mode.
        /// </summary>
        /// <param name="value">Desired Exposure Debug Mode.</param>
        internal void SetExposureDebugMode(ExposureDebugMode value)
        {
            data.lightingDebugSettings.exposureDebugMode = value;
        }

        /// <summary>
        /// Set the current HDR Debug Mode.
        /// </summary>
        /// <param name="value">Desired HDR output Debug Mode.</param>
        internal void SetHDRDebugMode(HDRDebugMode value)
        {
            data.lightingDebugSettings.hdrDebugMode = value;
        }


        /// <summary>
        /// Set the current Mip Map Debug Mode.
        /// </summary>
        /// <param name="value">Desired Mip Map debug mode.</param>
        public void SetMipMapMode(DebugMipMapMode value)
        {
            if (value != 0)
            {
                data.materialDebugSettings.DisableMaterialDebug();
                data.lightingDebugSettings.debugLightingMode = DebugLightingMode.None;
                data.lightingDebugSettings.debugLightLayers = false;
                data.fullScreenDebugMode = FullScreenDebugMode.None;
            }
            data.mipMapDebugSettings.debugMipMapMode = value;
        }

        void EnableProfilingRecorders()
        {
            Debug.Assert(m_RecordedSamplers.Count == 0);

            m_RecordedSamplers.Add(HDProfileId.HDRenderPipelineAllRenderRequest);
            m_RecordedSamplers.Add(HDProfileId.VolumeUpdate);
            m_RecordedSamplers.Add(HDProfileId.RenderShadowMaps);
            m_RecordedSamplers.Add(HDProfileId.GBuffer);
            m_RecordedSamplers.Add(HDProfileId.PrepareLightsForGPU);
            m_RecordedSamplers.Add(HDProfileId.VolumeVoxelization);
            m_RecordedSamplers.Add(HDProfileId.VolumetricLighting);
            m_RecordedSamplers.Add(HDProfileId.VolumetricClouds);
            m_RecordedSamplers.Add(HDProfileId.VolumetricCloudsTrace);
            m_RecordedSamplers.Add(HDProfileId.VolumetricCloudsReproject);
            m_RecordedSamplers.Add(HDProfileId.VolumetricCloudsUpscaleAndCombine);
            m_RecordedSamplers.Add(HDProfileId.RenderDeferredLightingCompute);
            m_RecordedSamplers.Add(HDProfileId.ForwardOpaque);
            m_RecordedSamplers.Add(HDProfileId.ForwardTransparent);
            m_RecordedSamplers.Add(HDProfileId.ForwardPreRefraction);
            m_RecordedSamplers.Add(HDProfileId.ColorPyramid);
            m_RecordedSamplers.Add(HDProfileId.DepthPyramid);
            m_RecordedSamplers.Add(HDProfileId.PostProcessing);
        }

        void DisableProfilingRecorders(List<HDProfileId> samplers)
        {
            foreach (var sampler in samplers)
            {
                ProfilingSampler.Get(sampler).enableRecording = false;
            }

            samplers.Clear();
        }

        void EnableProfilingRecordersRT()
        {
            Debug.Assert(m_RecordedSamplersRT.Count == 0);

            m_RecordedSamplersRT.Add(HDProfileId.RaytracingBuildCluster);
            m_RecordedSamplersRT.Add(HDProfileId.RaytracingCullLights);
            m_RecordedSamplersRT.Add(HDProfileId.RaytracingBuildAccelerationStructure);

            // Ray Traced Reflections
            m_RecordedSamplersRT.Add(HDProfileId.RaytracingReflectionDirectionGeneration);
            m_RecordedSamplersRT.Add(HDProfileId.RaytracingReflectionEvaluation);
            m_RecordedSamplersRT.Add(HDProfileId.RaytracingReflectionAdjustWeight);
            m_RecordedSamplersRT.Add(HDProfileId.RaytracingReflectionUpscale);
            m_RecordedSamplersRT.Add(HDProfileId.RaytracingReflectionFilter);

            // Ray Traced Ambient Occlusion
            m_RecordedSamplersRT.Add(HDProfileId.RaytracingAmbientOcclusion);
            m_RecordedSamplersRT.Add(HDProfileId.RaytracingFilterAmbientOcclusion);

            // Ray Traced Shadows
            m_RecordedSamplersRT.Add(HDProfileId.RaytracingDirectionalLightShadow);
            m_RecordedSamplersRT.Add(HDProfileId.RaytracingLightShadow);

            // Ray Traced Indirect Diffuse
            m_RecordedSamplersRT.Add(HDProfileId.RaytracingIndirectDiffuseDirectionGeneration);
            m_RecordedSamplersRT.Add(HDProfileId.RaytracingIndirectDiffuseEvaluation);
            m_RecordedSamplersRT.Add(HDProfileId.RaytracingIndirectDiffuseUpscale);
            m_RecordedSamplersRT.Add(HDProfileId.RaytracingFilterIndirectDiffuse);

            m_RecordedSamplersRT.Add(HDProfileId.RaytracingDebugOverlay);
            m_RecordedSamplersRT.Add(HDProfileId.ForwardPreRefraction);
            m_RecordedSamplersRT.Add(HDProfileId.RayTracingRecursiveRendering);
            m_RecordedSamplersRT.Add(HDProfileId.RayTracingDepthPrepass);
            m_RecordedSamplersRT.Add(HDProfileId.RayTracingFlagMask);
            m_RecordedSamplersRT.Add(HDProfileId.RaytracingDeferredLighting);
        }

        float GetSamplerTiming(HDProfileId samplerId, ProfilingSampler sampler, DebugProfilingType type)
        {
            if (data.averageProfilerTimingsOverASecond)
            {
                // Find the right accumulated dictionary
                var accumulatedDictionary = type == DebugProfilingType.CPU ? m_AccumulatedCPUTiming :
                    type == DebugProfilingType.InlineCPU ? m_AccumulatedInlineCPUTiming :
                    m_AccumulatedGPUTiming;

                AccumulatedTiming accTiming = null;
                if (accumulatedDictionary.TryGetValue((int)samplerId, out accTiming))
                    return accTiming.lastAverage;
            }
            else
            {
                return (type == DebugProfilingType.CPU) ? sampler.cpuElapsedTime : ((type == DebugProfilingType.GPU) ? sampler.gpuElapsedTime : sampler.inlineCpuElapsedTime);
            }

            return 0.0f;
        }

        ObservableList<DebugUI.Widget> BuildProfilingSamplerWidgetList(List<HDProfileId> samplerList)
        {
            var result = new ObservableList<DebugUI.Widget>();

            DebugUI.Value CreateWidgetForSampler(HDProfileId samplerId, ProfilingSampler sampler, DebugProfilingType type)
            {
                // Find the right accumulated dictionary and add it there if not existing yet.
                var accumulatedDictionary = type == DebugProfilingType.CPU ? m_AccumulatedCPUTiming :
                    type == DebugProfilingType.InlineCPU ? m_AccumulatedInlineCPUTiming :
                    m_AccumulatedGPUTiming;

                if (!accumulatedDictionary.ContainsKey((int)samplerId))
                {
                    accumulatedDictionary.Add((int)samplerId, new AccumulatedTiming());
                }
                return new()
                {
                    formatString = "{0:F2}ms",
                    refreshRate = 1.0f / 5.0f,
                    getter = () => GetSamplerTiming(samplerId, sampler, type),
                };
            }

            foreach (var samplerId in samplerList)
            {
                var sampler = ProfilingSampler.Get(samplerId);

                sampler.enableRecording = true;

                result.Add(new DebugUI.ValueTuple
                {
                    displayName = sampler.name,
                    values = new[]
                {
                        CreateWidgetForSampler(samplerId, sampler, DebugProfilingType.CPU),
                        CreateWidgetForSampler(samplerId, sampler, DebugProfilingType.InlineCPU),
                        CreateWidgetForSampler(samplerId, sampler, DebugProfilingType.GPU),
                }
                });
            }

            return result;
        }

        void UpdateListOfAveragedProfilerTimings(List<HDProfileId> samplers, bool needUpdatingAverages)
        {
            foreach (var samplerId in samplers)
            {
                var sampler = ProfilingSampler.Get(samplerId);

                // Accumulate.
                AccumulatedTiming accCPUTiming = null;
                if (m_AccumulatedCPUTiming.TryGetValue((int)samplerId, out accCPUTiming))
                    accCPUTiming.accumulatedValue += sampler.cpuElapsedTime;

                AccumulatedTiming accInlineCPUTiming = null;
                if (m_AccumulatedInlineCPUTiming.TryGetValue((int)samplerId, out accInlineCPUTiming))
                    accInlineCPUTiming.accumulatedValue += sampler.inlineCpuElapsedTime;

                AccumulatedTiming accGPUTiming = null;
                if (m_AccumulatedGPUTiming.TryGetValue((int)samplerId, out accGPUTiming))
                    accGPUTiming.accumulatedValue += sampler.gpuElapsedTime;

                if (needUpdatingAverages)
                {
                    if (accCPUTiming != null)
                        accCPUTiming.UpdateLastAverage(m_AccumulatedFrames);
                    if (accInlineCPUTiming != null)
                        accInlineCPUTiming.UpdateLastAverage(m_AccumulatedFrames);
                    if (accGPUTiming != null)
                        accGPUTiming.UpdateLastAverage(m_AccumulatedFrames);
                }
            }
        }

        internal void UpdateAveragedProfilerTimings()
        {
            m_TimeSinceLastAvgValue += Time.unscaledDeltaTime;
            m_AccumulatedFrames++;
            bool needUpdatingAverages = m_TimeSinceLastAvgValue >= k_AccumulationTimeInSeconds;

            UpdateListOfAveragedProfilerTimings(m_RecordedSamplers, needUpdatingAverages);
            UpdateListOfAveragedProfilerTimings(m_RecordedSamplersRT, needUpdatingAverages);

            if (needUpdatingAverages)
            {
                m_TimeSinceLastAvgValue = 0.0f;
                m_AccumulatedFrames = 0;
            }
        }

        void RegisterDisplayStatsDebug()
        {
            var list = new List<DebugUI.Widget>();

            debugFrameTiming.RegisterDebugUI(list);

            EnableProfilingRecorders();
            list.Add(new DebugUI.BoolField { displayName = "Update every second with average", getter = () => data.averageProfilerTimingsOverASecond, setter = value => data.averageProfilerTimingsOverASecond = value });
            list.Add(new DebugUI.Foldout("Detailed Stats", BuildProfilingSamplerWidgetList(m_RecordedSamplers), new[] { "CPU", "CPUInline", "GPU" }));

            if (HDRenderPipeline.currentAsset?.currentPlatformRenderPipelineSettings.supportRayTracing ?? true)
            {
                EnableProfilingRecordersRT();
                list.Add(new DebugUI.Foldout("Ray Tracing Stats", BuildProfilingSamplerWidgetList(m_RecordedSamplersRT), new[] { "CPU", "CPUInline", "GPU" }));
            }
            list.Add(new DebugUI.BoolField { displayName = "Count Rays (MRays/Frame)", getter = () => data.countRays, setter = value => data.countRays = value, onValueChanged = RefreshDisplayStatsDebug });
            if (data.countRays)
            {
                list.Add(new DebugUI.Container
                {
                    children =
                    {
                        new DebugUI.Value { displayName = "Ambient Occlusion", getter = () => ((float)(RenderPipelineManager.currentPipeline as HDRenderPipeline).GetRaysPerFrame(RayCountValues.AmbientOcclusion)) / 1e6f, refreshRate = 1f / 30f },
                        new DebugUI.Value { displayName = "Shadows Directional", getter = () => ((float)(RenderPipelineManager.currentPipeline as HDRenderPipeline).GetRaysPerFrame(RayCountValues.ShadowDirectional)) / 1e6f, refreshRate = 1f / 30f },
                        new DebugUI.Value { displayName = "Shadows Area", getter = () => ((float)(RenderPipelineManager.currentPipeline as HDRenderPipeline).GetRaysPerFrame(RayCountValues.ShadowAreaLight)) / 1e6f, refreshRate = 1f / 30f },
                        new DebugUI.Value { displayName = "Shadows Point/Spot", getter = () => ((float)(RenderPipelineManager.currentPipeline as HDRenderPipeline).GetRaysPerFrame(RayCountValues.ShadowPointSpot)) / 1e6f, refreshRate = 1f / 30f },
                        new DebugUI.Value { displayName = "Reflections Forward ", getter = () => ((float)(RenderPipelineManager.currentPipeline as HDRenderPipeline).GetRaysPerFrame(RayCountValues.ReflectionForward)) / 1e6f, refreshRate = 1f / 30f },
                        new DebugUI.Value { displayName = "Reflections Deferred", getter = () => ((float)(RenderPipelineManager.currentPipeline as HDRenderPipeline).GetRaysPerFrame(RayCountValues.ReflectionDeferred)) / 1e6f, refreshRate = 1f / 30f },
                        new DebugUI.Value { displayName = "Diffuse GI Forward", getter = () => ((float)(RenderPipelineManager.currentPipeline as HDRenderPipeline).GetRaysPerFrame(RayCountValues.DiffuseGI_Forward)) / 1e6f, refreshRate = 1f / 30f },
                        new DebugUI.Value { displayName = "Diffuse GI Deferred", getter = () => ((float)(RenderPipelineManager.currentPipeline as HDRenderPipeline).GetRaysPerFrame(RayCountValues.DiffuseGI_Deferred)) / 1e6f, refreshRate = 1f / 30f },
                        new DebugUI.Value { displayName = "Recursive Rendering", getter = () => ((float)(RenderPipelineManager.currentPipeline as HDRenderPipeline).GetRaysPerFrame(RayCountValues.Recursive)) / 1e6f, refreshRate = 1f / 30f },
                        new DebugUI.Value { displayName = "Total", getter = () => ((float)(RenderPipelineManager.currentPipeline as HDRenderPipeline).GetRaysPerFrame(RayCountValues.Total)) / 1e6f, refreshRate = 1f / 30f },
                    }
                });
            }

#if DEVELOPMENT_BUILD || UNITY_EDITOR
            list.Add(new DebugUI.BoolField { displayName = "Debug XR Layout", getter = () => XRSystem.dumpDebugInfo, setter = value => XRSystem.dumpDebugInfo = value, onValueChanged = RefreshDisplayStatsDebug });
            if (XRSystem.dumpDebugInfo)
            {
                Func<object> Bind<T>(Func<T, object> func, T arg) => () => func(arg);

                for (int i = 0; i < XRSystem.passDebugInfos.Count; i++)
                    list.Add(new DebugUI.Value { displayName = "", getter = Bind(XRSystem.ReadPassDebugInfo, i) });
            }
#endif

            m_DebugDisplayStatsItems = list.ToArray();
            var panel = DebugManager.instance.GetPanel(k_PanelDisplayStats, true);
            panel.flags = DebugUI.Flags.RuntimeOnly;
            panel.children.Add(m_DebugDisplayStatsItems);
        }

        DebugUI.Widget CreateMissingDebugShadersWarning()
        {
            return new DebugUI.MessageBox
            {
                displayName = "Warning: the debug shader variants are missing. Ensure that the \"Runtime Debug Shaders\" option is enabled in HDRP Global Settings.",
                style = DebugUI.MessageBox.Style.Warning,
                isHiddenCallback = () =>
                {
#if UNITY_EDITOR
                    return true;
#else
                    if (HDRenderPipelineGlobalSettings.instance != null)
                        return HDRenderPipelineGlobalSettings.instance.supportRuntimeDebugDisplay;
                    return true;
#endif
                }
            };
        }

        void UnregisterDisplayStatsDebug()
        {
            DisableProfilingRecorders(m_RecordedSamplers);
            if (HDRenderPipeline.currentAsset?.currentPlatformRenderPipelineSettings.supportRayTracing ?? true)
                DisableProfilingRecorders(m_RecordedSamplersRT);

            UnregisterDebugItems(k_PanelDisplayStats, m_DebugDisplayStatsItems);
        }

        static class MaterialStrings
        {
            public static readonly NameAndTooltip CommonMaterialProperties = new() { name = "Common Material Properties", tooltip = "Use the drop-down to select and debug a Material property to visualize on every GameObject on screen." };
            public static readonly NameAndTooltip Material = new() { name = "Material", tooltip = "Use the drop-down to select a Material property to visualize on every GameObject on screen using a specific Shader." };
            public static readonly NameAndTooltip Engine = new() { name = "Engine", tooltip = "Use the drop-down to select a Material property to visualize on every GameObject on screen that uses a specific Shader." };
            public static readonly NameAndTooltip Attributes = new() { name = "Attributes", tooltip = "Use the drop-down to select a 3D GameObject attribute, like Texture Coordinates or Vertex Color, to visualize on screen." };
            public static readonly NameAndTooltip Properties = new() { name = "Properties", tooltip = "Use the drop-down to select a property that the debugger uses to highlight GameObjects on screen. The debugger highlights GameObjects that use a Material with the property that you select." };
            public static readonly NameAndTooltip GBuffer = new() { name = "GBuffer", tooltip = "Use the drop-down to select a property from the GBuffer to visualize for deferred Materials." };
            public static readonly NameAndTooltip MaterialValidator = new() { name = "Material Validator", tooltip = "Use the drop-down to select which properties show validation colors." };
            public static readonly NameAndTooltip ValidatorTooHighColor = new() { name = "Too High Color", tooltip = "Select the color that the debugger displays when a Material's diffuse color is above the acceptable PBR range." };
            public static readonly NameAndTooltip ValidatorTooLowColor = new() { name = "Too Low Color", tooltip = "Select the color that the debugger displays when a Material's diffuse color is below the acceptable PBR range." };
            public static readonly NameAndTooltip ValidatorNotAPureMetalColor = new() { name = "Not A Pure Metal Color", tooltip = "Select the color that the debugger displays if a pixel defined as metallic has a non-zero albedo value." };
            public static readonly NameAndTooltip ValidatorPureMetals = new() { name = "Pure Metals", tooltip = "Enable to make the debugger highlight any pixels which Unity defines as metallic, but which have a non-zero albedo value." };
            public static readonly NameAndTooltip OverrideGlobalMaterialTextureMipBias = new() { name = "Override Global Material Texture Mip Bias", tooltip = "Enable to override the mipmap level bias of texture samplers in material shaders." };
            public static readonly NameAndTooltip DebugGlobalMaterialTextureMipBiasValue = new() { name = "Debug Global Material Texture Mip Bias Value", tooltip = "Use the slider to control the amount of mip bias of texture samplers in material shaders." };
        }

        void RegisterMaterialDebug()
        {
            var list = new List<DebugUI.Widget>();
            list.Add(CreateMissingDebugShadersWarning());
            list.Add(new DebugUI.EnumField { nameAndTooltip = MaterialStrings.CommonMaterialProperties, getter = () => (int)data.materialDebugSettings.debugViewMaterialCommonValue, setter = value => SetDebugViewCommonMaterialProperty((MaterialSharedProperty)value), autoEnum = typeof(MaterialSharedProperty), getIndex = () => (int)data.materialDebugSettings.debugViewMaterialCommonValue, setIndex = value => { data.ResetExclusiveEnumIndices(); data.materialDebugSettings.debugViewMaterialCommonValue = (MaterialSharedProperty)value; } });
            list.Add(new DebugUI.EnumField { nameAndTooltip = MaterialStrings.Material, getter = () => (data.materialDebugSettings.debugViewMaterial[0]) == 0 ? 0 : data.materialDebugSettings.debugViewMaterial[1], setter = value => SetDebugViewMaterial(value), enumNames = MaterialDebugSettings.debugViewMaterialStrings, enumValues = MaterialDebugSettings.debugViewMaterialValues, getIndex = () => data.materialDebugSettings.materialEnumIndex, setIndex = value => { data.ResetExclusiveEnumIndices(); data.materialDebugSettings.materialEnumIndex = value; } });
            list.Add(new DebugUI.EnumField { nameAndTooltip = MaterialStrings.Engine, getter = () => data.materialDebugSettings.debugViewEngine, setter = value => SetDebugViewEngine(value), enumNames = MaterialDebugSettings.debugViewEngineStrings, enumValues = MaterialDebugSettings.debugViewEngineValues, getIndex = () => data.engineEnumIndex, setIndex = value => { data.ResetExclusiveEnumIndices(); data.engineEnumIndex = value; } });
            list.Add(new DebugUI.EnumField { nameAndTooltip = MaterialStrings.Attributes, getter = () => (int)data.materialDebugSettings.debugViewVarying, setter = value => SetDebugViewVarying((DebugViewVarying)value), autoEnum = typeof(DebugViewVarying), getIndex = () => data.attributesEnumIndex, setIndex = value => { data.ResetExclusiveEnumIndices(); data.attributesEnumIndex = value; } });
            list.Add(new DebugUI.EnumField { nameAndTooltip = MaterialStrings.Properties, getter = () => (int)data.materialDebugSettings.debugViewProperties, setter = value => SetDebugViewProperties((DebugViewProperties)value), autoEnum = typeof(DebugViewProperties), getIndex = () => data.propertiesEnumIndex, setIndex = value => { data.ResetExclusiveEnumIndices(); data.propertiesEnumIndex = value; } });
            list.Add(new DebugUI.EnumField { nameAndTooltip = MaterialStrings.GBuffer, getter = () => data.materialDebugSettings.debugViewGBuffer, setter = value => SetDebugViewGBuffer(value), enumNames = MaterialDebugSettings.debugViewMaterialGBufferStrings, enumValues = MaterialDebugSettings.debugViewMaterialGBufferValues, getIndex = () => data.gBufferEnumIndex, setIndex = value => { data.ResetExclusiveEnumIndices(); data.gBufferEnumIndex = value; } });
            list.Add(new DebugUI.EnumField { nameAndTooltip = MaterialStrings.MaterialValidator, getter = () => (int)data.fullScreenDebugMode, setter = value => SetFullScreenDebugMode((FullScreenDebugMode)value), enumNames = s_MaterialFullScreenDebugStrings, enumValues = s_MaterialFullScreenDebugValues, onValueChanged = RefreshMaterialDebug, getIndex = () => data.materialValidatorDebugModeEnumIndex, setIndex = value => { data.ResetExclusiveEnumIndices(); data.materialValidatorDebugModeEnumIndex = value; } });

            if (data.fullScreenDebugMode == FullScreenDebugMode.ValidateDiffuseColor || data.fullScreenDebugMode == FullScreenDebugMode.ValidateSpecularColor)
            {
                list.Add(new DebugUI.Container
                {
                    children =
                    {
                        new DebugUI.ColorField { nameAndTooltip = MaterialStrings.ValidatorTooHighColor, getter = () => data.materialDebugSettings.materialValidateHighColor, setter = value => data.materialDebugSettings.materialValidateHighColor = value, showAlpha = false, hdr = true },
                        new DebugUI.ColorField { nameAndTooltip = MaterialStrings.ValidatorTooLowColor, getter = () => data.materialDebugSettings.materialValidateLowColor, setter = value => data.materialDebugSettings.materialValidateLowColor = value, showAlpha = false, hdr = true },
                        new DebugUI.ColorField { nameAndTooltip = MaterialStrings.ValidatorNotAPureMetalColor, getter = () => data.materialDebugSettings.materialValidateTrueMetalColor, setter = value => data.materialDebugSettings.materialValidateTrueMetalColor = value, showAlpha = false, hdr = true },
                        new DebugUI.BoolField  { nameAndTooltip = MaterialStrings.ValidatorPureMetals, getter = () => data.materialDebugSettings.materialValidateTrueMetal, setter = (v) => data.materialDebugSettings.materialValidateTrueMetal = v },
                    }
                });
            }

            if (ShaderConfig.s_GlobalMipBias)
            {
                list.Add(
                    new DebugUI.BoolField
                    {
                        nameAndTooltip = MaterialStrings.OverrideGlobalMaterialTextureMipBias,
                        getter = () => data.UseDebugGlobalMipBiasOverride(),
                        setter = (value) => data.SetUseDebugGlobalMipBiasOverride(value),
                        onValueChanged = RefreshMaterialDebug
                    });

                if (data.UseDebugGlobalMipBiasOverride())
                {
                    list.Add(
                        new DebugUI.FloatField
                        {
                            nameAndTooltip = MaterialStrings.DebugGlobalMaterialTextureMipBiasValue,
                            getter = () => data.GetDebugGlobalMipBiasOverride(),
                            setter = (value) => data.SetDebugGlobalMipBiasOverride(value),
                            onValueChanged = RefreshMaterialDebug
                        });
                }
            }

            m_DebugMaterialItems = list.ToArray();
            var panel = DebugManager.instance.GetPanel(k_PanelMaterials, true);
            panel.children.Add(m_DebugMaterialItems);
        }

        void RefreshDisplayStatsDebug<T>(DebugUI.Field<T> field, T value)
        {
            UnregisterDisplayStatsDebug();
            RegisterDisplayStatsDebug();
        }

        // For now we just rebuild the lighting panel if needed, but ultimately it could be done in a better way
        void RefreshLightingDebug<T>(DebugUI.Field<T> field, T value)
        {
            UnregisterDebugItems(k_PanelLighting, m_DebugLightingItems);
            RegisterLightingDebug();
        }

        void RefreshDecalsDebug<T>(DebugUI.Field<T> field, T value)
        {
            UnregisterDebugItems(k_PanelDecals, m_DebugDecalsItems);
            RegisterDecalsDebug();
        }

        void RefreshRenderingDebug<T>(DebugUI.Field<T> field, T value)
        {
            // Explicitly invoke the render debug unregister to handle render graph items.
            UnregisterRenderingDebug();
            RegisterRenderingDebug();
        }

        void RefreshMaterialDebug<T>(DebugUI.Field<T> field, T value)
        {
            UnregisterDebugItems(k_PanelMaterials, m_DebugMaterialItems);
            RegisterMaterialDebug();
        }

        static class LightingStrings
        {
            // Shadows
            public static readonly NameAndTooltip ShadowDebugMode = new() { name = "Shadow Debug Mode", tooltip = "Use the drop-down to select which shadow debug information to overlay on the screen." };
            public static readonly NameAndTooltip ShadowDebugUseSelection = new() { name = "Use Selection", tooltip = "Enable the checkbox to display the shadow map for the Light you have selected in the Scene." };
            public static readonly NameAndTooltip ShadowDebugShadowMapIndex = new() { name = "Shadow Map Index", tooltip = "Use the slider to view a specific index of the shadow map. To use this property, your scene must include a Light that uses a shadow map." };
            public static readonly NameAndTooltip GlobalShadowScaleFactor = new() { name = "Global Shadow Scale Factor", tooltip = "Use the slider to set the global scale that HDRP applies to the shadow rendering resolution." };
            public static readonly NameAndTooltip ClearShadowAtlas = new() { name = "Clear Shadow Atlas", tooltip = "Enable the checkbox to clear the shadow atlas every frame." };
            public static readonly NameAndTooltip ShadowRangeMinimumValue = new() { name = "Shadow Range Minimum Value", tooltip = "Set the minimum shadow value to display in the various shadow debug overlays." };
            public static readonly NameAndTooltip ShadowRangeMaximumValue = new() { name = "Shadow Range Maximum Value", tooltip = "Set the maximum shadow value to display in the various shadow debug overlays." };
            public static readonly NameAndTooltip LogCachedShadowAtlasStatus = new() { name = "Log Cached Shadow Atlas Status", tooltip = "Displays a list of the Lights currently in the cached shadow atlas in the Console." };

            // Lighting
            public static readonly NameAndTooltip ShowLightsByType = new() { name = "Show Lights By Type", tooltip = "Allows the user to enable or disable lights in the scene based on their type. This will not change the actual settings of the light." };
            public static readonly NameAndTooltip DirectionalLights = new() { name = "Directional Lights", tooltip = "Temporarily enables or disables Directional Lights in your Scene." };
            public static readonly NameAndTooltip PunctualLights = new() { name = "Punctual Lights", tooltip = "Temporarily enables or disables Punctual Lights in your Scene." };
            public static readonly NameAndTooltip AreaLights = new() { name = "Area Lights", tooltip = "Temporarily enables or disables Area Lights in your Scene." };
            public static readonly NameAndTooltip ReflectionProbes = new() { name = "Reflection Probes", tooltip = "Temporarily enables or disables Reflection Probes in your Scene." };

            public static readonly NameAndTooltip Exposure = new() { name = "Exposure", tooltip = "Allows the selection of an Exposure debug mode to use." };
            public static readonly NameAndTooltip HDROutput = new() { name = "HDR", tooltip = "Allows the selection of an HDR debug mode to use." };
            public static readonly NameAndTooltip HDROutputDebugMode = new() { name = "DebugMode", tooltip = "Use the drop-down to select a debug mode for HDR Output." };
            public static readonly NameAndTooltip ExposureDebugMode = new() { name = "DebugMode", tooltip = "Use the drop-down to select a debug mode to validate the exposure." };
            public static readonly NameAndTooltip ExposureDisplayMaskOnly = new() { name = "Display Mask Only", tooltip = "Display only the metering mask in the picture-in-picture. When disabled, the mask is visible after weighting the scene color instead." };
            public static readonly NameAndTooltip ExposureShowTonemapCurve = new() { name = "Show Tonemap Curve", tooltip = "Overlay the tonemap curve to the histogram debug view." };
            public static readonly NameAndTooltip ExposureCenterAroundExposure = new() { name = "Center Around Exposure", tooltip = "Center the histogram around the current exposure value." };
            public static readonly NameAndTooltip ExposureDisplayRGBHistogram = new() { name = "Display RGB Histogram", tooltip = "Display the Final Image Histogram as an RGB histogram instead of just luminance." };
            public static readonly NameAndTooltip DebugExposureCompensation = new() { name = "Debug Exposure Compensation", tooltip = "Set an additional exposure on top of your current exposure for debug purposes." };

            public static readonly NameAndTooltip LightingDebugMode = new() { name = "Lighting Debug Mode", tooltip = "Use the drop-down to select a lighting mode to debug." };
            public static readonly NameAndTooltip LightHierarchyDebugMode = new() { name = "Light Hierarchy Debug Mode", tooltip = "Use the drop-down to select a light type to show the direct lighting for or a Reflection Probe type to show the indirect lighting for." };
            public static readonly NameAndTooltip LightLayersVisualization = new() { name = "Light Layers Visualization", tooltip = "Visualize the light layers of GameObjects in your Scene." };

            public static readonly NameAndTooltip LightLayersUseSelectedLight = new() { name = "Use Selected Light", tooltip = "Visualize GameObjects affected by the selected light." };
            public static readonly NameAndTooltip LightLayersSwitchToLightShadowLayers = new() { name = "Switch To Light's Shadow Layers", tooltip = "Visualize GameObjects that cast shadows for the selected light." };
            public static readonly NameAndTooltip LightLayersFilterLayers = new() { name = "Filter Layers", tooltip = "Use the drop-down to filter light layers that you want to visialize." };
            public static readonly NameAndTooltip LightLayersColor = new() { name = "Layers Color", tooltip = "Select the display color of each light layer." };

            // Material Overrides
            public static readonly NameAndTooltip OverrideSmoothness = new() { name = "Override Smoothness", tooltip = "Enable the checkbox to override the smoothness for the entire Scene." };
            public static readonly NameAndTooltip OverrideAlbedo = new() { name = "Override Albedo", tooltip = "Enable the checkbox to override the albedo for the entire Scene." };
            public static readonly NameAndTooltip OverrideNormal = new() { name = "Override Normal", tooltip = "Enable the checkbox to override the normals for the entire Scene with object normals for lighting debug." };
            public static readonly NameAndTooltip OverrideSpecularColor = new() { name = "Override Specular Color", tooltip = "Enable the checkbox to override the specular color for the entire Scene." };
            public static readonly NameAndTooltip OverrideAmbientOcclusion = new() { name = "Override Ambient Occlusion", tooltip = "Enable the checkbox to override the ambient occlusion for the entire Scene." };
            public static readonly NameAndTooltip OverrideEmissiveColor = new() { name = "Override Emissive Color", tooltip = "Enable the checkbox to override the emissive color for the entire Scene." };
            public static readonly NameAndTooltip Smoothness = new() { name = "Smoothness", tooltip = "Use the slider to set the smoothness override value that HDRP uses for the entire Scene." };
            public static readonly NameAndTooltip Albedo = new() { name = "Albedo", tooltip = "Use the color picker to set the albedo color that HDRP uses for the entire Scene." };
            public static readonly NameAndTooltip SpecularColor = new() { name = "Specular Color", tooltip = "Use the color picker to set the specular color that HDRP uses for the entire Scene." };
            public static readonly NameAndTooltip AmbientOcclusion = new() { name = "Ambient Occlusion", tooltip = "Use the slider to set the Ambient Occlusion override value that HDRP uses for the entire Scene." };
            public static readonly NameAndTooltip EmissiveColor = new() { name = "Emissive Color", tooltip = "Use the color picker to set the emissive color that HDRP uses for the entire Scene." };

            // Fullscreen debug
            public static readonly NameAndTooltip FullscreenDebugMode = new() { name = "Fullscreen Debug Mode", tooltip = "Use the drop-down to select a rendering mode to display as an overlay on the screen." };
            public static readonly NameAndTooltip ScreenSpaceShadowIndex = new() { name = "Screen Space Shadow Index", tooltip = "Select the index of the screen space shadows to view with the slider. There must be a Light in the scene that uses Screen Space Shadows." };
            public static readonly NameAndTooltip DepthPyramidDebugMip = new() { name = "Debug Mip", tooltip = "Enable to view a lower-resolution mipmap." };
            public static readonly NameAndTooltip DepthPyramidEnableRemap = new() { name = "Enable Depth Remap", tooltip = "Enable remapping of displayed depth values for better vizualization." };
            public static readonly NameAndTooltip DepthPyramidRangeMin = new() { name = "Depth Range Min Value", tooltip = "Distance at which depth values remap starts (0 is near plane, 1 is far plane)" };
            public static readonly NameAndTooltip DepthPyramidRangeMax = new() { name = "Depth Range Max Value", tooltip = "Distance at which depth values remap ends (0 is near plane, 1 is far plane)" };
            public static readonly NameAndTooltip ContactShadowsLightIndex = new() { name = "Light Index", tooltip = "Enable to display Contact shadows for each Light individually." };
            public static readonly NameAndTooltip RTASDebugView = new() { name = "Ray Tracing Acceleration Structure View", tooltip = "Use the drop-down to select a rendering view to display the ray tracing acceleration structure." };
            public static readonly NameAndTooltip RTASDebugMode = new() { name = "Ray Tracing Acceleration Structure Mode", tooltip = "Use the drop-down to select a rendering mode to display the ray tracing acceleration structure." };

            // Tile/Cluster debug
            public static readonly NameAndTooltip TileClusterDebug = new() { name = "Tile/Cluster Debug", tooltip = "Use the drop-down to select the Light type that you want to show the Tile/Cluster debug information for." };
            public static readonly NameAndTooltip TileClusterDebugByCategory = new() { name = "Tile/Cluster Debug By Catagory", tooltip = "Use the drop-down to select the visualization mode for the cluster." };
            public static readonly NameAndTooltip ClusterDebugMode = new() { name = "Cluster Debug Mode", tooltip = "Select the debug visualization mode for the Cluster." };
            public static readonly NameAndTooltip ClusterDistance = new() { name = "Cluster Distance", tooltip = "Set the distance from the camera that HDRP displays the Cluster slice." };

            // Sky reflections
            public static readonly NameAndTooltip DisplaySkyReflection = new() { name = "Display Sky Reflection", tooltip = "Enable the checkbox to display an overlay of the cube map that the current sky generates and HDRP uses for lighting." };
            public static readonly NameAndTooltip SkyReflectionMipmap = new() { name = "Sky Reflection Mipmap", tooltip = "Use the slider to set the mipmap level of the sky reflection cubemap. Use this to view the sky reflection cubemap's different mipmap levels." };

            // Light volumes
            public static readonly NameAndTooltip DisplayLightVolumes = new() { name = "Display Light Volumes", tooltip = "Enable the checkbox to show an overlay of all light bounding volumes." };
            public static readonly NameAndTooltip LightVolumeDebugType = new() { name = "Light Volume Debug Type", tooltip = "Use the drop-down to select the method HDRP uses to display the light volumes." };
            public static readonly NameAndTooltip MaxDebugLightCount = new() { name = "Max Debug Light Count", tooltip = "Use this property to change the maximum acceptable number of lights for your application and still see areas in red." };

            // Cookie atlas
            public static readonly NameAndTooltip DisplayCookieAtlas = new() { name = "Display Cookie Atlas", tooltip = "Enable the checkbox to display an overlay of the cookie atlas." };
            public static readonly NameAndTooltip CookieAtlasMipLevel = new() { name = "Mip Level", tooltip = "Use the slider to set the mipmap level of the cookie atlas." };
            public static readonly NameAndTooltip ClearCookieAtlas = new() { name = "Clear Cookie Atlas", tooltip = "Enable to clear the cookie atlas at each frame." };

            // Planar reflection atlas
            public static readonly NameAndTooltip DisplayPlanarReflectionAtlas = new() { name = "Display Planar Reflection Atlas", tooltip = "Enable the checkbox to display an overlay of the planar reflection atlas." };
            public static readonly NameAndTooltip PlanarAtlasMipLevel = new() { name = "Mip Level", tooltip = "Use the slider to set the mipmap level of the planar reflection atlas." };
            public static readonly NameAndTooltip ClearPlanarAtlas = new() { name = "Clear Planar Atlas", tooltip = "Enable to clear the planar reflection atlas at each frame." };

            // Volumetric fog atlas
            public static readonly NameAndTooltip DisplayLocalVolumetricFogAtlas = new() { name = "Display Local Volumetric Fog Atlas", tooltip = "Enable to display the 3D texture atlas used for the local volumetric fog masks." };
            public static readonly NameAndTooltip VolumetricFogSlice = new() { name = "Slice", tooltip = "Select which slice of the texture 3D to view." };
            public static readonly NameAndTooltip VolumetricFogUseSelection = new() { name = "Use Selection", tooltip = "Display the mask of the selected local volumetric fog instead of the full atlas." };

            public static readonly NameAndTooltip DebugOverlayScreenRatio = new() { name = "Debug Overlay Screen Ratio", tooltip = "Set the size of the debug overlay textures with a ratio of the screen size." };
        }

        void RegisterLightingDebug()
        {
            var list = new List<DebugUI.Widget>();
            list.Add(CreateMissingDebugShadersWarning());
            {
                var shadows = new DebugUI.Container() { displayName = "Shadows" };

                shadows.children.Add(new DebugUI.EnumField { nameAndTooltip = LightingStrings.ShadowDebugMode, getter = () => (int)data.lightingDebugSettings.shadowDebugMode, setter = value => SetShadowDebugMode((ShadowMapDebugMode)value), autoEnum = typeof(ShadowMapDebugMode), onValueChanged = RefreshLightingDebug, getIndex = () => data.shadowDebugModeEnumIndex, setIndex = value => data.shadowDebugModeEnumIndex = value });

                if (data.lightingDebugSettings.shadowDebugMode == ShadowMapDebugMode.VisualizeShadowMap || data.lightingDebugSettings.shadowDebugMode == ShadowMapDebugMode.SingleShadow)
                {
                    var container = new DebugUI.Container();
                    container.children.Add(new DebugUI.BoolField { nameAndTooltip = LightingStrings.ShadowDebugUseSelection, getter = () => data.lightingDebugSettings.shadowDebugUseSelection, setter = value => data.lightingDebugSettings.shadowDebugUseSelection = value, flags = DebugUI.Flags.EditorOnly, onValueChanged = RefreshLightingDebug });

                    if (!data.lightingDebugSettings.shadowDebugUseSelection)
                        container.children.Add(new DebugUI.UIntField { nameAndTooltip = LightingStrings.ShadowDebugShadowMapIndex, getter = () => data.lightingDebugSettings.shadowMapIndex, setter = value => data.lightingDebugSettings.shadowMapIndex = value, min = () => 0u, max = () => (uint)(Math.Max(0, (RenderPipelineManager.currentPipeline as HDRenderPipeline).GetCurrentShadowCount() - 1u)) });

                    shadows.children.Add(container);
                }

                shadows.children.Add(new DebugUI.FloatField
                {
                    nameAndTooltip = LightingStrings.GlobalShadowScaleFactor,
                    getter = () => data.lightingDebugSettings.shadowResolutionScaleFactor,
                    setter = (v) => data.lightingDebugSettings.shadowResolutionScaleFactor = v,
                    min = () => 0.01f,
                    max = () => 4.0f,
                });

                shadows.children.Add(new DebugUI.BoolField
                {
                    nameAndTooltip = LightingStrings.ClearShadowAtlas,
                    getter = () => data.lightingDebugSettings.clearShadowAtlas,
                    setter = (v) => data.lightingDebugSettings.clearShadowAtlas = v
                });

                shadows.children.Add(new DebugUI.FloatField { nameAndTooltip = LightingStrings.ShadowRangeMinimumValue, getter = () => data.lightingDebugSettings.shadowMinValue, setter = value => data.lightingDebugSettings.shadowMinValue = value });
                shadows.children.Add(new DebugUI.FloatField { nameAndTooltip = LightingStrings.ShadowRangeMaximumValue, getter = () => data.lightingDebugSettings.shadowMaxValue, setter = value => data.lightingDebugSettings.shadowMaxValue = value });
                list.Add(shadows);
            }

            {
                var lighting = new DebugUI.Container() { displayName = "Lighting" };

                lighting.children.Add(new DebugUI.Foldout
                {
                    nameAndTooltip = LightingStrings.ShowLightsByType,
                    children =
                    {
                        new DebugUI.BoolField { nameAndTooltip = LightingStrings.DirectionalLights, getter = () => data.lightingDebugSettings.showDirectionalLight, setter = value => data.lightingDebugSettings.showDirectionalLight = value },
                        new DebugUI.BoolField { nameAndTooltip = LightingStrings.PunctualLights, getter = () => data.lightingDebugSettings.showPunctualLight, setter = value => data.lightingDebugSettings.showPunctualLight = value },
                        new DebugUI.BoolField { nameAndTooltip = LightingStrings.AreaLights, getter = () => data.lightingDebugSettings.showAreaLight, setter = value => data.lightingDebugSettings.showAreaLight = value },
                        new DebugUI.BoolField { nameAndTooltip = LightingStrings.ReflectionProbes, getter = () => data.lightingDebugSettings.showReflectionProbe, setter = value => data.lightingDebugSettings.showReflectionProbe = value },
                    }
                });

                var exposureFoldout = new DebugUI.Foldout
                {
                    nameAndTooltip = LightingStrings.Exposure,
                    children =
                    {
                        new DebugUI.EnumField
                        {
                            nameAndTooltip = LightingStrings.ExposureDebugMode,
                            getter = () => (int)data.lightingDebugSettings.exposureDebugMode,
                            setter = value => SetExposureDebugMode((ExposureDebugMode)value),
                            autoEnum = typeof(ExposureDebugMode), onValueChanged = RefreshLightingDebug,
                            getIndex = () => data.exposureDebugModeEnumIndex,
                            setIndex = value => data.exposureDebugModeEnumIndex = value
                        }
                    }
                };

                if (data.lightingDebugSettings.exposureDebugMode == ExposureDebugMode.MeteringWeighted)
                {
                    exposureFoldout.children.Add(
                        new DebugUI.BoolField()
                        {
                            nameAndTooltip = LightingStrings.ExposureDisplayMaskOnly,
                            getter = () => data.lightingDebugSettings.displayMaskOnly,
                            setter = value => data.lightingDebugSettings.displayMaskOnly = value
                        });
                }
                if (data.lightingDebugSettings.exposureDebugMode == ExposureDebugMode.HistogramView)
                {
                    exposureFoldout.children.Add(
                        new DebugUI.BoolField()
                        {
                            nameAndTooltip = LightingStrings.ExposureShowTonemapCurve,
                            getter = () => data.lightingDebugSettings.showTonemapCurveAlongHistogramView,
                            setter = value => data.lightingDebugSettings.showTonemapCurveAlongHistogramView = value
                        });
                    exposureFoldout.children.Add(
                        new DebugUI.BoolField()
                        {
                            nameAndTooltip = LightingStrings.ExposureCenterAroundExposure,
                            getter = () => data.lightingDebugSettings.centerHistogramAroundMiddleGrey,
                            setter = value => data.lightingDebugSettings.centerHistogramAroundMiddleGrey = value
                        });
                }
                if (data.lightingDebugSettings.exposureDebugMode == ExposureDebugMode.FinalImageHistogramView)
                {
                    exposureFoldout.children.Add(
                        new DebugUI.BoolField()
                        {
                            nameAndTooltip = LightingStrings.ExposureDisplayRGBHistogram,
                            getter = () => data.lightingDebugSettings.displayFinalImageHistogramAsRGB,
                            setter = value => data.lightingDebugSettings.displayFinalImageHistogramAsRGB = value
                        });
                }

                exposureFoldout.children.Add(
                    new DebugUI.FloatField
                    {
                        nameAndTooltip = LightingStrings.DebugExposureCompensation,
                        getter = () => data.lightingDebugSettings.debugExposure,
                        setter = value => data.lightingDebugSettings.debugExposure = value
                    });


                lighting.children.Add(exposureFoldout);

                var hdrFoldout = new DebugUI.Foldout
                {
                    nameAndTooltip = LightingStrings.HDROutput,
                    children =
                    {
                        new DebugUI.EnumField
                        {
                            nameAndTooltip = LightingStrings.HDROutputDebugMode,
                            getter = () => (int)data.lightingDebugSettings.hdrDebugMode,
                            setter = value => SetHDRDebugMode((HDRDebugMode)value),
                            autoEnum = typeof(HDRDebugMode), onValueChanged = RefreshLightingDebug,
                            getIndex = () => data.hdrDebugModeEnumIndex,
                            setIndex = value => data.hdrDebugModeEnumIndex = value
                        }
                    }
                };

                lighting.children.Add(hdrFoldout);

                lighting.children.Add(new DebugUI.EnumField { nameAndTooltip = LightingStrings.LightingDebugMode, getter = () => (int)data.lightingDebugSettings.debugLightingMode, setter = value => SetDebugLightingMode((DebugLightingMode)value), autoEnum = typeof(DebugLightingMode), onValueChanged = RefreshLightingDebug, getIndex = () => data.lightingDebugModeEnumIndex, setIndex = value => { data.ResetExclusiveEnumIndices(); data.lightingDebugModeEnumIndex = value; } });
                lighting.children.Add(new DebugUI.BitField { nameAndTooltip = LightingStrings.LightHierarchyDebugMode, getter = () => data.lightingDebugSettings.debugLightFilterMode, setter = value => SetDebugLightFilterMode((DebugLightFilterMode)value), enumType = typeof(DebugLightFilterMode), onValueChanged = RefreshLightingDebug, });

                lighting.children.Add(new DebugUI.BoolField { nameAndTooltip = LightingStrings.LightLayersVisualization, getter = () => data.lightingDebugSettings.debugLightLayers, setter = value => SetDebugLightLayersMode(value), onValueChanged = RefreshLightingDebug });

                if (data.lightingDebugSettings.debugLightLayers)
                {
                    var container = new DebugUI.Container();
                    container.children.Add(new DebugUI.BoolField
                    {
                        nameAndTooltip = LightingStrings.LightLayersUseSelectedLight,
                        getter = () => data.lightingDebugSettings.debugSelectionLightLayers,
                        setter = value => data.lightingDebugSettings.debugSelectionLightLayers = value,
                        flags = DebugUI.Flags.EditorOnly,
                        onValueChanged = RefreshLightingDebug
                    });

                    if (data.lightingDebugSettings.debugSelectionLightLayers)
                    {
                        container.children.Add(new DebugUI.BoolField
                        {
                            nameAndTooltip = LightingStrings.LightLayersSwitchToLightShadowLayers,
                            getter = () => data.lightingDebugSettings.debugSelectionShadowLayers,
                            setter = value => data.lightingDebugSettings.debugSelectionShadowLayers = value,
                            flags = DebugUI.Flags.EditorOnly,
                            onValueChanged = RefreshLightingDebug
                        });
                    }
                    else
                    {
                        var field = new DebugUI.BitField
                        {
                            nameAndTooltip = LightingStrings.LightLayersFilterLayers,
                            getter = () => data.lightingDebugSettings.debugLightLayersFilterMask,
                            setter = value => data.lightingDebugSettings.debugLightLayersFilterMask = (DebugLightLayersMask)value,
                            enumType = typeof(DebugLightLayersMask)
                        };

                        for (int i = 0; i < 8; i++)
                            field.enumNames[i + 1].text = HDRenderPipelineGlobalSettings.instance.prefixedRenderingLayerMaskNames[i];
                        container.children.Add(field);
                    }

                    var layersColor = new DebugUI.Foldout() { nameAndTooltip = LightingStrings.LightLayersColor, flags = DebugUI.Flags.EditorOnly };
                    for (int i = 0; i < 8; i++)
                    {
                        int index = i;
                        layersColor.children.Add(new DebugUI.ColorField
                        {
                            displayName = HDRenderPipelineGlobalSettings.instance.prefixedRenderingLayerMaskNames[i],
                            flags = DebugUI.Flags.EditorOnly,
                            getter = () => data.lightingDebugSettings.debugRenderingLayersColors[index],
                            setter = value => data.lightingDebugSettings.debugRenderingLayersColors[index] = value
                        });
                    }

                    container.children.Add(layersColor);
                    lighting.children.Add(container);
                }
                list.Add(lighting);
            }

            {
                var material = new DebugUI.Container() { displayName = "Material Overrides" };

                material.children.Add(new DebugUI.BoolField { nameAndTooltip = LightingStrings.OverrideSmoothness, getter = () => data.lightingDebugSettings.overrideSmoothness, setter = value => data.lightingDebugSettings.overrideSmoothness = value, onValueChanged = RefreshLightingDebug });
                if (data.lightingDebugSettings.overrideSmoothness)
                {
                    material.children.Add(new DebugUI.Container
                    {
                        children =
                        {
                            new DebugUI.FloatField { nameAndTooltip = LightingStrings.Smoothness, getter = () => data.lightingDebugSettings.overrideSmoothnessValue, setter = value => data.lightingDebugSettings.overrideSmoothnessValue = value, min = () => 0f, max = () => 1f, incStep = 0.025f }
                        }
                    });
                }

                material.children.Add(new DebugUI.BoolField { nameAndTooltip = LightingStrings.OverrideAlbedo, getter = () => data.lightingDebugSettings.overrideAlbedo, setter = value => data.lightingDebugSettings.overrideAlbedo = value, onValueChanged = RefreshLightingDebug });
                if (data.lightingDebugSettings.overrideAlbedo)
                {
                    material.children.Add(new DebugUI.Container
                    {
                        children =
                        {
                            new DebugUI.ColorField { nameAndTooltip = LightingStrings.Albedo, getter = () => data.lightingDebugSettings.overrideAlbedoValue, setter = value => data.lightingDebugSettings.overrideAlbedoValue = value, showAlpha = false, hdr = false }
                        }
                    });
                }

                material.children.Add(new DebugUI.BoolField { nameAndTooltip = LightingStrings.OverrideNormal, getter = () => data.lightingDebugSettings.overrideNormal, setter = value => data.lightingDebugSettings.overrideNormal = value });

                material.children.Add(new DebugUI.BoolField { nameAndTooltip = LightingStrings.OverrideSpecularColor, getter = () => data.lightingDebugSettings.overrideSpecularColor, setter = value => data.lightingDebugSettings.overrideSpecularColor = value, onValueChanged = RefreshLightingDebug });
                if (data.lightingDebugSettings.overrideSpecularColor)
                {
                    material.children.Add(new DebugUI.Container
                    {
                        children =
                        {
                            new DebugUI.ColorField { nameAndTooltip = LightingStrings.SpecularColor, getter = () => data.lightingDebugSettings.overrideSpecularColorValue, setter = value => data.lightingDebugSettings.overrideSpecularColorValue = value, showAlpha = false, hdr = false }
                        }
                    });
                }

                material.children.Add(new DebugUI.BoolField { nameAndTooltip = LightingStrings.OverrideAmbientOcclusion, getter = () => data.lightingDebugSettings.overrideAmbientOcclusion, setter = value => data.lightingDebugSettings.overrideAmbientOcclusion = value, onValueChanged = RefreshLightingDebug });
                if (data.lightingDebugSettings.overrideAmbientOcclusion)
                {
                    material.children.Add(new DebugUI.Container
                    {
                        children =
                        {
                            new DebugUI.FloatField { nameAndTooltip = LightingStrings.AmbientOcclusion, getter = () => data.lightingDebugSettings.overrideAmbientOcclusionValue, setter = value => data.lightingDebugSettings.overrideAmbientOcclusionValue = value, min = () => 0f, max = () => 1f, incStep = 0.025f }
                        }
                    });
                }

                material.children.Add(new DebugUI.BoolField { nameAndTooltip = LightingStrings.OverrideEmissiveColor, getter = () => data.lightingDebugSettings.overrideEmissiveColor, setter = value => data.lightingDebugSettings.overrideEmissiveColor = value, onValueChanged = RefreshLightingDebug });
                if (data.lightingDebugSettings.overrideEmissiveColor)
                {
                    material.children.Add(new DebugUI.Container
                    {
                        children =
                        {
                            new DebugUI.ColorField { nameAndTooltip = LightingStrings.EmissiveColor, getter = () => data.lightingDebugSettings.overrideEmissiveColorValue, setter = value => data.lightingDebugSettings.overrideEmissiveColorValue = value, showAlpha = false, hdr = true }
                        }
                    });
                }

                list.Add(material);
            }

            list.Add(new DebugUI.EnumField { nameAndTooltip = LightingStrings.FullscreenDebugMode, getter = () => (int)data.fullScreenDebugMode, setter = value => SetFullScreenDebugMode((FullScreenDebugMode)value), enumNames = s_LightingFullScreenDebugStrings, enumValues = s_LightingFullScreenDebugValues, onValueChanged = RefreshLightingDebug, getIndex = () => data.lightingFulscreenDebugModeEnumIndex, setIndex = value => { data.ResetExclusiveEnumIndices(); data.lightingFulscreenDebugModeEnumIndex = value; } });

            if (data.fullScreenDebugMode == FullScreenDebugMode.ScreenSpaceShadows)
            {
                list.Add(new DebugUI.UIntField { nameAndTooltip = LightingStrings.ScreenSpaceShadowIndex, getter = () => data.screenSpaceShadowIndex, setter = value => data.screenSpaceShadowIndex = value, min = () => 0u, max = () => (uint)(RenderPipelineManager.currentPipeline as HDRenderPipeline).GetMaxScreenSpaceShadows() });
            }

            if (data.fullScreenDebugMode == FullScreenDebugMode.RayTracingAccelerationStructure)
            {
                list.Add(new DebugUI.Container
                {
                    children =
                        {
                            new DebugUI.EnumField { nameAndTooltip = LightingStrings.RTASDebugView, getter = () => (int)data.rtasDebugView, setter = value => SetRTASDebugView((RTASDebugView)value), enumNames = s_RTASViewDebugStrings, enumValues = s_RTASViewDebugValues, getIndex = () => data.rtasDebugViewEnumIndex, setIndex = value => { data.rtasDebugViewEnumIndex = value; } },
                            new DebugUI.EnumField { nameAndTooltip = LightingStrings.RTASDebugMode, getter = () => (int)data.rtasDebugMode, setter = value => SetRTASDebugMode((RTASDebugMode)value), enumNames = s_RTASModeDebugStrings, enumValues = s_RTASModeDebugValues, getIndex = () => data.rtasDebugModeEnumIndex, setIndex = value => { data.rtasDebugModeEnumIndex = value; } }
                        }
                });
            }

            switch (data.fullScreenDebugMode)
            {
                case FullScreenDebugMode.PreRefractionColorPyramid:
                case FullScreenDebugMode.FinalColorPyramid:
                case FullScreenDebugMode.DepthPyramid:
                {
                    var depthPyramidContainer = new DebugUI.Container();
                    depthPyramidContainer.children.Add(new DebugUI.FloatField { nameAndTooltip = LightingStrings.DepthPyramidDebugMip, getter = () => data.fullscreenDebugMip, setter = value => data.fullscreenDebugMip = value, min = () => 0f, max = () => 1f, incStep = 0.05f });
                    depthPyramidContainer.children.Add(new DebugUI.BoolField { nameAndTooltip = LightingStrings.DepthPyramidEnableRemap, getter = () => data.enableDebugDepthRemap, setter = value => data.enableDebugDepthRemap = value, onValueChanged = RefreshLightingDebug });
                    if (data.enableDebugDepthRemap)
                    {
                        depthPyramidContainer.children.Add(new DebugUI.FloatField { nameAndTooltip = LightingStrings.DepthPyramidRangeMin, getter = () => data.fullScreenDebugDepthRemap.x, setter = value => data.fullScreenDebugDepthRemap.x = Mathf.Min(value, data.fullScreenDebugDepthRemap.y), min = () => 0f, max = () => 1f, incStep = 0.01f });
                        depthPyramidContainer.children.Add(new DebugUI.FloatField { nameAndTooltip = LightingStrings.DepthPyramidRangeMax, getter = () => data.fullScreenDebugDepthRemap.y, setter = value => data.fullScreenDebugDepthRemap.y = Mathf.Max(value, data.fullScreenDebugDepthRemap.x), min = () => 0.01f, max = () => 1f, incStep = 0.01f });
                    }

                    list.Add(depthPyramidContainer);
                    break;
                }
                case FullScreenDebugMode.ContactShadows:
                    list.Add(new DebugUI.Container
                    {
                        children =
                        {
                            new DebugUI.IntField
                            {
                                nameAndTooltip = LightingStrings.ContactShadowsLightIndex,
                                getter = () =>
                                {
                                    return data.fullScreenContactShadowLightIndex;
                                },
                                setter = value =>
                                {
                                    data.fullScreenContactShadowLightIndex = value;
                                },
                                min = () => - 1, // -1 will display all contact shadow
                                max = () => ShaderConfig.FPTLMaxLightCount - 1
                            },
                        }
                    });
                    break;
                default:
                    data.fullscreenDebugMip = 0;
                    break;
            }

            list.Add(new DebugUI.EnumField { nameAndTooltip = LightingStrings.TileClusterDebug, getter = () => (int)data.lightingDebugSettings.tileClusterDebug, setter = value => data.lightingDebugSettings.tileClusterDebug = (TileClusterDebug)value, autoEnum = typeof(TileClusterDebug), onValueChanged = RefreshLightingDebug, getIndex = () => data.tileClusterDebugEnumIndex, setIndex = value => data.tileClusterDebugEnumIndex = value });
            if (data.lightingDebugSettings.tileClusterDebug != TileClusterDebug.None && data.lightingDebugSettings.tileClusterDebug != TileClusterDebug.MaterialFeatureVariants)
            {
                var clusterDebugContainer = new DebugUI.Container();

                clusterDebugContainer.children.Add(new DebugUI.EnumField { nameAndTooltip = LightingStrings.TileClusterDebugByCategory, getter = () => (int)data.lightingDebugSettings.tileClusterDebugByCategory, setter = value => data.lightingDebugSettings.tileClusterDebugByCategory = (TileClusterCategoryDebug)value, autoEnum = typeof(TileClusterCategoryDebug), getIndex = () => data.tileClusterDebugByCategoryEnumIndex, setIndex = value => data.tileClusterDebugByCategoryEnumIndex = value });
                if (data.lightingDebugSettings.tileClusterDebug == TileClusterDebug.Cluster)
                {
                    clusterDebugContainer.children.Add(new DebugUI.EnumField { nameAndTooltip = LightingStrings.ClusterDebugMode, getter = () => (int)data.lightingDebugSettings.clusterDebugMode, setter = value => data.lightingDebugSettings.clusterDebugMode = (ClusterDebugMode)value, autoEnum = typeof(ClusterDebugMode), onValueChanged = RefreshLightingDebug, getIndex = () => data.clusterDebugModeEnumIndex, setIndex = value => data.clusterDebugModeEnumIndex = value });

                    if (data.lightingDebugSettings.clusterDebugMode == ClusterDebugMode.VisualizeSlice)
                        clusterDebugContainer.children.Add(new DebugUI.FloatField { nameAndTooltip = LightingStrings.ClusterDistance, getter = () => data.lightingDebugSettings.clusterDebugDistance, setter = value => data.lightingDebugSettings.clusterDebugDistance = value, min = () => 0f, max = () => 100.0f, incStep = 0.05f });
                }

                list.Add(clusterDebugContainer);
            }

            list.Add(new DebugUI.BoolField { nameAndTooltip = LightingStrings.DisplaySkyReflection, getter = () => data.lightingDebugSettings.displaySkyReflection, setter = value => data.lightingDebugSettings.displaySkyReflection = value, onValueChanged = RefreshLightingDebug });
            if (data.lightingDebugSettings.displaySkyReflection)
            {
                list.Add(new DebugUI.Container
                {
                    children =
                    {
                        new DebugUI.FloatField { nameAndTooltip = LightingStrings.SkyReflectionMipmap, getter = () => data.lightingDebugSettings.skyReflectionMipmap, setter = value => data.lightingDebugSettings.skyReflectionMipmap = value, min = () => 0f, max = () => 1f, incStep = 0.05f }
                    }
                });
            }

            list.Add(new DebugUI.BoolField { nameAndTooltip = LightingStrings.DisplayLightVolumes, getter = () => data.lightingDebugSettings.displayLightVolumes, setter = value => data.lightingDebugSettings.displayLightVolumes = value, onValueChanged = RefreshLightingDebug });
            if (data.lightingDebugSettings.displayLightVolumes)
            {
                var container = new DebugUI.Container
                {
                    children =
                    {
                        new DebugUI.EnumField { nameAndTooltip = LightingStrings.LightVolumeDebugType, getter = () => (int)data.lightingDebugSettings.lightVolumeDebugByCategory, setter = value => data.lightingDebugSettings.lightVolumeDebugByCategory = (LightVolumeDebug)value, autoEnum = typeof(LightVolumeDebug), getIndex = () => data.lightVolumeDebugTypeEnumIndex, setIndex = value => data.lightVolumeDebugTypeEnumIndex = value, onValueChanged = RefreshLightingDebug }
                    }
                };
                if (data.lightingDebugSettings.lightVolumeDebugByCategory == LightVolumeDebug.Gradient)
                {
                    container.children.Add(new DebugUI.UIntField { nameAndTooltip = LightingStrings.MaxDebugLightCount, getter = () => (uint)data.lightingDebugSettings.maxDebugLightCount, setter = value => data.lightingDebugSettings.maxDebugLightCount = value, min = () => 0, max = () => 24, incStep = 1 });
                }

                list.Add(container);
            }

            list.Add(new DebugUI.BoolField { nameAndTooltip = LightingStrings.DisplayCookieAtlas, getter = () => data.lightingDebugSettings.displayCookieAtlas, setter = value => data.lightingDebugSettings.displayCookieAtlas = value, onValueChanged = RefreshLightingDebug });
            if (data.lightingDebugSettings.displayCookieAtlas)
            {
                list.Add(new DebugUI.Container
                {
                    children =
                    {
                        new DebugUI.UIntField { nameAndTooltip = LightingStrings.CookieAtlasMipLevel, getter = () => data.lightingDebugSettings.cookieAtlasMipLevel, setter = value => data.lightingDebugSettings.cookieAtlasMipLevel = value, min = () => 0, max = () => (uint)(RenderPipelineManager.currentPipeline as HDRenderPipeline).GetCookieAtlasMipCount()},
                        new DebugUI.BoolField { nameAndTooltip = LightingStrings.ClearCookieAtlas, getter = () => data.lightingDebugSettings.clearCookieAtlas, setter = value => data.lightingDebugSettings.clearCookieAtlas = value}
                    }
                });
            }

            list.Add(new DebugUI.BoolField { nameAndTooltip = LightingStrings.DisplayPlanarReflectionAtlas, getter = () => data.lightingDebugSettings.displayPlanarReflectionProbeAtlas, setter = value => data.lightingDebugSettings.displayPlanarReflectionProbeAtlas = value, onValueChanged = RefreshLightingDebug });
            if (data.lightingDebugSettings.displayPlanarReflectionProbeAtlas)
            {
                list.Add(new DebugUI.Container
                {
                    children =
                    {
                        new DebugUI.UIntField { nameAndTooltip = LightingStrings.PlanarAtlasMipLevel, getter = () => data.lightingDebugSettings.planarReflectionProbeMipLevel, setter = value => data.lightingDebugSettings.planarReflectionProbeMipLevel = value, min = () => 0, max = () => (uint)(RenderPipelineManager.currentPipeline as HDRenderPipeline).GetPlanarReflectionProbeMipCount()},
                        new DebugUI.BoolField { nameAndTooltip = LightingStrings.ClearPlanarAtlas, getter = () => data.lightingDebugSettings.clearPlanarReflectionProbeAtlas, setter = value => data.lightingDebugSettings.clearPlanarReflectionProbeAtlas = value},
                    }
                });
            }

            list.Add(new DebugUI.BoolField { nameAndTooltip = LightingStrings.DisplayLocalVolumetricFogAtlas, getter = () => data.lightingDebugSettings.displayLocalVolumetricFogAtlas, setter = value => data.lightingDebugSettings.displayLocalVolumetricFogAtlas = value, onValueChanged = RefreshLightingDebug });
            if (data.lightingDebugSettings.displayLocalVolumetricFogAtlas)
            {
                list.Add(new DebugUI.Container
                {
                    children =
                    {
                        new DebugUI.UIntField { nameAndTooltip = LightingStrings.VolumetricFogSlice, getter = () => data.lightingDebugSettings.localVolumetricFogAtlasSlice, setter = value => data.lightingDebugSettings.localVolumetricFogAtlasSlice = value, min = () => 0, max = () => GetLocalVolumetricFogSliceCount()},
                        new DebugUI.BoolField { nameAndTooltip = LightingStrings.VolumetricFogUseSelection, getter = () => data.lightingDebugSettings.localVolumetricFogUseSelection, setter = value => data.lightingDebugSettings.localVolumetricFogUseSelection = value, flags = DebugUI.Flags.EditorOnly, onValueChanged = RefreshLightingDebug},
                    }
                });
            }

            uint GetLocalVolumetricFogSliceCount()
            {
#if UNITY_EDITOR
                if (data.lightingDebugSettings.localVolumetricFogUseSelection)
                {
                    var selectedGO = UnityEditor.Selection.activeGameObject;
                    if (selectedGO != null && selectedGO.TryGetComponent<LocalVolumetricFog>(out var localVolumetricFog))
                    {
                        var texture = localVolumetricFog.parameters.volumeMask;

                        if (texture != null)
                            return (uint)(texture is RenderTexture rt ? rt.volumeDepth : texture is Texture3D t3D ? t3D.depth : 1) - 1;
                    }
                    return 0;
                }
                else
#endif
                return (uint)LocalVolumetricFogManager.manager.volumeAtlas.GetAtlas().volumeDepth - 1;
            }

            list.Add(new DebugUI.FloatField { nameAndTooltip = LightingStrings.DebugOverlayScreenRatio, getter = () => data.debugOverlayRatio, setter = v => data.debugOverlayRatio = v, min = () => 0.1f, max = () => 1f });

            m_DebugLightingItems = list.ToArray();
            var panel = DebugManager.instance.GetPanel(k_PanelLighting, true);
            panel.children.Add(m_DebugLightingItems);
        }

<<<<<<< HEAD
        void RegisterVolumeDebug()
        {
            var list = new List<DebugUI.Widget>();

            int componentIndex = 0;
            var componentNames = new List<GUIContent>() { new GUIContent("None") };
            var componentValues = new List<int>() { componentIndex++ };

            foreach (var type in ((HDVolumeDebugSettings)data.volumeDebugSettings).archetype.AsArray())
            {
                componentNames.Add(new GUIContent() { text = HDVolumeDebugSettings.ComponentDisplayName(type) });
                componentValues.Add(componentIndex++);
            }

            list.Add(new DebugUI.EnumField
            {
                displayName = "Component",
                getter = () => data.volumeDebugSettings.selectedComponent,
                setter = value => data.volumeDebugSettings.selectedComponent = value,
                enumNames = componentNames.ToArray(),
                enumValues = componentValues.ToArray(),
                getIndex = () => data.volumeComponentEnumIndex,
                setIndex = value => { data.volumeComponentEnumIndex = value; },
                onValueChanged = RefreshVolumeDebug,
            });

            if (data.volumeDebugSettings.selectedComponent != 0)
            {
                componentIndex = 0;
                componentNames = new List<GUIContent>() { new GUIContent("None") };
                componentValues = new List<int>() { componentIndex++ };

#if UNITY_EDITOR
                componentNames.Add(new GUIContent() { text = "Editor Camera" });
                componentValues.Add(componentIndex++);
#endif

                foreach (var camera in data.volumeDebugSettings.cameras)
                {
                    componentNames.Add(new GUIContent() { text = camera.name });
                    componentValues.Add(componentIndex++);
                }

                list.Add(new DebugUI.EnumField
                {
                    displayName = "Camera",
                    getter = () => data.volumeDebugSettings.selectedCameraIndex,
                    setter = value => data.volumeDebugSettings.selectedCameraIndex = value,
                    enumNames = componentNames.ToArray(),
                    enumValues = componentValues.ToArray(),
                    getIndex = () => data.volumeCameraEnumIndex,
                    setIndex = value => { data.volumeCameraEnumIndex = value; },
                    onValueChanged = RefreshVolumeDebug,
                });

                if (data.volumeDebugSettings.selectedCameraIndex != 0)
                {
                    DebugUI.Widget makeWidget(string name, VolumeParameter param)
                    {
                        if (param == null)
                            return new DebugUI.Value() { displayName = name, getter = () => "-" };

                        // Special overrides
                        if (param.GetType() == typeof(ColorParameter))
                        {
                            var p = (ColorParameter)param;
                            return new DebugUI.ColorField()
                            {
                                displayName = name,
                                hdr = p.hdr,
                                showAlpha = p.showAlpha,
                                getter = () => p.value,
                                setter = _ => { }
                            };
                        }

                        if (param.GetType() == typeof(BoolParameter))
                        {
                            var p = (BoolParameter)param;
                            return new DebugUI.BoolField()
                            {
                                displayName = name,
                                getter = () => p.value,
                                setter = _ => { }
                            };
                        }

                        // For parameters that do not override `ToString`
                        var property = param.GetType().GetProperty("value");
                        var toString = property.PropertyType.GetMethod("ToString", Type.EmptyTypes);
                        if ((toString == null) || (toString.DeclaringType == typeof(object)) || (toString.DeclaringType == typeof(UnityEngine.Object)))
                        {
                            // Check if the parameter has a name
                            var nameProp = property.PropertyType.GetProperty("name");
                            if (nameProp == null)
                                return new DebugUI.Value() { displayName = name, getter = () => "Debug view not supported" };

                            // Return the parameter name
                            return new DebugUI.Value()
                            {
                                displayName = name,
                                getter = () =>
                                {
                                    var value = property.GetValue(param);
                                    if (value == null || value.Equals(null))
                                        return "None";
                                    var valueString = nameProp.GetValue(value);
                                    return valueString == null ? "None" : valueString;
                                }
                            };
                        }

                        // Call the ToString method
                        return new DebugUI.Value()
                        {
                            displayName = name,
                            getter = () =>
                            {
                                var value = property.GetValue(param);
                                return value == null ? "None" : value.ToString();
                            }
                        };
                    }

                    Type selectedType = data.volumeDebugSettings.selectedComponentType;
                    var stackComponent = data.volumeDebugSettings.selectedCameraVolumeStack.GetComponent(selectedType);

                    var volumes = data.volumeDebugSettings.GetVolumes();
                    var table = new DebugUI.Table() { displayName = "Parameter", isReadOnly = true };

                    var inst = (VolumeComponent)ScriptableObject.CreateInstance(selectedType);

                    // First row for volume info
                    float timer = 0.0f, refreshRate = 0.2f;
                    var row = new DebugUI.Table.Row()
                    {
                        displayName = "Volume Info",
                        children =
                        {
                            new DebugUI.Value()
                            {
                                displayName = "Interpolated Value",
                                getter = () =>
                                {
                                    // This getter is called first at each render
                                    // It is used to update the volumes
                                    if (Time.time - timer < refreshRate)
                                        return "";
                                    timer = Time.deltaTime;
                                    if (data.volumeDebugSettings.selectedCameraIndex != 0)
                                    {
                                        var newVolumes = data.volumeDebugSettings.GetVolumes();
                                        if (!data.volumeDebugSettings.RefreshVolumes(newVolumes))
                                        {
                                            for (int i = 0; i < newVolumes.Length; i++)
                                            {
                                                var visible = data.volumeDebugSettings.VolumeHasInfluence(newVolumes[i]);
                                                table.SetColumnVisibility(i + 1, visible);
                                            }

                                            return "";
                                        }
                                    }

                                    RefreshVolumeDebug(null, false);
                                    return "";
                                }
                            }
                        }
                    };
                    row.opened = true;

                    foreach (var volume in volumes)
                    {
                        var profile = volume.HasInstantiatedProfile() ? volume.profile : volume.sharedProfile;
                        row.children.Add(new DebugUI.Value()
                        {
                            displayName = volume.name + " (" + profile.name + ")",
                            getter = () =>
                            {
                                var scope = volume.isGlobal ? "Global" : "Local";
                                var weight = data.volumeDebugSettings.GetVolumeWeight(volume);
                                return scope + " (" + (weight * 100f) + "%)";
                            }
                        });
                    }

                    row.children.Add(new DebugUI.Value() { displayName = "Default Value", getter = () => "" });
                    table.children.Add(row);

                    // Build rows - recursively handles nested parameters
                    var rows = new List<DebugUI.Table.Row>();
                    void AddParameterRows(Type type, string baseName = null)
                    {
                        void AddRow(FieldInfo f, string prefix)
                        {
                            var fieldName = prefix + f.Name;
                            var attr = (DisplayInfoAttribute[])f.GetCustomAttributes(typeof(DisplayInfoAttribute), true);
                            if (attr.Length != 0)
                                fieldName = prefix + attr[0].name;
#if UNITY_EDITOR
                            // Would be nice to have the equivalent for the runtime debug.
                            else
                                fieldName = UnityEditor.ObjectNames.NicifyVariableName(fieldName);
#endif

                            int currentParam = rows.Count;
                            row = new DebugUI.Table.Row()
                            {
                                displayName = fieldName,
                                children = { makeWidget("Interpolated Value", stackComponent.parameters[currentParam]) }
                            };

                            foreach (var volume in volumes)
                            {
                                VolumeParameter param = null;
                                var profile = volume.HasInstantiatedProfile() ? volume.profile : volume.sharedProfile;
                                if (profile.TryGet(selectedType, out VolumeComponent component) && component.parameters[currentParam].overrideState)
                                    param = component.parameters[currentParam];
                                row.children.Add(makeWidget(volume.name + " (" + profile.name + ")", param));
                            }

                            row.children.Add(makeWidget("Default Value", inst.parameters[currentParam]));
                            rows.Add(row);
                        }

                        var fields = type
                            .GetFields(BindingFlags.Public | BindingFlags.NonPublic | BindingFlags.Instance)
                            .OrderBy(t => t.MetadataToken);
                        foreach (var field in fields)
                        {
                            if (field.GetCustomAttributes(typeof(ObsoleteAttribute), false).Length != 0)
                                continue;
                            var fieldType = field.FieldType;
                            if (fieldType.IsSubclassOf(typeof(VolumeParameter)))
                                AddRow(field, baseName ?? "");
                            else if (!fieldType.IsArray && fieldType.IsClass)
                                AddParameterRows(fieldType, baseName ?? (field.Name + " "));
                        }
                    }

                    AddParameterRows(selectedType);
                    foreach (var r in rows.OrderBy(t => t.displayName))
                        table.children.Add(r);

                    data.volumeDebugSettings.RefreshVolumes(volumes);
                    for (int i = 0; i < volumes.Length; i++)
                        table.SetColumnVisibility(i + 1, data.volumeDebugSettings.VolumeHasInfluence(volumes[i]));
                    list.Add(table);
                }
            }

            m_DebugVolumeItems = list.ToArray();
            var panel = DebugManager.instance.GetPanel(k_PanelVolume, true);
            panel.children.Add(m_DebugVolumeItems);
        }

=======
>>>>>>> e6d77246
        static class RenderingStrings
        {
            public static readonly NameAndTooltip FullscreenDebugMode = new() { name = "Fullscreen Debug Mode", tooltip = "Use the drop-down to select a rendering mode to display as an overlay on the screen." };
            public static readonly NameAndTooltip MaxPixelCost = new() { name = "Max Pixel Cost", tooltip = "The scale of the transparency overdraw heat map." };
            public static readonly NameAndTooltip MaxQuadCost = new() { name = "Max Quad Cost", tooltip = "The scale of the quad mode overdraw heat map." };
            public static readonly NameAndTooltip MaxVertexDensity = new() { name = "Max Vertex Density", tooltip = "The scale of the vertex density mode overdraw heat map." };

            // Mipmaps
            public static readonly NameAndTooltip MipMaps = new() { name = "Mip Maps", tooltip = "Use the drop-down to select a mipmap property to debug." };
            public static readonly NameAndTooltip TerrainTexture = new() { name = "Terrain Texture", tooltip = "Use the drop-down to select the terrain Texture to debug the mipmap for." };

            // Color picker
            public static readonly NameAndTooltip ColorPickerDebugMode = new() { name = "Debug Mode", tooltip = "Use the drop-down to select the format of the color picker display." };
            public static readonly NameAndTooltip ColorPickerFontColor = new() { name = "Font Color", tooltip = "Use the color picker to select a color for the font that the Color Picker uses for its display." };

            // False color
            public static readonly NameAndTooltip FalseColorMode = new() { name = "False Color Mode", tooltip = "Enable the checkbox to define intensity ranges that the debugger uses to show a color temperature gradient for the current frame." };
            public static readonly NameAndTooltip FalseColorRangeThreshold0 = new() { name = "Range Threshold 0", tooltip = "Set the split for the intensity range." };
            public static readonly NameAndTooltip FalseColorRangeThreshold1 = new() { name = "Range Threshold 1", tooltip = "Set the split for the intensity range." };
            public static readonly NameAndTooltip FalseColorRangeThreshold2 = new() { name = "Range Threshold 2", tooltip = "Set the split for the intensity range." };
            public static readonly NameAndTooltip FalseColorRangeThreshold3 = new() { name = "Range Threshold 3", tooltip = "Set the split for the intensity range." };

            public static readonly NameAndTooltip FreezeCameraForCulling = new() { name = "Freeze Camera For Culling", tooltip = "Use the drop-down to select a Camera to freeze in order to check its culling. To check if the Camera's culling works correctly, freeze the Camera and move occluders around it." };
        }

        void RegisterRenderingDebug()
        {
            var widgetList = new List<DebugUI.Widget>();

            widgetList.Add(CreateMissingDebugShadersWarning());

            widgetList.Add(
                new DebugUI.EnumField { nameAndTooltip = RenderingStrings.FullscreenDebugMode, getter = () => (int)data.fullScreenDebugMode, setter = value => SetFullScreenDebugMode((FullScreenDebugMode)value), onValueChanged = RefreshRenderingDebug, enumNames = s_RenderingFullScreenDebugStrings, enumValues = s_RenderingFullScreenDebugValues, getIndex = () => data.renderingFulscreenDebugModeEnumIndex, setIndex = value => { data.ResetExclusiveEnumIndices(); data.renderingFulscreenDebugModeEnumIndex = value; } }
            );

            if (data.fullScreenDebugMode == FullScreenDebugMode.TransparencyOverdraw)
            {
                widgetList.Add(new DebugUI.Container
                {
                    children =
                    {
                        new DebugUI.FloatField { nameAndTooltip = RenderingStrings.MaxPixelCost, getter = () => data.transparencyDebugSettings.maxPixelCost, setter = value => data.transparencyDebugSettings.maxPixelCost = value, min = () => 0.25f, max = () => 2048.0f}
                    }
                });
            }
            else if (data.fullScreenDebugMode == FullScreenDebugMode.QuadOverdraw)
            {
                widgetList.Add(new DebugUI.Container
                {
                    children =
                    {
                        new DebugUI.UIntField { nameAndTooltip = RenderingStrings.MaxQuadCost, getter = () => data.maxQuadCost, setter = value => data.maxQuadCost = value, min = () => 1, max = () => 10}
                    }
                });
            }
            else if (data.fullScreenDebugMode == FullScreenDebugMode.VertexDensity)
            {
                widgetList.Add(new DebugUI.Container
                {
                    children =
                    {
                        new DebugUI.UIntField { nameAndTooltip = RenderingStrings.MaxVertexDensity, getter = () => data.maxVertexDensity, setter = value => data.maxVertexDensity = value, min = () => 1, max = () => 100}
                    }
                });
            }
            else if (data.fullScreenDebugMode == FullScreenDebugMode.MotionVectors)
            {
                widgetList.Add(new DebugUI.Container
                {
                    children =
                    {
                        new DebugUI.FloatField {displayName = "Min Motion Vector Length (in pixels)", getter = () => data.minMotionVectorLength, setter = value => data.minMotionVectorLength = value, min = () => 0}
                    }
                });
            }

            widgetList.AddRange(new DebugUI.Widget[]
            {
                new DebugUI.EnumField { nameAndTooltip = RenderingStrings.MipMaps, getter = () => (int)data.mipMapDebugSettings.debugMipMapMode, setter = value => SetMipMapMode((DebugMipMapMode)value), autoEnum = typeof(DebugMipMapMode), onValueChanged = RefreshRenderingDebug, getIndex = () => data.mipMapsEnumIndex, setIndex = value => { data.ResetExclusiveEnumIndices(); data.mipMapsEnumIndex = value; } },
            });

            if (data.mipMapDebugSettings.debugMipMapMode != DebugMipMapMode.None)
            {
                widgetList.Add(new DebugUI.Container
                {
                    children =
                    {
                        new DebugUI.EnumField { nameAndTooltip = RenderingStrings.TerrainTexture, getter = () => (int)data.mipMapDebugSettings.terrainTexture, setter = value => data.mipMapDebugSettings.terrainTexture = (DebugMipMapModeTerrainTexture)value, autoEnum = typeof(DebugMipMapModeTerrainTexture), getIndex = () => data.terrainTextureEnumIndex, setIndex = value => data.terrainTextureEnumIndex = value }
                    }
                });
            }

            widgetList.AddRange(new[]
            {
                new DebugUI.Container
                {
                    displayName = "Color Picker",
                    flags = DebugUI.Flags.EditorOnly,
                    children =
                    {
                        new DebugUI.EnumField  { nameAndTooltip = RenderingStrings.ColorPickerDebugMode, getter = () => (int)data.colorPickerDebugSettings.colorPickerMode, setter = value => data.colorPickerDebugSettings.colorPickerMode = (ColorPickerDebugMode)value, autoEnum = typeof(ColorPickerDebugMode), getIndex = () => data.colorPickerDebugModeEnumIndex, setIndex = value => data.colorPickerDebugModeEnumIndex = value },
                        new DebugUI.ColorField { nameAndTooltip = RenderingStrings.ColorPickerFontColor, flags = DebugUI.Flags.EditorOnly, getter = () => data.colorPickerDebugSettings.fontColor, setter = value => data.colorPickerDebugSettings.fontColor = value }
                    }
                }
            });

            widgetList.Add(new DebugUI.BoolField { nameAndTooltip = RenderingStrings.FalseColorMode, getter = () => data.falseColorDebugSettings.falseColor, setter = value => data.falseColorDebugSettings.falseColor = value, onValueChanged = RefreshRenderingDebug });
            if (data.falseColorDebugSettings.falseColor)
            {
                widgetList.Add(new DebugUI.Container
                {
                    flags = DebugUI.Flags.EditorOnly,
                    children =
                    {
                        new DebugUI.FloatField { nameAndTooltip = RenderingStrings.FalseColorRangeThreshold0, getter = () => data.falseColorDebugSettings.colorThreshold0, setter = value => data.falseColorDebugSettings.colorThreshold0 = Mathf.Min(value, data.falseColorDebugSettings.colorThreshold1) },
                        new DebugUI.FloatField { nameAndTooltip = RenderingStrings.FalseColorRangeThreshold1, getter = () => data.falseColorDebugSettings.colorThreshold1, setter = value => data.falseColorDebugSettings.colorThreshold1 = Mathf.Clamp(value, data.falseColorDebugSettings.colorThreshold0, data.falseColorDebugSettings.colorThreshold2) },
                        new DebugUI.FloatField { nameAndTooltip = RenderingStrings.FalseColorRangeThreshold2, getter = () => data.falseColorDebugSettings.colorThreshold2, setter = value => data.falseColorDebugSettings.colorThreshold2 = Mathf.Clamp(value, data.falseColorDebugSettings.colorThreshold1, data.falseColorDebugSettings.colorThreshold3) },
                        new DebugUI.FloatField { nameAndTooltip = RenderingStrings.FalseColorRangeThreshold3, getter = () => data.falseColorDebugSettings.colorThreshold3, setter = value => data.falseColorDebugSettings.colorThreshold3 = Mathf.Max(value, data.falseColorDebugSettings.colorThreshold2) },
                    }
                });
            }

            widgetList.AddRange(new DebugUI.Widget[]
            {
                new DebugUI.EnumField { nameAndTooltip = RenderingStrings.FreezeCameraForCulling, getter = () => data.debugCameraToFreeze, setter = value => data.debugCameraToFreeze = value, enumNames = s_CameraNamesStrings, enumValues = s_CameraNamesValues, getIndex = () => data.debugCameraToFreezeEnumIndex, setIndex = value => data.debugCameraToFreezeEnumIndex = value },
            });

            if (XRGraphicsAutomatedTests.enabled)
            {
                widgetList.Add(new DebugUI.BoolField { displayName = "XR single-pass test mode", getter = () => data.xrSinglePassTestMode, setter = value => data.xrSinglePassTestMode = value });
            }

#if ENABLE_NVIDIA && ENABLE_NVIDIA_MODULE
            widgetList.Add(nvidiaDebugView.CreateWidget());
#endif

            m_DebugRenderingItems = widgetList.ToArray();
            var panel = DebugManager.instance.GetPanel(k_PanelRendering, true);
            panel.children.Add(m_DebugRenderingItems);

            var renderGraphs = RenderGraph.GetRegisteredRenderGraphs();
            foreach (var graph in renderGraphs)
                graph.RegisterDebug(panel);
        }

        void UnregisterRenderingDebug()
        {
            UnregisterDebugItems(k_PanelRendering, m_DebugRenderingItems);

            var renderGraphs = RenderGraph.GetRegisteredRenderGraphs();
            foreach (var graph in renderGraphs)
                graph.UnRegisterDebug();
        }

        static class DecalStrings
        {
            public static readonly NameAndTooltip DisplayAtlas = new() { name = "Display Atlas", tooltip = "Enable the checkbox to debug and display the decal atlas for a Camera in the top left of that Camera's view." };
            public static readonly NameAndTooltip MipLevel = new() { name = "Mip Level", tooltip = "Use the slider to select the mip level for the decal atlas." };
        }

        void RegisterDecalsDebug()
        {
            var decalAffectingTransparent = new DebugUI.Container()
            {
                displayName = "Decals Affecting Transparent Objects",
                children =
                {
                    new DebugUI.BoolField { nameAndTooltip = DecalStrings.DisplayAtlas, getter = () => data.decalsDebugSettings.displayAtlas, setter = value => data.decalsDebugSettings.displayAtlas = value},
                    new DebugUI.UIntField { nameAndTooltip = DecalStrings.MipLevel, getter = () => data.decalsDebugSettings.mipLevel, setter = value => data.decalsDebugSettings.mipLevel = value, min = () => 0u, max = () => (uint)(RenderPipelineManager.currentPipeline as HDRenderPipeline)?.GetDecalAtlasMipCount() }
                }
            };

            m_DebugDecalsItems = new DebugUI.Widget[]
            {
                CreateMissingDebugShadersWarning(),
                decalAffectingTransparent
            };

            var panel = DebugManager.instance.GetPanel(k_PanelDecals, true);
            panel.children.Add(m_DebugDecalsItems);
        }

        internal void RegisterDebug()
        {
            RegisterDecalsDebug();
            RegisterDisplayStatsDebug();
            RegisterMaterialDebug();
            RegisterLightingDebug();
            RegisterRenderingDebug();
            DebugManager.instance.RegisterData(this);
        }

        internal void UnregisterDebug()
        {
            UnregisterDebugItems(k_PanelDecals, m_DebugDecalsItems);
            UnregisterDisplayStatsDebug();
            UnregisterDebugItems(k_PanelMaterials, m_DebugMaterialItems);
            UnregisterDebugItems(k_PanelLighting, m_DebugLightingItems);
            UnregisterRenderingDebug();
            DebugManager.instance.UnregisterData(this);
        }

        void UnregisterDebugItems(string panelName, DebugUI.Widget[] items)
        {
            var panel = DebugManager.instance.GetPanel(panelName);
            if (panel != null)
                panel.children.Remove(items);
        }

        void FillFullScreenDebugEnum(ref GUIContent[] strings, ref int[] values, FullScreenDebugMode min, FullScreenDebugMode max)
        {
            int count = max - min - 1;
            strings = new GUIContent[count + 1];
            values = new int[count + 1];
            strings[0] = new GUIContent(FullScreenDebugMode.None.ToString());
            values[0] = (int)FullScreenDebugMode.None;
            int index = 1;
            for (int i = (int)min + 1; i < (int)max; ++i)
            {
                strings[index] = new GUIContent(((FullScreenDebugMode)i).ToString());
                values[index] = i;
                index++;
            }
        }

        internal static void RegisterCamera(IFrameSettingsHistoryContainer container)
        {
            string name = container.panelName;
            if (s_CameraNames.FindIndex(x => x.text.Equals(name)) < 0)
            {
                s_CameraNames.Add(new GUIContent(name));
                needsRefreshingCameraFreezeList = true;
            }

            if (!FrameSettingsHistory.IsRegistered(container))
            {
                var history = FrameSettingsHistory.RegisterDebug(container);
                DebugManager.instance.RegisterData(history);
            }
        }

        internal static void UnRegisterCamera(IFrameSettingsHistoryContainer container)
        {
            string name = container.panelName;
            int indexOfCamera = s_CameraNames.FindIndex(x => x.text.Equals(name));
            if (indexOfCamera > 0)
            {
                s_CameraNames.RemoveAt(indexOfCamera);
                needsRefreshingCameraFreezeList = true;
            }

            if (FrameSettingsHistory.IsRegistered(container))
            {
                DebugManager.instance.UnregisterData(container);
                FrameSettingsHistory.UnRegisterDebug(container);
            }
        }

        internal bool IsDebugDisplayRemovePostprocess()
        {
            return data.materialDebugSettings.IsDebugDisplayEnabled() || data.lightingDebugSettings.IsDebugDisplayRemovePostprocess() || data.mipMapDebugSettings.IsDebugDisplayEnabled();
        }

        internal void UpdateMaterials()
        {
            if (data.mipMapDebugSettings.debugMipMapMode != 0)
                Texture.SetStreamingTextureMaterialDebugProperties();
        }

        internal void UpdateCameraFreezeOptions()
        {
            if (needsRefreshingCameraFreezeList)
            {
                s_CameraNames.Insert(0, new GUIContent("None"));

                s_CameraNamesStrings = s_CameraNames.ToArray();
                s_CameraNamesValues = Enumerable.Range(0, s_CameraNames.Count()).ToArray();

                UnregisterRenderingDebug();
                RegisterRenderingDebug();
                needsRefreshingCameraFreezeList = false;
            }
        }

        internal bool DebugHideSky(HDCamera hdCamera)
        {
            return (IsMatcapViewEnabled(hdCamera) ||
                GetDebugLightingMode() == DebugLightingMode.DiffuseLighting ||
                GetDebugLightingMode() == DebugLightingMode.SpecularLighting ||
                GetDebugLightingMode() == DebugLightingMode.DirectDiffuseLighting ||
                GetDebugLightingMode() == DebugLightingMode.DirectSpecularLighting ||
                GetDebugLightingMode() == DebugLightingMode.IndirectDiffuseLighting ||
                GetDebugLightingMode() == DebugLightingMode.ReflectionLighting ||
                GetDebugLightingMode() == DebugLightingMode.RefractionLighting ||
                GetDebugLightingMode() == DebugLightingMode.ProbeVolumeSampledSubdivision
            );
        }

        internal bool DebugNeedsExposure()
        {
            DebugLightingMode debugLighting = data.lightingDebugSettings.debugLightingMode;
            DebugViewGbuffer debugGBuffer = (DebugViewGbuffer)data.materialDebugSettings.debugViewGBuffer;
            return (debugLighting == DebugLightingMode.DirectDiffuseLighting || debugLighting == DebugLightingMode.DirectSpecularLighting || debugLighting == DebugLightingMode.IndirectDiffuseLighting || debugLighting == DebugLightingMode.ReflectionLighting || debugLighting == DebugLightingMode.RefractionLighting || debugLighting == DebugLightingMode.EmissiveLighting ||
                debugLighting == DebugLightingMode.DiffuseLighting || debugLighting == DebugLightingMode.SpecularLighting || debugLighting == DebugLightingMode.VisualizeCascade || debugLighting == DebugLightingMode.ProbeVolumeSampledSubdivision) ||
                (data.lightingDebugSettings.overrideAlbedo || data.lightingDebugSettings.overrideNormal || data.lightingDebugSettings.overrideSmoothness || data.lightingDebugSettings.overrideSpecularColor || data.lightingDebugSettings.overrideEmissiveColor || data.lightingDebugSettings.overrideAmbientOcclusion) ||
                (debugGBuffer == DebugViewGbuffer.BakeDiffuseLightingWithAlbedoPlusEmissive) || (data.lightingDebugSettings.debugLightFilterMode != DebugLightFilterMode.None) ||
                (data.fullScreenDebugMode == FullScreenDebugMode.PreRefractionColorPyramid || data.fullScreenDebugMode == FullScreenDebugMode.FinalColorPyramid || data.fullScreenDebugMode == FullScreenDebugMode.VolumetricClouds ||
                data.fullScreenDebugMode == FullScreenDebugMode.TransparentScreenSpaceReflections || data.fullScreenDebugMode == FullScreenDebugMode.ScreenSpaceReflections || data.fullScreenDebugMode == FullScreenDebugMode.ScreenSpaceReflectionsPrev || data.fullScreenDebugMode == FullScreenDebugMode.ScreenSpaceReflectionsAccum || data.fullScreenDebugMode == FullScreenDebugMode.ScreenSpaceReflectionSpeedRejection ||
                data.fullScreenDebugMode == FullScreenDebugMode.LightCluster || data.fullScreenDebugMode == FullScreenDebugMode.ScreenSpaceShadows || data.fullScreenDebugMode == FullScreenDebugMode.NanTracker || data.fullScreenDebugMode == FullScreenDebugMode.ColorLog) || data.fullScreenDebugMode == FullScreenDebugMode.ScreenSpaceGlobalIllumination;
        }
    }
}<|MERGE_RESOLUTION|>--- conflicted
+++ resolved
@@ -30,6 +30,7 @@
         public int _ColorPickerMode; // Match enum ColorPickerDebugMode
 
         public Vector4 _DebugViewportSize; //Frame viewport size used during rendering.
+
         public Vector4 _DebugLightingAlbedo; // x == bool override, yzw = albedo for diffuse
         public Vector4 _DebugLightingSmoothness; // x == bool override, y == override value
         public Vector4 _DebugLightingNormal; // x == bool override
@@ -313,6 +314,7 @@
             public bool countRays = false;
             /// <summary>Display Show Lens Flare Data Driven Only.</summary>
             public bool showLensFlareDataDrivenOnly = false;
+
             /// <summary>Index of the camera to freeze for visibility.</summary>
             public int debugCameraToFreeze = 0;
             internal RTASDebugView rtasDebugView = RTASDebugView.Shadows;
@@ -851,7 +853,6 @@
             data.lightingDebugSettings.hdrDebugMode = value;
         }
 
-
         /// <summary>
         /// Set the current Mip Map Debug Mode.
         /// </summary>
@@ -993,11 +994,11 @@
                 {
                     displayName = sampler.name,
                     values = new[]
-                {
+                    {
                         CreateWidgetForSampler(samplerId, sampler, DebugProfilingType.CPU),
                         CreateWidgetForSampler(samplerId, sampler, DebugProfilingType.InlineCPU),
                         CreateWidgetForSampler(samplerId, sampler, DebugProfilingType.GPU),
-                }
+                    }
                 });
             }
 
@@ -1779,266 +1780,6 @@
             panel.children.Add(m_DebugLightingItems);
         }
 
-<<<<<<< HEAD
-        void RegisterVolumeDebug()
-        {
-            var list = new List<DebugUI.Widget>();
-
-            int componentIndex = 0;
-            var componentNames = new List<GUIContent>() { new GUIContent("None") };
-            var componentValues = new List<int>() { componentIndex++ };
-
-            foreach (var type in ((HDVolumeDebugSettings)data.volumeDebugSettings).archetype.AsArray())
-            {
-                componentNames.Add(new GUIContent() { text = HDVolumeDebugSettings.ComponentDisplayName(type) });
-                componentValues.Add(componentIndex++);
-            }
-
-            list.Add(new DebugUI.EnumField
-            {
-                displayName = "Component",
-                getter = () => data.volumeDebugSettings.selectedComponent,
-                setter = value => data.volumeDebugSettings.selectedComponent = value,
-                enumNames = componentNames.ToArray(),
-                enumValues = componentValues.ToArray(),
-                getIndex = () => data.volumeComponentEnumIndex,
-                setIndex = value => { data.volumeComponentEnumIndex = value; },
-                onValueChanged = RefreshVolumeDebug,
-            });
-
-            if (data.volumeDebugSettings.selectedComponent != 0)
-            {
-                componentIndex = 0;
-                componentNames = new List<GUIContent>() { new GUIContent("None") };
-                componentValues = new List<int>() { componentIndex++ };
-
-#if UNITY_EDITOR
-                componentNames.Add(new GUIContent() { text = "Editor Camera" });
-                componentValues.Add(componentIndex++);
-#endif
-
-                foreach (var camera in data.volumeDebugSettings.cameras)
-                {
-                    componentNames.Add(new GUIContent() { text = camera.name });
-                    componentValues.Add(componentIndex++);
-                }
-
-                list.Add(new DebugUI.EnumField
-                {
-                    displayName = "Camera",
-                    getter = () => data.volumeDebugSettings.selectedCameraIndex,
-                    setter = value => data.volumeDebugSettings.selectedCameraIndex = value,
-                    enumNames = componentNames.ToArray(),
-                    enumValues = componentValues.ToArray(),
-                    getIndex = () => data.volumeCameraEnumIndex,
-                    setIndex = value => { data.volumeCameraEnumIndex = value; },
-                    onValueChanged = RefreshVolumeDebug,
-                });
-
-                if (data.volumeDebugSettings.selectedCameraIndex != 0)
-                {
-                    DebugUI.Widget makeWidget(string name, VolumeParameter param)
-                    {
-                        if (param == null)
-                            return new DebugUI.Value() { displayName = name, getter = () => "-" };
-
-                        // Special overrides
-                        if (param.GetType() == typeof(ColorParameter))
-                        {
-                            var p = (ColorParameter)param;
-                            return new DebugUI.ColorField()
-                            {
-                                displayName = name,
-                                hdr = p.hdr,
-                                showAlpha = p.showAlpha,
-                                getter = () => p.value,
-                                setter = _ => { }
-                            };
-                        }
-
-                        if (param.GetType() == typeof(BoolParameter))
-                        {
-                            var p = (BoolParameter)param;
-                            return new DebugUI.BoolField()
-                            {
-                                displayName = name,
-                                getter = () => p.value,
-                                setter = _ => { }
-                            };
-                        }
-
-                        // For parameters that do not override `ToString`
-                        var property = param.GetType().GetProperty("value");
-                        var toString = property.PropertyType.GetMethod("ToString", Type.EmptyTypes);
-                        if ((toString == null) || (toString.DeclaringType == typeof(object)) || (toString.DeclaringType == typeof(UnityEngine.Object)))
-                        {
-                            // Check if the parameter has a name
-                            var nameProp = property.PropertyType.GetProperty("name");
-                            if (nameProp == null)
-                                return new DebugUI.Value() { displayName = name, getter = () => "Debug view not supported" };
-
-                            // Return the parameter name
-                            return new DebugUI.Value()
-                            {
-                                displayName = name,
-                                getter = () =>
-                                {
-                                    var value = property.GetValue(param);
-                                    if (value == null || value.Equals(null))
-                                        return "None";
-                                    var valueString = nameProp.GetValue(value);
-                                    return valueString == null ? "None" : valueString;
-                                }
-                            };
-                        }
-
-                        // Call the ToString method
-                        return new DebugUI.Value()
-                        {
-                            displayName = name,
-                            getter = () =>
-                            {
-                                var value = property.GetValue(param);
-                                return value == null ? "None" : value.ToString();
-                            }
-                        };
-                    }
-
-                    Type selectedType = data.volumeDebugSettings.selectedComponentType;
-                    var stackComponent = data.volumeDebugSettings.selectedCameraVolumeStack.GetComponent(selectedType);
-
-                    var volumes = data.volumeDebugSettings.GetVolumes();
-                    var table = new DebugUI.Table() { displayName = "Parameter", isReadOnly = true };
-
-                    var inst = (VolumeComponent)ScriptableObject.CreateInstance(selectedType);
-
-                    // First row for volume info
-                    float timer = 0.0f, refreshRate = 0.2f;
-                    var row = new DebugUI.Table.Row()
-                    {
-                        displayName = "Volume Info",
-                        children =
-                        {
-                            new DebugUI.Value()
-                            {
-                                displayName = "Interpolated Value",
-                                getter = () =>
-                                {
-                                    // This getter is called first at each render
-                                    // It is used to update the volumes
-                                    if (Time.time - timer < refreshRate)
-                                        return "";
-                                    timer = Time.deltaTime;
-                                    if (data.volumeDebugSettings.selectedCameraIndex != 0)
-                                    {
-                                        var newVolumes = data.volumeDebugSettings.GetVolumes();
-                                        if (!data.volumeDebugSettings.RefreshVolumes(newVolumes))
-                                        {
-                                            for (int i = 0; i < newVolumes.Length; i++)
-                                            {
-                                                var visible = data.volumeDebugSettings.VolumeHasInfluence(newVolumes[i]);
-                                                table.SetColumnVisibility(i + 1, visible);
-                                            }
-
-                                            return "";
-                                        }
-                                    }
-
-                                    RefreshVolumeDebug(null, false);
-                                    return "";
-                                }
-                            }
-                        }
-                    };
-                    row.opened = true;
-
-                    foreach (var volume in volumes)
-                    {
-                        var profile = volume.HasInstantiatedProfile() ? volume.profile : volume.sharedProfile;
-                        row.children.Add(new DebugUI.Value()
-                        {
-                            displayName = volume.name + " (" + profile.name + ")",
-                            getter = () =>
-                            {
-                                var scope = volume.isGlobal ? "Global" : "Local";
-                                var weight = data.volumeDebugSettings.GetVolumeWeight(volume);
-                                return scope + " (" + (weight * 100f) + "%)";
-                            }
-                        });
-                    }
-
-                    row.children.Add(new DebugUI.Value() { displayName = "Default Value", getter = () => "" });
-                    table.children.Add(row);
-
-                    // Build rows - recursively handles nested parameters
-                    var rows = new List<DebugUI.Table.Row>();
-                    void AddParameterRows(Type type, string baseName = null)
-                    {
-                        void AddRow(FieldInfo f, string prefix)
-                        {
-                            var fieldName = prefix + f.Name;
-                            var attr = (DisplayInfoAttribute[])f.GetCustomAttributes(typeof(DisplayInfoAttribute), true);
-                            if (attr.Length != 0)
-                                fieldName = prefix + attr[0].name;
-#if UNITY_EDITOR
-                            // Would be nice to have the equivalent for the runtime debug.
-                            else
-                                fieldName = UnityEditor.ObjectNames.NicifyVariableName(fieldName);
-#endif
-
-                            int currentParam = rows.Count;
-                            row = new DebugUI.Table.Row()
-                            {
-                                displayName = fieldName,
-                                children = { makeWidget("Interpolated Value", stackComponent.parameters[currentParam]) }
-                            };
-
-                            foreach (var volume in volumes)
-                            {
-                                VolumeParameter param = null;
-                                var profile = volume.HasInstantiatedProfile() ? volume.profile : volume.sharedProfile;
-                                if (profile.TryGet(selectedType, out VolumeComponent component) && component.parameters[currentParam].overrideState)
-                                    param = component.parameters[currentParam];
-                                row.children.Add(makeWidget(volume.name + " (" + profile.name + ")", param));
-                            }
-
-                            row.children.Add(makeWidget("Default Value", inst.parameters[currentParam]));
-                            rows.Add(row);
-                        }
-
-                        var fields = type
-                            .GetFields(BindingFlags.Public | BindingFlags.NonPublic | BindingFlags.Instance)
-                            .OrderBy(t => t.MetadataToken);
-                        foreach (var field in fields)
-                        {
-                            if (field.GetCustomAttributes(typeof(ObsoleteAttribute), false).Length != 0)
-                                continue;
-                            var fieldType = field.FieldType;
-                            if (fieldType.IsSubclassOf(typeof(VolumeParameter)))
-                                AddRow(field, baseName ?? "");
-                            else if (!fieldType.IsArray && fieldType.IsClass)
-                                AddParameterRows(fieldType, baseName ?? (field.Name + " "));
-                        }
-                    }
-
-                    AddParameterRows(selectedType);
-                    foreach (var r in rows.OrderBy(t => t.displayName))
-                        table.children.Add(r);
-
-                    data.volumeDebugSettings.RefreshVolumes(volumes);
-                    for (int i = 0; i < volumes.Length; i++)
-                        table.SetColumnVisibility(i + 1, data.volumeDebugSettings.VolumeHasInfluence(volumes[i]));
-                    list.Add(table);
-                }
-            }
-
-            m_DebugVolumeItems = list.ToArray();
-            var panel = DebugManager.instance.GetPanel(k_PanelVolume, true);
-            panel.children.Add(m_DebugVolumeItems);
-        }
-
-=======
->>>>>>> e6d77246
         static class RenderingStrings
         {
             public static readonly NameAndTooltip FullscreenDebugMode = new() { name = "Fullscreen Debug Mode", tooltip = "Use the drop-down to select a rendering mode to display as an overlay on the screen." };
