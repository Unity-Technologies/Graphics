--- conflicted
+++ resolved
@@ -916,13 +916,6 @@
                         new DebugUI.BoolField()
                         {
                             displayName = "Show Tonemap curve",
-<<<<<<< HEAD
-                            getter = () => data.lightingDebugSettings.showTonemapCurve,
-                            setter = value => data.lightingDebugSettings.showTonemapCurve = value
-                        });
-                }
-
-=======
                             getter = () => data.lightingDebugSettings.showTonemapCurveAlongHistogramView,
                             setter = value => data.lightingDebugSettings.showTonemapCurveAlongHistogramView = value
                         });
@@ -946,7 +939,6 @@
 
                     });
 
->>>>>>> 6573a4c3
                 exposureFoldout.children.Add(
                     new DebugUI.FloatField
                     {
