Shader "Hidden/HDRP/DebugExposure"
{
    HLSLINCLUDE

    #include "Packages/com.unity.render-pipelines.high-definition/Runtime/PostProcessing/Components/Tonemapping.cs.hlsl"
    #include "Packages/com.unity.render-pipelines.high-definition/Runtime/PostProcessing/Shaders/HistogramExposureCommon.hlsl"
    #define DEBUG_DISPLAY
    #include "Packages/com.unity.render-pipelines.high-definition/Runtime/Debug/DebugDisplay.hlsl"
    #include "Packages/com.unity.render-pipelines.core/ShaderLibrary/ACES.hlsl"
    #include "Packages/com.unity.render-pipelines.core/ShaderLibrary/Common.hlsl"
    #include "Packages/com.unity.render-pipelines.core/ShaderLibrary/Color.hlsl"

    #pragma vertex Vert
    #pragma target 4.5
    #pragma only_renderers d3d11 playstation xboxone vulkan metal switch

    #define PERCENTILE_AS_BARS 0

    // Contains the scene color post-processed (tonemapped etc.)
    TEXTURE2D_X(_DebugFullScreenTexture);

    // Tonemap related 
    TEXTURE3D(_LogLut3D);
    SAMPLER(sampler_LogLut3D);

    float4 _ExposureDebugParams;
    float4 _LogLut3D_Params;    // x: 1 / lut_size, y: lut_size - 1, z: contribution, w: unused
    // Custom tonemapping settings
    float4 _CustomToneCurve;
    float4 _ToeSegmentA;
    float4 _ToeSegmentB;
    float4 _MidSegmentA;
    float4 _MidSegmentB;
    float4 _ShoSegmentA;
    float4 _ShoSegmentB;

    #define _DrawTonemapCurve               _ExposureDebugParams.x
    #define _TonemapType                    _ExposureDebugParams.y
    #define _CenterAroundTargetExposure     _ExposureDebugParams.z


    struct Attributes
    {
        uint vertexID : SV_VertexID;
        UNITY_VERTEX_INPUT_INSTANCE_ID
    };

    struct Varyings
    {
        float4 positionCS : SV_POSITION;
        float2 texcoord : TEXCOORD0;
        UNITY_VERTEX_OUTPUT_STEREO
    };

    Varyings Vert(Attributes input)
    {
        Varyings output;
        UNITY_SETUP_INSTANCE_ID(input);
        UNITY_INITIALIZE_VERTEX_OUTPUT_STEREO(output);
        output.positionCS = GetFullScreenTriangleVertexPosition(input.vertexID);
        output.texcoord = GetNormalizedFullScreenTriangleTexCoord(input.vertexID);

        return output;
    }

    float3 Tonemap(float3 colorLinear)
    {
        if(_TonemapType == TONEMAPPINGMODE_NEUTRAL) 
        {
            colorLinear = NeutralTonemap(colorLinear);
        }
        if (_TonemapType == TONEMAPPINGMODE_ACES) 
        {
            // Note: input is actually ACEScg (AP1 w/ linear encoding)
            float3 aces = ACEScg_to_ACES(colorLinear);
            colorLinear = AcesTonemap(aces);
        }
        if (_TonemapType == TONEMAPPINGMODE_CUSTOM) // Custom
        {
            colorLinear = CustomTonemap(colorLinear, _CustomToneCurve.xyz, _ToeSegmentA, _ToeSegmentB.xy, _MidSegmentA, _MidSegmentB.xy, _ShoSegmentA, _ShoSegmentB.xy);
        }
        if (_TonemapType == TONEMAPPINGMODE_EXTERNAL) // External
        {
            float3 colorLutSpace = saturate(LinearToLogC(colorLinear));
            float3 colorLut = ApplyLut3D(TEXTURE3D_ARGS(_LogLut3D, sampler_LogLut3D), colorLutSpace, _LogLut3D_Params.xy);
            colorLinear = lerp(colorLinear, colorLut, _LogLut3D_Params.z);
        }

        return colorLinear;
    }

    float3 ToHeat(float value)
    {
        float3 r = value * 2.1f - float3(1.8f, 1.14f, 0.3f);
        return 1.0f - r * r;
    }

    float GetEVAtLocation(float2 uv)
    {
        return ComputeEV100FromAvgLuminance(max(SampleLuminance(uv), 1e-4), MeterCalibrationConstant);
    }

    // Returns true if it drew the location of the indicator.
    void DrawHeatSideBar(float2 uv, float2 startSidebar, float2 endSidebar, float evValueRange, float3 indicatorColor, float2 sidebarSize, float extremeMargin, inout float3 sidebarColor)
    {
        float2 extremesSize = float2(extremeMargin, 0);
        float2 borderSize = 2 * _ScreenSize.zw * _RTHandleScale.xy;
        int indicatorHalfSize = 5;


        if (all(uv > startSidebar) && all(uv < endSidebar))
        {
            float inRange = (uv.x - startSidebar.x) / (endSidebar.x - startSidebar.x);
            evValueRange = clamp(evValueRange, 0.0f, 1.0f);
            int distanceInPixels = abs(evValueRange - inRange) * sidebarSize.x * _ScreenSize.x;
            if (distanceInPixels < indicatorHalfSize)
            {
                sidebarColor = indicatorColor;
            }
            else if (distanceInPixels < indicatorHalfSize + 1)
            {
                sidebarColor = 0.0f;
            }
            else
            {
                sidebarColor = ToHeat(inRange);
            }
        }
        else if (all(uv > startSidebar - extremesSize) && all(uv < endSidebar))
        {
            sidebarColor = float3(0,0,0);
        }
        else if (all(uv > startSidebar) && all(uv < endSidebar + extremesSize))
        {
            sidebarColor = float3(1, 1, 1);
        }
        else if(all(uv > startSidebar - (extremesSize + borderSize)) && all(uv < endSidebar + (extremesSize + borderSize)))
        {
            sidebarColor = 0.0f;
        }
    }

    float GetHistogramValue(float coord, out bool isEdge)
    {
        float barSize = _ScreenSize.x / HISTOGRAM_BINS;
        float bin = coord / barSize;

        float locWithinBin = barSize * frac(bin);

        isEdge = locWithinBin < 1 || locWithinBin > (barSize - 1);
        return UnpackWeight(_HistogramBuffer[(uint)(bin)]);
    }

    float ComputePercentile(float2 uv, float histSum, out float minPercentileBin, out float maxPercentileBin)
    {
        float sumBelowValue = 0.0f;
        float sumForMin = 0.0f;
        float sumForMax = 0.0f;

        minPercentileBin = -1;
        maxPercentileBin = -1;

        float ev = GetEVAtLocation(uv);

        for (int i = 0; i < HISTOGRAM_BINS; ++i)
        {
            float evAtBin = BinLocationToEV(i);
            float evAtNextBin = BinLocationToEV(i+1);

            float histVal = UnpackWeight(_HistogramBuffer[i]);

            if (ev >= evAtBin)
            {
                sumBelowValue += histVal;
            }

             //TODO: This could be more precise, now it locks to bin location
            if (minPercentileBin < 0)
            {
                sumForMin += histVal;
                if (sumForMin / histSum >= _HistogramMinPercentile)
                {

                    minPercentileBin = i;
                }
            }

            if (maxPercentileBin < 0)
            {
                sumForMax += histVal;
                if (sumForMax / histSum > _HistogramMaxPercentile)
                {
                    maxPercentileBin = i;
                }
            }
        }

        return sumBelowValue / histSum;
    }

    void DrawHistogramIndicatorBar(float coord, float uvXLocation, float widthNDC, float3 color, inout float3 outColor)
    {
        float halfWidthInScreen = widthNDC * _ScreenSize.x;
        float minScreenPos = (uvXLocation - widthNDC * 0.5) * _ScreenSize.x;
        float maxScreenPos = (uvXLocation + widthNDC * 0.5) * _ScreenSize.x;

        if (coord > minScreenPos && coord < maxScreenPos)
        {
            outColor = color;
        }
    }

    void DrawTriangleIndicator(float2 coord, float labelBarHeight, float uvXLocation, float widthNDC, float3 color, inout float3 outColor)
    {
        float halfWidthInScreen = widthNDC * _ScreenSize.x;
        float arrowStart = labelBarHeight * 0.4f;

        float heightInIndicator = ((coord.y - arrowStart) / (labelBarHeight - arrowStart));
        float indicatorWidth = 1.0f - heightInIndicator;

        float minScreenPos = (uvXLocation - widthNDC * indicatorWidth * 0.5) * _ScreenSize.x;
        float maxScreenPos = (uvXLocation + widthNDC * indicatorWidth * 0.5) * _ScreenSize.x;

        uint triangleBorder = 2;
        if (coord.x > minScreenPos && coord.x < maxScreenPos && coord.y >= arrowStart)
        {
            outColor = color;
        }
        else if (coord.x > minScreenPos - triangleBorder && coord.x < maxScreenPos + triangleBorder && coord.y > arrowStart - triangleBorder)
        {
            outColor = 0;
        }
    }

    bool DrawEmptyFrame(float2 uv, float3 frameColor, float frameAlpha, float frameHeight, float heightLabelBar, inout float3 outColor)
    {
        float2 borderSize = 2 * _ScreenSize.zw * _RTHandleScale.xy;

        if (uv.y > frameHeight) return false;

        // ---- Draw General frame ---- 
        if (uv.x < borderSize.x || uv.x >(1.0f - borderSize.x))
        {
            outColor = 0.0;
            return false;
        }
        else if (uv.y > frameHeight - borderSize.y)
        {
            outColor = 0.0;
            return false;
        }
        else
        {
            outColor = lerp(outColor, frameColor, frameAlpha);
        }

        // ----  Draw label bar -----
        if (uv.y < heightLabelBar)
        {
            outColor = outColor * 0.075f;
        }

        return true;
    }

    float2 GetMinMaxLabelRange(float currEV)
    {        
        if (_CenterAroundTargetExposure > 0)
        {
            int maxAtBothSide = min(0.5f * (ParamExposureLimitMax - ParamExposureLimitMin), 10);
            return float2(currEV - maxAtBothSide, currEV + maxAtBothSide);
        }
        else
        {
            return float2(ParamExposureLimitMin, ParamExposureLimitMax);
        }

    }

    float EvToUVLocation(float ev, float currEV)
    {
        float2 valuesRange = GetMinMaxLabelRange(currEV);
        return (ev - valuesRange.x) / (valuesRange.y - valuesRange.x);
    }

    float GetHistogramInfo(float coordOnX, float maxHistValue, float heightLabelBar, float frameHeight, float currExposure, out uint binIndex, out bool isEdgeOfBin)
    {
        float barSize = _ScreenSize.x / HISTOGRAM_BINS;
        float locWithinBin = 0.0f;

        if (_CenterAroundTargetExposure > 0)
        {
            // This is going to be the center of the histogram view in this mode.
            uint centerBin = EVToBinLocation(currExposure);
            uint midXPoint = _ScreenSize.x / 2;
            uint halfBarSize = barSize / 2;
            uint lowerMidPoint = midXPoint - halfBarSize;
            uint higherMidPoint = midXPoint + halfBarSize;
            if (coordOnX < float(lowerMidPoint))
            {
                uint distanceFromCenter = lowerMidPoint - coordOnX;
                float deltaBinFloat = distanceFromCenter / barSize;
                uint deltaInBins = ceil(deltaBinFloat);
                locWithinBin = frac(deltaBinFloat) * barSize;
                binIndex = centerBin - deltaInBins;
            }
            else if (coordOnX > float(higherMidPoint))
            {
                uint distanceFromCenter = coordOnX - higherMidPoint;
                float deltaBinFloat = distanceFromCenter / barSize;
                uint deltaInBins = ceil(deltaBinFloat);
                locWithinBin = frac(deltaBinFloat) * barSize;

                binIndex = centerBin + deltaInBins;
            }
            else
            {
                binIndex = centerBin;
                
                locWithinBin = (higherMidPoint - coordOnX);
            }
        }
        else
        {
            float bin = coordOnX / barSize;
            locWithinBin = barSize * frac(bin);
            binIndex = uint(bin);
        }

        isEdgeOfBin = locWithinBin < 1 || locWithinBin >(barSize - 1);

        float val = UnpackWeight(_HistogramBuffer[binIndex]);
        val /= maxHistValue;

        val *= 0.95*(frameHeight - heightLabelBar);
        val += heightLabelBar;
        return val;
    }

    float GetLabel(float labelCount, float labelIdx, float currExposure, out uint2 labelLoc)
    {
        int minLabelLocationX = DEBUG_FONT_TEXT_WIDTH * 0.25;
        int maxLabelLocationX = _ScreenSize.x - (DEBUG_FONT_TEXT_WIDTH * 3);

        int labelLocationY = 0.0f;

        float2 labelValuesRange = GetMinMaxLabelRange(currExposure);
        float t = rcp(labelCount) * (labelIdx - 0.25);
        labelLoc = uint2((uint)lerp(minLabelLocationX, maxLabelLocationX, t), labelLocationY);
        return lerp(labelValuesRange.x, labelValuesRange.y, t);

    }

    float GetTonemappedValueAtLocation(float uvX, float currExposure)
    {
        float exposureAtLoc = 0;

        float2 labelValuesRange = GetMinMaxLabelRange(currExposure);
        exposureAtLoc = lerp(labelValuesRange.x, labelValuesRange.y, uvX);

        const float K = 12.5; // Reflected-light meter calibration constant
        float luminanceFromExposure = _ExposureTexture[int2(0, 0)].x * (exp2(exposureAtLoc) * (K / 100.0f));

        return saturate(Luminance(Tonemap(luminanceFromExposure)));

    }

    void DrawHistogramFrame(float2 uv, uint2 unormCoord, float frameHeight, float3 backgroundColor, float alpha, float maxHist, float minPercentLoc, float maxPercentLoc, inout float3 outColor)
    {
        float heightLabelBar = (DEBUG_FONT_TEXT_WIDTH * 1.25) * _ScreenSize.w * _RTHandleScale.y;

        if (DrawEmptyFrame(uv, backgroundColor, alpha, frameHeight, heightLabelBar, outColor))
        {
            float currExposure = _ExposureTexture[int2(0, 0)].y;
            float targetExposure = _ExposureDebugTexture[int2(0, 0)].x;

            // ---- Draw Buckets ----

            bool isEdgeOfBin = false;
            float val = GetHistogramValue(unormCoord.x, isEdgeOfBin);
            val /= maxHist;

            val *= 0.95*(frameHeight - heightLabelBar);
            val += heightLabelBar;

            uint bin = 0;
            val = GetHistogramInfo(unormCoord.x, maxHist, heightLabelBar, frameHeight, currExposure, bin, isEdgeOfBin);

            if (uv.y < val && uv.y > heightLabelBar)
            {
                isEdgeOfBin = isEdgeOfBin || (uv.y > val - _ScreenSize.w);
                if (bin < uint(minPercentLoc) && minPercentLoc > 0)
                {
                    outColor.rgb = float3(0, 0, 1);
                }
                else if (bin >= uint(maxPercentLoc) && maxPercentLoc > 0)
                {
                    outColor.rgb = float3(1, 0, 0);
                }
                else
                    outColor.rgb = float3(1.0f, 1.0f, 1.0f);
                if (isEdgeOfBin) outColor.rgb = 0;
            }

            // ---- Draw labels ---- 

            // Number of labels
            int labelCount = 12;

            [unroll]
            for (int i = 0; i <= labelCount; ++i)
            {
                uint2 labelLoc;
                float labelValue = GetLabel(labelCount, i, currExposure, labelLoc);
                DrawFloatExplicitPrecision(labelValue, float3(1.0f, 1.0f, 1.0f), unormCoord, 1, labelLoc, outColor.rgb);
            }

            // ---- Draw indicators ----

            float evInRange = EvToUVLocation(currExposure, currExposure);
            float targetEVInRange = EvToUVLocation(targetExposure, currExposure);

            float halfIndicatorSize = 0.007f;
            float halfWidthInScreen = halfIndicatorSize * _ScreenSize.x;

            float labelFrameHeightScreen = heightLabelBar * (_ScreenSize.y / _RTHandleScale.y);

            if (uv.y < heightLabelBar)
            {
                DrawTriangleIndicator(float2(unormCoord.xy), labelFrameHeightScreen, targetEVInRange, halfIndicatorSize, float3(0.9f, 0.75f, 0.1f), outColor);
                DrawTriangleIndicator(float2(unormCoord.xy), labelFrameHeightScreen, evInRange, halfIndicatorSize, float3(0.15f, 0.15f, 0.1f), outColor);
            }
            // TODO: Add bar? 
            //else
            //{
            //    if (_CenterAroundTargetExposure > 0)
            //    {
            //        DrawHistogramIndicatorBar(float(unormCoord.x), evInRange, 0.003f, float3(0.0f, 0.0f, 0.0f), outColor);
            //    }
            //}

            // ---- Draw Tonemap curve ----
            if (_DrawTonemapCurve)
            {
                val = GetTonemappedValueAtLocation(unormCoord.x / _ScreenSize.x, currExposure);
                val *= 0.95 * (frameHeight - heightLabelBar);
                val += heightLabelBar;

                float curveWidth = 4 * _ScreenSize.w;

                if (uv.y < val && uv.y > (val - curveWidth))
                {
                    outColor = outColor * 0.1 + 0.9 * 0;
                }
            }
        }
    }

    float3 FragMetering(Varyings input) : SV_Target
    {
        UNITY_SETUP_STEREO_EYE_INDEX_POST_VERTEX(input);
        float2 uv = input.texcoord.xy;
        float3 color = SAMPLE_TEXTURE2D_X_LOD(_DebugFullScreenTexture, s_linear_clamp_sampler, uv, 0.0).xyz;
        float weight = WeightSample(input.positionCS.xy, _ScreenSize.xy);

        float pipFraction = 0.33f;
        uint borderSize = 3;
        float2 topRight = pipFraction * _ScreenSize.xy;

        if (all(input.positionCS.xy < topRight))
        {
            float2 scaledUV = uv / pipFraction;
            float3 pipColor = SAMPLE_TEXTURE2D_X_LOD(_SourceTexture, s_linear_clamp_sampler, scaledUV, 0.0).xyz;
            float weight = WeightSample(scaledUV.xy * _ScreenSize.xy / _RTHandleScale.xy, _ScreenSize.xy);

            return pipColor * weight;
        }
        else if (all(input.positionCS.xy < (topRight + borderSize)))
        {
            return float3(0.33f, 0.33f, 0.33f);
        }
        else
        {
            return color;
        }
    }

    float3 FragSceneEV100(Varyings input) : SV_Target
    {
        UNITY_SETUP_STEREO_EYE_INDEX_POST_VERTEX(input);
        float2 uv = input.texcoord.xy;

        float3 textColor = 0.0f;

        float2 sidebarSize = float2(0.9, 0.02) * _RTHandleScale.xy;

        float heightLabelBar = (DEBUG_FONT_TEXT_WIDTH * 1.25f) * _ScreenSize.w * _RTHandleScale.y;

        float2 sidebarBottomLeft = float2(0.05 * _RTHandleScale.x, heightLabelBar);
        float2 endPointSidebar = sidebarBottomLeft + sidebarSize;

        float3 outputColor = 0;
        float ev = GetEVAtLocation(uv);

        int2 unormCoord = input.positionCS.xy;
        uint2 textLocation = uint2(_MousePixelCoord.xy);


        float evInRange = (ev - ParamExposureLimitMin) / (ParamExposureLimitMax - ParamExposureLimitMin);

        if (ev < ParamExposureLimitMax && ev > ParamExposureLimitMin)
        {
            outputColor = ToHeat(evInRange);
        }
        else if (ev > ParamExposureLimitMax)
        {
            outputColor = 1.0f;
        }
        else if (ev < ParamExposureLimitMin)
        {
            outputColor = 0.0f;
        }

        // Get value at indicator
        float2 indicatorUV = _MousePixelCoord.zw;
        float indicatorEV = GetEVAtLocation(indicatorUV);
        float indicatorEVRange = (indicatorEV - ParamExposureLimitMin) / (ParamExposureLimitMax - ParamExposureLimitMin);

        float extremeMargin = 5 * _ScreenSize.z * _RTHandleScale.x;
        DrawHeatSideBar(uv, sidebarBottomLeft, endPointSidebar, indicatorEVRange, 0.66f, sidebarSize, extremeMargin, outputColor);


        // Label bar
        float2 borderSize = 2 * _ScreenSize.zw * _RTHandleScale.xy;
        if (uv.y < heightLabelBar  &&
            uv.x >= (sidebarBottomLeft.x - borderSize.x) && uv.x <= (borderSize.x + endPointSidebar.x))
        {
            outputColor = outputColor * 0.075f;
        }

        // Number of labels
        int labelCount = 8;
        float oneOverLabelCount = rcp(labelCount);
        float labelDeltaScreenSpace = _ScreenSize.x * oneOverLabelCount;

        int minLabelLocationX = (sidebarBottomLeft.x - borderSize.x) * (_ScreenSize.x / _RTHandleScale.x) + DEBUG_FONT_TEXT_WIDTH * 0.25;
        int maxLabelLocationX = (borderSize.x + endPointSidebar.x) * (_ScreenSize.x / _RTHandleScale.x) - (DEBUG_FONT_TEXT_WIDTH * 3);

        int labelLocationY = 0.0f;

        [unroll]
        for (int i = 0; i <= labelCount; ++i)
        {
            float t = oneOverLabelCount * i;
            float labelValue = lerp(ParamExposureLimitMin, ParamExposureLimitMax, t);
            uint2 labelLoc = uint2((uint)lerp(minLabelLocationX, maxLabelLocationX, t), labelLocationY);
            DrawFloatExplicitPrecision(labelValue, float3(1.0f, 1.0f, 1.0f), unormCoord, 1, labelLoc, outputColor.rgb);
        }

        int displayTextOffsetX = DEBUG_FONT_TEXT_WIDTH;
<<<<<<< HEAD
        int2 textLocation = int2(_MousePixelCoord.x + displayTextOffsetX, _MousePixelCoord.y);
=======
        textLocation = uint2(_MousePixelCoord.x + displayTextOffsetX, _MousePixelCoord.y);
>>>>>>> 4f9d66e6
        DrawFloatExplicitPrecision(indicatorEV, textColor, unormCoord, 1, textLocation, outputColor.rgb);
        textLocation = _MousePixelCoord.xy;
        DrawCharacter('X', float3(0.0f, 0.0f, 0.0f), unormCoord, textLocation, outputColor.rgb);

        return outputColor;
    }



    float3 FragHistogram(Varyings input) : SV_Target
    {
        UNITY_SETUP_STEREO_EYE_INDEX_POST_VERTEX(input);
        float2 uv = input.texcoord.xy;

        float3 color = SAMPLE_TEXTURE2D_X_LOD(_DebugFullScreenTexture, s_linear_clamp_sampler, uv, 0.0).xyz;
        float weight = WeightSample(input.positionCS.xy, _ScreenSize.xy);

        float3 outputColor = color;

        // Get some overall info from the histogram
        float maxValue = 0;
        float sum = 0;
        for (int i = 0; i < HISTOGRAM_BINS; ++i)
        {
            float histogramVal = UnpackWeight(_HistogramBuffer[i]);
            maxValue = max(histogramVal, maxValue);
            sum += histogramVal;
        }

        float minPercentileBin = 0;
        float maxPercentileBin = 0;
        float percentile = ComputePercentile(uv, sum, minPercentileBin, maxPercentileBin);

        if (percentile < _HistogramMinPercentile)
        {
            outputColor = (input.positionCS.x + input.positionCS.y) % 2 == 0 ? float3(0.0f, 0.0f, 1.0) : color*0.33;
        }
        if (percentile > _HistogramMaxPercentile)
        {
            outputColor = (input.positionCS.x + input.positionCS.y) % 2 == 0 ? float3(1.0, 0.0f, 0.0f) : color * 0.33;
        }

        float histFrameHeight = 0.2 * _RTHandleScale.y;
        float minPercentileLoc = max(minPercentileBin, 0);
        float maxPercentileLoc = min(maxPercentileBin, HISTOGRAM_BINS - 1);
#if PERCENTILE_AS_BARS
        minPercentileLoc /= (HISTOGRAM_BINS - 1);
        maxPercentileLoc /= (HISTOGRAM_BINS - 1);
#endif

        DrawHistogramFrame(uv, input.positionCS.xy, histFrameHeight, float3(0.125,0.125,0.125), 0.4f, maxValue, minPercentileLoc, maxPercentileLoc,  outputColor);

        float currExposure = _ExposureTexture[int2(0, 0)].y;
        float targetExposure = _ExposureDebugTexture[int2(0, 0)].x;

        uint2 unormCoord = input.positionCS.xy;
        float3 textColor = float3(0.5f, 0.5f, 0.5f);
        int2 textLocation = int2(DEBUG_FONT_TEXT_WIDTH * 0.5, DEBUG_FONT_TEXT_WIDTH * 0.5 + histFrameHeight * (_ScreenSize.y / _RTHandleScale.y));
        DrawCharacter('C', textColor, unormCoord, textLocation, outputColor.rgb, 1, 10);
        DrawCharacter('u', textColor, unormCoord, textLocation, outputColor.rgb, 1, 7);
        DrawCharacter('r', textColor, unormCoord, textLocation, outputColor.rgb, 1, 7);
        DrawCharacter('r', textColor, unormCoord, textLocation, outputColor.rgb, 1, 7);
        DrawCharacter('e', textColor, unormCoord, textLocation, outputColor.rgb, 1, 7);
        DrawCharacter('n', textColor, unormCoord, textLocation, outputColor.rgb, 1, 7);
        DrawCharacter('t', textColor, unormCoord, textLocation, outputColor.rgb, 1, 7);
        DrawCharacter(' ', textColor, unormCoord, textLocation, outputColor.rgb, 1, 7);
        DrawCharacter('E', textColor, unormCoord, textLocation, outputColor.rgb, 1, 10);
        DrawCharacter('x', textColor, unormCoord, textLocation, outputColor.rgb, 1, 7);
        DrawCharacter('p', textColor, unormCoord, textLocation, outputColor.rgb, 1, 7);
        DrawCharacter('o', textColor, unormCoord, textLocation, outputColor.rgb, 1, 7);
        DrawCharacter('s', textColor, unormCoord, textLocation, outputColor.rgb, 1, 7);
        DrawCharacter('u', textColor, unormCoord, textLocation, outputColor.rgb, 1, 7);
        DrawCharacter('r', textColor, unormCoord, textLocation, outputColor.rgb, 1, 7);
        DrawCharacter('e', textColor, unormCoord, textLocation, outputColor.rgb, 1, 7);
        DrawCharacter(':', textColor, unormCoord, textLocation, outputColor.rgb, 1, 7);
        textLocation.x += DEBUG_FONT_TEXT_WIDTH * 0.5f;
        DrawFloatExplicitPrecision(currExposure, textColor, unormCoord, 3, textLocation, outputColor.rgb);
        textLocation = int2(DEBUG_FONT_TEXT_WIDTH * 0.5, textLocation.y + DEBUG_FONT_TEXT_WIDTH);
        DrawCharacter('T', textColor, unormCoord, textLocation, outputColor.rgb, 1, 10);
        DrawCharacter('a', textColor, unormCoord, textLocation, outputColor.rgb, 1, 7);
        DrawCharacter('r', textColor, unormCoord, textLocation, outputColor.rgb, 1, 7);
        DrawCharacter('g', textColor, unormCoord, textLocation, outputColor.rgb, 1, 7);
        DrawCharacter('e', textColor, unormCoord, textLocation, outputColor.rgb, 1, 7);
        DrawCharacter('t', textColor, unormCoord, textLocation, outputColor.rgb, 1, 7);
        DrawCharacter(' ', textColor, unormCoord, textLocation, outputColor.rgb, 1, 7);
        DrawCharacter('E', textColor, unormCoord, textLocation, outputColor.rgb, 1, 10);
        DrawCharacter('x', textColor, unormCoord, textLocation, outputColor.rgb, 1, 7);
        DrawCharacter('p', textColor, unormCoord, textLocation, outputColor.rgb, 1, 7);
        DrawCharacter('o', textColor, unormCoord, textLocation, outputColor.rgb, 1, 7);
        DrawCharacter('s', textColor, unormCoord, textLocation, outputColor.rgb, 1, 7);
        DrawCharacter('u', textColor, unormCoord, textLocation, outputColor.rgb, 1, 7);
        DrawCharacter('r', textColor, unormCoord, textLocation, outputColor.rgb, 1, 7);
        DrawCharacter('e', textColor, unormCoord, textLocation, outputColor.rgb, 1, 7);
        DrawCharacter(':', textColor, unormCoord, textLocation, outputColor.rgb, 1, 7);
        textLocation.x += DEBUG_FONT_TEXT_WIDTH * 0.5f;
        DrawFloatExplicitPrecision(targetExposure, textColor, unormCoord, 3, textLocation, outputColor.rgb);
        textLocation = int2(DEBUG_FONT_TEXT_WIDTH * 0.5f, textLocation.y + DEBUG_FONT_TEXT_WIDTH);
        DrawCharacter('E', textColor, unormCoord, textLocation, outputColor.rgb, 1, 10);
        DrawCharacter('x', textColor, unormCoord, textLocation, outputColor.rgb, 1, 7);
        DrawCharacter('p', textColor, unormCoord, textLocation, outputColor.rgb, 1, 7);
        DrawCharacter('o', textColor, unormCoord, textLocation, outputColor.rgb, 1, 7);
        DrawCharacter('s', textColor, unormCoord, textLocation, outputColor.rgb, 1, 7);
        DrawCharacter('u', textColor, unormCoord, textLocation, outputColor.rgb, 1, 7);
        DrawCharacter('r', textColor, unormCoord, textLocation, outputColor.rgb, 1, 7);
        DrawCharacter('e', textColor, unormCoord, textLocation, outputColor.rgb, 1, 7);
        DrawCharacter(' ', textColor, unormCoord, textLocation, outputColor.rgb, 1, 7);
        DrawCharacter('C', textColor, unormCoord, textLocation, outputColor.rgb, 1, 10);
        DrawCharacter('o', textColor, unormCoord, textLocation, outputColor.rgb, 1, 7);
        DrawCharacter('m', textColor, unormCoord, textLocation, outputColor.rgb, 1, 8);
        DrawCharacter('p', textColor, unormCoord, textLocation, outputColor.rgb, 1, 7);
        DrawCharacter('e', textColor, unormCoord, textLocation, outputColor.rgb, 1, 8);
        DrawCharacter('n', textColor, unormCoord, textLocation, outputColor.rgb, 1, 7);
        DrawCharacter('s', textColor, unormCoord, textLocation, outputColor.rgb, 1, 7);
        DrawCharacter('a', textColor, unormCoord, textLocation, outputColor.rgb, 1, 7);
        DrawCharacter('t', textColor, unormCoord, textLocation, outputColor.rgb, 1, 7);
        DrawCharacter('i', textColor, unormCoord, textLocation, outputColor.rgb, 1, 7);
        DrawCharacter('o', textColor, unormCoord, textLocation, outputColor.rgb, 1, 7);
        DrawCharacter('n', textColor, unormCoord, textLocation, outputColor.rgb, 1, 7);
        DrawCharacter(':', textColor, unormCoord, textLocation, outputColor.rgb, 1, 7);
        textLocation.x += DEBUG_FONT_TEXT_WIDTH * 0.5f;
        DrawFloatExplicitPrecision(ParamExposureCompensation, textColor, unormCoord, 3, textLocation, outputColor.rgb);

        return outputColor;
    }

    ENDHLSL

    SubShader
    {
        Tags{ "RenderPipeline" = "HDRenderPipeline" }
        Pass
        {
            ZWrite Off
            ZTest Always
            Blend Off
            Cull Off

            HLSLPROGRAM
            #pragma fragment FragSceneEV100
            ENDHLSL
        }

        Pass
        {
            ZWrite Off
            ZTest Always
            Blend Off
            Cull Off

            HLSLPROGRAM
                #pragma fragment FragMetering
            ENDHLSL
        }

        Pass
        {
            ZWrite Off
            ZTest Always
            Blend Off
            Cull Off

            HLSLPROGRAM
                #pragma fragment FragHistogram
            ENDHLSL
        }

    }
    Fallback Off
}<|MERGE_RESOLUTION|>--- conflicted
+++ resolved
@@ -558,11 +558,7 @@
         }
 
         int displayTextOffsetX = DEBUG_FONT_TEXT_WIDTH;
-<<<<<<< HEAD
-        int2 textLocation = int2(_MousePixelCoord.x + displayTextOffsetX, _MousePixelCoord.y);
-=======
         textLocation = uint2(_MousePixelCoord.x + displayTextOffsetX, _MousePixelCoord.y);
->>>>>>> 4f9d66e6
         DrawFloatExplicitPrecision(indicatorEV, textColor, unormCoord, 1, textLocation, outputColor.rgb);
         textLocation = _MousePixelCoord.xy;
         DrawCharacter('X', float3(0.0f, 0.0f, 0.0f), unormCoord, textLocation, outputColor.rgb);
