using System;

namespace UnityEngine.Rendering.HighDefinition
{
    /// <summary>
    /// A volume component that holds settings for the Exposure effect.
    /// </summary>
    [Serializable, VolumeComponentMenu("Exposure")]
    public sealed class Exposure : VolumeComponent, IPostProcessComponent
    {
        /// <summary>
        /// Specifies the method that HDRP uses to process exposure.
        /// </summary>
        /// <seealso cref="ExposureMode"/>
        [Tooltip("Specifies the method that HDRP uses to process exposure.")]
        public ExposureModeParameter mode = new ExposureModeParameter(ExposureMode.Fixed);

        /// <summary>
        /// Specifies the metering method that HDRP uses the filter the luminance source.
        /// </summary>
        /// <seealso cref="MeteringMode"/>
        [Tooltip("Specifies the metering method that HDRP uses the filter the luminance source.")]
        public MeteringModeParameter meteringMode = new MeteringModeParameter(MeteringMode.CenterWeighted);

        /// <summary>
        /// Specifies the luminance source that HDRP uses to calculate the current Scene exposure.
        /// </summary>
        /// <seealso cref="LuminanceSource"/>
        [Tooltip("Specifies the luminance source that HDRP uses to calculate the current Scene exposure.")]
        public LuminanceSourceParameter luminanceSource = new LuminanceSourceParameter(LuminanceSource.ColorBuffer);

        /// <summary>
        /// Sets a static exposure value for Cameras in this Volume.
        /// This parameter is only used when <see cref="ExposureMode.Fixed"/> is set.
        /// </summary>
        [Tooltip("Sets a static exposure value for Cameras in this Volume.")]
        public FloatParameter fixedExposure = new FloatParameter(0f);

        /// <summary>
        /// Sets the compensation that the Camera applies to the calculated exposure value.
        /// This parameter is only used when any mode but <see cref="ExposureMode.Fixed"/> is set.
        /// </summary>
        [Tooltip("Sets the compensation that the Camera applies to the calculated exposure value.")]
        public FloatParameter compensation = new FloatParameter(0f);

        /// <summary>
        /// Sets the minimum value that the Scene exposure can be set to.
        /// This parameter is only used when <see cref="ExposureMode.Automatic"/> or <see cref="ExposureMode.CurveMapping"/> is set.
        /// </summary>
        [Tooltip("Sets the minimum value that the Scene exposure can be set to.")]
        public FloatParameter limitMin = new FloatParameter(-10f);

        /// <summary>
        /// Sets the maximum value that the Scene exposure can be set to.
        /// This parameter is only used when <see cref="ExposureMode.Automatic"/> or <see cref="ExposureMode.CurveMapping"/> is set.
        /// </summary>
        [Tooltip("Sets the maximum value that the Scene exposure can be set to.")]
        public FloatParameter limitMax = new FloatParameter(20f);

        /// <summary>
        /// Specifies a curve that remaps the Scene exposure on the x-axis to the exposure you want on the y-axis.
        /// This parameter is only used when <see cref="ExposureMode.CurveMapping"/> is set.
        /// </summary>
        [Tooltip("Specifies a curve that remaps the Scene exposure on the x-axis to the exposure you want on the y-axis.")]
        public AnimationCurveParameter curveMap = new AnimationCurveParameter(AnimationCurve.Linear(-10f, -10f, 20f, 20f)); // TODO: Use TextureCurve instead?

        /// <summary>
        /// Specifies the method that HDRP uses to change the exposure when the Camera moves from dark to light and vice versa.
        /// This parameter is only used when <see cref="ExposureMode.Automatic"/> or <see cref="ExposureMode.CurveMapping"/> is set.
        /// </summary>
        [Tooltip("Specifies the method that HDRP uses to change the exposure when the Camera moves from dark to light and vice versa.")]
        public AdaptationModeParameter adaptationMode = new AdaptationModeParameter(AdaptationMode.Progressive);

        /// <summary>
        /// Sets the speed at which the exposure changes when the Camera moves from a dark area to a bright area.
        /// This parameter is only used when <see cref="ExposureMode.Automatic"/> or <see cref="ExposureMode.CurveMapping"/> is set.
        /// </summary>
        [Tooltip("Sets the speed at which the exposure changes when the Camera moves from a dark area to a bright area.")]
        public MinFloatParameter adaptationSpeedDarkToLight = new MinFloatParameter(3f, 0.001f);

        /// <summary>
        /// Sets the speed at which the exposure changes when the Camera moves from a bright area to a dark area.
        /// This parameter is only used when <see cref="ExposureMode.Automatic"/> or <see cref="ExposureMode.CurveMapping"/> is set.
        /// </summary>
        [Tooltip("Sets the speed at which the exposure changes when the Camera moves from a bright area to a dark area.")]
        public MinFloatParameter adaptationSpeedLightToDark = new MinFloatParameter(1f, 0.001f);

        /// <summary>
        /// Sets the texture mask used to weight the pixels in the buffer when computing exposure.
        /// </summary>
        [Tooltip("Sets the texture mask to be used to weight the pixels in the buffer for the sake of computing exposure.")]
        public NoInterpTextureParameter weightTextureMask = new NoInterpTextureParameter(null);

        /// <summary>
        /// These values are the lower and upper percentages of the histogram that will be used to
        /// find a stable average luminance. Values outside of this range will be discarded and won't
        /// contribute to the average luminance.
        /// </summary>
        [Tooltip("Sets the range of values (in terms of percentages) of the histogram that are accepted while finding a stable average exposure. Anything outside the value is discarded.")]
        public FloatRangeParameter histogramPercentages = new FloatRangeParameter(new Vector2(40.0f, 90.0f), 0.0f, 100.0f);

        /// <summary>
        /// Sets whether histogram exposure mode will remap the computed exposure with a curve remapping (akin to Curve Remapping mode)
        /// </summary>
        [Tooltip("Sets whether histogram exposure mode will remap the computed exposure with a curve remapping (akin to Curve Remapping mode).")]
        public BoolParameter histogramUseCurveRemapping = new BoolParameter(false);

        /// <summary>
<<<<<<< HEAD
        /// Sets whether the procedural metering mask is centered around the exposure target (to be set on the camera)
        /// </summary>
        [Tooltip("Sets whether histogram exposure mode will remap the computed exposure with a curve remapping (akin to Curve Remapping mode).")]
        public BoolParameter centerAroundExposureTarget = new BoolParameter(false);

        /// <summary>
        /// Sets the center of the procedural metering mask ([0,0] being bottom left of the screen and [1,1] top right of the screen)
        /// </summary>
        public NoInterpVector2Parameter proceduralCenter = new NoInterpVector2Parameter(new Vector2(0.5f, 0.5f));
        /// <summary>
        /// Sets the radii of the procedural mask, in terms of fraction of the screen (i.e. 0.5 means a radius that stretch half of the screen).
        /// </summary>
        public NoInterpVector2Parameter proceduralRadii  = new NoInterpVector2Parameter(new Vector2(0.15f, 0.15f));
        /// <summary>
        /// All pixels below this threshold (in EV100 units) will be assigned a weight of 0 in the metering mask. 
        /// </summary>
        [Tooltip("All pixels below this threshold (in EV100 units) will be assigned a weight of 0 in the metering mask.")]
        public FloatParameter maskMinIntensity = new FloatParameter(-30.0f);
        /// <summary>
        /// All pixels above this threshold (in EV100 units) will be assigned a weight of 0 in the metering mask. 
        /// </summary>
        [Tooltip("All pixels above this threshold (in EV100 units) will be assigned a weight of 0 in the metering mask.")]
        public FloatParameter maskMaxIntensity = new FloatParameter(30.0f);

        /// <summary>
        /// Sets the softness of the mask, the higher the value the less influence is given to pixels at the edge of the mask.
        /// </summary>
        public NoInterpMinFloatParameter proceduralSoftness = new NoInterpMinFloatParameter(0.5f, 0.0f);

=======
        /// Sets the desired Mid gray level used by the auto exposure (i.e. to what grey value the auto exposure system maps the average scene luminance).
        /// Note that the lens model used in HDRP is not of a perfect lens, hence it will not map precisely to the selected value. 
        /// </summary>
        [Tooltip("Sets the desired Mid gray level used by the auto exposure (i.e. to what grey value the auto exposure system maps the average scene luminance).")]
        public TargetMidGrayParameter targetMidGray = new TargetMidGrayParameter(TargetMidGray.Grey125);
>>>>>>> 6573a4c3

        /// <summary>
        /// Tells if the effect needs to be rendered or not.
        /// </summary>
        /// <returns><c>true</c> if the effect should be rendered, <c>false</c> otherwise.</returns>
        public bool IsActive()
        {
            return true;
        }
    }

    /// <summary>
    /// Methods that HDRP uses to process exposure.
    /// </summary>
    /// <seealso cref="Exposure.mode"/>
    public enum ExposureMode
    {
        /// <summary>
        /// Allows you to manually sets the Scene exposure.
        /// </summary>
        Fixed,

        /// <summary>
        /// Automatically sets the exposure depending on what is on screen.
        /// </summary>
        Automatic,

        /// <summary>
        /// Automatically sets the exposure depending on what is on screen and can filter out outliers based on provided settings.
        /// </summary>
        AutomaticHistogram,

        /// <summary>
        /// Maps the current Scene exposure to a custom curve.
        /// </summary>
        CurveMapping,

        /// <summary>
        /// Uses the current physical Camera settings to set the Scene exposure.
        /// </summary>
        UsePhysicalCamera
    }

    /// <summary>
    /// Metering methods that HDRP uses the filter the luminance source
    /// </summary>
    /// <seealso cref="Exposure.meteringMode"/>
    public enum MeteringMode
    {
        /// <summary>
        /// The Camera uses the entire luminance buffer to measure exposure.
        /// </summary>
        Average,

        /// <summary>
        /// The Camera only uses the center of the buffer to measure exposure. This is useful if you
        /// want to only expose light against what is in the center of your screen.
        /// </summary>
        Spot,

        /// <summary>
        /// The Camera applies a weight to every pixel in the buffer and then uses them to measure
        /// the exposure. Pixels in the center have the maximum weight, pixels at the screen borders
        /// have the minimum weight, and pixels in between have a progressively lower weight the
        /// closer they are to the screen borders.
        /// </summary>
        CenterWeighted,


        /// <summary>
        /// The Camera applies a weight to every pixel in the buffer and then uses them to measure
        /// the exposure. The weighting is specified by the texture provided by the user. Note that if
        /// no texture is provided, then this metering mode is equivalent to Average.
        /// </summary>
        MaskWeighted,

        /// <summary>
        /// Create a weight mask centered around the specified UV and with the desired parameters. 
        /// </summary>
        ProceduralMask,


    }

    /// <summary>
    /// Luminance source that HDRP uses to calculate the current Scene exposure.
    /// </summary>
    /// <remarks>
    /// <see cref="LuminanceSource.LightingBuffer"/> is not implemented yet.
    /// </remarks>
    /// <seealso cref="Exposure.luminanceSource"/>
    public enum LuminanceSource
    {
        /// <summary>
        /// Uses the lighting data only.
        /// </summary>
        /// <remarks>
        /// This mode is not implemented yet.
        /// </remarks>
        LightingBuffer,

        /// <summary>
        /// Uses the final color data before post-processing has been applied.
        /// </summary>
        ColorBuffer
    }

    /// <summary>
    /// The target grey value used by the exposure system. Note this is equivalent of changing the calibration constant K on the used virtual reflected light meter.
    /// </summary>
    public enum TargetMidGray
    {
        /// <summary>
        /// Mid Grey 12.5% (reflected light meter K set as 12.5)
        /// </summary>
        Grey125,

        /// <summary>
        /// Mid Grey 14.0% (reflected light meter K set as 14.0)
        /// </summary>
        Grey14,

        /// <summary>
        /// Mid Grey 18.0% (reflected light meter K set as 18.0). Note that this value is outside of the suggested K range by the ISO standard.
        /// </summary>
        Grey18
    }

    /// <summary>
    /// Methods that HDRP uses to change the exposure when the Camera moves from dark to light and vice versa.
    /// </summary>
    /// <seealso cref="Exposure.adaptationMode"/>
    public enum AdaptationMode
    {
        /// <summary>
        /// The exposure changes instantly.
        /// </summary>
        Fixed,

        /// <summary>
        /// The exposure changes over the period of time.
        /// </summary>
        /// <seealso cref="Exposure.adaptationSpeedDarkToLight"/>
        /// <seealso cref="Exposure.adaptationSpeedLightToDark"/>
        Progressive
    }

    /// <summary>
    /// A <see cref="VolumeParameter"/> that holds a <see cref="ExposureMode"/> value.
    /// </summary>
    [Serializable]
    public sealed class ExposureModeParameter : VolumeParameter<ExposureMode>
    {
        /// <summary>
        /// Creates a new <see cref="ExposureModeParameter"/> instance.
        /// </summary>
        /// <param name="value">The initial value to store in the parameter.</param>
        /// <param name="overrideState">The initial override state for the parameter.</param>
        public ExposureModeParameter(ExposureMode value, bool overrideState = false) : base(value, overrideState) {}
    }

    /// <summary>
    /// A <see cref="VolumeParameter"/> that holds a <see cref="MeteringMode"/> value.
    /// </summary>
    [Serializable]
    public sealed class MeteringModeParameter : VolumeParameter<MeteringMode>
    {
        /// <summary>
        /// Creates a new <see cref="MeteringModeParameter"/> instance.
        /// </summary>
        /// <param name="value">The initial value to store in the parameter.</param>
        /// <param name="overrideState">The initial override state for the parameter.</param>
        public MeteringModeParameter(MeteringMode value, bool overrideState = false) : base(value, overrideState) { }
    }

    /// <summary>
    /// A <see cref="VolumeParameter"/> that holds a <see cref="LuminanceSource"/> value.
    /// </summary>
    [Serializable]
    public sealed class LuminanceSourceParameter : VolumeParameter<LuminanceSource>
    {
        /// <summary>
        /// Creates a new <see cref="LuminanceSourceParameter"/> instance.
        /// </summary>
        /// <param name="value">The initial value to store in the parameter.</param>
        /// <param name="overrideState">The initial override state for the parameter.</param>
        public LuminanceSourceParameter(LuminanceSource value, bool overrideState = false) : base(value, overrideState) {}
    }

    /// <summary>
    /// A <see cref="VolumeParameter"/> that holds a <see cref="AdaptationMode"/> value.
    /// </summary>
    [Serializable]
    public sealed class AdaptationModeParameter : VolumeParameter<AdaptationMode>
    {
        /// <summary>
        /// Creates a new <see cref="AdaptationModeParameter"/> instance.
        /// </summary>
        /// <param name="value">The initial value to store in the parameter.</param>
        /// <param name="overrideState">The initial override state for the parameter.</param>
        public AdaptationModeParameter(AdaptationMode value, bool overrideState = false) : base(value, overrideState) {}
    }

    /// <summary>
    /// A <see cref="VolumeParameter"/> that holds a <see cref="TargetMidGray"/> value.
    /// </summary>
    [Serializable]
    public sealed class TargetMidGrayParameter : VolumeParameter<TargetMidGray>
    {
        /// <summary>
        /// Creates a new <see cref="TargetMidGrayParameter"/> instance.
        /// </summary>
        /// <param name="value">The initial value to store in the parameter.</param>
        /// <param name="overrideState">The initial override state for the parameter.</param>
        public TargetMidGrayParameter(TargetMidGray value, bool overrideState = false) : base(value, overrideState) { }
    }
}<|MERGE_RESOLUTION|>--- conflicted
+++ resolved
@@ -106,7 +106,13 @@
         public BoolParameter histogramUseCurveRemapping = new BoolParameter(false);
 
         /// <summary>
-<<<<<<< HEAD
+        /// Sets the desired Mid gray level used by the auto exposure (i.e. to what grey value the auto exposure system maps the average scene luminance).
+        /// Note that the lens model used in HDRP is not of a perfect lens, hence it will not map precisely to the selected value. 
+        /// </summary>
+        [Tooltip("Sets the desired Mid gray level used by the auto exposure (i.e. to what grey value the auto exposure system maps the average scene luminance).")]
+        public TargetMidGrayParameter targetMidGray = new TargetMidGrayParameter(TargetMidGray.Grey125);
+
+        /// <summary>
         /// Sets whether the procedural metering mask is centered around the exposure target (to be set on the camera)
         /// </summary>
         [Tooltip("Sets whether histogram exposure mode will remap the computed exposure with a curve remapping (akin to Curve Remapping mode).")]
@@ -136,13 +142,6 @@
         /// </summary>
         public NoInterpMinFloatParameter proceduralSoftness = new NoInterpMinFloatParameter(0.5f, 0.0f);
 
-=======
-        /// Sets the desired Mid gray level used by the auto exposure (i.e. to what grey value the auto exposure system maps the average scene luminance).
-        /// Note that the lens model used in HDRP is not of a perfect lens, hence it will not map precisely to the selected value. 
-        /// </summary>
-        [Tooltip("Sets the desired Mid gray level used by the auto exposure (i.e. to what grey value the auto exposure system maps the average scene luminance).")]
-        public TargetMidGrayParameter targetMidGray = new TargetMidGrayParameter(TargetMidGray.Grey125);
->>>>>>> 6573a4c3
 
         /// <summary>
         /// Tells if the effect needs to be rendered or not.
