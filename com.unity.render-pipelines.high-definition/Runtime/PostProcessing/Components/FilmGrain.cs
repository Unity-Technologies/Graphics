--- conflicted
+++ resolved
@@ -68,11 +68,7 @@
     /// <summary>
     /// A volume component that holds settings for the Film Grain effect.
     /// </summary>
-<<<<<<< HEAD
-    [Serializable, VolumeComponentMenu("Post-processing/Film Grain (HDRP)")]
-=======
     [Serializable, VolumeComponentMenuForRenderPipeline("Post-processing/Film Grain", typeof(HDRenderPipeline))]
->>>>>>> 02d908c4
     [HDRPHelpURLAttribute("Post-Processing-Film-Grain")]
     public sealed class FilmGrain : VolumeComponent, IPostProcessComponent
     {
