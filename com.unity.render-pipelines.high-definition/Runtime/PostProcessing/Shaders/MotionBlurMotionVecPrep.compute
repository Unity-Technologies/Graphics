#include "Packages/com.unity.render-pipelines.high-definition/Runtime/PostProcessing/Shaders/MotionBlurCommon.hlsl"

#pragma kernel MotionVecPreppingCS MOTION_VEC_PREPPING

<<<<<<< HEAD
#pragma only_renderers d3d11 ps4 xboxone xboxseries vulkan metal switch
=======
#pragma only_renderers d3d11 playstation xboxone vulkan metal switch
>>>>>>> b9e8ac45


#define SKIP_PREPPING_IF_NOT_NEEDED defined(PLATFORM_SUPPORTS_WAVE_INTRINSICS)



// We use polar coordinates. This has the advantage of storing the length separately and we'll need the length several times.
float2 EncodeMotionVector(float2 motionVec)
{
    float motionVecLen = length(motionVec);
    if (motionVecLen < 0.0001)
    {
        return 0.0;
    }
    else
    {
        float theta = atan2(motionVec.y, motionVec.x)  * (0.5 / PI) + 0.5;
        return float2(motionVecLen, theta);
    }
}

float2 ClampMotionVec(float2 motionVec, float maxMotionVec)
{
    float len = length(motionVec);
    return (len > 0.0) ? min(len, maxMotionVec) * (motionVec * rcp(len)) : 0.0;
}

// Prep motion vectors so that the velocity due to rotation is clamped more lightly
float2 ComputeMotionVec(PositionInputs posInput, float2 sampledMotionVec)
{
    float4 worldPos = float4(posInput.positionWS, 1.0);
    float4 prevPos = worldPos;

    float4 prevClipPos = mul(_DisableCameraMotion ? UNITY_MATRIX_PREV_VP : _PrevVPMatrixNoTranslation, prevPos);
    float4 curClipPos = mul(UNITY_MATRIX_UNJITTERED_VP, worldPos);

    float2 previousPositionCS = prevClipPos.xy / prevClipPos.w;
    float2 positionCS = curClipPos.xy / curClipPos.w;

    float2 cameraMv = (positionCS - previousPositionCS);
#if UNITY_UV_STARTS_AT_TOP
    cameraMv.y = -cameraMv.y;
#endif
    cameraMv *= 0.5;

    [branch]
    if (_DisableCameraMotion)
    {
        return ClampMotionVec((sampledMotionVec - cameraMv) * _MotionBlurIntensity, _MotionBlurMaxMotionVec);
    }
    else
    {
        float2 velWithoutRot = sampledMotionVec - cameraMv;
        cameraMv *= _MotionBlurIntensity;
        float2 clampedMotionVecRot = ClampMotionVec(cameraMv, _CameraRotationClampNDC);
        return ClampMotionVec(velWithoutRot * _MotionBlurIntensity, _MotionBlurMaxMotionVec) + clampedMotionVecRot;
    }

}

[numthreads(8, 8,1)]
void MotionVecPreppingCS(uint3 dispatchThreadId : SV_DispatchThreadID)
{
    UNITY_XR_ASSIGN_VIEW_INDEX(dispatchThreadId.z);

    float3 motionVecAndDepth = 0.0f;
    float4 motionVecBufferSample = LOAD_TEXTURE2D_X(_CameraMotionVectorsTexture, dispatchThreadId.xy);
    // if we have a value > 1.0f, it means we have selected the "no motion option", hence we force motionVec 0. 
    bool forceNoMotion = PixelSetAsNoMotionVectors(motionVecBufferSample);

    float2 motionVec;
    DecodeMotionVector(motionVecBufferSample, motionVec);
    float depth = LoadCameraDepth(dispatchThreadId.xy);

    if ( !forceNoMotion
#if SKIP_PREPPING_IF_NOT_NEEDED
        || WaveActiveAnyTrue(dot(motionVec, motionVec) * _ScreenMagnitudeSq > _MinMotionVecThresholdSq)
#endif
        )
    {
        
        PositionInputs posInput = GetPositionInput(dispatchThreadId.xy, _ScreenSize.zw, depth, UNITY_MATRIX_I_VP, UNITY_MATRIX_V);

        float2 finalMotionVec = ComputeMotionVec(posInput, motionVec);
        motionVecAndDepth.xy = EncodeMotionVector(finalMotionVec);
        motionVecAndDepth.z = posInput.linearDepth;
    }
    else
    {
        motionVecAndDepth.z = LinearEyeDepth(depth, _ZBufferParams);
    }

    // Compute linear depth
    _MotionVecAndDepth[COORD_TEXTURE2D_X(dispatchThreadId.xy)] = motionVecAndDepth;
}<|MERGE_RESOLUTION|>--- conflicted
+++ resolved
@@ -2,11 +2,7 @@
 
 #pragma kernel MotionVecPreppingCS MOTION_VEC_PREPPING
 
-<<<<<<< HEAD
-#pragma only_renderers d3d11 ps4 xboxone xboxseries vulkan metal switch
-=======
-#pragma only_renderers d3d11 playstation xboxone vulkan metal switch
->>>>>>> b9e8ac45
+#pragma only_renderers d3d11 playstation xboxone xboxseries vulkan metal switch
 
 
 #define SKIP_PREPPING_IF_NOT_NEEDED defined(PLATFORM_SUPPORTS_WAVE_INTRINSICS)
