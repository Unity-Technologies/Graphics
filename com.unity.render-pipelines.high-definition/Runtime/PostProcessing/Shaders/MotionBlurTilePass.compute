--- conflicted
+++ resolved
@@ -8,11 +8,7 @@
 #pragma kernel TileGenPass                        TILE_GEN_KERNEL_NAME=TileGenPass GEN_PASS
 #pragma kernel TileNeighbourhood                  TILE_NEIGHBOURHOOD_KERNEL_NAME=TileNeighbourhood NEIGHBOURHOOD_PASS
 
-<<<<<<< HEAD
-#pragma only_renderers d3d11 ps4 xboxone xboxseries vulkan metal switch
-=======
-#pragma only_renderers d3d11 playstation xboxone vulkan metal switch
->>>>>>> b9e8ac45
+#pragma only_renderers d3d11 playstation xboxone xboxseries vulkan metal switch
 
 #define USE_WAVE_INTRINSICS         defined(PLATFORM_SUPPORTS_WAVE_INTRINSICS)
 
