using System;
using System.Collections.Generic;
using System.Runtime.CompilerServices;
using UnityEngine.Assertions;
using UnityEngine.Experimental.Rendering;

namespace UnityEngine.Rendering.HighDefinition
{
    using AntialiasingMode = HDAdditionalCameraData.AntialiasingMode;

    // Main class for all post-processing related features - only includes camera effects, no
    // lighting/surface effect like SSR/AO
    sealed partial class PostProcessSystem
    {
        private enum SMAAStage
        {
            EdgeDetection = 0,
            BlendWeights = 1,
            NeighborhoodBlending = 2
        }

        GraphicsFormat m_ColorFormat               = GraphicsFormat.B10G11R11_UFloatPack32;
        const GraphicsFormat k_CoCFormat           = GraphicsFormat.R16_SFloat;
        const GraphicsFormat k_ExposureFormat      = GraphicsFormat.R32G32_SFloat;

        readonly RenderPipelineResources m_Resources;
        Material m_FinalPassMaterial;
        Material m_ClearBlackMaterial;
        Material m_SMAAMaterial;
        Material m_TemporalAAMaterial;

        MaterialPropertyBlock m_TAAHistoryBlitPropertyBlock = new MaterialPropertyBlock();
        MaterialPropertyBlock m_TAAPropertyBlock = new MaterialPropertyBlock();

        // Exposure data
        const int k_ExposureCurvePrecision = 128;
        const int k_HistogramBins          = 128;   // Important! If this changes, need to change HistogramExposure.compute
        readonly Color[] m_ExposureCurveColorArray = new Color[k_ExposureCurvePrecision];
        readonly int[] m_ExposureVariants = new int[4];

        Texture2D m_ExposureCurveTexture;
        RTHandle m_EmptyExposureTexture; // RGHalf
        RTHandle m_DebugExposureData; 
        ComputeBuffer m_HistogramBuffer;
        readonly int[] m_EmptyHistogram = new int[k_HistogramBins];

        // Depth of field data
        ComputeBuffer m_BokehNearKernel;
        ComputeBuffer m_BokehFarKernel;
        ComputeBuffer m_BokehIndirectCmd;
        ComputeBuffer m_NearBokehTileList;
        ComputeBuffer m_FarBokehTileList;

        //  AMD-CAS data
        ComputeBuffer m_ContrastAdaptiveSharpen;

        // Bloom data
        const int k_MaxBloomMipCount = 16;
        readonly RTHandle[] m_BloomMipsDown = new RTHandle[k_MaxBloomMipCount + 1];
        readonly RTHandle[] m_BloomMipsUp = new RTHandle[k_MaxBloomMipCount + 1];
        RTHandle m_BloomTexture;

        // Chromatic aberration data
        Texture2D m_InternalSpectralLut;

        // Color grading data
        readonly int m_LutSize;
        RTHandle m_InternalLogLut; // ARGBHalf
        readonly HableCurve m_HableCurve;

        // Prefetched components (updated on every frame)
        Exposure m_Exposure;
        DepthOfField m_DepthOfField;
        MotionBlur m_MotionBlur;
        PaniniProjection m_PaniniProjection;
        Bloom m_Bloom;
        ChromaticAberration m_ChromaticAberration;
        LensDistortion m_LensDistortion;
        Vignette m_Vignette;
        Tonemapping m_Tonemapping;
        WhiteBalance m_WhiteBalance;
        ColorAdjustments m_ColorAdjustments;
        ChannelMixer m_ChannelMixer;
        SplitToning m_SplitToning;
        LiftGammaGain m_LiftGammaGain;
        ShadowsMidtonesHighlights m_ShadowsMidtonesHighlights;
        ColorCurves m_Curves;
        FilmGrain m_FilmGrain;

        // Prefetched frame settings (updated on every frame)
        bool m_ExposureControlFS;
        bool m_StopNaNFS;
        bool m_DepthOfFieldFS;
        bool m_MotionBlurFS;
        bool m_PaniniProjectionFS;
        bool m_BloomFS;
        bool m_ChromaticAberrationFS;
        bool m_LensDistortionFS;
        bool m_VignetteFS;
        bool m_ColorGradingFS;
        bool m_TonemappingFS;
        bool m_FilmGrainFS;
        bool m_DitheringFS;
        bool m_AntialiasingFS;

        // Debug Exposure compensation (Drive by debug menu) to add to all exposure processed value
        float m_DebugExposureCompensation;

        // Physical camera ref
        HDPhysicalCamera m_PhysicalCamera;
        static readonly HDPhysicalCamera m_DefaultPhysicalCamera = new HDPhysicalCamera();

        // Misc (re-usable)
        RTHandle m_TempTexture1024; // RGHalf
        RTHandle m_TempTexture32;   // RGHalf

        // HDRP has the following behavior regarding alpha:
        // - If post processing is disabled, the alpha channel of the rendering passes (if any) will be passed to the frame buffer by the final pass
        // - If post processing is enabled, then post processing passes will either copy (exposure, color grading, etc) or process (DoF, TAA, etc) the alpha channel, if one exists.
        // If the user explicitly requests a color buffer without alpha for post-processing (for performance reasons) but the rendering passes have alpha, then the alpha will be copied.
        readonly bool m_EnableAlpha;
        readonly bool m_KeepAlpha;
        RTHandle m_AlphaTexture; // RHalf

        readonly TargetPool m_Pool;

        readonly bool m_UseSafePath;
        bool m_PostProcessEnabled;
        bool m_AnimatedMaterialsEnabled;

        bool m_MotionBlurSupportsScattering;

        bool m_NonRenderGraphResourcesAvailable;

        // Max guard band size is assumed to be 8 pixels
        const int k_RTGuardBandSize = 4;

        readonly System.Random m_Random;

        HDRenderPipeline m_HDInstance;

        void FillEmptyExposureTexture()
        {
            var tex = new Texture2D(1, 1, TextureFormat.RGHalf, false, true);
            tex.SetPixel(0, 0, new Color(1f, ColorUtils.ConvertExposureToEV100(1f), 0f, 0f));
            tex.Apply();
            Graphics.Blit(tex, m_EmptyExposureTexture);
            CoreUtils.Destroy(tex);
        }

        public PostProcessSystem(HDRenderPipelineAsset hdAsset, RenderPipelineResources defaultResources)
        {
            m_Resources = defaultResources;
            m_FinalPassMaterial = CoreUtils.CreateEngineMaterial(m_Resources.shaders.finalPassPS);
            m_ClearBlackMaterial = CoreUtils.CreateEngineMaterial(m_Resources.shaders.clearBlackPS);
            m_SMAAMaterial = CoreUtils.CreateEngineMaterial(m_Resources.shaders.SMAAPS);
            m_TemporalAAMaterial = CoreUtils.CreateEngineMaterial(m_Resources.shaders.temporalAntialiasingPS);

            // Some compute shaders fail on specific hardware or vendors so we'll have to use a
            // safer but slower code path for them
            m_UseSafePath = SystemInfo.graphicsDeviceVendor
                .ToLowerInvariant().Contains("intel");

            var postProcessSettings = hdAsset.currentPlatformRenderPipelineSettings.postProcessSettings;
            m_LutSize = postProcessSettings.lutSize;

            // Grading specific
            m_HableCurve = new HableCurve();

            m_DebugExposureData = RTHandles.Alloc(1, 1, colorFormat: k_ExposureFormat,
                enableRandomWrite: true, name: "Debug Exposure Info"
            );


            m_MotionBlurSupportsScattering = SystemInfo.IsFormatSupported(GraphicsFormat.R32_UInt, FormatUsage.LoadStore) && SystemInfo.IsFormatSupported(GraphicsFormat.R16_UInt, FormatUsage.LoadStore);
            // TODO: Remove this line when atomic bug in HLSLcc is fixed.
            m_MotionBlurSupportsScattering = m_MotionBlurSupportsScattering && (SystemInfo.graphicsDeviceType != GraphicsDeviceType.Vulkan);
            // TODO: Write a version that uses structured buffer instead of texture to do atomic as Metal doesn't support atomics on textures.
            m_MotionBlurSupportsScattering = m_MotionBlurSupportsScattering && (SystemInfo.graphicsDeviceType != GraphicsDeviceType.Metal);

            // Initialize our target pool to ease RT management
            m_Pool = new TargetPool();

            // Use a custom RNG, we don't want to mess with the Unity one that the users might be
            // relying on (breaks determinism in their code)
            m_Random = new System.Random();

            m_ColorFormat = (GraphicsFormat)postProcessSettings.bufferFormat;
            m_KeepAlpha = false;

            // if both rendering and post-processing support an alpha channel, then post-processing will process (or copy) the alpha
            m_EnableAlpha = hdAsset.currentPlatformRenderPipelineSettings.supportsAlpha && postProcessSettings.supportsAlpha;

            if (m_EnableAlpha == false)
            {
                // if only rendering has an alpha channel (and not post-processing), then we just copy the alpha to the output (but we don't process it).
                m_KeepAlpha = hdAsset.currentPlatformRenderPipelineSettings.supportsAlpha;
            }

            // Setup a default exposure textures and clear it to neutral values so that the exposure
            // multiplier is 1 and thus has no effect
            // Beware that 0 in EV100 maps to a multiplier of 0.833 so the EV100 value in this
            // neutral exposure texture isn't 0
            m_EmptyExposureTexture = RTHandles.Alloc(1, 1, colorFormat: k_ExposureFormat,
                enableRandomWrite: true, name: "Empty EV100 Exposure");

            m_DebugExposureData = RTHandles.Alloc(1, 1, colorFormat: k_ExposureFormat,
                enableRandomWrite: true, name: "Debug Exposure Info"
            );


            FillEmptyExposureTexture();

            // Call after initializing m_LutSize and m_KeepAlpha as it's needed for render target allocation.
            InitializeNonRenderGraphResources(hdAsset);
        }

        public void Cleanup()
        {
            CleanupNonRenderGraphResources();

            RTHandles.Release(m_EmptyExposureTexture);
<<<<<<< HEAD
            RTHandles.Release(m_DebugExposureData);
            RTHandles.Release(m_TempTexture1024);
            RTHandles.Release(m_TempTexture32);
            RTHandles.Release(m_AlphaTexture);
=======
            m_EmptyExposureTexture = null;

>>>>>>> 66b5a7ea
            CoreUtils.Destroy(m_ExposureCurveTexture);
            CoreUtils.SafeRelease(m_HistogramBuffer);
            CoreUtils.Destroy(m_InternalSpectralLut);
            CoreUtils.Destroy(m_FinalPassMaterial);
            CoreUtils.Destroy(m_ClearBlackMaterial);
            CoreUtils.Destroy(m_SMAAMaterial);
            CoreUtils.Destroy(m_TemporalAAMaterial);
            CoreUtils.SafeRelease(m_BokehNearKernel);
            CoreUtils.SafeRelease(m_BokehFarKernel);
            CoreUtils.SafeRelease(m_BokehIndirectCmd);
            CoreUtils.SafeRelease(m_NearBokehTileList);
            CoreUtils.SafeRelease(m_FarBokehTileList);
            CoreUtils.SafeRelease(m_ContrastAdaptiveSharpen);
            CoreUtils.SafeRelease(m_HistogramBuffer);
            RTHandles.Release(m_DebugExposureData);

<<<<<<< HEAD
            m_EmptyExposureTexture      = null;
            m_DebugExposureData         = null;
            m_TempTexture1024           = null;
            m_TempTexture32             = null;
            m_AlphaTexture              = null;
=======
>>>>>>> 66b5a7ea
            m_ExposureCurveTexture      = null;
            m_HistogramBuffer           = null;
            m_InternalSpectralLut       = null;
            m_FinalPassMaterial         = null;
            m_ClearBlackMaterial        = null;
            m_SMAAMaterial              = null;
            m_TemporalAAMaterial        = null;
            m_BokehNearKernel           = null;
            m_BokehFarKernel            = null;
            m_BokehIndirectCmd          = null;
            m_NearBokehTileList         = null;
            m_FarBokehTileList          = null;
            m_HistogramBuffer           = null;
            m_DebugExposureData         = null;

        }

        public void InitializeNonRenderGraphResources(HDRenderPipelineAsset hdAsset)
        {
            m_NonRenderGraphResourcesAvailable = true;

            var settings = hdAsset.currentPlatformRenderPipelineSettings.postProcessSettings;

            // Project-wide LUT size for all grading operations - meaning that internal LUTs and
            // user-provided LUTs will have to be this size
            var lutFormat = (GraphicsFormat)settings.lutFormat;

            m_InternalLogLut = RTHandles.Alloc(
                name: "Color Grading Log Lut",
                dimension: TextureDimension.Tex3D,
                width: m_LutSize,
                height: m_LutSize,
                slices: m_LutSize,
                depthBufferBits: DepthBits.None,
                colorFormat: lutFormat,
                filterMode: FilterMode.Bilinear,
                wrapMode: TextureWrapMode.Clamp,
                anisoLevel: 0,
                useMipMap: false,
                enableRandomWrite: true
            );

            // Misc targets
            m_TempTexture1024 = RTHandles.Alloc(
                1024, 1024, colorFormat: GraphicsFormat.R16G16_SFloat,
                enableRandomWrite: true, name: "Average Luminance Temp 1024"
            );

            m_TempTexture32 = RTHandles.Alloc(
                32, 32, colorFormat: GraphicsFormat.R16G16_SFloat,
                enableRandomWrite: true, name: "Average Luminance Temp 32"
            );

            if (m_KeepAlpha)
            {
                m_AlphaTexture = RTHandles.Alloc(
                   Vector2.one, slices: TextureXR.slices, dimension: TextureXR.dimension,
                   colorFormat: GraphicsFormat.R16_SFloat, enableRandomWrite: true, name: "Alpha Channel Copy"
               );
            }
        }

        public void CleanupNonRenderGraphResources()
        {
            m_NonRenderGraphResourcesAvailable = false;

            m_Pool.Cleanup();

            RTHandles.Release(m_TempTexture1024);
            RTHandles.Release(m_TempTexture32);
            RTHandles.Release(m_AlphaTexture);
            RTHandles.Release(m_InternalLogLut);

            m_TempTexture1024       = null;
            m_TempTexture32         = null;
            m_AlphaTexture          = null;
            m_InternalLogLut        = null;
        }


        // In some cases, the internal buffer of render textures might be invalid.
        // Usually when using these textures with API such as SetRenderTarget, they are recreated internally.
        // This is not the case when these textures are used exclusively with Compute Shaders. So to make sure they work in this case, we recreate them here.
        void CheckRenderTexturesValidity()
        {
            if (!m_EmptyExposureTexture.rt.IsCreated())
                FillEmptyExposureTexture();

<<<<<<< HEAD
=======
            if (!m_NonRenderGraphResourcesAvailable)
                return;

>>>>>>> 66b5a7ea
            HDUtils.CheckRTCreated(m_DebugExposureData.rt);
            HDUtils.CheckRTCreated(m_InternalLogLut.rt);
            HDUtils.CheckRTCreated(m_TempTexture1024.rt);
            HDUtils.CheckRTCreated(m_TempTexture32.rt);
            if (m_KeepAlpha)
            {
                HDUtils.CheckRTCreated(m_AlphaTexture.rt);
            }
        }

        public void BeginFrame(CommandBuffer cmd, HDCamera camera, HDRenderPipeline hdInstance)
        {
            m_HDInstance = hdInstance;
            m_PostProcessEnabled = camera.frameSettings.IsEnabled(FrameSettingsField.Postprocess) && CoreUtils.ArePostProcessesEnabled(camera.camera);
            m_AnimatedMaterialsEnabled = camera.animateMaterials;

            // Grab physical camera settings or a default instance if it's null (should only happen
            // in rare occasions due to how HDAdditionalCameraData is added to the camera)
            m_PhysicalCamera = camera.physicalParameters ?? m_DefaultPhysicalCamera;

            // Prefetch all the volume components we need to save some cycles as most of these will
            // be needed in multiple places
            var stack = camera.volumeStack;
            m_Exposure                  = stack.GetComponent<Exposure>();
            m_DepthOfField              = stack.GetComponent<DepthOfField>();
            m_MotionBlur                = stack.GetComponent<MotionBlur>();
            m_PaniniProjection          = stack.GetComponent<PaniniProjection>();
            m_Bloom                     = stack.GetComponent<Bloom>();
            m_ChromaticAberration       = stack.GetComponent<ChromaticAberration>();
            m_LensDistortion            = stack.GetComponent<LensDistortion>();
            m_Vignette                  = stack.GetComponent<Vignette>();
            m_Tonemapping               = stack.GetComponent<Tonemapping>();
            m_WhiteBalance              = stack.GetComponent<WhiteBalance>();
            m_ColorAdjustments          = stack.GetComponent<ColorAdjustments>();
            m_ChannelMixer              = stack.GetComponent<ChannelMixer>();
            m_SplitToning               = stack.GetComponent<SplitToning>();
            m_LiftGammaGain             = stack.GetComponent<LiftGammaGain>();
            m_ShadowsMidtonesHighlights = stack.GetComponent<ShadowsMidtonesHighlights>();
            m_Curves                    = stack.GetComponent<ColorCurves>();
            m_FilmGrain                 = stack.GetComponent<FilmGrain>();

            // Prefetch frame settings - these aren't free to pull so we want to do it only once
            // per frame
            var frameSettings = camera.frameSettings;
            m_ExposureControlFS     = frameSettings.IsEnabled(FrameSettingsField.ExposureControl);
            m_StopNaNFS             = frameSettings.IsEnabled(FrameSettingsField.StopNaN);
            m_DepthOfFieldFS        = frameSettings.IsEnabled(FrameSettingsField.DepthOfField);
            m_MotionBlurFS          = frameSettings.IsEnabled(FrameSettingsField.MotionBlur);
            m_PaniniProjectionFS    = frameSettings.IsEnabled(FrameSettingsField.PaniniProjection);
            m_BloomFS               = frameSettings.IsEnabled(FrameSettingsField.Bloom);
            m_ChromaticAberrationFS = frameSettings.IsEnabled(FrameSettingsField.ChromaticAberration);
            m_LensDistortionFS      = frameSettings.IsEnabled(FrameSettingsField.LensDistortion);
            m_VignetteFS            = frameSettings.IsEnabled(FrameSettingsField.Vignette);
            m_ColorGradingFS        = frameSettings.IsEnabled(FrameSettingsField.ColorGrading);
            m_TonemappingFS         = frameSettings.IsEnabled(FrameSettingsField.Tonemapping);
            m_FilmGrainFS           = frameSettings.IsEnabled(FrameSettingsField.FilmGrain);
            m_DitheringFS           = frameSettings.IsEnabled(FrameSettingsField.Dithering);
            m_AntialiasingFS        = frameSettings.IsEnabled(FrameSettingsField.Antialiasing);

            m_DebugExposureCompensation = m_HDInstance.m_CurrentDebugDisplaySettings.data.lightingDebugSettings.debugExposure;

            CheckRenderTexturesValidity();

            // Handle fixed exposure & disabled pre-exposure by forcing an exposure multiplier of 1
            if (!m_ExposureControlFS)
            {
                cmd.SetGlobalTexture(HDShaderIDs._ExposureTexture, m_EmptyExposureTexture);
                cmd.SetGlobalTexture(HDShaderIDs._PrevExposureTexture, m_EmptyExposureTexture);
            }
            else
            {
                // Fix exposure is store in Exposure Textures at the beginning of the frame as there is no need for color buffer
                // Dynamic exposure (Auto, curve) is store in Exposure Textures at the end of the frame (as it rely on color buffer)
                // Texture current and previous are swapped at the beginning of the frame.
                bool isFixedExposure = IsExposureFixed();
                if (isFixedExposure)
                {
                    using (new ProfilingScope(cmd, ProfilingSampler.Get(HDProfileId.FixedExposure)))
                    {
                        DoFixedExposure(cmd, camera);
                    }
                }

                // Note: GetExposureTexture(camera) must be call AFTER the call of DoFixedExposure to be correctly taken into account
                // When we use Dynamic Exposure and we reset history we can't use pre-exposure (as there is no information)
                // For this reasons we put neutral value at the beginning of the frame in Exposure textures and
                // apply processed exposure from color buffer at the end of the Frame, only for a single frame.
                // After that we re-use the pre-exposure system
                RTHandle currentExposureTexture = (camera.resetPostProcessingHistory && !isFixedExposure) ? m_EmptyExposureTexture : GetExposureTexture(camera);

                cmd.SetGlobalTexture(HDShaderIDs._ExposureTexture, currentExposureTexture);
                cmd.SetGlobalTexture(HDShaderIDs._PrevExposureTexture, GetPreviousExposureTexture(camera));
            }
        }

        void PoolSourceGuard(ref RTHandle src, RTHandle dst, RTHandle colorBuffer)
        {
            // Special case to handle the source buffer, we only want to send it back to our
            // target pool if it's not the input color buffer
            if (src != colorBuffer) m_Pool.Recycle(src);
            src = dst;
        }

        public void Render(CommandBuffer cmd, HDCamera camera, BlueNoise blueNoise, RTHandle colorBuffer, RTHandle afterPostProcessTexture, RenderTargetIdentifier finalRT, RTHandle depthBuffer, RTHandle depthMipChain, bool flipY)
        {
            var dynResHandler = DynamicResolutionHandler.instance;

            m_Pool.SetHWDynamicResolutionState(camera);

            void PoolSource(ref RTHandle src, RTHandle dst)
            {
                PoolSourceGuard(ref src, dst, colorBuffer);
            }

            bool isSceneView = camera.camera.cameraType == CameraType.SceneView;

            using (new ProfilingScope(cmd, ProfilingSampler.Get(HDProfileId.PostProcessing)))
            {
            	// Save the alpha and apply it back into the final pass if rendering in fp16 and post-processing in r11g11b10
                if(m_KeepAlpha)
                {
                    using (new ProfilingScope(cmd, ProfilingSampler.Get(HDProfileId.AlphaCopy)))
                    {
                        DoCopyAlpha(cmd, camera, colorBuffer);
                    }
                }
                var source = colorBuffer;

                if (m_PostProcessEnabled)
                {
                    // Guard bands (also known as "horrible hack") to avoid bleeding previous RTHandle
                    // content into smaller viewports with some effects like Bloom that rely on bilinear
                    // filtering and can't use clamp sampler and the likes
                    // Note: some platforms can't clear a partial render target so we directly draw black triangles
                    {
                        int w = camera.actualWidth;
                        int h = camera.actualHeight;
                        cmd.SetRenderTarget(source, 0, CubemapFace.Unknown, -1);

                        if (w < source.rt.width || h < source.rt.height)
                        {
                            cmd.SetViewport(new Rect(w, 0, k_RTGuardBandSize, h));
                            cmd.DrawProcedural(Matrix4x4.identity, m_ClearBlackMaterial, 0, MeshTopology.Triangles, 3, 1);
                            cmd.SetViewport(new Rect(0, h, w + k_RTGuardBandSize, k_RTGuardBandSize));
                            cmd.DrawProcedural(Matrix4x4.identity, m_ClearBlackMaterial, 0, MeshTopology.Triangles, 3, 1);
                        }
                    }

                    // Optional NaN killer before post-processing kicks in
                    bool stopNaNs = camera.stopNaNs && m_StopNaNFS;

                #if UNITY_EDITOR
                    if (isSceneView)
                        stopNaNs = HDAdditionalSceneViewSettings.sceneViewStopNaNs;
                #endif

                    if (stopNaNs)
                    {
                        using (new ProfilingScope(cmd, ProfilingSampler.Get(HDProfileId.StopNaNs)))
                        {
                            var destination = m_Pool.Get(Vector2.one, m_ColorFormat);
                            DoStopNaNs(cmd, camera, source, destination);
                            PoolSource(ref source, destination);
                        }
                    }
                }

                // Dynamic exposure - will be applied in the next frame
                // Not considered as a post-process so it's not affected by its enabled state
                if (!IsExposureFixed() && m_ExposureControlFS)
                {
                    using (new ProfilingScope(cmd, ProfilingSampler.Get(HDProfileId.DynamicExposure)))
                    {
                        if (m_Exposure.mode.value == ExposureMode.AutomaticHistogram)
                        {
                            DoHistogramBasedExposure(cmd, camera, source);
                        }
                        else
                        {
                            DoDynamicExposure(cmd, camera, source);
                        }

                        // On reset history we need to apply dynamic exposure immediately to avoid
                        // white or black screen flashes when the current exposure isn't anywhere
                        // near 0
                        if (camera.resetPostProcessingHistory)
                        {
                            var destination = m_Pool.Get(Vector2.one, m_ColorFormat);

                            var cs = m_Resources.shaders.applyExposureCS;
                            int kernel = cs.FindKernel("KMain");

                            // Note: we call GetPrevious instead of GetCurrent because the textures
                            // are swapped internally as the system expects the texture will be used
                            // on the next frame. So the actual "current" for this frame is in
                            // "previous".
                            cmd.SetComputeTextureParam(cs, kernel, HDShaderIDs._ExposureTexture, GetPreviousExposureTexture(camera));
                            cmd.SetComputeTextureParam(cs, kernel, HDShaderIDs._InputTexture, source);
                            cmd.SetComputeTextureParam(cs, kernel, HDShaderIDs._OutputTexture, destination);
                            cmd.DispatchCompute(cs, kernel, (camera.actualWidth + 7) / 8, (camera.actualHeight + 7) / 8, camera.viewCount);

                            PoolSource(ref source, destination);
                        }
                    }
                }

                if (m_PostProcessEnabled)
                {
                    // Temporal anti-aliasing goes first
                    bool taaEnabled = false;

                    if (m_AntialiasingFS)
                    {
                        taaEnabled = camera.antialiasing == AntialiasingMode.TemporalAntialiasing;

                        if (taaEnabled)
                        {
                            using (new ProfilingScope(cmd, ProfilingSampler.Get(HDProfileId.TemporalAntialiasing)))
                            {
                                var destination = m_Pool.Get(Vector2.one, m_ColorFormat);
                                DoTemporalAntialiasing(cmd, camera, source, destination, depthBuffer, depthMipChain);
                                PoolSource(ref source, destination);
                            }
                        }
                        else if (camera.antialiasing == AntialiasingMode.SubpixelMorphologicalAntiAliasing)
                        {
                            using (new ProfilingScope(cmd, ProfilingSampler.Get(HDProfileId.SMAA)))
                            {
                                var destination = m_Pool.Get(Vector2.one, m_ColorFormat);
                                DoSMAA(cmd, camera, source, destination, depthBuffer);
                                PoolSource(ref source, destination);
                            }
                        }
                    }

                    if (camera.frameSettings.IsEnabled(FrameSettingsField.CustomPostProcess))
                    {
                        using (new ProfilingScope(cmd, ProfilingSampler.Get(HDProfileId.CustomPostProcessBeforePP)))
                        {
                            foreach (var typeString in HDRenderPipeline.defaultAsset.beforePostProcessCustomPostProcesses)
                                RenderCustomPostProcess(cmd, camera, ref source, colorBuffer, Type.GetType(typeString));
                        }
                    }

                    // If Path tracing is enabled, then DoF is computed in the path tracer by sampling the lens aperure (when using the physical camera mode)
                    bool isDoFPathTraced = (camera.frameSettings.IsEnabled(FrameSettingsField.RayTracing) &&
                         camera.volumeStack.GetComponent<PathTracing>().enable.value &&
                         camera.camera.cameraType != CameraType.Preview &&
                         m_DepthOfField.focusMode == DepthOfFieldMode.UsePhysicalCamera);

                    // Depth of Field is done right after TAA as it's easier to just re-project the CoC
                    // map rather than having to deal with all the implications of doing it before TAA
                    if (m_DepthOfField.IsActive() && !isSceneView && m_DepthOfFieldFS && !isDoFPathTraced)
                    {
                        using (new ProfilingScope(cmd, ProfilingSampler.Get(HDProfileId.DepthOfField)))
                        {
                            var destination = m_Pool.Get(Vector2.one, m_ColorFormat);
                            DoDepthOfField(cmd, camera, source, destination, taaEnabled);
                            PoolSource(ref source, destination);
                        }
                    }

                    // Motion blur after depth of field for aesthetic reasons (better to see motion
                    // blurred bokeh rather than out of focus motion blur)
                    if (m_MotionBlur.IsActive() && m_AnimatedMaterialsEnabled && !camera.resetPostProcessingHistory && m_MotionBlurFS)
                    {
                        using (new ProfilingScope(cmd, ProfilingSampler.Get(HDProfileId.MotionBlur)))
                        {
                            var destination = m_Pool.Get(Vector2.one, m_ColorFormat);
                            DoMotionBlur(cmd, camera, source, destination);
                            PoolSource(ref source, destination);
                        }
                    }

                    // Panini projection is done as a fullscreen pass after all depth-based effects are
                    // done and before bloom kicks in
                    // This is one effect that would benefit from an overscan mode or supersampling in
                    // HDRP to reduce the amount of resolution lost at the center of the screen
                    if (m_PaniniProjection.IsActive() && !isSceneView && m_PaniniProjectionFS)
                    {
                        using (new ProfilingScope(cmd, ProfilingSampler.Get(HDProfileId.PaniniProjection)))
                        {
                            var destination = m_Pool.Get(Vector2.one, m_ColorFormat);
                            DoPaniniProjection(cmd, camera, source, destination);
                            PoolSource(ref source, destination);
                        }
                    }

                    // Combined post-processing stack - always runs if postfx is enabled
                    using (new ProfilingScope(cmd, ProfilingSampler.Get(HDProfileId.UberPost)))
                    {
                        // Feature flags are passed to all effects and it's their responsibility to check
                        // if they are used or not so they can set default values if needed
                        var cs = m_Resources.shaders.uberPostCS;
                        cs.shaderKeywords = null;
                        var featureFlags = GetUberFeatureFlags(isSceneView);
                        int kernel = cs.FindKernel("Uber");
                        if(m_EnableAlpha)
                        {
                            cs.EnableKeyword("ENABLE_ALPHA");
                        }

                        // Generate the bloom texture
                        bool bloomActive = m_Bloom.IsActive() && m_BloomFS;

                        if (bloomActive)
                        {
                            using (new ProfilingScope(cmd, ProfilingSampler.Get(HDProfileId.Bloom)))
                            {
                                DoBloom(cmd, camera, source, cs, kernel);
                            }
                        }
                        else
                        {
                            cmd.SetComputeTextureParam(cs, kernel, HDShaderIDs._BloomTexture, TextureXR.GetBlackTexture());
                            cmd.SetComputeTextureParam(cs, kernel, HDShaderIDs._BloomDirtTexture, Texture2D.blackTexture);
                            cmd.SetComputeVectorParam(cs, HDShaderIDs._BloomParams, Vector4.zero);
                        }

                        // Build the color grading lut
                        using (new ProfilingScope(cmd, ProfilingSampler.Get(HDProfileId.ColorGradingLUTBuilder)))
                        {
                            DoColorGrading(cmd, cs, kernel);
                        }

                        // Setup the rest of the effects
                        DoLensDistortion(cmd, cs, kernel, featureFlags);
                        DoChromaticAberration(cmd, cs, kernel, featureFlags);
                        DoVignette(cmd, cs, kernel, featureFlags);

                        // Run
                        var destination = m_Pool.Get(Vector2.one, m_ColorFormat);

                        bool outputColorLog = m_HDInstance.m_CurrentDebugDisplaySettings.data.fullScreenDebugMode == FullScreenDebugMode.ColorLog;
                        cmd.SetComputeVectorParam(cs, "_DebugFlags", new Vector4(outputColorLog ? 1 : 0, 0, 0, 0));
                        cmd.SetComputeTextureParam(cs, kernel, HDShaderIDs._InputTexture, source);
                        cmd.SetComputeTextureParam(cs, kernel, HDShaderIDs._OutputTexture, destination);
                        cmd.DispatchCompute(cs, kernel, (camera.actualWidth + 7) / 8, (camera.actualHeight + 7) / 8, camera.viewCount);
                        m_HDInstance.PushFullScreenDebugTexture(camera, cmd, destination, FullScreenDebugMode.ColorLog);

                        // Cleanup
                        if (bloomActive) m_Pool.Recycle(m_BloomTexture);
                        m_BloomTexture = null;

                        PoolSource(ref source, destination);
                    }

                    if (camera.frameSettings.IsEnabled(FrameSettingsField.CustomPostProcess))
                    {
                        using (new ProfilingScope(cmd, ProfilingSampler.Get(HDProfileId.CustomPostProcessAfterPP)))
                        {
                            foreach (var typeString in HDRenderPipeline.defaultAsset.afterPostProcessCustomPostProcesses)
                                RenderCustomPostProcess(cmd, camera, ref source, colorBuffer, Type.GetType(typeString));
                        }
                    }
                }

                if (dynResHandler.DynamicResolutionEnabled() &&     // Dynamic resolution is on.
                    camera.antialiasing == AntialiasingMode.FastApproximateAntialiasing &&
                    m_AntialiasingFS)
                {
                    using (new ProfilingScope(cmd, ProfilingSampler.Get(HDProfileId.FXAA)))
                    {
                        var destination = m_Pool.Get(Vector2.one, m_ColorFormat);
                        DoFXAA(cmd, camera, source, destination);
                        PoolSource(ref source, destination);
                    }
                }

                // Contrast Adaptive Sharpen Upscaling
                if (dynResHandler.DynamicResolutionEnabled() &&
                    dynResHandler.filter == DynamicResUpscaleFilter.ContrastAdaptiveSharpen)
                {
                    using (new ProfilingScope(cmd, ProfilingSampler.Get(HDProfileId.ContrastAdaptiveSharpen)))
                    {
                        var destination = m_Pool.Get(Vector2.one , m_ColorFormat);

                        var cs = m_Resources.shaders.contrastAdaptiveSharpenCS;
                        int kInit = cs.FindKernel("KInitialize");
                        int kMain = cs.FindKernel("KMain");
                        if (kInit >= 0 && kMain >= 0)
                        {
                            cmd.SetComputeFloatParam(cs, HDShaderIDs._Sharpness, 1);
                            cmd.SetComputeTextureParam(cs, kMain, HDShaderIDs._InputTexture, source);
                            cmd.SetComputeVectorParam(cs, HDShaderIDs._InputTextureDimensions, new Vector4(source.rt.width,source.rt.height));
                            cmd.SetComputeTextureParam(cs, kMain, HDShaderIDs._OutputTexture, destination);
                            cmd.SetComputeVectorParam(cs, HDShaderIDs._OutputTextureDimensions, new Vector4(destination.rt.width, destination.rt.height));

                            ValidateComputeBuffer(ref m_ContrastAdaptiveSharpen, 2, sizeof(uint) * 4);

                            cmd.SetComputeBufferParam(cs, kInit, "CasParameters", m_ContrastAdaptiveSharpen);
                            cmd.SetComputeBufferParam(cs, kMain, "CasParameters", m_ContrastAdaptiveSharpen);

                            cmd.DispatchCompute(cs, kInit, 1, 1, 1);

                            int dispatchX = (int)System.Math.Ceiling(destination.rt.width / 16.0f);
                            int dispatchY = (int)System.Math.Ceiling(destination.rt.height / 16.0f);

                            cmd.DispatchCompute(cs, kMain, dispatchX, dispatchY, camera.viewCount);
                        }

                        PoolSource(ref source, destination);
                    }
                }

                // Final pass
                using (new ProfilingScope(cmd, ProfilingSampler.Get(HDProfileId.FinalPost)))
                {
                    var finalPassParameters = PrepareFinalPass(camera, blueNoise, flipY);
                    RTHandle alphaTexture = m_KeepAlpha ? m_AlphaTexture : TextureXR.GetWhiteTexture();
                    DoFinalPass(finalPassParameters, source, afterPostProcessTexture, finalRT, alphaTexture, cmd);
                    PoolSource(ref source, null);
                }
            }

            camera.resetPostProcessingHistory = false;
        }

        // Grabs all active feature flags
        UberPostFeatureFlags GetUberFeatureFlags(bool isSceneView)
        {
            var flags = UberPostFeatureFlags.None;

            if (m_ChromaticAberration.IsActive() && m_ChromaticAberrationFS)
                flags |= UberPostFeatureFlags.ChromaticAberration;

            if (m_Vignette.IsActive() && m_VignetteFS)
                flags |= UberPostFeatureFlags.Vignette;

            if (m_LensDistortion.IsActive() && !isSceneView && m_LensDistortionFS)
                flags |= UberPostFeatureFlags.LensDistortion;

            if (m_EnableAlpha)
            {
                flags |= UberPostFeatureFlags.EnableAlpha;
            }

            return flags;
        }

        static void ValidateComputeBuffer(ref ComputeBuffer cb, int size, int stride, ComputeBufferType type = ComputeBufferType.Default)
        {
            if (cb == null || cb.count < size)
            {
                CoreUtils.SafeRelease(cb);
                cb = new ComputeBuffer(size, stride, type);
            }
        }

        #region NaN Killer

        void DoStopNaNs(CommandBuffer cmd, HDCamera camera, RTHandle source, RTHandle destination)
        {
            var cs = m_Resources.shaders.nanKillerCS;
            int kernel = cs.FindKernel("KMain");
            cmd.SetComputeTextureParam(cs, kernel, HDShaderIDs._InputTexture, source);
            cmd.SetComputeTextureParam(cs, kernel, HDShaderIDs._OutputTexture, destination);
            cmd.DispatchCompute(cs, kernel, (camera.actualWidth + 7) / 8, (camera.actualHeight + 7) / 8, camera.viewCount);
        }

        #endregion

        #region Copy Alpha

        void DoCopyAlpha(CommandBuffer cmd, HDCamera camera, RTHandle source)
        {
            var cs = m_Resources.shaders.copyAlphaCS;
            int kernel = cs.FindKernel("KMain");
            cmd.SetComputeTextureParam(cs, kernel, HDShaderIDs._InputTexture, source);
            cmd.SetComputeTextureParam(cs, kernel, HDShaderIDs._OutputTexture, m_AlphaTexture);
            cmd.DispatchCompute(cs, kernel, (camera.actualWidth + 7) / 8, (camera.actualHeight + 7) / 8, camera.viewCount);
        }

        #endregion

        #region Exposure

        [MethodImpl(MethodImplOptions.AggressiveInlining)]
        bool IsExposureFixed() => m_Exposure.mode.value == ExposureMode.Fixed || m_Exposure.mode.value == ExposureMode.UsePhysicalCamera;

        public RTHandle GetExposureTexture(HDCamera camera)
        {
            // 1x1 pixel, holds the current exposure multiplied in the red channel and EV100 value
            // in the green channel
            // One frame delay + history RTs being flipped at the beginning of the frame means we
            // have to grab the exposure marked as "previous"
            var rt = camera.GetPreviousFrameRT((int)HDCameraFrameHistoryType.Exposure);
            return rt ?? m_EmptyExposureTexture;
        }

        public RTHandle GetPreviousExposureTexture(HDCamera camera)
        {
            // See GetExposureTexture
            var rt = camera.GetCurrentFrameRT((int)HDCameraFrameHistoryType.Exposure);
            return rt ?? m_EmptyExposureTexture;
        }

        internal RTHandle GetExposureDebugData()
        {
            return m_DebugExposureData;
        }

        internal HableCurve GetCustomToneMapCurve()
        {
            return m_HableCurve;
        }

        internal int GetLutSize()
        {
            return m_LutSize;
        }

        internal ComputeBuffer GetHistogramBuffer()
        {
            return m_HistogramBuffer;
        }

        void DoFixedExposure(CommandBuffer cmd, HDCamera camera)
        {
            var cs = m_Resources.shaders.exposureCS;

            GrabExposureHistoryTextures(camera, out var prevExposure, out _);

            int kernel = 0;

            if (m_Exposure.mode.value == ExposureMode.Fixed)
            {
                kernel = cs.FindKernel("KFixedExposure");
                cmd.SetComputeVectorParam(cs, HDShaderIDs._ExposureParams, new Vector4(m_Exposure.compensation.value + m_DebugExposureCompensation, m_Exposure.fixedExposure.value, 0f, 0f));
            }
            else if (m_Exposure.mode == ExposureMode.UsePhysicalCamera)
            {
                kernel = cs.FindKernel("KManualCameraExposure");
                cmd.SetComputeVectorParam(cs, HDShaderIDs._ExposureParams, new Vector4(m_Exposure.compensation.value + m_DebugExposureCompensation, m_PhysicalCamera.aperture, m_PhysicalCamera.shutterSpeed, m_PhysicalCamera.iso));
            }

            cmd.SetComputeTextureParam(cs, kernel, HDShaderIDs._OutputTexture, prevExposure);
            cmd.DispatchCompute(cs, kernel, 1, 1, 1);
        }

        static void GrabExposureHistoryTextures(HDCamera camera, out RTHandle previous, out RTHandle next)
        {
            RTHandle Allocator(string id, int frameIndex, RTHandleSystem rtHandleSystem)
            {
                // r: multiplier, g: EV100
                return rtHandleSystem.Alloc(1, 1, colorFormat: k_ExposureFormat,
                    enableRandomWrite: true, name: $"{id} Exposure Texture {frameIndex}"
                );
            }

            // We rely on the RT history system that comes with HDCamera, but because it is swapped
            // at the beginning of the frame and exposure is applied with a one-frame delay it means
            // that 'current' and 'previous' are swapped
            next = camera.GetCurrentFrameRT((int)HDCameraFrameHistoryType.Exposure)
                ?? camera.AllocHistoryFrameRT((int)HDCameraFrameHistoryType.Exposure, Allocator, 2);
            previous = camera.GetPreviousFrameRT((int)HDCameraFrameHistoryType.Exposure);
        }

        void PrepareExposureCurveData(AnimationCurve curve, out float min, out float max)
        {
            if (m_ExposureCurveTexture == null)
            {
                m_ExposureCurveTexture = new Texture2D(k_ExposureCurvePrecision, 1, TextureFormat.RHalf, false, true)
                {
                    name = "Exposure Curve",
                    filterMode = FilterMode.Bilinear,
                    wrapMode = TextureWrapMode.Clamp
                };
            }

            var pixels = m_ExposureCurveColorArray;

            // Fail safe in case the curve is deleted / has 0 point
            if (curve == null || curve.length == 0)
            {
                min = 0f;
                max = 0f;

                for (int i = 0; i < k_ExposureCurvePrecision; i++)
                    pixels[i] = Color.clear;
            }
            else
            {
                min = curve[0].time;
                max = curve[curve.length - 1].time;
                float step = (max - min) / (k_ExposureCurvePrecision - 1f);

                for (int i = 0; i < k_ExposureCurvePrecision; i++)
                    pixels[i] = new Color(curve.Evaluate(min + step * i), 0f, 0f, 0f);
            }

            m_ExposureCurveTexture.SetPixels(pixels);
            m_ExposureCurveTexture.Apply();
        }

        void DynamicExposureSetup(CommandBuffer cmd, HDCamera camera, out RTHandle prevExposure, out RTHandle nextExposure)
        {
            GrabExposureHistoryTextures(camera, out prevExposure, out nextExposure);

            // Setup variants
            var adaptationMode = m_Exposure.adaptationMode.value;

            if (!Application.isPlaying || camera.resetPostProcessingHistory)
                adaptationMode = AdaptationMode.Fixed;

            if (camera.resetPostProcessingHistory)
            {
                // For Dynamic Exposure, we need to undo the pre-exposure from the color buffer to calculate the correct one
                // When we reset history we must setup neutral value
                prevExposure = m_EmptyExposureTexture; // Use neutral texture
            }

            m_ExposureVariants[0] = 1; // (int)exposureSettings.luminanceSource.value;
            m_ExposureVariants[1] = (int)m_Exposure.meteringMode.value;
            m_ExposureVariants[2] = (int)adaptationMode;
            m_ExposureVariants[3] = 0;
        }

        void DoDynamicExposure(CommandBuffer cmd, HDCamera camera, RTHandle colorBuffer)
        {
            var cs = m_Resources.shaders.exposureCS;
            int kernel;

            DynamicExposureSetup(cmd, camera, out var prevExposure, out var nextExposure);

            var sourceTex = colorBuffer;

            kernel = cs.FindKernel("KPrePass");
            cmd.SetComputeIntParams(cs, HDShaderIDs._Variants, m_ExposureVariants);
            cmd.SetComputeTextureParam(cs, kernel, HDShaderIDs._PreviousExposureTexture, prevExposure);
            cmd.SetComputeTextureParam(cs, kernel, HDShaderIDs._SourceTexture, sourceTex);
            if (m_Exposure.meteringMode == MeteringMode.MaskWeighted && m_Exposure.weightTextureMask.value != null)
            {
                cmd.SetComputeTextureParam(cs, kernel, HDShaderIDs._ExposureWeightMask, m_Exposure.weightTextureMask.value);
            }
            else
            {
                cmd.SetComputeTextureParam(cs, kernel, HDShaderIDs._ExposureWeightMask, Texture2D.whiteTexture);
            }
            cmd.SetComputeTextureParam(cs, kernel, HDShaderIDs._OutputTexture, m_TempTexture1024);
            cmd.DispatchCompute(cs, kernel, 1024 / 8, 1024 / 8, 1);

            // Reduction: 1st pass (1024 -> 32)
            kernel = cs.FindKernel("KReduction");
            cmd.SetComputeTextureParam(cs, kernel, HDShaderIDs._PreviousExposureTexture, prevExposure);
            cmd.SetComputeTextureParam(cs, kernel, HDShaderIDs._ExposureCurveTexture, Texture2D.blackTexture);
            cmd.SetComputeTextureParam(cs, kernel, HDShaderIDs._InputTexture, m_TempTexture1024);
            cmd.SetComputeTextureParam(cs, kernel, HDShaderIDs._OutputTexture, m_TempTexture32);
            cmd.DispatchCompute(cs, kernel, 32, 32, 1);

            // Reduction: 2nd pass (32 -> 1) + evaluate exposure
            if (m_Exposure.mode.value == ExposureMode.Automatic)
            {
                cmd.SetComputeVectorParam(cs, HDShaderIDs._ExposureParams, new Vector4(m_Exposure.compensation.value + m_DebugExposureCompensation, m_Exposure.limitMin.value, m_Exposure.limitMax.value, 0f));
                m_ExposureVariants[3] = 1;
            }
            else if (m_Exposure.mode.value == ExposureMode.CurveMapping)
            {
                PrepareExposureCurveData(m_Exposure.curveMap.value, out float min, out float max);
                cmd.SetComputeTextureParam(cs, kernel, HDShaderIDs._ExposureCurveTexture, m_ExposureCurveTexture);
                cmd.SetComputeVectorParam(cs, HDShaderIDs._ExposureParams, new Vector4(m_Exposure.compensation.value + m_DebugExposureCompensation, min, max, 0f));
                cmd.SetComputeVectorParam(cs, HDShaderIDs._ExposureParams2, new Vector4(min, max, 0f, 0f));

                m_ExposureVariants[3] = 2;
            }

            cmd.SetComputeVectorParam(cs, HDShaderIDs._AdaptationParams, new Vector4(m_Exposure.adaptationSpeedLightToDark.value, m_Exposure.adaptationSpeedDarkToLight.value, 0f, 0f));
            cmd.SetComputeIntParams(cs, HDShaderIDs._Variants, m_ExposureVariants);
            cmd.SetComputeTextureParam(cs, kernel, HDShaderIDs._PreviousExposureTexture, prevExposure);
            cmd.SetComputeTextureParam(cs, kernel, HDShaderIDs._InputTexture, m_TempTexture32);
            cmd.SetComputeTextureParam(cs, kernel, HDShaderIDs._OutputTexture, nextExposure);
            cmd.DispatchCompute(cs, kernel, 1, 1, 1);
        }

        void DoHistogramBasedExposure(CommandBuffer cmd, HDCamera camera, RTHandle sourceTexture)
        {
            var cs = m_Resources.shaders.histogramExposureCS;
            cs.shaderKeywords = null;
            int kernel;

            DynamicExposureSetup(cmd, camera, out var prevExposure, out var nextExposure);
            // Parameters
            Vector2 histogramFraction = m_Exposure.histogramPercentages.value / 100.0f;
            float evRange = m_Exposure.limitMax.value - m_Exposure.limitMin.value;
            float histScale = 1.0f / Mathf.Max(1e-5f, evRange);
            float histBias = -m_Exposure.limitMin.value * histScale;
            Vector4 histogramParams = new Vector4(histScale, histBias, histogramFraction.x, histogramFraction.y);

            ValidateComputeBuffer(ref m_HistogramBuffer, k_HistogramBins, sizeof(uint));
            m_HistogramBuffer.SetData(m_EmptyHistogram);    // Clear the histogram 
            cmd.SetComputeVectorParam(cs, HDShaderIDs._HistogramExposureParams, histogramParams);

            // Generate histogram.
            kernel = cs.FindKernel("KHistogramGen");
            cmd.SetComputeTextureParam(cs, kernel, HDShaderIDs._PreviousExposureTexture, prevExposure);
            cmd.SetComputeTextureParam(cs, kernel, HDShaderIDs._SourceTexture, sourceTexture);
            if (m_Exposure.meteringMode == MeteringMode.MaskWeighted && m_Exposure.weightTextureMask.value != null)
            {
                cmd.SetComputeTextureParam(cs, kernel, HDShaderIDs._ExposureWeightMask, m_Exposure.weightTextureMask.value);
            }
            else
            {
                cmd.SetComputeTextureParam(cs, kernel, HDShaderIDs._ExposureWeightMask, Texture2D.whiteTexture);
            }

            cmd.SetComputeIntParams(cs, HDShaderIDs._Variants, m_ExposureVariants);

            cmd.SetComputeBufferParam(cs, kernel, HDShaderIDs._HistogramBuffer, m_HistogramBuffer);

            int threadGroupSizeX = 16;
            int threadGroupSizeY = 8;
            int dispatchSizeX = HDUtils.DivRoundUp(camera.actualWidth / 2, threadGroupSizeX);
            int dispatchSizeY = HDUtils.DivRoundUp(camera.actualHeight / 2, threadGroupSizeY);
            int totalPixels = camera.actualWidth * camera.actualHeight;
            cmd.DispatchCompute(cs, kernel, dispatchSizeX, dispatchSizeY, 1);

            // Now read the histogram 
            kernel = cs.FindKernel("KHistogramReduce");
            cmd.SetComputeVectorParam(cs, HDShaderIDs._ExposureParams, new Vector4(m_Exposure.compensation.value + m_DebugExposureCompensation, m_Exposure.limitMin.value, m_Exposure.limitMax.value, 0f));
            cmd.SetComputeVectorParam(cs, HDShaderIDs._AdaptationParams, new Vector4(m_Exposure.adaptationSpeedLightToDark.value, m_Exposure.adaptationSpeedDarkToLight.value, 0f, 0f));
            cmd.SetComputeBufferParam(cs, kernel, HDShaderIDs._HistogramBuffer, m_HistogramBuffer);
            cmd.SetComputeTextureParam(cs, kernel, HDShaderIDs._PreviousExposureTexture, prevExposure);
            cmd.SetComputeTextureParam(cs, kernel, HDShaderIDs._OutputTexture, nextExposure);

            cmd.SetComputeTextureParam(cs, kernel, HDShaderIDs._ExposureCurveTexture, m_ExposureCurveTexture);
            m_ExposureVariants[3] = 0;
            if (m_Exposure.histogramUseCurveRemapping.value)
            {
                PrepareExposureCurveData(m_Exposure.curveMap.value, out float min, out float max);
                cmd.SetComputeVectorParam(cs, HDShaderIDs._ExposureParams2, new Vector4(min, max, 0f, 0f));
                m_ExposureVariants[3] = 2;
            }
            cmd.SetComputeIntParams(cs, HDShaderIDs._Variants, m_ExposureVariants);

            if (m_HDInstance.m_CurrentDebugDisplaySettings.data.lightingDebugSettings.exposureDebugMode == ExposureDebugMode.HistogramView)
            {
                cmd.SetComputeTextureParam(cs, kernel, HDShaderIDs._ExposureDebugTexture, m_DebugExposureData);
                cs.EnableKeyword("OUTPUT_DEBUG_DATA");
            }

            cmd.DispatchCompute(cs, kernel, 1, 1, 1);
        }

        #endregion

        #region Temporal Anti-aliasing

        void DoTemporalAntialiasing(CommandBuffer cmd, HDCamera camera, RTHandle source, RTHandle destination, RTHandle depthBuffer, RTHandle depthMipChain)
        {
            m_TemporalAAMaterial.shaderKeywords = null;

            GrabTemporalAntialiasingHistoryTextures(camera, out var prevHistory, out var nextHistory);
            GrabVelocityMagnitudeHistoryTextures(camera, out var prevMVLen, out var nextMVLen);

            if (m_EnableAlpha)
            {
                m_TemporalAAMaterial.EnableKeyword("ENABLE_ALPHA");
            }

            if(camera.taaHistorySharpening == 0)
            {
                m_TemporalAAMaterial.EnableKeyword("FORCE_BILINEAR_HISTORY");
            }

            if (camera.taaHistorySharpening != 0 && camera.taaAntiRinging && camera.TAAQuality == HDAdditionalCameraData.TAAQualityLevel.High)
            {
                m_TemporalAAMaterial.EnableKeyword("ANTI_RINGING");
            }

            if (camera.taaMotionVectorRejection > 0)
            {
                m_TemporalAAMaterial.EnableKeyword("ENABLE_MV_REJECTION");
            }

            switch (camera.TAAQuality)
            {
                case HDAdditionalCameraData.TAAQualityLevel.Low:
                    m_TemporalAAMaterial.EnableKeyword("LOW_QUALITY");
                    break;
                case HDAdditionalCameraData.TAAQualityLevel.Medium:
                    m_TemporalAAMaterial.EnableKeyword("MEDIUM_QUALITY");
                    break;
                case HDAdditionalCameraData.TAAQualityLevel.High:
                    m_TemporalAAMaterial.EnableKeyword("HIGH_QUALITY");
                    break;
                default:
                    m_TemporalAAMaterial.EnableKeyword("MEDIUM_QUALITY");
                    break;
            }

            if (camera.resetPostProcessingHistory)
            {
                m_TAAHistoryBlitPropertyBlock.SetTexture(HDShaderIDs._BlitTexture, source);
                var rtScaleSource = source.rtHandleProperties.rtHandleScale;
                m_TAAHistoryBlitPropertyBlock.SetVector(HDShaderIDs._BlitScaleBias, new Vector4(rtScaleSource.x, rtScaleSource.y, 0.0f, 0.0f));
                m_TAAHistoryBlitPropertyBlock.SetFloat(HDShaderIDs._BlitMipLevel, 0);
                HDUtils.DrawFullScreen(cmd, HDUtils.GetBlitMaterial(source.rt.dimension), prevHistory, m_TAAHistoryBlitPropertyBlock, 0);
                HDUtils.DrawFullScreen(cmd, HDUtils.GetBlitMaterial(source.rt.dimension), nextHistory, m_TAAHistoryBlitPropertyBlock, 0);
            }

            m_TAAPropertyBlock.SetInt(HDShaderIDs._StencilMask, (int)StencilUsage.ExcludeFromTAA);
            m_TAAPropertyBlock.SetInt(HDShaderIDs._StencilRef, (int)StencilUsage.ExcludeFromTAA);
            m_TAAPropertyBlock.SetTexture(HDShaderIDs._InputTexture, source);
            m_TAAPropertyBlock.SetTexture(HDShaderIDs._InputHistoryTexture, prevHistory);
            m_TAAPropertyBlock.SetTexture(HDShaderIDs._InputVelocityMagnitudeHistory, prevMVLen);

            m_TAAPropertyBlock.SetTexture(HDShaderIDs._DepthTexture, depthMipChain);

            float minAntiflicker = 0.0f;
            float maxAntiflicker = 3.5f;
            float motionRejectionMultiplier = Mathf.Lerp(0.0f, 250.0f, camera.taaMotionVectorRejection * camera.taaMotionVectorRejection * camera.taaMotionVectorRejection);

            // The anti flicker becomes much more aggressive on higher values
            float temporalContrastForMaxAntiFlicker = 0.7f - Mathf.Lerp(0.0f, 0.3f, Mathf.SmoothStep(0.5f, 1.0f, camera.taaAntiFlicker));

            var taaParameters = new Vector4(camera.taaHistorySharpening, Mathf.Lerp(minAntiflicker, maxAntiflicker, camera.taaAntiFlicker), motionRejectionMultiplier, temporalContrastForMaxAntiFlicker);
            Vector2 historySize = new Vector2(prevHistory.referenceSize.x * prevHistory.scaleFactor.x,
                                              prevHistory.referenceSize.y * prevHistory.scaleFactor.y);
            var rtScaleForHistory = camera.historyRTHandleProperties.rtHandleScale;
            var taaHistorySize = new Vector4(historySize.x, historySize.y, 1.0f / historySize.x, 1.0f / historySize.y);

            // Precompute weights used for the Blackman-Harris filter. TODO: Note that these are slightly wrong as they don't take into account the jitter size. This needs to be fixed at some point.
            float crossWeights = Mathf.Exp(-2.29f * 2);
            float plusWeights = Mathf.Exp(-2.29f);
            float centerWeight = 1;

            float totalWeight = centerWeight + (4 * plusWeights);
            if (camera.TAAQuality == HDAdditionalCameraData.TAAQualityLevel.High)
            {
                totalWeight += crossWeights * 4;
            }

            // Weights will be x: central, y: plus neighbours, z: cross neighbours, w: total
            Vector4 taaFilterWeights = new Vector4(centerWeight / totalWeight, plusWeights / totalWeight, crossWeights / totalWeight, totalWeight);

            m_TAAPropertyBlock.SetVector(HDShaderIDs._TaaPostParameters, taaParameters);
            m_TAAPropertyBlock.SetVector(HDShaderIDs._TaaHistorySize, taaHistorySize);
            m_TAAPropertyBlock.SetVector(HDShaderIDs._TaaFilterWeights, taaFilterWeights);

            CoreUtils.SetRenderTarget(cmd, destination, depthBuffer);
            cmd.SetRandomWriteTarget(1, nextHistory);
            cmd.SetRandomWriteTarget(2, nextMVLen);
            cmd.DrawProcedural(Matrix4x4.identity, m_TemporalAAMaterial, 0, MeshTopology.Triangles, 3, 1, m_TAAPropertyBlock);
            cmd.DrawProcedural(Matrix4x4.identity, m_TemporalAAMaterial, 1, MeshTopology.Triangles, 3, 1, m_TAAPropertyBlock);
            cmd.ClearRandomWriteTargets();
        }

        void GrabTemporalAntialiasingHistoryTextures(HDCamera camera, out RTHandle previous, out RTHandle next)
        {
            RTHandle Allocator(string id, int frameIndex, RTHandleSystem rtHandleSystem)
            {
                return rtHandleSystem.Alloc(
                    Vector2.one, TextureXR.slices, DepthBits.None, dimension: TextureXR.dimension,
                    filterMode: FilterMode.Bilinear, colorFormat: m_ColorFormat,
                    enableRandomWrite: true, useDynamicScale: true, name: $"{id} TAA History"
                );
            }

            next = camera.GetCurrentFrameRT((int)HDCameraFrameHistoryType.TemporalAntialiasing)
                ?? camera.AllocHistoryFrameRT((int)HDCameraFrameHistoryType.TemporalAntialiasing, Allocator, 2);
            previous = camera.GetPreviousFrameRT((int)HDCameraFrameHistoryType.TemporalAntialiasing);
        }

        void GrabVelocityMagnitudeHistoryTextures(HDCamera camera, out RTHandle previous, out RTHandle next)
        {
            RTHandle Allocator(string id, int frameIndex, RTHandleSystem rtHandleSystem)
            {
                return rtHandleSystem.Alloc(
                    Vector2.one, TextureXR.slices, DepthBits.None, dimension: TextureXR.dimension,
                    filterMode: FilterMode.Bilinear, colorFormat: GraphicsFormat.R16_SFloat,
                    enableRandomWrite: true, useDynamicScale: true, name: $"{id} Velocity magnitude"
                );
            }

            next = camera.GetCurrentFrameRT((int)HDCameraFrameHistoryType.TAAMotionVectorMagnitude)
                ?? camera.AllocHistoryFrameRT((int)HDCameraFrameHistoryType.TAAMotionVectorMagnitude, Allocator, 2);
            previous = camera.GetPreviousFrameRT((int)HDCameraFrameHistoryType.TAAMotionVectorMagnitude);
        }
        #endregion

        #region Depth Of Field
        //
        // Reference used:
        //   "A Lens and Aperture Camera Model for Synthetic Image Generation" [Potmesil81]
        //   "A Low Distortion Map Between Disk and Square" [Shirley97] [Chiu97]
        //   "High Quality Antialiasing" [Lorach07]
        //   "CryEngine 3 Graphics Gems" [Sousa13]
        //   "Next Generation Post Processing in Call of Duty: Advanced Warfare" [Jimenez14]
        //
        // Note: do not merge if/else clauses for each layer, pass schedule order is important to
        // reduce sync points on the GPU
        //
        // TODO: can be further optimized
        // TODO: debug panel entries (coc, tiles, etc)
        //
        void DoDepthOfField(CommandBuffer cmd, HDCamera camera, RTHandle source, RTHandle destination, bool taaEnabled)
        {
            bool nearLayerActive = m_DepthOfField.IsNearLayerActive();
            bool farLayerActive = m_DepthOfField.IsFarLayerActive();

            Assert.IsTrue(nearLayerActive || farLayerActive);

            bool bothLayersActive = nearLayerActive && farLayerActive;
            bool useTiles = !camera.xr.singlePassEnabled;
            bool hqFiltering = m_DepthOfField.highQualityFiltering;

            const uint kIndirectNearOffset = 0u * sizeof(uint);
            const uint kIndirectFarOffset  = 3u * sizeof(uint);

            // -----------------------------------------------------------------------------
            // Data prep
            // The number of samples & max blur sizes are scaled according to the resolution, with a
            // base scale of 1.0 for 1080p output

            int bladeCount = m_PhysicalCamera.bladeCount;

            float rotation = (m_PhysicalCamera.aperture - HDPhysicalCamera.kMinAperture) / (HDPhysicalCamera.kMaxAperture - HDPhysicalCamera.kMinAperture);
            rotation *= (360f / bladeCount) * Mathf.Deg2Rad; // TODO: Crude approximation, make it correct

            float ngonFactor = 1f;
            if (m_PhysicalCamera.curvature.y - m_PhysicalCamera.curvature.x > 0f)
                ngonFactor = (m_PhysicalCamera.aperture - m_PhysicalCamera.curvature.x) / (m_PhysicalCamera.curvature.y - m_PhysicalCamera.curvature.x);

            ngonFactor = Mathf.Clamp01(ngonFactor);
            ngonFactor = Mathf.Lerp(ngonFactor, 0f, Mathf.Abs(m_PhysicalCamera.anamorphism));

            float anamorphism = m_PhysicalCamera.anamorphism / 4f;
            float barrelClipping = m_PhysicalCamera.barrelClipping / 3f;

            float scale = 1f / (float)m_DepthOfField.resolution;
            var screenScale = new Vector2(scale, scale);
            int targetWidth = Mathf.RoundToInt(camera.actualWidth * scale);
            int targetHeight = Mathf.RoundToInt(camera.actualHeight * scale);
            int threadGroup8X = (targetWidth + 7) / 8;
            int threadGroup8Y = (targetHeight + 7) / 8;

            cmd.SetGlobalVector(HDShaderIDs._TargetScale, new Vector4((float)m_DepthOfField.resolution, scale, 0f, 0f));

            float resolutionScale = (camera.actualHeight / 1080f) * (scale * 2f);
            int farSamples = Mathf.CeilToInt(m_DepthOfField.farSampleCount * resolutionScale);
            int nearSamples = Mathf.CeilToInt(m_DepthOfField.nearSampleCount * resolutionScale);
            // We want at least 3 samples for both far and near
            farSamples = Mathf.Max(3, farSamples);
            nearSamples = Mathf.Max(3, nearSamples);

            float farMaxBlur = m_DepthOfField.farMaxBlur * resolutionScale;
            float nearMaxBlur = m_DepthOfField.nearMaxBlur * resolutionScale;

            // If TAA is enabled we use the camera history system to grab CoC history textures, but
            // because these don't use the same RTHandle system as the global one we'll have a
            // different scale than _RTHandleScale so we need to handle our own
            var cocHistoryScale = RTHandles.rtHandleProperties.rtHandleScale;

            ComputeShader cs;
            int kernel;

            // -----------------------------------------------------------------------------
            // Temporary targets prep

            RTHandle pingNearRGB = null, pongNearRGB = null, nearCoC = null, nearAlpha = null,
                dilatedNearCoC = null, pingFarRGB = null, pongFarRGB = null, farCoC = null;

            if (nearLayerActive)
            {
                pingNearRGB = m_Pool.Get(screenScale, m_ColorFormat);
                pongNearRGB = m_Pool.Get(screenScale, m_ColorFormat);
                nearCoC = m_Pool.Get(screenScale, k_CoCFormat);
                nearAlpha = m_Pool.Get(screenScale, k_CoCFormat);
                dilatedNearCoC = m_Pool.Get(screenScale, k_CoCFormat);
            }

            if (farLayerActive)
            {
                pingFarRGB = m_Pool.Get(screenScale, m_ColorFormat, true);
                pongFarRGB = m_Pool.Get(screenScale, m_ColorFormat);
                farCoC = m_Pool.Get(screenScale, k_CoCFormat, true);
            }

            var fullresCoC = m_Pool.Get(Vector2.one, k_CoCFormat);

            // -----------------------------------------------------------------------------
            // Render logic

            using (new ProfilingScope(cmd, ProfilingSampler.Get(HDProfileId.DepthOfFieldKernel)))
            {
                // -----------------------------------------------------------------------------
                // Pass: generate bokeh kernels
                // Given that we allow full customization of near & far planes we'll need a separate
                // kernel for each layer

                cs = m_Resources.shaders.depthOfFieldKernelCS;
                kernel = cs.FindKernel("KParametricBlurKernel");

                // Near samples
                if (nearLayerActive)
                {
                    ValidateComputeBuffer(ref m_BokehNearKernel, nearSamples * nearSamples, sizeof(uint));
                    cmd.SetComputeVectorParam(cs, HDShaderIDs._Params1, new Vector4(nearSamples, ngonFactor, bladeCount, rotation));
                    cmd.SetComputeVectorParam(cs, HDShaderIDs._Params2, new Vector4(anamorphism, 0f, 0f, 0f));
                    cmd.SetComputeBufferParam(cs, kernel, HDShaderIDs._BokehKernel, m_BokehNearKernel);
                    cmd.DispatchCompute(cs, kernel, Mathf.CeilToInt((nearSamples * nearSamples) / 64f), 1, 1);
                }

                // Far samples
                if (farLayerActive)
                {
                    ValidateComputeBuffer(ref m_BokehFarKernel, farSamples * farSamples, sizeof(uint));
                    cmd.SetComputeVectorParam(cs, HDShaderIDs._Params1, new Vector4(farSamples, ngonFactor, bladeCount, rotation));
                    cmd.SetComputeVectorParam(cs, HDShaderIDs._Params2, new Vector4(anamorphism, 0f, 0f, 0f));
                    cmd.SetComputeBufferParam(cs, kernel, HDShaderIDs._BokehKernel, m_BokehFarKernel);
                    cmd.DispatchCompute(cs, kernel, Mathf.CeilToInt((farSamples * farSamples) / 64f), 1, 1);
                }
            }

            using (new ProfilingScope(cmd, ProfilingSampler.Get(HDProfileId.DepthOfFieldCoC)))
            {
                // -----------------------------------------------------------------------------
                // Pass: compute CoC in full-screen (needed for temporal re-projection & combine)
                // CoC is initially stored in a RHalf texture in range [-1,1] as it makes RT
                // management easier and temporal re-projection cheaper; later transformed into
                // individual targets for near & far layers

                cs = m_Resources.shaders.depthOfFieldCoCCS;

                if (m_DepthOfField.focusMode.value == DepthOfFieldMode.UsePhysicalCamera)
                {
                    // "A Lens and Aperture Camera Model for Synthetic Image Generation" [Potmesil81]
                    float F = camera.camera.focalLength / 1000f;
                    float A = camera.camera.focalLength / m_PhysicalCamera.aperture;
                    float P = m_DepthOfField.focusDistance.value;
                    float maxCoC = (A * F) / Mathf.Max((P - F), 1e-6f);

                    kernel = cs.FindKernel("KMainPhysical");
                    cmd.SetComputeVectorParam(cs, HDShaderIDs._Params, new Vector4(P, maxCoC, 0f, 0f));
                }
                else // DepthOfFieldMode.Manual
                {
                    float nearEnd = m_DepthOfField.nearFocusEnd.value;
                    float nearStart = Mathf.Min(m_DepthOfField.nearFocusStart.value, nearEnd - 1e-5f);
                    float farStart = Mathf.Max(m_DepthOfField.farFocusStart.value, nearEnd);
                    float farEnd = Mathf.Max(m_DepthOfField.farFocusEnd.value, farStart + 1e-5f);

                    kernel = cs.FindKernel("KMainManual");
                    cmd.SetComputeVectorParam(cs, HDShaderIDs._Params, new Vector4(nearStart, nearEnd, farStart, farEnd));
                }

                cmd.SetComputeTextureParam(cs, kernel, HDShaderIDs._OutputCoCTexture, fullresCoC);
                cmd.DispatchCompute(cs, kernel, (camera.actualWidth + 7) / 8, (camera.actualHeight + 7) / 8, camera.viewCount);

                // -----------------------------------------------------------------------------
                // Pass: re-project CoC if TAA is enabled

                if (taaEnabled)
                {
                    GrabCoCHistory(camera, out var prevCoCTex, out var nextCoCTex);
                    cocHistoryScale = new Vector2(camera.historyRTHandleProperties.rtHandleScale.z, camera.historyRTHandleProperties.rtHandleScale.w);

                    cs = m_Resources.shaders.depthOfFieldCoCReprojectCS;
                    kernel = cs.FindKernel("KMain");
                    cmd.SetComputeVectorParam(cs, HDShaderIDs._Params, new Vector4(camera.resetPostProcessingHistory ? 0f : 0.91f, cocHistoryScale.x, cocHistoryScale.y, 0f));
                    cmd.SetComputeTextureParam(cs, kernel, HDShaderIDs._InputCoCTexture, fullresCoC);
                    cmd.SetComputeTextureParam(cs, kernel, HDShaderIDs._InputHistoryCoCTexture, prevCoCTex);
                    cmd.SetComputeTextureParam(cs, kernel, HDShaderIDs._OutputCoCTexture, nextCoCTex);
                    cmd.DispatchCompute(cs, kernel, (camera.actualWidth + 7) / 8, (camera.actualHeight + 7) / 8, camera.viewCount);

                    // Cleanup the main CoC texture as we don't need it anymore and use the
                    // re-projected one instead for the following steps
                    m_Pool.Recycle(fullresCoC);
                    fullresCoC = nextCoCTex;
                }

                m_HDInstance.PushFullScreenDebugTexture(camera, cmd, fullresCoC, FullScreenDebugMode.DepthOfFieldCoc);
            }

            using (new ProfilingScope(cmd, ProfilingSampler.Get(HDProfileId.DepthOfFieldPrefilter)))
            {
                // -----------------------------------------------------------------------------
                // Pass: downsample & prefilter CoC and layers
                // We only need to pre-multiply the CoC for the far layer; if only near is being
                // rendered we can use the downsampled color target as-is
                // TODO: We may want to add an anti-flicker here

                cs = m_Resources.shaders.depthOfFieldPrefilterCS;
                cs.shaderKeywords = null;

                if (m_EnableAlpha)
                {
                    cs.EnableKeyword("ENABLE_ALPHA");
                }

                if (m_DepthOfField.resolution == DepthOfFieldResolution.Full)
                {
                    cs.EnableKeyword("FULL_RES");
                }

                if (bothLayersActive || nearLayerActive)
                {
                    cs.EnableKeyword("NEAR");
                }
                if (bothLayersActive || !nearLayerActive)
                {
                    cs.EnableKeyword("FAR");
                }

                kernel = cs.FindKernel("KMain");

                cmd.SetComputeTextureParam(cs, kernel, HDShaderIDs._InputTexture, source);
                cmd.SetComputeTextureParam(cs, kernel, HDShaderIDs._InputCoCTexture, fullresCoC);
                cmd.SetComputeVectorParam(cs, HDShaderIDs._CoCTargetScale, cocHistoryScale);

                if (nearLayerActive)
                {
                    cmd.SetComputeTextureParam(cs, kernel, HDShaderIDs._OutputNearCoCTexture, nearCoC);
                    cmd.SetComputeTextureParam(cs, kernel, HDShaderIDs._OutputNearTexture, pingNearRGB);
                }

                if (farLayerActive)
                {
                    cmd.SetComputeTextureParam(cs, kernel, HDShaderIDs._OutputFarCoCTexture, farCoC);
                    cmd.SetComputeTextureParam(cs, kernel, HDShaderIDs._OutputFarTexture, pingFarRGB);
                }

                cmd.DispatchCompute(cs, kernel, threadGroup8X, threadGroup8Y, camera.viewCount);
            }

            if (farLayerActive)
            {
                using (new ProfilingScope(cmd, ProfilingSampler.Get(HDProfileId.DepthOfFieldPyramid)))
                {
                    // -----------------------------------------------------------------------------
                    // Pass: mip generation
                    // We only do this for the far layer because the near layer can't really use
                    // very wide radii due to reconstruction artifacts

                    int tx = ((targetWidth >> 1) + 7) / 8;
                    int ty = ((targetHeight >> 1) + 7) / 8;

                    if (m_UseSafePath)
                    {
                        // The other compute fails hard on Intel because of texture format issues
                        cs = m_Resources.shaders.depthOfFieldMipSafeCS;
                        cs.shaderKeywords = null;
                        if(m_EnableAlpha)
                            cs.EnableKeyword("ENABLE_ALPHA");

                        kernel = cs.FindKernel("KMain");

                        var mipScale = scale;

                        for (int i = 0; i < 4; i++)
                        {
                            mipScale *= 0.5f;
                            var size = new Vector2Int(Mathf.RoundToInt(camera.actualWidth * mipScale), Mathf.RoundToInt(camera.actualHeight * mipScale));
                            var mip = m_Pool.Get(new Vector2(mipScale, mipScale), m_ColorFormat);

                            cmd.SetComputeVectorParam(cs, HDShaderIDs._TexelSize, new Vector4(size.x, size.y, 1f / size.x, 1f / size.y));
                            int gx = (size.x + 7) / 8;
                            int gy = (size.y + 7) / 8;

                            // Downsample
                            cmd.SetComputeTextureParam(cs, kernel, HDShaderIDs._InputTexture, pingFarRGB);
                            cmd.SetComputeTextureParam(cs, kernel, HDShaderIDs._OutputTexture, mip);
                            cmd.DispatchCompute(cs, kernel, gx, gy, camera.viewCount);

                            // Copy to mip
                            cmd.SetComputeTextureParam(cs, kernel, HDShaderIDs._InputTexture, mip);
                            cmd.SetComputeTextureParam(cs, kernel, HDShaderIDs._OutputTexture, pingFarRGB, i + 1);
                            cmd.DispatchCompute(cs, kernel, gx, gy, camera.viewCount);

                            m_Pool.Recycle(mip);
                        }
                    }
                    else
                    {
                        cs = m_Resources.shaders.depthOfFieldMipCS;
                        kernel = cs.FindKernel(m_EnableAlpha ? "KMainColorAlpha": "KMainColor");
                        cmd.SetComputeTextureParam(cs, kernel, HDShaderIDs._InputTexture, pingFarRGB, 0);
                        cmd.SetComputeTextureParam(cs, kernel, HDShaderIDs._OutputMip1, pingFarRGB, 1);
                        cmd.SetComputeTextureParam(cs, kernel, HDShaderIDs._OutputMip2, pingFarRGB, 2);
                        cmd.SetComputeTextureParam(cs, kernel, HDShaderIDs._OutputMip3, pingFarRGB, 3);
                        cmd.SetComputeTextureParam(cs, kernel, HDShaderIDs._OutputMip4, pingFarRGB, 4);
                        cmd.DispatchCompute(cs, kernel, tx, ty, camera.viewCount);
                    }

                    cs = m_Resources.shaders.depthOfFieldMipCS;
                    kernel = cs.FindKernel("KMainCoC");
                    cmd.SetComputeTextureParam(cs, kernel, HDShaderIDs._InputTexture, farCoC, 0);
                    cmd.SetComputeTextureParam(cs, kernel, HDShaderIDs._OutputMip1, farCoC, 1);
                    cmd.SetComputeTextureParam(cs, kernel, HDShaderIDs._OutputMip2, farCoC, 2);
                    cmd.SetComputeTextureParam(cs, kernel, HDShaderIDs._OutputMip3, farCoC, 3);
                    cmd.SetComputeTextureParam(cs, kernel, HDShaderIDs._OutputMip4, farCoC, 4);
                    cmd.DispatchCompute(cs, kernel, tx, ty, camera.viewCount);
                }
            }

            if (nearLayerActive)
            {
                using (new ProfilingScope(cmd, ProfilingSampler.Get(HDProfileId.DepthOfFieldDilate)))
                {
                    // -----------------------------------------------------------------------------
                    // Pass: dilate the near CoC

                    cs = m_Resources.shaders.depthOfFieldDilateCS;
                    kernel = cs.FindKernel("KMain");
                    cmd.SetComputeVectorParam(cs, HDShaderIDs._Params, new Vector4(targetWidth - 1, targetHeight - 1, 0f, 0f));

                    int passCount = Mathf.CeilToInt((nearMaxBlur + 2f) / 4f);

                    cmd.SetComputeTextureParam(cs, kernel, HDShaderIDs._InputCoCTexture, nearCoC);
                    cmd.SetComputeTextureParam(cs, kernel, HDShaderIDs._OutputCoCTexture, dilatedNearCoC);
                    cmd.DispatchCompute(cs, kernel, threadGroup8X, threadGroup8Y, camera.viewCount);

                    if (passCount > 1)
                    {
                        // Ping-pong
                        var src = dilatedNearCoC;
                        var dst = m_Pool.Get(screenScale, k_CoCFormat);

                        for (int i = 1; i < passCount; i++)
                        {
                            cmd.SetComputeTextureParam(cs, kernel, HDShaderIDs._InputCoCTexture, src);
                            cmd.SetComputeTextureParam(cs, kernel, HDShaderIDs._OutputCoCTexture, dst);
                            cmd.DispatchCompute(cs, kernel, threadGroup8X, threadGroup8Y, camera.viewCount);
                            CoreUtils.Swap(ref src, ref dst);
                        }

                        dilatedNearCoC = src;
                        m_Pool.Recycle(dst);
                    }
                }
            }

            if (useTiles)
            {
                using (new ProfilingScope(cmd, ProfilingSampler.Get(HDProfileId.DepthOfFieldTileMax)))
                {
                    // -----------------------------------------------------------------------------
                    // Pass: tile-max classification
                    // Tile coordinates are stored as 16bit (good enough for resolutions up to 64K)

                    ValidateComputeBuffer(ref m_BokehIndirectCmd, 3 * 2, sizeof(uint), ComputeBufferType.IndirectArguments);
                    ValidateComputeBuffer(ref m_NearBokehTileList, threadGroup8X * threadGroup8Y, sizeof(uint), ComputeBufferType.Append);
                    ValidateComputeBuffer(ref m_FarBokehTileList, threadGroup8X * threadGroup8Y, sizeof(uint), ComputeBufferType.Append);
                    m_NearBokehTileList.SetCounterValue(0u);
                    m_FarBokehTileList.SetCounterValue(0u);

                    // Clear the indirect command buffer
                    cs = m_Resources.shaders.depthOfFieldClearIndirectArgsCS;
                    kernel = cs.FindKernel("KClear");
                    cmd.SetComputeBufferParam(cs, kernel, HDShaderIDs._IndirectBuffer, m_BokehIndirectCmd);
                    cmd.DispatchCompute(cs, kernel, 1, 1, 1);

                    // Build the tile list & indirect command buffer
                    cs = m_Resources.shaders.depthOfFieldTileMaxCS;
                    cs.shaderKeywords = null;
                    if(bothLayersActive || nearLayerActive)
                    {
                        cs.EnableKeyword("NEAR");
                    }
                    if(bothLayersActive || !nearLayerActive)
                    {
                        cs.EnableKeyword("FAR");
                    }

                    kernel = cs.FindKernel("KMain");
                    cmd.SetComputeVectorParam(cs, HDShaderIDs._Params, new Vector4(targetWidth - 1, targetHeight - 1, 0f, 0f));
                    cmd.SetComputeBufferParam(cs, kernel, HDShaderIDs._IndirectBuffer, m_BokehIndirectCmd);

                    if (nearLayerActive)
                    {
                        cmd.SetComputeTextureParam(cs, kernel, HDShaderIDs._InputNearCoCTexture, dilatedNearCoC);
                        cmd.SetComputeBufferParam(cs, kernel, HDShaderIDs._NearTileList, m_NearBokehTileList);
                    }

                    if (farLayerActive)
                    {
                        cmd.SetComputeTextureParam(cs, kernel, HDShaderIDs._InputFarCoCTexture, farCoC);
                        cmd.SetComputeBufferParam(cs, kernel, HDShaderIDs._FarTileList, m_FarBokehTileList);
                    }

                    cmd.DispatchCompute(cs, kernel, threadGroup8X, threadGroup8Y, 1);
                }
            }

            if (farLayerActive)
            {
                using (new ProfilingScope(cmd, ProfilingSampler.Get(HDProfileId.DepthOfFieldGatherFar)))
                {
                    // -----------------------------------------------------------------------------
                    // Pass: bokeh blur the far layer

                    if (useTiles)
                    {
                        // Need to clear dest as we recycle render targets and tiles won't write to
                        // all pixels thus leaving previous-frame info
                        cmd.SetRenderTarget(pongFarRGB);
                        cmd.ClearRenderTarget(false, true, Color.clear);
                    }

                    cs = m_Resources.shaders.depthOfFieldGatherCS;
                    cs.shaderKeywords = null;

                    if(m_EnableAlpha)
                    {
                        cs.EnableKeyword("ENABLE_ALPHA");
                    }
                    if(useTiles)
                    {
                        cs.EnableKeyword("USE_TILES");
                    }

                    kernel = cs.FindKernel("KMainFar");

                    cmd.SetComputeVectorParam(cs, HDShaderIDs._Params, new Vector4(farSamples, farSamples * farSamples, barrelClipping, farMaxBlur));
                    cmd.SetComputeVectorParam(cs, HDShaderIDs._TexelSize, new Vector4(targetWidth, targetHeight, 1f / targetWidth, 1f / targetHeight));
                    cmd.SetComputeTextureParam(cs, kernel, HDShaderIDs._InputTexture, pingFarRGB);
                    cmd.SetComputeTextureParam(cs, kernel, HDShaderIDs._InputCoCTexture, farCoC);

                    cmd.SetComputeTextureParam(cs, kernel, HDShaderIDs._OutputTexture, pongFarRGB);
                    cmd.SetComputeBufferParam(cs, kernel, HDShaderIDs._BokehKernel, m_BokehFarKernel);

                    if (useTiles)
                    {
                        cmd.SetComputeBufferParam(cs, kernel, HDShaderIDs._TileList, m_FarBokehTileList);
                        cmd.DispatchCompute(cs, kernel, m_BokehIndirectCmd, kIndirectFarOffset);
                    }
                    else
                    {
                        cmd.DispatchCompute(cs, kernel, threadGroup8X, threadGroup8Y, camera.viewCount);
                    }
                }
            }

            if (nearLayerActive)
            {
                using (new ProfilingScope(cmd, ProfilingSampler.Get(HDProfileId.DepthOfFieldPreCombine)))
                {
                    // -----------------------------------------------------------------------------
                    // Pass: if the far layer was active, use it as a source for the near blur to
                    // avoid out-of-focus artifacts (e.g. near blur in front of far blur)

                    if (farLayerActive)
                    {
                        cs = m_Resources.shaders.depthOfFieldPreCombineFarCS;
                        cs.shaderKeywords = null;
                        if(m_EnableAlpha)
                        {
                            cs.EnableKeyword("ENABLE_ALPHA");
                        }
                        kernel = cs.FindKernel("KMainPreCombineFar");
                        cmd.SetComputeTextureParam(cs, kernel, HDShaderIDs._InputTexture, pingNearRGB);
                        cmd.SetComputeTextureParam(cs, kernel, HDShaderIDs._InputFarTexture, pongFarRGB);
                        cmd.SetComputeTextureParam(cs, kernel, HDShaderIDs._InputCoCTexture, farCoC);
                        cmd.SetComputeTextureParam(cs, kernel, HDShaderIDs._OutputTexture, pongNearRGB);
                        cmd.DispatchCompute(cs, kernel, threadGroup8X, threadGroup8Y, camera.viewCount);

                        CoreUtils.Swap(ref pingNearRGB, ref pongNearRGB);
                    }
                }

                using (new ProfilingScope(cmd, ProfilingSampler.Get(HDProfileId.DepthOfFieldGatherNear)))
                {
                    // -----------------------------------------------------------------------------
                    // Pass: bokeh blur the near layer

                    if (useTiles)
                    {
                        // Same as the far layer, clear to discard garbage data
                        if (!farLayerActive)
                        {
                            cmd.SetRenderTarget(pongNearRGB);
                            cmd.ClearRenderTarget(false, true, Color.clear);
                        }

                        cmd.SetRenderTarget(nearAlpha);
                        cmd.ClearRenderTarget(false, true, Color.clear);
                    }

                    cs = m_Resources.shaders.depthOfFieldGatherCS;
                    cs.shaderKeywords = null;

                    if (m_EnableAlpha)
                    {
                        cs.EnableKeyword("ENABLE_ALPHA");
                    }
                    if (useTiles)
                    {
                        cs.EnableKeyword("USE_TILES");
                    }

                    kernel = cs.FindKernel("KMainNear");

                    cmd.SetComputeVectorParam(cs, HDShaderIDs._Params, new Vector4(nearSamples, nearSamples * nearSamples, barrelClipping, nearMaxBlur));
                    cmd.SetComputeVectorParam(cs, HDShaderIDs._TexelSize, new Vector4(targetWidth, targetHeight, 1f / targetWidth, 1f / targetHeight));
                    cmd.SetComputeTextureParam(cs, kernel, HDShaderIDs._InputTexture, pingNearRGB);
                    cmd.SetComputeTextureParam(cs, kernel, HDShaderIDs._InputCoCTexture, nearCoC);
                    cmd.SetComputeTextureParam(cs, kernel, HDShaderIDs._InputDilatedCoCTexture, dilatedNearCoC);
                    cmd.SetComputeTextureParam(cs, kernel, HDShaderIDs._OutputTexture, pongNearRGB);
                    cmd.SetComputeTextureParam(cs, kernel, HDShaderIDs._OutputAlphaTexture, nearAlpha);
                    cmd.SetComputeBufferParam(cs, kernel, HDShaderIDs._BokehKernel, m_BokehNearKernel);

                    if (useTiles)
                    {
                        cmd.SetComputeBufferParam(cs, kernel, HDShaderIDs._TileList, m_NearBokehTileList);
                        cmd.DispatchCompute(cs, kernel, m_BokehIndirectCmd, kIndirectNearOffset);
                    }
                    else
                    {
                        cmd.DispatchCompute(cs, kernel, threadGroup8X, threadGroup8Y, camera.viewCount);
                    }
                }
            }

            using (new ProfilingScope(cmd, ProfilingSampler.Get(HDProfileId.DepthOfFieldCombine)))
            {
                // -----------------------------------------------------------------------------
                // Pass: combine blurred layers with source color

                cs = m_Resources.shaders.depthOfFieldCombineCS;
                cs.shaderKeywords = null;

                if (bothLayersActive || nearLayerActive)
                {
                    cs.EnableKeyword("NEAR");
                }
                if (bothLayersActive || !nearLayerActive)
                {
                    cs.EnableKeyword("FAR");
                }

                if (m_EnableAlpha)
                {
                    cs.EnableKeyword("ENABLE_ALPHA");
                }

                if(m_DepthOfField.resolution == DepthOfFieldResolution.Full)
                {
                    cs.EnableKeyword("FULL_RES");
                }
                else if(hqFiltering)
                {
                    cs.EnableKeyword("HIGH_QUALITY");
                }
                else
                {
                    cs.EnableKeyword("LOW_QUALITY");
                }

                kernel = cs.FindKernel("KMain");

                if (nearLayerActive)
                {
                    cmd.SetComputeTextureParam(cs, kernel, HDShaderIDs._InputNearTexture, pongNearRGB);
                    cmd.SetComputeTextureParam(cs, kernel, HDShaderIDs._InputNearAlphaTexture, nearAlpha);
                }

                if (farLayerActive)
                {
                    cmd.SetComputeTextureParam(cs, kernel, HDShaderIDs._InputFarTexture, pongFarRGB);
                    cmd.SetComputeTextureParam(cs, kernel, HDShaderIDs._InputCoCTexture, fullresCoC);
                }

                cmd.SetComputeTextureParam(cs, kernel, HDShaderIDs._InputTexture, source);
                cmd.SetComputeTextureParam(cs, kernel, HDShaderIDs._OutputTexture, destination);
                cmd.DispatchCompute(cs, kernel, (camera.actualWidth + 7) / 8, (camera.actualHeight + 7) / 8, camera.viewCount);
            }

            // -----------------------------------------------------------------------------
            // Cleanup

            if (farLayerActive)
            {
                m_Pool.Recycle(pingFarRGB);
                m_Pool.Recycle(pongFarRGB);
                m_Pool.Recycle(farCoC);
            }

            if (nearLayerActive)
            {
                m_Pool.Recycle(pingNearRGB);
                m_Pool.Recycle(pongNearRGB);
                m_Pool.Recycle(nearCoC);
                m_Pool.Recycle(nearAlpha);
                m_Pool.Recycle(dilatedNearCoC);
            }

            if (!taaEnabled)
                m_Pool.Recycle(fullresCoC); // Already cleaned up if TAA is enabled
        }

        static void GrabCoCHistory(HDCamera camera, out RTHandle previous, out RTHandle next)
        {
            RTHandle Allocator(string id, int frameIndex, RTHandleSystem rtHandleSystem)
            {
                return rtHandleSystem.Alloc(
                    Vector2.one, TextureXR.slices, DepthBits.None, GraphicsFormat.R16_SFloat,
                    dimension: TextureXR.dimension, enableRandomWrite: true, useDynamicScale: true, name: $"{id} CoC History"
                );
            }

            next = camera.GetCurrentFrameRT((int)HDCameraFrameHistoryType.DepthOfFieldCoC)
                ?? camera.AllocHistoryFrameRT((int)HDCameraFrameHistoryType.DepthOfFieldCoC, Allocator, 2);
            previous = camera.GetPreviousFrameRT((int)HDCameraFrameHistoryType.DepthOfFieldCoC);
        }

        #endregion

        #region Motion Blur

        void DoMotionBlur(CommandBuffer cmd, HDCamera camera, RTHandle source, RTHandle destination)
        {
            // -----------------------------------------------------------------------------

            int tileSize = 32;

            if (m_MotionBlurSupportsScattering)
            {
                tileSize = 16;
            }

            int tileTexWidth = Mathf.CeilToInt(camera.actualWidth / tileSize);
            int tileTexHeight = Mathf.CeilToInt(camera.actualHeight / tileSize);
            Vector2 tileTexScale = new Vector2((float)tileTexWidth / camera.actualWidth, (float)tileTexHeight / camera.actualHeight);
            Vector4 tileTargetSize = new Vector4(tileTexWidth, tileTexHeight, 1.0f / tileTexWidth, 1.0f / tileTexHeight);

            RTHandle preppedMotionVec = m_Pool.Get(Vector2.one, GraphicsFormat.B10G11R11_UFloatPack32);
            RTHandle minMaxTileVel = m_Pool.Get(tileTexScale, GraphicsFormat.B10G11R11_UFloatPack32);
            RTHandle maxTileNeigbourhood = m_Pool.Get(tileTexScale, GraphicsFormat.B10G11R11_UFloatPack32);
            RTHandle tileToScatterMax = null;
            RTHandle tileToScatterMin = null;
            if (m_MotionBlurSupportsScattering)
            {
                tileToScatterMax = m_Pool.Get(tileTexScale, GraphicsFormat.R32_UInt);
                tileToScatterMin = m_Pool.Get(tileTexScale, GraphicsFormat.R16_SFloat);
            }

            float screenMagnitude = (new Vector2(camera.actualWidth, camera.actualHeight).magnitude);
            Vector4 motionBlurParams0 = new Vector4(
                screenMagnitude,
                screenMagnitude * screenMagnitude,
                m_MotionBlur.minimumVelocity.value,
                m_MotionBlur.minimumVelocity.value * m_MotionBlur.minimumVelocity.value
            );


            Vector4 motionBlurParams1 = new Vector4(
                m_MotionBlur.intensity.value,
                m_MotionBlur.maximumVelocity.value / screenMagnitude,
                0.25f, // min/max velocity ratio for high quality.
                m_MotionBlur.cameraRotationVelocityClamp.value
            );

            uint sampleCount = (uint)m_MotionBlur.sampleCount;
            Vector4 motionBlurParams2 = new Vector4(
                m_MotionBlurSupportsScattering ? (sampleCount + (sampleCount & 1)) : sampleCount,
                tileSize,
                m_MotionBlur.depthComparisonExtent.value,
                m_MotionBlur.cameraMotionBlur.value ? 0.0f : 1.0f
            );
            // -----------------------------------------------------------------------------
            // Prep motion vectors

            // - Pack normalized motion vectors and linear depth in R11G11B10
            ComputeShader cs;
            int kernel;
            int threadGroupX;
            int threadGroupY;
            int groupSizeX = 8;
            int groupSizeY = 8;

            using (new ProfilingScope(cmd, ProfilingSampler.Get(HDProfileId.MotionBlurMotionVecPrep)))
            {
                cs = m_Resources.shaders.motionBlurMotionVecPrepCS;
                kernel = cs.FindKernel("MotionVecPreppingCS");
                cmd.SetComputeTextureParam(cs, kernel, HDShaderIDs._MotionVecAndDepth, preppedMotionVec);
                cmd.SetComputeVectorParam(cs, HDShaderIDs._MotionBlurParams, motionBlurParams0);
                cmd.SetComputeVectorParam(cs, HDShaderIDs._MotionBlurParams1, motionBlurParams1);
                cmd.SetComputeVectorParam(cs, HDShaderIDs._MotionBlurParams2, motionBlurParams2);

                cmd.SetComputeMatrixParam(cs, HDShaderIDs._PrevVPMatrixNoTranslation, camera.mainViewConstants.prevViewProjMatrixNoCameraTrans);

                threadGroupX = (camera.actualWidth + (groupSizeX - 1)) / groupSizeX;
                threadGroupY = (camera.actualHeight + (groupSizeY - 1)) / groupSizeY;
                cmd.DispatchCompute(cs, kernel, threadGroupX, threadGroupY, camera.viewCount);
            }


            // -----------------------------------------------------------------------------
            // Generate MinMax motion vectors tiles

            using (new ProfilingScope(cmd, ProfilingSampler.Get(HDProfileId.MotionBlurTileMinMax)))
            {
                // We store R11G11B10 with RG = Max vel and B = Min vel magnitude
                cs = m_Resources.shaders.motionBlurGenTileCS;
                cs.shaderKeywords = null;
                if (m_MotionBlurSupportsScattering)
                {
                    cs.EnableKeyword("SCATTERING");
                }
                kernel = cs.FindKernel("TileGenPass");

                cmd.SetComputeTextureParam(cs, kernel, HDShaderIDs._TileMinMaxMotionVec, minMaxTileVel);
                cmd.SetComputeTextureParam(cs, kernel, HDShaderIDs._MotionVecAndDepth, preppedMotionVec);
                cmd.SetComputeVectorParam(cs, HDShaderIDs._MotionBlurParams, motionBlurParams0);
                cmd.SetComputeVectorParam(cs, HDShaderIDs._MotionBlurParams1, motionBlurParams1);
                cmd.SetComputeVectorParam(cs, HDShaderIDs._MotionBlurParams2, motionBlurParams2);


                if (m_MotionBlurSupportsScattering)
                {
                    cmd.SetComputeTextureParam(cs, kernel, HDShaderIDs._TileToScatterMax, tileToScatterMax);
                    cmd.SetComputeTextureParam(cs, kernel, HDShaderIDs._TileToScatterMin, tileToScatterMin);
                }

                threadGroupX = (camera.actualWidth + (tileSize - 1)) / tileSize;
                threadGroupY = (camera.actualHeight + (tileSize - 1)) / tileSize;
                cmd.DispatchCompute(cs, kernel, threadGroupX, threadGroupY, camera.viewCount);
            }

            // -----------------------------------------------------------------------------
            // Generate max tiles neigbhourhood

            using (new ProfilingScope(cmd, m_MotionBlurSupportsScattering ? ProfilingSampler.Get(HDProfileId.MotionBlurTileScattering) : ProfilingSampler.Get(HDProfileId.MotionBlurTileNeighbourhood)))
            {
                cs = m_Resources.shaders.motionBlurNeighborhoodTileCS;
                cs.shaderKeywords = null;
                kernel = cs.FindKernel("TileNeighbourhood");

                if (m_MotionBlurSupportsScattering)
                {
                    cs.EnableKeyword("SCATTERING");
                }

                cmd.SetComputeVectorParam(cs, HDShaderIDs._TileTargetSize, tileTargetSize);
                cmd.SetComputeTextureParam(cs, kernel, HDShaderIDs._TileMinMaxMotionVec, minMaxTileVel);
                cmd.SetComputeTextureParam(cs, kernel, HDShaderIDs._TileMaxNeighbourhood, maxTileNeigbourhood);
                cmd.SetComputeVectorParam(cs, HDShaderIDs._MotionBlurParams, motionBlurParams0);
                cmd.SetComputeVectorParam(cs, HDShaderIDs._MotionBlurParams1, motionBlurParams1);
                cmd.SetComputeVectorParam(cs, HDShaderIDs._MotionBlurParams2, motionBlurParams2);

                if (m_MotionBlurSupportsScattering)
                {
                    cmd.SetComputeTextureParam(cs, kernel, HDShaderIDs._TileToScatterMax, tileToScatterMax);
                    cmd.SetComputeTextureParam(cs, kernel, HDShaderIDs._TileToScatterMin, tileToScatterMin);
                }
                groupSizeX = 8;
                groupSizeY = 8;
                threadGroupX = (tileTexWidth + (groupSizeX - 1)) / groupSizeX;
                threadGroupY = (tileTexHeight + (groupSizeY - 1)) / groupSizeY;
                cmd.DispatchCompute(cs, kernel, threadGroupX, threadGroupY, camera.viewCount);
            }

            // -----------------------------------------------------------------------------
            // Merge min/max info spreaded above.

            if (m_MotionBlurSupportsScattering)
            {
                cs = m_Resources.shaders.motionBlurMergeTileCS;
                kernel = cs.FindKernel("TileMerge");
                cmd.SetComputeVectorParam(cs, HDShaderIDs._TileTargetSize, tileTargetSize);
                cmd.SetComputeTextureParam(cs, kernel, HDShaderIDs._TileToScatterMax, tileToScatterMax);
                cmd.SetComputeTextureParam(cs, kernel, HDShaderIDs._TileToScatterMin, tileToScatterMin);
                cmd.SetComputeTextureParam(cs, kernel, HDShaderIDs._TileMaxNeighbourhood, maxTileNeigbourhood);
                cmd.SetComputeVectorParam(cs, HDShaderIDs._MotionBlurParams, motionBlurParams0);
                cmd.SetComputeVectorParam(cs, HDShaderIDs._MotionBlurParams1, motionBlurParams1);
                cmd.SetComputeVectorParam(cs, HDShaderIDs._MotionBlurParams2, motionBlurParams2);

                cmd.DispatchCompute(cs, kernel, threadGroupX, threadGroupY, camera.viewCount);
            }

            // -----------------------------------------------------------------------------
            // Blur kernel
            using (new ProfilingScope(cmd, ProfilingSampler.Get(HDProfileId.MotionBlurKernel)))
            {
                cs = m_Resources.shaders.motionBlurCS;
                cs.shaderKeywords = null;

                CoreUtils.SetKeyword(cs, "ENABLE_ALPHA", m_EnableAlpha);
                kernel = cs.FindKernel("MotionBlurCS");

                cmd.SetComputeVectorParam(cs, HDShaderIDs._TileTargetSize, tileTargetSize);
                cmd.SetComputeTextureParam(cs, kernel, HDShaderIDs._MotionVecAndDepth, preppedMotionVec);
                cmd.SetComputeTextureParam(cs, kernel, HDShaderIDs._OutputTexture, destination);
                cmd.SetComputeTextureParam(cs, kernel, HDShaderIDs._TileMaxNeighbourhood, maxTileNeigbourhood);
                cmd.SetComputeTextureParam(cs, kernel, HDShaderIDs._InputTexture, source);
                cmd.SetComputeVectorParam(cs, HDShaderIDs._MotionBlurParams, motionBlurParams0);
                cmd.SetComputeVectorParam(cs, HDShaderIDs._MotionBlurParams1, motionBlurParams1);
                cmd.SetComputeVectorParam(cs, HDShaderIDs._MotionBlurParams2, motionBlurParams2);

                groupSizeX = 16;
                groupSizeY = 16;
                threadGroupX = (camera.actualWidth + (groupSizeX - 1)) / groupSizeX;
                threadGroupY = (camera.actualHeight + (groupSizeY - 1)) / groupSizeY;
                cmd.DispatchCompute(cs, kernel, threadGroupX, threadGroupY, camera.viewCount);
            }


            // -----------------------------------------------------------------------------
            // Recycle RTs

            m_Pool.Recycle(minMaxTileVel);
            m_Pool.Recycle(maxTileNeigbourhood);
            m_Pool.Recycle(preppedMotionVec);
            if (m_MotionBlurSupportsScattering)
            {
                m_Pool.Recycle(tileToScatterMax);
                m_Pool.Recycle(tileToScatterMin);
            }
        }

        #endregion

        #region Panini Projection

        // Back-ported & adapted from the work of the Stockholm demo team - thanks Lasse!
        void DoPaniniProjection(CommandBuffer cmd, HDCamera camera, RTHandle source, RTHandle destination)
        {
            float distance = m_PaniniProjection.distance.value;
            var viewExtents = CalcViewExtents(camera);
            var cropExtents = CalcCropExtents(camera, distance);

            float scaleX = cropExtents.x / viewExtents.x;
            float scaleY = cropExtents.y / viewExtents.y;
            float scaleF = Mathf.Min(scaleX, scaleY);

            float paniniD = distance;
            float paniniS = Mathf.Lerp(1.0f, Mathf.Clamp01(scaleF), m_PaniniProjection.cropToFit.value);

            var cs = m_Resources.shaders.paniniProjectionCS;
            cs.shaderKeywords = null;
            if(1f - Mathf.Abs(paniniD) > float.Epsilon)
            {
                cs.EnableKeyword("GENERIC");
            }
            else
            {
                cs.EnableKeyword("UNITDISTANCE");
            }

            int kernel =  cs.FindKernel("KMain");

            cmd.SetComputeVectorParam(cs, HDShaderIDs._Params, new Vector4(viewExtents.x, viewExtents.y, paniniD, paniniS));
            cmd.SetComputeTextureParam(cs, kernel, HDShaderIDs._InputTexture, source);
            cmd.SetComputeTextureParam(cs, kernel, HDShaderIDs._OutputTexture, destination);
            cmd.DispatchCompute(cs, kernel, (camera.actualWidth + 7) / 8, (camera.actualHeight + 7) / 8, camera.viewCount);
        }

        Vector2 CalcViewExtents(HDCamera camera)
        {
            float fovY = camera.camera.fieldOfView * Mathf.Deg2Rad;
            float aspect = (float)camera.actualWidth / (float)camera.actualHeight;

            float viewExtY = Mathf.Tan(0.5f * fovY);
            float viewExtX = aspect * viewExtY;

            return new Vector2(viewExtX, viewExtY);
        }

        Vector2 CalcCropExtents(HDCamera camera, float d)
        {
            // given
            //    S----------- E--X-------
            //    |    `  ~.  /,´
            //    |-- ---    Q
            //    |        ,/    `
            //  1 |      ,´/       `
            //    |    ,´ /         ´
            //    |  ,´  /           ´
            //    |,`   /             ,
            //    O    /
            //    |   /               ,
            //  d |  /
            //    | /                ,
            //    |/                .
            //    P
            //    |              ´
            //    |         , ´
            //    +-    ´
            //
            // have X
            // want to find E

            float viewDist = 1f + d;

            var projPos = CalcViewExtents(camera);
            var projHyp = Mathf.Sqrt(projPos.x * projPos.x + 1f);

            float cylDistMinusD = 1f / projHyp;
            float cylDist = cylDistMinusD + d;
            var cylPos = projPos * cylDistMinusD;

            return cylPos * (viewDist / cylDist);
        }

        #endregion

        #region Bloom

        // TODO: All of this could be simplified and made faster once we have the ability to bind mips as SRV
        unsafe void DoBloom(CommandBuffer cmd, HDCamera camera, RTHandle source, ComputeShader uberCS, int uberKernel)
        {
            var resolution = m_Bloom.resolution;
            var highQualityFiltering = m_Bloom.highQualityFiltering;
            float scaleW = 1f / ((int)resolution / 2f);
            float scaleH = 1f / ((int)resolution / 2f);

            // If the scene is less than 50% of 900p, then we operate on full res, since it's going to be cheap anyway and this might improve quality in challenging situations.
            // Also we switch to bilinear upsampling as it goes less wide than bicubic and due to our border/RTHandle handling, going wide on small resolution
            // where small mips have a strong influence, might result problematic.
            if (camera.actualWidth < 800 || camera.actualHeight < 450)
            {
                scaleW = 1.0f;
                scaleH = 1.0f;
                highQualityFiltering = false;
            }

            if (m_Bloom.anamorphic.value)
            {
                // Positive anamorphic ratio values distort vertically - negative is horizontal
                float anamorphism = m_PhysicalCamera.anamorphism * 0.5f;
                scaleW *= anamorphism < 0 ? 1f + anamorphism : 1f;
                scaleH *= anamorphism > 0 ? 1f - anamorphism : 1f;
            }

            // Determine the iteration count
            int maxSize = Mathf.Max(camera.actualWidth, camera.actualHeight);
            int iterations = Mathf.FloorToInt(Mathf.Log(maxSize, 2f) - 2 - (resolution == BloomResolution.Half ? 0 : 1));
            int mipCount = Mathf.Clamp(iterations, 1, k_MaxBloomMipCount);
            var mipSizes = stackalloc Vector2Int[mipCount];

            // Thresholding
            // A value of 0 in the UI will keep energy conservation
            const float k_Softness = 0.5f;
            float lthresh = Mathf.GammaToLinearSpace(m_Bloom.threshold.value);
            float knee = lthresh * k_Softness + 1e-5f;
            var threshold = new Vector4(lthresh, lthresh - knee, knee * 2f, 0.25f / knee);

            // Prepare targets
            // We could have a single texture with mips but because we can't bind individual mips as
            // SRVs right now we have to ping-pong between buffers and make the code more
            // complicated than it should be
            for (int i = 0; i < mipCount; i++)
            {
                float p = 1f / Mathf.Pow(2f, i + 1f);
                float sw = scaleW * p;
                float sh = scaleH * p;
                int pw, ph;
                if (DynamicResolutionHandler.instance.HardwareDynamicResIsEnabled())
                {
                    pw = Mathf.Max(1, Mathf.CeilToInt(sw * camera.actualWidth));
                    ph = Mathf.Max(1, Mathf.CeilToInt(sh * camera.actualHeight));
                }
                else
                {
                    pw = Mathf.Max(1, Mathf.RoundToInt(sw * camera.actualWidth));
                    ph = Mathf.Max(1, Mathf.RoundToInt(sh * camera.actualHeight));
                }
                var scale = new Vector2(sw, sh);
                var pixelSize = new Vector2Int(pw, ph);

                mipSizes[i] = pixelSize;
                m_BloomMipsDown[i] = m_Pool.Get(scale, m_ColorFormat);
                m_BloomMipsUp[i] = m_Pool.Get(scale, m_ColorFormat);
            }

            // All the computes for this effect use the same group size so let's use a local
            // function to simplify dispatches
            // Make sure the thread group count is sufficient to draw the guard bands
            void DispatchWithGuardBands(ComputeShader shader, int kernelId, in Vector2Int size)
            {
                int w = size.x;
                int h = size.y;

                if (w < source.rt.width && w % 8 < k_RTGuardBandSize)
                    w += k_RTGuardBandSize;
                if (h < source.rt.height && h % 8 < k_RTGuardBandSize)
                    h += k_RTGuardBandSize;

                cmd.DispatchCompute(shader, kernelId, (w + 7) / 8, (h + 7) / 8, camera.viewCount);
            }

            // Pre-filtering
            ComputeShader cs;
            int kernel;

            {
                var size = mipSizes[0];
                cs = m_Resources.shaders.bloomPrefilterCS;
                kernel = cs.FindKernel("KMain");

                cmd.SetComputeTextureParam(cs, kernel, HDShaderIDs._InputTexture, source);
                cmd.SetComputeTextureParam(cs, kernel, HDShaderIDs._OutputTexture, m_BloomMipsUp[0]); // Use m_BloomMipsUp as temp target
                cmd.SetComputeVectorParam(cs, HDShaderIDs._TexelSize, new Vector4(size.x, size.y, 1f / size.x, 1f / size.y));
                cmd.SetComputeVectorParam(cs, HDShaderIDs._BloomThreshold, threshold);
                DispatchWithGuardBands(cs, kernel, size);

                cs = m_Resources.shaders.bloomBlurCS;
                cs.shaderKeywords = null;
                kernel = cs.FindKernel("KMain"); // Only blur

                cmd.SetComputeTextureParam(cs, kernel, HDShaderIDs._InputTexture, m_BloomMipsUp[0]);
                cmd.SetComputeTextureParam(cs, kernel, HDShaderIDs._OutputTexture, m_BloomMipsDown[0]);
                cmd.SetComputeVectorParam(cs, HDShaderIDs._TexelSize, new Vector4(size.x, size.y, 1f / size.x, 1f / size.y));
                DispatchWithGuardBands(cs, kernel, size);
            }

            // Blur pyramid
            cs.EnableKeyword("DOWNSAMPLE");


            for (int i = 0; i < mipCount - 1; i++)
            {
                var src = m_BloomMipsDown[i];
                var dst = m_BloomMipsDown[i + 1];
                var size = mipSizes[i + 1];

                cmd.SetComputeTextureParam(cs, kernel, HDShaderIDs._InputTexture, src);
                cmd.SetComputeTextureParam(cs, kernel, HDShaderIDs._OutputTexture, dst);
                cmd.SetComputeVectorParam(cs, HDShaderIDs._TexelSize, new Vector4(size.x, size.y, 1f / size.x, 1f / size.y));
                DispatchWithGuardBands(cs, kernel, size);
            }

            // Upsample & combine
            cs = m_Resources.shaders.bloomUpsampleCS;
            cs.shaderKeywords = null;
            if (highQualityFiltering)
                cs.EnableKeyword("HIGH_QUALITY");
            else
                cs.EnableKeyword("LOW_QUALITY");

            kernel = cs.FindKernel("KMain");

            float scatter = Mathf.Lerp(0.05f, 0.95f, m_Bloom.scatter.value);

            for (int i = mipCount - 2; i >= 0; i--)
            {
                var low = (i == mipCount - 2) ? m_BloomMipsDown : m_BloomMipsUp;
                var srcLow = low[i + 1];
                var srcHigh = m_BloomMipsDown[i];
                var dst = m_BloomMipsUp[i];
                var highSize = mipSizes[i];
                var lowSize = mipSizes[i + 1];

                cmd.SetComputeTextureParam(cs, kernel, HDShaderIDs._InputLowTexture, srcLow);
                cmd.SetComputeTextureParam(cs, kernel, HDShaderIDs._InputHighTexture, srcHigh);
                cmd.SetComputeTextureParam(cs, kernel, HDShaderIDs._OutputTexture, dst);
                cmd.SetComputeVectorParam(cs, HDShaderIDs._Params, new Vector4(scatter, 0f, 0f, 0f));
                cmd.SetComputeVectorParam(cs, HDShaderIDs._BloomBicubicParams, new Vector4(lowSize.x, lowSize.y, 1f / lowSize.x, 1f / lowSize.y));
                cmd.SetComputeVectorParam(cs, HDShaderIDs._TexelSize, new Vector4(highSize.x, highSize.y, 1f / highSize.x, 1f / highSize.y));
                DispatchWithGuardBands(cs, kernel, highSize);
            }

            // Cleanup
            for (int i = 0; i < mipCount; i++)
            {
                m_Pool.Recycle(m_BloomMipsDown[i]);
                if (i > 0) m_Pool.Recycle(m_BloomMipsUp[i]);
            }

            // Set uber data
            var bloomSize = mipSizes[0];
            m_BloomTexture = m_BloomMipsUp[0];

            float intensity = Mathf.Pow(2f, m_Bloom.intensity.value) - 1f; // Makes intensity easier to control
            var tint = m_Bloom.tint.value.linear;
            var luma = ColorUtils.Luminance(tint);
            tint = luma > 0f ? tint * (1f / luma) : Color.white;

            // Lens dirtiness
            // Keep the aspect ratio correct & center the dirt texture, we don't want it to be
            // stretched or squashed
            var dirtTexture = m_Bloom.dirtTexture.value == null ? Texture2D.blackTexture : m_Bloom.dirtTexture.value;
            int dirtEnabled = m_Bloom.dirtTexture.value != null && m_Bloom.dirtIntensity.value > 0f ? 1 : 0;
            float dirtRatio = (float)dirtTexture.width / (float)dirtTexture.height;
            float screenRatio = (float)camera.actualWidth / (float)camera.actualHeight;
            var dirtTileOffset = new Vector4(1f, 1f, 0f, 0f);
            float dirtIntensity = m_Bloom.dirtIntensity.value * intensity;

            if (dirtRatio > screenRatio)
            {
                dirtTileOffset.x = screenRatio / dirtRatio;
                dirtTileOffset.z = (1f - dirtTileOffset.x) * 0.5f;
            }
            else if (screenRatio > dirtRatio)
            {
                dirtTileOffset.y = dirtRatio / screenRatio;
                dirtTileOffset.w = (1f - dirtTileOffset.y) * 0.5f;
            }

            cmd.SetComputeTextureParam(uberCS, uberKernel, HDShaderIDs._BloomTexture, m_BloomTexture);
            cmd.SetComputeTextureParam(uberCS, uberKernel, HDShaderIDs._BloomDirtTexture, dirtTexture);
            cmd.SetComputeVectorParam(uberCS, HDShaderIDs._BloomParams, new Vector4(intensity, dirtIntensity, 1f, dirtEnabled));
            cmd.SetComputeVectorParam(uberCS, HDShaderIDs._BloomTint, (Vector4)tint);
            cmd.SetComputeVectorParam(uberCS, HDShaderIDs._BloomBicubicParams, new Vector4(bloomSize.x, bloomSize.y, 1f / bloomSize.x, 1f / bloomSize.y));
            cmd.SetComputeVectorParam(uberCS, HDShaderIDs._BloomDirtScaleOffset, dirtTileOffset);
            cmd.SetComputeVectorParam(uberCS, HDShaderIDs._BloomThreshold, threshold);
        }

        #endregion

        #region Lens Distortion

        void DoLensDistortion(CommandBuffer cmd, ComputeShader cs, int kernel, UberPostFeatureFlags flags)
        {
            if ((flags & UberPostFeatureFlags.LensDistortion) != UberPostFeatureFlags.LensDistortion)
                return;

            cs.EnableKeyword("LENS_DISTORTION");

            float amount = 1.6f * Mathf.Max(Mathf.Abs(m_LensDistortion.intensity.value * 100f), 1f);
            float theta = Mathf.Deg2Rad * Mathf.Min(160f, amount);
            float sigma = 2f * Mathf.Tan(theta * 0.5f);
            var center = m_LensDistortion.center.value * 2f - Vector2.one;
            var p1 = new Vector4(
                center.x,
                center.y,
                Mathf.Max(m_LensDistortion.xMultiplier.value, 1e-4f),
                Mathf.Max(m_LensDistortion.yMultiplier.value, 1e-4f)
            );
            var p2 = new Vector4(
                m_LensDistortion.intensity.value >= 0f ? theta : 1f / theta,
                sigma,
                1f / m_LensDistortion.scale.value,
                m_LensDistortion.intensity.value * 100f
            );

            cmd.SetComputeVectorParam(cs, HDShaderIDs._DistortionParams1, p1);
            cmd.SetComputeVectorParam(cs, HDShaderIDs._DistortionParams2, p2);
        }

        #endregion

        #region Chromatic Aberration

        void DoChromaticAberration(CommandBuffer cmd, ComputeShader cs, int kernel, UberPostFeatureFlags flags)
        {
            if ((flags & UberPostFeatureFlags.ChromaticAberration) != UberPostFeatureFlags.ChromaticAberration)
                return;

            cs.EnableKeyword("CHROMATIC_ABERRATION");

            var spectralLut = m_ChromaticAberration.spectralLut.value;

            // If no spectral lut is set, use a pre-generated one
            if (spectralLut == null)
            {
                if (m_InternalSpectralLut == null)
                {
                    m_InternalSpectralLut = new Texture2D(3, 1, TextureFormat.RGB24, false)
                    {
                        name = "Chromatic Aberration Spectral LUT",
                        filterMode = FilterMode.Bilinear,
                        wrapMode = TextureWrapMode.Clamp,
                        anisoLevel = 0,
                        hideFlags = HideFlags.DontSave
                    };

                    m_InternalSpectralLut.SetPixels(new []
                    {
                        new Color(1f, 0f, 0f),
                        new Color(0f, 1f, 0f),
                        new Color(0f, 0f, 1f)
                    });

                    m_InternalSpectralLut.Apply();
                }

                spectralLut = m_InternalSpectralLut;
            }

            var settings = new Vector4(m_ChromaticAberration.intensity.value * 0.05f, m_ChromaticAberration.maxSamples, 0f, 0f);
            cmd.SetComputeTextureParam(cs, kernel, HDShaderIDs._ChromaSpectralLut, spectralLut);
            cmd.SetComputeVectorParam(cs, HDShaderIDs._ChromaParams, settings);
        }

        #endregion

        #region Vignette

        void DoVignette(CommandBuffer cmd, ComputeShader cs, int kernel, UberPostFeatureFlags flags)
        {
            if ((flags & UberPostFeatureFlags.Vignette) != UberPostFeatureFlags.Vignette)
                return;

            cs.EnableKeyword("VIGNETTE");

            if (m_Vignette.mode.value == VignetteMode.Procedural)
            {
                float roundness = (1f - m_Vignette.roundness.value) * 6f + m_Vignette.roundness.value;
                cmd.SetComputeVectorParam(cs, HDShaderIDs._VignetteParams1, new Vector4(m_Vignette.center.value.x, m_Vignette.center.value.y, 0f, 0f));
                cmd.SetComputeVectorParam(cs, HDShaderIDs._VignetteParams2, new Vector4(m_Vignette.intensity.value * 3f, m_Vignette.smoothness.value * 5f, roundness, m_Vignette.rounded.value ? 1f : 0f));
                cmd.SetComputeVectorParam(cs, HDShaderIDs._VignetteColor, m_Vignette.color.value);
                cmd.SetComputeTextureParam(cs, kernel, HDShaderIDs._VignetteMask, Texture2D.blackTexture);
            }
            else // Masked
            {
                var color = m_Vignette.color.value;
                color.a = Mathf.Clamp01(m_Vignette.opacity.value);

                cmd.SetComputeVectorParam(cs, HDShaderIDs._VignetteParams1, new Vector4(0f, 0f, 1f, 0f));
                cmd.SetComputeVectorParam(cs, HDShaderIDs._VignetteColor, color);
                cmd.SetComputeTextureParam(cs, kernel, HDShaderIDs._VignetteMask, m_Vignette.mask.value);
            }
        }

        #endregion

        #region Color Grading

        // TODO: User lut support
        void DoColorGrading(CommandBuffer cmd, ComputeShader cs, int kernel)
        {
            // Prepare data
            var lmsColorBalance = GetColorBalanceCoeffs(m_WhiteBalance.temperature.value, m_WhiteBalance.tint.value);
            var hueSatCon = new Vector4(m_ColorAdjustments.hueShift.value / 360f, m_ColorAdjustments.saturation.value / 100f + 1f, m_ColorAdjustments.contrast.value / 100f + 1f, 0f);
            var channelMixerR = new Vector4(m_ChannelMixer.redOutRedIn.value   / 100f, m_ChannelMixer.redOutGreenIn.value   / 100f, m_ChannelMixer.redOutBlueIn.value   / 100f, 0f);
            var channelMixerG = new Vector4(m_ChannelMixer.greenOutRedIn.value / 100f, m_ChannelMixer.greenOutGreenIn.value / 100f, m_ChannelMixer.greenOutBlueIn.value / 100f, 0f);
            var channelMixerB = new Vector4(m_ChannelMixer.blueOutRedIn.value  / 100f, m_ChannelMixer.blueOutGreenIn.value  / 100f, m_ChannelMixer.blueOutBlueIn.value  / 100f, 0f);

            ComputeShadowsMidtonesHighlights(out var shadows, out var midtones, out var highlights, out var shadowsHighlightsLimits);
            ComputeLiftGammaGain(out var lift, out var gamma, out var gain);
            ComputeSplitToning(out var splitShadows, out var splitHighlights);

            // Setup lut builder compute & grab the kernel we need
            var tonemappingMode = m_TonemappingFS ? m_Tonemapping.mode.value : TonemappingMode.None;
            var builderCS = m_Resources.shaders.lutBuilder3DCS;
            builderCS.shaderKeywords = null;

            if (m_Tonemapping.IsActive())
            {
                switch (tonemappingMode)
                {
                    case TonemappingMode.Neutral: builderCS.EnableKeyword("TONEMAPPING_NEUTRAL"); break;
                    case TonemappingMode.ACES: builderCS.EnableKeyword("TONEMAPPING_ACES"); break;
                    case TonemappingMode.Custom: builderCS.EnableKeyword("TONEMAPPING_CUSTOM"); break;
                    case TonemappingMode.External: builderCS.EnableKeyword("TONEMAPPING_EXTERNAL"); break;
                }
            }
            else
            {
                builderCS.EnableKeyword("TONEMAPPING_NONE");
            }

            int builderKernel = builderCS.FindKernel("KBuild");

            // Fill-in constant buffers & textures
            cmd.SetComputeTextureParam(builderCS, builderKernel, HDShaderIDs._OutputTexture, m_InternalLogLut);
            cmd.SetComputeVectorParam(builderCS, HDShaderIDs._Size, new Vector4(m_LutSize, 1f / (m_LutSize - 1f), 0f, 0f));
            cmd.SetComputeVectorParam(builderCS, HDShaderIDs._ColorBalance, lmsColorBalance);
            cmd.SetComputeVectorParam(builderCS, HDShaderIDs._ColorFilter, m_ColorAdjustments.colorFilter.value.linear);
            cmd.SetComputeVectorParam(builderCS, HDShaderIDs._ChannelMixerRed, channelMixerR);
            cmd.SetComputeVectorParam(builderCS, HDShaderIDs._ChannelMixerGreen, channelMixerG);
            cmd.SetComputeVectorParam(builderCS, HDShaderIDs._ChannelMixerBlue, channelMixerB);
            cmd.SetComputeVectorParam(builderCS, HDShaderIDs._HueSatCon, hueSatCon);
            cmd.SetComputeVectorParam(builderCS, HDShaderIDs._Lift, lift);
            cmd.SetComputeVectorParam(builderCS, HDShaderIDs._Gamma, gamma);
            cmd.SetComputeVectorParam(builderCS, HDShaderIDs._Gain, gain);
            cmd.SetComputeVectorParam(builderCS, HDShaderIDs._Shadows, shadows);
            cmd.SetComputeVectorParam(builderCS, HDShaderIDs._Midtones, midtones);
            cmd.SetComputeVectorParam(builderCS, HDShaderIDs._Highlights, highlights);
            cmd.SetComputeVectorParam(builderCS, HDShaderIDs._ShaHiLimits, shadowsHighlightsLimits);
            cmd.SetComputeVectorParam(builderCS, HDShaderIDs._SplitShadows, splitShadows);
            cmd.SetComputeVectorParam(builderCS, HDShaderIDs._SplitHighlights, splitHighlights);

            // YRGB
            cmd.SetComputeTextureParam(builderCS, builderKernel, HDShaderIDs._CurveMaster, m_Curves.master.value.GetTexture());
            cmd.SetComputeTextureParam(builderCS, builderKernel, HDShaderIDs._CurveRed, m_Curves.red.value.GetTexture());
            cmd.SetComputeTextureParam(builderCS, builderKernel, HDShaderIDs._CurveGreen, m_Curves.green.value.GetTexture());
            cmd.SetComputeTextureParam(builderCS, builderKernel, HDShaderIDs._CurveBlue, m_Curves.blue.value.GetTexture());

            // Secondary curves
            cmd.SetComputeTextureParam(builderCS, builderKernel, HDShaderIDs._CurveHueVsHue, m_Curves.hueVsHue.value.GetTexture());
            cmd.SetComputeTextureParam(builderCS, builderKernel, HDShaderIDs._CurveHueVsSat, m_Curves.hueVsSat.value.GetTexture());
            cmd.SetComputeTextureParam(builderCS, builderKernel, HDShaderIDs._CurveLumVsSat, m_Curves.lumVsSat.value.GetTexture());
            cmd.SetComputeTextureParam(builderCS, builderKernel, HDShaderIDs._CurveSatVsSat, m_Curves.satVsSat.value.GetTexture());

            // Artist-driven tonemap curve
            if (tonemappingMode == TonemappingMode.Custom)
            {
                m_HableCurve.Init(
                    m_Tonemapping.toeStrength.value,
                    m_Tonemapping.toeLength.value,
                    m_Tonemapping.shoulderStrength.value,
                    m_Tonemapping.shoulderLength.value,
                    m_Tonemapping.shoulderAngle.value,
                    m_Tonemapping.gamma.value
                );

                cmd.SetComputeVectorParam(builderCS, HDShaderIDs._CustomToneCurve, m_HableCurve.uniforms.curve);
                cmd.SetComputeVectorParam(builderCS, HDShaderIDs._ToeSegmentA, m_HableCurve.uniforms.toeSegmentA);
                cmd.SetComputeVectorParam(builderCS, HDShaderIDs._ToeSegmentB, m_HableCurve.uniforms.toeSegmentB);
                cmd.SetComputeVectorParam(builderCS, HDShaderIDs._MidSegmentA, m_HableCurve.uniforms.midSegmentA);
                cmd.SetComputeVectorParam(builderCS, HDShaderIDs._MidSegmentB, m_HableCurve.uniforms.midSegmentB);
                cmd.SetComputeVectorParam(builderCS, HDShaderIDs._ShoSegmentA, m_HableCurve.uniforms.shoSegmentA);
                cmd.SetComputeVectorParam(builderCS, HDShaderIDs._ShoSegmentB, m_HableCurve.uniforms.shoSegmentB);
            }
            else if (tonemappingMode == TonemappingMode.External)
            {
                cmd.SetComputeTextureParam(builderCS, builderKernel, HDShaderIDs._LogLut3D, m_Tonemapping.lutTexture.value);
                cmd.SetComputeVectorParam(builderCS, HDShaderIDs._LogLut3D_Params, new Vector4(1f / m_LutSize, m_LutSize - 1f, m_Tonemapping.lutContribution.value, 0f));
            }

            // Misc parameters
            cmd.SetComputeVectorParam(builderCS, HDShaderIDs._Params, new Vector4(m_ColorGradingFS ? 1f : 0f, 0f, 0f, 0f));

            // Generate the lut
            // See the note about Metal & Intel in LutBuilder3D.compute
            builderCS.GetKernelThreadGroupSizes(builderKernel, out uint threadX, out uint threadY, out uint threadZ);
            cmd.DispatchCompute(builderCS, builderKernel,
                (int)((m_LutSize + threadX - 1u) / threadX),
                (int)((m_LutSize + threadY - 1u) / threadY),
                (int)((m_LutSize + threadZ - 1u) / threadZ)
            );

            // This should be EV100 instead of EV but given that EV100(0) isn't equal to 1, it means
            // we can't use 0 as the default neutral value which would be confusing to users
            float postExposureLinear = Mathf.Pow(2f, m_ColorAdjustments.postExposure.value);

            // Setup the uber shader
            var logLutSettings = new Vector4(1f / m_LutSize, m_LutSize - 1f, postExposureLinear, 0f);
            cmd.SetComputeTextureParam(cs, kernel, HDShaderIDs._LogLut3D, m_InternalLogLut);
            cmd.SetComputeVectorParam(cs, HDShaderIDs._LogLut3D_Params, logLutSettings);
        }

        // Returns color balance coefficients in the LMS space
        public static Vector3 GetColorBalanceCoeffs(float temperature, float tint)
        {
            // Range ~[-1.5;1.5] works best
            float t1 = temperature / 65f;
            float t2 = tint / 65f;

            // Get the CIE xy chromaticity of the reference white point.
            // Note: 0.31271 = x value on the D65 white point
            float x = 0.31271f - t1 * (t1 < 0f ? 0.1f : 0.05f);
            float y = ColorUtils.StandardIlluminantY(x) + t2 * 0.05f;

            // Calculate the coefficients in the LMS space.
            var w1 = new Vector3(0.949237f, 1.03542f, 1.08728f); // D65 white point
            var w2 = ColorUtils.CIExyToLMS(x, y);
            return new Vector3(w1.x / w2.x, w1.y / w2.y, w1.z / w2.z);
        }

        void ComputeShadowsMidtonesHighlights(out Vector4 shadows, out Vector4 midtones, out Vector4 highlights, out Vector4 limits)
        {
            float weight;

            shadows = m_ShadowsMidtonesHighlights.shadows.value;
            shadows.x = Mathf.GammaToLinearSpace(shadows.x);
            shadows.y = Mathf.GammaToLinearSpace(shadows.y);
            shadows.z = Mathf.GammaToLinearSpace(shadows.z);
            weight = shadows.w * (Mathf.Sign(shadows.w) < 0f ? 1f : 4f);
            shadows.x = Mathf.Max(shadows.x + weight, 0f);
            shadows.y = Mathf.Max(shadows.y + weight, 0f);
            shadows.z = Mathf.Max(shadows.z + weight, 0f);
            shadows.w = 0f;

            midtones = m_ShadowsMidtonesHighlights.midtones.value;
            midtones.x = Mathf.GammaToLinearSpace(midtones.x);
            midtones.y = Mathf.GammaToLinearSpace(midtones.y);
            midtones.z = Mathf.GammaToLinearSpace(midtones.z);
            weight = midtones.w * (Mathf.Sign(midtones.w) < 0f ? 1f : 4f);
            midtones.x = Mathf.Max(midtones.x + weight, 0f);
            midtones.y = Mathf.Max(midtones.y + weight, 0f);
            midtones.z = Mathf.Max(midtones.z + weight, 0f);
            midtones.w = 0f;

            highlights = m_ShadowsMidtonesHighlights.highlights.value;
            highlights.x = Mathf.GammaToLinearSpace(highlights.x);
            highlights.y = Mathf.GammaToLinearSpace(highlights.y);
            highlights.z = Mathf.GammaToLinearSpace(highlights.z);
            weight = highlights.w * (Mathf.Sign(highlights.w) < 0f ? 1f : 4f);
            highlights.x = Mathf.Max(highlights.x + weight, 0f);
            highlights.y = Mathf.Max(highlights.y + weight, 0f);
            highlights.z = Mathf.Max(highlights.z + weight, 0f);
            highlights.w = 0f;

            limits = new Vector4(
                m_ShadowsMidtonesHighlights.shadowsStart.value,
                m_ShadowsMidtonesHighlights.shadowsEnd.value,
                m_ShadowsMidtonesHighlights.highlightsStart.value,
                m_ShadowsMidtonesHighlights.highlightsEnd.value
            );
        }

        void ComputeLiftGammaGain(out Vector4 lift, out Vector4 gamma, out Vector4 gain)
        {
            lift = m_LiftGammaGain.lift.value;
            lift.x = Mathf.GammaToLinearSpace(lift.x) * 0.15f;
            lift.y = Mathf.GammaToLinearSpace(lift.y) * 0.15f;
            lift.z = Mathf.GammaToLinearSpace(lift.z) * 0.15f;

            float lumLift = ColorUtils.Luminance(lift);
            lift.x = lift.x - lumLift + lift.w;
            lift.y = lift.y - lumLift + lift.w;
            lift.z = lift.z - lumLift + lift.w;
            lift.w = 0f;

            gamma = m_LiftGammaGain.gamma.value;
            gamma.x = Mathf.GammaToLinearSpace(gamma.x) * 0.8f;
            gamma.y = Mathf.GammaToLinearSpace(gamma.y) * 0.8f;
            gamma.z = Mathf.GammaToLinearSpace(gamma.z) * 0.8f;

            float lumGamma = ColorUtils.Luminance(gamma);
            gamma.w += 1f;
            gamma.x = 1f / Mathf.Max(gamma.x - lumGamma + gamma.w, 1e-03f);
            gamma.y = 1f / Mathf.Max(gamma.y - lumGamma + gamma.w, 1e-03f);
            gamma.z = 1f / Mathf.Max(gamma.z - lumGamma + gamma.w, 1e-03f);
            gamma.w = 0f;

            gain = m_LiftGammaGain.gain.value;
            gain.x = Mathf.GammaToLinearSpace(gain.x) * 0.8f;
            gain.y = Mathf.GammaToLinearSpace(gain.y) * 0.8f;
            gain.z = Mathf.GammaToLinearSpace(gain.z) * 0.8f;

            float lumGain = ColorUtils.Luminance(gain);
            gain.w += 1f;
            gain.x = gain.x - lumGain + gain.w;
            gain.y = gain.y - lumGain + gain.w;
            gain.z = gain.z - lumGain + gain.w;
            gain.w = 0f;
        }

        void ComputeSplitToning(out Vector4 shadows, out Vector4 highlights)
        {
            // As counter-intuitive as it is, to make split-toning work the same way it does in
            // Adobe products we have to do all the maths in sRGB... So do not convert these to
            // linear before sending them to the shader, this isn't a bug!
            shadows = m_SplitToning.shadows.value;
            highlights = m_SplitToning.highlights.value;

            // Balance is stored in `shadows.w`
            shadows.w = m_SplitToning.balance.value / 100f;
            highlights.w = 0f;
        }

        #endregion

        #region FXAA

        void DoFXAA(CommandBuffer cmd, HDCamera camera, RTHandle source, RTHandle destination)
        {
            var cs = m_Resources.shaders.FXAACS;
            int kernel = cs.FindKernel("FXAA");
            cmd.SetComputeTextureParam(cs, kernel, HDShaderIDs._InputTexture, source);
            cmd.SetComputeTextureParam(cs, kernel, HDShaderIDs._OutputTexture, destination);
            cmd.DispatchCompute(cs, kernel, (camera.actualWidth + 7) / 8, (camera.actualHeight + 7) / 8, camera.viewCount);
        }

        #endregion

        #region SMAA

        void DoSMAA(CommandBuffer cmd, HDCamera camera, RTHandle source, RTHandle destination, RTHandle depthBuffer)
        {
            RTHandle SMAAEdgeTex = m_Pool.Get(Vector2.one, GraphicsFormat.R8G8B8A8_UNorm);
            RTHandle SMAABlendTex = m_Pool.Get(Vector2.one, GraphicsFormat.R8G8B8A8_UNorm);

            // -----------------------------------------------------------------------------

            m_SMAAMaterial.SetVector(HDShaderIDs._SMAARTMetrics, new Vector4(1.0f / camera.actualWidth, 1.0f / camera.actualHeight, camera.actualWidth, camera.actualHeight));

            m_SMAAMaterial.SetTexture(HDShaderIDs._SMAAAreaTex, m_Resources.textures.SMAAAreaTex);
            m_SMAAMaterial.SetTexture(HDShaderIDs._SMAASearchTex, m_Resources.textures.SMAASearchTex);
            m_SMAAMaterial.SetInt(HDShaderIDs._StencilRef, (int)StencilUsage.SMAA);
            m_SMAAMaterial.SetInt(HDShaderIDs._StencilMask, (int)StencilUsage.SMAA);

            switch(camera.SMAAQuality)
            {
                case HDAdditionalCameraData.SMAAQualityLevel.Low:
                    m_SMAAMaterial.EnableKeyword("SMAA_PRESET_LOW");
                    break;
                case HDAdditionalCameraData.SMAAQualityLevel.Medium:
                    m_SMAAMaterial.EnableKeyword("SMAA_PRESET_MEDIUM");
                    break;
                case HDAdditionalCameraData.SMAAQualityLevel.High:
                    m_SMAAMaterial.EnableKeyword("SMAA_PRESET_HIGH");
                    break;
                default:
                    m_SMAAMaterial.EnableKeyword("SMAA_PRESET_HIGH");
                    break;
            }

            // -----------------------------------------------------------------------------
            // Clear
            CoreUtils.SetRenderTarget(cmd, SMAAEdgeTex, ClearFlag.Color);
            CoreUtils.SetRenderTarget(cmd, SMAABlendTex, ClearFlag.Color);

            // -----------------------------------------------------------------------------
            // EdgeDetection stage
            cmd.SetGlobalTexture(HDShaderIDs._InputTexture, source);
            HDUtils.DrawFullScreen(cmd, m_SMAAMaterial, SMAAEdgeTex, depthBuffer, null, (int)SMAAStage.EdgeDetection);

            // -----------------------------------------------------------------------------
            // BlendWeights stage
            cmd.SetGlobalTexture(HDShaderIDs._InputTexture, SMAAEdgeTex);
            HDUtils.DrawFullScreen(cmd, m_SMAAMaterial, SMAABlendTex, depthBuffer, null, (int)SMAAStage.BlendWeights);

            // -----------------------------------------------------------------------------
            // NeighborhoodBlending stage
            cmd.SetGlobalTexture(HDShaderIDs._InputTexture, source);
            m_SMAAMaterial.SetTexture(HDShaderIDs._SMAABlendTex, SMAABlendTex);
            HDUtils.DrawFullScreen(cmd, m_SMAAMaterial, destination, null, (int)SMAAStage.NeighborhoodBlending);

            // -----------------------------------------------------------------------------
            m_Pool.Recycle(SMAAEdgeTex);
            m_Pool.Recycle(SMAABlendTex);
        }

        #endregion

        #region Final Pass

        struct FinalPassParameters
        {
            public bool             postProcessEnabled;
            public Material         finalPassMaterial;
            public HDCamera         hdCamera;
            public BlueNoise        blueNoise;
            public bool             flipY;
            public System.Random    random;
            public bool             useFXAA;
            public bool             enableAlpha;

            public bool             filmGrainEnabled;
            public Texture          filmGrainTexture;
            public float            filmGrainIntensity;
            public float            filmGrainResponse;

            public bool             ditheringEnabled;
        }

        FinalPassParameters PrepareFinalPass(HDCamera hdCamera, BlueNoise blueNoise, bool flipY)
        {
            FinalPassParameters parameters = new FinalPassParameters();

            // General
            parameters.postProcessEnabled = m_PostProcessEnabled;
            parameters.finalPassMaterial = m_FinalPassMaterial;
            parameters.hdCamera = hdCamera;
            parameters.blueNoise = blueNoise;
            parameters.flipY = flipY;
            parameters.random = m_Random;
            parameters.enableAlpha = m_EnableAlpha;

            var dynResHandler = DynamicResolutionHandler.instance;
            bool dynamicResIsOn = hdCamera.isMainGameView && dynResHandler.DynamicResolutionEnabled();
            parameters.useFXAA = hdCamera.antialiasing == AntialiasingMode.FastApproximateAntialiasing && !dynamicResIsOn && m_AntialiasingFS;

            // Film Grain
            parameters.filmGrainEnabled = m_FilmGrain.IsActive() && m_FilmGrainFS;
            if (m_FilmGrain.type.value != FilmGrainLookup.Custom)
                parameters.filmGrainTexture = m_Resources.textures.filmGrainTex[(int)m_FilmGrain.type.value];
            else
                parameters.filmGrainTexture = m_FilmGrain.texture.value;
            parameters.filmGrainIntensity = m_FilmGrain.intensity.value;
            parameters.filmGrainResponse = m_FilmGrain.response.value;

            // Dithering
            parameters.ditheringEnabled = hdCamera.dithering && m_DitheringFS;

            return parameters;
        }

        static void DoFinalPass(    in FinalPassParameters  parameters,
                                    RTHandle                source,
                                    RTHandle                afterPostProcessTexture,
                                    RenderTargetIdentifier  destination,
                                    RTHandle                alphaTexture,
                                    CommandBuffer           cmd)
        {
            // Final pass has to be done in a pixel shader as it will be the one writing straight
            // to the backbuffer eventually

            Material finalPassMaterial = parameters.finalPassMaterial;
            HDCamera hdCamera = parameters.hdCamera;
            bool flipY = parameters.flipY;

            finalPassMaterial.shaderKeywords = null;
            finalPassMaterial.SetTexture(HDShaderIDs._InputTexture, source);

            var dynResHandler = DynamicResolutionHandler.instance;
            bool dynamicResIsOn = hdCamera.isMainGameView && dynResHandler.DynamicResolutionEnabled();

            if (dynamicResIsOn)
            {
                switch (dynResHandler.filter)
                {
                    case DynamicResUpscaleFilter.Bilinear:
                        finalPassMaterial.EnableKeyword("BILINEAR");
                        break;
                    case DynamicResUpscaleFilter.CatmullRom:
                        finalPassMaterial.EnableKeyword("CATMULL_ROM_4");
                        break;
                    case DynamicResUpscaleFilter.Lanczos:
                        finalPassMaterial.EnableKeyword("LANCZOS");
                        break;
                    case DynamicResUpscaleFilter.ContrastAdaptiveSharpen:
                        finalPassMaterial.EnableKeyword("CONTRASTADAPTIVESHARPEN");
                        break;
                }
            }

            if (parameters.postProcessEnabled)
            {
                if (parameters.useFXAA)
                    finalPassMaterial.EnableKeyword("FXAA");

                if (parameters.filmGrainEnabled)
                {
                    if (parameters.filmGrainTexture != null) // Fail safe if the resources asset breaks :/
                    {
                        #if HDRP_DEBUG_STATIC_POSTFX
                        int offsetX = 0;
                        int offsetY = 0;
                        #else
                        int offsetX = (int)(parameters.random.NextDouble() * parameters.filmGrainTexture.width);
                        int offsetY = (int)(parameters.random.NextDouble() * parameters.filmGrainTexture.height);
                        #endif

                        finalPassMaterial.EnableKeyword("GRAIN");
                        finalPassMaterial.SetTexture(HDShaderIDs._GrainTexture, parameters.filmGrainTexture);
                        finalPassMaterial.SetVector(HDShaderIDs._GrainParams, new Vector2(parameters.filmGrainIntensity * 4f, parameters.filmGrainResponse));
                        finalPassMaterial.SetVector(HDShaderIDs._GrainTextureParams, new Vector4(parameters.filmGrainTexture.width, parameters.filmGrainTexture.height, offsetX, offsetY));
                    }
                }

                if (parameters.ditheringEnabled)
                {
                    var blueNoiseTexture = parameters.blueNoise.textureArray16L;

                    #if HDRP_DEBUG_STATIC_POSTFX
                    int textureId = 0;
                    #else
                    int textureId = Time.frameCount % blueNoiseTexture.depth;
                    #endif

                    finalPassMaterial.EnableKeyword("DITHER");
                    finalPassMaterial.SetTexture(HDShaderIDs._BlueNoiseTexture, blueNoiseTexture);
                    finalPassMaterial.SetVector(HDShaderIDs._DitherParams, new Vector3(blueNoiseTexture.width, blueNoiseTexture.height, textureId));
                }
            }

            finalPassMaterial.SetTexture(HDShaderIDs._AlphaTexture, alphaTexture);
            finalPassMaterial.SetFloat(HDShaderIDs._KeepAlpha, 1.0f);

            if (parameters.enableAlpha)
                finalPassMaterial.EnableKeyword("ENABLE_ALPHA");
            else
                finalPassMaterial.DisableKeyword("ENABLE_ALPHA");

            finalPassMaterial.SetVector(HDShaderIDs._UVTransform,
                flipY
                ? new Vector4(1.0f, -1.0f, 0.0f, 1.0f)
                : new Vector4(1.0f,  1.0f, 0.0f, 0.0f)
            );

            // Blit to backbuffer
            Rect backBufferRect = hdCamera.finalViewport;

            // When post process is not the final pass, we render at (0,0) so that subsequent rendering does not have to bother about viewports.
            // Final viewport is handled in the final blit in this case
            if (!HDUtils.PostProcessIsFinalPass(hdCamera))
            {
                if (dynResHandler.HardwareDynamicResIsEnabled())
                {
                    var scaledSize = dynResHandler.GetLastScaledSize();
                    backBufferRect.width = scaledSize.x;
                    backBufferRect.height = scaledSize.y;
                }
                backBufferRect.x = backBufferRect.y = 0;
            }

            if (hdCamera.frameSettings.IsEnabled(FrameSettingsField.AfterPostprocess))
            {
                finalPassMaterial.EnableKeyword("APPLY_AFTER_POST");
                finalPassMaterial.SetTexture(HDShaderIDs._AfterPostProcessTexture, afterPostProcessTexture);
            }
            else
            {
                finalPassMaterial.SetTexture(HDShaderIDs._AfterPostProcessTexture, TextureXR.GetBlackTexture());
            }

            HDUtils.DrawFullScreen(cmd, backBufferRect, finalPassMaterial, destination);
        }

        #endregion

        #region User Post Processes

        internal void DoUserAfterOpaqueAndSky(CommandBuffer cmd, HDCamera camera, RTHandle colorBuffer)
        {
            if (!camera.frameSettings.IsEnabled(FrameSettingsField.CustomPostProcess))
                return;

            RTHandle source = colorBuffer;

            using (new ProfilingScope(cmd, ProfilingSampler.Get(HDProfileId.CustomPostProcessAfterOpaqueAndSky)))
            {
                bool needsBlitToColorBuffer = false;
                foreach (var typeString in HDRenderPipeline.defaultAsset.beforeTransparentCustomPostProcesses)
                    needsBlitToColorBuffer |= RenderCustomPostProcess(cmd, camera, ref source, colorBuffer, Type.GetType(typeString));

                if (needsBlitToColorBuffer)
                {
                    Rect backBufferRect = camera.finalViewport;
                    HDUtils.BlitCameraTexture(cmd, source, colorBuffer);
                }
            }

            PoolSourceGuard(ref source, null, colorBuffer);
        }

        bool RenderCustomPostProcess(CommandBuffer cmd, HDCamera camera, ref RTHandle source, RTHandle colorBuffer, Type customPostProcessComponentType)
        {
            if (customPostProcessComponentType == null)
                return false;

            var stack = camera.volumeStack;

            if (stack.GetComponent(customPostProcessComponentType) is CustomPostProcessVolumeComponent customPP)
            {
                customPP.SetupIfNeeded();

                if (customPP is IPostProcessComponent pp && pp.IsActive())
                {
                    if (camera.camera.cameraType != CameraType.SceneView || customPP.visibleInSceneView)
                    {
                        var destination = m_Pool.Get(Vector2.one, m_ColorFormat);
                        CoreUtils.SetRenderTarget(cmd, destination);
                        {
                            cmd.BeginSample(customPP.name);
                            customPP.Render(cmd, camera, source, destination);
                            cmd.EndSample(customPP.name);
                        }
                        PoolSourceGuard(ref source, destination, colorBuffer);

                        return true;
                    }
                }
            }

            return false;
        }

        #endregion

        #region Render Target Management Utilities

        // Quick utility class to manage temporary render targets for post-processing and keep the
        // code readable.
        class TargetPool
        {
            readonly Dictionary<int, Stack<RTHandle>> m_Targets;
            int m_Tracker;
            bool m_HasHWDynamicResolution;

            public TargetPool()
            {
                m_Targets = new Dictionary<int, Stack<RTHandle>>();
                m_Tracker = 0;
                m_HasHWDynamicResolution = false;
            }

            public void Cleanup()
            {
                foreach (var kvp in m_Targets)
                {
                    var stack = kvp.Value;

                    if (stack == null)
                        continue;

                    while (stack.Count > 0)
                        RTHandles.Release(stack.Pop());
                }

                m_Targets.Clear();
            }

            public void SetHWDynamicResolutionState(HDCamera camera)
            {
                bool needsHW = DynamicResolutionHandler.instance.HardwareDynamicResIsEnabled();
                if (m_Targets.Count > 0 && needsHW != m_HasHWDynamicResolution)
                {
                    // If any target has no dynamic resolution enabled, but we require it or vice versa, we need to cleanup the pool.
                    bool missDynamicScale = false;
                    foreach (var kvp in m_Targets)
                    {
                        var stack = kvp.Value;

                        if (stack == null)
                            continue;

                        // We found a RT with incorrect dynamic scale setting
                        if (stack.Count > 0 && (stack.Peek().rt.useDynamicScale != needsHW))
                        {
                            missDynamicScale = true;
                            break;
                        }
                    }

                    if (missDynamicScale)
                    {
                        Cleanup();
                    }
                    m_HasHWDynamicResolution = needsHW;
                }
            }

            public RTHandle Get(in Vector2 scaleFactor, GraphicsFormat format, bool mipmap = false)
            {
                var hashCode = ComputeHashCode(scaleFactor.x, scaleFactor.y, (int)format, mipmap);

                if (m_Targets.TryGetValue(hashCode, out var stack) && stack.Count > 0)
                {
                    var tex = stack.Pop();
                    HDUtils.CheckRTCreated(tex.rt);
                    return tex;
                }

                var rt = RTHandles.Alloc(
                    scaleFactor, TextureXR.slices, DepthBits.None, colorFormat: format, dimension: TextureXR.dimension,
                    useMipMap: mipmap, enableRandomWrite: true, useDynamicScale: true, name: "Post-processing Target Pool " + m_Tracker
                );

                m_Tracker++;
                return rt;
            }

            public void Recycle(RTHandle rt)
            {
                Assert.IsNotNull(rt);
                var hashCode = ComputeHashCode(rt.scaleFactor.x, rt.scaleFactor.y, (int)rt.rt.graphicsFormat, rt.rt.useMipMap);

                if (!m_Targets.TryGetValue(hashCode, out var stack))
                {
                    stack = new Stack<RTHandle>();
                    m_Targets.Add(hashCode, stack);
                }

                stack.Push(rt);
            }

            [MethodImpl(MethodImplOptions.AggressiveInlining)]
            int ComputeHashCode(float scaleX, float scaleY, int format, bool mipmap)
            {
                int hashCode = 17;

                unchecked
                {
                    unsafe
                    {
                        hashCode = hashCode * 23 + *((int*)&scaleX);
                        hashCode = hashCode * 23 + *((int*)&scaleY);
                    }

                    hashCode = hashCode * 23 + format;
                    hashCode = hashCode * 23 + (mipmap ? 1 : 0);
                }

                return hashCode;
            }
        }

        #endregion
    }
}<|MERGE_RESOLUTION|>--- conflicted
+++ resolved
@@ -220,17 +220,9 @@
             CleanupNonRenderGraphResources();
 
             RTHandles.Release(m_EmptyExposureTexture);
-<<<<<<< HEAD
-            RTHandles.Release(m_DebugExposureData);
-            RTHandles.Release(m_TempTexture1024);
-            RTHandles.Release(m_TempTexture32);
-            RTHandles.Release(m_AlphaTexture);
-=======
             m_EmptyExposureTexture = null;
 
->>>>>>> 66b5a7ea
             CoreUtils.Destroy(m_ExposureCurveTexture);
-            CoreUtils.SafeRelease(m_HistogramBuffer);
             CoreUtils.Destroy(m_InternalSpectralLut);
             CoreUtils.Destroy(m_FinalPassMaterial);
             CoreUtils.Destroy(m_ClearBlackMaterial);
@@ -245,16 +237,7 @@
             CoreUtils.SafeRelease(m_HistogramBuffer);
             RTHandles.Release(m_DebugExposureData);
 
-<<<<<<< HEAD
-            m_EmptyExposureTexture      = null;
-            m_DebugExposureData         = null;
-            m_TempTexture1024           = null;
-            m_TempTexture32             = null;
-            m_AlphaTexture              = null;
-=======
->>>>>>> 66b5a7ea
             m_ExposureCurveTexture      = null;
-            m_HistogramBuffer           = null;
             m_InternalSpectralLut       = null;
             m_FinalPassMaterial         = null;
             m_ClearBlackMaterial        = null;
@@ -341,12 +324,9 @@
             if (!m_EmptyExposureTexture.rt.IsCreated())
                 FillEmptyExposureTexture();
 
-<<<<<<< HEAD
-=======
             if (!m_NonRenderGraphResourcesAvailable)
                 return;
 
->>>>>>> 66b5a7ea
             HDUtils.CheckRTCreated(m_DebugExposureData.rt);
             HDUtils.CheckRTCreated(m_InternalLogLut.rt);
             HDUtils.CheckRTCreated(m_TempTexture1024.rt);
