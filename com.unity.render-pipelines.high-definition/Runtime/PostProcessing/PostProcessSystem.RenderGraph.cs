using UnityEngine.Experimental.Rendering;
using UnityEngine.Experimental.Rendering.RenderGraphModule;

namespace UnityEngine.Rendering.HighDefinition
{

    partial class PostProcessSystem
    {
        class ColorGradingPassData
        {
            public ColorGradingParameters   parameters;
            public TextureHandle            logLut;
        }

        class UberPostPassData
        {
            public UberPostParameters parameters;
            public TextureHandle source;
            public TextureHandle destination;
            public TextureHandle logLut;
            public TextureHandle bloomTexture;
        }

        class AlphaCopyPassData
        {
            public DoCopyAlphaParameters parameters;
            public TextureHandle source;
            public TextureHandle outputAlpha;
        }

        class GuardBandPassData
        {
            public ClearWithGuardBandsParameters parameters;
            public TextureHandle source;
        }

        class StopNaNPassData
        {
            public StopNaNParameters parameters;
            public TextureHandle source;
            public TextureHandle destination;
        }

        class DynamicExposureData
        {
            public ExposureParameters parameters;
            public TextureHandle source;
            public TextureHandle prevExposure;
            public TextureHandle nextExposure;
            public TextureHandle exposureDebugData;
            public TextureHandle tmpTarget1024;
            public TextureHandle tmpTarget32;
        }

        class ApplyExposureData
        {
            public ApplyExposureParameters parameters;
            public TextureHandle source;
            public TextureHandle destination;
            public TextureHandle prevExposure;
        }

        class TemporalAntiAliasingData
        {
            public TemporalAntiAliasingParameters parameters;
            public TextureHandle source;
            public TextureHandle destination;
            public TextureHandle motionVecTexture;
            public TextureHandle depthBuffer;
            public TextureHandle depthMipChain;
            public TextureHandle prevHistory;
            public TextureHandle nextHistory;
            public TextureHandle prevMVLen;
            public TextureHandle nextMVLen;
        }

        class SMAAData
        {
            public SMAAParameters parameters;
            public TextureHandle source;
            public TextureHandle destination;
            public TextureHandle depthBuffer;
            public TextureHandle smaaEdgeTex;
            public TextureHandle smaaBlendTex;
        }

        class FXAAData
        {
            public FXAAParameters parameters;
            public TextureHandle source;
            public TextureHandle destination;
        }

        class MotionBlurData
        {
            public MotionBlurParameters parameters;
            public TextureHandle source;
            public TextureHandle destination;
            public TextureHandle motionVecTexture;
            public TextureHandle preppedMotionVec;
            public TextureHandle minMaxTileVel;
            public TextureHandle maxTileNeigbourhood;
            public TextureHandle tileToScatterMax;
            public TextureHandle tileToScatterMin;
        }

        class PaniniProjectionData
        {
            public PaniniProjectionParameters parameters;
            public TextureHandle source;
            public TextureHandle destination;
        }

        class BloomData
        {
            public BloomParameters parameters;
            public TextureHandle source;
            public TextureHandle[] mipsDown = new TextureHandle[k_MaxBloomMipCount + 1];
            public TextureHandle[] mipsUp = new TextureHandle[k_MaxBloomMipCount + 1];
        }

        class CASData
        {
            public CASParameters parameters;
            public TextureHandle source;
            public TextureHandle destination;
        }

        TextureHandle GetPostprocessOutputHandle(RenderGraph renderGraph, string name)
        {
            return renderGraph.CreateTexture(new TextureDesc(Vector2.one, true, true)
            {
                name = name,
                colorFormat = m_ColorFormat,
                useMipMap = false,
                enableRandomWrite = true
            });
        }

        void FillBloomMipsTextureHandles(BloomData bloomData, RenderGraph renderGraph, RenderGraphBuilder builder)
        {
            for (int i = 0; i < m_BloomMipCount; i++)
            {
                var scale = new Vector2(m_BloomMipsInfo[i].z, m_BloomMipsInfo[i].w);
                var pixelSize = new Vector2Int((int)m_BloomMipsInfo[i].x, (int)m_BloomMipsInfo[i].y);

                bloomData.mipsDown[i] = builder.CreateTransientTexture(new TextureDesc(scale, true, true)
                { colorFormat = m_ColorFormat, enableRandomWrite = true });

                if (i != 0)
                {
                    bloomData.mipsUp[i] = builder.CreateTransientTexture(new TextureDesc(scale, true, true)
                    { colorFormat = m_ColorFormat, enableRandomWrite = true });

                }
            }

            // the mip up 0 will be used by uber, so not allocated as transient.
            var mip0Scale = new Vector2(m_BloomMipsInfo[0].z, m_BloomMipsInfo[0].w);
            bloomData.mipsUp[0] = renderGraph.CreateTexture(new TextureDesc(mip0Scale, true, true)
            {
                name = "Bloom final mip up",
                colorFormat = m_ColorFormat,
                useMipMap = false,
                enableRandomWrite = true
            });
        }

        public void Render(RenderGraph renderGraph,
                            HDCamera hdCamera,
                            BlueNoise blueNoise,
                            TextureHandle colorBuffer,
                            TextureHandle afterPostProcessTexture,
                            TextureHandle depthBuffer,
                            TextureHandle depthBufferMipChain,
                            TextureHandle motionVectors,
                            TextureHandle finalRT,
                            bool flipY)
        {
            var dynResHandler = DynamicResolutionHandler.instance;

            bool isSceneView = hdCamera.camera.cameraType == CameraType.SceneView;
            var source = colorBuffer;
            TextureHandle alphaTexture = renderGraph.defaultResources.whiteTextureXR;

            // Save the alpha and apply it back into the final pass if rendering in fp16 and post-processing in r11g11b10
            if (m_KeepAlpha)
            {
                using (var builder = renderGraph.AddRenderPass<AlphaCopyPassData>("Alpha Copy", out var passData, ProfilingSampler.Get(HDProfileId.AlphaCopy)))
                {
                    passData.parameters = PrepareCopyAlphaParameters(hdCamera);
                    passData.source = builder.ReadTexture(source);
                    passData.outputAlpha = builder.WriteTexture(renderGraph.CreateTexture(new TextureDesc(Vector2.one, true, true)
                    { name = "Alpha Channel Copy", colorFormat = GraphicsFormat.R16_SFloat, enableRandomWrite = true }));

                    builder.SetRenderFunc(
                    (AlphaCopyPassData data, RenderGraphContext ctx) =>
                    {
<<<<<<< HEAD
                        DoCopyAlpha(data.parameters, data.source, data.outputAlpha, ctx.cmd);
=======
                        DoCopyAlpha(data.parameters,
                                        ctx.resources.GetTexture(data.source),
                                        ctx.resources.GetTexture(data.outputAlpha),
                                        ctx.cmd);
>>>>>>> f8893e50
                    });

                    alphaTexture = passData.outputAlpha;
                }
            }

            if (m_PostProcessEnabled)
            {
                using (var builder = renderGraph.AddRenderPass<GuardBandPassData>("Guard Band Clear", out var passData, ProfilingSampler.Get(HDProfileId.GuardBandClear)))
                {
                    passData.source = builder.WriteTexture(source);
                    passData.parameters = PrepareClearWithGuardBandsParameters(hdCamera);

                    builder.SetRenderFunc(
                    (GuardBandPassData data, RenderGraphContext ctx) =>
                    {
                        ClearWithGuardBands(data.parameters, ctx.cmd, ctx.resources.GetTexture(data.source));
                    });

                    source = passData.source;
                }

                // Optional NaN killer before post-processing kicks in
                bool stopNaNs = hdCamera.stopNaNs && m_StopNaNFS;

#if UNITY_EDITOR
                if (isSceneView)
                    stopNaNs = HDAdditionalSceneViewSettings.sceneViewStopNaNs;
#endif
                if (stopNaNs)
                {
                    using (var builder = renderGraph.AddRenderPass<StopNaNPassData>("Stop NaNs", out var passData, ProfilingSampler.Get(HDProfileId.StopNaNs)))
                    {
                        passData.source = builder.ReadTexture(source);
                        passData.parameters = PrepareStopNaNParameters(hdCamera);
                        TextureHandle dest = GetPostprocessOutputHandle(renderGraph, "Stop NaNs Destination");
                        passData.destination = builder.WriteTexture(dest); ;

                        builder.SetRenderFunc(
                        (StopNaNPassData data, RenderGraphContext ctx) =>
                        {
                            DoStopNaNs(data.parameters, ctx.cmd, ctx.resources.GetTexture(data.source), ctx.resources.GetTexture(data.destination));
                        });

                        source = passData.destination;
                    }
                }

                // Dynamic exposure - will be applied in the next frame
                // Not considered as a post-process so it's not affected by its enabled state
                // Dynamic exposure - will be applied in the next frame
                // Not considered as a post-process so it's not affected by its enabled state
                if (!IsExposureFixed(hdCamera) && m_ExposureControlFS)
                {
                    var exposureParameters = PrepareExposureParameters(hdCamera);

                    GrabExposureRequiredTextures(hdCamera, out var prevExposure, out var nextExposure);

                    var prevExposureHandle = renderGraph.ImportTexture(prevExposure);
                    var nextExposureHandle = renderGraph.ImportTexture(nextExposure);

                    using (var builder = renderGraph.AddRenderPass<DynamicExposureData>("Dynamic Exposure", out var passData, ProfilingSampler.Get(HDProfileId.DynamicExposure)))
                    {
                        passData.source = builder.ReadTexture(source);
                        passData.parameters = PrepareExposureParameters(hdCamera);
                        passData.prevExposure = builder.ReadTexture(prevExposureHandle);
                        passData.nextExposure = builder.WriteTexture(nextExposureHandle);

                        if (m_Exposure.mode.value == ExposureMode.AutomaticHistogram)
                        {
                            passData.exposureDebugData = builder.WriteTexture(renderGraph.ImportTexture(m_DebugExposureData));
                            builder.SetRenderFunc(
                                (DynamicExposureData data, RenderGraphContext ctx) =>
                                {
                                    DoHistogramBasedExposure(data.parameters, ctx.cmd, ctx.resources.GetTexture(data.source),
                                                                                       ctx.resources.GetTexture(data.prevExposure),
                                                                                       ctx.resources.GetTexture(data.nextExposure),
                                                                                       ctx.resources.GetTexture(data.exposureDebugData));
                                });
                        }
                        else
                        {
                            passData.tmpTarget1024 = builder.CreateTransientTexture(new TextureDesc(1024, 1024, true, false)
                            { colorFormat = GraphicsFormat.R16G16_SFloat, enableRandomWrite = true, name = "Average Luminance Temp 1024" });
                            passData.tmpTarget32 = builder.CreateTransientTexture(new TextureDesc(32, 32, true, false)
                            { colorFormat = GraphicsFormat.R16G16_SFloat, enableRandomWrite = true, name = "Average Luminance Temp 32" });

                            builder.SetRenderFunc(
                                (DynamicExposureData data, RenderGraphContext ctx) =>
                                {
                                    DoDynamicExposure(data.parameters, ctx.cmd, ctx.resources.GetTexture(data.source),
                                                                                ctx.resources.GetTexture(data.prevExposure),
                                                                                ctx.resources.GetTexture(data.nextExposure),
                                                                                ctx.resources.GetTexture(data.tmpTarget1024),
                                                                                ctx.resources.GetTexture(data.tmpTarget32));
                                });
                        }
                    }

                    if (hdCamera.resetPostProcessingHistory)
                    {
                        using (var builder = renderGraph.AddRenderPass<ApplyExposureData>("Apply Exposure", out var passData, ProfilingSampler.Get(HDProfileId.ApplyExposure)))
                        {
                            passData.source = builder.ReadTexture(source);
                            passData.parameters = PrepareApplyExposureParameters(hdCamera);
                            RTHandle prevExp;
                            GrabExposureHistoryTextures(hdCamera, out prevExp, out _);
                            passData.prevExposure = builder.ReadTexture(renderGraph.ImportTexture(prevExp));

                            TextureHandle dest = GetPostprocessOutputHandle(renderGraph, "Apply Exposure Destination"); 
                            passData.destination = builder.WriteTexture(dest); ;

                            builder.SetRenderFunc(
                            (ApplyExposureData data, RenderGraphContext ctx) =>
                            {
                                ApplyExposure(data.parameters, ctx.cmd, ctx.resources.GetTexture(data.source), ctx.resources.GetTexture(data.destination), ctx.resources.GetTexture(data.prevExposure));
                            });

                            source = passData.destination;
                        }
                    }
                }

                // Temporal anti-aliasing goes first
                bool taaEnabled = false;


                //if (camera.frameSettings.IsEnabled(FrameSettingsField.CustomPostProcess))
                //{
                //    using (new ProfilingScope(cmd, ProfilingSampler.Get(HDProfileId.CustomPostProcessBeforeTAA)))
                //    {
                //        foreach (var typeString in HDRenderPipeline.defaultAsset.beforeTAACustomPostProcesses)
                //            RenderCustomPostProcess(cmd, camera, ref source, colorBuffer, Type.GetType(typeString));
                //    }
                //}

                if (m_AntialiasingFS)
                {
                    taaEnabled = hdCamera.antialiasing == HDAdditionalCameraData.AntialiasingMode.TemporalAntialiasing;

                    if (taaEnabled)
                    {
                        using (var builder = renderGraph.AddRenderPass<TemporalAntiAliasingData>("Temporal Anti-Aliasing", out var passData, ProfilingSampler.Get(HDProfileId.TemporalAntialiasing)))
                        {
                            GrabTemporalAntialiasingHistoryTextures(hdCamera, out var prevHistory, out var nextHistory);
                            GrabVelocityMagnitudeHistoryTextures(hdCamera, out var prevMVLen, out var nextMVLen);

                            passData.source = builder.ReadTexture(source);
                            passData.parameters = PrepareTAAParameters(hdCamera);
                            passData.depthBuffer = builder.ReadTexture(depthBuffer);
                            passData.motionVecTexture = builder.ReadTexture(motionVectors);
                            passData.depthMipChain = builder.ReadTexture(depthBufferMipChain);
                            passData.prevHistory = builder.ReadTexture(renderGraph.ImportTexture(prevHistory));
                            if (passData.parameters.camera.resetPostProcessingHistory)
                            {
                                passData.prevHistory = builder.WriteTexture(passData.prevHistory);
                            }
                            passData.nextHistory = builder.WriteTexture(renderGraph.ImportTexture(nextHistory));
                            passData.prevMVLen = builder.ReadTexture(renderGraph.ImportTexture(prevMVLen));
                            passData.nextMVLen = builder.WriteTexture(renderGraph.ImportTexture(nextMVLen));

                            TextureHandle dest = GetPostprocessOutputHandle(renderGraph, "TAA Destination");
                            passData.destination = builder.WriteTexture(dest); ;

                            builder.SetRenderFunc(
                            (TemporalAntiAliasingData data, RenderGraphContext ctx) =>
                            {
                                DoTemporalAntialiasing(data.parameters, ctx.cmd, ctx.resources.GetTexture(data.source),
                                                                                 ctx.resources.GetTexture(data.destination),
                                                                                 ctx.resources.GetTexture(data.motionVecTexture),
                                                                                 ctx.resources.GetTexture(data.depthBuffer),
                                                                                 ctx.resources.GetTexture(data.depthMipChain),
                                                                                 ctx.resources.GetTexture(data.prevHistory),
                                                                                 ctx.resources.GetTexture(data.nextHistory),
                                                                                 ctx.resources.GetTexture(data.prevMVLen),
                                                                                 ctx.resources.GetTexture(data.nextMVLen));
                            });

                            source = passData.destination;
                        }
                    }
                    else if (hdCamera.antialiasing == HDAdditionalCameraData.AntialiasingMode.SubpixelMorphologicalAntiAliasing)
                    {
                        using (var builder = renderGraph.AddRenderPass<SMAAData>("Temporal Anti-Aliasing", out var passData, ProfilingSampler.Get(HDProfileId.SMAA)))
                        {
                            passData.source = builder.ReadTexture(source);
                            passData.parameters = PrepareSMAAParameters(hdCamera);
                            builder.ReadTexture(depthBuffer);
                            passData.depthBuffer = builder.WriteTexture(depthBuffer);
                            passData.smaaEdgeTex = builder.CreateTransientTexture(new TextureDesc(Vector2.one, true, true)
                            { colorFormat = GraphicsFormat.R8G8B8A8_UNorm, enableRandomWrite = true, name = "SMAA Edge Texture" });
                            passData.smaaBlendTex = builder.CreateTransientTexture(new TextureDesc(Vector2.one, true, true)
                            { colorFormat = GraphicsFormat.R8G8B8A8_UNorm, enableRandomWrite = true, name = "SMAA Blend Texture" });

                            TextureHandle dest = GetPostprocessOutputHandle(renderGraph, "SMAA Destination");
                            passData.destination = builder.WriteTexture(dest); ;

                            builder.SetRenderFunc(
                            (SMAAData data, RenderGraphContext ctx) =>
                            {
                                DoSMAA(data.parameters, ctx.cmd, ctx.resources.GetTexture(data.source),
                                                                 ctx.resources.GetTexture(data.smaaEdgeTex),
                                                                 ctx.resources.GetTexture(data.smaaBlendTex),
                                                                 ctx.resources.GetTexture(data.destination),
                                                                 ctx.resources.GetTexture(data.depthBuffer));
                            });

                            source = passData.destination;

                        }
                    }
                }

                //                if (camera.frameSettings.IsEnabled(FrameSettingsField.CustomPostProcess))
                //                {
                //                    using (new ProfilingScope(cmd, ProfilingSampler.Get(HDProfileId.CustomPostProcessBeforePP)))
                //                    {
                //                        foreach (var typeString in HDRenderPipeline.defaultAsset.beforePostProcessCustomPostProcesses)
                //                            RenderCustomPostProcess(cmd, camera, ref source, colorBuffer, Type.GetType(typeString));
                //                    }
                //                }

                //                // If Path tracing is enabled, then DoF is computed in the path tracer by sampling the lens aperure (when using the physical camera mode)
                //                bool isDoFPathTraced = (camera.frameSettings.IsEnabled(FrameSettingsField.RayTracing) &&
                //                     camera.volumeStack.GetComponent<PathTracing>().enable.value &&
                //                     camera.camera.cameraType != CameraType.Preview &&
                //                     m_DepthOfField.focusMode == DepthOfFieldMode.UsePhysicalCamera);

                //                // Depth of Field is done right after TAA as it's easier to just re-project the CoC
                //                // map rather than having to deal with all the implications of doing it before TAA
                //                if (m_DepthOfField.IsActive() && !isSceneView && m_DepthOfFieldFS && !isDoFPathTraced)
                //                {
                //                    using (new ProfilingScope(cmd, ProfilingSampler.Get(HDProfileId.DepthOfField)))
                //                    {
                //                        var destination = m_Pool.Get(Vector2.one, m_ColorFormat);
                //                        DoDepthOfField(cmd, camera, source, destination, taaEnabled);
                //                        PoolSource(ref source, destination);
                //                    }
                //                }

                // Motion blur after depth of field for aesthetic reasons (better to see motion
                // blurred bokeh rather than out of focus motion blur)
                if (m_MotionBlur.IsActive() && m_AnimatedMaterialsEnabled && !hdCamera.resetPostProcessingHistory && m_MotionBlurFS)
                {
                    using (var builder = renderGraph.AddRenderPass<MotionBlurData>("Motion Blur", out var passData, ProfilingSampler.Get(HDProfileId.MotionBlur)))
                    {
                        passData.source = builder.ReadTexture(source);
                        passData.parameters = PrepareMotionBlurParameters(hdCamera);

                        passData.motionVecTexture = builder.ReadTexture(motionVectors);

                        Vector2 tileTexScale = new Vector2((float)passData.parameters.tileTargetSize.x / hdCamera.actualWidth, (float)passData.parameters.tileTargetSize.y / hdCamera.actualHeight);

                        passData.preppedMotionVec = builder.CreateTransientTexture(new TextureDesc(Vector2.one, true, true)
                        { colorFormat = GraphicsFormat.B10G11R11_UFloatPack32, enableRandomWrite = true, name = "Prepped Motion Vectors" });

                        passData.minMaxTileVel = builder.CreateTransientTexture(new TextureDesc(tileTexScale, true, true)
                        { colorFormat = GraphicsFormat.B10G11R11_UFloatPack32, enableRandomWrite = true, name = "MinMax Tile Motion Vectors" });

                        passData.maxTileNeigbourhood = builder.CreateTransientTexture(new TextureDesc(tileTexScale, true, true)
                        { colorFormat = GraphicsFormat.B10G11R11_UFloatPack32, enableRandomWrite = true, name = "Max Neighbourhood Tile" });

                        passData.tileToScatterMax = TextureHandle.nullHandle;
                        passData.tileToScatterMin = TextureHandle.nullHandle;

                        if (passData.parameters.motionblurSupportScattering)
                        {
                            passData.tileToScatterMax = builder.CreateTransientTexture(new TextureDesc(tileTexScale, true, true)
                            { colorFormat = GraphicsFormat.R32_UInt, enableRandomWrite = true, name = "Tile to Scatter Max" });

                            passData.tileToScatterMin = builder.CreateTransientTexture(new TextureDesc(tileTexScale, true, true)
                            { colorFormat = GraphicsFormat.R16_SFloat, enableRandomWrite = true, name = "Tile to Scatter Min" });
                        }

                        TextureHandle dest = GetPostprocessOutputHandle(renderGraph, "Motion Blur Destination");
                        passData.destination = builder.WriteTexture(dest); ;

                        builder.SetRenderFunc(
                        (MotionBlurData data, RenderGraphContext ctx) =>
                        {
                            DoMotionBlur(data.parameters, ctx.cmd, ctx.resources.GetTexture(data.source),
                                                                   ctx.resources.GetTexture(data.destination),
                                                                   ctx.resources.GetTexture(data.motionVecTexture),
                                                                   ctx.resources.GetTexture(data.preppedMotionVec),
                                                                   ctx.resources.GetTexture(data.minMaxTileVel),
                                                                   ctx.resources.GetTexture(data.maxTileNeigbourhood),
                                                                   ctx.resources.GetTexture(data.tileToScatterMax),
                                                                   ctx.resources.GetTexture(data.tileToScatterMin));
                        });

                        source = passData.destination;

                    }
                }

                // Panini projection is done as a fullscreen pass after all depth-based effects are
                // done and before bloom kicks in
                // This is one effect that would benefit from an overscan mode or supersampling in
                // HDRP to reduce the amount of resolution lost at the center of the screen
                if (m_PaniniProjection.IsActive() && !isSceneView && m_PaniniProjectionFS)
                {
                    using (var builder = renderGraph.AddRenderPass<PaniniProjectionData>("Panini Projection", out var passData, ProfilingSampler.Get(HDProfileId.PaniniProjection)))
                    {
                        passData.source = builder.ReadTexture(source);
                        passData.parameters = PreparePaniniProjectionParameters(hdCamera);
                        TextureHandle dest = GetPostprocessOutputHandle(renderGraph, "Panini Projection Destination");
                        passData.destination = builder.WriteTexture(dest);

                        builder.SetRenderFunc(
                        (PaniniProjectionData data, RenderGraphContext ctx) =>
                        {
                            DoPaniniProjection(data.parameters, ctx.cmd, ctx.resources.GetTexture(data.source), ctx.resources.GetTexture(data.destination));
                        });

                        source = passData.destination;
                    }
                }

                bool bloomActive = m_Bloom.IsActive() && m_BloomFS;
                TextureHandle bloomTexture = renderGraph.defaultResources.blackTextureXR;
                if (bloomActive)
                {
                    ComputeBloomMipSizesAndScales(hdCamera);
                    using (var builder = renderGraph.AddRenderPass<BloomData>("Bloom", out var passData, ProfilingSampler.Get(HDProfileId.Bloom)))
                    {
                        passData.source = builder.ReadTexture(source);
                        passData.parameters = PrepareBloomParameters(hdCamera);
                        FillBloomMipsTextureHandles(passData, renderGraph, builder);
                        passData.mipsUp[0] = builder.WriteTexture(passData.mipsUp[0]);


                        builder.SetRenderFunc(
                        (BloomData data, RenderGraphContext ctx) =>
                        {
                            var bloomMipDown = ctx.renderGraphPool.GetTempArray<RTHandle>(data.parameters.bloomMipCount);
                            var bloomMipUp   = ctx.renderGraphPool.GetTempArray<RTHandle>(data.parameters.bloomMipCount);

                            for(int i=0; i<data.parameters.bloomMipCount; ++i)
                            {
                                bloomMipDown[i] = ctx.resources.GetTexture(data.mipsDown[i]);
                                bloomMipUp[i]   = ctx.resources.GetTexture(data.mipsUp[i]);
                            }

                            DoBloom(data.parameters, ctx.cmd, ctx.resources.GetTexture(data.source), bloomMipDown, bloomMipUp);
                        });

                        bloomTexture = passData.mipsUp[0];
                    }
                }

                TextureHandle logLutOutput;
                using (var builder = renderGraph.AddRenderPass<ColorGradingPassData>("Color Grading", out var passData, ProfilingSampler.Get(HDProfileId.ColorGradingLUTBuilder)))
                {
                    TextureHandle logLut = renderGraph.CreateTexture(new TextureDesc(m_LutSize, m_LutSize)
                    {
                        name = "Color Grading Log Lut",
                        dimension = TextureDimension.Tex3D,
                        slices = m_LutSize,
                        depthBufferBits = DepthBits.None,
                        colorFormat = m_LutFormat,
                        filterMode = FilterMode.Bilinear,
                        wrapMode = TextureWrapMode.Clamp,
                        anisoLevel = 0,
                        useMipMap = false,
                        enableRandomWrite = true
                    });

                    passData.parameters = PrepareColorGradingParameters();
                    passData.logLut = builder.WriteTexture(logLut);
                    logLutOutput = passData.logLut;

                    builder.SetRenderFunc(
                    (ColorGradingPassData data, RenderGraphContext ctx) =>
                    {
                        DoColorGrading(data.parameters, data.logLut, ctx.cmd);
                    });
                }

                using (var builder = renderGraph.AddRenderPass<UberPostPassData>("Uber Post", out var passData, ProfilingSampler.Get(HDProfileId.UberPost)))
                {
                    TextureHandle dest = GetPostprocessOutputHandle(renderGraph, "Uber Post Destination");


                    passData.parameters = PrepareUberPostParameters(hdCamera, isSceneView);
                    passData.source = builder.ReadTexture(source);
                    passData.bloomTexture = builder.ReadTexture(bloomTexture);
                    passData.logLut = builder.ReadTexture(logLutOutput);
                    passData.destination = builder.WriteTexture(dest);


                    builder.SetRenderFunc(
                    (UberPostPassData data, RenderGraphContext ctx) =>
                    {
<<<<<<< HEAD
                        // Temp until bloom is implemented.
                        ctx.cmd.SetComputeTextureParam(data.parameters.uberPostCS, data.parameters.uberPostKernel, HDShaderIDs._BloomTexture, TextureXR.GetBlackTexture());
                        ctx.cmd.SetComputeTextureParam(data.parameters.uberPostCS, data.parameters.uberPostKernel, HDShaderIDs._BloomDirtTexture, Texture2D.blackTexture);
                        ctx.cmd.SetComputeVectorParam(data.parameters.uberPostCS, HDShaderIDs._BloomParams, Vector4.zero);


                        DoUberPostProcess(  data.parameters,
                                            data.source,
                                            data.destination,
                                            data.logLut,
                                            data.source,  // TODO: TMP VALUE, should be bloom texture and will be as soon as PP is ported to rendergraph.
                                            ctx.cmd);
=======
                        DoUberPostProcess(data.parameters,
                                                    ctx.resources.GetTexture(data.source),
                                                    ctx.resources.GetTexture(data.destination),
                                                    ctx.resources.GetTexture(data.logLut),
                                                    ctx.resources.GetTexture(data.bloomTexture),  // TODO: TMP VALUE, should be bloom texture and will be as soon as PP is ported to rendergraph.
                                                    ctx.cmd);
>>>>>>> f8893e50
                    });

                    source = passData.destination;
                }

                m_HDInstance.PushFullScreenDebugTexture(renderGraph, source, FullScreenDebugMode.ColorLog);

                //                if (camera.frameSettings.IsEnabled(FrameSettingsField.CustomPostProcess))
                //                {
                //                    using (new ProfilingScope(cmd, ProfilingSampler.Get(HDProfileId.CustomPostProcessAfterPP)))
                //                    {
                //                        foreach (var typeString in HDRenderPipeline.defaultAsset.afterPostProcessCustomPostProcesses)
                //                            RenderCustomPostProcess(cmd, camera, ref source, colorBuffer, Type.GetType(typeString));
                //                    }
                //                }


                if (dynResHandler.DynamicResolutionEnabled() &&     // Dynamic resolution is on.
                    hdCamera.antialiasing == HDAdditionalCameraData.AntialiasingMode.FastApproximateAntialiasing &&
                    m_AntialiasingFS)
                {
                    using (var builder = renderGraph.AddRenderPass<FXAAData>("FXAA", out var passData, ProfilingSampler.Get(HDProfileId.FXAA)))
                    {
                        passData.source = builder.ReadTexture(source);
                        passData.parameters = PrepareFXAAParameters(hdCamera);
                        TextureHandle dest = GetPostprocessOutputHandle(renderGraph, "FXAA Destination");
                        passData.destination = builder.WriteTexture(dest); ;

                        builder.SetRenderFunc(
                        (FXAAData data, RenderGraphContext ctx) =>
                        {
                            DoFXAA(data.parameters, ctx.cmd, ctx.resources.GetTexture(data.source), ctx.resources.GetTexture(data.destination));
                        });

                        source = passData.destination;
                    }
                }

                hdCamera.resetPostProcessingHistory = false;
            }

            // Contrast Adaptive Sharpen Upscaling
            if (dynResHandler.DynamicResolutionEnabled() &&
                dynResHandler.filter == DynamicResUpscaleFilter.ContrastAdaptiveSharpen)
            {
                using (var builder = renderGraph.AddRenderPass<CASData>("Contrast Adaptive Sharpen", out var passData, ProfilingSampler.Get(HDProfileId.ContrastAdaptiveSharpen)))
                {
                    passData.source = builder.ReadTexture(source);
                    passData.parameters = PrepareContrastAdaptiveSharpeningParameters(hdCamera);
                    TextureHandle dest = GetPostprocessOutputHandle(renderGraph, "Contrast Adaptive Sharpen Destination");
                    passData.destination = builder.WriteTexture(dest); ;

                    builder.SetRenderFunc(
                    (CASData data, RenderGraphContext ctx) =>
                    {
                        DoContrastAdaptiveSharpening(data.parameters, ctx.cmd, ctx.resources.GetTexture(data.source), ctx.resources.GetTexture(data.destination));
                    });

                    source = passData.destination;
                }
            }

            using (var builder = renderGraph.AddRenderPass<FinalPassData>("Final Pass", out var passData, ProfilingSampler.Get(HDProfileId.FinalPost)))
            {
                passData.parameters = PrepareFinalPass(hdCamera, blueNoise, flipY);
                passData.source = builder.ReadTexture(source);
                passData.afterPostProcessTexture = builder.ReadTexture(afterPostProcessTexture);
                passData.alphaTexture = builder.ReadTexture(alphaTexture);
                passData.destination = builder.WriteTexture(finalRT);

                builder.SetRenderFunc(
                (FinalPassData data, RenderGraphContext ctx) =>
                {
<<<<<<< HEAD
                    DoFinalPass(data.parameters, data.source, data.afterPostProcessTexture, data.destination, data.alphaTexture, ctx.cmd);
=======
                    DoFinalPass(data.parameters,
                                    ctx.resources.GetTexture(data.source),
                                    ctx.resources.GetTexture(data.afterPostProcessTexture),
                                    ctx.resources.GetTexture(data.destination),
                                    ctx.resources.GetTexture(data.alphaTexture),
                                    ctx.cmd);
>>>>>>> f8893e50
                });
            }
        }

        class FinalPassData
        {
            public FinalPassParameters  parameters;
            public TextureHandle        source;
            public TextureHandle        afterPostProcessTexture;
            public TextureHandle        alphaTexture;
            public TextureHandle        destination;
        }
    }
}<|MERGE_RESOLUTION|>--- conflicted
+++ resolved
@@ -196,14 +196,7 @@
                     builder.SetRenderFunc(
                     (AlphaCopyPassData data, RenderGraphContext ctx) =>
                     {
-<<<<<<< HEAD
                         DoCopyAlpha(data.parameters, data.source, data.outputAlpha, ctx.cmd);
-=======
-                        DoCopyAlpha(data.parameters,
-                                        ctx.resources.GetTexture(data.source),
-                                        ctx.resources.GetTexture(data.outputAlpha),
-                                        ctx.cmd);
->>>>>>> f8893e50
                     });
 
                     alphaTexture = passData.outputAlpha;
@@ -597,27 +590,12 @@
                     builder.SetRenderFunc(
                     (UberPostPassData data, RenderGraphContext ctx) =>
                     {
-<<<<<<< HEAD
-                        // Temp until bloom is implemented.
-                        ctx.cmd.SetComputeTextureParam(data.parameters.uberPostCS, data.parameters.uberPostKernel, HDShaderIDs._BloomTexture, TextureXR.GetBlackTexture());
-                        ctx.cmd.SetComputeTextureParam(data.parameters.uberPostCS, data.parameters.uberPostKernel, HDShaderIDs._BloomDirtTexture, Texture2D.blackTexture);
-                        ctx.cmd.SetComputeVectorParam(data.parameters.uberPostCS, HDShaderIDs._BloomParams, Vector4.zero);
-
-
-                        DoUberPostProcess(  data.parameters,
-                                            data.source,
-                                            data.destination,
+                        DoUberPostProcess(	data.parameters,
+                                          	data.source,
+											data.destination,
                                             data.logLut,
-                                            data.source,  // TODO: TMP VALUE, should be bloom texture and will be as soon as PP is ported to rendergraph.
+                                            data.bloomTexture,
                                             ctx.cmd);
-=======
-                        DoUberPostProcess(data.parameters,
-                                                    ctx.resources.GetTexture(data.source),
-                                                    ctx.resources.GetTexture(data.destination),
-                                                    ctx.resources.GetTexture(data.logLut),
-                                                    ctx.resources.GetTexture(data.bloomTexture),  // TODO: TMP VALUE, should be bloom texture and will be as soon as PP is ported to rendergraph.
-                                                    ctx.cmd);
->>>>>>> f8893e50
                     });
 
                     source = passData.destination;
@@ -691,16 +669,7 @@
                 builder.SetRenderFunc(
                 (FinalPassData data, RenderGraphContext ctx) =>
                 {
-<<<<<<< HEAD
                     DoFinalPass(data.parameters, data.source, data.afterPostProcessTexture, data.destination, data.alphaTexture, ctx.cmd);
-=======
-                    DoFinalPass(data.parameters,
-                                    ctx.resources.GetTexture(data.source),
-                                    ctx.resources.GetTexture(data.afterPostProcessTexture),
-                                    ctx.resources.GetTexture(data.destination),
-                                    ctx.resources.GetTexture(data.alphaTexture),
-                                    ctx.cmd);
->>>>>>> f8893e50
                 });
             }
         }
