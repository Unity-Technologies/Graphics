using System.Collections.Generic;
using System.Reflection;
using UnityEngine;
using UnityEngine.Rendering;
using UnityEngine.Rendering.HighDefinition;
using UnityEngine.Rendering.HighDefinition.Attributes;
using UnityEngine.Video;

using UnityEngine.Experimental.Rendering;

namespace UnityEngine.Rendering.HighDefinition.Compositor
{
    // The main entry point for the compositing operations. Manages the list of layers, output displays, etc.
    [ExecuteAlways]
    internal class CompositionManager : MonoBehaviour
    {
        public enum OutputDisplay
        {
            Display1 = 0,
            Display2,
            Display3,
            Display4,
            Display5,
            Display6,
            Display7,
            Display8
        }

        public enum AlphaChannelSupport
        {
            None = 0,
            Rendering,
            RenderingAndPostProcessing
        }

        [SerializeField] Material m_Material;

        [SerializeField] OutputDisplay m_OutputDisplay = OutputDisplay.Display1;

        public List<CompositorLayer> layers => m_InputLayers;

        [SerializeField] List<CompositorLayer> m_InputLayers = new List<CompositorLayer>();

        public AlphaChannelSupport alphaSupport => m_AlphaSupport;

        internal AlphaChannelSupport m_AlphaSupport = AlphaChannelSupport.RenderingAndPostProcessing;

        internal float timeSinceLastRepaint;

        public bool enableOutput
        {
            get
            {
                if (m_OutputCamera)
                {
                    return m_OutputCamera.enabled;
                }
                return false;
            }
            set
            {
                if (m_OutputCamera)
                {
                    m_OutputCamera.enabled = value;

                    // also change the layers
                    foreach(var layer in m_InputLayers)
                    {
                        if (layer.camera)
                        {
                            layer.camera.enabled = value;
                        }
                    }

                }
            }
        }

        public int numLayers => m_InputLayers.Count;

        public Shader shader
        {
            get => m_Shader;
            set
            {
                m_Shader = value;
            }
        }

        [SerializeField] Shader m_Shader;

        public CompositionProfile profile
        {
            get => m_CompositionProfile;
            set => m_CompositionProfile = value;
        }

        [HideInInspector, SerializeField] CompositionProfile m_CompositionProfile;
        public Camera outputCamera
        {
            get => m_OutputCamera;
            set => m_OutputCamera = value;
        }

        [SerializeField] Camera m_OutputCamera;

        public float aspectRatio
        {
            get
            {
                if (m_InputLayers.Count > 0)
                {
                    return m_InputLayers[0].aspectRatio;
                }
                return 1.0f;
            }
        }

        public bool shaderPropertiesAreDirty
        {
            set
            {
                m_ShaderPropertiesAreDirty = true;
            }
        }

        internal bool m_ShaderPropertiesAreDirty = false;

        internal Matrix4x4 m_ViewProjMatrix;
        internal Matrix4x4 m_ViewProjMatrixFlipped;
        internal GameObject m_CompositorGameObject;

        ShaderVariablesGlobal m_ShaderVariablesGlobalCB = new ShaderVariablesGlobal();

        static private CompositionManager s_CompositorInstance;

        // Built-in Color.black has an alpha of 1, so defien here a fully transparent black 
        static Color s_TransparentBlack = new Color(0, 0, 0, 0); 

        #region Validation
        public void ValidateLayerListOrder(int oldIndex, int newIndex)
        {
            if (m_InputLayers.Count > 1)
            {
                if (m_InputLayers[0].outputTarget == CompositorLayer.OutputTarget.CameraStack)
                {
                    var tmp = m_InputLayers[newIndex];
                    m_InputLayers.RemoveAt(newIndex);
                    m_InputLayers.Insert(oldIndex, tmp);
                }
            }
        }

        public bool RuntimeCheck()
        {
            for (int i = 0; i < m_InputLayers.Count; ++i)
            {
                if (!m_InputLayers[i].Validate())
                {
                    return false;
                }
            }
            return true;
        }


        // Validates the rendering pipeline and fixes potential issues
        bool ValidatePipeline()
        {
            var hdPipeline = RenderPipelineManager.currentPipeline as HDRenderPipeline;
            if (hdPipeline != null)
            {
                m_AlphaSupport = AlphaChannelSupport.RenderingAndPostProcessing;
                if (hdPipeline.asset.currentPlatformRenderPipelineSettings.colorBufferFormat == RenderPipelineSettings.ColorBufferFormat.R11G11B10)
                {
                    m_AlphaSupport = AlphaChannelSupport.None;
                }
                else if (hdPipeline.asset.currentPlatformRenderPipelineSettings.postProcessSettings.bufferFormat == PostProcessBufferFormat.R11G11B10)
                {
                    m_AlphaSupport = AlphaChannelSupport.Rendering;
                }

                int indx = hdPipeline.asset.beforePostProcessCustomPostProcesses.FindIndex(x => x == typeof(ChromaKeying).AssemblyQualifiedName);
                if (indx < 0)
                {
                    //Debug.Log("Registering chroma keying pass for the HDRP pipeline");
                    hdPipeline.asset.beforePostProcessCustomPostProcesses.Add(typeof(ChromaKeying).AssemblyQualifiedName);
                }

                indx = hdPipeline.asset.beforePostProcessCustomPostProcesses.FindIndex(x => x == typeof(AlphaInjection).AssemblyQualifiedName);
                if (indx < 0)
                {
                    //Debug.Log("Registering alpha injection pass for the HDRP pipeline");
                    hdPipeline.asset.beforePostProcessCustomPostProcesses.Add(typeof(AlphaInjection).AssemblyQualifiedName);
                }
                return true;
            }
            return false;
        }

        bool ValidateCompositionShader()
        {
            if (m_Shader == null)
            {
                return false;
            }

            if (m_CompositionProfile == null)
            {
                Debug.Log("A composition profile was not found. Set the composition graph from the Compositor window to create one.");
                return false;
            }

            return true;
        }

        bool ValidateProfile()
        {
            if (m_CompositionProfile)
            {
                return true;
            }
            else
            {
                Debug.LogError("No composition profile was found! Use the compositor tool to create one.");
                return false;
            }
        }

        bool ValidateMainCompositorCamera()
        {
            if (m_OutputCamera == null)
            {
                return false;
            }

            var cameraData = m_OutputCamera.GetComponent<HDAdditionalCameraData>();
            if (cameraData == null)
            {
                m_OutputCamera.gameObject.AddComponent(typeof(HDAdditionalCameraData));
                cameraData = m_OutputCamera.GetComponent<HDAdditionalCameraData>();
            }

            // Setup custom rendering (we don't want HDRP to compute anything in this camera)
            if (cameraData)
            {
                cameraData.customRender += CustomRender;
            }
            else
            {
                Debug.Log("Null additional data in compositor output");
            }
            return true;
        }

        bool ValidateAndFixRuntime()
        {
            if (m_OutputCamera == null)
            {
                Debug.Log("No camera was found");
                return false;
            }

            if (m_Shader == null)
            {
                m_InputLayers.Clear();
                m_CompositionProfile = null;
                return false;
            }

            if (m_CompositionProfile == null)
            {
                return false;
            }

            if (m_Material == null)
            {
                SetupCompositionMaterial();
            }

            var cameraData = m_OutputCamera.GetComponent<HDAdditionalCameraData>();
            if (cameraData && !cameraData.hasCustomRender)
            {
                cameraData.customRender += CustomRender;
            }

            return true;
        }
        #endregion

        // This is called when we change camera, to remove the custom draw callback from the old camera before we set the new one
        public void DropCompositorCamera()
        {
            if (m_OutputCamera)
            {
                var cameraData = m_OutputCamera.GetComponent<HDAdditionalCameraData>();
                if (cameraData && cameraData.hasCustomRender)
                {
                    cameraData.customRender -= CustomRender;
                }
            }
        }

        public void Init()
        {
            if (ValidateCompositionShader() && ValidateProfile() && ValidateMainCompositorCamera())
            {
                UpdateDisplayNumber();

                SetupCompositionMaterial();

                SetupCompositorLayers();

                SetupGlobalCompositorVolume();

                SetupCompositorConstants();

                SetupLayerPriorities();
            }
            else
            {
                Debug.LogError("The compositor was disabled due to a validation error in the configuration.");
                enabled = false;
            }
        }

        // Start is called before the first frame update
        void Start()
        {
            Init();
        }

        void OnValidate()
        {
            if (shader == null)
            {
                m_InputLayers.Clear();
                m_CompositionProfile = null;
            }
        }

        public void OnEnable()
        {
            enableOutput = true;
            s_CompositorInstance = null;
#if UNITY_EDITOR
            //This is a work-around, to make edit and continue work when editing source code
            UnityEditor.AssemblyReloadEvents.afterAssemblyReload += OnAfterAssemblyReload;
#endif
        }

        public void DeleteLayerRTs()
        {
            // delete the layer from last to first, in order to release first the camera and then the associated RT
            for (int i = m_InputLayers.Count - 1; i >= 0; --i)
            {
                m_InputLayers[i].DestroyRT();
            }
        }

        public bool IsOutputLayer(int layerID)
        {
            if (layerID >= 0 && layerID < m_InputLayers.Count)
            {
                if (m_InputLayers[layerID].outputTarget == CompositorLayer.OutputTarget.CameraStack)
                {
                    return false;
                }
            }
            return true;
        }

        public void UpdateDisplayNumber()
        {
            if (m_OutputCamera)
            {
                m_OutputCamera.targetDisplay = (int)m_OutputDisplay;
            }
        }

        void SetupCompositorLayers()
        {
            for (int i = 0; i < m_InputLayers.Count; ++i)
            {
                m_InputLayers[i].Init($"Layer{i}");
            }

            SetLayerRenderTargets();
        }

        public void SetNewCompositionShader()
        {
            // When we load a new shader, we need to clear the serialized material. 
            m_Material = null;
            SetupCompositionMaterial();
        }

        public void SetupCompositionMaterial()
        {
            // Create the composition material
            if (m_Shader)
            {
                m_Material = new Material(m_Shader);

                m_CompositionProfile.AddPropertiesFromShaderAndMaterial(this, m_Shader, m_Material);

                // [case 1265631] The profile asset is auto-generated by the compositor, so do not allow the users to manually edit/reset the values in the asset because it might break things
                m_CompositionProfile.hideFlags = HideFlags.NotEditable;
            }
            else
            {
                m_CompositionProfile = null;
                m_Material = null;
            }
        }

        public void SetupLayerPriorities()
        {
            int count = 0;
            foreach (var layer in m_InputLayers)
            {
                // Set camera priority (camera's at the beginning of the list should be rendered first)
                layer.SetPriotiry(count * 1.0f);
                count++;
            }
        }

        public void OnAfterAssemblyReload()
        {
            // Bug? : After assembly reload, the customRender callback is dropped, so set it again
            var cameraData = m_OutputCamera.GetComponent<HDAdditionalCameraData>();
            if (cameraData && !cameraData.hasCustomRender)
            {
                cameraData.customRender += CustomRender;
            }
        }

        public void OnDisable()
        {
            enableOutput = false;
        }

        // Setup a global volume used for chroma keying, alpha injection etc
        void SetupGlobalCompositorVolume()
        {
            var compositorVolumes = Resources.FindObjectsOfTypeAll(typeof(CustomPassVolume));
            foreach (CustomPassVolume volume in compositorVolumes)
            {
                if(volume.isGlobal && volume.injectionPoint == CustomPassInjectionPoint.BeforeRendering)
                {
                    Debug.LogWarning($"A custom volume pass with name ${volume.name} was already registered on the BeforeRendering injection point.");
                }
            }

            // Instead of using one volume per layer/camera, we setup one global volume and we store the data in the camera
            // This way the compositor has to use only one layer/volume for N cameras (instead of N).
            m_CompositorGameObject = new GameObject("Global Composition Volume") { hideFlags = HideFlags.HideAndDontSave };
            Volume globalPPVolume = m_CompositorGameObject.AddComponent<Volume>();
            globalPPVolume.gameObject.layer = 31;
            AlphaInjection injectAlphaNode = globalPPVolume.profile.Add<AlphaInjection>();
            ChromaKeying chromaKeyingPass = globalPPVolume.profile.Add<ChromaKeying>();
            chromaKeyingPass.activate.Override(true);

            // Custom pass for "Clear to Texture"
            CustomPassVolume globalCustomPassVolume = m_CompositorGameObject.AddComponent<CustomPassVolume>();
            globalCustomPassVolume.injectionPoint = CustomPassInjectionPoint.BeforeRendering;
            globalCustomPassVolume.AddPassOfType(typeof(CustomClear));
        }

        void SetupCompositorConstants()
        {
            m_ViewProjMatrix = Matrix4x4.Scale(new Vector3(2.0f, 2.0f, 0.0f)) * Matrix4x4.Translate(new Vector3(-0.5f, -0.5f, 0.0f));
            m_ViewProjMatrixFlipped = Matrix4x4.Scale(new Vector3(2.0f, -2.0f, 0.0f)) * Matrix4x4.Translate(new Vector3(-0.5f, -0.5f, 0.0f));
        }

        public void UpdateLayerSetup()
        {
            SetupCompositorLayers();
            SetupLayerPriorities();
        }

        // Update is called once per frame
        void Update()
        {
            // TODO: move all validation calls to onValidate. Before doing it, this needs some extra testing to ensure nothing breaks
            if (ValidatePipeline() == false || ValidateAndFixRuntime() == false || RuntimeCheck() == false)
            {
                return;
            }

            UpdateDisplayNumber();

#if UNITY_EDITOR
            if (m_ShaderPropertiesAreDirty)
            {
                SetNewCompositionShader();
                m_ShaderPropertiesAreDirty = false;
                SetupCompositorLayers();//< required to allocate RT for the new layers
            }

            // Detect runtime resolution change
            foreach (var layer in m_InputLayers)
            {
                if (!layer.ValidateRTSize(m_OutputCamera.pixelWidth, m_OutputCamera.pixelHeight))
                {
                    DeleteLayerRTs();
                    SetupCompositorLayers();
                    break;
                }
            }
#endif

            if (m_CompositionProfile)
            {
                foreach (var layer in m_InputLayers)
                {
                    layer.Update();
                }
                SetLayerRenderTargets();
            }
        }

        void OnDestroy()
        {
            // We need to destroy the layers from last to first, to avoid releasing a RT that is used by a camera
            for (int i = m_InputLayers.Count - 1; i >= 0; --i)
            {
                m_InputLayers[i].Destroy();
            }

            if (m_CompositorGameObject != null)
            {
                CoreUtils.Destroy(m_CompositorGameObject);
                m_CompositorGameObject = null;
            }

            var compositorVolumes = Resources.FindObjectsOfTypeAll(typeof(CustomPassVolume));
            foreach (CustomPassVolume volume in compositorVolumes)
            {
                if (volume.name == "Global Composition Volume" && volume.injectionPoint == CustomPassInjectionPoint.BeforeRendering)
                {
                    CoreUtils.Destroy(volume);
                }
            }
        }

        public void AddInputFilterAtLayer(CompositionFilter filter, int index)
        {
            m_InputLayers[index].AddInputFilter(filter);
        }

        int GetBaseLayerForSubLayerAtIndex(int index)
        {
            int baseIndex = 0;
            index = (index > m_InputLayers.Count - 1) ? m_InputLayers.Count - 1 : index;
            for (int i = index; i >= 0; --i)
            {
                if (m_InputLayers[i].outputTarget == CompositorLayer.OutputTarget.CompositorLayer)
                {
                    baseIndex = i;
                    break;
                }
            }
            return baseIndex;
        }

        static string GetSubLayerName(int count)
        {
            if (count == 0)
            {
                return "New SubLayer";
            }
            else
            {
                return $"New SubLayer ({count + 1})";
            }
        }

        public string GetNewSubLayerName(int index, CompositorLayer.LayerType type = CompositorLayer.LayerType.Camera)
        {
            // First find the base layer
            int baseIndex = GetBaseLayerForSubLayerAtIndex(index - 1);

            // Get a candidate name and check if it already exists
            int count = 0;
            string candidateName = GetSubLayerName(count);
            int i = baseIndex + 1;
            while (i < m_InputLayers.Count && m_InputLayers[i].outputTarget != CompositorLayer.OutputTarget.CompositorLayer)
            {
                if (m_InputLayers[i].name == candidateName)
                {
                    // If this candidate name exists, get the next one and start again
                    candidateName = GetSubLayerName(++count);
                    i = baseIndex + 1;
                }
                else
                {
                    ++i;
                }
            }

            return candidateName;
        }

        public void AddNewLayer(int index, CompositorLayer.LayerType type = CompositorLayer.LayerType.Camera)
        {
            var newLayer = CompositorLayer.CreateStackLayer(type, GetNewSubLayerName(index, type));
            
            if (index >= 0 && index < m_InputLayers.Count)
            {
                m_InputLayers.Insert(index, newLayer);
            }
            else
            {
                m_InputLayers.Add(newLayer);
            }
        }

        int GetNumChildrenForLayerAtIndex(int indx)
        {
            if (m_InputLayers[indx].outputTarget == CompositorLayer.OutputTarget.CameraStack)
            {
                return 0;
            }

            int num = 0;
            for (int i = indx + 1; i < m_InputLayers.Count; ++i)
            {
                if (m_InputLayers[i].outputTarget == CompositorLayer.OutputTarget.CameraStack)
                {
                    num++;
                }
                else
                {
                    break;
                }
            }
            return num;
        }

        public void RemoveLayerAtIndex(int indx)
        {
            Debug.Assert(indx >= 0 && indx < m_InputLayers.Count);

            int numChildren = GetNumChildrenForLayerAtIndex(indx);
            for (int i = numChildren; i >= 0; --i)
            {
                m_InputLayers[indx + i].Destroy();
                m_InputLayers.RemoveAt(indx + i);
            }
        }

        public void SetLayerRenderTargets()
        {
            int layerPositionInStack = 0;
            CompositorLayer lastLayer = null;
            for (int i = 0; i < m_InputLayers.Count; ++i)
            {
                if (m_InputLayers[i].outputTarget != CompositorLayer.OutputTarget.CameraStack)
                {
                    lastLayer = m_InputLayers[i];

                    // [case 1265061] If this layer does not have any cameras that will clear/draw the background, set a flag so the compositor will clear it explicitly.
                    m_InputLayers[i].clearsBackGround =
                        (i + 1 < m_InputLayers.Count) ? (m_InputLayers[i + 1].outputTarget == CompositorLayer.OutputTarget.CompositorLayer) : true;
                }

                if (m_InputLayers[i].outputTarget == CompositorLayer.OutputTarget.CameraStack && i > 0)
                {
                    m_InputLayers[i].SetupLayerCamera(lastLayer, layerPositionInStack);

                    // Corner case: If the first layer in a camera stack was disabled, then it should still clear the color buffer
                    if (!m_InputLayers[i].enabled && layerPositionInStack == 0)
                    {
                        m_InputLayers[i].SetupClearColor();
                    }
                    layerPositionInStack++;
                }
                else
                {
                    layerPositionInStack = 0;
                }
            }
        }

        public void ReorderChildren(int oldIndex, int newIndex)
        {
            if (m_InputLayers[newIndex].outputTarget == CompositorLayer.OutputTarget.CompositorLayer)
            {
                if (oldIndex > newIndex)
                {
                    for (int i = 1; oldIndex + i < m_InputLayers.Count; ++i)
                    {
                        if (m_InputLayers[oldIndex + i].outputTarget == CompositorLayer.OutputTarget.CameraStack)
                        {
                            var tmp = m_InputLayers[oldIndex + i];
                            m_InputLayers.RemoveAt(oldIndex + i);
                            m_InputLayers.Insert(newIndex + i, tmp);
                        }
                        else
                        {
                            break;
                        }
                    }
                }
                else
                {
                    while (m_InputLayers[oldIndex].outputTarget == CompositorLayer.OutputTarget.CameraStack)
                    {
                        var tmp = m_InputLayers[oldIndex];
                        m_InputLayers.RemoveAt(oldIndex);
                        m_InputLayers.Insert(newIndex, tmp);
                    }
                }
            }
        }

        public RenderTexture GetRenderTarget(int indx)
        {
            if (indx >= 0 && indx < m_InputLayers.Count)
            {
                return m_InputLayers[indx].GetRenderTarget(true, true);
            }
            return null;
        }

        public void Repaint()
        {
            for (int indx = 0; indx < m_InputLayers.Count; indx++)
            {
                if (m_InputLayers[indx].camera)
                    m_InputLayers[indx].camera.Render();
            }
        }

        void CustomRender(ScriptableRenderContext context, HDCamera camera)
        {
            if (camera == null || camera.camera == null || m_Material == null || m_Shader == null)
            {
                // If something is wrong, don't keep the previous image (clear to black) to avoid confusion
                var cmdbuff = CommandBufferPool.Get("Compositor Blit");
                cmdbuff.ClearRenderTarget(false, true, Color.black);
                return;
            }
                

            timeSinceLastRepaint = 0;

            // set shader uniforms
            m_CompositionProfile.CopyPropertiesToMaterial(m_Material);

            int layerIndex = 0;
            foreach (var layer in m_InputLayers)
            {
                if (layer.outputTarget != CompositorLayer.OutputTarget.CameraStack)  // stacked cameras are not exposed as compositor layers 
                {
                    m_Material.SetTexture(layer.name, layer.GetRenderTarget(), RenderTextureSubElement.Color);
                }
                layerIndex++;
            }

            // Blit command
            var cmd = CommandBufferPool.Get("Compositor Blit");
            {
                // fill the camera-related entries in the global constant buffer
                // (Note: we later patch the position/_ViewProjMatrix values in order to perform a full screen blit with a SG Unlit material)
                camera.UpdateShaderVariablesGlobalCB(ref m_ShaderVariablesGlobalCB, 0);

                m_ShaderVariablesGlobalCB._WorldSpaceCameraPos_Internal = new Vector3(0.0f, 0.0f, 0.0f);
                cmd.SetViewport(new Rect(0, 0, camera.camera.pixelWidth, camera.camera.pixelHeight));
                cmd.ClearRenderTarget(true, false, Color.red);

                foreach (var layer in m_InputLayers)
                {
                    if (layer.clearsBackGround)
                    {
                        cmd.SetRenderTarget(layer.GetRenderTarget());
                        cmd.ClearRenderTarget(false, true, s_TransparentBlack);
                    }
                }
            }

            if (camera.camera.targetTexture)
            {
                m_ShaderVariablesGlobalCB._ViewProjMatrix = m_ViewProjMatrixFlipped;
                ConstantBuffer.PushGlobal(cmd, m_ShaderVariablesGlobalCB, HDShaderIDs._ShaderVariablesGlobal);
                cmd.Blit(null, camera.camera.targetTexture, m_Material, m_Material.FindPass("ForwardOnly"));
            }
            else
            {
                m_ShaderVariablesGlobalCB._ViewProjMatrix = m_ViewProjMatrix;
                ConstantBuffer.PushGlobal(cmd, m_ShaderVariablesGlobalCB, HDShaderIDs._ShaderVariablesGlobal);
                cmd.Blit(null, BuiltinRenderTextureType.CameraTarget, m_Material, m_Material.FindPass("ForwardOnly"));
            }
            
            context.ExecuteCommandBuffer(cmd);
            CommandBufferPool.Release(cmd);
        }

        /// <summary>
        /// Helper function that indicates if a camera is shared between multiple layers
        /// </summary>
        /// <param name="camera">The input camera</param>
        /// <returns>Returns true if this camera is used to render in more than one layer</returns>
        internal bool IsThisCameraShared(Camera camera)
        {
            int count = 0;
            foreach (var layer in m_InputLayers)
            {
                
                if (layer.outputTarget == CompositorLayer.OutputTarget.CameraStack &&
                    camera.Equals(layer.sourceCamera))
                {
                    count++;
                }
            }
            // If we found the camera in more than one layer then it is shared between layers
            return count > 1;
        }

        static public Camera GetSceceCamera()
        {
            if (Camera.main != null)
            {
                return Camera.main;
            }
            foreach (var camera in Camera.allCameras)
            {
                if (camera.name != "MainCompositorCamera")
                {
                    return camera;
                }
            }
            Debug.LogWarning("Camera not found");
            return null;
        }

        static public CompositionManager GetInstance() =>
            s_CompositorInstance ?? (s_CompositorInstance = GameObject.FindObjectOfType(typeof(CompositionManager), true) as CompositionManager);

<<<<<<< HEAD
        /// <summary>
        /// For stacked cameras, returns the color buffer that will be used to draw on top
        /// </summary>
        /// <param name="hdCamera">The input camera</param>
        /// <returns> The color buffer that will be used to draw on top, or null if not a stacked camera </returns>
        static internal Texture GetClearTextureForStackedCamera(HDCamera hdCamera)
=======
        static public Vector4 GetAlphaScaleAndBiasForCamera(HDCamera hdCamera)
>>>>>>> 513d609c
        {
            AdditionalCompositorData compositorData = null;
            hdCamera.camera.TryGetComponent<AdditionalCompositorData>(out compositorData);

            if (compositorData)
            {
<<<<<<< HEAD
                return compositorData.clearColorTexture;
            }
            return null;
        }

        /// <summary>
        /// For stacked cameras, returns the depth buffer that will be used to draw on top
        /// </summary>
        /// <param name="hdCamera">The input camera</param>
        /// <returns> The depth buffer that will be used to draw on top, or null if not a stacked camera </returns>
        static internal RenderTexture GetClearDepthForStackedCamera(HDCamera hdCamera)
        {
            AdditionalCompositorData compositorData = null;
            hdCamera.camera.TryGetComponent<AdditionalCompositorData>(out compositorData);

            if (compositorData)
            {
                return compositorData.clearDepthTexture;
            }
            return null;
=======
                float alphaMin = compositorData.alphaMin;
                float alphaMax = compositorData.alphaMax;

                if (alphaMax == alphaMin)
                    alphaMax += 0.0001f; // Mathf.Epsilon is too small and in this case it creates precission issues 

                float alphaScale = 1.0f / (alphaMax - alphaMin);
                float alphaBias = -alphaMin * alphaScale;

                return new Vector4(alphaScale, alphaBias, 0.0f, 0.0f);
            }

            // No compositor-specific data for this camera/layer, just return the default/neutral scale and bias
            return new Vector4(1.0f, 0.0f, 0.0f, 0.0f);
>>>>>>> 513d609c
        }

    }
}<|MERGE_RESOLUTION|>--- conflicted
+++ resolved
@@ -838,23 +838,41 @@
         static public CompositionManager GetInstance() =>
             s_CompositorInstance ?? (s_CompositorInstance = GameObject.FindObjectOfType(typeof(CompositionManager), true) as CompositionManager);
 
-<<<<<<< HEAD
+        static public Vector4 GetAlphaScaleAndBiasForCamera(HDCamera hdCamera)
+        {
+            AdditionalCompositorData compositorData = null;
+            hdCamera.camera.TryGetComponent<AdditionalCompositorData>(out compositorData);
+
+            if (compositorData)
+            {
+                float alphaMin = compositorData.alphaMin;
+                float alphaMax = compositorData.alphaMax;
+
+                if (alphaMax == alphaMin)
+                    alphaMax += 0.0001f; // Mathf.Epsilon is too small and in this case it creates precission issues 
+
+                float alphaScale = 1.0f / (alphaMax - alphaMin);
+                float alphaBias = -alphaMin * alphaScale;
+
+                return new Vector4(alphaScale, alphaBias, 0.0f, 0.0f);
+            }
+
+            // No compositor-specific data for this camera/layer, just return the default/neutral scale and bias
+            return new Vector4(1.0f, 0.0f, 0.0f, 0.0f);
+        }
+
         /// <summary>
         /// For stacked cameras, returns the color buffer that will be used to draw on top
         /// </summary>
         /// <param name="hdCamera">The input camera</param>
         /// <returns> The color buffer that will be used to draw on top, or null if not a stacked camera </returns>
         static internal Texture GetClearTextureForStackedCamera(HDCamera hdCamera)
-=======
-        static public Vector4 GetAlphaScaleAndBiasForCamera(HDCamera hdCamera)
->>>>>>> 513d609c
         {
             AdditionalCompositorData compositorData = null;
             hdCamera.camera.TryGetComponent<AdditionalCompositorData>(out compositorData);
 
             if (compositorData)
             {
-<<<<<<< HEAD
                 return compositorData.clearColorTexture;
             }
             return null;
@@ -875,22 +893,6 @@
                 return compositorData.clearDepthTexture;
             }
             return null;
-=======
-                float alphaMin = compositorData.alphaMin;
-                float alphaMax = compositorData.alphaMax;
-
-                if (alphaMax == alphaMin)
-                    alphaMax += 0.0001f; // Mathf.Epsilon is too small and in this case it creates precission issues 
-
-                float alphaScale = 1.0f / (alphaMax - alphaMin);
-                float alphaBias = -alphaMin * alphaScale;
-
-                return new Vector4(alphaScale, alphaBias, 0.0f, 0.0f);
-            }
-
-            // No compositor-specific data for this camera/layer, just return the default/neutral scale and bias
-            return new Vector4(1.0f, 0.0f, 0.0f, 0.0f);
->>>>>>> 513d609c
         }
 
     }
