%YAML 1.1
%TAG !u! tag:unity3d.com,2011:
--- !u!114 &11400000
MonoBehaviour:
  m_ObjectHideFlags: 0
  m_CorrespondingSourceObject: {fileID: 0}
  m_PrefabInstance: {fileID: 0}
  m_PrefabAsset: {fileID: 0}
  m_GameObject: {fileID: 0}
  m_Enabled: 1
  m_EditorHideFlags: 0
  m_Script: {fileID: 11500000, guid: 8b6f86e1523e69a4282e92d393be89a4, type: 3}
  m_Name: HDRenderPipelineResources
  m_EditorClassIdentifier: 
  m_Version: 4
  shaders:
    defaultPS: {fileID: 4800000, guid: 6e4ae4064600d784cac1e41a9e6f2e59, type: 3}
    debugDisplayLatlongPS: {fileID: 4800000, guid: c1d1d149a043a5349ba367da6c2051ba,
      type: 3}
    debugViewMaterialGBufferPS: {fileID: 4800000, guid: 439949ea1bfa91b4ba0d04269fcde33d,
      type: 3}
    debugViewTilesPS: {fileID: 4800000, guid: c7c2bd17b06ceb4468e14081aaf1b96f, type: 3}
    debugFullScreenPS: {fileID: 4800000, guid: e874aca2df8300a488258738c31f85cf, type: 3}
    debugColorPickerPS: {fileID: 4800000, guid: 8137b807709e178498f22ed710864bb0,
      type: 3}
    debugExposurePS: {fileID: 4800000, guid: 0ef322534f047a34c96d29419d56d17a, type: 3}
    debugLightVolumePS: {fileID: 4800000, guid: 8e706c0e71fcec34a8f5c9713e5e2943,
      type: 3}
    debugLightVolumeCS: {fileID: 7200000, guid: f5d5d21faef5cf445ac2c5d8ff9c4184,
      type: 3}
    debugBlitQuad: {fileID: 4800000, guid: cf5ca5b6ef18b3f429ed707ee9ceac9f, type: 3}
    debugViewVirtualTexturingBlit: {fileID: 4800000, guid: 55d195396b03b804eb78c92d468e3c8e,
      type: 3}
    materialError: {fileID: 4800000, guid: 79a966a5200a456188dec0d48d805614, type: 3}
    deferredPS: {fileID: 4800000, guid: 00dd221e34a6ab349a1196b0f2fab693, type: 3}
    colorPyramidPS: {fileID: 4800000, guid: 2fcfb8d92f45e4549b3f0bad5d0654bf, type: 3}
    depthPyramidCS: {fileID: 7200000, guid: 64a553bb564274041906f78ffba955e4, type: 3}
    maxZCS: {fileID: 7200000, guid: e95abf8c7230c344595f41c4dd5ff517, type: 3}
    copyChannelCS: {fileID: 7200000, guid: a4d45eda75e8e474dbe24a31f741f3b4, type: 3}
    screenSpaceReflectionsCS: {fileID: 7200000, guid: d1de9ac7d9016204da289affe9677942,
      type: 3}
    applyDistortionPS: {fileID: 4800000, guid: 02ae56f4306413c4a96dcf005cde1971, type: 3}
    clearDispatchIndirectCS: {fileID: 7200000, guid: fc1f553acb80a6446a32d33e403d0656,
      type: 3}
    clearLightListsCS: {fileID: 7200000, guid: 743eb3491795b9545955695d591195a1, type: 3}
    buildDispatchIndirectCS: {fileID: 7200000, guid: 4eb1b418be7044c40bb5200496c50f14,
      type: 3}
    buildScreenAABBCS: {fileID: 7200000, guid: 728dce960f8a9c44bbc3abb3b851d8f6, type: 3}
<<<<<<< HEAD
    zBinCS: {fileID: 7200000, guid: 313c8dc48c577184997e1c10638c6499, type: 3}
    xyTileCS: {fileID: 7200000, guid: ecd07937befe9614d90276f5d8609b3e, type: 3}
    buildPerVoxelLightListCS: {fileID: 7200000, guid: 0bb1b7e0ddcd5c44baf3ddc7456eb196, type: 3}
    lightListClusterClearAtomicIndexCS: {fileID: 7200000, guid: 1e3472a94b14a334a93230bbc700d7b2, type: 3}
    buildMaterialFlagsCS: {fileID: 7200000, guid: fb3eda953cd6e634e877fb777be2cd08, type: 3}
=======
    buildPerTileLightListCS: {fileID: 7200000, guid: 65af3444cbf4b3747a4dead7ee00cfee,
      type: 3}
    buildPerBigTileLightListCS: {fileID: 7200000, guid: 5ee1f9d6e09abe045b2f5e0b784b9072,
      type: 3}
    buildPerVoxelLightListCS: {fileID: 7200000, guid: 0bb1b7e0ddcd5c44baf3ddc7456eb196,
      type: 3}
    lightListClusterClearAtomicIndexCS: {fileID: 7200000, guid: 1e3472a94b14a334a93230bbc700d7b2,
      type: 3}
    buildMaterialFlagsCS: {fileID: 7200000, guid: fb3eda953cd6e634e877fb777be2cd08,
      type: 3}
>>>>>>> b649f8f4
    deferredCS: {fileID: 7200000, guid: 0b64f79746d2daf4198eaf6eab9af259, type: 3}
    contactShadowCS: {fileID: 7200000, guid: 3e6900e06dc185a4380af4dacb4db0a4, type: 3}
    volumeVoxelizationCS: {fileID: 7200000, guid: c20b371db720da244b73830ec74a343a,
      type: 3}
    volumetricLightingCS: {fileID: 7200000, guid: b4901a10df2d1e24282725e9fbc77c97,
      type: 3}
    volumetricLightingFilteringCS: {fileID: 7200000, guid: ef9a910d0ec6ebb41ae3f5c7a69daf46,
      type: 3}
    deferredTilePS: {fileID: 4800000, guid: dedaf4ea0d134ca4aad1d95a558c46e5, type: 3}
    screenSpaceShadowPS: {fileID: 4800000, guid: bfa43a48695613b4ea19c58858ae1a61,
      type: 3}
    probeVolumeAtlasBlitCS: {fileID: 7200000, guid: 07f429bf534edb44eb5a0e4b2c65b108,
      type: 3}
    probeVolumeAtlasOctahedralDepthBlitCS: {fileID: 7200000, guid: f60c895d3a3061848844b36ccf9e44a9,
      type: 3}
    probeVolumeAtlasOctahedralDepthConvolveCS: {fileID: 7200000, guid: 7ef71ce05401a4c4081039b475d3b9ee,
      type: 3}
    debugDisplayProbeVolumePS: {fileID: 4800000, guid: e7c19cfee7a88394fbb53652b9644cc0,
      type: 3}
    subsurfaceScatteringCS: {fileID: 7200000, guid: b06a7993621def248addd55d0fe931b1,
      type: 3}
    combineLightingPS: {fileID: 4800000, guid: 2e37131331fbdca449b1a2bc47a639ca, type: 3}
    cameraMotionVectorsPS: {fileID: 4800000, guid: 035941b63024d1943af48811c1db20d9,
      type: 3}
    clearStencilBufferPS: {fileID: 4800000, guid: 8ea49ef16606acd489439e676ab84040,
      type: 3}
    copyStencilBufferPS: {fileID: 4800000, guid: 3d1574f1cdfa0ce4995f9bc79ed7f8ec,
      type: 3}
    copyDepthBufferPS: {fileID: 4800000, guid: 42dfcc8fe803ece4096c58630689982f, type: 3}
    blitPS: {fileID: 4800000, guid: 370f7a9cc4e362d488af024d371091e8, type: 3}
    blitColorAndDepthPS: {fileID: 4800000, guid: c6e57f5bdbd2a284a86a3097c03884c8,
      type: 3}
    downsampleDepthPS: {fileID: 4800000, guid: 67d6171b0acc6554aad48c845ec7e67f, type: 3}
    upsampleTransparentPS: {fileID: 4800000, guid: 2ad7ce40f0dbaf64dadef1f58d8524d3,
      type: 3}
    resolveStencilCS: {fileID: 7200000, guid: 65b89cac5f286b043a31bf8041776ee7, type: 3}
    blitCubemapPS: {fileID: 4800000, guid: d05913e251bed7a4992c921c62e1b647, type: 3}
    buildProbabilityTablesCS: {fileID: 7200000, guid: b9f26cf340afe9145a699753531b2a4c,
      type: 3}
    computeGgxIblSampleDataCS: {fileID: 7200000, guid: 764a24bb47ef5ba4781d9ae82ca07445,
      type: 3}
    GGXConvolvePS: {fileID: 4800000, guid: 123ed592ad5c2494b8aed301fd609e7b, type: 3}
    charlieConvolvePS: {fileID: 4800000, guid: 5685fd17e71045e4ca9fefca38a7c177, type: 3}
    opaqueAtmosphericScatteringPS: {fileID: 4800000, guid: 32f724728cf19904291226f239ec16f0,
      type: 3}
    hdriSkyPS: {fileID: 4800000, guid: 9bd32a6ece529fd4f9408b8d7e00c10d, type: 3}
    integrateHdriSkyPS: {fileID: 4800000, guid: 48db2705cf2856d4e893eb30a6892d1b,
      type: 3}
    skyboxCubemapPS: {fileID: 103, guid: 0000000000000000f000000000000000, type: 0}
    gradientSkyPS: {fileID: 4800000, guid: 2b5d4f1b26f03dc4a873b093e0c4adb1, type: 3}
    ambientProbeConvolutionCS: {fileID: 7200000, guid: 6d048f7b1bd45e840b4e79ec92639fa8,
      type: 3}
    groundIrradiancePrecomputationCS: {fileID: 7200000, guid: eb6ae6f326207ee4d987a3e5adddf63a,
      type: 3}
    inScatteredRadiancePrecomputationCS: {fileID: 7200000, guid: 70c69d514688f8545855680760d77418,
      type: 3}
    physicallyBasedSkyPS: {fileID: 4800000, guid: a06934a4863e778498be65d8f865b7a4,
      type: 3}
    planarReflectionFilteringCS: {fileID: 7200000, guid: 9f3f8a01b8caaaa4595591dc96d43dd2,
      type: 3}
    preIntegratedFGD_GGXDisneyDiffusePS: {fileID: 4800000, guid: 123f13d52852ef547b2962de4bd9eaad,
      type: 3}
    preIntegratedFGD_CharlieFabricLambertPS: {fileID: 4800000, guid: 3b3bf235775cf8b4baae7f3306787ab0,
      type: 3}
    preIntegratedFGD_WardPS: {fileID: 4800000, guid: d279c46a545b0af4f9f0c4fa82cd489e,
      type: 3}
    preIntegratedFGD_CookTorrancePS: {fileID: 4800000, guid: a6402c19b020b4a4fb7073aaa2e26aba,
      type: 3}
    encodeBC6HCS: {fileID: 7200000, guid: aa922d239de60304f964e24488559eeb, type: 3}
    cubeToPanoPS: {fileID: 4800000, guid: 595434cc3b6405246b6cd3086d0b6f7d, type: 3}
    blitCubeTextureFacePS: {fileID: 4800000, guid: d850d0a2481878d4bbf17e5126b04163,
      type: 3}
    filterAreaLightCookiesPS: {fileID: 4800000, guid: c243aac96dda5fa40bed693ed5ba02c4,
      type: 3}
    clearUIntTextureCS: {fileID: 7200000, guid: d067ad4b88af51c498875426894aef76,
      type: 3}
    customPassUtils: {fileID: 4800000, guid: 7e3722d0388000848acb25fd3cc8c088, type: 3}
    customPassRenderersUtils: {fileID: 4800000, guid: cef5ba33ee5063d4c8b495d2292e394d,
      type: 3}
    xrMirrorViewPS: {fileID: 4800000, guid: e6255f98cf405eb45ab6f9006cf11e1f, type: 3}
    xrOcclusionMeshPS: {fileID: 4800000, guid: 46a45b32bb110604fb36216b63bcdb81, type: 3}
    shadowClearPS: {fileID: 4800000, guid: e3cab24f27741f44d8af1e94d006267c, type: 3}
    evsmBlurCS: {fileID: 7200000, guid: fb36979473602464fa32deacb9630c08, type: 3}
    debugHDShadowMapPS: {fileID: 4800000, guid: 93d40cc9a6e13994f86f576a624efa18,
      type: 3}
    momentShadowsCS: {fileID: 7200000, guid: 4dea53e2ff15ed0448817c2aa4246e53, type: 3}
    decalNormalBufferPS: {fileID: 4800000, guid: fd532bf1795188c4daaa66ea798b8b0a, type: 3}
    decalClearPropertyMaskBufferCS: {fileID: 7200000, guid: 1076a08965d4a91479b72599724f7fd6, type: 3}
    decalNormalBufferPS: {fileID: 4800000, guid: fd532bf1795188c4daaa66ea798b8b0a,
      type: 3}
    shadowBlitPS: {fileID: 4800000, guid: ca059f1af4587a24b9a9eed3b66cff0f, type: 3}
    decalNormalBufferPS: {fileID: 4800000, guid: fd532bf1795188c4daaa66ea798b8b0a, type: 3}
    decalClearPropertyMaskBufferCS: {fileID: 7200000, guid: 1076a08965d4a91479b72599724f7fd6, type: 3}
    GTAOCS: {fileID: 7200000, guid: 6710b06492bd58c4bb8aec0fdc1fced3, type: 3}
    GTAOSpatialDenoiseCS: {fileID: 7200000, guid: 2cb33c21587d12b4388d7866ab6c65f6,
      type: 3}
    GTAOTemporalDenoiseCS: {fileID: 7200000, guid: 31e0ca4c210f97c468037d11a5b832bb,
      type: 3}
    GTAOCopyHistoryCS: {fileID: 7200000, guid: 7f43be57ffd12ff469d4fc175c00c4b4, type: 3}
    GTAOBlurAndUpsample: {fileID: 7200000, guid: 9eb1abde882538a4ea46fa23e49ab9fa,
      type: 3}
    screenSpaceGlobalIlluminationCS: {fileID: 7200000, guid: 96170a954eb538b40a5ff369552c3629,
      type: 3}
    depthValuesPS: {fileID: 4800000, guid: 6e6a4a3dbb788234594aa74f2d6aeb6f, type: 3}
    colorResolvePS: {fileID: 4800000, guid: dd7047092f3c82b40b3a07868f9c4de2, type: 3}
    resolveMotionVecPS: {fileID: 4800000, guid: ea18ca9826385e943979c46cf98968cc,
      type: 3}
    copyAlphaCS: {fileID: 7200000, guid: c2c7eb6611725264187721ef9df0354b, type: 3}
    nanKillerCS: {fileID: 7200000, guid: 83982f199acf927499576a99abc9bea9, type: 3}
    exposureCS: {fileID: 7200000, guid: 976d7bce54fae534fb9ec67e9c18570c, type: 3}
    histogramExposureCS: {fileID: 7200000, guid: 222da48299136f34b8e3fb75ae9f8ac7,
      type: 3}
    applyExposureCS: {fileID: 7200000, guid: 1a6fea1dc099b984d8f2b27d504dc096, type: 3}
    debugImageHistogramCS: {fileID: 7200000, guid: 52cc17ef5a5ffc443a5c142f9b745a85,
      type: 3}
    uberPostCS: {fileID: 7200000, guid: f1bf52f7c71bffd4f91e6cd90d12a4f7, type: 3}
    lutBuilder3DCS: {fileID: 7200000, guid: 37f2b1b0ecd6f1c439e4c1b4f2fdb524, type: 3}
    depthOfFieldKernelCS: {fileID: 7200000, guid: 7869415cc3e4eaa4d82ac21a752a2780,
      type: 3}
    depthOfFieldCoCCS: {fileID: 7200000, guid: 048b235b54fbfaa4d80ec85ea847d4f8, type: 3}
    depthOfFieldCoCReprojectCS: {fileID: 7200000, guid: 4980decaa3878d6448569489f5fc7931,
      type: 3}
    depthOfFieldDilateCS: {fileID: 7200000, guid: 1c93af4338c0c1b42b92464992eebc10,
      type: 3}
    depthOfFieldMipCS: {fileID: 7200000, guid: d3ef53de069ded64e8377cba6eb951fa, type: 3}
    depthOfFieldMipSafeCS: {fileID: 7200000, guid: 2d24ee7b2c804d947a5c371c12ed46bd,
      type: 3}
    depthOfFieldPrefilterCS: {fileID: 7200000, guid: f2b89d19910854346b792fe7177ce634,
      type: 3}
    depthOfFieldTileMaxCS: {fileID: 7200000, guid: 84f84585ea8a7a849bea4a581adb93a7,
      type: 3}
    depthOfFieldGatherCS: {fileID: 7200000, guid: 486be52dddc4e054fb10a7b9b78788c2,
      type: 3}
    depthOfFieldCombineCS: {fileID: 7200000, guid: c8049ca85c4c7d047ba28f34d800c663,
      type: 3}
    depthOfFieldPreCombineFarCS: {fileID: 7200000, guid: 3b4a2acd03d1ce2438d93c325d588735,
      type: 3}
    depthOfFieldClearIndirectArgsCS: {fileID: 7200000, guid: 69905045e1d0a65458b205d6ab55502b,
      type: 3}
    paniniProjectionCS: {fileID: 7200000, guid: 0ddbf72c8fbb6e44b983f470c8384ef6,
      type: 3}
    motionBlurMotionVecPrepCS: {fileID: 7200000, guid: ed9438fa777911d48933402087203b15,
      type: 3}
    motionBlurGenTileCS: {fileID: 7200000, guid: 336e1fdbb3a1b8647b06208415f87804,
      type: 3}
    motionBlurMergeTileCS: {fileID: 7200000, guid: cd14ddf849edeed43b0e3ccf66023038,
      type: 3}
    motionBlurNeighborhoodTileCS: {fileID: 7200000, guid: 5ea9865df3e53b448856785b88f8e7b9,
      type: 3}
    motionBlurCS: {fileID: 7200000, guid: 2af5c49c7865edb4b823826970ec176a, type: 3}
    bloomPrefilterCS: {fileID: 7200000, guid: 243b24008041aaa4a91800690f63c684, type: 3}
    bloomBlurCS: {fileID: 7200000, guid: 133a68380d324de4ea8d3ff8657b02d8, type: 3}
    bloomUpsampleCS: {fileID: 7200000, guid: 5dbb0ac12cb11f84084b7e5633481bd1, type: 3}
    FXAACS: {fileID: 7200000, guid: 1535d29f35ea86b4282b6ca652002e2a, type: 3}
    finalPassPS: {fileID: 4800000, guid: 5ac9ef0c50282754b93c7692488e7ee7, type: 3}
    clearBlackPS: {fileID: 4800000, guid: 3330c1503ea8c6d4d9408df3f64227eb, type: 3}
    SMAAPS: {fileID: 4800000, guid: 9655f4aa89a469c49aceaceabf9bc77b, type: 3}
    temporalAntialiasingPS: {fileID: 4800000, guid: 3dd9fd928fdb83743b1f27d15df22179,
      type: 3}
    dofCircleOfConfusion: {fileID: 7200000, guid: 75332b7b315c80d4babe506820aa0bfd,
      type: 3}
    dofGatherCS: {fileID: 7200000, guid: 1e6b16a7970a1494db74b1d3d007d1cc, type: 3}
    DoFCoCPyramidCS: {fileID: 7200000, guid: df41a69211c03fe479b63a8bed3bfbb4, type: 3}
    contrastAdaptiveSharpenCS: {fileID: 7200000, guid: 560896aec2f412c48995be35551a4ac6,
      type: 3}
    VTFeedbackDownsample: {fileID: 7200000, guid: 32d963548086c2c439aeb23a93e9a00a,
      type: 3}
    accumulationCS: {fileID: 7200000, guid: ed80add7a217efa468d137d6f7c668f3, type: 3}
    alphaInjectionPS: {fileID: 4800000, guid: 4edd96259a5e8b44c90479928f0cd11e, type: 3}
    chromaKeyingPS: {fileID: 4800000, guid: 49feb6b111e82ec4eb6d3d08e4b6903e, type: 3}
    customClearPS: {fileID: 4800000, guid: 9cef3686fa32c8840947ed99b561195c, type: 3}
    ssGIDenoiserCS: {fileID: 7200000, guid: a435d803bc32d0845ba1a713b7a1c8b1, type: 3}
    bilateralUpsampleCS: {fileID: 7200000, guid: 68e831c555284d741b985e05369f0e63,
      type: 3}
  textures:
    debugFontTex: {fileID: 2800000, guid: a3ad2df0e49aaa341a3b3a80f93b3f66, type: 3}
    colorGradient: {fileID: 2800000, guid: 4ea52e665573c1644bf05dd9b11fd2a4, type: 3}
    matcapTex: {fileID: 2800000, guid: e655445a13b501944a2641ea144edda5, type: 3}
    blueNoise16LTex:
    - {fileID: 2800000, guid: efa2ea5416a18da46b64f1266464ffc7, type: 3}
    - {fileID: 2800000, guid: 0330b95d1d741fc4281eac4aec9d2eae, type: 3}
    - {fileID: 2800000, guid: 8a51abfa06f36a24e8621796aa6cd4b3, type: 3}
    - {fileID: 2800000, guid: 29f15236a89d7d748abaa25d8f69f614, type: 3}
    - {fileID: 2800000, guid: 6abadf255584bba4c944b1e00436ef03, type: 3}
    - {fileID: 2800000, guid: 979eec7b1833b0441a2cc73bf8db2544, type: 3}
    - {fileID: 2800000, guid: 8f520abb155364c46b0f0748ef34ec0d, type: 3}
    - {fileID: 2800000, guid: 8b7bdf66a62cb51409d47548bb0d542f, type: 3}
    - {fileID: 2800000, guid: fed7135c4936ff947b1477236ec392cd, type: 3}
    - {fileID: 2800000, guid: 3c2108b42cf27e3479d8587367508c6f, type: 3}
    - {fileID: 2800000, guid: b6fa54cec31997445a1b5fd8e2887484, type: 3}
    - {fileID: 2800000, guid: 79f42a2cc0e32614ba4e0fee3e0f88b9, type: 3}
    - {fileID: 2800000, guid: a75de30c08d74744c9e973e42c2e00e5, type: 3}
    - {fileID: 2800000, guid: c6c47a7f59293a847a8471bb74b9a262, type: 3}
    - {fileID: 2800000, guid: 55e474b0d2c992240aed7e3bcbebb78a, type: 3}
    - {fileID: 2800000, guid: b987ab952dc89bc439eebfaf7b977f51, type: 3}
    - {fileID: 2800000, guid: f242013130364874486ad0854d54b5d9, type: 3}
    - {fileID: 2800000, guid: 5e40f3339a0a5be4ea4442562c53575a, type: 3}
    - {fileID: 2800000, guid: 6f6e861d2ff8cd641b424245a18393a0, type: 3}
    - {fileID: 2800000, guid: 96b4b7db9e972c54db03d280a7924fb8, type: 3}
    - {fileID: 2800000, guid: f8c387db83f623d4c875b355974b1398, type: 3}
    - {fileID: 2800000, guid: ba5d54ee870713c41a40c8435ad4fdea, type: 3}
    - {fileID: 2800000, guid: 98de916e94bbf4541981fe7c1bd7008f, type: 3}
    - {fileID: 2800000, guid: e013b0f34384ea242b2366eafe8d66b4, type: 3}
    - {fileID: 2800000, guid: 08e7f74e876f85247ad1104f35322e19, type: 3}
    - {fileID: 2800000, guid: eaed38d1a2336e14b8fd351f65d3eddb, type: 3}
    - {fileID: 2800000, guid: 9b47ce76307ef714d9c08f1f7d37a173, type: 3}
    - {fileID: 2800000, guid: 4cf893d4f07705d40a404330fb6694d5, type: 3}
    - {fileID: 2800000, guid: 4ba6dd9a348fff64aba90f736da533bd, type: 3}
    - {fileID: 2800000, guid: faedd3bf25384dc47b38a94a658e19fc, type: 3}
    - {fileID: 2800000, guid: cb7d595d4b67de146abf1b1f4d45f417, type: 3}
    - {fileID: 2800000, guid: a836cbb14cfefd54a8b9ca37d6aadde6, type: 3}
    blueNoise16RGBTex:
    - {fileID: 2800000, guid: b232903ea527aba4786ab9a725e610e9, type: 3}
    - {fileID: 2800000, guid: fe6c6d7fed228ae4c9034639926613ff, type: 3}
    - {fileID: 2800000, guid: 1dae10311eb6da5428b4247f883f9f0c, type: 3}
    - {fileID: 2800000, guid: 668a0101474cc3149bdf7b69bdaad1eb, type: 3}
    - {fileID: 2800000, guid: a3a352512b3774b44aeeb7414aafce58, type: 3}
    - {fileID: 2800000, guid: f3767acdf061ed14380a360366ffe91c, type: 3}
    - {fileID: 2800000, guid: a0d5f1353077a9d4d9bf0fdfbc07d718, type: 3}
    - {fileID: 2800000, guid: 5a195bcf888979144a5db9a99c43a747, type: 3}
    - {fileID: 2800000, guid: 8d79e4efe64973b4ab5c6e3982b15772, type: 3}
    - {fileID: 2800000, guid: eaf67a58951a945428cb394e81ed3765, type: 3}
    - {fileID: 2800000, guid: 287dda93fa25eea4fbb9f7f5ef014718, type: 3}
    - {fileID: 2800000, guid: 4cb7c602f368c2d44b42c51c353e5b2c, type: 3}
    - {fileID: 2800000, guid: 3fa94aebb9c04c54aa0cebde90c210ff, type: 3}
    - {fileID: 2800000, guid: aa35bbfe9eac94d49bb95cd8804c51a7, type: 3}
    - {fileID: 2800000, guid: ba3b2a48f5297c74eb3b4b2771629d60, type: 3}
    - {fileID: 2800000, guid: 17165acde01c02f4bb45d0ffd25d5158, type: 3}
    - {fileID: 2800000, guid: 280a79ac7e2b6e940a7199b8f7e10407, type: 3}
    - {fileID: 2800000, guid: b75a320b602f27c4ab28904a10142a98, type: 3}
    - {fileID: 2800000, guid: 226149deca448e745a7c377133e6ca7f, type: 3}
    - {fileID: 2800000, guid: 059fba768df29964e9f07bd4fffb5776, type: 3}
    - {fileID: 2800000, guid: 9dee14979276d81489a17afa605f3030, type: 3}
    - {fileID: 2800000, guid: 3963568f414ac1545b64e5f1ff5daf5d, type: 3}
    - {fileID: 2800000, guid: a96a5d146fa164d4ebd67318a957a75a, type: 3}
    - {fileID: 2800000, guid: b5fa2a735b9278349a91f3dbb77691c0, type: 3}
    - {fileID: 2800000, guid: d3c864eb1f6e4b34c91d1931ad0064a3, type: 3}
    - {fileID: 2800000, guid: 97f308a7009457545a975a9a498499ce, type: 3}
    - {fileID: 2800000, guid: daa405d7e1e253a40952bed9e9ca63cc, type: 3}
    - {fileID: 2800000, guid: 4dbadef8044229d47b9a391147dad1c4, type: 3}
    - {fileID: 2800000, guid: 7ce9507d3d1997743b39f335a7f868fd, type: 3}
    - {fileID: 2800000, guid: 7641a2b116fafd64d9c3d6459fdfe801, type: 3}
    - {fileID: 2800000, guid: c6a5e40e6746fef4fa486e8f620ee8d4, type: 3}
    - {fileID: 2800000, guid: fd4189357c6dfb94fa2d36afbce72086, type: 3}
    owenScrambledRGBATex: {fileID: 2800000, guid: b0fe077c1ee7d80428f3d8dfa28a027d,
      type: 3}
    owenScrambled256Tex: {fileID: 2800000, guid: 2a205358e67aa9e4a94a128ac9362f4e,
      type: 3}
    scramblingTex: {fileID: 2800000, guid: bf25cd6288e2c8d43854a61a8496a830, type: 3}
    rankingTile1SPP: {fileID: 2800000, guid: f2fe0251f704c4c478a8063775cffedb, type: 3}
    scramblingTile1SPP: {fileID: 2800000, guid: 6185473f62ad3e74da4acac5d482917a,
      type: 3}
    rankingTile8SPP: {fileID: 2800000, guid: af4bd638a4b3eb14781e6441adcdfbb9, type: 3}
    scramblingTile8SPP: {fileID: 2800000, guid: 152f8b933250a7b448fc2d4d301b9944,
      type: 3}
    rankingTile256SPP: {fileID: 2800000, guid: 1e604a266c415cd46b36d97cd9220aa8, type: 3}
    scramblingTile256SPP: {fileID: 2800000, guid: 882fb55d7b3e7c94598a318df9376e32,
      type: 3}
    filmGrainTex:
    - {fileID: 2800000, guid: 284a1ac236869fa4eacf377d73c7dff8, type: 3}
    - {fileID: 2800000, guid: bd74961b009b93145a998ae93a5fc186, type: 3}
    - {fileID: 2800000, guid: 58c1a5135746f854e8841c70a4b588b9, type: 3}
    - {fileID: 2800000, guid: bdc6fb6e37de5824bb06e17ac19a8a1d, type: 3}
    - {fileID: 2800000, guid: e4d8303457ba4854090965d854a7a741, type: 3}
    - {fileID: 2800000, guid: 75e19bf5d3ef41d489aa05586243b58b, type: 3}
    - {fileID: 2800000, guid: 6cafd4bed3e420a45a5702d61df0762c, type: 3}
    - {fileID: 2800000, guid: a187955d1d88a954cb32c3c4e5f0aeda, type: 3}
    - {fileID: 2800000, guid: 3f3cb0f4924d7a241b82a9081875f30d, type: 3}
    - {fileID: 2800000, guid: a35bdcb2008832646b3c8d2eb11e38a9, type: 3}
    SMAASearchTex: {fileID: 2800000, guid: dc95d70472e232b438d0fd38651e7ec2, type: 3}
    SMAAAreaTex: {fileID: 2800000, guid: 92e0d85ab4eca874098e7fcf6f8f674e, type: 3}
    defaultHDRISky: {fileID: 8900000, guid: 8253d41e6e8b11a4cbe77a4f8f82934d, type: 3}
  assets:
    defaultDiffusionProfile: {fileID: 11400000, guid: 2b7005ba3a4d8474b8cdc34141ad766e,
      type: 2}
    emissiveCylinderMesh: {fileID: 2534964839176971238, guid: accb6d90f0d50fe4ca0f68159b4323de,
      type: 3}
    emissiveQuadMesh: {fileID: 4300000, guid: 1d5a8595286f94f4bb54171d49f473c3, type: 3}<|MERGE_RESOLUTION|>--- conflicted
+++ resolved
@@ -46,24 +46,11 @@
     buildDispatchIndirectCS: {fileID: 7200000, guid: 4eb1b418be7044c40bb5200496c50f14,
       type: 3}
     buildScreenAABBCS: {fileID: 7200000, guid: 728dce960f8a9c44bbc3abb3b851d8f6, type: 3}
-<<<<<<< HEAD
     zBinCS: {fileID: 7200000, guid: 313c8dc48c577184997e1c10638c6499, type: 3}
     xyTileCS: {fileID: 7200000, guid: ecd07937befe9614d90276f5d8609b3e, type: 3}
     buildPerVoxelLightListCS: {fileID: 7200000, guid: 0bb1b7e0ddcd5c44baf3ddc7456eb196, type: 3}
     lightListClusterClearAtomicIndexCS: {fileID: 7200000, guid: 1e3472a94b14a334a93230bbc700d7b2, type: 3}
     buildMaterialFlagsCS: {fileID: 7200000, guid: fb3eda953cd6e634e877fb777be2cd08, type: 3}
-=======
-    buildPerTileLightListCS: {fileID: 7200000, guid: 65af3444cbf4b3747a4dead7ee00cfee,
-      type: 3}
-    buildPerBigTileLightListCS: {fileID: 7200000, guid: 5ee1f9d6e09abe045b2f5e0b784b9072,
-      type: 3}
-    buildPerVoxelLightListCS: {fileID: 7200000, guid: 0bb1b7e0ddcd5c44baf3ddc7456eb196,
-      type: 3}
-    lightListClusterClearAtomicIndexCS: {fileID: 7200000, guid: 1e3472a94b14a334a93230bbc700d7b2,
-      type: 3}
-    buildMaterialFlagsCS: {fileID: 7200000, guid: fb3eda953cd6e634e877fb777be2cd08,
-      type: 3}
->>>>>>> b649f8f4
     deferredCS: {fileID: 7200000, guid: 0b64f79746d2daf4198eaf6eab9af259, type: 3}
     contactShadowCS: {fileID: 7200000, guid: 3e6900e06dc185a4380af4dacb4db0a4, type: 3}
     volumeVoxelizationCS: {fileID: 7200000, guid: c20b371db720da244b73830ec74a343a,
