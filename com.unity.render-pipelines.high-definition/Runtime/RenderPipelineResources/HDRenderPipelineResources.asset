%YAML 1.1
%TAG !u! tag:unity3d.com,2011:
--- !u!114 &11400000
MonoBehaviour:
  m_ObjectHideFlags: 0
  m_CorrespondingSourceObject: {fileID: 0}
  m_PrefabInstance: {fileID: 0}
  m_PrefabAsset: {fileID: 0}
  m_GameObject: {fileID: 0}
  m_Enabled: 1
  m_EditorHideFlags: 0
  m_Script: {fileID: 11500000, guid: 8b6f86e1523e69a4282e92d393be89a4, type: 3}
  m_Name: HDRenderPipelineResources
  m_EditorClassIdentifier: 
  m_Version: 4
  shaders:
    defaultPS: {fileID: 4800000, guid: 6e4ae4064600d784cac1e41a9e6f2e59, type: 3}
    debugDisplayLatlongPS: {fileID: 4800000, guid: c1d1d149a043a5349ba367da6c2051ba,
      type: 3}
    debugViewMaterialGBufferPS: {fileID: 4800000, guid: 439949ea1bfa91b4ba0d04269fcde33d,
      type: 3}
    debugViewTilesPS: {fileID: 4800000, guid: c7c2bd17b06ceb4468e14081aaf1b96f, type: 3}
    debugFullScreenPS: {fileID: 4800000, guid: e874aca2df8300a488258738c31f85cf, type: 3}
    debugColorPickerPS: {fileID: 4800000, guid: 8137b807709e178498f22ed710864bb0,
      type: 3}
    debugLightVolumePS: {fileID: 4800000, guid: 8e706c0e71fcec34a8f5c9713e5e2943,
      type: 3}
    debugLightVolumeCS: {fileID: 7200000, guid: f5d5d21faef5cf445ac2c5d8ff9c4184,
      type: 3}
    debugBlitQuad: {fileID: 4800000, guid: cf5ca5b6ef18b3f429ed707ee9ceac9f, type: 3}
    deferredPS: {fileID: 4800000, guid: 00dd221e34a6ab349a1196b0f2fab693, type: 3}
    colorPyramidPS: {fileID: 4800000, guid: 2fcfb8d92f45e4549b3f0bad5d0654bf, type: 3}
    depthPyramidCS: {fileID: 7200000, guid: 64a553bb564274041906f78ffba955e4, type: 3}
    copyChannelCS: {fileID: 7200000, guid: a4d45eda75e8e474dbe24a31f741f3b4, type: 3}
    screenSpaceReflectionsCS: {fileID: 7200000, guid: d1de9ac7d9016204da289affe9677942,
      type: 3}
    applyDistortionPS: {fileID: 4800000, guid: 02ae56f4306413c4a96dcf005cde1971, type: 3}
    clearDispatchIndirectCS: {fileID: 7200000, guid: fc1f553acb80a6446a32d33e403d0656,
      type: 3}
    clearLightListsCS: {fileID: 7200000, guid: 743eb3491795b9545955695d591195a1, type: 3}
    buildDispatchIndirectCS: {fileID: 7200000, guid: 4eb1b418be7044c40bb5200496c50f14,
      type: 3}
    buildScreenAABBCS: {fileID: 7200000, guid: 728dce960f8a9c44bbc3abb3b851d8f6, type: 3}
    buildPerTileLightListCS: {fileID: 7200000, guid: 65af3444cbf4b3747a4dead7ee00cfee,
      type: 3}
    buildPerBigTileLightListCS: {fileID: 7200000, guid: 5ee1f9d6e09abe045b2f5e0b784b9072,
      type: 3}
    buildPerVoxelLightListCS: {fileID: 7200000, guid: 0bb1b7e0ddcd5c44baf3ddc7456eb196,
      type: 3}
    lightListClusterClearAtomicIndexCS: {fileID: 7200000, guid: 1e3472a94b14a334a93230bbc700d7b2,
      type: 3}
    buildMaterialFlagsCS: {fileID: 7200000, guid: fb3eda953cd6e634e877fb777be2cd08,
      type: 3}
    deferredCS: {fileID: 7200000, guid: 0b64f79746d2daf4198eaf6eab9af259, type: 3}
    contactShadowCS: {fileID: 7200000, guid: 3e6900e06dc185a4380af4dacb4db0a4, type: 3}
    volumeVoxelizationCS: {fileID: 7200000, guid: c20b371db720da244b73830ec74a343a,
      type: 3}
    volumetricLightingCS: {fileID: 7200000, guid: b4901a10df2d1e24282725e9fbc77c97,
      type: 3}
    volumetricLightingFilteringCS: {fileID: 7200000, guid: ef9a910d0ec6ebb41ae3f5c7a69daf46,
      type: 3}
    deferredTilePS: {fileID: 4800000, guid: dedaf4ea0d134ca4aad1d95a558c46e5, type: 3}
    screenSpaceShadowPS: {fileID: 4800000, guid: bfa43a48695613b4ea19c58858ae1a61,
      type: 3}
    probeVolumeAtlasBlitCS: {fileID: 7200000, guid: 07f429bf534edb44eb5a0e4b2c65b108,
      type: 3}
    probeVolumeAtlasOctahedralDepthBlitCS: {fileID: 7200000, guid: f60c895d3a3061848844b36ccf9e44a9,
      type: 3}
    probeVolumeAtlasOctahedralDepthConvolveCS: {fileID: 7200000, guid: 7ef71ce05401a4c4081039b475d3b9ee,
      type: 3}
    debugDisplayProbeVolumePS: {fileID: 4800000, guid: e7c19cfee7a88394fbb53652b9644cc0,
      type: 3}
    subsurfaceScatteringCS: {fileID: 7200000, guid: b06a7993621def248addd55d0fe931b1,
      type: 3}
    combineLightingPS: {fileID: 4800000, guid: 2e37131331fbdca449b1a2bc47a639ca, type: 3}
    cameraMotionVectorsPS: {fileID: 4800000, guid: 035941b63024d1943af48811c1db20d9,
      type: 3}
    clearStencilBufferPS: {fileID: 4800000, guid: 8ea49ef16606acd489439e676ab84040,
      type: 3}
    copyStencilBufferPS: {fileID: 4800000, guid: 3d1574f1cdfa0ce4995f9bc79ed7f8ec,
      type: 3}
    copyDepthBufferPS: {fileID: 4800000, guid: 42dfcc8fe803ece4096c58630689982f, type: 3}
    blitPS: {fileID: 4800000, guid: 370f7a9cc4e362d488af024d371091e8, type: 3}
    downsampleDepthPS: {fileID: 4800000, guid: 67d6171b0acc6554aad48c845ec7e67f, type: 3}
    upsampleTransparentPS: {fileID: 4800000, guid: 2ad7ce40f0dbaf64dadef1f58d8524d3,
      type: 3}
    resolveStencilCS: {fileID: 7200000, guid: 65b89cac5f286b043a31bf8041776ee7, type: 3}
    blitCubemapPS: {fileID: 4800000, guid: d05913e251bed7a4992c921c62e1b647, type: 3}
    buildProbabilityTablesCS: {fileID: 7200000, guid: b9f26cf340afe9145a699753531b2a4c,
      type: 3}
    computeGgxIblSampleDataCS: {fileID: 7200000, guid: 764a24bb47ef5ba4781d9ae82ca07445,
      type: 3}
    GGXConvolvePS: {fileID: 4800000, guid: 123ed592ad5c2494b8aed301fd609e7b, type: 3}
    charlieConvolvePS: {fileID: 4800000, guid: 5685fd17e71045e4ca9fefca38a7c177, type: 3}
    opaqueAtmosphericScatteringPS: {fileID: 4800000, guid: 32f724728cf19904291226f239ec16f0,
      type: 3}
    hdriSkyPS: {fileID: 4800000, guid: 9bd32a6ece529fd4f9408b8d7e00c10d, type: 3}
    integrateHdriSkyPS: {fileID: 4800000, guid: 48db2705cf2856d4e893eb30a6892d1b,
      type: 3}
    skyboxCubemapPS: {fileID: 103, guid: 0000000000000000f000000000000000, type: 0}
    gradientSkyPS: {fileID: 4800000, guid: 2b5d4f1b26f03dc4a873b093e0c4adb1, type: 3}
    ambientProbeConvolutionCS: {fileID: 7200000, guid: 6d048f7b1bd45e840b4e79ec92639fa8,
      type: 3}
    groundIrradiancePrecomputationCS: {fileID: 7200000, guid: eb6ae6f326207ee4d987a3e5adddf63a,
      type: 3}
    inScatteredRadiancePrecomputationCS: {fileID: 7200000, guid: 70c69d514688f8545855680760d77418,
      type: 3}
    physicallyBasedSkyPS: {fileID: 4800000, guid: a06934a4863e778498be65d8f865b7a4,
      type: 3}
    preIntegratedFGD_GGXDisneyDiffusePS: {fileID: 4800000, guid: 123f13d52852ef547b2962de4bd9eaad,
      type: 3}
    preIntegratedFGD_CharlieFabricLambertPS: {fileID: 4800000, guid: 3b3bf235775cf8b4baae7f3306787ab0,
      type: 3}
    preIntegratedFGD_WardPS: {fileID: 4800000, guid: d279c46a545b0af4f9f0c4fa82cd489e,
      type: 3}
    preIntegratedFGD_CookTorrancePS: {fileID: 4800000, guid: a6402c19b020b4a4fb7073aaa2e26aba,
      type: 3}
    encodeBC6HCS: {fileID: 7200000, guid: aa922d239de60304f964e24488559eeb, type: 3}
    cubeToPanoPS: {fileID: 4800000, guid: 595434cc3b6405246b6cd3086d0b6f7d, type: 3}
    blitCubeTextureFacePS: {fileID: 4800000, guid: d850d0a2481878d4bbf17e5126b04163,
      type: 3}
    filterAreaLightCookiesPS: {fileID: 4800000, guid: c243aac96dda5fa40bed693ed5ba02c4,
      type: 3}
    clearUIntTextureCS: {fileID: 7200000, guid: d067ad4b88af51c498875426894aef76,
      type: 3}
    xrMirrorViewPS: {fileID: 4800000, guid: e6255f98cf405eb45ab6f9006cf11e1f, type: 3}
    xrOcclusionMeshPS: {fileID: 4800000, guid: 46a45b32bb110604fb36216b63bcdb81, type: 3}
    shadowClearPS: {fileID: 4800000, guid: e3cab24f27741f44d8af1e94d006267c, type: 3}
    evsmBlurCS: {fileID: 7200000, guid: fb36979473602464fa32deacb9630c08, type: 3}
    debugHDShadowMapPS: {fileID: 4800000, guid: 93d40cc9a6e13994f86f576a624efa18,
      type: 3}
    momentShadowsCS: {fileID: 7200000, guid: 4dea53e2ff15ed0448817c2aa4246e53, type: 3}
    decalNormalBufferPS: {fileID: 4800000, guid: fd532bf1795188c4daaa66ea798b8b0a,
      type: 3}
    decalClearPropertyMaskBufferCS: {fileID: 7200000, guid: 1076a08965d4a91479b72599724f7fd6,
      type: 3}
    GTAOCS: {fileID: 7200000, guid: 6710b06492bd58c4bb8aec0fdc1fced3, type: 3}
    GTAOSpatialDenoiseCS: {fileID: 7200000, guid: 2cb33c21587d12b4388d7866ab6c65f6,
      type: 3}
    GTAOTemporalDenoiseCS: {fileID: 7200000, guid: 31e0ca4c210f97c468037d11a5b832bb,
      type: 3}
    GTAOCopyHistoryCS: {fileID: 7200000, guid: 7f43be57ffd12ff469d4fc175c00c4b4, type: 3}
    GTAOBlurAndUpsample: {fileID: 7200000, guid: 9eb1abde882538a4ea46fa23e49ab9fa,
      type: 3}
<<<<<<< HEAD
    screenSpaceGlobalIlluminationCS: {fileID: 7200000, guid: 96170a954eb538b40a5ff369552c3629,
      type: 3}
=======
>>>>>>> 55e6e5f7
    depthValuesPS: {fileID: 4800000, guid: 6e6a4a3dbb788234594aa74f2d6aeb6f, type: 3}
    colorResolvePS: {fileID: 4800000, guid: dd7047092f3c82b40b3a07868f9c4de2, type: 3}
    resolveMotionVecPS: {fileID: 4800000, guid: ea18ca9826385e943979c46cf98968cc,
      type: 3}
    copyAlphaCS: {fileID: 7200000, guid: c2c7eb6611725264187721ef9df0354b, type: 3}
    nanKillerCS: {fileID: 7200000, guid: 83982f199acf927499576a99abc9bea9, type: 3}
    exposureCS: {fileID: 7200000, guid: 976d7bce54fae534fb9ec67e9c18570c, type: 3}
    applyExposureCS: {fileID: 7200000, guid: 1a6fea1dc099b984d8f2b27d504dc096, type: 3}
    uberPostCS: {fileID: 7200000, guid: f1bf52f7c71bffd4f91e6cd90d12a4f7, type: 3}
    lutBuilder3DCS: {fileID: 7200000, guid: 37f2b1b0ecd6f1c439e4c1b4f2fdb524, type: 3}
    depthOfFieldKernelCS: {fileID: 7200000, guid: 7869415cc3e4eaa4d82ac21a752a2780,
      type: 3}
    depthOfFieldCoCCS: {fileID: 7200000, guid: 048b235b54fbfaa4d80ec85ea847d4f8, type: 3}
    depthOfFieldCoCReprojectCS: {fileID: 7200000, guid: 4980decaa3878d6448569489f5fc7931,
      type: 3}
    depthOfFieldDilateCS: {fileID: 7200000, guid: 1c93af4338c0c1b42b92464992eebc10,
      type: 3}
    depthOfFieldMipCS: {fileID: 7200000, guid: d3ef53de069ded64e8377cba6eb951fa, type: 3}
    depthOfFieldMipSafeCS: {fileID: 7200000, guid: 2d24ee7b2c804d947a5c371c12ed46bd,
      type: 3}
    depthOfFieldPrefilterCS: {fileID: 7200000, guid: f2b89d19910854346b792fe7177ce634,
      type: 3}
    depthOfFieldTileMaxCS: {fileID: 7200000, guid: 84f84585ea8a7a849bea4a581adb93a7,
      type: 3}
    depthOfFieldGatherCS: {fileID: 7200000, guid: 486be52dddc4e054fb10a7b9b78788c2,
      type: 3}
    depthOfFieldCombineCS: {fileID: 7200000, guid: c8049ca85c4c7d047ba28f34d800c663,
      type: 3}
    depthOfFieldPreCombineFarCS: {fileID: 7200000, guid: 3b4a2acd03d1ce2438d93c325d588735,
      type: 3}
    depthOfFieldClearIndirectArgsCS: {fileID: 7200000, guid: 69905045e1d0a65458b205d6ab55502b,
      type: 3}
    paniniProjectionCS: {fileID: 7200000, guid: 0ddbf72c8fbb6e44b983f470c8384ef6,
      type: 3}
    motionBlurMotionVecPrepCS: {fileID: 7200000, guid: ed9438fa777911d48933402087203b15,
      type: 3}
    motionBlurGenTileCS: {fileID: 7200000, guid: 336e1fdbb3a1b8647b06208415f87804,
      type: 3}
    motionBlurMergeTileCS: {fileID: 7200000, guid: cd14ddf849edeed43b0e3ccf66023038,
      type: 3}
    motionBlurNeighborhoodTileCS: {fileID: 7200000, guid: 5ea9865df3e53b448856785b88f8e7b9,
      type: 3}
    motionBlurCS: {fileID: 7200000, guid: 2af5c49c7865edb4b823826970ec176a, type: 3}
    bloomPrefilterCS: {fileID: 7200000, guid: 243b24008041aaa4a91800690f63c684, type: 3}
    bloomBlurCS: {fileID: 7200000, guid: 133a68380d324de4ea8d3ff8657b02d8, type: 3}
    bloomUpsampleCS: {fileID: 7200000, guid: 5dbb0ac12cb11f84084b7e5633481bd1, type: 3}
    FXAACS: {fileID: 7200000, guid: 1535d29f35ea86b4282b6ca652002e2a, type: 3}
    finalPassPS: {fileID: 4800000, guid: 5ac9ef0c50282754b93c7692488e7ee7, type: 3}
    clearBlackPS: {fileID: 4800000, guid: 3330c1503ea8c6d4d9408df3f64227eb, type: 3}
    SMAAPS: {fileID: 4800000, guid: 9655f4aa89a469c49aceaceabf9bc77b, type: 3}
    temporalAntialiasingPS: {fileID: 4800000, guid: 3dd9fd928fdb83743b1f27d15df22179,
      type: 3}
    contrastAdaptiveSharpenCS: {fileID: 7200000, guid: 560896aec2f412c48995be35551a4ac6,
      type: 3}
    accumulationCS: {fileID: 7200000, guid: ed80add7a217efa468d137d6f7c668f3, type: 3}
    alphaInjectionPS: {fileID: 4800000, guid: 4edd96259a5e8b44c90479928f0cd11e, type: 3}
    chromaKeyingPS: {fileID: 4800000, guid: 49feb6b111e82ec4eb6d3d08e4b6903e, type: 3}
    customClearPS: {fileID: 4800000, guid: 9cef3686fa32c8840947ed99b561195c, type: 3}
    ssGIDenoiserCS: {fileID: 7200000, guid: a435d803bc32d0845ba1a713b7a1c8b1, type: 3}
    bilateralUpsampleCS: {fileID: 7200000, guid: 68e831c555284d741b985e05369f0e63,
      type: 3}
  textures:
    debugFontTex: {fileID: 2800000, guid: a3ad2df0e49aaa341a3b3a80f93b3f66, type: 3}
    colorGradient: {fileID: 2800000, guid: 4ea52e665573c1644bf05dd9b11fd2a4, type: 3}
    matcapTex: {fileID: 2800000, guid: e655445a13b501944a2641ea144edda5, type: 3}
    blueNoise16LTex:
    - {fileID: 2800000, guid: efa2ea5416a18da46b64f1266464ffc7, type: 3}
    - {fileID: 2800000, guid: 0330b95d1d741fc4281eac4aec9d2eae, type: 3}
    - {fileID: 2800000, guid: 8a51abfa06f36a24e8621796aa6cd4b3, type: 3}
    - {fileID: 2800000, guid: 29f15236a89d7d748abaa25d8f69f614, type: 3}
    - {fileID: 2800000, guid: 6abadf255584bba4c944b1e00436ef03, type: 3}
    - {fileID: 2800000, guid: 979eec7b1833b0441a2cc73bf8db2544, type: 3}
    - {fileID: 2800000, guid: 8f520abb155364c46b0f0748ef34ec0d, type: 3}
    - {fileID: 2800000, guid: 8b7bdf66a62cb51409d47548bb0d542f, type: 3}
    - {fileID: 2800000, guid: fed7135c4936ff947b1477236ec392cd, type: 3}
    - {fileID: 2800000, guid: 3c2108b42cf27e3479d8587367508c6f, type: 3}
    - {fileID: 2800000, guid: b6fa54cec31997445a1b5fd8e2887484, type: 3}
    - {fileID: 2800000, guid: 79f42a2cc0e32614ba4e0fee3e0f88b9, type: 3}
    - {fileID: 2800000, guid: a75de30c08d74744c9e973e42c2e00e5, type: 3}
    - {fileID: 2800000, guid: c6c47a7f59293a847a8471bb74b9a262, type: 3}
    - {fileID: 2800000, guid: 55e474b0d2c992240aed7e3bcbebb78a, type: 3}
    - {fileID: 2800000, guid: b987ab952dc89bc439eebfaf7b977f51, type: 3}
    - {fileID: 2800000, guid: f242013130364874486ad0854d54b5d9, type: 3}
    - {fileID: 2800000, guid: 5e40f3339a0a5be4ea4442562c53575a, type: 3}
    - {fileID: 2800000, guid: 6f6e861d2ff8cd641b424245a18393a0, type: 3}
    - {fileID: 2800000, guid: 96b4b7db9e972c54db03d280a7924fb8, type: 3}
    - {fileID: 2800000, guid: f8c387db83f623d4c875b355974b1398, type: 3}
    - {fileID: 2800000, guid: ba5d54ee870713c41a40c8435ad4fdea, type: 3}
    - {fileID: 2800000, guid: 98de916e94bbf4541981fe7c1bd7008f, type: 3}
    - {fileID: 2800000, guid: e013b0f34384ea242b2366eafe8d66b4, type: 3}
    - {fileID: 2800000, guid: 08e7f74e876f85247ad1104f35322e19, type: 3}
    - {fileID: 2800000, guid: eaed38d1a2336e14b8fd351f65d3eddb, type: 3}
    - {fileID: 2800000, guid: 9b47ce76307ef714d9c08f1f7d37a173, type: 3}
    - {fileID: 2800000, guid: 4cf893d4f07705d40a404330fb6694d5, type: 3}
    - {fileID: 2800000, guid: 4ba6dd9a348fff64aba90f736da533bd, type: 3}
    - {fileID: 2800000, guid: faedd3bf25384dc47b38a94a658e19fc, type: 3}
    - {fileID: 2800000, guid: cb7d595d4b67de146abf1b1f4d45f417, type: 3}
    - {fileID: 2800000, guid: a836cbb14cfefd54a8b9ca37d6aadde6, type: 3}
    blueNoise16RGBTex:
    - {fileID: 2800000, guid: b232903ea527aba4786ab9a725e610e9, type: 3}
    - {fileID: 2800000, guid: fe6c6d7fed228ae4c9034639926613ff, type: 3}
    - {fileID: 2800000, guid: 1dae10311eb6da5428b4247f883f9f0c, type: 3}
    - {fileID: 2800000, guid: 668a0101474cc3149bdf7b69bdaad1eb, type: 3}
    - {fileID: 2800000, guid: a3a352512b3774b44aeeb7414aafce58, type: 3}
    - {fileID: 2800000, guid: f3767acdf061ed14380a360366ffe91c, type: 3}
    - {fileID: 2800000, guid: a0d5f1353077a9d4d9bf0fdfbc07d718, type: 3}
    - {fileID: 2800000, guid: 5a195bcf888979144a5db9a99c43a747, type: 3}
    - {fileID: 2800000, guid: 8d79e4efe64973b4ab5c6e3982b15772, type: 3}
    - {fileID: 2800000, guid: eaf67a58951a945428cb394e81ed3765, type: 3}
    - {fileID: 2800000, guid: 287dda93fa25eea4fbb9f7f5ef014718, type: 3}
    - {fileID: 2800000, guid: 4cb7c602f368c2d44b42c51c353e5b2c, type: 3}
    - {fileID: 2800000, guid: 3fa94aebb9c04c54aa0cebde90c210ff, type: 3}
    - {fileID: 2800000, guid: aa35bbfe9eac94d49bb95cd8804c51a7, type: 3}
    - {fileID: 2800000, guid: ba3b2a48f5297c74eb3b4b2771629d60, type: 3}
    - {fileID: 2800000, guid: 17165acde01c02f4bb45d0ffd25d5158, type: 3}
    - {fileID: 2800000, guid: 280a79ac7e2b6e940a7199b8f7e10407, type: 3}
    - {fileID: 2800000, guid: b75a320b602f27c4ab28904a10142a98, type: 3}
    - {fileID: 2800000, guid: 226149deca448e745a7c377133e6ca7f, type: 3}
    - {fileID: 2800000, guid: 059fba768df29964e9f07bd4fffb5776, type: 3}
    - {fileID: 2800000, guid: 9dee14979276d81489a17afa605f3030, type: 3}
    - {fileID: 2800000, guid: 3963568f414ac1545b64e5f1ff5daf5d, type: 3}
    - {fileID: 2800000, guid: a96a5d146fa164d4ebd67318a957a75a, type: 3}
    - {fileID: 2800000, guid: b5fa2a735b9278349a91f3dbb77691c0, type: 3}
    - {fileID: 2800000, guid: d3c864eb1f6e4b34c91d1931ad0064a3, type: 3}
    - {fileID: 2800000, guid: 97f308a7009457545a975a9a498499ce, type: 3}
    - {fileID: 2800000, guid: daa405d7e1e253a40952bed9e9ca63cc, type: 3}
    - {fileID: 2800000, guid: 4dbadef8044229d47b9a391147dad1c4, type: 3}
    - {fileID: 2800000, guid: 7ce9507d3d1997743b39f335a7f868fd, type: 3}
    - {fileID: 2800000, guid: 7641a2b116fafd64d9c3d6459fdfe801, type: 3}
    - {fileID: 2800000, guid: c6a5e40e6746fef4fa486e8f620ee8d4, type: 3}
    - {fileID: 2800000, guid: fd4189357c6dfb94fa2d36afbce72086, type: 3}
    owenScrambledRGBATex: {fileID: 2800000, guid: b0fe077c1ee7d80428f3d8dfa28a027d,
      type: 3}
    owenScrambled256Tex: {fileID: 2800000, guid: 2a205358e67aa9e4a94a128ac9362f4e,
      type: 3}
    scramblingTex: {fileID: 2800000, guid: bf25cd6288e2c8d43854a61a8496a830, type: 3}
    rankingTile1SPP: {fileID: 2800000, guid: f2fe0251f704c4c478a8063775cffedb, type: 3}
    scramblingTile1SPP: {fileID: 2800000, guid: 6185473f62ad3e74da4acac5d482917a,
      type: 3}
    rankingTile8SPP: {fileID: 2800000, guid: af4bd638a4b3eb14781e6441adcdfbb9, type: 3}
    scramblingTile8SPP: {fileID: 2800000, guid: 152f8b933250a7b448fc2d4d301b9944,
      type: 3}
    rankingTile256SPP: {fileID: 2800000, guid: 1e604a266c415cd46b36d97cd9220aa8, type: 3}
    scramblingTile256SPP: {fileID: 2800000, guid: 882fb55d7b3e7c94598a318df9376e32,
      type: 3}
    filmGrainTex:
    - {fileID: 2800000, guid: 284a1ac236869fa4eacf377d73c7dff8, type: 3}
    - {fileID: 2800000, guid: bd74961b009b93145a998ae93a5fc186, type: 3}
    - {fileID: 2800000, guid: 58c1a5135746f854e8841c70a4b588b9, type: 3}
    - {fileID: 2800000, guid: bdc6fb6e37de5824bb06e17ac19a8a1d, type: 3}
    - {fileID: 2800000, guid: e4d8303457ba4854090965d854a7a741, type: 3}
    - {fileID: 2800000, guid: 75e19bf5d3ef41d489aa05586243b58b, type: 3}
    - {fileID: 2800000, guid: 6cafd4bed3e420a45a5702d61df0762c, type: 3}
    - {fileID: 2800000, guid: a187955d1d88a954cb32c3c4e5f0aeda, type: 3}
    - {fileID: 2800000, guid: 3f3cb0f4924d7a241b82a9081875f30d, type: 3}
    - {fileID: 2800000, guid: a35bdcb2008832646b3c8d2eb11e38a9, type: 3}
    SMAASearchTex: {fileID: 2800000, guid: dc95d70472e232b438d0fd38651e7ec2, type: 3}
    SMAAAreaTex: {fileID: 2800000, guid: 92e0d85ab4eca874098e7fcf6f8f674e, type: 3}
    defaultHDRISky: {fileID: 8900000, guid: 8253d41e6e8b11a4cbe77a4f8f82934d, type: 3}
  assets:
    defaultDiffusionProfile: {fileID: 11400000, guid: 2b7005ba3a4d8474b8cdc34141ad766e,
      type: 2}
    emissiveCylinderMesh: {fileID: 2534964839176971238, guid: accb6d90f0d50fe4ca0f68159b4323de,
      type: 3}
    emissiveQuadMesh: {fileID: 4300000, guid: 1d5a8595286f94f4bb54171d49f473c3, type: 3}<|MERGE_RESOLUTION|>--- conflicted
+++ resolved
@@ -142,11 +142,8 @@
     GTAOCopyHistoryCS: {fileID: 7200000, guid: 7f43be57ffd12ff469d4fc175c00c4b4, type: 3}
     GTAOBlurAndUpsample: {fileID: 7200000, guid: 9eb1abde882538a4ea46fa23e49ab9fa,
       type: 3}
-<<<<<<< HEAD
     screenSpaceGlobalIlluminationCS: {fileID: 7200000, guid: 96170a954eb538b40a5ff369552c3629,
       type: 3}
-=======
->>>>>>> 55e6e5f7
     depthValuesPS: {fileID: 4800000, guid: 6e6a4a3dbb788234594aa74f2d6aeb6f, type: 3}
     colorResolvePS: {fileID: 4800000, guid: dd7047092f3c82b40b3a07868f9c4de2, type: 3}
     resolveMotionVecPS: {fileID: 4800000, guid: ea18ca9826385e943979c46cf98968cc,
