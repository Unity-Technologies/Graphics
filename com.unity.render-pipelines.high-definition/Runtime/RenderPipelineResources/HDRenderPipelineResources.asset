--- conflicted
+++ resolved
@@ -21,19 +21,10 @@
       type: 3}
     debugViewTilesPS: {fileID: 4800000, guid: c7c2bd17b06ceb4468e14081aaf1b96f, type: 3}
     debugFullScreenPS: {fileID: 4800000, guid: e874aca2df8300a488258738c31f85cf, type: 3}
-<<<<<<< HEAD
     debugColorPickerPS: {fileID: 4800000, guid: 8137b807709e178498f22ed710864bb0, type: 3}
     debugExposurePS: {fileID: 4800000, guid: 0ef322534f047a34c96d29419d56d17a, type: 3}
     debugLightVolumePS: {fileID: 4800000, guid: 8e706c0e71fcec34a8f5c9713e5e2943, type: 3}
     debugLightVolumeCS: {fileID: 7200000, guid: f5d5d21faef5cf445ac2c5d8ff9c4184, type: 3}
-=======
-    debugColorPickerPS: {fileID: 4800000, guid: 8137b807709e178498f22ed710864bb0,
-      type: 3}
-    debugLightVolumePS: {fileID: 4800000, guid: 8e706c0e71fcec34a8f5c9713e5e2943,
-      type: 3}
-    debugLightVolumeCS: {fileID: 7200000, guid: f5d5d21faef5cf445ac2c5d8ff9c4184,
-      type: 3}
->>>>>>> efc68605
     debugBlitQuad: {fileID: 4800000, guid: cf5ca5b6ef18b3f429ed707ee9ceac9f, type: 3}
     deferredPS: {fileID: 4800000, guid: 00dd221e34a6ab349a1196b0f2fab693, type: 3}
     colorPyramidPS: {fileID: 4800000, guid: 2fcfb8d92f45e4549b3f0bad5d0654bf, type: 3}
