--- conflicted
+++ resolved
@@ -36,7 +36,6 @@
     clearLightListsCS: {fileID: 7200000, guid: 743eb3491795b9545955695d591195a1, type: 3}
     buildDispatchIndirectCS: {fileID: 7200000, guid: 4eb1b418be7044c40bb5200496c50f14, type: 3}
     buildScreenAABBCS: {fileID: 7200000, guid: 728dce960f8a9c44bbc3abb3b851d8f6, type: 3}
-<<<<<<< HEAD
     zBinCS: {fileID: 7200000, guid: 313c8dc48c577184997e1c10638c6499, type: 3}
     tileCS: {fileID: 7200000, guid: 3a8709910066b4d4186b56721cdc36aa, type: 3}
     buildPerTileLightListCS: {fileID: 7200000, guid: 65af3444cbf4b3747a4dead7ee00cfee,
@@ -48,13 +47,6 @@
     lightListClusterClearAtomicIndexCS: {fileID: 7200000, guid: 1e3472a94b14a334a93230bbc700d7b2,
       type: 3}
     classificationCS: {fileID: 7200000, guid: 2f62649560ae64f4da8e8234a88ba2e2, type: 3}
-=======
-    buildPerTileLightListCS: {fileID: 7200000, guid: 65af3444cbf4b3747a4dead7ee00cfee, type: 3}
-    buildPerBigTileLightListCS: {fileID: 7200000, guid: 5ee1f9d6e09abe045b2f5e0b784b9072, type: 3}
-    buildPerVoxelLightListCS: {fileID: 7200000, guid: 0bb1b7e0ddcd5c44baf3ddc7456eb196, type: 3}
-    lightListClusterClearAtomicIndexCS: {fileID: 7200000, guid: 1e3472a94b14a334a93230bbc700d7b2, type: 3}
-    buildMaterialFlagsCS: {fileID: 7200000, guid: fb3eda953cd6e634e877fb777be2cd08, type: 3}
->>>>>>> 1a0c839a
     deferredCS: {fileID: 7200000, guid: 0b64f79746d2daf4198eaf6eab9af259, type: 3}
     contactShadowCS: {fileID: 7200000, guid: 3e6900e06dc185a4380af4dacb4db0a4, type: 3}
     volumeVoxelizationCS: {fileID: 7200000, guid: c20b371db720da244b73830ec74a343a, type: 3}
@@ -115,12 +107,7 @@
     debugHDShadowMapPS: {fileID: 4800000, guid: 93d40cc9a6e13994f86f576a624efa18, type: 3}
     momentShadowsCS: {fileID: 7200000, guid: 4dea53e2ff15ed0448817c2aa4246e53, type: 3}
     shadowBlitPS: {fileID: 4800000, guid: ca059f1af4587a24b9a9eed3b66cff0f, type: 3}
-<<<<<<< HEAD
-    decalNormalBufferPS: {fileID: 4800000, guid: fd532bf1795188c4daaa66ea798b8b0a,
-      type: 3}
-=======
     decalNormalBufferPS: {fileID: 4800000, guid: fd532bf1795188c4daaa66ea798b8b0a, type: 3}
->>>>>>> 1a0c839a
     GTAOCS: {fileID: 7200000, guid: 6710b06492bd58c4bb8aec0fdc1fced3, type: 3}
     GTAOSpatialDenoiseCS: {fileID: 7200000, guid: 2cb33c21587d12b4388d7866ab6c65f6, type: 3}
     GTAOTemporalDenoiseCS: {fileID: 7200000, guid: 31e0ca4c210f97c468037d11a5b832bb, type: 3}
@@ -270,14 +257,7 @@
     defaultHDRISky: {fileID: 8900000, guid: 8253d41e6e8b11a4cbe77a4f8f82934d, type: 3}
     defaultCloudMap: {fileID: 2800000, guid: 57a33fc2476a01644865bfde5f06e2f4, type: 3}
   assets:
-<<<<<<< HEAD
-    defaultDiffusionProfile: {fileID: 11400000, guid: 2b7005ba3a4d8474b8cdc34141ad766e,
-      type: 2}
-    emissiveCylinderMesh: {fileID: 2534964839176971238, guid: accb6d90f0d50fe4ca0f68159b4323de,
-      type: 3}
-=======
     defaultDiffusionProfile: {fileID: 11400000, guid: 2b7005ba3a4d8474b8cdc34141ad766e, type: 2}
     emissiveCylinderMesh: {fileID: 2534964839176971238, guid: accb6d90f0d50fe4ca0f68159b4323de, type: 3}
->>>>>>> 1a0c839a
     emissiveQuadMesh: {fileID: 4300000, guid: 1d5a8595286f94f4bb54171d49f473c3, type: 3}
   m_Version: 4