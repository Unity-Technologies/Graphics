%YAML 1.1
%TAG !u! tag:unity3d.com,2011:
--- !u!114 &11400000
MonoBehaviour:
  m_ObjectHideFlags: 0
  m_CorrespondingSourceObject: {fileID: 0}
  m_PrefabInstance: {fileID: 0}
  m_PrefabAsset: {fileID: 0}
  m_GameObject: {fileID: 0}
  m_Enabled: 1
  m_EditorHideFlags: 0
  m_Script: {fileID: 11500000, guid: 8b6f86e1523e69a4282e92d393be89a4, type: 3}
  m_Name: HDRenderPipelineRuntimeResources
  m_EditorClassIdentifier: 
  shaders:
    defaultPS: {fileID: 4800000, guid: 6e4ae4064600d784cac1e41a9e6f2e59, type: 3}
    debugDisplayLatlongPS: {fileID: 4800000, guid: c1d1d149a043a5349ba367da6c2051ba,
      type: 3}
    debugViewMaterialGBufferPS: {fileID: 4800000, guid: 439949ea1bfa91b4ba0d04269fcde33d,
      type: 3}
    debugViewTilesPS: {fileID: 4800000, guid: c7c2bd17b06ceb4468e14081aaf1b96f, type: 3}
    debugFullScreenPS: {fileID: 4800000, guid: e874aca2df8300a488258738c31f85cf, type: 3}
    debugColorPickerPS: {fileID: 4800000, guid: 8137b807709e178498f22ed710864bb0,
      type: 3}
    debugExposurePS: {fileID: 4800000, guid: 0ef322534f047a34c96d29419d56d17a, type: 3}
    debugHDRPS: {fileID: 4800000, guid: 9bc5229549892084da43ad706d84f1bc, type: 3}
    debugLightVolumePS: {fileID: 4800000, guid: 8e706c0e71fcec34a8f5c9713e5e2943,
      type: 3}
    debugLightVolumeCS: {fileID: 7200000, guid: f5d5d21faef5cf445ac2c5d8ff9c4184,
      type: 3}
    debugBlitQuad: {fileID: 4800000, guid: cf5ca5b6ef18b3f429ed707ee9ceac9f, type: 3}
    debugViewVirtualTexturingBlit: {fileID: 4800000, guid: 55d195396b03b804eb78c92d468e3c8e,
      type: 3}
    materialError: {fileID: 4800000, guid: 79a966a5200a456188dec0d48d805614, type: 3}
<<<<<<< HEAD
    probeVolumeDebugShader: {fileID: 4800000, guid: 3b21275fd12d65f49babb5286f040f2d, type: 3}
    clearDebugBufferCS: {fileID: 7200000, guid: 7fc6041d5cf70004aa33bb1ac64e3c06, type: 3}
=======
    probeVolumeDebugShader: {fileID: 4800000, guid: 3b21275fd12d65f49babb5286f040f2d,
      type: 3}
    clearDebugBufferCS: {fileID: 7200000, guid: 7fc6041d5cf70004aa33bb1ac64e3c06,
      type: 3}
>>>>>>> 76d5674c
    deferredPS: {fileID: 4800000, guid: 00dd221e34a6ab349a1196b0f2fab693, type: 3}
    colorPyramidPS: {fileID: 4800000, guid: 2fcfb8d92f45e4549b3f0bad5d0654bf, type: 3}
    depthPyramidCS: {fileID: 7200000, guid: 64a553bb564274041906f78ffba955e4, type: 3}
    maxZCS: {fileID: 7200000, guid: e95abf8c7230c344595f41c4dd5ff517, type: 3}
    copyChannelCS: {fileID: 7200000, guid: a4d45eda75e8e474dbe24a31f741f3b4, type: 3}
    screenSpaceReflectionsCS: {fileID: 7200000, guid: d1de9ac7d9016204da289affe9677942,
      type: 3}
    applyDistortionPS: {fileID: 4800000, guid: 02ae56f4306413c4a96dcf005cde1971, type: 3}
    clearDispatchIndirectCS: {fileID: 7200000, guid: fc1f553acb80a6446a32d33e403d0656,
      type: 3}
    clearLightListsCS: {fileID: 7200000, guid: 743eb3491795b9545955695d591195a1, type: 3}
    buildDispatchIndirectCS: {fileID: 7200000, guid: 4eb1b418be7044c40bb5200496c50f14,
      type: 3}
    buildScreenAABBCS: {fileID: 7200000, guid: 728dce960f8a9c44bbc3abb3b851d8f6, type: 3}
    buildPerTileLightListCS: {fileID: 7200000, guid: 65af3444cbf4b3747a4dead7ee00cfee,
      type: 3}
    buildPerBigTileLightListCS: {fileID: 7200000, guid: 5ee1f9d6e09abe045b2f5e0b784b9072,
      type: 3}
    buildPerVoxelLightListCS: {fileID: 7200000, guid: 0bb1b7e0ddcd5c44baf3ddc7456eb196,
      type: 3}
    lightListClusterClearAtomicIndexCS: {fileID: 7200000, guid: 1e3472a94b14a334a93230bbc700d7b2,
      type: 3}
    buildMaterialFlagsCS: {fileID: 7200000, guid: fb3eda953cd6e634e877fb777be2cd08,
      type: 3}
    deferredCS: {fileID: 7200000, guid: 0b64f79746d2daf4198eaf6eab9af259, type: 3}
    contactShadowCS: {fileID: 7200000, guid: 3e6900e06dc185a4380af4dacb4db0a4, type: 3}
    volumeVoxelizationCS: {fileID: 7200000, guid: c20b371db720da244b73830ec74a343a,
      type: 3}
    volumetricLightingCS: {fileID: 7200000, guid: b4901a10df2d1e24282725e9fbc77c97,
      type: 3}
    volumetricLightingFilteringCS: {fileID: 7200000, guid: ef9a910d0ec6ebb41ae3f5c7a69daf46,
      type: 3}
    deferredTilePS: {fileID: 4800000, guid: dedaf4ea0d134ca4aad1d95a558c46e5, type: 3}
    screenSpaceShadowPS: {fileID: 4800000, guid: bfa43a48695613b4ea19c58858ae1a61,
      type: 3}
    subsurfaceScatteringCS: {fileID: 7200000, guid: b06a7993621def248addd55d0fe931b1,
      type: 3}
    combineLightingPS: {fileID: 4800000, guid: 2e37131331fbdca449b1a2bc47a639ca, type: 3}
    debugLocalVolumetricFogAtlasPS: {fileID: 4800000, guid: 8371b763f09c7304889c22aa97ebdfd2,
      type: 3}
    cameraMotionVectorsPS: {fileID: 4800000, guid: 035941b63024d1943af48811c1db20d9,
      type: 3}
    clearStencilBufferPS: {fileID: 4800000, guid: 8ea49ef16606acd489439e676ab84040,
      type: 3}
    copyStencilBufferPS: {fileID: 4800000, guid: 3d1574f1cdfa0ce4995f9bc79ed7f8ec,
      type: 3}
    copyDepthBufferPS: {fileID: 4800000, guid: 42dfcc8fe803ece4096c58630689982f, type: 3}
    blitPS: {fileID: 4800000, guid: e22fc1942c664490980b8793dd4a163d, type: 3}
    blitColorAndDepthPS: {fileID: 4800000, guid: b22ad378c678348729d3a3f981b9f270,
      type: 3}
    downsampleDepthPS: {fileID: 4800000, guid: 67d6171b0acc6554aad48c845ec7e67f, type: 3}
    upsampleTransparentPS: {fileID: 4800000, guid: 2ad7ce40f0dbaf64dadef1f58d8524d3,
      type: 3}
    resolveStencilCS: {fileID: 7200000, guid: 65b89cac5f286b043a31bf8041776ee7, type: 3}
    blitCubemapPS: {fileID: 4800000, guid: d05913e251bed7a4992c921c62e1b647, type: 3}
    buildProbabilityTablesCS: {fileID: 7200000, guid: b9f26cf340afe9145a699753531b2a4c,
      type: 3}
    computeGgxIblSampleDataCS: {fileID: 7200000, guid: 764a24bb47ef5ba4781d9ae82ca07445,
      type: 3}
    GGXConvolvePS: {fileID: 4800000, guid: 123ed592ad5c2494b8aed301fd609e7b, type: 3}
    charlieConvolvePS: {fileID: 4800000, guid: 5685fd17e71045e4ca9fefca38a7c177, type: 3}
    opaqueAtmosphericScatteringPS: {fileID: 4800000, guid: 32f724728cf19904291226f239ec16f0,
      type: 3}
    hdriSkyPS: {fileID: 4800000, guid: 9bd32a6ece529fd4f9408b8d7e00c10d, type: 3}
    integrateHdriSkyPS: {fileID: 4800000, guid: 48db2705cf2856d4e893eb30a6892d1b,
      type: 3}
    skyboxCubemapPS: {fileID: 103, guid: 0000000000000000f000000000000000, type: 0}
    gradientSkyPS: {fileID: 4800000, guid: 2b5d4f1b26f03dc4a873b093e0c4adb1, type: 3}
    ambientProbeConvolutionCS: {fileID: 7200000, guid: 6d048f7b1bd45e840b4e79ec92639fa8,
      type: 3}
    groundIrradiancePrecomputationCS: {fileID: 7200000, guid: eb6ae6f326207ee4d987a3e5adddf63a,
      type: 3}
    inScatteredRadiancePrecomputationCS: {fileID: 7200000, guid: 70c69d514688f8545855680760d77418,
      type: 3}
    physicallyBasedSkyPS: {fileID: 4800000, guid: a06934a4863e778498be65d8f865b7a4,
      type: 3}
    planarReflectionFilteringCS: {fileID: 7200000, guid: 9f3f8a01b8caaaa4595591dc96d43dd2,
      type: 3}
    cloudLayerPS: {fileID: 4800000, guid: 001a47fa123e95a4bba13ecb0442d944, type: 3}
    bakeCloudTextureCS: {fileID: 7200000, guid: 09a7f6850ee9fb4439e5ebd632127da5,
      type: 3}
    bakeCloudShadowsCS: {fileID: 7200000, guid: 3e7317e0800c066448ee07a3e47f102b,
      type: 3}
    volumetricCloudsCS: {fileID: 7200000, guid: f911a8577fa9a4546a6b255bcf888baf,
      type: 3}
    volumetricCloudMapGeneratorCS: {fileID: 7200000, guid: 6b22771f0aa98744cb09f455a5a818cb,
      type: 3}
    volumetricCloudsCombinePS: {fileID: 4800000, guid: 12f1a69ddf916f042ae6ce8a994506f3,
      type: 3}
    waterSimulationCS: {fileID: 7200000, guid: f4c121c930cdb97459188eeb2166f0ad, type: 3}
<<<<<<< HEAD
    fourierTransformCS: {fileID: 7200000, guid: 006aabe8be599854c9abea76f890d60b, type: 3}
    waterPS: {fileID: -6465566751694194690, guid: 3fda5e465882bec4d8e64161b681806c, type: 3}
    preIntegratedFGD_GGXDisneyDiffusePS: {fileID: 4800000, guid: 123f13d52852ef547b2962de4bd9eaad, type: 3}
    preIntegratedFGD_CharlieFabricLambertPS: {fileID: 4800000, guid: 3b3bf235775cf8b4baae7f3306787ab0, type: 3}
    preIntegratedFGD_WardPS: {fileID: 4800000, guid: d279c46a545b0af4f9f0c4fa82cd489e, type: 3}
    preIntegratedFGD_CookTorrancePS: {fileID: 4800000, guid: a6402c19b020b4a4fb7073aaa2e26aba, type: 3}
    preIntegratedFGD_MarschnerPS: {fileID: 4800000, guid: 31f36caf0a5e7f848a1b5328b6ad3eb8, type: 3}
    preIntegratedFiberScatteringCS: {fileID: 7200000, guid: 4a087c9d074552c48aeb85184d56312e, type: 3}
=======
    fourierTransformCS: {fileID: 7200000, guid: 006aabe8be599854c9abea76f890d60b,
      type: 3}
    waterPS: {fileID: -6465566751694194690, guid: 3fda5e465882bec4d8e64161b681806c,
      type: 3}
    preIntegratedFGD_GGXDisneyDiffusePS: {fileID: 4800000, guid: 123f13d52852ef547b2962de4bd9eaad,
      type: 3}
    preIntegratedFGD_CharlieFabricLambertPS: {fileID: 4800000, guid: 3b3bf235775cf8b4baae7f3306787ab0,
      type: 3}
    preIntegratedFGD_WardPS: {fileID: 4800000, guid: d279c46a545b0af4f9f0c4fa82cd489e,
      type: 3}
    preIntegratedFGD_CookTorrancePS: {fileID: 4800000, guid: a6402c19b020b4a4fb7073aaa2e26aba,
      type: 3}
    preIntegratedFGD_MarschnerPS: {fileID: 4800000, guid: 31f36caf0a5e7f848a1b5328b6ad3eb8,
      type: 3}
    preIntegratedFiberScatteringCS: {fileID: 7200000, guid: 4a087c9d074552c48aeb85184d56312e,
      type: 3}
>>>>>>> 76d5674c
    encodeBC6HCS: {fileID: 7200000, guid: aa922d239de60304f964e24488559eeb, type: 3}
    cubeToPanoPS: {fileID: 4800000, guid: 595434cc3b6405246b6cd3086d0b6f7d, type: 3}
    blitCubeTextureFacePS: {fileID: 4800000, guid: d850d0a2481878d4bbf17e5126b04163,
      type: 3}
    filterAreaLightCookiesPS: {fileID: 4800000, guid: c243aac96dda5fa40bed693ed5ba02c4,
      type: 3}
    clearUIntTextureCS: {fileID: 7200000, guid: d067ad4b88af51c498875426894aef76,
      type: 3}
    customPassUtils: {fileID: 4800000, guid: 7e3722d0388000848acb25fd3cc8c088, type: 3}
    customPassRenderersUtils: {fileID: 4800000, guid: cef5ba33ee5063d4c8b495d2292e394d,
      type: 3}
    texture3DAtlasCS: {fileID: 7200000, guid: 81522e314a83afd4a8ed43bd00757051, type: 3}
    xrMirrorViewPS: {fileID: 4800000, guid: e6255f98cf405eb45ab6f9006cf11e1f, type: 3}
    xrOcclusionMeshPS: {fileID: 4800000, guid: 46a45b32bb110604fb36216b63bcdb81, type: 3}
    shadowClearPS: {fileID: 4800000, guid: e3cab24f27741f44d8af1e94d006267c, type: 3}
    evsmBlurCS: {fileID: 7200000, guid: fb36979473602464fa32deacb9630c08, type: 3}
    debugHDShadowMapPS: {fileID: 4800000, guid: 93d40cc9a6e13994f86f576a624efa18,
      type: 3}
    momentShadowsCS: {fileID: 7200000, guid: 4dea53e2ff15ed0448817c2aa4246e53, type: 3}
    shadowBlitPS: {fileID: 4800000, guid: ca059f1af4587a24b9a9eed3b66cff0f, type: 3}
    decalNormalBufferPS: {fileID: 4800000, guid: fd532bf1795188c4daaa66ea798b8b0a,
      type: 3}
    GTAOCS: {fileID: 7200000, guid: 6710b06492bd58c4bb8aec0fdc1fced3, type: 3}
    GTAOSpatialDenoiseCS: {fileID: 7200000, guid: 2cb33c21587d12b4388d7866ab6c65f6,
      type: 3}
    GTAOTemporalDenoiseCS: {fileID: 7200000, guid: 31e0ca4c210f97c468037d11a5b832bb,
      type: 3}
    GTAOCopyHistoryCS: {fileID: 7200000, guid: 7f43be57ffd12ff469d4fc175c00c4b4, type: 3}
    GTAOBlurAndUpsample: {fileID: 7200000, guid: 9eb1abde882538a4ea46fa23e49ab9fa,
      type: 3}
    screenSpaceGlobalIlluminationCS: {fileID: 7200000, guid: 96170a954eb538b40a5ff369552c3629,
      type: 3}
    depthValuesPS: {fileID: 4800000, guid: 6e6a4a3dbb788234594aa74f2d6aeb6f, type: 3}
    colorResolvePS: {fileID: 4800000, guid: dd7047092f3c82b40b3a07868f9c4de2, type: 3}
    resolveMotionVecPS: {fileID: 4800000, guid: ea18ca9826385e943979c46cf98968cc,
      type: 3}
    copyAlphaCS: {fileID: 7200000, guid: c2c7eb6611725264187721ef9df0354b, type: 3}
    nanKillerCS: {fileID: 7200000, guid: 83982f199acf927499576a99abc9bea9, type: 3}
    exposureCS: {fileID: 7200000, guid: 976d7bce54fae534fb9ec67e9c18570c, type: 3}
    histogramExposureCS: {fileID: 7200000, guid: 222da48299136f34b8e3fb75ae9f8ac7,
      type: 3}
    applyExposureCS: {fileID: 7200000, guid: 1a6fea1dc099b984d8f2b27d504dc096, type: 3}
    debugImageHistogramCS: {fileID: 7200000, guid: 52cc17ef5a5ffc443a5c142f9b745a85,
      type: 3}
    debugHDRxyMappingCS: {fileID: 7200000, guid: f055d2983d992b64494f1a03fc725cde,
      type: 3}
    uberPostCS: {fileID: 7200000, guid: f1bf52f7c71bffd4f91e6cd90d12a4f7, type: 3}
    lutBuilder3DCS: {fileID: 7200000, guid: 37f2b1b0ecd6f1c439e4c1b4f2fdb524, type: 3}
    depthOfFieldKernelCS: {fileID: 7200000, guid: 7869415cc3e4eaa4d82ac21a752a2780,
      type: 3}
    depthOfFieldCoCCS: {fileID: 7200000, guid: 048b235b54fbfaa4d80ec85ea847d4f8, type: 3}
    depthOfFieldCoCReprojectCS: {fileID: 7200000, guid: 4980decaa3878d6448569489f5fc7931,
      type: 3}
    depthOfFieldDilateCS: {fileID: 7200000, guid: 1c93af4338c0c1b42b92464992eebc10,
      type: 3}
    depthOfFieldMipCS: {fileID: 7200000, guid: d3ef53de069ded64e8377cba6eb951fa, type: 3}
    depthOfFieldMipSafeCS: {fileID: 7200000, guid: 2d24ee7b2c804d947a5c371c12ed46bd,
      type: 3}
    depthOfFieldPrefilterCS: {fileID: 7200000, guid: f2b89d19910854346b792fe7177ce634,
      type: 3}
    depthOfFieldTileMaxCS: {fileID: 7200000, guid: 84f84585ea8a7a849bea4a581adb93a7,
      type: 3}
    depthOfFieldGatherCS: {fileID: 7200000, guid: 486be52dddc4e054fb10a7b9b78788c2,
      type: 3}
    depthOfFieldCombineCS: {fileID: 7200000, guid: c8049ca85c4c7d047ba28f34d800c663,
      type: 3}
    depthOfFieldPreCombineFarCS: {fileID: 7200000, guid: 3b4a2acd03d1ce2438d93c325d588735,
      type: 3}
    depthOfFieldClearIndirectArgsCS: {fileID: 7200000, guid: 69905045e1d0a65458b205d6ab55502b,
      type: 3}
    paniniProjectionCS: {fileID: 7200000, guid: 0ddbf72c8fbb6e44b983f470c8384ef6,
      type: 3}
    motionBlurMotionVecPrepCS: {fileID: 7200000, guid: ed9438fa777911d48933402087203b15,
      type: 3}
    motionBlurGenTileCS: {fileID: 7200000, guid: 336e1fdbb3a1b8647b06208415f87804,
      type: 3}
    motionBlurMergeTileCS: {fileID: 7200000, guid: cd14ddf849edeed43b0e3ccf66023038,
      type: 3}
    motionBlurNeighborhoodTileCS: {fileID: 7200000, guid: 5ea9865df3e53b448856785b88f8e7b9,
      type: 3}
    motionBlurCS: {fileID: 7200000, guid: 2af5c49c7865edb4b823826970ec176a, type: 3}
    bloomPrefilterCS: {fileID: 7200000, guid: 243b24008041aaa4a91800690f63c684, type: 3}
    bloomBlurCS: {fileID: 7200000, guid: 133a68380d324de4ea8d3ff8657b02d8, type: 3}
    bloomUpsampleCS: {fileID: 7200000, guid: 5dbb0ac12cb11f84084b7e5633481bd1, type: 3}
    FXAACS: {fileID: 7200000, guid: 1535d29f35ea86b4282b6ca652002e2a, type: 3}
    finalPassPS: {fileID: 4800000, guid: 5ac9ef0c50282754b93c7692488e7ee7, type: 3}
    clearBlackPS: {fileID: 4800000, guid: 3330c1503ea8c6d4d9408df3f64227eb, type: 3}
    SMAAPS: {fileID: 4800000, guid: 9655f4aa89a469c49aceaceabf9bc77b, type: 3}
    temporalAntialiasingPS: {fileID: 4800000, guid: 3dd9fd928fdb83743b1f27d15df22179,
      type: 3}
    lensFlareDataDrivenPS: {fileID: 4800000, guid: 85330b3de0cfebc4ba78b2d61b1a2899,
      type: 3}
    lensFlareMergeOcclusionCS: {fileID: 7200000, guid: 07492750f384d9a4da9aaf5d2feeed4a,
      type: 3}
    DLSSBiasColorMaskPS: {fileID: 4800000, guid: 017a05924c0b0484ca29717ed0c60343,
      type: 3}
    compositeUIAndOETFApplyPS: {fileID: 4800000, guid: 08b7ad21d2b8e9142b730b22d7355821,
      type: 3}
    dofCircleOfConfusion: {fileID: 7200000, guid: 75332b7b315c80d4babe506820aa0bfd,
      type: 3}
    dofGatherCS: {fileID: 7200000, guid: 1e6b16a7970a1494db74b1d3d007d1cc, type: 3}
    dofCoCMinMaxCS: {fileID: 7200000, guid: c70dd492c3d2fe94589d6ca8d4e37915, type: 3}
    dofMinMaxDilateCS: {fileID: 7200000, guid: 757a3f81b35177b44b2b178909b49172, type: 3}
    dofCombineCS: {fileID: 7200000, guid: d9b940a90a2d0884f94990a0dde43a53, type: 3}
    contrastAdaptiveSharpenCS: {fileID: 7200000, guid: 560896aec2f412c48995be35551a4ac6,
      type: 3}
    edgeAdaptiveSpatialUpsamplingCS: {fileID: 7200000, guid: f054fa9fe2c85bb42b9489e2f9ffb643,
      type: 3}
    VTFeedbackDownsample: {fileID: 7200000, guid: 32d963548086c2c439aeb23a93e9a00a,
      type: 3}
    accumulationCS: {fileID: 7200000, guid: ed80add7a217efa468d137d6f7c668f3, type: 3}
    alphaInjectionPS: {fileID: 4800000, guid: 4edd96259a5e8b44c90479928f0cd11e, type: 3}
    chromaKeyingPS: {fileID: 4800000, guid: 49feb6b111e82ec4eb6d3d08e4b6903e, type: 3}
    customClearPS: {fileID: 4800000, guid: 9cef3686fa32c8840947ed99b561195c, type: 3}
    bilateralUpsampleCS: {fileID: 7200000, guid: 68e831c555284d741b985e05369f0e63,
      type: 3}
    temporalFilterCS: {fileID: 7200000, guid: 741979ff70f7bd6489fbcb464280ecff, type: 3}
    diffuseDenoiserCS: {fileID: 7200000, guid: b4ed2382141619f40af1f743a84ccaea, type: 3}
    furnaceTestCS: {fileID: 7200000, guid: 9c19385e40e70ea41811a942a46b04a3, type: 3}
  textures:
    debugFontTex: {fileID: 2800000, guid: a3ad2df0e49aaa341a3b3a80f93b3f66, type: 3}
    colorGradient: {fileID: 2800000, guid: 4ea52e665573c1644bf05dd9b11fd2a4, type: 3}
    matcapTex: {fileID: 2800000, guid: e655445a13b501944a2641ea144edda5, type: 3}
    blueNoise16LTex:
    - {fileID: 2800000, guid: efa2ea5416a18da46b64f1266464ffc7, type: 3}
    - {fileID: 2800000, guid: 0330b95d1d741fc4281eac4aec9d2eae, type: 3}
    - {fileID: 2800000, guid: 8a51abfa06f36a24e8621796aa6cd4b3, type: 3}
    - {fileID: 2800000, guid: 29f15236a89d7d748abaa25d8f69f614, type: 3}
    - {fileID: 2800000, guid: 6abadf255584bba4c944b1e00436ef03, type: 3}
    - {fileID: 2800000, guid: 979eec7b1833b0441a2cc73bf8db2544, type: 3}
    - {fileID: 2800000, guid: 8f520abb155364c46b0f0748ef34ec0d, type: 3}
    - {fileID: 2800000, guid: 8b7bdf66a62cb51409d47548bb0d542f, type: 3}
    - {fileID: 2800000, guid: fed7135c4936ff947b1477236ec392cd, type: 3}
    - {fileID: 2800000, guid: 3c2108b42cf27e3479d8587367508c6f, type: 3}
    - {fileID: 2800000, guid: b6fa54cec31997445a1b5fd8e2887484, type: 3}
    - {fileID: 2800000, guid: 79f42a2cc0e32614ba4e0fee3e0f88b9, type: 3}
    - {fileID: 2800000, guid: a75de30c08d74744c9e973e42c2e00e5, type: 3}
    - {fileID: 2800000, guid: c6c47a7f59293a847a8471bb74b9a262, type: 3}
    - {fileID: 2800000, guid: 55e474b0d2c992240aed7e3bcbebb78a, type: 3}
    - {fileID: 2800000, guid: b987ab952dc89bc439eebfaf7b977f51, type: 3}
    - {fileID: 2800000, guid: f242013130364874486ad0854d54b5d9, type: 3}
    - {fileID: 2800000, guid: 5e40f3339a0a5be4ea4442562c53575a, type: 3}
    - {fileID: 2800000, guid: 6f6e861d2ff8cd641b424245a18393a0, type: 3}
    - {fileID: 2800000, guid: 96b4b7db9e972c54db03d280a7924fb8, type: 3}
    - {fileID: 2800000, guid: f8c387db83f623d4c875b355974b1398, type: 3}
    - {fileID: 2800000, guid: ba5d54ee870713c41a40c8435ad4fdea, type: 3}
    - {fileID: 2800000, guid: 98de916e94bbf4541981fe7c1bd7008f, type: 3}
    - {fileID: 2800000, guid: e013b0f34384ea242b2366eafe8d66b4, type: 3}
    - {fileID: 2800000, guid: 08e7f74e876f85247ad1104f35322e19, type: 3}
    - {fileID: 2800000, guid: eaed38d1a2336e14b8fd351f65d3eddb, type: 3}
    - {fileID: 2800000, guid: 9b47ce76307ef714d9c08f1f7d37a173, type: 3}
    - {fileID: 2800000, guid: 4cf893d4f07705d40a404330fb6694d5, type: 3}
    - {fileID: 2800000, guid: 4ba6dd9a348fff64aba90f736da533bd, type: 3}
    - {fileID: 2800000, guid: faedd3bf25384dc47b38a94a658e19fc, type: 3}
    - {fileID: 2800000, guid: cb7d595d4b67de146abf1b1f4d45f417, type: 3}
    - {fileID: 2800000, guid: a836cbb14cfefd54a8b9ca37d6aadde6, type: 3}
    blueNoise16RGBTex:
    - {fileID: 2800000, guid: b232903ea527aba4786ab9a725e610e9, type: 3}
    - {fileID: 2800000, guid: fe6c6d7fed228ae4c9034639926613ff, type: 3}
    - {fileID: 2800000, guid: 1dae10311eb6da5428b4247f883f9f0c, type: 3}
    - {fileID: 2800000, guid: 668a0101474cc3149bdf7b69bdaad1eb, type: 3}
    - {fileID: 2800000, guid: a3a352512b3774b44aeeb7414aafce58, type: 3}
    - {fileID: 2800000, guid: f3767acdf061ed14380a360366ffe91c, type: 3}
    - {fileID: 2800000, guid: a0d5f1353077a9d4d9bf0fdfbc07d718, type: 3}
    - {fileID: 2800000, guid: 5a195bcf888979144a5db9a99c43a747, type: 3}
    - {fileID: 2800000, guid: 8d79e4efe64973b4ab5c6e3982b15772, type: 3}
    - {fileID: 2800000, guid: eaf67a58951a945428cb394e81ed3765, type: 3}
    - {fileID: 2800000, guid: 287dda93fa25eea4fbb9f7f5ef014718, type: 3}
    - {fileID: 2800000, guid: 4cb7c602f368c2d44b42c51c353e5b2c, type: 3}
    - {fileID: 2800000, guid: 3fa94aebb9c04c54aa0cebde90c210ff, type: 3}
    - {fileID: 2800000, guid: aa35bbfe9eac94d49bb95cd8804c51a7, type: 3}
    - {fileID: 2800000, guid: ba3b2a48f5297c74eb3b4b2771629d60, type: 3}
    - {fileID: 2800000, guid: 17165acde01c02f4bb45d0ffd25d5158, type: 3}
    - {fileID: 2800000, guid: 280a79ac7e2b6e940a7199b8f7e10407, type: 3}
    - {fileID: 2800000, guid: b75a320b602f27c4ab28904a10142a98, type: 3}
    - {fileID: 2800000, guid: 226149deca448e745a7c377133e6ca7f, type: 3}
    - {fileID: 2800000, guid: 059fba768df29964e9f07bd4fffb5776, type: 3}
    - {fileID: 2800000, guid: 9dee14979276d81489a17afa605f3030, type: 3}
    - {fileID: 2800000, guid: 3963568f414ac1545b64e5f1ff5daf5d, type: 3}
    - {fileID: 2800000, guid: a96a5d146fa164d4ebd67318a957a75a, type: 3}
    - {fileID: 2800000, guid: b5fa2a735b9278349a91f3dbb77691c0, type: 3}
    - {fileID: 2800000, guid: d3c864eb1f6e4b34c91d1931ad0064a3, type: 3}
    - {fileID: 2800000, guid: 97f308a7009457545a975a9a498499ce, type: 3}
    - {fileID: 2800000, guid: daa405d7e1e253a40952bed9e9ca63cc, type: 3}
    - {fileID: 2800000, guid: 4dbadef8044229d47b9a391147dad1c4, type: 3}
    - {fileID: 2800000, guid: 7ce9507d3d1997743b39f335a7f868fd, type: 3}
    - {fileID: 2800000, guid: 7641a2b116fafd64d9c3d6459fdfe801, type: 3}
    - {fileID: 2800000, guid: c6a5e40e6746fef4fa486e8f620ee8d4, type: 3}
    - {fileID: 2800000, guid: fd4189357c6dfb94fa2d36afbce72086, type: 3}
    owenScrambledRGBATex: {fileID: 2800000, guid: b0fe077c1ee7d80428f3d8dfa28a027d,
      type: 3}
    owenScrambled256Tex: {fileID: 2800000, guid: 2a205358e67aa9e4a94a128ac9362f4e,
      type: 3}
    scramblingTex: {fileID: 2800000, guid: bf25cd6288e2c8d43854a61a8496a830, type: 3}
    rankingTile1SPP: {fileID: 2800000, guid: f2fe0251f704c4c478a8063775cffedb, type: 3}
    scramblingTile1SPP: {fileID: 2800000, guid: 6185473f62ad3e74da4acac5d482917a,
      type: 3}
    rankingTile8SPP: {fileID: 2800000, guid: af4bd638a4b3eb14781e6441adcdfbb9, type: 3}
    scramblingTile8SPP: {fileID: 2800000, guid: 152f8b933250a7b448fc2d4d301b9944,
      type: 3}
    rankingTile256SPP: {fileID: 2800000, guid: 1e604a266c415cd46b36d97cd9220aa8, type: 3}
    scramblingTile256SPP: {fileID: 2800000, guid: 882fb55d7b3e7c94598a318df9376e32,
      type: 3}
    cloudLutRainAO: {fileID: 2800000, guid: e0bcfddf26ed5584ba3d8b94d3200114, type: 3}
    worleyNoise128RGBA: {fileID: 11700000, guid: 1fe54a721d0e2504e89f121c723404a8,
      type: 3}
    worleyNoise32RGB: {fileID: 11700000, guid: ec156c314a242914dbb706f73ad78cf2, type: 3}
    perlinNoise32RGB: {fileID: 11700000, guid: d1aae012f8a4f23478471851f17ff915, type: 3}
    foamSurface: {fileID: 2800000, guid: b157905335303e74fb9450838e672b83, type: 3}
    foamNormals: {fileID: 2800000, guid: e410f1ed4690b8d40b335b78e7c0441f, type: 3}
    filmGrainTex:
    - {fileID: 2800000, guid: 284a1ac236869fa4eacf377d73c7dff8, type: 3}
    - {fileID: 2800000, guid: bd74961b009b93145a998ae93a5fc186, type: 3}
    - {fileID: 2800000, guid: 58c1a5135746f854e8841c70a4b588b9, type: 3}
    - {fileID: 2800000, guid: bdc6fb6e37de5824bb06e17ac19a8a1d, type: 3}
    - {fileID: 2800000, guid: e4d8303457ba4854090965d854a7a741, type: 3}
    - {fileID: 2800000, guid: 75e19bf5d3ef41d489aa05586243b58b, type: 3}
    - {fileID: 2800000, guid: 6cafd4bed3e420a45a5702d61df0762c, type: 3}
    - {fileID: 2800000, guid: a187955d1d88a954cb32c3c4e5f0aeda, type: 3}
    - {fileID: 2800000, guid: 3f3cb0f4924d7a241b82a9081875f30d, type: 3}
    - {fileID: 2800000, guid: a35bdcb2008832646b3c8d2eb11e38a9, type: 3}
    SMAASearchTex: {fileID: 2800000, guid: dc95d70472e232b438d0fd38651e7ec2, type: 3}
    SMAAAreaTex: {fileID: 2800000, guid: 92e0d85ab4eca874098e7fcf6f8f674e, type: 3}
    defaultHDRISky: {fileID: 8900000, guid: 8253d41e6e8b11a4cbe77a4f8f82934d, type: 3}
    defaultCloudMap: {fileID: 2800000, guid: 57a33fc2476a01644865bfde5f06e2f4, type: 3}
  shaderGraphs:
    objectIDPS: {fileID: -6465566751694194690, guid: 89daf81f8e8f6634da726cbca859ca38,
      type: 3}
  assets:
    defaultDiffusionProfile: {fileID: 11400000, guid: 2b7005ba3a4d8474b8cdc34141ad766e,
      type: 2}
    emissiveCylinderMesh: {fileID: 2534964839176971238, guid: accb6d90f0d50fe4ca0f68159b4323de,
      type: 3}
    emissiveQuadMesh: {fileID: 4300000, guid: 1d5a8595286f94f4bb54171d49f473c3, type: 3}
    sphereMesh: {fileID: 4300000, guid: 9e0af751bc36ea146940ba245193e28c, type: 3}
    probeDebugSphere: {fileID: 532591105809680800, guid: b979359990531a2489ebd7a0ef0f9f01,
      type: 3}
  m_Version: 4<|MERGE_RESOLUTION|>--- conflicted
+++ resolved
@@ -32,15 +32,8 @@
     debugViewVirtualTexturingBlit: {fileID: 4800000, guid: 55d195396b03b804eb78c92d468e3c8e,
       type: 3}
     materialError: {fileID: 4800000, guid: 79a966a5200a456188dec0d48d805614, type: 3}
-<<<<<<< HEAD
     probeVolumeDebugShader: {fileID: 4800000, guid: 3b21275fd12d65f49babb5286f040f2d, type: 3}
     clearDebugBufferCS: {fileID: 7200000, guid: 7fc6041d5cf70004aa33bb1ac64e3c06, type: 3}
-=======
-    probeVolumeDebugShader: {fileID: 4800000, guid: 3b21275fd12d65f49babb5286f040f2d,
-      type: 3}
-    clearDebugBufferCS: {fileID: 7200000, guid: 7fc6041d5cf70004aa33bb1ac64e3c06,
-      type: 3}
->>>>>>> 76d5674c
     deferredPS: {fileID: 4800000, guid: 00dd221e34a6ab349a1196b0f2fab693, type: 3}
     colorPyramidPS: {fileID: 4800000, guid: 2fcfb8d92f45e4549b3f0bad5d0654bf, type: 3}
     depthPyramidCS: {fileID: 7200000, guid: 64a553bb564274041906f78ffba955e4, type: 3}
@@ -131,7 +124,6 @@
     volumetricCloudsCombinePS: {fileID: 4800000, guid: 12f1a69ddf916f042ae6ce8a994506f3,
       type: 3}
     waterSimulationCS: {fileID: 7200000, guid: f4c121c930cdb97459188eeb2166f0ad, type: 3}
-<<<<<<< HEAD
     fourierTransformCS: {fileID: 7200000, guid: 006aabe8be599854c9abea76f890d60b, type: 3}
     waterPS: {fileID: -6465566751694194690, guid: 3fda5e465882bec4d8e64161b681806c, type: 3}
     preIntegratedFGD_GGXDisneyDiffusePS: {fileID: 4800000, guid: 123f13d52852ef547b2962de4bd9eaad, type: 3}
@@ -140,24 +132,6 @@
     preIntegratedFGD_CookTorrancePS: {fileID: 4800000, guid: a6402c19b020b4a4fb7073aaa2e26aba, type: 3}
     preIntegratedFGD_MarschnerPS: {fileID: 4800000, guid: 31f36caf0a5e7f848a1b5328b6ad3eb8, type: 3}
     preIntegratedFiberScatteringCS: {fileID: 7200000, guid: 4a087c9d074552c48aeb85184d56312e, type: 3}
-=======
-    fourierTransformCS: {fileID: 7200000, guid: 006aabe8be599854c9abea76f890d60b,
-      type: 3}
-    waterPS: {fileID: -6465566751694194690, guid: 3fda5e465882bec4d8e64161b681806c,
-      type: 3}
-    preIntegratedFGD_GGXDisneyDiffusePS: {fileID: 4800000, guid: 123f13d52852ef547b2962de4bd9eaad,
-      type: 3}
-    preIntegratedFGD_CharlieFabricLambertPS: {fileID: 4800000, guid: 3b3bf235775cf8b4baae7f3306787ab0,
-      type: 3}
-    preIntegratedFGD_WardPS: {fileID: 4800000, guid: d279c46a545b0af4f9f0c4fa82cd489e,
-      type: 3}
-    preIntegratedFGD_CookTorrancePS: {fileID: 4800000, guid: a6402c19b020b4a4fb7073aaa2e26aba,
-      type: 3}
-    preIntegratedFGD_MarschnerPS: {fileID: 4800000, guid: 31f36caf0a5e7f848a1b5328b6ad3eb8,
-      type: 3}
-    preIntegratedFiberScatteringCS: {fileID: 7200000, guid: 4a087c9d074552c48aeb85184d56312e,
-      type: 3}
->>>>>>> 76d5674c
     encodeBC6HCS: {fileID: 7200000, guid: aa922d239de60304f964e24488559eeb, type: 3}
     cubeToPanoPS: {fileID: 4800000, guid: 595434cc3b6405246b6cd3086d0b6f7d, type: 3}
     blitCubeTextureFacePS: {fileID: 4800000, guid: d850d0a2481878d4bbf17e5126b04163,
