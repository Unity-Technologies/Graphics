--- conflicted
+++ resolved
@@ -27,7 +27,6 @@
   indirectDiffuseRaytracingCS: {fileID: 7200000, guid: c5ad968b7cd39114d85dd860b3809087, type: 3}
   aoRaytracingRT: {fileID: 4807578003741378534, guid: 82dc8cd069971d2488c502b0f32b94fb, type: 3}
   aoRaytracingCS: {fileID: 7200000, guid: 10c05366baf9b0a44a827f3ef890b9e6, type: 3}
-<<<<<<< HEAD
   subSurfaceRayTracingRT: {fileID: 4807578003741378534, guid: b29a18f967c92364492508dddf78cff7, type: 3}
   subSurfaceRayTracingCS: {fileID: 7200000, guid: 4e5684a8dba46fe42a47642f9b0a6b89, type: 3}
   simpleDenoiserCS: {fileID: 7200000, guid: 74a980f1da9a4f842996035350fe756c, type: 3}
@@ -41,27 +40,4 @@
   rayBinningCS: {fileID: 7200000, guid: cddcb515ffe9a914893d6d8fc1d85454, type: 3}
   countTracedRays: {fileID: 7200000, guid: e1f3fa867f1dfbd4ab7dd4d39d2b96d8, type: 3}
   reflectionFilterMapping: {fileID: 2800000, guid: 82eec49626a00b047ba86244607816c8, type: 3}
-=======
-  subSurfaceRayTracingRT: {fileID: 4807578003741378534, guid: b29a18f967c92364492508dddf78cff7,
-    type: 3}
-  subSurfaceRayTracingCS: {fileID: 7200000, guid: 4e5684a8dba46fe42a47642f9b0a6b89,
-    type: 3}
-  simpleDenoiserCS: {fileID: 7200000, guid: 74a980f1da9a4f842996035350fe756c, type: 3}
-  reflectionDenoiserCS: {fileID: 7200000, guid: 1b12fb238086d0f49983b4aa72768349,
-    type: 3}
-  diffuseShadowDenoiserCS: {fileID: 7200000, guid: 9af806eab5889a74dad838edc9b07d07,
-    type: 3}
-  gBufferRaytracingRT: {fileID: 4807578003741378534, guid: e4c61a77b91f35845bbb546b848b18e5,
-    type: 3}
-  deferredRaytracingCS: {fileID: 7200000, guid: 6e5ef632062bc484f812c7976f450ed1,
-    type: 3}
-  pathTracing: {fileID: 4807578003741378534, guid: c4f4525a058009a409fea974f9ad8d03,
-    type: 3}
-  rayMarchingCS: {fileID: 7200000, guid: 78d9a89700295a4418d0921bf27e1857, type: 3}
-  rayBinningCS: {fileID: 7200000, guid: cddcb515ffe9a914893d6d8fc1d85454, type: 3}
-  countTracedRays: {fileID: 7200000, guid: e1f3fa867f1dfbd4ab7dd4d39d2b96d8, type: 3}
-  reflectionFilterMapping: {fileID: 2800000, guid: 82eec49626a00b047ba86244607816c8,
-    type: 3}
-  rtasDebug: {fileID: 4807578003741378534, guid: 7f98079d20376fd4f8590d58be99ab0d,
-    type: 3}
->>>>>>> 76d5674c
+  rtasDebug: {fileID: 4807578003741378534, guid: 7f98079d20376fd4f8590d58be99ab0d, type: 3}