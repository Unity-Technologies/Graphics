using System;
using System.Linq;
using System.Runtime.InteropServices;
using UnityEngine;
using UnityEngine.Rendering;
using UnityEngine.Rendering.HighDefinition;
using UnityEngine.UIElements;

namespace UnityEditor.Rendering.HighDefinition
{
    [InitializeOnLoad]
    [HDRPHelpURL("Render-Pipeline-Wizard")]
    partial class HDWizard : EditorWindowWithHelpButton
    {
        static class Style
        {
            public static readonly GUIContent title = EditorGUIUtility.TrTextContent("HDRP Wizard");

            public static readonly string hdrpProjectSettingsPathLabel = L10n.Tr("Default Resources Folder");
            public static readonly string hdrpProjectSettingsPathTooltip = L10n.Tr("Resources Folder will be the one where to get project elements related to HDRP as default scene and default settings.");
            public const string hdrpConfigLabel = "HDRP";
            public static readonly string hdrpConfigTooltip = L10n.Tr("This tab contains configuration check for High Definition Render Pipeline.");
            public const string hdrpVRConfigLabel = "HDRP + VR";
            public static readonly string hdrpVRConfigTooltip = L10n.Tr("This tab contains configuration check for High Definition Render Pipeline along with Virtual Reality configuration.");
            public const string hdrpDXRConfigLabel = "HDRP + DXR";
            public static readonly string hdrpDXRConfigTooltip = L10n.Tr("This tab contains configuration check for High Definition Render Pipeline along with DirectX Raytracing configuration.");
            public static readonly string showOnStartUp = L10n.Tr("Show on start");

            public static readonly string defaultSettingsTitle = L10n.Tr("Default Path Settings");
            public static readonly string configurationTitle = L10n.Tr("Configuration Checking");
            public static readonly string migrationTitle = L10n.Tr("Project Migration Quick-links");

            public static readonly string installConfigPackageLabel = L10n.Tr("Embed Configuration Editable Package");
            public static readonly string installConfigPackageInfoInCheck = L10n.Tr("Checking if the config package is embedded in your project.");
            public static readonly string installConfigPackageInfoInProgress = L10n.Tr("The config package is being embedded in your project.");
            public static readonly string installConfigPackageInfoFinished = L10n.Tr("The config package is already embedded in your project.");

            public static readonly string migrateAllButton = L10n.Tr("Convert All Built-in Materials to HDRP");
            public static readonly string migrateSelectedButton = L10n.Tr("Convert Selected Built-in Materials to HDRP");
            public static readonly string migrateMaterials = L10n.Tr("Upgrade HDRP Materials to Latest Version");

            public static readonly string HDRPVersion = L10n.Tr("Current HDRP version: ");
            public static readonly string HDRPVersionUpdateButton = L10n.Tr("Check update");
            public static readonly string checking = L10n.Tr(" checking...");
            public static readonly string local = L10n.Tr(" (local)");

            //configuration debugger
            public static readonly string global = L10n.Tr("Global");
            public static readonly string currentQuality = L10n.Tr("Current Quality");

            public static readonly string resolve = L10n.Tr("Fix");
            public static readonly string resolveAll = L10n.Tr("Fix All");
            public static readonly string resolveAllQuality = L10n.Tr("Fix All Qualities");
            public static readonly string resolveAllBuildTarget = L10n.Tr("Fix All Platforms");
            public static readonly string fixAllOnNonHDRP = L10n.Tr("The active Quality Level is not using a High Definition Render Pipeline asset. If you attempt a Fix All, the Quality Level will be changed to use it.");

            public struct ConfigStyle
            {
                public readonly string label;
                public readonly string error;
                public readonly string button;
                public readonly MessageType messageType;
                public ConfigStyle(string label, string error, string button = null, MessageType messageType = MessageType.Error)
                {
                    if (button == null)
                        button = resolve;
                    this.label = label;
                    this.error = error;
                    this.button = button;
                    this.messageType = messageType;
                }
            }

            public static readonly ConfigStyle hdrpColorSpace = new ConfigStyle(
                label: L10n.Tr("Color space"),
                error: L10n.Tr("Only linear color space supported!"));
            public static readonly ConfigStyle hdrpLightmapEncoding = new ConfigStyle(
                label: L10n.Tr("Lightmap encoding"),
                error: L10n.Tr("Only high quality lightmap supported!"),
                button: resolveAllBuildTarget);
            public static readonly ConfigStyle hdrpShadow = new ConfigStyle(
                label: L10n.Tr("Shadows"),
                error: L10n.Tr("Shadow must be set to activated! (both hard and soft)"));
            public static readonly ConfigStyle hdrpShadowmask = new ConfigStyle(
                label: L10n.Tr("Shadowmask mode"),
                error: L10n.Tr("Only distance shadowmask supported at the project level! (You can still change this per light.)"),
                button: resolveAllQuality);
            public static readonly ConfigStyle hdrpAssetGraphicsAssigned = new ConfigStyle(
                label: L10n.Tr("Assigned - Graphics"),
                error: L10n.Tr("There is no HDRP asset assigned to the Graphic Settings!"));
            public static readonly ConfigStyle hdrpGlobalSettingsAssigned = new ConfigStyle(
                label: L10n.Tr("Assigned - HDRP Settings"),
                error: L10n.Tr("There is no HDRenderPipelineGlobalSettings assigned to Edit > Project Settings > HDRP Settings!"));
            public static readonly ConfigStyle hdrpAssetQualityAssigned = new ConfigStyle(
                label: L10n.Tr("Assigned - Quality"),
                error: L10n.Tr("The RenderPipelineAsset assigned in the current Quality must be null or a HDRenderPipelineAsset. If it is null, the asset for the current Quality will be the one in Graphics Settings. (The Fix or Fix All button will nullify it)"));
            public static readonly ConfigStyle hdrpRuntimeResources = new ConfigStyle(
                label: L10n.Tr("Runtime resources"),
                error: L10n.Tr("There is an issue with the runtime resources!"));
            public static readonly ConfigStyle hdrpEditorResources = new ConfigStyle(
                label: L10n.Tr("Editor resources"),
                error: L10n.Tr("There is an issue with the editor resources!"));
            public static readonly ConfigStyle hdrpBatcher = new ConfigStyle(
                label: L10n.Tr("SRP Batcher"),
                error: L10n.Tr("SRP Batcher must be enabled!"));
            public static readonly ConfigStyle hdrpDiffusionProfile = new ConfigStyle(
                label: L10n.Tr("Diffusion profile"),
                error: L10n.Tr("There is no diffusion profile assigned in the HDRP Settings!"));
            public static readonly ConfigStyle hdrpVolumeProfile = new ConfigStyle(
                label: L10n.Tr("Default volume profile"),
                error: L10n.Tr("Default volume profile must be assigned in the HDRP Settings! Also, for it to be editable, it should be outside of package."));
            public static readonly ConfigStyle hdrpLookDevVolumeProfile = new ConfigStyle(
                label: L10n.Tr("Default Look Dev volume profile"),
                error: L10n.Tr("Default Look Dev volume profile must be assigned in the HDRP Settings! Also, for it to be editable, it should be outside of package."));
            public static readonly ConfigStyle hdrpMigratableAssets = new ConfigStyle(
                label: L10n.Tr("Assets Migration"),
                error: L10n.Tr("At least one of the HDRP assets used in quality or the current HDRenderPipelineGlobalSettings have not been migrated to last version."));

            public static readonly ConfigStyle vrLegacyVRSystem = new ConfigStyle(
                label: L10n.Tr("Legacy VR System"),
                error: L10n.Tr("Legacy VR System need to be disabled in Player Settings!"));
            public static readonly ConfigStyle vrXRManagementPackage = new ConfigStyle(
                label: L10n.Tr("XR Management Package"),
                error: L10n.Tr("XR Management Package is required to run in VR!"));
            public static readonly ConfigStyle vrXRManagementPackageInstalled = new ConfigStyle(
                label: L10n.Tr("Package Installed"),
                error: L10n.Tr("Last version of XR Management Package must be added in your project!"));
            public static readonly ConfigStyle vrOculusPlugin = new ConfigStyle(
                label: L10n.Tr("Oculus Plugin"),
                error: L10n.Tr("Oculus Plugin must installed manually.\nGo in Edit > Project Settings > XR Plugin Manager and add Oculus XR Plugin.\n(This can't be verified by the Wizard)"),
                messageType: MessageType.Info);
            public static readonly ConfigStyle vrSinglePassInstancing = new ConfigStyle(
                label: L10n.Tr("Single-Pass Instancing"),
                error: L10n.Tr("Single-Pass Instancing must be enabled in Oculus Plugin.\nGo in Edit > Project Settings > XR Plugin Manager > Oculus and change Stereo Rendering Mode to Single Pass Instanced.\n(This can't be verified by the Wizard)"),
                messageType: MessageType.Info);
            public static readonly ConfigStyle vrLegacyHelpersPackage = new ConfigStyle(
                label: L10n.Tr("XR Legacy Helpers Package"),
                error: L10n.Tr("XR Legacy Helpers Package will help you to handle inputs."));

            public static readonly ConfigStyle dxrAutoGraphicsAPI = new ConfigStyle(
                label: L10n.Tr("Auto graphics API"),
                error: L10n.Tr("Auto Graphics API is not supported!"));

            public static readonly ConfigStyle dxrAutoGraphicsAPIWarning_WindowsOnly = new ConfigStyle(
                label: L10n.Tr("Auto graphics API"),
                error: L10n.Tr("Auto Graphics API is not supported on Windows!"),
                messageType: MessageType.Warning);

            public static readonly ConfigStyle dxrD3D12 = new ConfigStyle(
                label: L10n.Tr("Direct3D 12"),
                error: L10n.Tr("Direct3D 12 needs to be the active device! (Editor restart is required). If an API different than D3D12 is forced via command line argument, clicking Fix won't change it, so please consider removing it if wanting to run DXR."));

            public static readonly ConfigStyle dxrD3D12Warning_WindowsOnly = new ConfigStyle(
                label: L10n.Tr("Direct3D 12"),
                error: L10n.Tr("Direct3D 12 needs to be the active device on windows! (Editor restart is required). If an API different than D3D12 is forced via command line argument, clicking Fix won't change it, so please consider removing it if wanting to run DXR."),
                messageType: MessageType.Warning);

            public static readonly ConfigStyle dxrScreenSpaceShadow = new ConfigStyle(
                label: L10n.Tr("Screen Space Shadows (Asset)"),
                error: L10n.Tr("Screen Space Shadows are disabled in the current HDRP Asset which means you cannot enable ray-traced shadows for lights in your scene. To enable this feature, open your HDRP Asset, go to Lighting > Shadows, and enable Screen Space Shadows."),
                messageType: MessageType.Warning);
            public static readonly ConfigStyle dxrScreenSpaceShadowFS = new ConfigStyle(
                label: L10n.Tr("Screen Space Shadows (HDRP Default Settings)"),
                error: L10n.Tr($"Screen Space Shadows are disabled in the default Camera Frame Settings. This means Cameras that use these Frame Settings do not render ray-traced shadows. To enable this feature, go to Project Settings > HDRP Settings > Frame Settings (Default Values) > Camera > Lighting and enable Screen Space Shadows. This configuration depends on {dxrScreenSpaceShadow.label}. This means, before you fix this, you must fix {dxrScreenSpaceShadow.label} first."),
                messageType: MessageType.Info);
            public static readonly ConfigStyle dxrReflections = new ConfigStyle(
                label: L10n.Tr("Screan Space Reflection (Asset)"),
                error: L10n.Tr("Screen Space Reflection is disabled in the current HDRP Asset which means you cannot enable ray-traced reflections in Volume components. To enable this feature, open your HDRP Asset, go to Lighting > Reflections, and enable Screen Space Reflections."),
                messageType: MessageType.Warning);
            public static readonly ConfigStyle dxrReflectionsFS = new ConfigStyle(
                label: L10n.Tr("Screan Space Reflection (HDRP Default Settings)"),
                error: L10n.Tr($"Screen Space Reflection is disabled in the default Camera Frame Settings. This means Cameras that use these Frame Settings do not render ray-traced reflections. To enable this feature, go to Project Settings > HDRP Settings > Frame Settings (Default Values) > Camera > Lighting and enable Screen Space Reflections. This configuration depends on {dxrReflections.label}. This means, before you fix this, you must fix {dxrReflections.label} first."),
                messageType: MessageType.Info);
            public static readonly ConfigStyle dxrTransparentReflections = new ConfigStyle(
                label: L10n.Tr("Screen Space Reflection - Transparent (Asset)"),
                error: L10n.Tr("Screen Space Reflection - Transparent is disabled in the current HDRP Asset which means you cannot enable ray-traced reflections on transparent GameObjects from Volume components. To enable this feature, open your HDRP Asset, go to Lighting > Reflections, and enable Transparents receive SSR."),
                messageType: MessageType.Warning);
            public static readonly ConfigStyle dxrTransparentReflectionsFS = new ConfigStyle(
                label: L10n.Tr("Screen Space Reflection - Transparent (HDRP Default Settings)"),
                error: L10n.Tr($"Screen Space Reflection - Transparent is disabled in the default Camera Frame Settings. This means Cameras that use these Frame Settings do not render ray-traced reflections on transparent GameObjects. To enable this feature, go to Project Settings > HDRP Settings > Frame Settings (Default Values) > Camera > Lighting and enable Transparents. This configuration depends on {dxrTransparentReflections.label}. This means, before you fix this, you must fix {dxrTransparentReflections.label} first."),
                messageType: MessageType.Info);
            public static readonly ConfigStyle dxrGI = new ConfigStyle(
                label: L10n.Tr("Screen Space Global Illumination (Asset)"),
                error: L10n.Tr("Screen Space Global Illumination is disabled in the current HDRP asset which means you cannot enable ray-traced global illumination in Volume components. To enable this feature, open your HDRP Asset, go to Lighting and enable Screen Space Global Illumination."),
                messageType: MessageType.Warning);
            public static readonly ConfigStyle dxrGIFS = new ConfigStyle(
                label: L10n.Tr("Screen Space Global Illumination (HDRP Default Settings)"),
                error: L10n.Tr($"Screen Space Global Illumination is disabled in the default Camera Frame Settings. This means Cameras that use these Frame Settings do not render ray-traced global illumination. To enable this feature, go to Project Settings > HDRP Settings > Frame Settings (Default Values) > Camera > Lighting and enable Screen Space Global Illumination. This configuration depends on {dxrGI.label}. This means, before you fix this, you must fix {dxrGI.label} first."),
                messageType: MessageType.Info);
            public static readonly ConfigStyle dxrBuildTarget = new ConfigStyle(
                label: L10n.Tr("Build Target"),
                error: L10n.Tr("To build your Project as a Unity Player your build target must be StandaloneWindows64 or Playstation5."));
            public static readonly ConfigStyle dxrStaticBatching = new ConfigStyle(
                label: L10n.Tr("Static Batching"),
                error: L10n.Tr("Static Batching is not supported!"));
            public static readonly ConfigStyle dxrActivated = new ConfigStyle(
                label: L10n.Tr("DXR activated"),
                error: L10n.Tr("DXR is not activated!"));
            public static readonly ConfigStyle dxrResources = new ConfigStyle(
                label: L10n.Tr("DXR resources"),
                error: L10n.Tr("There is an issue with the DXR resources! Alternatively, Direct3D is not set as API (can be fixed with option above) or your hardware and/or OS cannot be used for DXR! (unfixable)"));

            public static readonly string hdrpAssetDisplayDialogTitle = L10n.Tr("Create or Load HDRenderPipelineAsset");
            public static readonly string hdrpAssetDisplayDialogContent = L10n.Tr("Do you want to create a fresh HDRenderPipelineAsset in the default resource folder and automatically assign it?");
            public static readonly string displayDialogCreate = L10n.Tr("Create One");
            public static readonly string displayDialogLoad = L10n.Tr("Load One");
            public static readonly string displayDialogCancel = L10n.Tr("Cancel");
        }

        enum Configuration
        {
            HDRP,
            HDRP_VR,
            HDRP_DXR
        }

        enum ConfigPackageState
        {
            BeingChecked,
            Missing,
            Present,
            BeingFixed
        }

        Configuration m_Configuration;
        VisualElement m_BaseUpdatable;
        VisualElement m_InstallConfigPackageHelpbox = null;
        VisualElement m_InstallConfigPackageButton = null;
        Label m_InstallConfigPackageHelpboxLabel;

        [MenuItem("Window/Rendering/HDRP Wizard", priority = 10000)]
        static void OpenWindow()
        {
            var window = GetWindow<HDWizard>(Style.title.text);
            window.minSize = new Vector2(500, 450);
            HDUserSettings.wizardPopupAlreadyShownOnce = true;
        }

        [MenuItem("Window/Rendering/HDRP Wizard", priority = 10000, validate = true)]
        static bool CanShowWizard()
        {
            // If the user has more than one SRP installed, only show the Wizard if the pipeline is HDRP
            return HDRenderPipeline.isReady || RenderPipelineManager.currentPipeline == null;
        }

        void OnGUI()
        {
            if (m_BaseUpdatable == null)
                return;

            foreach (VisualElementUpdatable updatable in m_BaseUpdatable.Children().Where(c => c is VisualElementUpdatable))
                updatable.CheckUpdate();
        }

        static HDWizard()
        {
            LoadReflectionMethods();
            WizardBehaviour();
        }

        #region SCRIPT_RELOADING

        static int frameToWait;

        static void WizardBehaviourDelayed()
        {
<<<<<<< HEAD
            // We can pass here if HDProjectSettings.wizardIsStartPopup is false. See WizardBehaviour()
            if (!HDProjectSettings.wizardIsStartPopup)
                return;

=======
>>>>>>> e425a0d7
            if (frameToWait > 0)
            {
                --frameToWait;
                return;
            }

            // No need to update this method, unsubscribe from the application update
            EditorApplication.update -= WizardBehaviourDelayed;

            // If the wizard does not need to be shown at start up, do nothing.
            if (!HDProjectSettings.wizardIsStartPopup)
                return;

            //Application.isPlaying cannot be called in constructor. Do it here
            if (Application.isPlaying)
                return;

            EditorApplication.quitting += () => HDUserSettings.wizardPopupAlreadyShownOnce = false;

            ShowWizardFirstTime();
        }

        static void ShowWizardFirstTime()
        {
            // Unsubscribe from possible events
            // If the event has not been registered the unsubscribe will do nothing
            RenderPipelineManager.activeRenderPipelineTypeChanged -= ShowWizardFirstTime;

            if (!CanShowWizard())
            {
                // Delay the show of the wizard for the first time that the user is using HDRP
                RenderPipelineManager.activeRenderPipelineTypeChanged += ShowWizardFirstTime;
                return;
            }

            // If we reach this point can be because
            // - That the user started Unity with HDRP in use
            // - That the SRP has changed to HDRP for the first time in the session
            if (!HDUserSettings.wizardPopupAlreadyShownOnce)
                OpenWindow();
        }

        [Callbacks.DidReloadScripts]
        static void CheckPersistencyPopupAlreadyOpened()
        {
            EditorApplication.delayCall += () =>
            {
                if (HDUserSettings.wizardPopupAlreadyShownOnce)
                    EditorApplication.quitting += () => HDUserSettings.wizardPopupAlreadyShownOnce = false;
            };
        }

        [Callbacks.DidReloadScripts]
        static void WizardBehaviour()
        {
<<<<<<< HEAD
            // We should call HDProjectSettings.wizardIsStartPopup to check here.
            // But if the Wizard is opened while a domain reload occurs, we end up calling
            // LoadSerializedFileAndForget at a time Unity associate with Constructor. This is not allowed.
            // As we should wait some frame for everything to be correctly loaded anyway, we do that in WizardBehaviourDelayed.

=======
>>>>>>> e425a0d7
            //We need to wait at least one frame or the popup will not show up
            frameToWait = 10;
            EditorApplication.update += WizardBehaviourDelayed;
        }

        #endregion

        #region DRAWERS

        private void CreateGUI()
        {
            titleContent = Style.title;

            HDEditorUtils.AddStyleSheets(rootVisualElement, HDEditorUtils.FormatingPath); //.h1
            HDEditorUtils.AddStyleSheets(rootVisualElement, HDEditorUtils.WizardSheetPath);

            var scrollView = new ScrollView(ScrollViewMode.Vertical);
            rootVisualElement.Add(scrollView);
            var container = scrollView.contentContainer;

            container.Add(CreateHdrpVersionChecker());

            container.Add(CreateInstallConfigPackageArea());

            container.Add(CreateTitle(Style.defaultSettingsTitle));
            container.Add(CreateFolderData());

            container.Add(CreateTitle(Style.configurationTitle));
            container.Add(CreateTabbedBox(
                RuntimeInformation.IsOSPlatform(OSPlatform.Windows)
                ? new[]
                {
                    (Style.hdrpConfigLabel, Style.hdrpConfigTooltip),
                    (Style.hdrpVRConfigLabel, Style.hdrpVRConfigTooltip),
                    (Style.hdrpDXRConfigLabel, Style.hdrpDXRConfigTooltip),
                }
                : new[]
                {
                    (Style.hdrpConfigLabel, Style.hdrpConfigTooltip),
                    //VR only supported on window
                    //DXR only supported on window
                },
                out m_BaseUpdatable));


            var fixAllWarning = new HiddableUpdatableContainer(() => !IsHdrpAssetQualityUsedCorrect());
            fixAllWarning.Add(new HelpBox(HelpBox.Kind.Error, Style.fixAllOnNonHDRP) { name = "FixAllWarning" });
            fixAllWarning.Init();
            m_BaseUpdatable.Add(fixAllWarning);

            m_BaseUpdatable.Add(new FixAllButton(
                Style.resolveAll,
                () =>
                {
                    bool isCorrect = IsHDRPAllCorrect();
                    switch (m_Configuration)
                    {
                        case Configuration.HDRP_VR:
                            isCorrect &= IsVRAllCorrect();
                            break;
                        case Configuration.HDRP_DXR:
                            isCorrect &= IsDXRAllCorrect();
                            break;
                    }
                    return isCorrect;
                },
                () =>
                {
                    FixHDRPAll();
                    switch (m_Configuration)
                    {
                        case Configuration.HDRP_VR:
                            FixVRAll();
                            break;
                        case Configuration.HDRP_DXR:
                            FixDXRAll();
                            break;
                    }
                }));

            ScopeBox globalScope = new ScopeBox(Style.global);
            ScopeBox currentQualityScope = new ScopeBox(Style.currentQuality);

            m_BaseUpdatable.Add(globalScope);
            m_BaseUpdatable.Add(currentQualityScope);

            AddHDRPConfigInfo(globalScope, QualityScope.Global);

            var vrScopeGlobal = new HiddableUpdatableContainer(()
                => m_Configuration == Configuration.HDRP_VR);
            AddVRConfigInfo(vrScopeGlobal, QualityScope.Global);
            vrScopeGlobal.Init();
            globalScope.Add(vrScopeGlobal);

            var dxrScopeGlobal = new HiddableUpdatableContainer(()
                => m_Configuration == Configuration.HDRP_DXR);
            AddDXRConfigInfo(dxrScopeGlobal, QualityScope.Global);
            dxrScopeGlobal.Init();
            globalScope.Add(dxrScopeGlobal);

            AddHDRPConfigInfo(currentQualityScope, QualityScope.CurrentQuality);

            var vrScopeCurrentQuality = new HiddableUpdatableContainer(()
                => m_Configuration == Configuration.HDRP_VR);
            AddVRConfigInfo(vrScopeCurrentQuality, QualityScope.CurrentQuality);
            vrScopeCurrentQuality.Init();
            currentQualityScope.Add(vrScopeCurrentQuality);

            var dxrScopeCurrentQuality = new HiddableUpdatableContainer(()
                => m_Configuration == Configuration.HDRP_DXR);
            AddDXRConfigInfo(dxrScopeCurrentQuality, QualityScope.CurrentQuality);
            dxrScopeCurrentQuality.Init();
            currentQualityScope.Add(dxrScopeCurrentQuality);

            container.Add(CreateTitle(Style.migrationTitle));
            container.Add(CreateLargeButton(Style.migrateAllButton, UpgradeStandardShaderMaterials.UpgradeMaterialsProject));
            container.Add(CreateLargeButton(Style.migrateSelectedButton, UpgradeStandardShaderMaterials.UpgradeMaterialsSelection));
            container.Add(CreateLargeButton(Style.migrateMaterials, HDRenderPipelineMenuItems.UpgradeMaterials));

            container.Add(CreateWizardBehaviour());

            CheckPersistantNeedReboot();
            CheckPersistentFixAll();
        }

        VisualElement CreateFolderData()
        {
            var defaultResourceFolder = new TextField(Style.hdrpProjectSettingsPathLabel)
            {
                tooltip = Style.hdrpProjectSettingsPathTooltip,
                name = "DefaultResourceFolder",
                value = HDProjectSettings.projectSettingsFolderPath
            };
            defaultResourceFolder.Q<Label>().AddToClassList("normal");
            defaultResourceFolder.RegisterValueChangedCallback(evt
                => HDProjectSettings.projectSettingsFolderPath = evt.newValue);

            return defaultResourceFolder;
        }

        VisualElement CreateTabbedBox((string label, string tooltip)[] tabs, out VisualElement innerBox)
        {
            var toolbar = new ToolbarRadio();
            toolbar.AddRadios(tabs);
            //make sure when we open the same project on different platforms the saved active tab is not out of range
            int tabIndex = toolbar.radioLength > HDUserSettings.wizardActiveTab ? HDUserSettings.wizardActiveTab : 0;
            toolbar.SetValueWithoutNotify(tabIndex);
            m_Configuration = (Configuration)tabIndex;
            toolbar.RegisterValueChangedCallback(evt =>
            {
                int index = evt.newValue;
                m_Configuration = (Configuration)index;
                HDUserSettings.wizardActiveTab = index;
            });

            var outerBox = new VisualElement() { name = "OuterBox" };
            innerBox = new VisualElement { name = "InnerBox" };

            outerBox.Add(toolbar);
            outerBox.Add(innerBox);

            return outerBox;
        }

        VisualElement CreateWizardBehaviour()
        {
            var toggle = new Toggle(Style.showOnStartUp)
            {
                value = HDProjectSettings.wizardIsStartPopup,
                name = "WizardCheckbox"
            };
            toggle.RegisterValueChangedCallback(evt
                => HDProjectSettings.wizardIsStartPopup = evt.newValue);
            return toggle;
        }

        VisualElement CreateLargeButton(string title, Action action)
        {
            Button button = new Button(action) { text = title };
            button.AddToClassList("LargeButton");
            return button;
        }

        VisualElement CreateInstallConfigPackageArea()
        {
            VisualElement area = new VisualElement()
            {
                name = "InstallConfigPackageArea"
            };
            m_InstallConfigPackageButton = CreateLargeButton(Style.installConfigPackageLabel, () =>
            {
                UpdateDisplayOfConfigPackageArea(ConfigPackageState.BeingFixed);
                InstallLocalConfigurationPackage(() =>
                    UpdateDisplayOfConfigPackageArea(ConfigPackageState.Present));
            });
            m_InstallConfigPackageHelpbox = new HelpBox(HelpBox.Kind.Info, Style.installConfigPackageInfoInCheck);
            m_InstallConfigPackageHelpboxLabel = m_InstallConfigPackageHelpbox.Q<Label>();
            area.Add(m_InstallConfigPackageButton);
            area.Add(m_InstallConfigPackageHelpbox);

            UpdateDisplayOfConfigPackageArea(ConfigPackageState.BeingChecked);

            RefreshDisplayOfConfigPackageArea();
            return area;
        }

        void UpdateDisplayOfConfigPackageArea(ConfigPackageState state)
        {
            switch (state)
            {
                case ConfigPackageState.Present:
                    m_InstallConfigPackageButton.SetEnabled(false);
                    m_InstallConfigPackageButton.focusable = false;
                    m_InstallConfigPackageHelpbox.style.display = DisplayStyle.Flex;
                    m_InstallConfigPackageHelpboxLabel.text = Style.installConfigPackageInfoFinished;
                    break;

                case ConfigPackageState.Missing:
                    m_InstallConfigPackageButton.SetEnabled(true);
                    m_InstallConfigPackageButton.focusable = true;
                    m_InstallConfigPackageHelpbox.style.display = DisplayStyle.None;
                    break;

                case ConfigPackageState.BeingChecked:
                    m_InstallConfigPackageButton.SetEnabled(false);
                    m_InstallConfigPackageButton.focusable = false;
                    m_InstallConfigPackageHelpbox.style.display = DisplayStyle.Flex;
                    m_InstallConfigPackageHelpboxLabel.text = Style.installConfigPackageInfoInCheck;
                    break;

                case ConfigPackageState.BeingFixed:
                    m_InstallConfigPackageButton.SetEnabled(false);
                    m_InstallConfigPackageButton.focusable = false;
                    m_InstallConfigPackageHelpbox.style.display = DisplayStyle.Flex;
                    m_InstallConfigPackageHelpboxLabel.text = Style.installConfigPackageInfoInProgress;
                    break;
            }
        }

        void GroupEntriesForDisplay(VisualElement container, InclusiveMode filter, QualityScope scope)
        {
            foreach (var entry in entries.Where(e => e.scope == scope && filter.Contains(e.inclusiveScope)))
            {
                string error = entry.configStyle.error;

                // If it is necessary, append tht name of the current asset.
                var hdrpAsset = HDRenderPipeline.currentAsset;
                if (entry.displayAssetName && hdrpAsset != null)
                {
                    error += " (" + hdrpAsset.name + ").";
                }

                container.Add(new ConfigInfoLine(
                    entry.configStyle.label,
                    error,
                    entry.configStyle.messageType,
                    entry.configStyle.button,
                    () => entry.check(),
                    entry.fix == null ? (Action)null : () => entry.fix(fromAsync: false),
                    entry.indent,
                    entry.configStyle.messageType == MessageType.Error || entry.forceDisplayCheck,
                    entry.skipErrorIcon));
            }
        }

        void AddHDRPConfigInfo(VisualElement container, QualityScope quality)
            => GroupEntriesForDisplay(container, InclusiveMode.HDRP, quality);
        void AddVRConfigInfo(VisualElement container, QualityScope quality)
            => GroupEntriesForDisplay(container, InclusiveMode.VR, quality);
        void AddDXRConfigInfo(VisualElement container, QualityScope quality)
            => GroupEntriesForDisplay(container, InclusiveMode.DXROptional, quality);

        Label CreateTitle(string title)
        {
            var label = new Label(title);
            label.AddToClassList("h1");
            return label;
        }

        VisualElement CreateHdrpVersionChecker()
        {
            VisualElement container = new VisualElement() { name = "HDRPVersionContainer" };

            TextElement label = new TextElement() { text = $"{Style.HDRPVersion}{Style.checking}" };
            label.AddToClassList("normal");
            container.Add(label);

            Button button = new Button(() =>
                UnityEditor.PackageManager.UI.Window.Open("com.unity.render-pipelines.high-definition"))
            { text = Style.HDRPVersionUpdateButton };
            button.AddToClassList("RightAnchoredButton");
            container.Add(button);

            m_UsedPackageRetriever.ProcessAsync(k_HdrpPackageName, (installed, packageInfo)
                => label.text = $"{Style.HDRPVersion}{packageInfo.version}{(packageInfo.source == PackageManager.PackageSource.Local ? Style.local : "")}");

            return container;
        }

        #endregion
    }
}<|MERGE_RESOLUTION|>--- conflicted
+++ resolved
@@ -264,13 +264,6 @@
 
         static void WizardBehaviourDelayed()
         {
-<<<<<<< HEAD
-            // We can pass here if HDProjectSettings.wizardIsStartPopup is false. See WizardBehaviour()
-            if (!HDProjectSettings.wizardIsStartPopup)
-                return;
-
-=======
->>>>>>> e425a0d7
             if (frameToWait > 0)
             {
                 --frameToWait;
@@ -326,14 +319,11 @@
         [Callbacks.DidReloadScripts]
         static void WizardBehaviour()
         {
-<<<<<<< HEAD
             // We should call HDProjectSettings.wizardIsStartPopup to check here.
             // But if the Wizard is opened while a domain reload occurs, we end up calling
             // LoadSerializedFileAndForget at a time Unity associate with Constructor. This is not allowed.
             // As we should wait some frame for everything to be correctly loaded anyway, we do that in WizardBehaviourDelayed.
 
-=======
->>>>>>> e425a0d7
             //We need to wait at least one frame or the popup will not show up
             frameToWait = 10;
             EditorApplication.update += WizardBehaviourDelayed;
