using System;
using System.Collections.Generic;
using System.IO;
using System.Linq;
using System.Linq.Expressions;
using System.Reflection;
using UnityEditorInternal;
using UnityEditorInternal.VR;
using UnityEngine;
using UnityEngine.Rendering;
using UnityEngine.Rendering.HighDefinition;

namespace UnityEditor.Rendering.HighDefinition
{
    enum InclusiveScope
    {
        HDRPAsset = 1 << 0,
        HDRP = HDRPAsset | 1 << 1, //HDRPAsset is inside HDRP and will be indented
        XRManagement = 1 << 2,
        VR = XRManagement | 1 << 3, //XRManagement is inside VR and will be indented
        DXR = 1 << 4,
        DXROptional = DXR | 1 << 5,
    }

    static class InclusiveScopeExtention
    {
        public static bool Contains(this InclusiveScope thisScope, InclusiveScope scope)
            => ((~thisScope) & scope) == 0;
    }

    partial class HDWizard
    {
        #region REFLECTION

        //reflect internal legacy enum
        enum LightmapEncodingQualityCopy
        {
            Low = 0,
            Normal = 1,
            High = 2
        }

        static Func<BuildTargetGroup, LightmapEncodingQualityCopy> GetLightmapEncodingQualityForPlatformGroup;
        static Action<BuildTargetGroup, LightmapEncodingQualityCopy> SetLightmapEncodingQualityForPlatformGroup;
        static Func<BuildTarget> CalculateSelectedBuildTarget;
        static Func<BuildTarget, GraphicsDeviceType[]> GetSupportedGraphicsAPIs;
        static Func<BuildTarget, bool> WillEditorUseFirstGraphicsAPI;
        static Action RequestCloseAndRelaunchWithCurrentArguments;
        static Func<BuildTarget, bool> GetStaticBatching;
        static Action<BuildTarget, bool> SetStaticBatching;

        static void LoadReflectionMethods()
        {
            Type playerSettingsType = typeof(PlayerSettings);
            Type playerSettingsEditorType = playerSettingsType.Assembly.GetType("UnityEditor.PlayerSettingsEditor");
            Type lightEncodingQualityType = playerSettingsType.Assembly.GetType("UnityEditor.LightmapEncodingQuality");
            Type editorUserBuildSettingsUtilsType = playerSettingsType.Assembly.GetType("UnityEditor.EditorUserBuildSettingsUtils");
            var qualityVariable = Expression.Variable(lightEncodingQualityType, "quality_internal");
            var buildTargetVariable = Expression.Variable(typeof(BuildTarget), "platform");
            var staticBatchingVariable = Expression.Variable(typeof(int), "staticBatching");
            var dynamicBatchingVariable = Expression.Variable(typeof(int), "DynamicBatching");
            var staticBatchingParameter = Expression.Parameter(typeof(bool), "staticBatching");
            var buildTargetGroupParameter = Expression.Parameter(typeof(BuildTargetGroup), "platformGroup");
            var buildTargetParameter = Expression.Parameter(typeof(BuildTarget), "platform");
            var qualityParameter = Expression.Parameter(typeof(LightmapEncodingQualityCopy), "quality");
            var getLightmapEncodingQualityForPlatformGroupInfo = playerSettingsType.GetMethod("GetLightmapEncodingQualityForPlatformGroup", BindingFlags.Static | BindingFlags.NonPublic);
            var setLightmapEncodingQualityForPlatformGroupInfo = playerSettingsType.GetMethod("SetLightmapEncodingQualityForPlatformGroup", BindingFlags.Static | BindingFlags.NonPublic);
            var calculateSelectedBuildTargetInfo = editorUserBuildSettingsUtilsType.GetMethod("CalculateSelectedBuildTarget", BindingFlags.Static | BindingFlags.Public);
            var getSupportedGraphicsAPIsInfo = playerSettingsType.GetMethod("GetSupportedGraphicsAPIs", BindingFlags.Static | BindingFlags.NonPublic);
            var getStaticBatchingInfo = playerSettingsType.GetMethod("GetBatchingForPlatform", BindingFlags.Static | BindingFlags.NonPublic);
            var setStaticBatchingInfo = playerSettingsType.GetMethod("SetBatchingForPlatform", BindingFlags.Static | BindingFlags.NonPublic);
            var willEditorUseFirstGraphicsAPIInfo = playerSettingsEditorType.GetMethod("WillEditorUseFirstGraphicsAPI", BindingFlags.Static | BindingFlags.NonPublic);
            var requestCloseAndRelaunchWithCurrentArgumentsInfo = typeof(EditorApplication).GetMethod("RequestCloseAndRelaunchWithCurrentArguments", BindingFlags.Static | BindingFlags.NonPublic);
            var getLightmapEncodingQualityForPlatformGroupBlock = Expression.Block(
                new[] { qualityVariable },
                Expression.Assign(qualityVariable, Expression.Call(getLightmapEncodingQualityForPlatformGroupInfo, buildTargetGroupParameter)),
                Expression.Convert(qualityVariable, typeof(LightmapEncodingQualityCopy))
            );
            var setLightmapEncodingQualityForPlatformGroupBlock = Expression.Block(
                new[] { qualityVariable },
                Expression.Assign(qualityVariable, Expression.Convert(qualityParameter, lightEncodingQualityType)),
                Expression.Call(setLightmapEncodingQualityForPlatformGroupInfo, buildTargetGroupParameter, qualityVariable)
            );
            var getStaticBatchingBlock = Expression.Block(
                new[] { staticBatchingVariable, dynamicBatchingVariable },
                Expression.Call(getStaticBatchingInfo, buildTargetParameter, staticBatchingVariable, dynamicBatchingVariable),
                Expression.Equal(staticBatchingVariable, Expression.Constant(1))
            );
            var setStaticBatchingBlock = Expression.Block(
                new[] { staticBatchingVariable, dynamicBatchingVariable },
                Expression.Call(getStaticBatchingInfo, buildTargetParameter, staticBatchingVariable, dynamicBatchingVariable),
                Expression.Call(setStaticBatchingInfo, buildTargetParameter, Expression.Convert(staticBatchingParameter, typeof(int)), dynamicBatchingVariable)
            );
            var getLightmapEncodingQualityForPlatformGroupLambda = Expression.Lambda<Func<BuildTargetGroup, LightmapEncodingQualityCopy>>(getLightmapEncodingQualityForPlatformGroupBlock, buildTargetGroupParameter);
            var setLightmapEncodingQualityForPlatformGroupLambda = Expression.Lambda<Action<BuildTargetGroup, LightmapEncodingQualityCopy>>(setLightmapEncodingQualityForPlatformGroupBlock, buildTargetGroupParameter, qualityParameter);
            var calculateSelectedBuildTargetLambda = Expression.Lambda<Func<BuildTarget>>(Expression.Call(null, calculateSelectedBuildTargetInfo));
            var getSupportedGraphicsAPIsLambda = Expression.Lambda<Func<BuildTarget, GraphicsDeviceType[]>>(Expression.Call(null, getSupportedGraphicsAPIsInfo, buildTargetParameter), buildTargetParameter);
            var getStaticBatchingLambda = Expression.Lambda<Func<BuildTarget, bool>>(getStaticBatchingBlock, buildTargetParameter);
            var setStaticBatchingLambda = Expression.Lambda<Action<BuildTarget, bool>>(setStaticBatchingBlock, buildTargetParameter, staticBatchingParameter);
            var willEditorUseFirstGraphicsAPILambda = Expression.Lambda<Func<BuildTarget, bool>>(Expression.Call(null, willEditorUseFirstGraphicsAPIInfo, buildTargetParameter), buildTargetParameter);
            var requestCloseAndRelaunchWithCurrentArgumentsLambda = Expression.Lambda<Action>(Expression.Call(null, requestCloseAndRelaunchWithCurrentArgumentsInfo));
            GetLightmapEncodingQualityForPlatformGroup = getLightmapEncodingQualityForPlatformGroupLambda.Compile();
            SetLightmapEncodingQualityForPlatformGroup = setLightmapEncodingQualityForPlatformGroupLambda.Compile();
            CalculateSelectedBuildTarget = calculateSelectedBuildTargetLambda.Compile();
            GetSupportedGraphicsAPIs = getSupportedGraphicsAPIsLambda.Compile();
            GetStaticBatching = getStaticBatchingLambda.Compile();
            SetStaticBatching = setStaticBatchingLambda.Compile();
            WillEditorUseFirstGraphicsAPI = willEditorUseFirstGraphicsAPILambda.Compile();
            RequestCloseAndRelaunchWithCurrentArguments = requestCloseAndRelaunchWithCurrentArgumentsLambda.Compile();
        }

        #endregion

        #region Entry

        struct Entry
        {
            public delegate bool Checker();
            public delegate void Fixer(bool fromAsync);

            public readonly InclusiveScope scope;
            public readonly Style.ConfigStyle configStyle;
            public readonly Checker check;
            public readonly Fixer fix;
            public readonly int indent;
            public readonly bool forceDisplayCheck;
            public readonly bool skipErrorIcon;
            public readonly bool displayAssetName;

            public Entry(InclusiveScope scope, Style.ConfigStyle configStyle, Checker check, Fixer fix, bool forceDisplayCheck = false, bool skipErrorIcon = false, bool displayAssetName = false)
            {
                this.scope = scope;
                this.configStyle = configStyle;
                this.check = check;
                this.fix = fix;
                this.forceDisplayCheck = forceDisplayCheck;
                indent = scope == InclusiveScope.HDRPAsset || scope == InclusiveScope.XRManagement ? 1 : 0;
                this.skipErrorIcon = skipErrorIcon;
                this.displayAssetName = displayAssetName;
            }
        }

        //To add elements in the Wizard configuration checker,
        //add your new checks in this array at the right position.
        //Both "Fix All" button and UI drawing will use it.
        //Indentation is computed in Entry if you use certain subscope.
        Entry[] m_Entries;
        Entry[] entries
        {
            get
            {
                // due to functor, cannot static link directly in an array and need lazy init
                if (m_Entries == null)
                    m_Entries = new[]
                    {
                        new Entry(InclusiveScope.HDRP, Style.hdrpColorSpace, IsColorSpaceCorrect, FixColorSpace),
                        new Entry(InclusiveScope.HDRP, Style.hdrpLightmapEncoding, IsLightmapCorrect, FixLightmap),
                        new Entry(InclusiveScope.HDRP, Style.hdrpShadow, IsShadowCorrect, FixShadow),
                        new Entry(InclusiveScope.HDRP, Style.hdrpShadowmask, IsShadowmaskCorrect, FixShadowmask),
                        new Entry(InclusiveScope.HDRP, Style.hdrpAsset, IsHdrpAssetCorrect, FixHdrpAsset),
                        new Entry(InclusiveScope.HDRPAsset, Style.hdrpAssetAssigned, IsHdrpAssetUsedCorrect, FixHdrpAssetUsed),
                        new Entry(InclusiveScope.HDRPAsset, Style.hdrpAssetRuntimeResources, IsHdrpAssetRuntimeResourcesCorrect, FixHdrpAssetRuntimeResources),
                        new Entry(InclusiveScope.HDRPAsset, Style.hdrpAssetEditorResources, IsHdrpAssetEditorResourcesCorrect, FixHdrpAssetEditorResources),
                        new Entry(InclusiveScope.HDRPAsset, Style.hdrpBatcher, IsSRPBatcherCorrect, FixSRPBatcher),
                        new Entry(InclusiveScope.HDRPAsset, Style.hdrpAssetDiffusionProfile, IsHdrpAssetDiffusionProfileCorrect, FixHdrpAssetDiffusionProfile),
                        new Entry(InclusiveScope.HDRP, Style.hdrpVolumeProfile, IsDefaultVolumeProfileAssigned, FixDefaultVolumeProfileAssigned),
                        new Entry(InclusiveScope.HDRP, Style.hdrpLookDevVolumeProfile, IsDefaultLookDevVolumeProfileAssigned, FixDefaultLookDevVolumeProfileAssigned),

                        new Entry(InclusiveScope.VR, Style.vrLegacyVRSystem, IsOldVRSystemForCurrentBuildTargetGroupCorrect, FixOldVRSystemForCurrentBuildTargetGroup),
                        new Entry(InclusiveScope.VR, Style.vrXRManagementPackage, IsVRXRManagementPackageInstalledCorrect, FixVRXRManagementPackageInstalled),
                        new Entry(InclusiveScope.XRManagement, Style.vrOculusPlugin, () => false, null),
                        new Entry(InclusiveScope.XRManagement, Style.vrSinglePassInstancing, () => false, null),
                        new Entry(InclusiveScope.VR, Style.vrLegacyHelpersPackage, IsVRLegacyHelpersCorrect, FixVRLegacyHelpers),

                        new Entry(InclusiveScope.DXR, Style.dxrAutoGraphicsAPI, IsDXRAutoGraphicsAPICorrect, FixDXRAutoGraphicsAPI),
                        new Entry(InclusiveScope.DXR, Style.dxrD3D12, IsDXRDirect3D12Correct, FixDXRDirect3D12),
                        new Entry(InclusiveScope.DXR, Style.dxrStaticBatching, IsDXRStaticBatchingCorrect, FixDXRStaticBatching),
                        new Entry(InclusiveScope.DXR, Style.dxrActivated, IsDXRActivationCorrect, FixDXRActivation),
                        new Entry(InclusiveScope.DXR, Style.dxr64bits, IsArchitecture64Bits, FixArchitecture64Bits),
                        new Entry(InclusiveScope.DXR, Style.dxrResources, IsDXRAssetCorrect, FixDXRAsset),

                        // Optional checks
                        new Entry(InclusiveScope.DXROptional, Style.dxrScreenSpaceShadow, IsDXRScreenSpaceShadowCorrect, null, forceDisplayCheck: true, skipErrorIcon: true, displayAssetName: true),
                        new Entry(InclusiveScope.DXROptional, Style.dxrScreenSpaceShadowFS, IsDXRScreenSpaceShadowFSCorrect, null, forceDisplayCheck: true, skipErrorIcon: true, displayAssetName: true),
                        new Entry(InclusiveScope.DXROptional, Style.dxrReflections, IsDXRReflectionsCorrect, null, forceDisplayCheck: true, skipErrorIcon: true, displayAssetName: true),
                        new Entry(InclusiveScope.DXROptional, Style.dxrReflectionsFS, IsDXRReflectionsFSCorrect, null, forceDisplayCheck: true, skipErrorIcon: true, displayAssetName: true),
                        new Entry(InclusiveScope.DXROptional, Style.dxrTransparentReflections, IsDXRTransparentReflectionsCorrect, null, forceDisplayCheck: true, skipErrorIcon: true, displayAssetName: true),
                        new Entry(InclusiveScope.DXROptional, Style.dxrTransparentReflectionsFS, IsDXRTransparentReflectionsFSCorrect, null, forceDisplayCheck: true, skipErrorIcon: true, displayAssetName: true),
                        new Entry(InclusiveScope.DXROptional, Style.dxrGI, IsDXRGICorrect, null, forceDisplayCheck: true, skipErrorIcon: true, displayAssetName: true),
                        new Entry(InclusiveScope.DXROptional, Style.dxrGIFS, IsDXRGIFSCorrect, null, forceDisplayCheck: true, skipErrorIcon: true, displayAssetName: true),
                    };
                return m_Entries;
            }
        }

        // Utility that grab all check within the scope or in sub scope included and check if everything is correct
        bool IsAllEntryCorrectInScope(InclusiveScope scope)
        {
            IEnumerable<Entry.Checker> checks = entries.Where(e => scope.Contains(e.scope)).Select(e => e.check);
            if (checks.Count() == 0)
                return true;

            IEnumerator<Entry.Checker> enumerator = checks.GetEnumerator();
            enumerator.MoveNext();
            bool result = enumerator.Current();
            if (enumerator.MoveNext())
                for (; result && enumerator.MoveNext();)
                    result &= enumerator.Current();
            return result;
        }

        // Utility that grab all check and fix within the scope or in sub scope included and performe fix if check return incorrect
        void FixAllEntryInScope(InclusiveScope scope)
        {
            IEnumerable<(Entry.Checker, Entry.Fixer)> pairs = entries.Where(e => scope.Contains(e.scope)).Select(e => (e.check, e.fix));
            if (pairs.Count() == 0)
                return;

            foreach ((Entry.Checker check, Entry.Fixer fix) in pairs)
                if (fix != null)
                    m_Fixer.Add(() =>
                    {
                        if (!check())
                            fix(fromAsync: true);
                    });
        }

        #endregion

        #region Queue

        class QueuedLauncher
        {
            Queue<Action> m_Queue = new Queue<Action>();
            bool m_Running = false;
            bool m_StopRequested = false;
            bool m_OnPause = false;

            public void Stop() => m_StopRequested = true;

            // Function to pause/unpause the action execution
            public void Pause() => m_OnPause = true;
            public void Unpause() => m_OnPause = false;

            public int remainingFixes => m_Queue.Count;

            void Start()
            {
                m_Running = true;
                EditorApplication.update += Run;
            }

            void End()
            {
                EditorApplication.update -= Run;
                m_Running = false;
            }

            void Run()
            {
                if (m_StopRequested)
                {
                    m_Queue.Clear();
                    m_StopRequested = false;
                }
                if (m_Queue.Count > 0)
                {
                    if (!m_OnPause)
                    {
                        m_Queue.Dequeue()?.Invoke();
                    }
                }
                else
                    End();
            }

            public void Add(Action function)
            {
                m_Queue.Enqueue(function);
                if (!m_Running)
                    Start();
            }

            public void Add(params Action[] functions)
            {
                foreach (Action function in functions)
                    Add(function);
            }
        }
        QueuedLauncher m_Fixer = new QueuedLauncher();

        void RestartFixAllAfterDomainReload()
        {
            if (m_Fixer.remainingFixes > 0)
                HDProjectSettings.wizardNeedToRunFixAllAgainAfterDomainReload = true;
        }

        void CheckPersistentFixAll()
        {
            if (HDProjectSettings.wizardNeedToRunFixAllAgainAfterDomainReload)
            {
                switch ((Configuration)HDProjectSettings.wizardActiveTab)
                {
                    case Configuration.HDRP:
                        FixHDRPAll();
                        break;
                    case Configuration.HDRP_VR:
                        FixVRAll();
                        break;
                    case Configuration.HDRP_DXR:
                        FixDXRAll();
                        break;
                }
                m_Fixer.Add(() => HDProjectSettings.wizardNeedToRunFixAllAgainAfterDomainReload = false);
            }
        }

        #endregion

        #region HDRP_FIXES

        bool IsHDRPAllCorrect()
            => IsAllEntryCorrectInScope(InclusiveScope.HDRP);
        void FixHDRPAll()
            => FixAllEntryInScope(InclusiveScope.HDRP);

        bool IsHdrpAssetCorrect()
            => IsAllEntryCorrectInScope(InclusiveScope.HDRPAsset);
        void FixHdrpAsset(bool fromAsyncUnused)
            => FixAllEntryInScope(InclusiveScope.HDRPAsset);

        bool IsColorSpaceCorrect()
            => PlayerSettings.colorSpace == ColorSpace.Linear;
        void FixColorSpace(bool fromAsyncUnused)
            => PlayerSettings.colorSpace = ColorSpace.Linear;

        bool IsLightmapCorrect()
        {
            // Shame alert: plateform supporting Encodement are partly hardcoded
            // in editor (Standalone) and for the other part, it is all in internal code.
            return GetLightmapEncodingQualityForPlatformGroup(BuildTargetGroup.Standalone) == LightmapEncodingQualityCopy.High
                && GetLightmapEncodingQualityForPlatformGroup(BuildTargetGroup.Android) == LightmapEncodingQualityCopy.High
                && GetLightmapEncodingQualityForPlatformGroup(BuildTargetGroup.Lumin) == LightmapEncodingQualityCopy.High
                && GetLightmapEncodingQualityForPlatformGroup(BuildTargetGroup.WSA) == LightmapEncodingQualityCopy.High;
        }

        void FixLightmap(bool fromAsyncUnused)
        {
            SetLightmapEncodingQualityForPlatformGroup(BuildTargetGroup.Standalone, LightmapEncodingQualityCopy.High);
            SetLightmapEncodingQualityForPlatformGroup(BuildTargetGroup.Android, LightmapEncodingQualityCopy.High);
            SetLightmapEncodingQualityForPlatformGroup(BuildTargetGroup.Lumin, LightmapEncodingQualityCopy.High);
            SetLightmapEncodingQualityForPlatformGroup(BuildTargetGroup.WSA, LightmapEncodingQualityCopy.High);
        }

        bool IsShadowCorrect()
            => QualitySettings.shadows == ShadowQuality.All;
        void FixShadow(bool fromAsyncUnised)
        {
            int currentQuality = QualitySettings.GetQualityLevel();
            for (int i = 0; i < QualitySettings.names.Length; ++i)
            {
                QualitySettings.SetQualityLevel(i, applyExpensiveChanges: false);
                QualitySettings.shadows = ShadowQuality.All;
            }
            QualitySettings.SetQualityLevel(currentQuality, applyExpensiveChanges: false);
        }

        bool IsShadowmaskCorrect()
        //QualitySettings.SetQualityLevel.set quality is too costy to be use at frame
            => QualitySettings.shadowmaskMode == ShadowmaskMode.DistanceShadowmask;
        void FixShadowmask(bool fromAsyncUnused)
        {
            int currentQuality = QualitySettings.GetQualityLevel();
            for (int i = 0; i < QualitySettings.names.Length; ++i)
            {
                QualitySettings.SetQualityLevel(i, applyExpensiveChanges: false);
                QualitySettings.shadowmaskMode = ShadowmaskMode.DistanceShadowmask;
            }
            QualitySettings.SetQualityLevel(currentQuality, applyExpensiveChanges: false);
        }

        bool IsHdrpAssetUsedCorrect()
            => GraphicsSettings.renderPipelineAsset != null && GraphicsSettings.renderPipelineAsset is HDRenderPipelineAsset;
        void FixHdrpAssetUsed(bool fromAsync)
        {
            if (ObjectSelector.opened)
                return;
            CreateOrLoad<HDRenderPipelineAsset>(fromAsync
                ? () => m_Fixer.Stop()
                : (Action)null,
                asset => GraphicsSettings.renderPipelineAsset = asset);
        }

        bool IsHdrpAssetRuntimeResourcesCorrect()
            => IsHdrpAssetUsedCorrect() && HDRenderPipelineGlobalSettings.instance.AreResourcesCreated();
        void FixHdrpAssetRuntimeResources(bool fromAsyncUnused)
        {
            if (!IsHdrpAssetUsedCorrect())
                FixHdrpAssetUsed(fromAsync: false);

            HDRenderPipelineGlobalSettings.instance.EnsureRuntimeResources(forceReload: true);
        }

        bool IsHdrpAssetEditorResourcesCorrect()
            => IsHdrpAssetUsedCorrect() && HDRenderPipelineGlobalSettings.instance.AreEditorResourcesCreated();
        void FixHdrpAssetEditorResources(bool fromAsyncUnused)
        {
            if (!IsHdrpAssetUsedCorrect())
                FixHdrpAssetUsed(fromAsync: false);

            HDRenderPipelineGlobalSettings.instance.EnsureEditorResources(forceReload: true);
        }

        bool IsSRPBatcherCorrect()
            => IsHdrpAssetUsedCorrect() && HDRenderPipeline.currentAsset.enableSRPBatcher;
        void FixSRPBatcher(bool fromAsyncUnused)
        {
            if (!IsHdrpAssetUsedCorrect())
                FixHdrpAssetUsed(fromAsync: false);

            var hdrpAsset = HDRenderPipeline.currentAsset;
            if (hdrpAsset == null)
                return;

            hdrpAsset.enableSRPBatcher = true;
            EditorUtility.SetDirty(hdrpAsset);
        }

        bool IsHdrpAssetDiffusionProfileCorrect()
        {
            var profileList = HDRenderPipeline.defaultAsset?.diffusionProfileSettingsList;
            return IsHdrpAssetUsedCorrect() && profileList.Length != 0 && profileList.Any(p => p != null);
        }

        void FixHdrpAssetDiffusionProfile(bool fromAsyncUnused)
        {
            if (!IsHdrpAssetUsedCorrect())
                FixHdrpAssetUsed(fromAsync: false);

            var hdrpAsset = HDRenderPipeline.defaultAsset;
            if (hdrpAsset == null)
                return;

            var defaultAssetList = hdrpAsset.renderPipelineEditorResources.defaultDiffusionProfileSettingsList;
            HDRenderPipeline.defaultAsset.diffusionProfileSettingsList = new DiffusionProfileSettings[0]; // clear the diffusion profile list

            foreach (var diffusionProfileAsset in defaultAssetList)
            {
                string defaultDiffusionProfileSettingsPath = "Assets/" + HDProjectSettings.projectSettingsFolderPath + "/" + diffusionProfileAsset.name + ".asset";
                AssetDatabase.CopyAsset(AssetDatabase.GetAssetPath(diffusionProfileAsset), defaultDiffusionProfileSettingsPath);

                var userAsset = AssetDatabase.LoadAssetAtPath<DiffusionProfileSettings>(defaultDiffusionProfileSettingsPath);
                HDRenderPipeline.defaultAsset.AddDiffusionProfile(userAsset);
            }

            EditorUtility.SetDirty(hdrpAsset);
        }

        VolumeProfile CreateDefaultVolumeProfileIfNeeded(VolumeProfile defaultSettingsVolumeProfileInPackage)
        {
            string defaultSettingsVolumeProfilePath = "Assets/" + HDProjectSettings.projectSettingsFolderPath + '/' + defaultSettingsVolumeProfileInPackage.name + ".asset";

            //try load one if one already exist
            VolumeProfile defaultSettingsVolumeProfile = AssetDatabase.LoadAssetAtPath<VolumeProfile>(defaultSettingsVolumeProfilePath);
            if (defaultSettingsVolumeProfile == null || defaultSettingsVolumeProfile.Equals(null))
            {
                //else create it
                AssetDatabase.CopyAsset(AssetDatabase.GetAssetPath(defaultSettingsVolumeProfileInPackage), defaultSettingsVolumeProfilePath);
                defaultSettingsVolumeProfile = AssetDatabase.LoadAssetAtPath<VolumeProfile>(defaultSettingsVolumeProfilePath);
            }

            return defaultSettingsVolumeProfile;
        }

        bool IsDefaultVolumeProfileAssigned()
<<<<<<< HEAD
            => IsHdrpAssetUsedCorrect() && HDRenderPipelineGlobalSettings.instance.volumeProfile != null;
=======
        {
            if (!IsHdrpAssetUsedCorrect())
                return false;

            var hdAsset = HDRenderPipeline.defaultAsset;
            return hdAsset.defaultVolumeProfile != null
                && !hdAsset.defaultVolumeProfile.Equals(null)
                && hdAsset.defaultVolumeProfile != hdAsset.renderPipelineEditorResources.defaultSettingsVolumeProfile;
        }
>>>>>>> 2161ebbe

        void FixDefaultVolumeProfileAssigned(bool fromAsyncUnused)
        {
            if (!IsHdrpAssetUsedCorrect())
                FixHdrpAssetUsed(fromAsync: false);

<<<<<<< HEAD
            var hdrpSettings = HDRenderPipelineGlobalSettings.instance;
            if (hdrpSettings == null)
                return;

            VolumeProfile defaultSettingsVolumeProfileInPackage = hdrpSettings.renderPipelineEditorResources.defaultSettingsVolumeProfile;
            string defaultSettingsVolumeProfilePath = "Assets/" + HDProjectSettings.projectSettingsFolderPath + '/' + defaultSettingsVolumeProfileInPackage.name + ".asset";

            //try load one if one already exist
            VolumeProfile defaultSettingsVolumeProfile = AssetDatabase.LoadAssetAtPath<VolumeProfile>(defaultSettingsVolumeProfilePath);
            if (defaultSettingsVolumeProfile == null || defaultSettingsVolumeProfile.Equals(null))
            {
                //else create it
                AssetDatabase.CopyAsset(AssetDatabase.GetAssetPath(defaultSettingsVolumeProfileInPackage), defaultSettingsVolumeProfilePath);
                defaultSettingsVolumeProfile = AssetDatabase.LoadAssetAtPath<VolumeProfile>(defaultSettingsVolumeProfilePath);
            }
            HDRenderPipelineGlobalSettings.instance.volumeProfile = defaultSettingsVolumeProfile;
=======
            var hdrpAsset = HDRenderPipeline.defaultAsset;
            if (hdrpAsset == null)
                return;

            hdrpAsset.defaultVolumeProfile = CreateDefaultVolumeProfileIfNeeded(hdrpAsset.renderPipelineEditorResources.defaultSettingsVolumeProfile);

            EditorUtility.SetDirty(hdrpAsset);
        }

        bool IsDefaultLookDevVolumeProfileAssigned()
        {
            if (!IsHdrpAssetUsedCorrect())
                return false;

            var hdAsset = HDRenderPipeline.defaultAsset;
            return hdAsset.defaultLookDevProfile != null
                && !hdAsset.defaultLookDevProfile.Equals(null)
                && hdAsset.defaultLookDevProfile != hdAsset.renderPipelineEditorResources.lookDev.defaultLookDevVolumeProfile;
        }

        void FixDefaultLookDevVolumeProfileAssigned(bool fromAsyncUnused)
        {
            if (!IsHdrpAssetUsedCorrect())
                FixHdrpAssetUsed(fromAsync: false);

            var hdrpAsset = HDRenderPipeline.defaultAsset;
            if (hdrpAsset == null)
                return;

            hdrpAsset.defaultLookDevProfile = CreateDefaultVolumeProfileIfNeeded(hdrpAsset.renderPipelineEditorResources.lookDev.defaultLookDevVolumeProfile);
>>>>>>> 2161ebbe

            EditorUtility.SetDirty(hdrpSettings);
        }

        #endregion

        #region HDRP_VR_FIXES

        bool IsVRAllCorrect()
            => IsAllEntryCorrectInScope(InclusiveScope.VR);
        void FixVRAll()
            => FixAllEntryInScope(InclusiveScope.VR);

        bool IsVRXRManagementCorrect()
            => IsAllEntryCorrectInScope(InclusiveScope.XRManagement);
        void FixVRXRManagement(bool fromAsyncUnused)
            => FixAllEntryInScope(InclusiveScope.XRManagement);

        bool IsOldVRSystemForCurrentBuildTargetGroupCorrect()
            => !VREditor.GetVREnabledOnTargetGroup(EditorUserBuildSettings.selectedBuildTargetGroup);
        void FixOldVRSystemForCurrentBuildTargetGroup(bool fromAsyncUnused)
            => VREditor.SetVREnabledOnTargetGroup(EditorUserBuildSettings.selectedBuildTargetGroup, false);

        bool vrXRManagementInstalledCheck = false;
        bool IsVRXRManagementPackageInstalledCorrect()
        {
            m_UsedPackageRetriever.ProcessAsync(
                k_XRanagementPackageName,
                (installed, info) => vrXRManagementInstalledCheck = installed);
            return vrXRManagementInstalledCheck;
        }

        void FixVRXRManagementPackageInstalled(bool fromAsync)
        {
            if (fromAsync)
                RestartFixAllAfterDomainReload();
            m_PackageInstaller.ProcessAsync(k_XRanagementPackageName, null);
        }

        bool vrLegacyHelpersInstalledCheck = false;
        bool IsVRLegacyHelpersCorrect()
        {
            m_UsedPackageRetriever.ProcessAsync(
                k_LegacyInputHelpersPackageName,
                (installed, info) => vrLegacyHelpersInstalledCheck = installed);
            return vrLegacyHelpersInstalledCheck;
        }

        void FixVRLegacyHelpers(bool fromAsync)
        {
            if (fromAsync)
                RestartFixAllAfterDomainReload();
            m_PackageInstaller.ProcessAsync(k_LegacyInputHelpersPackageName, null);
        }

        #endregion

        #region HDRP_DXR_FIXES

        bool IsDXRAllCorrect()
            => IsAllEntryCorrectInScope(InclusiveScope.DXR);

        void FixDXRAll()
            => FixAllEntryInScope(InclusiveScope.DXR);

        bool IsDXRAutoGraphicsAPICorrect()
            => !PlayerSettings.GetUseDefaultGraphicsAPIs(CalculateSelectedBuildTarget());
        void FixDXRAutoGraphicsAPI(bool fromAsyncUnused)
            => PlayerSettings.SetUseDefaultGraphicsAPIs(CalculateSelectedBuildTarget(), false);

        bool IsDXRDirect3D12Correct()
            => (SystemInfo.graphicsDeviceType == GraphicsDeviceType.Direct3D12) && !HDProjectSettings.wizardNeedRestartAfterChangingToDX12;
        void FixDXRDirect3D12(bool fromAsyncUnused)
        {
            if (GetSupportedGraphicsAPIs(CalculateSelectedBuildTarget()).Contains(GraphicsDeviceType.Direct3D12))
            {
                var buidTarget = CalculateSelectedBuildTarget();
                if (PlayerSettings.GetGraphicsAPIs(buidTarget).Contains(GraphicsDeviceType.Direct3D12))
                {
                    PlayerSettings.SetGraphicsAPIs(
                        buidTarget,
                        new[] { GraphicsDeviceType.Direct3D12 }
                            .Concat(
                            PlayerSettings.GetGraphicsAPIs(buidTarget)
                                .Where(x => x != GraphicsDeviceType.Direct3D12))
                            .ToArray());
                }
                else
                {
                    PlayerSettings.SetGraphicsAPIs(
                        buidTarget,
                        new[] { GraphicsDeviceType.Direct3D12 }
                            .Concat(PlayerSettings.GetGraphicsAPIs(buidTarget))
                            .ToArray());
                }
                HDProjectSettings.wizardNeedRestartAfterChangingToDX12 = true;
                m_Fixer.Add(() => ChangedFirstGraphicAPI(buidTarget)); //register reboot at end of operations
            }
        }

        void ChangedFirstGraphicAPI(BuildTarget target)
        {
            //It seams that the 64 version is not check for restart for a strange reason
            if (target == BuildTarget.StandaloneWindows64)
                target = BuildTarget.StandaloneWindows;

            // If we're changing the first API for relevant editor, this will cause editor to switch: ask for scene save & confirmation
            if (WillEditorUseFirstGraphicsAPI(target))
            {
                if (EditorUtility.DisplayDialog("Changing editor graphics device",
                    "You've changed the active graphics API. This requires a restart of the Editor. After restarting, finish fixing DXR configuration by launching the wizard again.",
                    "Restart Editor", "Not now"))
                {
                    HDProjectSettings.wizardNeedRestartAfterChangingToDX12 = false;
                    RequestCloseAndRelaunchWithCurrentArguments();
                }
                else
                    EditorApplication.quitting += () => HDProjectSettings.wizardNeedRestartAfterChangingToDX12 = false;
            }
        }

        void CheckPersistantNeedReboot()
        {
            if (HDProjectSettings.wizardNeedRestartAfterChangingToDX12)
                EditorApplication.quitting += () => HDProjectSettings.wizardNeedRestartAfterChangingToDX12 = false;
        }

        bool IsDXRAssetCorrect()
            => HDRenderPipelineGlobalSettings.instance.AreRayTracingResourcesCreated()
            && SystemInfo.supportsRayTracing;
        void FixDXRAsset(bool fromAsyncUnused)
        {
            if (!IsHdrpAssetUsedCorrect())
                FixHdrpAssetUsed(fromAsync: false);

            if (SystemInfo.supportsRayTracing)
                HDRenderPipelineGlobalSettings.instance.EnsureRayTracingResources(forceReload: true);

            // IMPORTANT: We display the error only if we are D3D12 as the supportsRayTracing always return false in any other device even if OS/HW supports DXR.
            // The D3D12 is a separate check in the wizard, so it is fine not to display an error in case we are not D3D12.
            if (!SystemInfo.supportsRayTracing && IsDXRDirect3D12Correct())
                Debug.LogError("Your hardware and/or OS don't support DXR!");
            if (!HDProjectSettings.wizardNeedRestartAfterChangingToDX12 && PlayerSettings.GetGraphicsAPIs(CalculateSelectedBuildTarget()).FirstOrDefault() != GraphicsDeviceType.Direct3D12)
            {
                Debug.LogWarning("DXR is supported only with DX12");
            }
        }

        bool IsDXRScreenSpaceShadowCorrect()
            => HDRenderPipeline.currentAsset != null
            && HDRenderPipeline.currentAsset.currentPlatformRenderPipelineSettings.hdShadowInitParams.supportScreenSpaceShadows;

        bool IsDXRScreenSpaceShadowFSCorrect()
        {
            var hdrpAsset = HDRenderPipeline.defaultAsset;
            if (hdrpAsset != null)
            {
                FrameSettings defaultCameraFS = hdrpAsset.GetDefaultFrameSettings(FrameSettingsRenderType.Camera);
                return defaultCameraFS.IsEnabled(FrameSettingsField.ScreenSpaceShadows);
            }
            else
                return false;
        }

        bool IsDXRReflectionsCorrect()
            => HDRenderPipeline.currentAsset != null
            && HDRenderPipeline.currentAsset.currentPlatformRenderPipelineSettings.supportSSR;

        bool IsDXRReflectionsFSCorrect()
        {
            var hdrpAsset = HDRenderPipeline.defaultAsset;
            if (hdrpAsset != null)
            {
                FrameSettings defaultCameraFS = hdrpAsset.GetDefaultFrameSettings(FrameSettingsRenderType.Camera);
                return defaultCameraFS.IsEnabled(FrameSettingsField.SSR);
            }
            else
                return false;
        }

        bool IsDXRTransparentReflectionsCorrect()
            => HDRenderPipeline.currentAsset != null
            && HDRenderPipeline.currentAsset.currentPlatformRenderPipelineSettings.supportSSRTransparent;

        bool IsDXRTransparentReflectionsFSCorrect()
        {
            var hdrpAsset = HDRenderPipeline.defaultAsset;
            if (hdrpAsset != null)
            {
                FrameSettings defaultCameraFS = hdrpAsset.GetDefaultFrameSettings(FrameSettingsRenderType.Camera);
                return defaultCameraFS.IsEnabled(FrameSettingsField.TransparentSSR);
            }
            else
                return false;
        }

        bool IsDXRGICorrect()
            => HDRenderPipeline.currentAsset != null
            && HDRenderPipeline.currentAsset.currentPlatformRenderPipelineSettings.supportSSGI;

        bool IsDXRGIFSCorrect()
        {
            var hdrpAsset = HDRenderPipeline.defaultAsset;
            if (hdrpAsset != null)
            {
                FrameSettings defaultCameraFS = hdrpAsset.GetDefaultFrameSettings(FrameSettingsRenderType.Camera);
                return defaultCameraFS.IsEnabled(FrameSettingsField.SSGI);
            }
            else
                return false;
        }

        bool IsArchitecture64Bits()
            => EditorUserBuildSettings.activeBuildTarget == BuildTarget.StandaloneWindows64;
        void FixArchitecture64Bits(bool fromAsyncUnused)
        {
            EditorUserBuildSettings.SwitchActiveBuildTarget(BuildTargetGroup.Standalone, BuildTarget.StandaloneWindows64);
        }

        bool IsDXRStaticBatchingCorrect()
            => !GetStaticBatching(CalculateSelectedBuildTarget());
        void FixDXRStaticBatching(bool fromAsyncUnused)
        {
            SetStaticBatching(CalculateSelectedBuildTarget(), false);
        }

        bool IsDXRActivationCorrect()
            => HDRenderPipeline.currentAsset != null
            && HDRenderPipeline.currentAsset.currentPlatformRenderPipelineSettings.supportRayTracing;
        void FixDXRActivation(bool fromAsyncUnused)
        {
            if (!IsHdrpAssetUsedCorrect())
                FixHdrpAssetUsed(fromAsync: false);
            //as property returning struct make copy, use serializedproperty to modify it
            var serializedObject = new SerializedObject(HDRenderPipeline.currentAsset);
            var propertySupportRayTracing = serializedObject.FindProperty("m_RenderPipelineSettings.supportRayTracing");
            propertySupportRayTracing.boolValue = true;
            serializedObject.ApplyModifiedPropertiesWithoutUndo();
        }

        #endregion

        #region Package Manager

        const string k_HdrpPackageName = "com.unity.render-pipelines.high-definition";
        const string k_HdrpConfigPackageName = "com.unity.render-pipelines.high-definition-config";
        const string k_LocalHdrpConfigPackagePath = "LocalPackages/com.unity.render-pipelines.high-definition-config";
        const string k_XRanagementPackageName = "com.unity.xr.management";
        const string k_LegacyInputHelpersPackageName = "com.unity.xr.legacyinputhelpers";

        bool lastPackageConfigInstalledCheck = false;
        void IsLocalConfigurationPackageInstalledAsync(Action<bool> callback)
        {
            if (!Directory.Exists(k_LocalHdrpConfigPackagePath))
            {
                callback?.Invoke(lastPackageConfigInstalledCheck = false);
                return;
            }

            m_UsedPackageRetriever.ProcessAsync(
                k_HdrpConfigPackageName,
                (installed, info) =>
                {
                    // installed is not used because this one will be always installed

                    DirectoryInfo directoryInfo = new DirectoryInfo(info.resolvedPath);
                    string recomposedPath = $"{directoryInfo.Parent.Name}{Path.DirectorySeparatorChar}{directoryInfo.Name}";
                    lastPackageConfigInstalledCheck =
                        info.source == PackageManager.PackageSource.Local
                        && info.resolvedPath.EndsWith(recomposedPath);
                    callback?.Invoke(lastPackageConfigInstalledCheck);
                });
        }

        void InstallLocalConfigurationPackage(Action onCompletion)
            => m_UsedPackageRetriever.ProcessAsync(
                k_HdrpConfigPackageName,
                (installed, info) =>
                {
                    // installed is not used because this one will be always installed

                    bool copyFolder = false;
                    if (!Directory.Exists(k_LocalHdrpConfigPackagePath))
                    {
                        copyFolder = true;
                    }
                    else
                    {
                        if (EditorUtility.DisplayDialog("Installing local configuration package",
                            "A local configuration package already exists. Do you want to replace it or keep it? Replacing it may overwrite local changes you made and keeping it may make it desynchronized with the main HDRP packages version.",
                            "Replace", "Keep"))
                        {
                            Directory.Delete(k_LocalHdrpConfigPackagePath, true);
                            copyFolder = true;
                        }
                    }

                    if (copyFolder)
                    {
                        CopyFolder(info.resolvedPath, k_LocalHdrpConfigPackagePath);
                    }

                    m_PackageInstaller.ProcessAsync($"file:../{k_LocalHdrpConfigPackagePath}", () =>
                    {
                        lastPackageConfigInstalledCheck = true;
                        onCompletion?.Invoke();
                    });
                });

        void RefreshDisplayOfConfigPackageArea()
        {
            IsLocalConfigurationPackageInstalledAsync(present => UpdateDisplayOfConfigPackageArea(present ? ConfigPackageState.Present : ConfigPackageState.Missing));
        }

        static void CopyFolder(string sourceFolder, string destFolder)
        {
            if (!Directory.Exists(destFolder))
                Directory.CreateDirectory(destFolder);
            string[] files = Directory.GetFiles(sourceFolder);
            foreach (string file in files)
            {
                string name = Path.GetFileName(file);
                string dest = Path.Combine(destFolder, name);
                File.Copy(file, dest);
            }
            string[] folders = Directory.GetDirectories(sourceFolder);
            foreach (string folder in folders)
            {
                string name = Path.GetFileName(folder);
                string dest = Path.Combine(destFolder, name);
                CopyFolder(folder, dest);
            }
        }

        class UsedPackageRetriever
        {
            PackageManager.Requests.ListRequest m_CurrentRequest;
            Action<bool, PackageManager.PackageInfo> m_CurrentAction;
            string m_CurrentPackageName;

            Queue<(string packageName, Action<bool, PackageManager.PackageInfo> action)> m_Queue = new Queue<(string packageName, Action<bool, PackageManager.PackageInfo> action)>();

            bool isCurrentInProgress => m_CurrentRequest != null && !m_CurrentRequest.Equals(null) && !m_CurrentRequest.IsCompleted;

            public bool isRunning => isCurrentInProgress || m_Queue.Count() > 0;

            public void ProcessAsync(string packageName, Action<bool, PackageManager.PackageInfo> action)
            {
                if (isCurrentInProgress)
                    m_Queue.Enqueue((packageName, action));
                else
                    Start(packageName, action);
            }

            void Start(string packageName, Action<bool, PackageManager.PackageInfo> action)
            {
                m_CurrentAction = action;
                m_CurrentPackageName = packageName;
                m_CurrentRequest = PackageManager.Client.List(offlineMode: true, includeIndirectDependencies: true);
                EditorApplication.update += Progress;
            }

            void Progress()
            {
                //Can occures on Wizard close or if scripts reloads
                if (m_CurrentRequest == null || m_CurrentRequest.Equals(null))
                {
                    EditorApplication.update -= Progress;
                    return;
                }

                if (m_CurrentRequest.IsCompleted)
                    Finished();
            }

            void Finished()
            {
                EditorApplication.update -= Progress;
                if (m_CurrentRequest.Status == PackageManager.StatusCode.Success)
                {
                    var filteredResults = m_CurrentRequest.Result.Where(info => info.name == m_CurrentPackageName);
                    if (filteredResults.Count() == 0)
                        m_CurrentAction?.Invoke(false, default);
                    else
                    {
                        PackageManager.PackageInfo result = filteredResults.First();
                        m_CurrentAction?.Invoke(true, result);
                    }
                }
                else if (m_CurrentRequest.Status >= PackageManager.StatusCode.Failure)
                    Debug.LogError($"Failed to find package {m_CurrentPackageName}. Reason: {m_CurrentRequest.Error.message}");
                else
                    Debug.LogError("Unsupported progress state " + m_CurrentRequest.Status);

                m_CurrentRequest = null;

                if (m_Queue.Count > 0)
                {
                    (string packageIdOrName, Action<bool, PackageManager.PackageInfo> action) = m_Queue.Dequeue();
                    EditorApplication.delayCall += () => Start(packageIdOrName, action);
                }
            }
        }
        UsedPackageRetriever m_UsedPackageRetriever = new UsedPackageRetriever();

        class PackageInstaller
        {
            PackageManager.Requests.AddRequest m_CurrentRequest;
            Action m_CurrentAction;
            string m_CurrentPackageName;

            Queue<(string packageName, Action action)> m_Queue = new Queue<(string packageName, Action action)>();

            bool isCurrentInProgress => m_CurrentRequest != null && !m_CurrentRequest.Equals(null) && !m_CurrentRequest.IsCompleted;

            public bool isRunning => isCurrentInProgress || m_Queue.Count() > 0;

            public void ProcessAsync(string packageName, Action action)
            {
                if (isCurrentInProgress)
                    m_Queue.Enqueue((packageName, action));
                else
                    Start(packageName, action);
            }

            void Start(string packageName, Action action)
            {
                m_CurrentAction = action;
                m_CurrentPackageName = packageName;
                m_CurrentRequest = PackageManager.Client.Add(packageName);
                EditorApplication.update += Progress;
            }

            void Progress()
            {
                //Can occur on Wizard close or if scripts reloads
                if (m_CurrentRequest == null || m_CurrentRequest.Equals(null))
                {
                    EditorApplication.update -= Progress;
                    return;
                }

                if (m_CurrentRequest.IsCompleted)
                    Finished();
            }

            void Finished()
            {
                EditorApplication.update -= Progress;
                if (m_CurrentRequest.Status == PackageManager.StatusCode.Success)
                {
                    m_CurrentAction?.Invoke();
                }
                else if (m_CurrentRequest.Status >= PackageManager.StatusCode.Failure)
                    Debug.LogError($"Failed to find package {m_CurrentPackageName}. Reason: {m_CurrentRequest.Error.message}");
                else
                    Debug.LogError("Unsupported progress state " + m_CurrentRequest.Status);

                m_CurrentRequest = null;

                if (m_Queue.Count > 0)
                {
                    (string packageIdOrName, Action action) = m_Queue.Dequeue();
                    EditorApplication.delayCall += () => Start(packageIdOrName, action);
                }
            }
        }
        PackageInstaller m_PackageInstaller = new PackageInstaller();
        #endregion
    }
}<|MERGE_RESOLUTION|>--- conflicted
+++ resolved
@@ -473,74 +473,35 @@
         }
 
         bool IsDefaultVolumeProfileAssigned()
-<<<<<<< HEAD
-            => IsHdrpAssetUsedCorrect() && HDRenderPipelineGlobalSettings.instance.volumeProfile != null;
-=======
-        {
-            if (!IsHdrpAssetUsedCorrect())
-                return false;
-
-            var hdAsset = HDRenderPipeline.defaultAsset;
-            return hdAsset.defaultVolumeProfile != null
-                && !hdAsset.defaultVolumeProfile.Equals(null)
-                && hdAsset.defaultVolumeProfile != hdAsset.renderPipelineEditorResources.defaultSettingsVolumeProfile;
-        }
->>>>>>> 2161ebbe
+            => IsHdrpAssetUsedCorrect() && HDRenderPipelineGlobalSettings.instance.IsVolumeProfileFromResources();
 
         void FixDefaultVolumeProfileAssigned(bool fromAsyncUnused)
         {
             if (!IsHdrpAssetUsedCorrect())
                 FixHdrpAssetUsed(fromAsync: false);
 
-<<<<<<< HEAD
             var hdrpSettings = HDRenderPipelineGlobalSettings.instance;
             if (hdrpSettings == null)
                 return;
 
-            VolumeProfile defaultSettingsVolumeProfileInPackage = hdrpSettings.renderPipelineEditorResources.defaultSettingsVolumeProfile;
-            string defaultSettingsVolumeProfilePath = "Assets/" + HDProjectSettings.projectSettingsFolderPath + '/' + defaultSettingsVolumeProfileInPackage.name + ".asset";
-
-            //try load one if one already exist
-            VolumeProfile defaultSettingsVolumeProfile = AssetDatabase.LoadAssetAtPath<VolumeProfile>(defaultSettingsVolumeProfilePath);
-            if (defaultSettingsVolumeProfile == null || defaultSettingsVolumeProfile.Equals(null))
-            {
-                //else create it
-                AssetDatabase.CopyAsset(AssetDatabase.GetAssetPath(defaultSettingsVolumeProfileInPackage), defaultSettingsVolumeProfilePath);
-                defaultSettingsVolumeProfile = AssetDatabase.LoadAssetAtPath<VolumeProfile>(defaultSettingsVolumeProfilePath);
-            }
-            HDRenderPipelineGlobalSettings.instance.volumeProfile = defaultSettingsVolumeProfile;
-=======
-            var hdrpAsset = HDRenderPipeline.defaultAsset;
-            if (hdrpAsset == null)
-                return;
-
-            hdrpAsset.defaultVolumeProfile = CreateDefaultVolumeProfileIfNeeded(hdrpAsset.renderPipelineEditorResources.defaultSettingsVolumeProfile);
-
-            EditorUtility.SetDirty(hdrpAsset);
+            hdrpSettings.volumeProfile = CreateDefaultVolumeProfileIfNeeded(hdrpSettings.renderPipelineEditorResources.defaultSettingsVolumeProfile);
+
+            EditorUtility.SetDirty(hdrpSettings);
         }
 
         bool IsDefaultLookDevVolumeProfileAssigned()
-        {
-            if (!IsHdrpAssetUsedCorrect())
-                return false;
-
-            var hdAsset = HDRenderPipeline.defaultAsset;
-            return hdAsset.defaultLookDevProfile != null
-                && !hdAsset.defaultLookDevProfile.Equals(null)
-                && hdAsset.defaultLookDevProfile != hdAsset.renderPipelineEditorResources.lookDev.defaultLookDevVolumeProfile;
-        }
+            => IsHdrpAssetUsedCorrect() && HDRenderPipelineGlobalSettings.instance.IsVolumeProfileLookDevFromResources();
 
         void FixDefaultLookDevVolumeProfileAssigned(bool fromAsyncUnused)
         {
             if (!IsHdrpAssetUsedCorrect())
                 FixHdrpAssetUsed(fromAsync: false);
 
-            var hdrpAsset = HDRenderPipeline.defaultAsset;
-            if (hdrpAsset == null)
+            var hdrpSettings = HDRenderPipelineGlobalSettings.instance;
+            if (hdrpSettings == null)
                 return;
 
-            hdrpAsset.defaultLookDevProfile = CreateDefaultVolumeProfileIfNeeded(hdrpAsset.renderPipelineEditorResources.lookDev.defaultLookDevVolumeProfile);
->>>>>>> 2161ebbe
+            hdrpSettings.volumeProfileLookDev = CreateDefaultVolumeProfileIfNeeded(hdrpSettings.renderPipelineEditorResources.lookDev.defaultLookDevVolumeProfile);
 
             EditorUtility.SetDirty(hdrpSettings);
         }
