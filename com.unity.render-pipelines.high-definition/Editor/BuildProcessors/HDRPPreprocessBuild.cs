using UnityEngine;
using UnityEditor.Build;
using UnityEditor.Build.Reporting;
using UnityEngine.Rendering;
using UnityEngine.Rendering.HighDefinition;

namespace UnityEditor.Rendering.HighDefinition
{
    class HDRPPreprocessBuild : IPreprocessBuildWithReport
    {
        public int callbackOrder { get { return 0; } }

        int GetMinimumMaxLoDValue(HDRenderPipelineAsset asset)
        {
            int minimumMaxLoD = int.MaxValue;
            var maxLoDs = asset.currentPlatformRenderPipelineSettings.maximumLODLevel;
            var schema = ScalableSettingSchema.GetSchemaOrNull(maxLoDs.schemaId);
            for (int lod = 0; lod < schema.levelCount; ++lod)
            {
                if (maxLoDs.TryGet(lod, out int maxLoD))
                    minimumMaxLoD = Mathf.Min(minimumMaxLoD, maxLoD);
            }

            if (minimumMaxLoD != int.MaxValue)
                return minimumMaxLoD;
            else
                return 0;
        }

        public void OnPreprocessBuild(BuildReport report)
        {
            // Detect if the users forget to assign an HDRP Asset
            if (GraphicsSettings.renderPipelineAsset == null)
            {
                if (!Application.isBatchMode)
                {
                    if (!EditorUtility.DisplayDialog("Build Player",
                                                    "There is no HDRP Asset provided in GraphicsSettings.\nAre you sure you want to continue?\n Build time can be extremely long without it.", "Ok", "Cancel"))
                    {
                        throw new BuildFailedException("Stop build on request.");
                    }
                }
                else
                {
                    Debug.LogWarning("There is no HDRP Asset provided in GraphicsSettings. Build time can be extremely long without it.");
                }

                return;
            }

            // Don't execute the preprocess if we are not HDRenderPipeline
            HDRenderPipelineAsset hdPipelineAsset = GraphicsSettings.renderPipelineAsset as HDRenderPipelineAsset;
            if (hdPipelineAsset == null)
                return;

            // If platform is supported all good
<<<<<<< HEAD
            GraphicsDeviceType  unsupportedGraphicDevice;
            if (!HDUtils.IsSupportedBuildTargetAndDevice(report.summary.platform, out unsupportedGraphicDevice))
                return ;
=======
            GraphicsDeviceType  unsupportedGraphicDevice = GraphicsDeviceType.Null;
            bool supported = HDUtils.AreGraphicsAPIsSupported(report.summary.platform, out unsupportedGraphicDevice)
                && HDUtils.IsSupportedBuildTarget(report.summary.platform)
                && HDUtils.IsOperatingSystemSupported(SystemInfo.operatingSystem);
>>>>>>> b365c429

            if (!supported)
            {
                unsupportedGraphicDevice = (unsupportedGraphicDevice == GraphicsDeviceType.Null) ? SystemInfo.graphicsDeviceType : unsupportedGraphicDevice;
                string msg = "The platform " + report.summary.platform.ToString() + " with the graphic API " + unsupportedGraphicDevice + " is not supported with High Definition Render Pipeline";

                // Throw an exception to stop the build
                throw new BuildFailedException(msg);
            }

            // Update all quality levels with the right max lod so that meshes can be stripped.
            // We don't take lod bias into account because it can be overridden per camera.
            int qualityLevelCount = QualitySettings.names.Length;
            for (int i = 0; i < qualityLevelCount; ++i)
            {
                QualitySettings.SetQualityLevel(i, false);
                var renderPipeline = QualitySettings.renderPipeline as HDRenderPipelineAsset;
                if (renderPipeline != null)
                {
                    QualitySettings.maximumLODLevel = GetMinimumMaxLoDValue(renderPipeline);
                }
                else
                {
                    QualitySettings.maximumLODLevel = GetMinimumMaxLoDValue(hdPipelineAsset);
                }
            }
        }
    }
}<|MERGE_RESOLUTION|>--- conflicted
+++ resolved
@@ -54,25 +54,12 @@
                 return;
 
             // If platform is supported all good
-<<<<<<< HEAD
             GraphicsDeviceType  unsupportedGraphicDevice;
             if (!HDUtils.IsSupportedBuildTargetAndDevice(report.summary.platform, out unsupportedGraphicDevice))
                 return ;
-=======
-            GraphicsDeviceType  unsupportedGraphicDevice = GraphicsDeviceType.Null;
-            bool supported = HDUtils.AreGraphicsAPIsSupported(report.summary.platform, out unsupportedGraphicDevice)
-                && HDUtils.IsSupportedBuildTarget(report.summary.platform)
-                && HDUtils.IsOperatingSystemSupported(SystemInfo.operatingSystem);
->>>>>>> b365c429
 
-            if (!supported)
-            {
-                unsupportedGraphicDevice = (unsupportedGraphicDevice == GraphicsDeviceType.Null) ? SystemInfo.graphicsDeviceType : unsupportedGraphicDevice;
-                string msg = "The platform " + report.summary.platform.ToString() + " with the graphic API " + unsupportedGraphicDevice + " is not supported with High Definition Render Pipeline";
-
-                // Throw an exception to stop the build
-                throw new BuildFailedException(msg);
-            }
+            unsupportedGraphicDevice = (unsupportedGraphicDevice == GraphicsDeviceType.Null) ? SystemInfo.graphicsDeviceType : unsupportedGraphicDevice;
+            string msg = "The platform " + report.summary.platform.ToString() + " with the graphic API " +  unsupportedGraphicDevice + " is not supported with High Definition Render Pipeline";
 
             // Update all quality levels with the right max lod so that meshes can be stripped.
             // We don't take lod bias into account because it can be overridden per camera.
