using System.Collections.Generic;
using System.Linq;
using UnityEditor.Build;
using UnityEditor.Build.Reporting;
using UnityEngine;
using UnityEngine.Rendering;
using UnityEngine.Rendering.HighDefinition;
using System.Diagnostics;
using Debug = UnityEngine.Debug;

namespace UnityEditor.Rendering.HighDefinition
{
    // The common shader stripper function
    class CommonShaderPreprocessor : BaseShaderPreprocessor
    {
        public override int Priority => 100;

        public CommonShaderPreprocessor() {}

        protected override bool DoShadersStripper(HDRenderPipelineAsset hdrpAsset, Shader shader, ShaderSnippetData snippet, ShaderCompilerData inputData)
        {
            // CAUTION: Pass Name and Lightmode name must match in master node and .shader.
            // HDRP use LightMode to do drawRenderer and pass name is use here for stripping!

            // Remove editor only pass
            bool isSceneSelectionPass = snippet.passName == "SceneSelectionPass";
            bool isScenePickingPass = snippet.passName == "ScenePickingPass";
            if (isSceneSelectionPass || isScenePickingPass)
                return true;

            // CAUTION: We can't identify transparent material in the stripped in a general way.
            // Shader Graph don't produce any keyword - However it will only generate the pass that are required, so it already handle transparent (Note that shader Graph still define _SURFACE_TYPE_TRANSPARENT but as a #define)
            // For inspector version of shader, we identify transparent with a shader feature _SURFACE_TYPE_TRANSPARENT.
            // Only our Lit (and inherited) shader use _SURFACE_TYPE_TRANSPARENT, so the specific stripping based on this keyword is in LitShadePreprocessor.
            // Here we can't strip based on opaque or transparent but we will strip based on HDRP Asset configuration.

            bool isMotionPass = snippet.passName == "MotionVectors";
            if (isMotionPass && !hdrpAsset.currentPlatformRenderPipelineSettings.supportMotionVectors)
                return true;

            bool isDistortionPass = snippet.passName == "DistortionVectors";
            if (isDistortionPass && !hdrpAsset.currentPlatformRenderPipelineSettings.supportDistortion)
                return true;

            bool isTransparentBackface = snippet.passName == "TransparentBackface";
            if (isTransparentBackface && !hdrpAsset.currentPlatformRenderPipelineSettings.supportTransparentBackface)
                return true;

            bool isTransparentPrepass = snippet.passName == "TransparentDepthPrepass";
            if (isTransparentPrepass && !hdrpAsset.currentPlatformRenderPipelineSettings.supportTransparentDepthPrepass)
                return true;

            bool isTransparentPostpass = snippet.passName == "TransparentDepthPostpass";
            if (isTransparentPostpass && !hdrpAsset.currentPlatformRenderPipelineSettings.supportTransparentDepthPostpass)
                return true;

            bool isRayTracingPrepass = snippet.passName == "RayTracingPrepass";
            if (isRayTracingPrepass && !hdrpAsset.currentPlatformRenderPipelineSettings.supportRayTracing)
                return true;

            // If requested by the render pipeline settings, or if we are in a release build,
            // don't compile fullscreen debug display variant
            bool isFullScreenDebugPass = snippet.passName == "FullScreenDebug";
            if (isFullScreenDebugPass && (!Debug.isDebugBuild || !hdrpAsset.currentPlatformRenderPipelineSettings.supportRuntimeDebugDisplay))
                return true;

            // Debug Display shader is currently the longest shader to compile, so we allow users to disable it at runtime.
            // We also don't want it in release build.
            // However our AOV API rely on several debug display shader. In case AOV API is requested at runtime (like for the Graphics Compositor)
            // we allow user to make explicit request for it and it bypass other request
            if (!hdrpAsset.currentPlatformRenderPipelineSettings.supportRuntimeAOVAPI)
            {
                if ((!Debug.isDebugBuild || !hdrpAsset.currentPlatformRenderPipelineSettings.supportRuntimeDebugDisplay) && inputData.shaderKeywordSet.IsEnabled(m_DebugDisplay))
                    return true;
            }

            if (inputData.shaderKeywordSet.IsEnabled(m_LodFadeCrossFade) && !hdrpAsset.currentPlatformRenderPipelineSettings.supportDitheringCrossFade)
                return true;

            if (inputData.shaderKeywordSet.IsEnabled(m_WriteMSAADepth) && (hdrpAsset.currentPlatformRenderPipelineSettings.supportedLitShaderMode == RenderPipelineSettings.SupportedLitShaderMode.DeferredOnly))
                return true;

            // Note that this is only going to affect the deferred shader and for a debug case, so it won't save much.
            if (inputData.shaderKeywordSet.IsEnabled(m_SubsurfaceScattering) && !hdrpAsset.currentPlatformRenderPipelineSettings.supportSubsurfaceScattering)
                return true;

            if (inputData.shaderKeywordSet.IsEnabled(m_Transparent))
            {
                // If transparent we don't need the depth only pass
                bool isDepthOnlyPass = snippet.passName == "DepthForwardOnly";
                if (isDepthOnlyPass)
                    return true;

                // If transparent we don't need the motion vector pass
                if (isMotionPass)
                    return true;

                // If we are transparent we use cluster lighting and not tile lighting
                if (inputData.shaderKeywordSet.IsEnabled(m_TileLighting))
                    return true;
            }
            else // Opaque
            {
                // If opaque, we never need transparent specific passes (even in forward only mode)
                bool isTransparentForwardPass = isTransparentPostpass || isTransparentBackface || isTransparentPrepass || isDistortionPass;
                if (isTransparentForwardPass)
                    return true;

                // TODO: Should we remove Cluster version if we know MSAA is disabled ? This prevent to manipulate LightLoop Settings (useFPTL option)
                // For now comment following code
                // if (inputData.shaderKeywordSet.IsEnabled(m_ClusterLighting) && !hdrpAsset.currentPlatformRenderPipelineSettings.supportMSAA)
                //    return true;
            }

            // SHADOW

            // Strip every useless shadow configs
            var shadowInitParams = hdrpAsset.currentPlatformRenderPipelineSettings.hdShadowInitParams;

            foreach (var shadowVariant in m_ShadowKeywords.ShadowVariants)
            {
                if (shadowVariant.Key != shadowInitParams.shadowFilteringQuality)
                    if (inputData.shaderKeywordSet.IsEnabled(shadowVariant.Value))
                        return true;
            }

            // Screen space shadow variant is exclusive, either we have a variant with dynamic if that support screen space shadow or not
            // either we have a variant that don't support at all. We can't have both at the same time.
            if (inputData.shaderKeywordSet.IsEnabled(m_ScreenSpaceShadowOFFKeywords) && shadowInitParams.supportScreenSpaceShadows)
                return true;

            if (inputData.shaderKeywordSet.IsEnabled(m_ScreenSpaceShadowONKeywords) && !shadowInitParams.supportScreenSpaceShadows)
                return true;

            // DECAL

            // Strip the decal prepass variant when decals are disabled
            if (inputData.shaderKeywordSet.IsEnabled(m_WriteDecalBuffer) &&
                !(hdrpAsset.currentPlatformRenderPipelineSettings.supportDecals && hdrpAsset.currentPlatformRenderPipelineSettings.supportDecalLayers))
                return true;

            // If decal support, remove unused variant
            if (hdrpAsset.currentPlatformRenderPipelineSettings.supportDecals)
            {
                // Remove the no decal case
                if (inputData.shaderKeywordSet.IsEnabled(m_DecalsOFF))
                    return true;

                // If decal but with 4RT remove 3RT variant and vice versa for both Material and Decal Material
                if (inputData.shaderKeywordSet.IsEnabled(m_Decals3RT) && hdrpAsset.currentPlatformRenderPipelineSettings.decalSettings.perChannelMask)
                    return true;

                if (inputData.shaderKeywordSet.IsEnabled(m_Decals4RT) && !hdrpAsset.currentPlatformRenderPipelineSettings.decalSettings.perChannelMask)
                    return true;
            }
            else
            {
                // Strip if it is a decal pass
                bool isDBufferMesh = snippet.passName == "DBufferMesh";
                bool isDecalMeshForwardEmissive = snippet.passName == "DecalMeshForwardEmissive";
                bool isDBufferProjector = snippet.passName == "DBufferProjector";
                bool isDecalProjectorForwardEmissive = snippet.passName == "DecalProjectorForwardEmissive";
                if (isDBufferMesh || isDecalMeshForwardEmissive || isDBufferProjector || isDecalProjectorForwardEmissive)
                    return true;

                // If no decal support, remove decal variant
                if (inputData.shaderKeywordSet.IsEnabled(m_Decals3RT) || inputData.shaderKeywordSet.IsEnabled(m_Decals4RT))
                    return true;
            }

            // Global Illumination
            if (inputData.shaderKeywordSet.IsEnabled(m_ProbeVolumesL1) &&
                (!hdrpAsset.currentPlatformRenderPipelineSettings.supportProbeVolume || hdrpAsset.currentPlatformRenderPipelineSettings.probeVolumeSHBands != ProbeVolumeSHBands.SphericalHarmonicsL1))
                return true;

            if (inputData.shaderKeywordSet.IsEnabled(m_ProbeVolumesL2) &&
                (!hdrpAsset.currentPlatformRenderPipelineSettings.supportProbeVolume || hdrpAsset.currentPlatformRenderPipelineSettings.probeVolumeSHBands != ProbeVolumeSHBands.SphericalHarmonicsL2))
                return true;

            return false;
        }
    }

#if UNITY_2020_2_OR_NEWER
    class HDRPPreprocessComputeShaders : IPreprocessComputeShaders
    {
        struct ExportComputeShaderStrip : System.IDisposable
        {
            bool m_ExportLog;
            string m_OutFile;
            ComputeShader m_Shader;
            string m_KernelName;
            IList<ShaderCompilerData> m_InputData;
            HDRPPreprocessComputeShaders m_PreProcess;

            public ExportComputeShaderStrip(
                bool exportLog,
                string outFile,
                ComputeShader shader,
                string kernelName,
                IList<ShaderCompilerData> inputData,
                HDRPPreprocessComputeShaders preProcess
            )
            {
                m_ExportLog = exportLog;
                m_OutFile = outFile;
                m_Shader = shader;
                m_KernelName = kernelName;
                m_InputData = inputData;
                m_PreProcess = preProcess;

                if (m_ExportLog)
                {
                    System.IO.File.AppendAllText(
                        m_OutFile,
                        $"{{ \"Compute shader\": \"{m_Shader.name}\", \"kernel\": \"{m_KernelName}\", \"variantIn\": {m_InputData.Count} }}\r\n"
                    );
                }
            }

            public void Dispose()
            {
                if (m_ExportLog)
                {
                    try
                    {
                        System.IO.File.AppendAllText(
                            m_OutFile,
                            $"{{ \"shader\": \"{m_Shader?.name}\",  \"kernel\": \"{m_KernelName}\", \"variantOut\": \"{m_InputData.Count}\", \"totalVariantIn\": \"{m_PreProcess?.m_TotalVariantsInputCount}\", \"totalVariantOut\": \"{m_PreProcess?.m_TotalVariantsOutputCount}\" }}\r\n"
                        );
                    }
                    catch (System.Exception e)
                    {
                        Debug.LogException(e);
                    }
                }
            }
        }

        uint m_TotalVariantsInputCount;
        uint m_TotalVariantsOutputCount;

        protected ShadowKeywords m_ShadowKeywords = new ShadowKeywords();
        protected ShaderKeyword m_EnableAlpha = new ShaderKeyword("ENABLE_ALPHA");
        protected ShaderKeyword m_MSAA = new ShaderKeyword("ENABLE_MSAA");
        protected ShaderKeyword m_ScreenSpaceShadowOFFKeywords = new ShaderKeyword("SCREEN_SPACE_SHADOWS_OFF");
        protected ShaderKeyword m_ScreenSpaceShadowONKeywords = new ShaderKeyword("SCREEN_SPACE_SHADOWS_ON");
        protected ShaderKeyword m_ProbeVolumesL1 = new ShaderKeyword("PROBE_VOLUMES_L1");
        protected ShaderKeyword m_ProbeVolumesL2 = new ShaderKeyword("PROBE_VOLUMES_L2");

        public int callbackOrder { get { return 0; } }

        void LogShaderVariants(ComputeShader shader, string kernelName, ShaderVariantLogLevel logLevel, uint prevVariantsCount, uint currVariantsCount)
        {
            // We cannot yet differentiate whether a compute shader is HDRP specific or not.
            if (logLevel == ShaderVariantLogLevel.AllShaders || logLevel == ShaderVariantLogLevel.OnlyHDRPShaders)
            {
                float percentageCurrent = ((float)currVariantsCount / prevVariantsCount) * 100.0f;
                float percentageTotal = ((float)m_TotalVariantsOutputCount / m_TotalVariantsInputCount) * 100.0f;

                string result = string.Format("STRIPPING: {0} (kernel: {1}) -" +
                    " Remaining shader variants = {2}/{3} = {4}% - Total = {5}/{6} = {7}%",
                    shader.name, kernelName, currVariantsCount,
                    prevVariantsCount, percentageCurrent, m_TotalVariantsOutputCount, m_TotalVariantsInputCount,
                    percentageTotal);
                Debug.Log(result);
            }
        }

        // Modify this function to add more stripping clauses
        internal bool StripShader(HDRenderPipelineAsset hdAsset, ComputeShader shader, string kernelName, ShaderCompilerData inputData)
        {
            // Strip every useless shadow configs
            var shadowInitParams = hdAsset.currentPlatformRenderPipelineSettings.hdShadowInitParams;

            foreach (var shadowVariant in m_ShadowKeywords.ShadowVariants)
            {
                if (shadowVariant.Key != shadowInitParams.shadowFilteringQuality)
                {
                    if (inputData.shaderKeywordSet.IsEnabled(shadowVariant.Value))
                        return true;
                }
            }

            // Screen space shadow variant is exclusive, either we have a variant with dynamic if that support screen space shadow or not
            // either we have a variant that don't support at all. We can't have both at the same time.
            if (inputData.shaderKeywordSet.IsEnabled(m_ScreenSpaceShadowOFFKeywords) && shadowInitParams.supportScreenSpaceShadows)
                return true;

            if (inputData.shaderKeywordSet.IsEnabled(m_MSAA) && (hdAsset.currentPlatformRenderPipelineSettings.supportedLitShaderMode == RenderPipelineSettings.SupportedLitShaderMode.DeferredOnly))
            {
                return true;
            }

<<<<<<< HEAD
            if (inputData.shaderKeywordSet.IsEnabled(m_ScreenSpaceShadowONKeywords) && !shadowInitParams.supportScreenSpaceShadows)
                return true;

            if (inputData.shaderKeywordSet.IsEnabled(m_EnableAlpha) && !hdAsset.currentPlatformRenderPipelineSettings.supportsAlpha)
=======
            if (inputData.shaderKeywordSet.IsEnabled(m_EnableAlpha) && !hdAsset.currentPlatformRenderPipelineSettings.SupportsAlpha())
>>>>>>> 68e5949f
            {
                return true;
            }

            // Global Illumination
            if (inputData.shaderKeywordSet.IsEnabled(m_ProbeVolumesL1) &&
                (!hdAsset.currentPlatformRenderPipelineSettings.supportProbeVolume || hdAsset.currentPlatformRenderPipelineSettings.probeVolumeSHBands != ProbeVolumeSHBands.SphericalHarmonicsL1))
                return true;

            if (inputData.shaderKeywordSet.IsEnabled(m_ProbeVolumesL2) &&
                (!hdAsset.currentPlatformRenderPipelineSettings.supportProbeVolume || hdAsset.currentPlatformRenderPipelineSettings.probeVolumeSHBands != ProbeVolumeSHBands.SphericalHarmonicsL2))
                return true;

            return false;
        }

        public void OnProcessComputeShader(ComputeShader shader, string kernelName, IList<ShaderCompilerData> inputData)
        {
            if (HDRenderPipeline.currentAsset == null)
                return;

            if (HDRenderPipelineGlobalSettings.Ensure(canCreateNewAsset: false) == null)
                return;

            var exportLog = ShaderBuildPreprocessor.hdrpAssets.Count > 0
                && (HDRenderPipelineGlobalSettings.instance.shaderVariantLogLevel != ShaderVariantLogLevel.Disabled);

            Stopwatch shaderStripingWatch = new Stopwatch();
            shaderStripingWatch.Start();

            using (new ExportComputeShaderStrip(exportLog, "Temp/compute-shader-strip.json", shader, kernelName, inputData, this))
            {
                var inputShaderVariantCount = inputData.Count;
                var hdPipelineAssets = ShaderBuildPreprocessor.hdrpAssets;

                if (hdPipelineAssets.Count == 0)
                    return;

                uint preStrippingCount = (uint)inputData.Count;

                for (int i = 0; i < inputShaderVariantCount;)
                {
                    ShaderCompilerData input = inputData[i];

                    bool removeInput = true;
                    foreach (var hdAsset in hdPipelineAssets)
                    {
                        if (!StripShader(hdAsset, shader, kernelName, input))
                        {
                            removeInput = false;
                            break;
                        }
                    }

                    if (removeInput)
                        inputData[i] = inputData[--inputShaderVariantCount];
                    else
                        ++i;
                }

                if (inputData is List<ShaderCompilerData> inputDataList)
                {
                    inputDataList.RemoveRange(inputShaderVariantCount, inputDataList.Count - inputShaderVariantCount);
                }
                else
                {
                    for (int i = inputData.Count - 1; i >= inputShaderVariantCount; --i)
                        inputData.RemoveAt(i);
                }

                if (HDRenderPipelineGlobalSettings.instance.shaderVariantLogLevel != ShaderVariantLogLevel.Disabled)
                {
                    foreach (var hdAsset in hdPipelineAssets)
                    {
                        m_TotalVariantsInputCount += preStrippingCount;
                        m_TotalVariantsOutputCount += (uint)inputData.Count;
                        LogShaderVariants(shader, kernelName, HDRenderPipelineGlobalSettings.instance.shaderVariantLogLevel, preStrippingCount, (uint)inputData.Count);
                    }
                }
            }
        }
    }
#endif // #if UNITY_2020_2_OR_NEWER

    class HDRPreprocessShaders : IPreprocessShaders
    {
        // Track list of materials asking for specific preprocessor step
        List<BaseShaderPreprocessor> shaderProcessorsList;

        internal static event System.Action<Shader, ShaderSnippetData, int, double> shaderPreprocessed;

        uint m_TotalVariantsInputCount;
        uint m_TotalVariantsOutputCount;

        public HDRPreprocessShaders()
        {
            // TODO: Grab correct configuration/quality asset.
            if (ShaderBuildPreprocessor.hdrpAssets == null || ShaderBuildPreprocessor.hdrpAssets.Count == 0)
                return;

            shaderProcessorsList = HDShaderUtils.GetBaseShaderPreprocessorList();
        }

        void LogShaderVariants(Shader shader, ShaderSnippetData snippetData, ShaderVariantLogLevel logLevel, uint prevVariantsCount, uint currVariantsCount)
        {
            if (logLevel == ShaderVariantLogLevel.AllShaders ||
                (logLevel == ShaderVariantLogLevel.OnlyHDRPShaders && HDShaderUtils.IsHDRPShader(shader)))
            {
                float percentageCurrent = ((float)currVariantsCount / prevVariantsCount) * 100.0f;
                float percentageTotal = ((float)m_TotalVariantsOutputCount / m_TotalVariantsInputCount) * 100.0f;

                string result = string.Format("STRIPPING: {0} ({1} pass) ({2}) -" +
                    " Remaining shader variants = {3}/{4} = {5}% - Total = {6}/{7} = {8}%",
                    shader.name, snippetData.passName, snippetData.shaderType.ToString(), currVariantsCount,
                    prevVariantsCount, percentageCurrent, m_TotalVariantsOutputCount, m_TotalVariantsInputCount,
                    percentageTotal);
                Debug.Log(result);
            }
        }

        struct ExportShaderStrip : System.IDisposable
        {
            bool m_ExportLog;
            string m_OutFile;
            Shader m_Shader;
            ShaderSnippetData m_Snippet;
            IList<ShaderCompilerData> m_InputData;
            HDRPreprocessShaders m_PreProcess;

            public ExportShaderStrip(
                bool exportLog,
                string outFile,
                Shader shader,
                ShaderSnippetData snippet,
                IList<ShaderCompilerData> inputData,
                HDRPreprocessShaders preProcess
            )
            {
                m_ExportLog = exportLog;
                m_OutFile = outFile;
                m_Shader = shader;
                m_Snippet = snippet;
                m_InputData = inputData;
                m_PreProcess = preProcess;

                if (m_ExportLog)
                {
                    System.IO.File.AppendAllText(
                        m_OutFile,
                        $"{{ \"shader\": \"{m_Shader.name}\", \"pass\": \"{m_Snippet.passName}\", \"passType\": \"{m_Snippet.passType}\", \"shaderType\": \"{m_Snippet.shaderType}\", \"variantIn\": {m_InputData.Count} }}\r\n"
                    );
                }
            }

            public void Dispose()
            {
                if (m_ExportLog)
                {
                    try
                    {
                        System.IO.File.AppendAllText(
                            m_OutFile,
                            $"{{ \"shader\": \"{m_Shader?.name}\", \"pass\": \"{m_Snippet.passName ?? string.Empty}\", \"passType\": \"{m_Snippet.passType}\", \"shaderType\": \"{m_Snippet.shaderType}\", \"variantOut\": \"{m_InputData.Count}\", \"totalVariantIn\": \"{m_PreProcess?.m_TotalVariantsInputCount}\", \"totalVariantOut\": \"{m_PreProcess?.m_TotalVariantsOutputCount}\" }}\r\n"
                        );
                    }
                    catch (System.Exception e)
                    {
                        Debug.LogException(e);
                    }
                }
            }
        }

        public int callbackOrder { get { return 0; } }
        public void OnProcessShader(Shader shader, ShaderSnippetData snippet, IList<ShaderCompilerData> inputData)
        {
            if (HDRenderPipeline.currentAsset == null)
                return;

            if (HDRenderPipelineGlobalSettings.Ensure(canCreateNewAsset: false) == null)
                return;

            var exportLog = ShaderBuildPreprocessor.hdrpAssets.Count > 0
                && (HDRenderPipelineGlobalSettings.instance.shaderVariantLogLevel != ShaderVariantLogLevel.Disabled);

            Stopwatch shaderStripingWatch = new Stopwatch();
            shaderStripingWatch.Start();

            using (new ExportShaderStrip(exportLog, "Temp/shader-strip.json", shader, snippet, inputData, this))
            {
                // TODO: Grab correct configuration/quality asset.
                var hdPipelineAssets = ShaderBuildPreprocessor.hdrpAssets;

                if (hdPipelineAssets.Count == 0)
                    return;

                uint preStrippingCount = (uint)inputData.Count;

                // Test if striping is enabled in any of the found HDRP assets.
                if (hdPipelineAssets.Count == 0 || !hdPipelineAssets.Any(a => a.allowShaderVariantStripping))
                    return;

                var inputShaderVariantCount = inputData.Count;
                for (int i = 0; i < inputShaderVariantCount;)
                {
                    ShaderCompilerData input = inputData[i];

                    // Remove the input by default, until we find a HDRP Asset in the list that needs it.
                    bool removeInput = true;

                    foreach (var hdAsset in hdPipelineAssets)
                    {
                        var strippedByPreprocessor = false;

                        // Call list of strippers
                        // Note that all strippers cumulate each other, so be aware of any conflict here
                        foreach (BaseShaderPreprocessor shaderPreprocessor in shaderProcessorsList)
                        {
                            if (shaderPreprocessor.ShadersStripper(hdAsset, shader, snippet, input))
                            {
                                strippedByPreprocessor = true;
                                break;
                            }
                        }

                        if (!strippedByPreprocessor)
                        {
                            removeInput = false;
                            break;
                        }
                    }

                    if (removeInput)
                        inputData[i] = inputData[--inputShaderVariantCount];
                    else
                        ++i;
                }

                if (inputData is List<ShaderCompilerData> inputDataList)
                    inputDataList.RemoveRange(inputShaderVariantCount, inputDataList.Count - inputShaderVariantCount);
                else
                    for (int i = inputData.Count - 1; i >= inputShaderVariantCount; --i)
                        inputData.RemoveAt(i);

                if (HDRenderPipelineGlobalSettings.instance.shaderVariantLogLevel != ShaderVariantLogLevel.Disabled)
                {
                    foreach (var hdAsset in hdPipelineAssets)
                    {
                        m_TotalVariantsInputCount += preStrippingCount;
                        m_TotalVariantsOutputCount += (uint)inputData.Count;
                        LogShaderVariants(shader, snippet, HDRenderPipelineGlobalSettings.instance.shaderVariantLogLevel, preStrippingCount, (uint)inputData.Count);
                    }
                }
            }

            shaderStripingWatch.Stop();
            shaderPreprocessed?.Invoke(shader, snippet, inputData.Count, shaderStripingWatch.Elapsed.TotalMilliseconds);
        }
    }

    // Build preprocessor to find all potentially used HDRP assets.
    class ShaderBuildPreprocessor : IPreprocessBuildWithReport
    {
        private static List<HDRenderPipelineAsset> _hdrpAssets;

        public static List<HDRenderPipelineAsset> hdrpAssets
        {
            get
            {
                if (_hdrpAssets == null || _hdrpAssets.Count == 0) GetAllValidHDRPAssets();
                return _hdrpAssets;
            }
        }

        static void GetAllValidHDRPAssets()
        {
            if (HDRenderPipeline.currentAsset == null)
                return;

            if (_hdrpAssets != null) _hdrpAssets.Clear();
            else _hdrpAssets = new List<HDRenderPipelineAsset>();

            using (ListPool<HDRenderPipelineAsset>.Get(out var tmpAssets))
            {
                // Here we want the HDRP Assets that are actually used at runtime.
                // An SRP asset is included if:
                // 1. It is set in a quality level
                // 2. It is set as main (GraphicsSettings.renderPipelineAsset)
                //   AND at least one quality level does not have SRP override
                // 3. It is set as default (GraphicsSettings.defaultRenderPipeline)
                //   AND there is no main SRP
                //   AND at least one quality level does not have SRP override

                // Fetch all SRP overrides in all quality levels
                // Note: QualitySettings contains only quality levels that are valid for the current platform.
                var allQualityLevelsAreOverriden = true;
                for (int i = 0, c = QualitySettings.names.Length; i < c; ++i)
                {
                    if (QualitySettings.GetRenderPipelineAssetAt(i) is HDRenderPipelineAsset hdrp)
                        tmpAssets.Add(hdrp);
                    else
                        allQualityLevelsAreOverriden = false;
                }

                if (!allQualityLevelsAreOverriden)
                {
                    // We need to check the fallback cases
                    if (GraphicsSettings.renderPipelineAsset is HDRenderPipelineAsset hdrp1)
                        tmpAssets.Add(hdrp1);
                    else if (GraphicsSettings.defaultRenderPipeline is HDRenderPipelineAsset hdrp2)
                        tmpAssets.Add(hdrp2);
                }

                _hdrpAssets.AddRange(tmpAssets);
            }

            // Get all enabled scenes path in the build settings.
            var scenesPaths = EditorBuildSettings.scenes
                .Where(s => s.enabled)
                .Select(s => s.path);

            // Find all HDRP assets that are dependencies of the scenes.
            var depsArray = AssetDatabase.GetDependencies(scenesPaths.ToArray());
            HashSet<string> depsHash = new HashSet<string>(depsArray);

            var guidRenderPipelineAssets = AssetDatabase.FindAssets("t:HDRenderPipelineAsset");

            for (int i = 0; i < guidRenderPipelineAssets.Length; ++i)
            {
                var curGUID = guidRenderPipelineAssets[i];
                var curPath = AssetDatabase.GUIDToAssetPath(curGUID);
                if (depsHash.Contains(curPath))
                {
                    _hdrpAssets.Add(AssetDatabase.LoadAssetAtPath<HDRenderPipelineAsset>(curPath));
                }
            }

            // Add the HDRP assets that are in the Resources folders.
            _hdrpAssets.AddRange(
                Resources.FindObjectsOfTypeAll<HDRenderPipelineAsset>()
                    .Where(a => !_hdrpAssets.Contains(a))
            );

            // Add the HDRP assets that are labeled to be included
            _hdrpAssets.AddRange(
                AssetDatabase.FindAssets("t:HDRenderPipelineAsset l:" + HDEditorUtils.HDRPAssetBuildLabel)
                    .Select(s => AssetDatabase.LoadAssetAtPath<HDRenderPipelineAsset>(AssetDatabase.GUIDToAssetPath(s)))
            );

            // Discard duplicate entries
            using (HashSetPool<HDRenderPipelineAsset>.Get(out var uniques))
            {
                foreach (var hdrpAsset in _hdrpAssets)
                    uniques.Add(hdrpAsset);
                _hdrpAssets.Clear();
                _hdrpAssets.AddRange(uniques);
            }

            // Prompt a warning if we find 0 HDRP Assets.
            if (_hdrpAssets.Count == 0)
            {
                if (!Application.isBatchMode)
                {
                    if (EditorUtility.DisplayDialog("HDRP Asset missing", "No HDRP Asset has been set in the Graphic Settings, and no potential used in the build HDRP Asset has been found. If you want to continue compiling, this might lead to VERY long compilation time.", "Ok", "Cancel"))
                        throw new UnityEditor.Build.BuildFailedException("Build canceled");
                }
                else
                {
                    Debug.LogWarning("There is no HDRP Asset provided in GraphicsSettings. Build time can be extremely long without it.");
                }
            }

            /*
            Debug.Log(string.Format("{0} HDRP assets in build:{1}",
                _hdrpAssets.Count,
                _hdrpAssets
                    .Select(a => a.name)
                    .Aggregate("", (current, next) => $"{current}{System.Environment.NewLine}- {next}" )
                ));
            // */
        }

        public int callbackOrder { get { return 0; } }

        public void OnPreprocessBuild(BuildReport report)
        {
            GetAllValidHDRPAssets();
        }
    }
}<|MERGE_RESOLUTION|>--- conflicted
+++ resolved
@@ -292,14 +292,10 @@
                 return true;
             }
 
-<<<<<<< HEAD
             if (inputData.shaderKeywordSet.IsEnabled(m_ScreenSpaceShadowONKeywords) && !shadowInitParams.supportScreenSpaceShadows)
                 return true;
 
-            if (inputData.shaderKeywordSet.IsEnabled(m_EnableAlpha) && !hdAsset.currentPlatformRenderPipelineSettings.supportsAlpha)
-=======
             if (inputData.shaderKeywordSet.IsEnabled(m_EnableAlpha) && !hdAsset.currentPlatformRenderPipelineSettings.SupportsAlpha())
->>>>>>> 68e5949f
             {
                 return true;
             }
