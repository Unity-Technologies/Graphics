--- conflicted
+++ resolved
@@ -57,14 +57,13 @@
             if (isRayTracingPrepass && !hdrpAsset.currentPlatformRenderPipelineSettings.supportRayTracing)
                 return true;
 
-<<<<<<< HEAD
-            // If we are in a release build, don't compile debug display variant
-            // Also don't compile it if not requested by the render pipeline settings
+            // If requested by the render pipeline settings, or if we are in a release build,
+			// don't compile fullscreen debug display variant
             bool isFullScreenDebugPass = snippet.passName == "FullScreenDebug";
-            if ((!Debug.isDebugBuild || !hdrpAsset.currentPlatformRenderPipelineSettings.supportRuntimeDebugDisplay) && (inputData.shaderKeywordSet.IsEnabled(m_DebugDisplay) || isFullScreenDebugPass))
-                return true;
-=======
-            // Debug Display shader are currently are longest shader to compile, so we allow users to disable it at runtime.
+			if (isFullScreenDebugPass && (!Debug.isDebugBuild || !hdrpAsset.currentPlatformRenderPipelineSettings.supportRuntimeDebugDisplay))
+                return true;
+			
+            // Debug Display shader is currently the longest shader to compile, so we allow users to disable it at runtime.
             // We also don't want it in release build.
             // However our AOV API rely on several debug display shader. In case AOV API is requested at runtime (like for the Graphics Compositor)
             // we allow user to make explicit request for it and it bypass other request
@@ -73,7 +72,6 @@
                 if ((!Debug.isDebugBuild || !hdrpAsset.currentPlatformRenderPipelineSettings.supportRuntimeDebugDisplay) && inputData.shaderKeywordSet.IsEnabled(m_DebugDisplay))
                     return true;
             }
->>>>>>> 65fae851
 
             if (inputData.shaderKeywordSet.IsEnabled(m_LodFadeCrossFade) && !hdrpAsset.currentPlatformRenderPipelineSettings.supportDitheringCrossFade)
                 return true;
