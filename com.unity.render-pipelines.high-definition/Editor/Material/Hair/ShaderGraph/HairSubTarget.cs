using System;
using System.Collections.Generic;
using System.Linq;
using UnityEngine;
using UnityEngine.Rendering.HighDefinition;
using UnityEditor.ShaderGraph;
using UnityEditor.ShaderGraph.Internal;
using UnityEditor.Graphing;
using UnityEditor.ShaderGraph.Legacy;
using UnityEditor.Rendering.HighDefinition.ShaderGraph.Legacy;
using static UnityEngine.Rendering.HighDefinition.HDMaterialProperties;
using static UnityEditor.Rendering.HighDefinition.HDShaderUtils;
using static UnityEditor.Rendering.HighDefinition.HDFields;

namespace UnityEditor.Rendering.HighDefinition.ShaderGraph
{
    sealed partial class HairSubTarget : LightingSubTarget, ILegacyTarget, IRequiresData<HairData>
    {
        public HairSubTarget() => displayName = "Hair";

        static readonly GUID kSubTargetSourceCodeGuid = new GUID("7e681cc79dd8e6c46ba1e8412d519e26");  // HairSubTarget.cs

        static string[] passTemplateMaterialDirectories = new string[]
        {
            $"{HDUtils.GetHDRenderPipelinePath()}Editor/Material/Hair/ShaderGraph/",
            $"{HDUtils.GetHDRenderPipelinePath()}Editor/Material/ShaderGraph/Templates/"
        };

        protected override string[] templateMaterialDirectories => passTemplateMaterialDirectories;
<<<<<<< HEAD
        protected override string subTargetAssetGuid => "7e681cc79dd8e6c46ba1e8412d519e26"; // HairSubTarget.cs
=======
        protected override string customInspector => "Rendering.HighDefinition.LightingShaderGraphGUI";
        protected override GUID subTargetAssetGuid => kSubTargetSourceCodeGuid;
>>>>>>> f1bdb719
        protected override ShaderID shaderID => HDShaderUtils.ShaderID.SG_Hair;
        protected override string subShaderInclude => CoreIncludes.kHair;
        protected override string raytracingInclude => CoreIncludes.kHairRaytracing;
        protected override FieldDescriptor subShaderField => new FieldDescriptor(kSubShader, "Hair SubShader", "");
        protected override bool requireSplitLighting => false;

        HairData m_HairData;

        HairData IRequiresData<HairData>.data
        {
            get => m_HairData;
            set => m_HairData = value;
        }

        public HairData hairData
        {
            get => m_HairData;
            set => m_HairData = value;
        }

        public static FieldDescriptor KajiyaKay =               new FieldDescriptor(kMaterial, "KajiyaKay", "_MATERIAL_FEATURE_HAIR_KAJIYA_KAY 1");
        public static FieldDescriptor RimTransmissionIntensity = new FieldDescriptor(string.Empty, "RimTransmissionIntensity", "_RIM_TRANSMISSION_INTENSITY 1");
        public static FieldDescriptor HairStrandDirection =     new FieldDescriptor(string.Empty, "HairStrandDirection", "_HAIR_STRAND_DIRECTION 1");
        public static FieldDescriptor UseLightFacingNormal =    new FieldDescriptor(string.Empty, "UseLightFacingNormal", "_USE_LIGHT_FACING_NORMAL 1");
        public static FieldDescriptor Transmittance =           new FieldDescriptor(string.Empty, "Transmittance", "_TRANSMITTANCE 1");

        public override void GetFields(ref TargetFieldContext context)
        {
            base.GetFields(ref context);

            var descs = context.blocks.Select(x => x.descriptor);
            // Hair specific properties:
            context.AddField(KajiyaKay,                            hairData.materialType == HairData.MaterialType.KajiyaKay);
            context.AddField(HairStrandDirection,                  descs.Contains(HDBlockFields.SurfaceDescription.HairStrandDirection) && context.pass.validPixelBlocks.Contains(HDBlockFields.SurfaceDescription.HairStrandDirection));
            context.AddField(RimTransmissionIntensity,             descs.Contains(HDBlockFields.SurfaceDescription.RimTransmissionIntensity) && context.pass.validPixelBlocks.Contains(HDBlockFields.SurfaceDescription.RimTransmissionIntensity));
            context.AddField(UseLightFacingNormal,                 hairData.useLightFacingNormal);
            context.AddField(Transmittance,                        descs.Contains(HDBlockFields.SurfaceDescription.Transmittance) && context.pass.validPixelBlocks.Contains(HDBlockFields.SurfaceDescription.Transmittance));

            // Misc
            context.AddField(SpecularAA,                           lightingData.specularAA &&
                                                                                context.pass.validPixelBlocks.Contains(HDBlockFields.SurfaceDescription.SpecularAAThreshold) &&
                                                                                context.pass.validPixelBlocks.Contains(HDBlockFields.SurfaceDescription.SpecularAAScreenSpaceVariance));
        }

        public override void GetActiveBlocks(ref TargetActiveBlockContext context)
        {
            base.GetActiveBlocks(ref context);

            // Hair specific blocks
            context.AddBlock(HDBlockFields.SurfaceDescription.Transmittance);
            context.AddBlock(HDBlockFields.SurfaceDescription.RimTransmissionIntensity);
            context.AddBlock(HDBlockFields.SurfaceDescription.HairStrandDirection);
            context.AddBlock(HDBlockFields.SurfaceDescription.SpecularTint);
            context.AddBlock(HDBlockFields.SurfaceDescription.SpecularShift);
            context.AddBlock(HDBlockFields.SurfaceDescription.SecondarySpecularTint);
            context.AddBlock(HDBlockFields.SurfaceDescription.SecondarySmoothness);
            context.AddBlock(HDBlockFields.SurfaceDescription.SecondarySpecularShift);
        }

        protected override void AddInspectorPropertyBlocks(SubTargetPropertiesGUI blockList)
        {
            blockList.AddPropertyBlock(new SurfaceOptionPropertyBlock(SurfaceOptionPropertyBlock.Features.Lit));
            blockList.AddPropertyBlock(new HairAdvancedOptionsPropertyBlock(hairData));
        }
    }
}<|MERGE_RESOLUTION|>--- conflicted
+++ resolved
@@ -27,12 +27,7 @@
         };
 
         protected override string[] templateMaterialDirectories => passTemplateMaterialDirectories;
-<<<<<<< HEAD
-        protected override string subTargetAssetGuid => "7e681cc79dd8e6c46ba1e8412d519e26"; // HairSubTarget.cs
-=======
-        protected override string customInspector => "Rendering.HighDefinition.LightingShaderGraphGUI";
         protected override GUID subTargetAssetGuid => kSubTargetSourceCodeGuid;
->>>>>>> f1bdb719
         protected override ShaderID shaderID => HDShaderUtils.ShaderID.SG_Hair;
         protected override string subShaderInclude => CoreIncludes.kHair;
         protected override string raytracingInclude => CoreIncludes.kHairRaytracing;
