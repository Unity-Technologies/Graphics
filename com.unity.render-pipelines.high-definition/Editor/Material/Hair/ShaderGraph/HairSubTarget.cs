using System;
using System.Collections.Generic;
using System.Linq;
using UnityEngine;
using UnityEngine.Rendering.HighDefinition;
using UnityEditor.ShaderGraph;
using UnityEditor.ShaderGraph.Internal;
using UnityEditor.Graphing;
using UnityEditor.ShaderGraph.Legacy;
using UnityEditor.Rendering.HighDefinition.ShaderGraph.Legacy;
using static UnityEngine.Rendering.HighDefinition.HDMaterialProperties;
using static UnityEditor.Rendering.HighDefinition.HDShaderUtils;
using static UnityEditor.Rendering.HighDefinition.HDFields;

namespace UnityEditor.Rendering.HighDefinition.ShaderGraph
{
    sealed partial class HairSubTarget : LightingSubTarget, ILegacyTarget, IRequiresData<HairData>
    {
        public HairSubTarget() => displayName = "Hair";

        protected override string templateMaterialDirectory => $"{HDUtils.GetHDRenderPipelinePath()}Editor/Material/Hair/ShaderGraph/";
        protected override string customInspector => "Rendering.HighDefinition.HairGUI";
        protected override string subTargetAssetGuid => "7e681cc79dd8e6c46ba1e8412d519e26"; // HairSubTarget.cs
        protected override ShaderID shaderID => HDShaderUtils.ShaderID.SG_Hair;
        protected override string subShaderInclude => CoreIncludes.kHair;
        protected override string raytracingInclude => CoreIncludes.kHairRaytracing;
        protected override FieldDescriptor subShaderField => new FieldDescriptor(kSubShader, "Hair SubShader", "");
        protected override bool requireSplitLighting => false;

        HairData m_HairData;

        HairData IRequiresData<HairData>.data
        {
            get => m_HairData;
            set => m_HairData = value;
        }

        public HairData hairData
        {
            get => m_HairData;
            set => m_HairData = value;
        }

        public static FieldDescriptor KajiyaKay =               new FieldDescriptor(kMaterial, "KajiyaKay", "_MATERIAL_FEATURE_HAIR_KAJIYA_KAY 1");
        public static FieldDescriptor RimTransmissionIntensity = new FieldDescriptor(string.Empty, "RimTransmissionIntensity", "_RIM_TRANSMISSION_INTENSITY 1");
        public static FieldDescriptor HairStrandDirection =     new FieldDescriptor(string.Empty, "HairStrandDirection", "_HAIR_STRAND_DIRECTION 1");
        public static FieldDescriptor UseLightFacingNormal =    new FieldDescriptor(string.Empty, "UseLightFacingNormal", "_USE_LIGHT_FACING_NORMAL 1");
        public static FieldDescriptor Transmittance =           new FieldDescriptor(string.Empty, "Transmittance", "_TRANSMITTANCE 1");

        public override void GetFields(ref TargetFieldContext context)
        {
            base.GetFields(ref context);

            var descs = context.blocks.Select(x => x.descriptor);
            // Hair specific properties:
            context.AddField(KajiyaKay,                            hairData.materialType == HairData.MaterialType.KajiyaKay);
            context.AddField(HairStrandDirection,                  descs.Contains(HDBlockFields.SurfaceDescription.HairStrandDirection) && context.pass.validPixelBlocks.Contains(HDBlockFields.SurfaceDescription.HairStrandDirection));
            context.AddField(RimTransmissionIntensity,             descs.Contains(HDBlockFields.SurfaceDescription.RimTransmissionIntensity) && context.pass.validPixelBlocks.Contains(HDBlockFields.SurfaceDescription.RimTransmissionIntensity));
            context.AddField(UseLightFacingNormal,                 hairData.useLightFacingNormal);
            context.AddField(Transmittance,                        descs.Contains(HDBlockFields.SurfaceDescription.Transmittance) && context.pass.validPixelBlocks.Contains(HDBlockFields.SurfaceDescription.Transmittance));

<<<<<<< HEAD
            // All the DoAlphaXXX field drive the generation of which code to use for alpha test in the template
            // Do alpha test only if we aren't using the TestShadow one
            context.AddField(DoAlphaTest,                          systemData.alphaTest && (context.pass.validPixelBlocks.Contains(BlockFields.SurfaceDescription.AlphaClipThreshold) &&
                                                                                !(builtinData.alphaTestShadow && context.pass.validPixelBlocks.Contains(HDBlockFields.SurfaceDescription.AlphaClipThresholdShadow))));

=======
>>>>>>> a4e44a84
            // Misc
            context.AddField(SpecularAA,                           lightingData.specularAA &&
                                                                                context.pass.validPixelBlocks.Contains(HDBlockFields.SurfaceDescription.SpecularAAThreshold) &&
                                                                                context.pass.validPixelBlocks.Contains(HDBlockFields.SurfaceDescription.SpecularAAScreenSpaceVariance));
        }

        public override void GetActiveBlocks(ref TargetActiveBlockContext context)
        {
            base.GetActiveBlocks(ref context);

            // Hair specific blocks
            context.AddBlock(HDBlockFields.SurfaceDescription.Transmittance);
            context.AddBlock(HDBlockFields.SurfaceDescription.RimTransmissionIntensity);
            context.AddBlock(HDBlockFields.SurfaceDescription.HairStrandDirection);
            context.AddBlock(HDBlockFields.SurfaceDescription.SpecularTint);
            context.AddBlock(HDBlockFields.SurfaceDescription.SpecularShift);
            context.AddBlock(HDBlockFields.SurfaceDescription.SecondarySpecularTint);
            context.AddBlock(HDBlockFields.SurfaceDescription.SecondarySmoothness);
            context.AddBlock(HDBlockFields.SurfaceDescription.SecondarySpecularShift);
        }

        protected override void AddInspectorPropertyBlocks(SubTargetPropertiesGUI blockList)
        {
            blockList.AddPropertyBlock(new SurfaceOptionPropertyBlock(SurfaceOptionPropertyBlock.Features.Lit));
            blockList.AddPropertyBlock(new HairAdvancedOptionsPropertyBlock(hairData));
        }
    }
}<|MERGE_RESOLUTION|>--- conflicted
+++ resolved
@@ -59,14 +59,6 @@
             context.AddField(UseLightFacingNormal,                 hairData.useLightFacingNormal);
             context.AddField(Transmittance,                        descs.Contains(HDBlockFields.SurfaceDescription.Transmittance) && context.pass.validPixelBlocks.Contains(HDBlockFields.SurfaceDescription.Transmittance));
 
-<<<<<<< HEAD
-            // All the DoAlphaXXX field drive the generation of which code to use for alpha test in the template
-            // Do alpha test only if we aren't using the TestShadow one
-            context.AddField(DoAlphaTest,                          systemData.alphaTest && (context.pass.validPixelBlocks.Contains(BlockFields.SurfaceDescription.AlphaClipThreshold) &&
-                                                                                !(builtinData.alphaTestShadow && context.pass.validPixelBlocks.Contains(HDBlockFields.SurfaceDescription.AlphaClipThresholdShadow))));
-
-=======
->>>>>>> a4e44a84
             // Misc
             context.AddField(SpecularAA,                           lightingData.specularAA &&
                                                                                 context.pass.validPixelBlocks.Contains(HDBlockFields.SurfaceDescription.SpecularAAThreshold) &&
