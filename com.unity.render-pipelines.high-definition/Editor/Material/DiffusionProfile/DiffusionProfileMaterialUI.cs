--- conflicted
+++ resolved
@@ -56,11 +56,7 @@
 
         static void DrawDiffusionProfileWarning(DiffusionProfileSettings materialProfile)
         {
-<<<<<<< HEAD
-            if (materialProfile != null && HDRenderPipeline.currentAsset != null && !HDRenderPipeline.currentAsset.diffusionProfileSettingsList.Any(d => d == materialProfile))
-=======
             if (materialProfile != null && !HDRenderPipeline.defaultAsset.diffusionProfileSettingsList.Any(d => d == materialProfile))
->>>>>>> 97c825df
             {
                 using (new EditorGUILayout.HorizontalScope(EditorStyles.helpBox))
                 {
@@ -69,11 +65,7 @@
                     EditorGUILayout.LabelField(diffusionProfileNotInHDRPAsset, wordWrap);
                     if (GUILayout.Button("Fix", GUILayout.ExpandHeight(true)))
                     {
-<<<<<<< HEAD
-                        HDRenderPipeline.currentAsset.AddDiffusionProfile(materialProfile);
-=======
                         HDRenderPipeline.defaultAsset.AddDiffusionProfile(materialProfile);
->>>>>>> 97c825df
                     }
                 }
             }
