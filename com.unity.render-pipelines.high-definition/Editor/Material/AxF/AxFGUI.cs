using System;
using UnityEngine;
using UnityEngine.Rendering.HighDefinition;
using UnityEngine.Rendering;

// Include material common properties names
using static UnityEngine.Rendering.HighDefinition.HDMaterialProperties;

namespace UnityEditor.Rendering.HighDefinition
{
    internal enum AxfBrdfType
    {
        SVBRDF,
        CAR_PAINT,
        //unsupported for now: BTF,
    }
    internal enum SvbrdfDiffuseType
    {
        LAMBERT = 0,
        OREN_NAYAR = 1,
    }
    internal enum SvbrdfSpecularType
    {
        WARD = 0,
        BLINN_PHONG = 1,
        COOK_TORRANCE = 2,
        GGX = 3,
        PHONG = 4,
    }
    internal enum SvbrdfSpecularVariantWard   // Ward variants
    {
        GEISLERMORODER,     // 2010 (albedo-conservative, should always be preferred!)
        DUER,               // 2006
        WARD,               // 1992 (original paper)
    }
    internal enum SvbrdfSpecularVariantBlinn  // Blinn-Phong variants
    {
        ASHIKHMIN_SHIRLEY,  // 2000
        BLINN,              // 1977 (original paper)
        VRAY,
        LEWIS,              // 1993
    }
    internal enum SvbrdfFresnelVariant
    {
        NO_FRESNEL,         // No fresnel
        FRESNEL,            // Full fresnel (1818)
        SCHLICK,            // Schlick's Approximation (1994)
    }

    internal enum AxFMappingMode
    {
        UV0,
        UV1,
        UV2,
        UV3,
        PlanarXY,
        PlanarYZ,
        PlanarZX,
        Triplanar,
    }

    /// <summary>
    /// GUI for HDRP AxF materials
    /// </summary>
    class AxFGUI : HDShaderGUI
    {
        // protected override uint defaultExpandedState { get { return (uint)(Expandable.Base | Expandable.Detail | Expandable.Emissive | Expandable.Input | Expandable.Other | Expandable.Tesselation | Expandable.Transparency | Expandable.VertexAnimation); } }

        MaterialUIBlockList uiBlocks = new MaterialUIBlockList
        {
            new SurfaceOptionUIBlock(MaterialUIBlock.Expandable.Base,
                features: SurfaceOptionUIBlock.Features.Surface | SurfaceOptionUIBlock.Features.BlendMode | SurfaceOptionUIBlock.Features.DoubleSided |
                SurfaceOptionUIBlock.Features.AlphaCutoff |  SurfaceOptionUIBlock.Features.AlphaCutoffShadowThreshold | SurfaceOptionUIBlock.Features.DoubleSidedNormalMode |
                SurfaceOptionUIBlock.Features.ReceiveSSR | SurfaceOptionUIBlock.Features.ReceiveDecal | SurfaceOptionUIBlock.Features.PreserveSpecularLighting
            ),
            new AxfMainSurfaceInputsUIBlock(MaterialUIBlock.Expandable.Input),
            new AxfSurfaceInputsUIBlock(MaterialUIBlock.Expandable.Other),
            new AdvancedOptionsUIBlock(MaterialUIBlock.Expandable.Advance, AdvancedOptionsUIBlock.Features.Instancing | AdvancedOptionsUIBlock.Features.SpecularOcclusion | AdvancedOptionsUIBlock.Features.AddPrecomputedVelocity),
        };

        protected override void SetupMaterialKeywordsAndPassInternal(Material material) => SetupMaterialKeywordsAndPass(material);

        protected override void OnMaterialGUI(MaterialEditor materialEditor, MaterialProperty[] props)
        {
            using (var changed = new EditorGUI.ChangeCheckScope())
            {
                uiBlocks.OnGUI(materialEditor, props);

                // Apply material keywords and pass:
                if (changed.changed)
                {
                    foreach (var material in uiBlocks.materials)
                        SetupMaterialKeywordsAndPass(material);
                }
            }
        }

        /////////////////////////////////////////////////////////////////////////////////////////////////
        // AxF material keywords
        const string kIntPropAsFloatSuffix = "F"; // for _FlagsF _SVBRDF_BRDFTypeF _SVBRDF_BRDFVariantsF _CarPaint2_FlakeMaxThetaIF _CarPaint2_FlakeNumThetaFF _CarPaint2_FlakeNumThetaIF
        const string kFlags = "_Flags";
        const string kFlagsB = "_FlagsB";
        const string kSVBRDF_BRDFType = "_SVBRDF_BRDFType";
        const string kSVBRDF_BRDFVariants = "_SVBRDF_BRDFVariants";

        const string kSVBRDF_BRDFType_DiffuseType = "_SVBRDF_BRDFType_DiffuseType";
        const string kSVBRDF_BRDFType_SpecularType = "_SVBRDF_BRDFType_SpecularType";
        const string kSVBRDF_BRDFVariants_FresnelType = "_SVBRDF_BRDFVariants_FresnelType";
        const string kSVBRDF_BRDFVariants_WardType = "_SVBRDF_BRDFVariants_WardType";
        const string kSVBRDF_BRDFVariants_BlinnType = "_SVBRDF_BRDFVariants_BlinnType";

        const string kCarPaint2_FlakeMaxThetaI = "_CarPaint2_FlakeMaxThetaI";
        const string kCarPaint2_FlakeNumThetaF = "_CarPaint2_FlakeNumThetaF";
        const string kCarPaint2_FlakeNumThetaI = "_CarPaint2_FlakeNumThetaI";

        const string kAxF_BRDFType = "_AxF_BRDFType";
        const string kEnableGeometricSpecularAA = "_EnableGeometricSpecularAA";
        const string kSpecularOcclusionMode = "_SpecularOcclusionMode"; // match AdvancedOptionsUIBlock.kSpecularOcclusionMode : TODO move both to HDStringConstants.

        const string kMappingMode = "_MappingMode";
        const string kMappingMask = "_MappingMask";
        const string kPlanarSpace = "_PlanarSpace";

        static public Vector4 AxFMappingModeToMask(AxFMappingMode mappingMode)
        {
            Vector4 mask = Vector4.zero;
            if (mappingMode <= AxFMappingMode.UV3)
            {
                float X, Y, Z, W;
                X = (mappingMode == AxFMappingMode.UV0) ? 1.0f : 0.0f;
                Y = (mappingMode == AxFMappingMode.UV1) ? 1.0f : 0.0f;
                Z = (mappingMode == AxFMappingMode.UV2) ? 1.0f : 0.0f;
                W = (mappingMode == AxFMappingMode.UV3) ? 1.0f : 0.0f;
                mask = new Vector4(X, Y, Z, W);
            }
            else if (mappingMode < AxFMappingMode.Triplanar)
            {
                float X, Y, Z, W;
                X = (mappingMode == AxFMappingMode.PlanarYZ) ? 1.0f : 0.0f;
                Y = (mappingMode == AxFMappingMode.PlanarZX) ? 1.0f : 0.0f;
                Z = (mappingMode == AxFMappingMode.PlanarXY) ? 1.0f : 0.0f;
                W = 0.0f;
                mask = new Vector4(X, Y, Z, W);
            }
            return mask;
        }

        // All Setup Keyword functions must be static. It allow to create script to automatically update the shaders with a script if code change
        static public void SetupMaterialKeywordsAndPass(Material material)
        {
            material.SetupBaseUnlitKeywords();
            material.SetupBaseUnlitPass();

            AxfBrdfType BRDFType = (AxfBrdfType)material.GetFloat(kAxF_BRDFType);

            CoreUtils.SetKeyword(material, "_AXF_BRDF_TYPE_SVBRDF", BRDFType == AxfBrdfType.SVBRDF);
            CoreUtils.SetKeyword(material, "_AXF_BRDF_TYPE_CAR_PAINT", BRDFType == AxfBrdfType.CAR_PAINT);
            //unsupported for now: CoreUtils.SetKeyword(material, "_AXF_BRDF_TYPE_BTF", BRDFType == AxfBrdfType.BTF);


            // Mapping Modes:
            AxFMappingMode mappingMode = (AxFMappingMode)material.GetFloat(kMappingMode);

            // Make sure the mask is synched:
            material.SetVector(kMappingMask, AxFMappingModeToMask(mappingMode));

            bool mappingIsPlanar = (mappingMode >= AxFMappingMode.PlanarXY) && (mappingMode < AxFMappingMode.Triplanar);
            bool planarIsLocal = (material.GetFloat(kPlanarSpace) > 0.0f);

            CoreUtils.SetKeyword(material, "_MAPPING_PLANAR", mappingIsPlanar);
            CoreUtils.SetKeyword(material, "_MAPPING_TRIPLANAR", mappingMode == AxFMappingMode.Triplanar);

            if (mappingIsPlanar || mappingMode == AxFMappingMode.Triplanar)
            {
                CoreUtils.SetKeyword(material, "_PLANAR_LOCAL", planarIsLocal);
            }

            // Note: for ShaderPass defines for vertmesh/varyingmesh setup, we still use the same
            // defines _REQUIRE_UV2 and _REQUIRE_UV3, and thus if eg _REQUIRE_UV3 is defined, _REQUIRE_UV2 will
            // be assumed to be needed. But here in the AxFData sampling code, we use these to indicate precisely
            // the single set used (if not using planar/triplanar) only and thus add _REQUIRE_UV1.
            // Extra UVs might be transfered but we only need and support a single set at a time for the whole material.
            CoreUtils.SetKeyword(material, "_REQUIRE_UV1", mappingMode == AxFMappingMode.UV1);
            CoreUtils.SetKeyword(material, "_REQUIRE_UV2", mappingMode == AxFMappingMode.UV2);
            CoreUtils.SetKeyword(material, "_REQUIRE_UV3", mappingMode == AxFMappingMode.UV3);

            // Keywords for opt-out of decals and SSR:
            bool decalsEnabled = material.HasProperty(kEnableDecals) && material.GetFloat(kEnableDecals) > 0.0f;
            CoreUtils.SetKeyword(material, "_DISABLE_DECALS", !decalsEnabled);

            bool ssrEnabled = false;
            if (material.GetSurfaceType() == SurfaceType.Transparent)
                ssrEnabled = material.HasProperty(kReceivesSSRTransparent) ? material.GetFloat(kReceivesSSRTransparent) != 0 : false;
            else
                ssrEnabled = material.HasProperty(kReceivesSSR) ? material.GetFloat(kReceivesSSR) != 0 : false;
            CoreUtils.SetKeyword(material, "_DISABLE_SSR", material.HasProperty(kReceivesSSR) && material.GetFloat(kReceivesSSR) == 0.0f);
            CoreUtils.SetKeyword(material, "_DISABLE_SSR_TRANSPARENT", material.HasProperty(kReceivesSSRTransparent) && material.GetFloat(kReceivesSSRTransparent) == 0.0);
            CoreUtils.SetKeyword(material, "_ENABLE_GEOMETRIC_SPECULAR_AA", material.HasProperty(kEnableGeometricSpecularAA) && material.GetFloat(kEnableGeometricSpecularAA) > 0.0f);
            CoreUtils.SetKeyword(material, "_SPECULAR_OCCLUSION_NONE", material.HasProperty(kSpecularOcclusionMode) && material.GetFloat(kSpecularOcclusionMode) == 0.0f);

            BaseLitGUI.SetupStencil(material, receivesSSR: ssrEnabled, useSplitLighting: false);

            if (material.HasProperty(kAddPrecomputedVelocity))
            {
                CoreUtils.SetKeyword(material, "_ADD_PRECOMPUTED_VELOCITY", material.GetInt(kAddPrecomputedVelocity) != 0);
            }
<<<<<<< HEAD

            //
            // Patch for raytracing for now: mirror int props as float explicitly
            //
            uint flags = (uint)material.GetFloat(kFlags);
            flags |= (uint)AxF.FeatureFlags.AxfDebugTest; // force bit 23 = 1
            material.SetFloat(kFlagsB, flags);

            uint SVBRDFType = (uint)material.GetFloat(kSVBRDF_BRDFType);
            uint SVBRDFVariants = (uint)material.GetFloat(kSVBRDF_BRDFVariants);

            SvbrdfDiffuseType diffuseType = (SvbrdfDiffuseType)(SVBRDFType & 0x1);
            SvbrdfSpecularType specularType = (SvbrdfSpecularType)((SVBRDFType >> 1) & 0x7);
            SvbrdfFresnelVariant fresnelVariant = (SvbrdfFresnelVariant)(SVBRDFVariants & 0x3);
            SvbrdfSpecularVariantWard wardVariant = (SvbrdfSpecularVariantWard)((SVBRDFVariants >> 2) & 0x3);
            SvbrdfSpecularVariantBlinn blinnVariant = (SvbrdfSpecularVariantBlinn)((SVBRDFVariants >> 4) & 0x3);

            material.SetFloat(kSVBRDF_BRDFType_DiffuseType, (float)diffuseType);
            material.SetFloat(kSVBRDF_BRDFType_SpecularType, (float)specularType);
            material.SetFloat(kSVBRDF_BRDFVariants_FresnelType, (float)fresnelVariant);
            material.SetFloat(kSVBRDF_BRDFVariants_WardType, (float)wardVariant);
            material.SetFloat(kSVBRDF_BRDFVariants_BlinnType, (float)blinnVariant);

            material.SetFloat(kCarPaint2_FlakeMaxThetaI + kIntPropAsFloatSuffix, material.GetFloat(kCarPaint2_FlakeMaxThetaI));
            material.SetFloat(kCarPaint2_FlakeNumThetaF + kIntPropAsFloatSuffix, material.GetFloat(kCarPaint2_FlakeNumThetaF));
            material.SetFloat(kCarPaint2_FlakeNumThetaI + kIntPropAsFloatSuffix, material.GetFloat(kCarPaint2_FlakeNumThetaI));
=======
>>>>>>> 30d75d04
        }
    }
} // namespace UnityEditor<|MERGE_RESOLUTION|>--- conflicted
+++ resolved
@@ -204,8 +204,6 @@
             {
                 CoreUtils.SetKeyword(material, "_ADD_PRECOMPUTED_VELOCITY", material.GetInt(kAddPrecomputedVelocity) != 0);
             }
-<<<<<<< HEAD
-
             //
             // Patch for raytracing for now: mirror int props as float explicitly
             //
@@ -231,8 +229,6 @@
             material.SetFloat(kCarPaint2_FlakeMaxThetaI + kIntPropAsFloatSuffix, material.GetFloat(kCarPaint2_FlakeMaxThetaI));
             material.SetFloat(kCarPaint2_FlakeNumThetaF + kIntPropAsFloatSuffix, material.GetFloat(kCarPaint2_FlakeNumThetaF));
             material.SetFloat(kCarPaint2_FlakeNumThetaI + kIntPropAsFloatSuffix, material.GetFloat(kCarPaint2_FlakeNumThetaI));
-=======
->>>>>>> 30d75d04
         }
     }
 } // namespace UnityEditor