--- conflicted
+++ resolved
@@ -59,20 +59,11 @@
             base.GetFields(ref context);
 
             // Fabric specific properties
-<<<<<<< HEAD
             context.AddField(CottonWool,                           fabricData.materialType == FabricData.MaterialType.CottonWool);
             context.AddField(Silk,                                 fabricData.materialType == FabricData.MaterialType.Silk);
             context.AddField(SubsurfaceScattering,                 fabricData.subsurfaceScattering && systemData.surfaceType != SurfaceType.Transparent);
             context.AddField(Transmission,                         fabricData.transmission);
-            context.AddField(DoAlphaTest,                          systemData.alphaTest && context.pass.validPixelBlocks.Contains(BlockFields.SurfaceDescription.AlphaClipThreshold));
             context.AddField(EnergyConservingSpecular,             fabricData.energyConservingSpecular);
-=======
-            context.AddField(HDFields.CottonWool,                           fabricData.materialType == FabricData.MaterialType.CottonWool);
-            context.AddField(HDFields.Silk,                                 fabricData.materialType == FabricData.MaterialType.Silk);
-            context.AddField(HDFields.SubsurfaceScattering,                 fabricData.subsurfaceScattering && systemData.surfaceType != SurfaceType.Transparent);
-            context.AddField(HDFields.Transmission,                         fabricData.transmission);
-            context.AddField(HDFields.EnergyConservingSpecular,             fabricData.energyConservingSpecular);
->>>>>>> a4e44a84
         }
 
         public override void GetActiveBlocks(ref TargetActiveBlockContext context)
