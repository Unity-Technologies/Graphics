--- conflicted
+++ resolved
@@ -324,11 +324,7 @@
                 fieldDependencies = CoreFieldDependencies.Default,
                 pragmas = CorePragmas.RaytracingBasic,
                 defines = FabricDefines.RaytracingVisibility,
-<<<<<<< HEAD
-                keywords = CoreKeywords.HDBase,
-=======
                 keywords = CoreKeywords.RaytracingVisiblity,
->>>>>>> ff311341
                 includes = CoreIncludes.Raytracing,
                 requiredFields = new FieldCollection(){ HDFields.SubShader.Fabric, HDFields.ShaderPass.RaytracingVisibility },
             };
@@ -520,7 +516,6 @@
         static class FabricDefines
         {
             public static DefineCollection RaytracingForward = new DefineCollection
-<<<<<<< HEAD
             {
                 { CoreKeywordDescriptors.Shadow, 0 },
                 { RayTracingNode.GetRayTracingKeyword(), 0 },
@@ -534,21 +529,6 @@
                 { CoreKeywordDescriptors.HasLightloop, 1 },
             };
 
-=======
-            {
-                { CoreKeywordDescriptors.Shadow, 0 },
-                { RayTracingNode.GetRayTracingKeyword(), 0 },
-                { CoreKeywordDescriptors.HasLightloop, 1 },
-            };
-
-            public static DefineCollection RaytracingIndirect = new DefineCollection
-            {
-                { CoreKeywordDescriptors.Shadow, 0 },
-                { RayTracingNode.GetRayTracingKeyword(), 1 },
-                { CoreKeywordDescriptors.HasLightloop, 1 },
-            };
-
->>>>>>> ff311341
             public static DefineCollection RaytracingVisibility = new DefineCollection
             {
                 { RayTracingNode.GetRayTracingKeyword(), 1 },
