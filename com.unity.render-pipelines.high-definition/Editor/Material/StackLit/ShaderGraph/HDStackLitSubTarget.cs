--- conflicted
+++ resolved
@@ -357,11 +357,7 @@
                 fieldDependencies = CoreFieldDependencies.Default,
                 pragmas = CorePragmas.RaytracingBasic,
                 defines = StackLitDefines.RaytracingVisibility,
-<<<<<<< HEAD
-                keywords = CoreKeywords.HDBaseNoCrossFade,
-=======
                 keywords = CoreKeywords.RaytracingVisiblity,
->>>>>>> ff311341
                 includes = CoreIncludes.Raytracing,
                 requiredFields = new FieldCollection(){ HDFields.SubShader.StackLit, HDFields.ShaderPass.RaytracingVisibility },
             };
