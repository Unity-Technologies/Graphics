--- conflicted
+++ resolved
@@ -178,11 +178,8 @@
         public override void GetFields(ref TargetFieldContext context)
         {
             base.GetFields(ref context);
-<<<<<<< HEAD
-=======
             AddDistortionFields(ref context);
             var descs = context.blocks.Select(x => x.descriptor);
->>>>>>> ef1a6aa2
 
             // StackLit specific properties
             // Material
