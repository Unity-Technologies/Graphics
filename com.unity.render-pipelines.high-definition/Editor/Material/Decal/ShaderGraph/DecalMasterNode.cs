--- conflicted
+++ resolved
@@ -17,11 +17,7 @@
 //     [Serializable]
 //     [Title("Master", "Decal (HDRP)")]
 //     [FormerName("UnityEditor.Experimental.Rendering.HDPipeline.DecalMasterNode")]
-<<<<<<< HEAD
-//     class DecalMasterNode : AbstractMaterialNode, IMasterNode, IHasSettings, IMayRequirePosition, IMayRequireNormal, IMayRequireTangent
-=======
 //     class DecalMasterNode : AbstractMaterialNode, IMasterNode, IHasSettings, ICanChangeShaderGUI, IMayRequirePosition, IMayRequireNormal, IMayRequireTangent
->>>>>>> 728674b4
 //     {
 //         public const string PositionSlotName = "Vertex Position";
 //         public const string PositionSlotDisplayName = "Vertex Position";
@@ -59,11 +55,7 @@
 //         public const string EmissionSlotName = "Emission";
 //         public const string EmissionDisplaySlotName = "Emission";
 //         public const int EmissionSlotId = 9;
-<<<<<<< HEAD
-        
-=======
-
->>>>>>> 728674b4
+
 //         public const string VertexNormalSlotName = "Vertex Normal";
 //          public const int VertexNormalSlotID = 10;
 
@@ -120,8 +112,6 @@
 //             return (activeMask & mask) != 0;
 //         }
 
-<<<<<<< HEAD
-=======
 //         [SerializeField] private string m_ShaderGUIOverride;
 //         public string ShaderGUIOverride
 //         {
@@ -136,7 +126,6 @@
 //             set => m_OverrideEnabled = value;
 //         }
 
->>>>>>> 728674b4
 //         public DecalMasterNode()
 //         {
 //             UpdateNodeAfterDeserialization();
@@ -174,11 +163,7 @@
 //                 AddSlot(new TangentMaterialSlot(VertexTangentSlotID, VertexTangentSlotName, VertexTangentSlotName, CoordinateSpace.Object, ShaderStageCapability.Vertex));
 //                 validSlots.Add(VertexTangentSlotID);
 //             }
-<<<<<<< HEAD
-            
-=======
-
->>>>>>> 728674b4
+
 //             // Albedo
 //             if (MaterialTypeUsesSlotMask(SlotMask.Albedo))
 //             {
@@ -267,19 +252,11 @@
 //             return new ConditionalField[]
 //             {
 //                 // Features
-<<<<<<< HEAD
-//                 new ConditionalField(Fields.GraphVertex,            IsSlotConnected(PositionSlotId) || 
-//                                                                         IsSlotConnected(VertexNormalSlotID) || 
-//                                                                         IsSlotConnected(VertexTangentSlotID)),
-//                 new ConditionalField(Fields.GraphPixel,             true),
-                
-=======
 //                 new ConditionalField(Fields.GraphVertex,            IsSlotConnected(PositionSlotId) ||
 //                                                                         IsSlotConnected(VertexNormalSlotID) ||
 //                                                                         IsSlotConnected(VertexTangentSlotID)),
 //                 new ConditionalField(Fields.GraphPixel,             true),
 
->>>>>>> 728674b4
 //                 // Material
 //                 new ConditionalField(HDFields.AffectsAlbedo,        affectsAlbedo.isOn),
 //                 new ConditionalField(HDFields.AffectsNormal,        affectsNormal.isOn),
