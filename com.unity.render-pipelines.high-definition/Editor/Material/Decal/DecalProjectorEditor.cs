--- conflicted
+++ resolved
@@ -127,12 +127,8 @@
         {
             foreach (DecalProjector decalProjector in targets)
             {
-<<<<<<< HEAD
-                (decalProjector as DecalProjector).OnMaterialChange -= RequireUpdateMaterialEditor;
-=======
                 if (decalProjector != null)
-                    decalProjector.OnMaterialChange -= UpdateMaterialEditor;
->>>>>>> 31b3b493
+                    decalProjector.OnMaterialChange -= RequireUpdateMaterialEditor;
             }
             s_Owner = null;
         }
