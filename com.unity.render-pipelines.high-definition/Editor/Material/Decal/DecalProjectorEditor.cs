--- conflicted
+++ resolved
@@ -420,16 +420,8 @@
                 EditorGUILayout.PropertyField(m_FadeScaleProperty, k_FadeScaleContent);
                 using (new EditorGUI.DisabledScope(!decalLayerEnabled))
                 {
-<<<<<<< HEAD
                     float angleFadeMinValue = m_StartAngleFadeProperty.floatValue;
                     float angleFadeMaxValue = m_EndAngleFadeProperty.floatValue;
-=======
-                    EditorGUI.BeginChangeCheck();
-                    EditorGUILayout.PropertyField(m_StartAngleFadeProperty, k_StartAngleFadeContent);
-                    if (EditorGUI.EndChangeCheck() && m_StartAngleFadeProperty.floatValue > m_EndAngleFadeProperty.floatValue)
-                        m_EndAngleFadeProperty.floatValue = m_StartAngleFadeProperty.floatValue;
-
->>>>>>> d066ddc1
                     EditorGUI.BeginChangeCheck();
                     EditorGUILayout.MinMaxSlider(k_AngleFadeContent, ref angleFadeMinValue, ref angleFadeMaxValue, 0.0f, 180.0f);
                     if (EditorGUI.EndChangeCheck())
