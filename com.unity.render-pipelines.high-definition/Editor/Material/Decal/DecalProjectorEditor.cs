--- conflicted
+++ resolved
@@ -464,21 +464,12 @@
         Dictionary<DecalProjector, Vector3> ratioSizePivotPositionSaved = null;
 
         void ReinitSavedRatioSizePivotPosition()
-<<<<<<< HEAD
         {
             ratioSizePivotPositionSaved = null;
         }
 
         void UpdateSize(int axe, float newSize)
         {
-=======
-        {
-            ratioSizePivotPositionSaved = null;
-        }
-
-        void UpdateSize(int axe, float newSize)
-        {
->>>>>>> 83118298
             void UpdateSizeOfOneTarget(DecalProjector currentTarget)
             {
                 //lazy init on demand as targets array cannot be accessed from OnSceneGUI so in edit mode.
