--- conflicted
+++ resolved
@@ -26,7 +26,6 @@
         public enum ExpandableBit : uint
         {
             // Standard
-<<<<<<< HEAD
             ///<summary>Reserved Base Bit</summary>
             Base = 1<<0,
             ///<summary>Reserved Input Bit</summary>
@@ -43,16 +42,6 @@
             ///<summary>Reserved Advanced Bit</summary>
             Advance = 1<<7,
             ///<summary>Reserved Other Bit</summary>
-=======
-            Base = 1 << 0,
-            Input = 1 << 1,
-            Tesselation = 1 << 2,
-            Transparency = 1 << 3,
-            // Free slot 4
-            Detail = 1 << 5,
-            Emissive = 1 << 6,
-            Advance = 1 << 7,
->>>>>>> 4ee6869d
             Other = 1 << 8,
             ///<summary>Reserved ShaderGraph Bit</summary>
             ShaderGraph = 1 << 9,
