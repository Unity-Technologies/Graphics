using System;
using System.Collections.Generic;
using UnityEngine;
using UnityEngine.Rendering.HighDefinition;
using UnityEngine.Rendering;
using System.Linq;

// Include material common properties names
using static UnityEngine.Rendering.HighDefinition.HDMaterialProperties;

namespace UnityEditor.Rendering.HighDefinition
{
    // We don't reuse the other surface option ui block, AxF is too different
    class AxfMainSurfaceInputsUIBlock : MaterialUIBlock
    {
        public class Styles
        {
            public const string header = "Main Mapping Configuration";

            public static GUIContent mappingModeText = new GUIContent("Mapping Mode");
            public static GUIContent planarSpaceText = new GUIContent("Planar Space");

            public static GUIContent materialTilingOffsetText = new GUIContent("Main Tiling (XY scales) and Offset (ZW)", "The XY scales the texture coordinates while the ZW are additive offsets");

            public static GUIContent rayTracingTexFilteringScaleText = new GUIContent("Texture Filtering In Raytracing", "Texture filtering works differently in raytracing. To help with aliasing you can adjust this from 0 (no filtering) to 1 (maximum filtering)");
        }
        static readonly string[]    MappingModeNames = Enum.GetNames(typeof(AxFMappingMode));

        static string m_MappingModeText = "_MappingMode";
        MaterialProperty m_MappingMode = null;

        static string m_MappingMaskText = "_MappingMask";
        MaterialProperty m_MappingMask = null;

        static string m_PlanarSpaceText = "_PlanarSpace";
        MaterialProperty m_PlanarSpace = null;

        static string m_MaterialTilingOffsetText = "_Material_SO";
        MaterialProperty m_MaterialTilingOffset = null;

<<<<<<< HEAD
        static string m_RayTracingTexFilteringScaleText = "_RayTracingTexFilteringScale";
        MaterialProperty m_RayTracingTexFilteringScale = null;

        Expandable  m_ExpandableBit;
=======
        ExpandableBit  m_ExpandableBit;
>>>>>>> 2827b160

        public AxfMainSurfaceInputsUIBlock(ExpandableBit expandableBit)
        {
            m_ExpandableBit = expandableBit;
        }

        public override void LoadMaterialProperties()
        {
            m_MappingMode = FindProperty(m_MappingModeText);
            m_MappingMask = FindProperty(m_MappingMaskText);
            m_PlanarSpace = FindProperty(m_PlanarSpaceText);

            m_MaterialTilingOffset = FindProperty(m_MaterialTilingOffsetText);
            m_RayTracingTexFilteringScale = FindProperty(m_RayTracingTexFilteringScaleText);
        }

        public override void OnGUI()
        {
            using (var header = new MaterialHeaderScope(Styles.header, (uint)m_ExpandableBit, materialEditor))
            {
                if (header.expanded)
                {
                    DrawMainAxfSurfaceInputsGUI();
                }
            }
        }

        void DrawMainAxfSurfaceInputsGUI()
        {
            EditorGUI.BeginChangeCheck();
            float val = EditorGUILayout.Popup(Styles.mappingModeText, (int)m_MappingMode.floatValue, MappingModeNames);
            if (EditorGUI.EndChangeCheck())
            {
                Material material = materialEditor.target as Material;
                Undo.RecordObject(material, "Change Mapping Mode");
                m_MappingMode.floatValue = val;
            }

            AxFMappingMode mappingMode = (AxFMappingMode)m_MappingMode.floatValue;
            m_MappingMask.vectorValue = AxFGUI.AxFMappingModeToMask(mappingMode);

            if (mappingMode >= AxFMappingMode.PlanarXY)
            {
                ++EditorGUI.indentLevel;
                materialEditor.ShaderProperty(m_PlanarSpace, Styles.planarSpaceText);
                --EditorGUI.indentLevel;
            }

            materialEditor.ShaderProperty(m_MaterialTilingOffset, Styles.materialTilingOffsetText);

            // We only display the ray tracing option if the asset supports it
            if ((RenderPipelineManager.currentPipeline as HDRenderPipeline).rayTracingSupported)
            {
                materialEditor.ShaderProperty(m_RayTracingTexFilteringScale, Styles.rayTracingTexFilteringScaleText);
            }
        }
    }
}<|MERGE_RESOLUTION|>--- conflicted
+++ resolved
@@ -38,14 +38,10 @@
         static string m_MaterialTilingOffsetText = "_Material_SO";
         MaterialProperty m_MaterialTilingOffset = null;
 
-<<<<<<< HEAD
         static string m_RayTracingTexFilteringScaleText = "_RayTracingTexFilteringScale";
         MaterialProperty m_RayTracingTexFilteringScale = null;
 
-        Expandable  m_ExpandableBit;
-=======
         ExpandableBit  m_ExpandableBit;
->>>>>>> 2827b160
 
         public AxfMainSurfaceInputsUIBlock(ExpandableBit expandableBit)
         {
