using System;
using System.Collections.Generic;
using UnityEngine;
using UnityEngine.Rendering.HighDefinition;
using UnityEngine.Rendering;
using UnityEditor.ShaderGraph;
using System.Linq;

using Unity.Assets.MaterialVariant.Editor;

// Include material common properties names
using static UnityEngine.Rendering.HighDefinition.HDMaterialProperties;

namespace UnityEditor.Rendering.HighDefinition
{
    /// <summary>
    /// The UI block that represents surface option properties for materials.
    /// </summary>
    public class SurfaceOptionUIBlock : MaterialUIBlock
    {
        /// <summary>
        /// Options for surface option features. This allows you to display or hide certain parts f the UI.
        /// </summary>
        [Flags]
        public enum Features
        {
            /// <summary>Displays the minimum surface option fields.</summary>
            None                        = 0,
            /// <summary>Displays the surface field.</summary>
            Surface                     = 1 << 0,
            /// <summary>Displays the blend mode field.</summary>
            BlendMode                   = 1 << 1,
            /// <summary>Displays the double sided field.</summary>
            DoubleSided                 = 1 << 2,
            /// <summary>Displays the alpha cutoff field.</summary>
            AlphaCutoff                 = 1 << 3,
            /// <summary>Displays the alpha cutoff threshold field.</summary>
            AlphaCutoffThreshold        = 1 << 4,
            /// <summary>Displays the alpha cutoff shadow treshold field.</summary>
            AlphaCutoffShadowThreshold  = 1 << 5,
            /// <summary>Displays the double sided normal mode field.</summary>
            DoubleSidedNormalMode       = 1 << 6,
            /// <summary>Displays the back then front rendering field.</summary>
            BackThenFrontRendering      = 1 << 7,
            /// <summary>Displays the receive ssr field.</summary>
            ReceiveSSR                  = 1 << 8,
            /// <summary>Displays the receive decal field.</summary>
            ReceiveDecal                = 1 << 9,
            /// <summary>Displays the show after post process field.</summary>
            ShowAfterPostProcessPass    = 1 << 10,
            /// <summary>Displays the alpha to mask field.</summary>
            AlphaToMask                 = 1 << 11,
            /// <summary>Displays the show pre pass and post pass fields.</summary>
            ShowPrePassAndPostPass      = 1 << 12,
            /// <summary>Displays the depth offset field.</summary>
            ShowDepthOffsetOnly         = 1 << 13,
            /// <summary>Displays the preserve specular lighting field.</summary>
            PreserveSpecularLighting    = 1 << 14,
            /// <summary>Displays all the Unlit Surface Option fields.</summary>
            Unlit                       = Surface | BlendMode | DoubleSided | AlphaCutoff | AlphaCutoffThreshold | AlphaCutoffShadowThreshold | AlphaToMask | BackThenFrontRendering | ShowAfterPostProcessPass | ShowPrePassAndPostPass | ShowDepthOffsetOnly,
            /// <summary>Displays all the Lit Surface Option fields field.</summary>
            Lit                         = All ^ SurfaceOptionUIBlock.Features.ShowAfterPostProcessPass ^ ShowDepthOffsetOnly, // Lit can't be display in after postprocess pass
            /// <summary>Displays all the fields.</summary>
            All                         = ~0,
        }

        internal static class Styles
        {
            public const string optionText = "Surface Options";
            public const string surfaceTypeText = "Surface Type";
            public const string renderingPassText = "Rendering Pass";
            public const string blendModeText = "Blending Mode";
            public const string notSupportedInMultiEdition = "Multiple Different Values";

            public static readonly string[] surfaceTypeNames = Enum.GetNames(typeof(SurfaceType));
            public static readonly string[] blendModeNames = Enum.GetNames(typeof(BlendMode));
            public static readonly int[] blendModeValues = Enum.GetValues(typeof(BlendMode)) as int[];

            public static GUIContent transparentPrepassText = new GUIContent("Appear in Refraction", "When enabled, HDRP handles objects with this Material before the refraction pass.");

            public static GUIContent doubleSidedEnableText = new GUIContent("Double-Sided", "When enabled, HDRP renders both faces of the polygons that make up meshes using this Material. Disables backface culling.");

            public static GUIContent useShadowThresholdText = new GUIContent("Use Shadow Threshold", "Enable separate threshold for shadow pass");
            public static GUIContent alphaCutoffEnableText = new GUIContent("Alpha Clipping", "When enabled, HDRP processes Alpha Clipping for this Material.");
            public static GUIContent alphaCutoffText = new GUIContent("Threshold", "Controls the threshold for the Alpha Clipping effect.");
            public static GUIContent alphaCutoffShadowText = new GUIContent("Shadow Threshold", "Controls the threshold for shadow pass alpha clipping.");
            public static GUIContent alphaCutoffPrepassText = new GUIContent("Prepass Threshold", "Controls the threshold for transparent depth prepass alpha clipping.");
            public static GUIContent alphaCutoffPostpassText = new GUIContent("Postpass Threshold", "Controls the threshold for transparent depth postpass alpha clipping.");
            public static GUIContent alphaToMaskText = new GUIContent("Alpha To Mask", "When enabled and using MSAA, HDRP enables alpha to coverage during the depth prepass.");
            public static GUIContent transparentDepthPostpassEnableText = new GUIContent("Transparent Depth Postpass", "When enabled, HDRP renders a depth postpass for transparent objects. This improves post-processing effects like depth of field.");
            public static GUIContent transparentDepthPrepassEnableText = new GUIContent("Transparent Depth Prepass", "When enabled, HDRP renders a depth prepass for transparent GameObjects. This improves sorting.");
            public static GUIContent transparentBackfaceEnableText = new GUIContent("Back Then Front Rendering", "When enabled, HDRP renders the back face and then the front face, in two separate draw calls, to better sort transparent meshes.");
            public static GUIContent transparentWritingMotionVecText = new GUIContent("Transparent Writes Motion Vectors", "When enabled, transparent objects write motion vectors, these replace what was previously rendered in the buffer.");

            public static GUIContent zWriteEnableText = new GUIContent("Depth Write", "When enabled, transparent objects write to the depth buffer.");
            public static GUIContent transparentZTestText = new GUIContent("Depth Test", "Set the comparison function to use during the Z Testing.");
            public static GUIContent rayTracingText = new GUIContent("Recursive Rendering (Preview)");
            public static GUIContent rayTracingTextInfo = new GUIContent("When enabled, if you enabled ray tracing in your project and a recursive rendering volume override is active, Unity uses recursive rendering to render the GameObject.");

            public static GUIContent transparentSortPriorityText = new GUIContent("Sorting Priority", "Sets the sort priority (from -100 to 100) of transparent meshes using this Material. HDRP uses this value to calculate the sorting order of all transparent meshes on screen.");
            public static GUIContent enableTransparentFogText = new GUIContent("Receive fog", "When enabled, this Material can receive fog.");
            public static GUIContent transparentCullModeText = new GUIContent("Cull Mode", "For transparent objects, change the cull mode of the object.");
            public static GUIContent enableBlendModePreserveSpecularLightingText = new GUIContent("Preserve specular lighting", "When enabled, blending only affects diffuse lighting, allowing for correct specular lighting on transparent meshes that use this Material.");

            // Lit properties
            public static GUIContent doubleSidedNormalModeText = new GUIContent("Normal Mode", "Specifies the method HDRP uses to modify the normal base.\nMirror: Mirrors the normals with the vertex normal plane.\nFlip: Flips the normal.");
            public static GUIContent depthOffsetEnableText = new GUIContent("Depth Offset", "When enabled, HDRP uses the Height Map to calculate the depth offset for this Material.");

            // Displacement mapping (POM, tessellation, per vertex)
            //public static GUIContent enablePerPixelDisplacementText = new GUIContent("Per Pixel Displacement", "");

            public static GUIContent displacementModeText = new GUIContent("Displacement Mode", "Specifies the method HDRP uses to apply height map displacement to the selected element: Vertex, pixel, or tessellated vertex.\n You must use flat surfaces for Pixel displacement.");
            public static GUIContent lockWithObjectScaleText = new GUIContent("Lock With Object Scale", "When enabled, displacement mapping takes the absolute value of the scale of the object into account.");
            public static GUIContent lockWithTilingRateText = new GUIContent("Lock With Height Map Tiling Rate", "When enabled, displacement mapping takes the absolute value of the tiling rate of the height map into account.");

            // Material ID
            public static GUIContent materialIDText = new GUIContent("Material Type", "Specifies additional feature for this Material. Customize you Material with different settings depending on which Material Type you select.");
            public static GUIContent transmissionEnableText = new GUIContent("Transmission", "When enabled HDRP processes the transmission effect for subsurface scattering. Simulates the translucency of the object.");
            public static string transparentSSSErrorMessage = "Transparent Materials With SubSurface Scattering is not supported.";

            // Per pixel displacement
            public static GUIContent ppdMinSamplesText = new GUIContent("Minimum Steps", "Controls the minimum number of steps HDRP uses for per pixel displacement mapping.");
            public static GUIContent ppdMaxSamplesText = new GUIContent("Maximum Steps", "Controls the maximum number of steps HDRP uses for per pixel displacement mapping.");
            public static GUIContent ppdLodThresholdText = new GUIContent("Fading Mip Level Start", "Controls the Height Map mip level where the parallax occlusion mapping effect begins to disappear.");
            public static GUIContent ppdPrimitiveLength = new GUIContent("Primitive Length", "Sets the length of the primitive (with the scale of 1) to which HDRP applies per-pixel displacement mapping. For example, the standard quad is 1 x 1 meter, while the standard plane is 10 x 10 meters.");
            public static GUIContent ppdPrimitiveWidth = new GUIContent("Primitive Width", "Sets the width of the primitive (with the scale of 1) to which HDRP applies per-pixel displacement mapping. For example, the standard quad is 1 x 1 meter, while the standard plane is 10 x 10 meters.");

            public static GUIContent supportDecalsText = new GUIContent("Receive Decals", "Enable to allow Materials to receive decals.");

            public static GUIContent enableGeometricSpecularAAText = new GUIContent("Geometric Specular AA", "When enabled, HDRP reduces specular aliasing on high density meshes (particularly useful when the not using a normal map).");
            public static GUIContent specularAAScreenSpaceVarianceText = new GUIContent("Screen space variance", "Controls the strength of the Specular AA reduction. Higher values give a more blurry result and less aliasing.");
            public static GUIContent specularAAThresholdText = new GUIContent("Threshold", "Controls the effect of Specular AA reduction. A values of 0 does not apply reduction, higher values allow higher reduction.");

            // SSR
            public static GUIContent receivesSSRText = new GUIContent("Receive SSR/SSGI", "When enabled, this Material can receive screen space reflections and screen space global illumination.");
            public static GUIContent receivesSSRTransparentText = new GUIContent("Receive SSR Transparent", "When enabled, this Material can receive screen space reflections.");

            public static GUIContent opaqueCullModeText = new GUIContent("Cull Mode", "For opaque objects, change the cull mode of the object.");

            public static string afterPostProcessZTestInfoBox = "After post-process material wont be ZTested. Enable the \"ZTest For After PostProcess\" checkbox in the Frame Settings to force the depth-test if the TAA is disabled.";
        }

        // Properties common to Unlit and Lit
        MaterialProperty surfaceType = null;

        MaterialProperty alphaCutoffEnable = null;
        const string kAlphaCutoffEnabled = "_AlphaCutoffEnable";
        MaterialProperty useShadowThreshold = null;
        const string kUseShadowThreshold = "_UseShadowThreshold";
        MaterialProperty alphaCutoff = null;
        const string kAlphaCutoff = "_AlphaCutoff";
        MaterialProperty alphaCutoffShadow = null;
        const string kAlphaCutoffShadow = "_AlphaCutoffShadow";
        MaterialProperty alphaCutoffPrepass = null;
        const string kAlphaCutoffPrepass = "_AlphaCutoffPrepass";
        MaterialProperty alphaCutoffPostpass = null;
        const string kAlphaCutoffPostpass = "_AlphaCutoffPostpass";
        MaterialProperty alphaToMask = null;
        const string kAlphaToMask = kAlphaToMaskInspector;
        MaterialProperty transparentDepthPrepassEnable = null;
        const string kTransparentDepthPrepassEnable = "_TransparentDepthPrepassEnable";
        MaterialProperty transparentDepthPostpassEnable = null;
        const string kTransparentDepthPostpassEnable = "_TransparentDepthPostpassEnable";
        MaterialProperty transparentBackfaceEnable = null;
        const string kTransparentBackfaceEnable = "_TransparentBackfaceEnable";
        MaterialProperty transparentSortPriority = null;
        const string kTransparentSortPriority = HDMaterialProperties.kTransparentSortPriority;
        MaterialProperty transparentWritingMotionVec = null;
        MaterialProperty doubleSidedEnable = null;
        const string kDoubleSidedEnable = "_DoubleSidedEnable";
        MaterialProperty blendMode = null;
        const string kBlendMode = "_BlendMode";
        MaterialProperty enableBlendModePreserveSpecularLighting = null;
        MaterialProperty enableFogOnTransparent = null;
        const string kEnableFogOnTransparent = "_EnableFogOnTransparent";

        // Lit properties
        MaterialProperty doubleSidedNormalMode = null;
        const string kDoubleSidedNormalMode = "_DoubleSidedNormalMode";
        MaterialProperty materialID  = null;
        MaterialProperty supportDecals = null;
        const string kSupportDecals = "_SupportDecals";
        MaterialProperty enableGeometricSpecularAA = null;
        const string kEnableGeometricSpecularAA = "_EnableGeometricSpecularAA";
        MaterialProperty specularAAScreenSpaceVariance = null;
        const string kSpecularAAScreenSpaceVariance = "_SpecularAAScreenSpaceVariance";
        MaterialProperty specularAAThreshold = null;
        const string kSpecularAAThreshold = "_SpecularAAThreshold";
        MaterialProperty transmissionEnable = null;
        const string kTransmissionEnable = "_TransmissionEnable";

        // Per pixel displacement params
        MaterialProperty ppdMinSamples = null;
        const string kPpdMinSamples = "_PPDMinSamples";
        MaterialProperty ppdMaxSamples = null;
        const string kPpdMaxSamples = "_PPDMaxSamples";
        MaterialProperty ppdLodThreshold = null;
        const string kPpdLodThreshold = "_PPDLodThreshold";
        MaterialProperty ppdPrimitiveLength = null;
        const string kPpdPrimitiveLength = "_PPDPrimitiveLength";
        MaterialProperty ppdPrimitiveWidth = null;
        const string kPpdPrimitiveWidth = "_PPDPrimitiveWidth";
        MaterialProperty invPrimScale = null;
        const string kInvPrimScale = "_InvPrimScale";

        // SSR
        MaterialProperty receivesSSR = null;
        const string kReceivesSSR = "_ReceivesSSR";
        MaterialProperty receivesSSRTransparent = null;
        const string kReceivesSSRTransparent = "_ReceivesSSRTransparent";

        MaterialProperty displacementMode = null;
        const string kDisplacementMode = "_DisplacementMode";
        MaterialProperty displacementLockObjectScale = null;
        const string kDisplacementLockObjectScale = "_DisplacementLockObjectScale";
        MaterialProperty displacementLockTilingScale = null;
        const string kDisplacementLockTilingScale = "_DisplacementLockTilingScale";

        MaterialProperty depthOffsetEnable = null;

        MaterialProperty tessellationMode = null;
        const string kTessellationMode = "_TessellationMode";

        MaterialProperty[] heightMap = new MaterialProperty[kMaxLayerCount];
        const string kHeightMap = "_HeightMap";
        MaterialProperty[] heightAmplitude = new MaterialProperty[kMaxLayerCount];
        const string kHeightAmplitude = "_HeightAmplitude";
        MaterialProperty[] heightCenter = new MaterialProperty[kMaxLayerCount];
        const string kHeightCenter = "_HeightCenter";
        MaterialProperty[] heightPoMAmplitude = new MaterialProperty[kMaxLayerCount];
        const string kHeightPoMAmplitude = "_HeightPoMAmplitude";
        MaterialProperty[] heightTessCenter = new MaterialProperty[kMaxLayerCount];
        const string kHeightTessCenter = "_HeightTessCenter";
        MaterialProperty[] heightTessAmplitude = new MaterialProperty[kMaxLayerCount];
        const string kHeightTessAmplitude = "_HeightTessAmplitude";
        MaterialProperty[] heightMin = new MaterialProperty[kMaxLayerCount];
        const string kHeightMin = "_HeightMin";
        MaterialProperty[] heightMax = new MaterialProperty[kMaxLayerCount];
        const string kHeightMax = "_HeightMax";
        MaterialProperty[] heightOffset = new MaterialProperty[kMaxLayerCount];
        const string kHeightOffset = "_HeightOffset";
        MaterialProperty[] heightParametrization = new MaterialProperty[kMaxLayerCount];
        const string kHeightParametrization = "_HeightMapParametrization";

        // Refraction (for show pre-refraction pass enum)
        MaterialProperty refractionModel = null;

        MaterialProperty transparentZWrite = null;
        MaterialProperty stencilRef = null;
        MaterialProperty zTest = null;
        MaterialProperty transparentCullMode = null;
        MaterialProperty opaqueCullMode = null;
        MaterialProperty rayTracing = null;

        SurfaceType defaultSurfaceType { get { return SurfaceType.Opaque; } }

        // start faking MaterialProperty for renderQueue
        bool renderQueueHasMultipleDifferentValue
        {
            get
            {
                if (materialEditor.targets.Length < 2)
                    return false;

                int firstRenderQueue = renderQueue;
                for (int index = 1; index < materialEditor.targets.Length; ++index)
                {
                    if ((materialEditor.targets[index] as Material).renderQueue != firstRenderQueue)
                        return true;
                }
                return false;
            }
        }

        // TODO: does not support material multi-editing
        int renderQueue
        {
            get => (materialEditor.targets[0] as Material).renderQueue;
            set
            {
                foreach (var target in materialEditor.targets)
                {
                    (target as Material).renderQueue = value;
                }
            }
        }

        SurfaceType surfaceTypeValue
        {
            get { return surfaceType != null ? (SurfaceType)surfaceType.floatValue : defaultSurfaceType; }
        }

        List<string> m_RenderingPassNames = new List<string>();
        List<int> m_RenderingPassValues = new List<int>();

        ExpandableBit  m_ExpandableBit;
        Features    m_Features;
        int         m_LayerCount;

        /// <summary>
        /// Constructs a SurfaceOptionUIBlock based on the parameters.
        /// </summary>
        /// <param name="expandableBit">Bit used for the foldout state.</param>
        /// <param name="layerCount">Number of layers available in the shader.</param>
        /// <param name="features">Features of the block.</param>
        public SurfaceOptionUIBlock(ExpandableBit expandableBit, int layerCount = 1, Features features = Features.All)
        {
            m_ExpandableBit = expandableBit;
            m_Features = features;
            m_LayerCount = layerCount;
        }

        /// <summary>
        /// Loads the material properties for the block.
        /// </summary>
        public override void LoadMaterialProperties()
        {
            surfaceType = FindProperty(kSurfaceType);
            useShadowThreshold = FindProperty(kUseShadowThreshold);
            alphaCutoffEnable = FindProperty(kAlphaCutoffEnabled);
            alphaCutoff = FindProperty(kAlphaCutoff);

            alphaCutoffShadow = FindProperty(kAlphaCutoffShadow);
            alphaCutoffPrepass = FindProperty(kAlphaCutoffPrepass);
            alphaCutoffPostpass = FindProperty(kAlphaCutoffPostpass);
            alphaToMask = FindProperty(kAlphaToMask);
            transparentDepthPrepassEnable = FindProperty(kTransparentDepthPrepassEnable);
            transparentDepthPostpassEnable = FindProperty(kTransparentDepthPostpassEnable);

            if ((m_Features & Features.BackThenFrontRendering) != 0)
                transparentBackfaceEnable = FindProperty(kTransparentBackfaceEnable);

            transparentSortPriority = FindProperty(kTransparentSortPriority);

            transparentWritingMotionVec = FindProperty(kTransparentWritingMotionVec);

            if ((m_Features & Features.PreserveSpecularLighting) != 0)
                enableBlendModePreserveSpecularLighting = FindProperty(kEnableBlendModePreserveSpecularLighting);

            enableFogOnTransparent = FindProperty(kEnableFogOnTransparent);

            if ((m_Features & Features.DoubleSided) != 0)
                doubleSidedEnable = FindProperty(kDoubleSidedEnable);

            // Height
            heightMap = FindPropertyLayered(kHeightMap, m_LayerCount);
            heightAmplitude = FindPropertyLayered(kHeightAmplitude, m_LayerCount);
            heightCenter = FindPropertyLayered(kHeightCenter, m_LayerCount);
            heightPoMAmplitude = FindPropertyLayered(kHeightPoMAmplitude, m_LayerCount);
            heightMin = FindPropertyLayered(kHeightMin, m_LayerCount);
            heightMax = FindPropertyLayered(kHeightMax, m_LayerCount);
            heightTessCenter = FindPropertyLayered(kHeightTessCenter, m_LayerCount);
            heightTessAmplitude = FindPropertyLayered(kHeightTessAmplitude, m_LayerCount);
            heightOffset = FindPropertyLayered(kHeightOffset, m_LayerCount);
            heightParametrization = FindPropertyLayered(kHeightParametrization, m_LayerCount);

            blendMode = FindProperty(kBlendMode);

            transmissionEnable = FindProperty(kTransmissionEnable);

            if ((m_Features & Features.DoubleSidedNormalMode) != 0)
                doubleSidedNormalMode = FindProperty(kDoubleSidedNormalMode);
            depthOffsetEnable = FindProperty(kDepthOffsetEnable);

            // MaterialID
            materialID = FindProperty(kMaterialID);
            transmissionEnable = FindProperty(kTransmissionEnable);

            displacementMode = FindProperty(kDisplacementMode);
            displacementLockObjectScale = FindProperty(kDisplacementLockObjectScale);
            displacementLockTilingScale = FindProperty(kDisplacementLockTilingScale);

            // Per pixel displacement
            ppdMinSamples = FindProperty(kPpdMinSamples);
            ppdMaxSamples = FindProperty(kPpdMaxSamples);
            ppdLodThreshold = FindProperty(kPpdLodThreshold);
            ppdPrimitiveLength = FindProperty(kPpdPrimitiveLength);
            ppdPrimitiveWidth  = FindProperty(kPpdPrimitiveWidth);
            invPrimScale = FindProperty(kInvPrimScale);

            // tessellation specific, silent if not found
            tessellationMode = FindProperty(kTessellationMode);

            // Decal
            if ((m_Features & Features.ReceiveDecal) != 0)
            {
                supportDecals = FindProperty(kSupportDecals);
            }

            // specular AA
            enableGeometricSpecularAA = FindProperty(kEnableGeometricSpecularAA);
            specularAAScreenSpaceVariance = FindProperty(kSpecularAAScreenSpaceVariance);
            specularAAThreshold = FindProperty(kSpecularAAThreshold);

            // SSR
            if ((m_Features & Features.ReceiveSSR) != 0)
            {
                receivesSSR = FindProperty(kReceivesSSR);
                receivesSSRTransparent = FindProperty(kReceivesSSRTransparent);
            }

            transparentZWrite = FindProperty(kTransparentZWrite);
            stencilRef = FindProperty(kStencilRef);
            zTest = FindProperty(kZTestTransparent);
            transparentCullMode = FindProperty(kTransparentCullMode);
            opaqueCullMode = FindProperty(kOpaqueCullMode);
            rayTracing = FindProperty(kRayTracing);

            refractionModel = FindProperty(kRefractionModel);
        }

        /// <summary>
        /// Renders the properties in the block.
        /// </summary>
        public override void OnGUI()
        {

            using (var header = new MaterialHeaderScope(Styles.optionText, (uint)m_ExpandableBit, materialEditor))
            {
                if (header.expanded)
                    DrawSurfaceOptionGUI();
            }
        }

        /// <summary>
        /// Draws the entire Surface Options GUI.
        /// </summary>
        protected void DrawSurfaceOptionGUI()
        {
            if ((m_Features & Features.Surface) != 0)
                DrawSurfaceGUI();

            if ((m_Features & Features.AlphaCutoff) != 0)
                DrawAlphaCutoffGUI();

            if ((m_Features & Features.DoubleSided) != 0)
                DrawDoubleSidedGUI();

            DrawLitSurfaceOptions();
        }

        bool AreMaterialsShaderGraphs() => materials.All(m => m.shader.IsShaderGraph());

        /// <summary>Returns false if there are multiple materials selected and they have different default values for propName</summary>
        float GetShaderDefaultFloatValue(string propName)
        {
<<<<<<< HEAD
            EditorGUI.BeginChangeCheck();
            if (alphaCutoffEnable != null)
                using (CreateOverrideScopeFor(alphaCutoffEnable))
                    materialEditor.ShaderProperty(alphaCutoffEnable, Styles.alphaCutoffEnableText);
=======
            if (!materials[0].HasProperty(propName))
                return 0;

            // It's okay to ignore all other materials here because if the material editor is displayed, the shader is the same for all materials
            var shader = materials[0].shader;
            return shader.GetPropertyDefaultFloatValue(shader.FindPropertyIndex(propName));
        }

        /// <summary>
        /// Draws the Alpha Cutoff GUI.
        /// </summary>
        protected void DrawAlphaCutoffGUI()
        {
            // For shadergraphs we show this slider only if the feature is enabled in the shader settings.
            bool showAlphaClipThreshold = true;

            bool isShaderGraph = AreMaterialsShaderGraphs();
            if (isShaderGraph)
                showAlphaClipThreshold = GetShaderDefaultFloatValue(kAlphaCutoffEnabled) > 0.0f;

            if (showAlphaClipThreshold && alphaCutoffEnable != null)
                materialEditor.ShaderProperty(alphaCutoffEnable, Styles.alphaCutoffEnableText);
>>>>>>> 7d5b400e

            if (showAlphaClipThreshold && alphaCutoffEnable != null && alphaCutoffEnable.floatValue == 1.0f)
            {
                EditorGUI.indentLevel++;

<<<<<<< HEAD
                if (alphaCutoff != null)
                    using (CreateOverrideScopeFor(alphaCutoff))
                        materialEditor.ShaderProperty(alphaCutoff, Styles.alphaCutoffText);
=======
                if (showAlphaClipThreshold && alphaCutoff != null)
                    materialEditor.ShaderProperty(alphaCutoff, Styles.alphaCutoffText);
>>>>>>> 7d5b400e

                if (showAlphaClipThreshold && (m_Features & Features.AlphaCutoffShadowThreshold) != 0)
                {
<<<<<<< HEAD
                    if (useShadowThreshold != null)
                        using (CreateOverrideScopeFor(useShadowThreshold))
                            materialEditor.ShaderProperty(useShadowThreshold, Styles.useShadowThresholdText);
=======
                    // For shadergraphs we show this slider only if the feature is enabled in the shader settings.
                    bool showUseShadowThreshold = useShadowThreshold != null;
                    if (isShaderGraph)
                        showUseShadowThreshold = GetShaderDefaultFloatValue(kUseShadowThreshold) > 0.0f;

                    if (showUseShadowThreshold)
                        materialEditor.ShaderProperty(useShadowThreshold, Styles.useShadowThresholdText);
>>>>>>> 7d5b400e

                    if (alphaCutoffShadow != null && useShadowThreshold != null && useShadowThreshold.floatValue == 1.0f && (m_Features & Features.AlphaCutoffShadowThreshold) != 0)
                    {
                        EditorGUI.indentLevel++;
                        using (CreateOverrideScopeFor(alphaCutoffShadow))
                            materialEditor.ShaderProperty(alphaCutoffShadow, Styles.alphaCutoffShadowText);
                        EditorGUI.indentLevel--;
                    }
                }

                if (showAlphaClipThreshold && (m_Features & Features.AlphaToMask) != 0)
                {
                    if (alphaToMask != null)
                        using (CreateOverrideScopeFor(alphaToMask))
                            materialEditor.ShaderProperty(alphaToMask, Styles.alphaToMaskText);
                }

                // With transparent object and few specific materials like Hair, we need more control on the cutoff to apply
                // This allow to get a better sorting (with prepass), better shadow (better silhouettes fidelity) etc...
                if (showAlphaClipThreshold && surfaceTypeValue == SurfaceType.Transparent)
                {
                    // TODO: check if passes exists
                    if (transparentDepthPrepassEnable != null && transparentDepthPrepassEnable.floatValue == 1.0f)
                    {
                        if (alphaCutoffPrepass != null)
                            using (CreateOverrideScopeFor(alphaCutoffPrepass))
                                materialEditor.ShaderProperty(alphaCutoffPrepass, Styles.alphaCutoffPrepassText);
                    }

                    if (transparentDepthPostpassEnable != null && transparentDepthPostpassEnable.floatValue == 1.0f)
                    {
                        if (alphaCutoffPostpass != null)
                            using (CreateOverrideScopeFor(alphaCutoffPostpass))
                                materialEditor.ShaderProperty(alphaCutoffPostpass, Styles.alphaCutoffPostpassText);
                    }
                }
                EditorGUI.indentLevel--;
            }
<<<<<<< HEAD
            else if ((m_Features & Features.AlphaToMask) != 0)
            {
                if (alphaToMask != null)
                    using (CreateOverrideScopeFor(alphaToMask, forceMode: true))
                        alphaToMask.floatValue = 0.0f;
            }
=======
>>>>>>> 7d5b400e

            EditorGUI.showMixedValue = false;
        }

        /// <summary>
        /// Draws the Double Sided GUI.
        /// </summary>
        protected void DrawDoubleSidedGUI()
        {
            // This function must finish with double sided option (see LitUI.cs)
            if (doubleSidedEnable != null)
<<<<<<< HEAD
                using (CreateOverrideScopeFor(doubleSidedEnable))
                    materialEditor.ShaderProperty(doubleSidedEnable, Styles.doubleSidedEnableText);
=======
                materialEditor.ShaderProperty(doubleSidedEnable, Styles.doubleSidedEnableText);

            // This follow double sided option
            if (doubleSidedNormalMode != null && doubleSidedEnable != null && doubleSidedEnable.floatValue > 0.0f)
            {
                EditorGUI.indentLevel++;
                materialEditor.ShaderProperty(doubleSidedNormalMode, Styles.doubleSidedNormalModeText);
                EditorGUI.indentLevel--;
            }
>>>>>>> 7d5b400e
        }

        /// <summary>
        /// Draws the Surface GUI.
        /// </summary>
        protected void DrawSurfaceGUI()
        {
            SurfaceTypePopup();

            if (surfaceTypeValue == SurfaceType.Transparent)
            {
                if (HDRenderQueue.k_RenderQueue_AfterPostProcessTransparent.Contains(renderQueue))
                {
                    if (!zTest.hasMixedValue && materials.All(m => m.GetTransparentZTest() != CompareFunction.Disabled))
                    {
                        ShowAfterPostProcessZTestInfoBox();
                    }
                }

                EditorGUI.indentLevel++;

                if (renderQueueHasMultipleDifferentValue)
                {
                    using (new EditorGUI.DisabledScope(true))
                        EditorGUILayout.LabelField(Styles.blendModeText, Styles.notSupportedInMultiEdition);
                }
                else if (blendMode != null)
                    BlendModePopup();

<<<<<<< HEAD
                EditorGUI.indentLevel++;
                if (renderQueueHasMultipleDifferentValue)
=======
                if ((m_Features & Features.PreserveSpecularLighting) != 0)
>>>>>>> 7d5b400e
                {
                    EditorGUI.indentLevel++; if (renderQueueHasMultipleDifferentValue)
                    {
                        using (new EditorGUI.DisabledScope(true))
                            EditorGUILayout.LabelField(Styles.enableBlendModePreserveSpecularLightingText, Styles.notSupportedInMultiEdition);
                    }
                    else if (enableBlendModePreserveSpecularLighting != null && blendMode != null)
                        materialEditor.ShaderProperty(enableBlendModePreserveSpecularLighting, Styles.enableBlendModePreserveSpecularLightingText);
                    EditorGUI.indentLevel--;
                }
<<<<<<< HEAD
                else if (enableBlendModePreserveSpecularLighting != null && blendMode != null && showBlendModePopup)
                    using (CreateOverrideScopeFor(enableBlendModePreserveSpecularLighting))
                        materialEditor.ShaderProperty(enableBlendModePreserveSpecularLighting, Styles.enableBlendModePreserveSpecularLightingText);
                EditorGUI.indentLevel--;
=======
>>>>>>> 7d5b400e

                if (transparentSortPriority != null)
                {
                    using (CreateOverrideScopeFor(transparentSortPriority))
                    {
<<<<<<< HEAD
                        EditorGUI.BeginChangeCheck();
                        materialEditor.ShaderProperty(transparentSortPriority, Styles.transparentSortPriorityText);
                        if (EditorGUI.EndChangeCheck())
                        {
                            transparentSortPriority.floatValue = HDRenderQueue.ClampsTransparentRangePriority((int)transparentSortPriority.floatValue);
                            renderQueue = HDRenderQueue.ChangeType(HDRenderQueue.GetTypeByRenderQueueValue(renderQueue), offset: (int)transparentSortPriority.floatValue);
                        }
=======
                        transparentSortPriority.floatValue = HDRenderQueue.ClampsTransparentRangePriority((int)transparentSortPriority.floatValue);
>>>>>>> 7d5b400e
                    }
                }

                if (enableFogOnTransparent != null)
                    using (CreateOverrideScopeFor(enableFogOnTransparent))
                        materialEditor.ShaderProperty(enableFogOnTransparent, Styles.enableTransparentFogText);

<<<<<<< HEAD
                if (transparentBackfaceEnable != null)
                    using (CreateOverrideScopeFor(transparentBackfaceEnable))
                        materialEditor.ShaderProperty(transparentBackfaceEnable, Styles.transparentBackfaceEnableText);

                if ((m_Features & Features.ShowPrePassAndPostPass) != 0)
                {
                    if (transparentDepthPrepassEnable != null)
                        using (CreateOverrideScopeFor(transparentDepthPrepassEnable))
                            materialEditor.ShaderProperty(transparentDepthPrepassEnable, Styles.transparentDepthPrepassEnableText);

                    if (transparentDepthPostpassEnable != null)
                        using (CreateOverrideScopeFor(transparentDepthPostpassEnable))
                            materialEditor.ShaderProperty(transparentDepthPostpassEnable, Styles.transparentDepthPostpassEnableText);
=======
                bool shaderHasBackThenFrontPass = materials.All(m => m.FindPass(HDShaderPassNames.s_TransparentBackfaceStr) != -1);
                if (shaderHasBackThenFrontPass && transparentBackfaceEnable != null)
                    materialEditor.ShaderProperty(transparentBackfaceEnable, Styles.transparentBackfaceEnableText);

                if ((m_Features & Features.ShowPrePassAndPostPass) != 0)
                {
                    bool shaderHasDepthPrePass = materials.All(m => m.FindPass(HDShaderPassNames.s_TransparentDepthPrepassStr) != -1);
                    if (shaderHasDepthPrePass && transparentDepthPrepassEnable != null)
                        materialEditor.ShaderProperty(transparentDepthPrepassEnable, Styles.transparentDepthPrepassEnableText);

                    bool shaderHasDepthPostPass = materials.All(m => m.FindPass(HDShaderPassNames.s_TransparentDepthPostpassStr) != -1);
                    if (shaderHasDepthPostPass && transparentDepthPostpassEnable != null)
                        materialEditor.ShaderProperty(transparentDepthPostpassEnable, Styles.transparentDepthPostpassEnableText);
>>>>>>> 7d5b400e
                }

                if (transparentWritingMotionVec != null)
                    using (CreateOverrideScopeFor(transparentWritingMotionVec))
                        materialEditor.ShaderProperty(transparentWritingMotionVec, Styles.transparentWritingMotionVecText);

                if (transparentZWrite != null)
                    using (CreateOverrideScopeFor(transparentZWrite))
                        materialEditor.ShaderProperty(transparentZWrite, Styles.zWriteEnableText);

                if (zTest != null)
                    using (CreateOverrideScopeFor(zTest))
                        materialEditor.ShaderProperty(zTest, Styles.transparentZTestText);

                bool showTransparentCullMode = transparentCullMode != null && doubleSidedEnable.floatValue == 0;
                if (transparentBackfaceEnable != null)
                    showTransparentCullMode &= transparentBackfaceEnable.floatValue == 0;
                if (showTransparentCullMode)
                    using (CreateOverrideScopeFor(transparentCullMode))
                        materialEditor.ShaderProperty(transparentCullMode, Styles.transparentCullModeText);

                EditorGUI.indentLevel--;
            }
            else // SurfaceType.Opaque
            {
                EditorGUI.indentLevel++;
                if (doubleSidedEnable != null && doubleSidedEnable.floatValue == 0 && opaqueCullMode != null)
                    using (CreateOverrideScopeFor(opaqueCullMode))
                        materialEditor.ShaderProperty(opaqueCullMode, Styles.opaqueCullModeText);
                EditorGUI.indentLevel--;
                if (HDRenderQueue.k_RenderQueue_AfterPostProcessOpaque.Contains(renderQueue))
                {
                    ShowAfterPostProcessZTestInfoBox();
                }
            }
        }

        void ShowAfterPostProcessZTestInfoBox()
        {
            EditorGUILayout.HelpBox(Styles.afterPostProcessZTestInfoBox, MessageType.Info);
        }

        void SurfaceTypePopup()
        {
            if (surfaceType == null)
                return;

            // TODO: does not work with multi-selection
            Material material = materialEditor.target as Material;

<<<<<<< HEAD
            // We only display the ray tracing option if the asset supports it (and the attributes exists in this shader)
            if ((RenderPipelineManager.currentPipeline as HDRenderPipeline).rayTracingSupported && rayTracing != null)
                using (CreateOverrideScopeFor(rayTracing))
                    materialEditor.ShaderProperty(rayTracing, Styles.rayTracingText);


=======
>>>>>>> 7d5b400e
            var mode = (SurfaceType)surfaceType.floatValue;
            var renderQueueType = HDRenderQueue.GetTypeByRenderQueueValue(material.renderQueue);
            bool alphaTest = material.HasProperty(kAlphaCutoffEnabled) && material.GetFloat(kAlphaCutoffEnabled) > 0.0f;
            bool receiveDecal = material.HasProperty(kSupportDecals) && material.GetFloat(kSupportDecals) > 0.0f;

            // Shader graph only property, used to transfer the render queue from the shader graph to the material,
            // because we can't use the renderqueue from the shader as we have to keep the renderqueue on the material side.
            if (material.HasProperty("_RenderQueueType"))
            {
                renderQueueType = (HDRenderQueue.RenderQueueType)material.GetFloat("_RenderQueueType");
            }
            // To know if we need to update the renderqueue, mainly happens if a material is created from a shader graph shader
            // with default render-states.
            bool renderQueueTypeMismatchRenderQueue = HDRenderQueue.GetTypeByRenderQueueValue(material.renderQueue) != renderQueueType;

            EditorGUI.showMixedValue = surfaceType.hasMixedValue;

            SurfaceType newMode;
            using (CreateOverrideScopeFor(surfaceType))
            {
<<<<<<< HEAD
                newMode = (SurfaceType)EditorGUILayout.Popup(Styles.surfaceTypeText, (int)mode, Styles.surfaceTypeNames);
                if (newMode != mode) //EditorGUI.EndChangeCheck is called even if value remain the same after the popup. Prefer not to use it here
                {
                    materialEditor.RegisterPropertyChangeUndo(Styles.surfaceTypeText);
                    surfaceType.floatValue = (float)newMode;
                    HDRenderQueue.RenderQueueType targetQueueType;
                    switch (newMode)
                    {
                        case SurfaceType.Opaque:
                            targetQueueType = HDRenderQueue.GetOpaqueEquivalent(HDRenderQueue.GetTypeByRenderQueueValue(material.renderQueue));
                            break;
                        case SurfaceType.Transparent:
                            targetQueueType = HDRenderQueue.GetTransparentEquivalent(HDRenderQueue.GetTypeByRenderQueueValue(material.renderQueue));
                            break;
                        default:
                            throw new ArgumentException("Unknown SurfaceType");
                    }
                    renderQueue = HDRenderQueue.ChangeType(targetQueueType, (int)transparentSortPriority.floatValue, alphaTest);
                }
=======
                materialEditor.RegisterPropertyChangeUndo(Styles.surfaceTypeText);
                surfaceType.floatValue = (float)newMode;
>>>>>>> 7d5b400e
            }
            EditorGUI.showMixedValue = false;

            bool isMixedRenderQueue = surfaceType.hasMixedValue || renderQueueHasMultipleDifferentValue;
            bool showAfterPostProcessPass = (m_Features & Features.ShowAfterPostProcessPass) != 0;
            bool showPreRefractionPass = refractionModel == null || refractionModel.floatValue == 0;
            bool showLowResolutionPass = true;

            EditorGUI.showMixedValue = isMixedRenderQueue;
            ++EditorGUI.indentLevel;

            if (newMode == SurfaceType.Transparent)
            {
                if (stencilRef != null && ((int)stencilRef.floatValue & (int)StencilUsage.SubsurfaceScattering) != 0)
                    EditorGUILayout.HelpBox(Styles.transparentSSSErrorMessage, MessageType.Error);
            }

            using (CreateRenderQueueOverrideScope(() => renderQueue))
            {
<<<<<<< HEAD
                switch (mode)
                {
                    case SurfaceType.Opaque:
                        //GetOpaqueEquivalent: prevent issue when switching surface type
                        HDRenderQueue.OpaqueRenderQueue renderQueueOpaqueType = HDRenderQueue.ConvertToOpaqueRenderQueue(HDRenderQueue.GetOpaqueEquivalent(renderQueueType));
                        var newRenderQueueOpaqueType = (HDRenderQueue.OpaqueRenderQueue)DoOpaqueRenderingPassPopup(Styles.renderingPassText, (int)renderQueueOpaqueType, showAfterPostProcessPass);
                        if (newRenderQueueOpaqueType != renderQueueOpaqueType || renderQueueTypeMismatchRenderQueue) //EditorGUI.EndChangeCheck is called even if value remain the same after the popup. Prefer not to use it here
                        {
                            materialEditor.RegisterPropertyChangeUndo("Rendering Pass");
                            renderQueueType = HDRenderQueue.ConvertFromOpaqueRenderQueue(newRenderQueueOpaqueType);
                            renderQueue = HDRenderQueue.ChangeType(renderQueueType, alphaTest: alphaTest);
                        }
                        break;
                    case SurfaceType.Transparent:
                        //GetTransparentEquivalent: prevent issue when switching surface type
                        HDRenderQueue.TransparentRenderQueue renderQueueTransparentType = HDRenderQueue.ConvertToTransparentRenderQueue(HDRenderQueue.GetTransparentEquivalent(renderQueueType));
                        var newRenderQueueTransparentType = (HDRenderQueue.TransparentRenderQueue)DoTransparentRenderingPassPopup(Styles.renderingPassText, (int)renderQueueTransparentType, showPreRefractionPass, showLowResolutionPass, showAfterPostProcessPass);
                        if (newRenderQueueTransparentType != renderQueueTransparentType || renderQueueTypeMismatchRenderQueue) //EditorGUI.EndChangeCheck is called even if value remain the same after the popup. Prefer not to use it here
                        {
                            materialEditor.RegisterPropertyChangeUndo("Rendering Pass");
                            renderQueueType = HDRenderQueue.ConvertFromTransparentRenderQueue(newRenderQueueTransparentType);
                            renderQueue = HDRenderQueue.ChangeType(renderQueueType, offset: (int)transparentSortPriority.floatValue);
                        }
                        break;
                    default:
                        throw new ArgumentException("Unknown SurfaceType");
                }
=======
                case SurfaceType.Opaque:
                    //GetOpaqueEquivalent: prevent issue when switching surface type
                    HDRenderQueue.OpaqueRenderQueue renderQueueOpaqueType = HDRenderQueue.ConvertToOpaqueRenderQueue(HDRenderQueue.GetOpaqueEquivalent(renderQueueType));
                    var newRenderQueueOpaqueType = (HDRenderQueue.OpaqueRenderQueue)DoOpaqueRenderingPassPopup(Styles.renderingPassText, (int)renderQueueOpaqueType, showAfterPostProcessPass);
                    if (newRenderQueueOpaqueType != renderQueueOpaqueType || renderQueueTypeMismatchRenderQueue) //EditorGUI.EndChangeCheck is called even if value remain the same after the popup. Prefer not to use it here
                    {
                        materialEditor.RegisterPropertyChangeUndo("Rendering Pass");
                        renderQueueType = HDRenderQueue.ConvertFromOpaqueRenderQueue(newRenderQueueOpaqueType);
                        renderQueue = HDRenderQueue.ChangeType(renderQueueType, alphaTest: alphaTest, receiveDecal: receiveDecal);
                    }
                    break;
                case SurfaceType.Transparent:
                    //GetTransparentEquivalent: prevent issue when switching surface type
                    HDRenderQueue.TransparentRenderQueue renderQueueTransparentType = HDRenderQueue.ConvertToTransparentRenderQueue(HDRenderQueue.GetTransparentEquivalent(renderQueueType));
                    var newRenderQueueTransparentType = (HDRenderQueue.TransparentRenderQueue)DoTransparentRenderingPassPopup(Styles.renderingPassText, (int)renderQueueTransparentType, true, showLowResolutionPass, showAfterPostProcessPass);
                    if (newRenderQueueTransparentType != renderQueueTransparentType || renderQueueTypeMismatchRenderQueue) //EditorGUI.EndChangeCheck is called even if value remain the same after the popup. Prefer not to use it here
                    {
                        materialEditor.RegisterPropertyChangeUndo("Rendering Pass");
                        renderQueueType = HDRenderQueue.ConvertFromTransparentRenderQueue(newRenderQueueTransparentType);
                        renderQueue = HDRenderQueue.ChangeType(renderQueueType, offset: (int)transparentSortPriority.floatValue);
                    }
                    break;
                default:
                    throw new ArgumentException("Unknown SurfaceType");
>>>>>>> 7d5b400e
            }
            --EditorGUI.indentLevel;
            EditorGUI.showMixedValue = false;

            if (material.HasProperty("_RenderQueueType"))
            {
                float tmp = (float)renderQueueType;
                using (CreateNonDrawnOverrideScope("_RenderQueueType", tmp))
                    material.SetFloat("_RenderQueueType", tmp);
            }
        }

        void BlendModePopup()
        {
            using (CreateOverrideScopeFor(blendMode))
            {
                EditorGUI.showMixedValue = blendMode.hasMixedValue;
                var mode = (BlendMode)blendMode.floatValue;

                EditorGUI.BeginChangeCheck();
                mode = (BlendMode)EditorGUILayout.IntPopup(Styles.blendModeText, (int)mode, Styles.blendModeNames, Styles.blendModeValues);
                if (EditorGUI.EndChangeCheck())
                {
                    materialEditor.RegisterPropertyChangeUndo("Blend Mode");
                    blendMode.floatValue = (float)mode;
                }

                EditorGUI.showMixedValue = false;
            }
        }

        int DoOpaqueRenderingPassPopup(string text, int inputValue, bool afterPost)
        {
            // Build UI enums
            m_RenderingPassNames.Clear();
            m_RenderingPassValues.Clear();

            m_RenderingPassNames.Add("Default");
            m_RenderingPassValues.Add((int)HDRenderQueue.OpaqueRenderQueue.Default);

            if (afterPost)
            {
                m_RenderingPassNames.Add("After post-process");
                m_RenderingPassValues.Add((int)HDRenderQueue.OpaqueRenderQueue.AfterPostProcessing);
            }

            return EditorGUILayout.IntPopup(text, inputValue, m_RenderingPassNames.ToArray(), m_RenderingPassValues.ToArray());
        }

        int DoTransparentRenderingPassPopup(string text, int inputValue, bool refraction, bool lowRes, bool afterPost)
        {
            // Build UI enums
            m_RenderingPassNames.Clear();
            m_RenderingPassValues.Clear();

            if (refraction)
            {
                m_RenderingPassNames.Add("Before refraction");
                m_RenderingPassValues.Add((int)HDRenderQueue.TransparentRenderQueue.BeforeRefraction);
            }

            m_RenderingPassNames.Add("Default");
            m_RenderingPassValues.Add((int)HDRenderQueue.TransparentRenderQueue.Default);

            if (lowRes)
            {
                m_RenderingPassNames.Add("Low resolution");
                m_RenderingPassValues.Add((int)HDRenderQueue.TransparentRenderQueue.LowResolution);
            }

            if (afterPost)
            {
                m_RenderingPassNames.Add("After post-process");
                m_RenderingPassValues.Add((int)HDRenderQueue.TransparentRenderQueue.AfterPostProcessing);
            }

            return EditorGUILayout.IntPopup(text, inputValue, m_RenderingPassNames.ToArray(), m_RenderingPassValues.ToArray());
        }

        /// <summary>
        /// Draws the Lit Surface Options GUI.
        /// </summary>
        protected void DrawLitSurfaceOptions()
        {
<<<<<<< HEAD
            // This follow double sided option
            if (doubleSidedNormalMode != null && doubleSidedEnable != null && doubleSidedEnable.floatValue > 0.0f)
            {
                EditorGUI.indentLevel++;
                using (CreateOverrideScopeFor(doubleSidedNormalMode))
                    materialEditor.ShaderProperty(doubleSidedNormalMode, Styles.doubleSidedNormalModeText);
                EditorGUI.indentLevel--;
            }

=======
>>>>>>> 7d5b400e
            if (materialID != null)
            {
                using (CreateOverrideScopeFor(materialID))
                    materialEditor.ShaderProperty(materialID, Styles.materialIDText);

                if ((int)materialID.floatValue == (int)MaterialId.LitSSS)
                {
                    EditorGUI.indentLevel++;
                    using (CreateOverrideScopeFor(transmissionEnable))
                        materialEditor.ShaderProperty(transmissionEnable, Styles.transmissionEnableText);
                    EditorGUI.indentLevel--;
                }
            }

            // We only display the ray tracing option if the asset supports it (and the attributes exists in this shader)
            if ((RenderPipelineManager.currentPipeline as HDRenderPipeline).rayTracingSupported && rayTracing != null)
            {
                materialEditor.ShaderProperty(rayTracing, Styles.rayTracingText);
                if (rayTracing.floatValue == 1.0f)
                {
                    EditorGUILayout.HelpBox(Styles.rayTracingTextInfo.text, MessageType.Info, true);
                }
            }

            if (supportDecals != null)
            {
                using (CreateOverrideScopeFor(supportDecals))
                    materialEditor.ShaderProperty(supportDecals, Styles.supportDecalsText);
            }

            if (receivesSSR != null && receivesSSRTransparent != null)
            {
                // Based on the surface type, display the right recieveSSR option
                if (surfaceTypeValue == SurfaceType.Transparent)
                    using (CreateOverrideScopeFor(receivesSSRTransparent))
                        materialEditor.ShaderProperty(receivesSSRTransparent, Styles.receivesSSRTransparentText);
                else
                    using (CreateOverrideScopeFor(receivesSSR))
                        materialEditor.ShaderProperty(receivesSSR, Styles.receivesSSRText);
            }

            if (enableGeometricSpecularAA != null)
            {
                using (CreateOverrideScopeFor(enableGeometricSpecularAA))
                    materialEditor.ShaderProperty(enableGeometricSpecularAA, Styles.enableGeometricSpecularAAText);

                if (enableGeometricSpecularAA.floatValue > 0.0)
                {
                    EditorGUI.indentLevel++;
                    using (CreateOverrideScopeFor(specularAAScreenSpaceVariance))
                        materialEditor.ShaderProperty(specularAAScreenSpaceVariance, Styles.specularAAScreenSpaceVarianceText);
                    using (CreateOverrideScopeFor(specularAAThreshold))
                        materialEditor.ShaderProperty(specularAAThreshold, Styles.specularAAThresholdText);
                    EditorGUI.indentLevel--;
                }
            }

            if ((m_Features & Features.ShowDepthOffsetOnly) != 0 && depthOffsetEnable != null)
            {
                // We only display Depth offset option when it's enabled in the ShaderGraph, otherwise the default value for depth offset is 0 does not make sense.
                if (!AreMaterialsShaderGraphs() || (AreMaterialsShaderGraphs() && GetShaderDefaultFloatValue(kDepthOffsetEnable) > 0.0f == true))
                    materialEditor.ShaderProperty(depthOffsetEnable, Styles.depthOffsetEnableText);
            }
            else if (displacementMode != null)
            {
                EditorGUI.BeginChangeCheck();
                FilterDisplacementMode();
                using (CreateOverrideScopeFor(displacementMode))
                    materialEditor.ShaderProperty(displacementMode, Styles.displacementModeText);
                if (EditorGUI.EndChangeCheck())
                {
                    for (int i = 0; i < m_LayerCount; i++)
                        UpdateDisplacement(i);
                }

                if ((DisplacementMode)displacementMode.floatValue != DisplacementMode.None)
                {
                    EditorGUI.indentLevel++;
                    using (CreateOverrideScopeFor(displacementLockObjectScale))
                        materialEditor.ShaderProperty(displacementLockObjectScale, Styles.lockWithObjectScaleText);
                    using (CreateOverrideScopeFor(displacementLockTilingScale))
                        materialEditor.ShaderProperty(displacementLockTilingScale, Styles.lockWithTilingRateText);
                    EditorGUI.indentLevel--;
                }

                if ((DisplacementMode)displacementMode.floatValue == DisplacementMode.Pixel)
                {
                    EditorGUILayout.Space();
                    EditorGUI.indentLevel++;
                    MaterialPropertyScope.DelayedOverrideRegisterer ppdMinSamplesDelayedRegisterer;
                    using (var scope = CreateOverrideScopeFor(ppdMinSamples))
                    {
                        materialEditor.ShaderProperty(ppdMinSamples, Styles.ppdMinSamplesText);
                        ppdMinSamplesDelayedRegisterer = scope.ProduceDelayedRegisterer();
                    }
                    using (CreateOverrideScopeFor(ppdMaxSamples))
                        materialEditor.ShaderProperty(ppdMaxSamples, Styles.ppdMaxSamplesText);
                    ppdMinSamples.floatValue = Mathf.Min(ppdMinSamples.floatValue, ppdMaxSamples.floatValue);
                    ppdMinSamplesDelayedRegisterer.RegisterNow();
                    using (CreateOverrideScopeFor(ppdLodThreshold))
                        materialEditor.ShaderProperty(ppdLodThreshold, Styles.ppdLodThresholdText);

                    EditorGUI.BeginChangeCheck();
                    {
                        using (CreateOverrideScopeFor(ppdPrimitiveLength))
                        {
                            EditorGUI.BeginChangeCheck();
                            materialEditor.ShaderProperty(ppdPrimitiveLength, Styles.ppdPrimitiveLength);
                            if (EditorGUI.EndChangeCheck())
                                ppdPrimitiveLength.floatValue = Mathf.Max(0.01f, ppdPrimitiveLength.floatValue);
                        }
                        using (CreateOverrideScopeFor(ppdPrimitiveWidth))
                        {
                            EditorGUI.BeginChangeCheck();
                            materialEditor.ShaderProperty(ppdPrimitiveWidth, Styles.ppdPrimitiveWidth);
                            if (EditorGUI.EndChangeCheck())
                                ppdPrimitiveWidth.floatValue = Mathf.Max(0.01f, ppdPrimitiveWidth.floatValue);
                        }
                    }
                    if (EditorGUI.EndChangeCheck())
                        using (CreateOverrideScopeFor(invPrimScale, forceMode: true))
                            invPrimScale.vectorValue = new Vector4(1.0f / ppdPrimitiveLength.floatValue, 1.0f / ppdPrimitiveWidth.floatValue); // Precompute
                    using (CreateOverrideScopeFor(depthOffsetEnable))
                        materialEditor.ShaderProperty(depthOffsetEnable, Styles.depthOffsetEnableText);
                    EditorGUI.indentLevel--;
                }
            }
        }

        internal void UpdateDisplacement(int layerIndex)
        {
            DisplacementMode displaceMode = (DisplacementMode)displacementMode.floatValue;
            if (displaceMode == DisplacementMode.Pixel)
            {
                using (CreateOverrideScopeFor(heightAmplitude[layerIndex], forceMode: true))
                    heightAmplitude[layerIndex].floatValue = heightPoMAmplitude[layerIndex].floatValue * 0.01f; // Conversion centimeters to meters.
                using (CreateOverrideScopeFor(heightCenter[layerIndex], forceMode: true))
                    heightCenter[layerIndex].floatValue = 1.0f; // PoM is always inward so base (0 height) is mapped to 1 in the texture
            }
            else
            {
                HeightmapParametrization parametrization = (HeightmapParametrization)heightParametrization[layerIndex].floatValue;
                if (parametrization == HeightmapParametrization.MinMax)
                {
                    float offset = heightOffset[layerIndex].floatValue;
                    float amplitude = (heightMax[layerIndex].floatValue - heightMin[layerIndex].floatValue);

                    using (CreateOverrideScopeFor(heightAmplitude[layerIndex], forceMode: true))
                        heightAmplitude[layerIndex].floatValue = amplitude * 0.01f; // Conversion centimeters to meters.
                    using (CreateOverrideScopeFor(heightCenter[layerIndex], forceMode: true))
                        heightCenter[layerIndex].floatValue = -(heightMin[layerIndex].floatValue + offset) / Mathf.Max(1e-6f, amplitude);
                }
                else
                {
                    float amplitude = heightTessAmplitude[layerIndex].floatValue;
                    using (CreateOverrideScopeFor(heightAmplitude[layerIndex], forceMode: true))
                        heightAmplitude[layerIndex].floatValue = amplitude * 0.01f;
                    using (CreateOverrideScopeFor(heightCenter[layerIndex], forceMode: true))
                        heightCenter[layerIndex].floatValue = -heightOffset[layerIndex].floatValue / Mathf.Max(1e-6f, amplitude) + heightTessCenter[layerIndex].floatValue;
                }
            }
        }

        void FilterDisplacementMode()
        {
            if (tessellationMode == null)
            {
                if ((DisplacementMode)displacementMode.floatValue == DisplacementMode.Tessellation)
                    using (CreateOverrideScopeFor(displacementMode, forceMode: true))
                        displacementMode.floatValue = (float)DisplacementMode.None;
            }
            else
            {
                if ((DisplacementMode)displacementMode.floatValue == DisplacementMode.Pixel || (DisplacementMode)displacementMode.floatValue == DisplacementMode.Vertex)
                    using (CreateOverrideScopeFor(displacementMode, forceMode: true))
                        displacementMode.floatValue = (float)DisplacementMode.None;
            }
        }
    }
}<|MERGE_RESOLUTION|>--- conflicted
+++ resolved
@@ -414,7 +414,6 @@
         /// </summary>
         public override void OnGUI()
         {
-
             using (var header = new MaterialHeaderScope(Styles.optionText, (uint)m_ExpandableBit, materialEditor))
             {
                 if (header.expanded)
@@ -444,12 +443,6 @@
         /// <summary>Returns false if there are multiple materials selected and they have different default values for propName</summary>
         float GetShaderDefaultFloatValue(string propName)
         {
-<<<<<<< HEAD
-            EditorGUI.BeginChangeCheck();
-            if (alphaCutoffEnable != null)
-                using (CreateOverrideScopeFor(alphaCutoffEnable))
-                    materialEditor.ShaderProperty(alphaCutoffEnable, Styles.alphaCutoffEnableText);
-=======
             if (!materials[0].HasProperty(propName))
                 return 0;
 
@@ -471,37 +464,33 @@
                 showAlphaClipThreshold = GetShaderDefaultFloatValue(kAlphaCutoffEnabled) > 0.0f;
 
             if (showAlphaClipThreshold && alphaCutoffEnable != null)
-                materialEditor.ShaderProperty(alphaCutoffEnable, Styles.alphaCutoffEnableText);
->>>>>>> 7d5b400e
+            {
+                using (CreateOverrideScopeFor(alphaCutoffEnable))
+                    materialEditor.ShaderProperty(alphaCutoffEnable, Styles.alphaCutoffEnableText);
+            }
 
             if (showAlphaClipThreshold && alphaCutoffEnable != null && alphaCutoffEnable.floatValue == 1.0f)
             {
                 EditorGUI.indentLevel++;
 
-<<<<<<< HEAD
-                if (alphaCutoff != null)
+                if (showAlphaClipThreshold && alphaCutoff != null)
+                {
                     using (CreateOverrideScopeFor(alphaCutoff))
                         materialEditor.ShaderProperty(alphaCutoff, Styles.alphaCutoffText);
-=======
-                if (showAlphaClipThreshold && alphaCutoff != null)
-                    materialEditor.ShaderProperty(alphaCutoff, Styles.alphaCutoffText);
->>>>>>> 7d5b400e
+                }
 
                 if (showAlphaClipThreshold && (m_Features & Features.AlphaCutoffShadowThreshold) != 0)
                 {
-<<<<<<< HEAD
-                    if (useShadowThreshold != null)
-                        using (CreateOverrideScopeFor(useShadowThreshold))
-                            materialEditor.ShaderProperty(useShadowThreshold, Styles.useShadowThresholdText);
-=======
                     // For shadergraphs we show this slider only if the feature is enabled in the shader settings.
                     bool showUseShadowThreshold = useShadowThreshold != null;
                     if (isShaderGraph)
                         showUseShadowThreshold = GetShaderDefaultFloatValue(kUseShadowThreshold) > 0.0f;
 
                     if (showUseShadowThreshold)
-                        materialEditor.ShaderProperty(useShadowThreshold, Styles.useShadowThresholdText);
->>>>>>> 7d5b400e
+                    {
+                        using (CreateOverrideScopeFor(useShadowThreshold))
+                            materialEditor.ShaderProperty(useShadowThreshold, Styles.useShadowThresholdText);
+                    }
 
                     if (alphaCutoffShadow != null && useShadowThreshold != null && useShadowThreshold.floatValue == 1.0f && (m_Features & Features.AlphaCutoffShadowThreshold) != 0)
                     {
@@ -540,15 +529,6 @@
                 }
                 EditorGUI.indentLevel--;
             }
-<<<<<<< HEAD
-            else if ((m_Features & Features.AlphaToMask) != 0)
-            {
-                if (alphaToMask != null)
-                    using (CreateOverrideScopeFor(alphaToMask, forceMode: true))
-                        alphaToMask.floatValue = 0.0f;
-            }
-=======
->>>>>>> 7d5b400e
 
             EditorGUI.showMixedValue = false;
         }
@@ -560,20 +540,17 @@
         {
             // This function must finish with double sided option (see LitUI.cs)
             if (doubleSidedEnable != null)
-<<<<<<< HEAD
                 using (CreateOverrideScopeFor(doubleSidedEnable))
                     materialEditor.ShaderProperty(doubleSidedEnable, Styles.doubleSidedEnableText);
-=======
-                materialEditor.ShaderProperty(doubleSidedEnable, Styles.doubleSidedEnableText);
 
             // This follow double sided option
             if (doubleSidedNormalMode != null && doubleSidedEnable != null && doubleSidedEnable.floatValue > 0.0f)
             {
                 EditorGUI.indentLevel++;
-                materialEditor.ShaderProperty(doubleSidedNormalMode, Styles.doubleSidedNormalModeText);
+                using (CreateOverrideScopeFor(doubleSidedNormalMode))
+                    materialEditor.ShaderProperty(doubleSidedNormalMode, Styles.doubleSidedNormalModeText);
                 EditorGUI.indentLevel--;
             }
->>>>>>> 7d5b400e
         }
 
         /// <summary>
@@ -603,12 +580,7 @@
                 else if (blendMode != null)
                     BlendModePopup();
 
-<<<<<<< HEAD
-                EditorGUI.indentLevel++;
-                if (renderQueueHasMultipleDifferentValue)
-=======
                 if ((m_Features & Features.PreserveSpecularLighting) != 0)
->>>>>>> 7d5b400e
                 {
                     EditorGUI.indentLevel++; if (renderQueueHasMultipleDifferentValue)
                     {
@@ -616,32 +588,19 @@
                             EditorGUILayout.LabelField(Styles.enableBlendModePreserveSpecularLightingText, Styles.notSupportedInMultiEdition);
                     }
                     else if (enableBlendModePreserveSpecularLighting != null && blendMode != null)
-                        materialEditor.ShaderProperty(enableBlendModePreserveSpecularLighting, Styles.enableBlendModePreserveSpecularLightingText);
+                        using (CreateOverrideScopeFor(enableBlendModePreserveSpecularLighting))
+                            materialEditor.ShaderProperty(enableBlendModePreserveSpecularLighting, Styles.enableBlendModePreserveSpecularLightingText);
                     EditorGUI.indentLevel--;
                 }
-<<<<<<< HEAD
-                else if (enableBlendModePreserveSpecularLighting != null && blendMode != null && showBlendModePopup)
-                    using (CreateOverrideScopeFor(enableBlendModePreserveSpecularLighting))
-                        materialEditor.ShaderProperty(enableBlendModePreserveSpecularLighting, Styles.enableBlendModePreserveSpecularLightingText);
-                EditorGUI.indentLevel--;
-=======
->>>>>>> 7d5b400e
 
                 if (transparentSortPriority != null)
                 {
                     using (CreateOverrideScopeFor(transparentSortPriority))
                     {
-<<<<<<< HEAD
                         EditorGUI.BeginChangeCheck();
                         materialEditor.ShaderProperty(transparentSortPriority, Styles.transparentSortPriorityText);
                         if (EditorGUI.EndChangeCheck())
-                        {
                             transparentSortPriority.floatValue = HDRenderQueue.ClampsTransparentRangePriority((int)transparentSortPriority.floatValue);
-                            renderQueue = HDRenderQueue.ChangeType(HDRenderQueue.GetTypeByRenderQueueValue(renderQueue), offset: (int)transparentSortPriority.floatValue);
-                        }
-=======
-                        transparentSortPriority.floatValue = HDRenderQueue.ClampsTransparentRangePriority((int)transparentSortPriority.floatValue);
->>>>>>> 7d5b400e
                     }
                 }
 
@@ -649,35 +608,22 @@
                     using (CreateOverrideScopeFor(enableFogOnTransparent))
                         materialEditor.ShaderProperty(enableFogOnTransparent, Styles.enableTransparentFogText);
 
-<<<<<<< HEAD
-                if (transparentBackfaceEnable != null)
+                bool shaderHasBackThenFrontPass = materials.All(m => m.FindPass(HDShaderPassNames.s_TransparentBackfaceStr) != -1);
+                if (shaderHasBackThenFrontPass && transparentBackfaceEnable != null)
                     using (CreateOverrideScopeFor(transparentBackfaceEnable))
                         materialEditor.ShaderProperty(transparentBackfaceEnable, Styles.transparentBackfaceEnableText);
 
                 if ((m_Features & Features.ShowPrePassAndPostPass) != 0)
                 {
-                    if (transparentDepthPrepassEnable != null)
+                    bool shaderHasDepthPrePass = materials.All(m => m.FindPass(HDShaderPassNames.s_TransparentDepthPrepassStr) != -1);
+                    if (shaderHasDepthPrePass && transparentDepthPrepassEnable != null)
                         using (CreateOverrideScopeFor(transparentDepthPrepassEnable))
                             materialEditor.ShaderProperty(transparentDepthPrepassEnable, Styles.transparentDepthPrepassEnableText);
 
-                    if (transparentDepthPostpassEnable != null)
+                    bool shaderHasDepthPostPass = materials.All(m => m.FindPass(HDShaderPassNames.s_TransparentDepthPostpassStr) != -1);
+                    if (shaderHasDepthPostPass && transparentDepthPostpassEnable != null)
                         using (CreateOverrideScopeFor(transparentDepthPostpassEnable))
                             materialEditor.ShaderProperty(transparentDepthPostpassEnable, Styles.transparentDepthPostpassEnableText);
-=======
-                bool shaderHasBackThenFrontPass = materials.All(m => m.FindPass(HDShaderPassNames.s_TransparentBackfaceStr) != -1);
-                if (shaderHasBackThenFrontPass && transparentBackfaceEnable != null)
-                    materialEditor.ShaderProperty(transparentBackfaceEnable, Styles.transparentBackfaceEnableText);
-
-                if ((m_Features & Features.ShowPrePassAndPostPass) != 0)
-                {
-                    bool shaderHasDepthPrePass = materials.All(m => m.FindPass(HDShaderPassNames.s_TransparentDepthPrepassStr) != -1);
-                    if (shaderHasDepthPrePass && transparentDepthPrepassEnable != null)
-                        materialEditor.ShaderProperty(transparentDepthPrepassEnable, Styles.transparentDepthPrepassEnableText);
-
-                    bool shaderHasDepthPostPass = materials.All(m => m.FindPass(HDShaderPassNames.s_TransparentDepthPostpassStr) != -1);
-                    if (shaderHasDepthPostPass && transparentDepthPostpassEnable != null)
-                        materialEditor.ShaderProperty(transparentDepthPostpassEnable, Styles.transparentDepthPostpassEnableText);
->>>>>>> 7d5b400e
                 }
 
                 if (transparentWritingMotionVec != null)
@@ -728,15 +674,6 @@
             // TODO: does not work with multi-selection
             Material material = materialEditor.target as Material;
 
-<<<<<<< HEAD
-            // We only display the ray tracing option if the asset supports it (and the attributes exists in this shader)
-            if ((RenderPipelineManager.currentPipeline as HDRenderPipeline).rayTracingSupported && rayTracing != null)
-                using (CreateOverrideScopeFor(rayTracing))
-                    materialEditor.ShaderProperty(rayTracing, Styles.rayTracingText);
-
-
-=======
->>>>>>> 7d5b400e
             var mode = (SurfaceType)surfaceType.floatValue;
             var renderQueueType = HDRenderQueue.GetTypeByRenderQueueValue(material.renderQueue);
             bool alphaTest = material.HasProperty(kAlphaCutoffEnabled) && material.GetFloat(kAlphaCutoffEnabled) > 0.0f;
@@ -757,30 +694,12 @@
             SurfaceType newMode;
             using (CreateOverrideScopeFor(surfaceType))
             {
-<<<<<<< HEAD
                 newMode = (SurfaceType)EditorGUILayout.Popup(Styles.surfaceTypeText, (int)mode, Styles.surfaceTypeNames);
                 if (newMode != mode) //EditorGUI.EndChangeCheck is called even if value remain the same after the popup. Prefer not to use it here
                 {
                     materialEditor.RegisterPropertyChangeUndo(Styles.surfaceTypeText);
                     surfaceType.floatValue = (float)newMode;
-                    HDRenderQueue.RenderQueueType targetQueueType;
-                    switch (newMode)
-                    {
-                        case SurfaceType.Opaque:
-                            targetQueueType = HDRenderQueue.GetOpaqueEquivalent(HDRenderQueue.GetTypeByRenderQueueValue(material.renderQueue));
-                            break;
-                        case SurfaceType.Transparent:
-                            targetQueueType = HDRenderQueue.GetTransparentEquivalent(HDRenderQueue.GetTypeByRenderQueueValue(material.renderQueue));
-                            break;
-                        default:
-                            throw new ArgumentException("Unknown SurfaceType");
-                    }
-                    renderQueue = HDRenderQueue.ChangeType(targetQueueType, (int)transparentSortPriority.floatValue, alphaTest);
-                }
-=======
-                materialEditor.RegisterPropertyChangeUndo(Styles.surfaceTypeText);
-                surfaceType.floatValue = (float)newMode;
->>>>>>> 7d5b400e
+                }
             }
             EditorGUI.showMixedValue = false;
 
@@ -800,7 +719,6 @@
 
             using (CreateRenderQueueOverrideScope(() => renderQueue))
             {
-<<<<<<< HEAD
                 switch (mode)
                 {
                     case SurfaceType.Opaque:
@@ -828,32 +746,6 @@
                     default:
                         throw new ArgumentException("Unknown SurfaceType");
                 }
-=======
-                case SurfaceType.Opaque:
-                    //GetOpaqueEquivalent: prevent issue when switching surface type
-                    HDRenderQueue.OpaqueRenderQueue renderQueueOpaqueType = HDRenderQueue.ConvertToOpaqueRenderQueue(HDRenderQueue.GetOpaqueEquivalent(renderQueueType));
-                    var newRenderQueueOpaqueType = (HDRenderQueue.OpaqueRenderQueue)DoOpaqueRenderingPassPopup(Styles.renderingPassText, (int)renderQueueOpaqueType, showAfterPostProcessPass);
-                    if (newRenderQueueOpaqueType != renderQueueOpaqueType || renderQueueTypeMismatchRenderQueue) //EditorGUI.EndChangeCheck is called even if value remain the same after the popup. Prefer not to use it here
-                    {
-                        materialEditor.RegisterPropertyChangeUndo("Rendering Pass");
-                        renderQueueType = HDRenderQueue.ConvertFromOpaqueRenderQueue(newRenderQueueOpaqueType);
-                        renderQueue = HDRenderQueue.ChangeType(renderQueueType, alphaTest: alphaTest, receiveDecal: receiveDecal);
-                    }
-                    break;
-                case SurfaceType.Transparent:
-                    //GetTransparentEquivalent: prevent issue when switching surface type
-                    HDRenderQueue.TransparentRenderQueue renderQueueTransparentType = HDRenderQueue.ConvertToTransparentRenderQueue(HDRenderQueue.GetTransparentEquivalent(renderQueueType));
-                    var newRenderQueueTransparentType = (HDRenderQueue.TransparentRenderQueue)DoTransparentRenderingPassPopup(Styles.renderingPassText, (int)renderQueueTransparentType, true, showLowResolutionPass, showAfterPostProcessPass);
-                    if (newRenderQueueTransparentType != renderQueueTransparentType || renderQueueTypeMismatchRenderQueue) //EditorGUI.EndChangeCheck is called even if value remain the same after the popup. Prefer not to use it here
-                    {
-                        materialEditor.RegisterPropertyChangeUndo("Rendering Pass");
-                        renderQueueType = HDRenderQueue.ConvertFromTransparentRenderQueue(newRenderQueueTransparentType);
-                        renderQueue = HDRenderQueue.ChangeType(renderQueueType, offset: (int)transparentSortPriority.floatValue);
-                    }
-                    break;
-                default:
-                    throw new ArgumentException("Unknown SurfaceType");
->>>>>>> 7d5b400e
             }
             --EditorGUI.indentLevel;
             EditorGUI.showMixedValue = false;
@@ -938,18 +830,6 @@
         /// </summary>
         protected void DrawLitSurfaceOptions()
         {
-<<<<<<< HEAD
-            // This follow double sided option
-            if (doubleSidedNormalMode != null && doubleSidedEnable != null && doubleSidedEnable.floatValue > 0.0f)
-            {
-                EditorGUI.indentLevel++;
-                using (CreateOverrideScopeFor(doubleSidedNormalMode))
-                    materialEditor.ShaderProperty(doubleSidedNormalMode, Styles.doubleSidedNormalModeText);
-                EditorGUI.indentLevel--;
-            }
-
-=======
->>>>>>> 7d5b400e
             if (materialID != null)
             {
                 using (CreateOverrideScopeFor(materialID))
@@ -1071,7 +951,8 @@
                     }
                     if (EditorGUI.EndChangeCheck())
                         using (CreateOverrideScopeFor(invPrimScale, forceMode: true))
-                            invPrimScale.vectorValue = new Vector4(1.0f / ppdPrimitiveLength.floatValue, 1.0f / ppdPrimitiveWidth.floatValue); // Precompute
+                            invPrimScale.vectorValue = new Vector4(1.0f / ppdPrimitiveLength.floatValue, 1.0f / ppdPrimitiveWidth.floatValue);
+                    // Precompute
                     using (CreateOverrideScopeFor(depthOffsetEnable))
                         materialEditor.ShaderProperty(depthOffsetEnable, Styles.depthOffsetEnableText);
                     EditorGUI.indentLevel--;
