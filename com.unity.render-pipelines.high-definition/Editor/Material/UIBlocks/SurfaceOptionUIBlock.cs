--- conflicted
+++ resolved
@@ -241,12 +241,7 @@
         const string kHeightParametrization = "_HeightMapParametrization";
 
         // Refraction (for show pre-refraction pass enum)
-<<<<<<< HEAD
         MaterialProperty refractionModel = null;
-        const string kRefractionModel = "_RefractionModel";
-=======
-        protected MaterialProperty refractionModel = null;
->>>>>>> b3bb700e
 
         MaterialProperty transparentZWrite = null;
         MaterialProperty stencilRef = null;
