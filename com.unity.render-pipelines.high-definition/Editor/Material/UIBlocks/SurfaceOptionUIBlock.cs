using System;
using System.Collections.Generic;
using UnityEngine;
using UnityEngine.Rendering.HighDefinition;
using UnityEngine.Rendering;
using UnityEditor.ShaderGraph;
using System.Linq;

// Include material common properties names
using static UnityEngine.Rendering.HighDefinition.HDMaterialProperties;

namespace UnityEditor.Rendering.HighDefinition
{
    internal class SurfaceOptionUIBlock : MaterialUIBlock
    {
        [Flags]
        public enum Features
        {
            None                        = 0,
            Surface                     = 1 << 0,
            BlendMode                   = 1 << 1,
            DoubleSided                 = 1 << 2,
            AlphaCutoff                 = 1 << 3,
            AlphaCutoffThreshold        = 1 << 4,
            AlphaCutoffShadowThreshold  = 1 << 5,
            DoubleSidedNormalMode       = 1 << 6,
            BackThenFrontRendering      = 1 << 7,
            ReceiveSSR                  = 1 << 8,
            ReceiveDecal                = 1 << 9,
            ShowAfterPostProcessPass    = 1 << 10,
            AlphaToMask                 = 1 << 11,
            ShowPrePassAndPostPass      = 1 << 12,
            ShowDepthOffsetOnly         = 1 << 13,
            PreserveSpecularLighting    = 1 << 14,
            Unlit                       = Surface | BlendMode | DoubleSided | AlphaCutoff | AlphaCutoffThreshold | AlphaCutoffShadowThreshold| AlphaToMask | BackThenFrontRendering | ShowAfterPostProcessPass | ShowPrePassAndPostPass | ShowDepthOffsetOnly,
            Lit                         = All ^ SurfaceOptionUIBlock.Features.ShowAfterPostProcessPass ^ ShowDepthOffsetOnly, // Lit can't be display in after postprocess pass
            All                         = ~0,
        }

        internal static class Styles
        {
            public const string optionText = "Surface Options";
            public const string surfaceTypeText = "Surface Type";
            public const string renderingPassText = "Rendering Pass";
            public const string blendModeText = "Blending Mode";
            public const string notSupportedInMultiEdition = "Multiple Different Values";

            public static readonly string[] surfaceTypeNames = Enum.GetNames(typeof(SurfaceType));
            public static readonly string[] blendModeNames = Enum.GetNames(typeof(BlendMode));
            public static readonly int[] blendModeValues = Enum.GetValues(typeof(BlendMode)) as int[];

            public static GUIContent transparentPrepassText = new GUIContent("Appear in Refraction", "When enabled, HDRP handles objects with this Material before the refraction pass.");

            public static GUIContent doubleSidedEnableText = new GUIContent("Double-Sided", "When enabled, HDRP renders both faces of the polygons that make up meshes using this Material. Disables backface culling.");

            public static GUIContent useShadowThresholdText = new GUIContent("Use Shadow Threshold", "Enable separate threshold for shadow pass");
            public static GUIContent alphaCutoffEnableText = new GUIContent("Alpha Clipping", "When enabled, HDRP processes Alpha Clipping for this Material.");
            public static GUIContent alphaCutoffText = new GUIContent("Threshold", "Controls the threshold for the Alpha Clipping effect.");
            public static GUIContent alphaCutoffShadowText = new GUIContent("Shadow Threshold", "Controls the threshold for shadow pass alpha clipping.");
            public static GUIContent alphaCutoffPrepassText = new GUIContent("Prepass Threshold", "Controls the threshold for transparent depth prepass alpha clipping.");
            public static GUIContent alphaCutoffPostpassText = new GUIContent("Postpass Threshold", "Controls the threshold for transparent depth postpass alpha clipping.");
            public static GUIContent alphaToMaskText = new GUIContent("Alpha To Mask", "When enabled and using MSAA, HDRP enables alpha to coverage during the depth prepass.");
            public static GUIContent transparentDepthPostpassEnableText = new GUIContent("Transparent Depth Postpass", "When enabled, HDRP renders a depth postpass for transparent objects. This improves post-processing effects like depth of field.");
            public static GUIContent transparentDepthPrepassEnableText = new GUIContent("Transparent Depth Prepass", "When enabled, HDRP renders a depth prepass for transparent GameObjects. This improves sorting.");
            public static GUIContent transparentBackfaceEnableText = new GUIContent("Back Then Front Rendering", "When enabled, HDRP renders the back face and then the front face, in two separate draw calls, to better sort transparent meshes.");
            public static GUIContent transparentWritingMotionVecText = new GUIContent("Transparent Writes Motion Vectors", "When enabled, transparent objects write motion vectors, these replace what was previously rendered in the buffer.");

            public static GUIContent zWriteEnableText = new GUIContent("Depth Write", "When enabled, transparent objects write to the depth buffer.");
            public static GUIContent transparentZTestText = new GUIContent("Depth Test", "Set the comparison function to use during the Z Testing.");
            public static GUIContent rayTracingText = new GUIContent("Recursive Rendering (Preview)");
            public static GUIContent rayTracingTextInfo = new GUIContent("When enabled, if you enabled ray tracing in your project and a recursive rendering volume override is active, Unity uses recursive rendering to render the GameObject.");

            public static GUIContent transparentSortPriorityText = new GUIContent("Sorting Priority", "Sets the sort priority (from -100 to 100) of transparent meshes using this Material. HDRP uses this value to calculate the sorting order of all transparent meshes on screen.");
            public static GUIContent enableTransparentFogText = new GUIContent("Receive fog", "When enabled, this Material can receive fog.");
            public static GUIContent transparentCullModeText = new GUIContent("Cull Mode", "For transparent objects, change the cull mode of the object.");
            public static GUIContent enableBlendModePreserveSpecularLightingText = new GUIContent("Preserve specular lighting", "When enabled, blending only affects diffuse lighting, allowing for correct specular lighting on transparent meshes that use this Material.");

            // Lit properties
            public static GUIContent doubleSidedNormalModeText = new GUIContent("Normal Mode", "Specifies the method HDRP uses to modify the normal base.\nMirror: Mirrors the normals with the vertex normal plane.\nFlip: Flips the normal.");
            public static GUIContent depthOffsetEnableText = new GUIContent("Depth Offset", "When enabled, HDRP uses the Height Map to calculate the depth offset for this Material.");

            // Displacement mapping (POM, tessellation, per vertex)
            //public static GUIContent enablePerPixelDisplacementText = new GUIContent("Per Pixel Displacement", "");

            public static GUIContent displacementModeText = new GUIContent("Displacement Mode", "Specifies the method HDRP uses to apply height map displacement to the selected element: Vertex, pixel, or tessellated vertex.\n You must use flat surfaces for Pixel displacement.");
            public static GUIContent lockWithObjectScaleText = new GUIContent("Lock With Object Scale", "When enabled, displacement mapping takes the absolute value of the scale of the object into account.");
            public static GUIContent lockWithTilingRateText = new GUIContent("Lock With Height Map Tiling Rate", "When enabled, displacement mapping takes the absolute value of the tiling rate of the height map into account.");

            // Material ID
            public static GUIContent materialIDText = new GUIContent("Material Type", "Specifies additional feature for this Material. Customize you Material with different settings depending on which Material Type you select.");
            public static GUIContent transmissionEnableText = new GUIContent("Transmission", "When enabled HDRP processes the transmission effect for subsurface scattering. Simulates the translucency of the object.");
            public static string transparentSSSErrorMessage = "Transparent Materials With SubSurface Scattering is not supported.";

            // Per pixel displacement
            public static GUIContent ppdMinSamplesText = new GUIContent("Minimum Steps", "Controls the minimum number of steps HDRP uses for per pixel displacement mapping.");
            public static GUIContent ppdMaxSamplesText = new GUIContent("Maximum Steps", "Controls the maximum number of steps HDRP uses for per pixel displacement mapping.");
            public static GUIContent ppdLodThresholdText = new GUIContent("Fading Mip Level Start", "Controls the Height Map mip level where the parallax occlusion mapping effect begins to disappear.");
            public static GUIContent ppdPrimitiveLength = new GUIContent("Primitive Length", "Sets the length of the primitive (with the scale of 1) to which HDRP applies per-pixel displacement mapping. For example, the standard quad is 1 x 1 meter, while the standard plane is 10 x 10 meters.");
            public static GUIContent ppdPrimitiveWidth = new GUIContent("Primitive Width", "Sets the width of the primitive (with the scale of 1) to which HDRP applies per-pixel displacement mapping. For example, the standard quad is 1 x 1 meter, while the standard plane is 10 x 10 meters.");

            public static GUIContent supportDecalsText = new GUIContent("Receive Decals", "Enable to allow Materials to receive decals.");

            public static GUIContent enableGeometricSpecularAAText = new GUIContent("Geometric Specular AA", "When enabled, HDRP reduces specular aliasing on high density meshes (particularly useful when the not using a normal map).");
            public static GUIContent specularAAScreenSpaceVarianceText = new GUIContent("Screen space variance", "Controls the strength of the Specular AA reduction. Higher values give a more blurry result and less aliasing.");
            public static GUIContent specularAAThresholdText = new GUIContent("Threshold", "Controls the effect of Specular AA reduction. A values of 0 does not apply reduction, higher values allow higher reduction.");

            // SSR
            public static GUIContent receivesSSRText = new GUIContent("Receive SSR", "When enabled, this Material can receive screen space reflections.");
<<<<<<< HEAD
            
=======
            public static GUIContent receivesSSRTransparentText = new GUIContent("Receive SSR Transparent", "When enabled, this Material can receive screen space reflections.");

>>>>>>> a0085928
            public static GUIContent opaqueCullModeText = new GUIContent("Cull Mode", "For opaque objects, change the cull mode of the object.");

            public static string afterPostProcessZTestInfoBox = "After post-process material wont be ZTested. Enable the \"ZTest For After PostProcess\" checkbox in the Frame Settings to force the depth-test if the TAA is disabled.";
        }

        // Properties common to Unlit and Lit
        MaterialProperty surfaceType = null;

        MaterialProperty alphaCutoffEnable = null;
        const string kAlphaCutoffEnabled = "_AlphaCutoffEnable";
        MaterialProperty useShadowThreshold = null;
        const string kUseShadowThreshold = "_UseShadowThreshold";
        MaterialProperty alphaCutoff = null;
        const string kAlphaCutoff = "_AlphaCutoff";
        MaterialProperty alphaCutoffShadow = null;
        const string kAlphaCutoffShadow = "_AlphaCutoffShadow";
        MaterialProperty alphaCutoffPrepass = null;
        const string kAlphaCutoffPrepass = "_AlphaCutoffPrepass";
        MaterialProperty alphaCutoffPostpass = null;
        const string kAlphaCutoffPostpass = "_AlphaCutoffPostpass";
        MaterialProperty alphaToMask = null;
        const string kAlphaToMask = kAlphaToMaskInspector;
        MaterialProperty transparentDepthPrepassEnable = null;
        const string kTransparentDepthPrepassEnable = "_TransparentDepthPrepassEnable";
        MaterialProperty transparentDepthPostpassEnable = null;
        const string kTransparentDepthPostpassEnable = "_TransparentDepthPostpassEnable";
        MaterialProperty transparentBackfaceEnable = null;
        const string kTransparentBackfaceEnable = "_TransparentBackfaceEnable";
        MaterialProperty transparentSortPriority = null;
        const string kTransparentSortPriority = HDMaterialProperties.kTransparentSortPriority;
        MaterialProperty transparentWritingMotionVec = null;
        MaterialProperty doubleSidedEnable = null;
        const string kDoubleSidedEnable = "_DoubleSidedEnable";
        MaterialProperty blendMode = null;
        const string kBlendMode = "_BlendMode";
        MaterialProperty enableBlendModePreserveSpecularLighting = null;
        MaterialProperty enableFogOnTransparent = null;
        const string kEnableFogOnTransparent = "_EnableFogOnTransparent";

        // Lit properties
        MaterialProperty doubleSidedNormalMode = null;
        const string kDoubleSidedNormalMode = "_DoubleSidedNormalMode";
        MaterialProperty materialID  = null;
        MaterialProperty supportDecals = null;
        const string kSupportDecals = "_SupportDecals";
        MaterialProperty enableGeometricSpecularAA = null;
        const string kEnableGeometricSpecularAA = "_EnableGeometricSpecularAA";
        MaterialProperty specularAAScreenSpaceVariance = null;
        const string kSpecularAAScreenSpaceVariance = "_SpecularAAScreenSpaceVariance";
        MaterialProperty specularAAThreshold = null;
        const string kSpecularAAThreshold = "_SpecularAAThreshold";
        MaterialProperty transmissionEnable = null;
        const string kTransmissionEnable = "_TransmissionEnable";

        // Per pixel displacement params
        MaterialProperty ppdMinSamples = null;
        const string kPpdMinSamples = "_PPDMinSamples";
        MaterialProperty ppdMaxSamples = null;
        const string kPpdMaxSamples = "_PPDMaxSamples";
        MaterialProperty ppdLodThreshold = null;
        const string kPpdLodThreshold = "_PPDLodThreshold";
        MaterialProperty ppdPrimitiveLength = null;
        const string kPpdPrimitiveLength = "_PPDPrimitiveLength";
        MaterialProperty ppdPrimitiveWidth = null;
        const string kPpdPrimitiveWidth = "_PPDPrimitiveWidth";
        MaterialProperty invPrimScale = null;
        const string kInvPrimScale = "_InvPrimScale";

        // SSR
        MaterialProperty receivesSSR = null;
        const string kReceivesSSR = "_ReceivesSSR";
        MaterialProperty receivesSSRTransparent = null;
        const string kReceivesSSRTransparent = "_ReceivesSSRTransparent";

        MaterialProperty displacementMode = null;
        const string kDisplacementMode = "_DisplacementMode";
        MaterialProperty displacementLockObjectScale = null;
        const string kDisplacementLockObjectScale = "_DisplacementLockObjectScale";
        MaterialProperty displacementLockTilingScale = null;
        const string kDisplacementLockTilingScale = "_DisplacementLockTilingScale";

        MaterialProperty depthOffsetEnable = null;

        MaterialProperty tessellationMode = null;
        const string kTessellationMode = "_TessellationMode";

        MaterialProperty[] heightMap = new MaterialProperty[kMaxLayerCount];
        const string kHeightMap = "_HeightMap";
        MaterialProperty[] heightAmplitude = new MaterialProperty[kMaxLayerCount];
        const string kHeightAmplitude = "_HeightAmplitude";
        MaterialProperty[] heightCenter = new MaterialProperty[kMaxLayerCount];
        const string kHeightCenter = "_HeightCenter";
        MaterialProperty[] heightPoMAmplitude = new MaterialProperty[kMaxLayerCount];
        const string kHeightPoMAmplitude = "_HeightPoMAmplitude";
        MaterialProperty[] heightTessCenter = new MaterialProperty[kMaxLayerCount];
        const string kHeightTessCenter = "_HeightTessCenter";
        MaterialProperty[] heightTessAmplitude = new MaterialProperty[kMaxLayerCount];
        const string kHeightTessAmplitude = "_HeightTessAmplitude";
        MaterialProperty[] heightMin = new MaterialProperty[kMaxLayerCount];
        const string kHeightMin = "_HeightMin";
        MaterialProperty[] heightMax = new MaterialProperty[kMaxLayerCount];
        const string kHeightMax = "_HeightMax";
        MaterialProperty[] heightOffset = new MaterialProperty[kMaxLayerCount];
        const string kHeightOffset = "_HeightOffset";
        MaterialProperty[] heightParametrization = new MaterialProperty[kMaxLayerCount];
        const string kHeightParametrization = "_HeightMapParametrization";

        // Refraction (for show pre-refraction pass enum)
        protected MaterialProperty refractionModel = null;

        MaterialProperty transparentZWrite = null;
        MaterialProperty stencilRef = null;
        MaterialProperty zTest = null;
        MaterialProperty transparentCullMode = null;
        MaterialProperty opaqueCullMode = null;
        MaterialProperty rayTracing = null;

        SurfaceType defaultSurfaceType { get { return SurfaceType.Opaque; } }

        // start faking MaterialProperty for renderQueue
        bool renderQueueHasMultipleDifferentValue
        {
            get
            {
                if (materialEditor.targets.Length < 2)
                    return false;

                int firstRenderQueue = renderQueue;
                for (int index = 1; index < materialEditor.targets.Length; ++index)
                {
                    if ((materialEditor.targets[index] as Material).renderQueue != firstRenderQueue)
                        return true;
                }
                return false;
            }
        }

        // TODO: does not support material multi-editing
        int renderQueue
        {
            get => (materialEditor.targets[0] as Material).renderQueue;
            set
            {
                foreach (var target in materialEditor.targets)
                {
                    (target as Material).renderQueue = value;
                }
            }
        }

        SurfaceType surfaceTypeValue
        {
            get { return surfaceType != null ? (SurfaceType)surfaceType.floatValue : defaultSurfaceType; }
        }

        List<string> m_RenderingPassNames = new List<string>();
        List<int> m_RenderingPassValues = new List<int>();

        Expandable  m_ExpandableBit;
        Features    m_Features;
        int         m_LayerCount;

        public SurfaceOptionUIBlock(Expandable expandableBit, int layerCount = 1, Features features = Features.All)
        {
            m_ExpandableBit = expandableBit;
            m_Features = features;
            m_LayerCount = layerCount;
        }

        public override void LoadMaterialProperties()
        {
            surfaceType = FindProperty(kSurfaceType);
            useShadowThreshold = FindProperty(kUseShadowThreshold);
            alphaCutoffEnable = FindProperty(kAlphaCutoffEnabled);
            alphaCutoff = FindProperty(kAlphaCutoff);

            alphaCutoffShadow = FindProperty(kAlphaCutoffShadow);
            alphaCutoffPrepass = FindProperty(kAlphaCutoffPrepass);
            alphaCutoffPostpass = FindProperty(kAlphaCutoffPostpass);
            alphaToMask = FindProperty(kAlphaToMask);
            transparentDepthPrepassEnable = FindProperty(kTransparentDepthPrepassEnable);
            transparentDepthPostpassEnable = FindProperty(kTransparentDepthPostpassEnable);

            if ((m_Features & Features.BackThenFrontRendering) != 0)
                transparentBackfaceEnable = FindProperty(kTransparentBackfaceEnable);

            transparentSortPriority = FindProperty(kTransparentSortPriority);

            transparentWritingMotionVec = FindProperty(kTransparentWritingMotionVec);

            if ((m_Features & Features.PreserveSpecularLighting) != 0)
                enableBlendModePreserveSpecularLighting = FindProperty(kEnableBlendModePreserveSpecularLighting);

            enableFogOnTransparent = FindProperty(kEnableFogOnTransparent);

            if ((m_Features & Features.DoubleSided) != 0)
                doubleSidedEnable = FindProperty(kDoubleSidedEnable);

            // Height
            heightMap = FindPropertyLayered(kHeightMap, m_LayerCount);
            heightAmplitude = FindPropertyLayered(kHeightAmplitude, m_LayerCount);
            heightCenter = FindPropertyLayered(kHeightCenter, m_LayerCount);
            heightPoMAmplitude = FindPropertyLayered(kHeightPoMAmplitude, m_LayerCount);
            heightMin = FindPropertyLayered(kHeightMin, m_LayerCount);
            heightMax = FindPropertyLayered(kHeightMax, m_LayerCount);
            heightTessCenter = FindPropertyLayered(kHeightTessCenter, m_LayerCount);
            heightTessAmplitude = FindPropertyLayered(kHeightTessAmplitude, m_LayerCount);
            heightOffset = FindPropertyLayered(kHeightOffset, m_LayerCount);
            heightParametrization = FindPropertyLayered(kHeightParametrization, m_LayerCount);

            blendMode = FindProperty(kBlendMode);

            transmissionEnable = FindProperty(kTransmissionEnable);

            if ((m_Features & Features.DoubleSidedNormalMode) != 0)
                doubleSidedNormalMode = FindProperty(kDoubleSidedNormalMode);
            depthOffsetEnable = FindProperty(kDepthOffsetEnable);

            // MaterialID
            materialID = FindProperty(kMaterialID);
            transmissionEnable = FindProperty(kTransmissionEnable);

            displacementMode = FindProperty(kDisplacementMode);
            displacementLockObjectScale = FindProperty(kDisplacementLockObjectScale);
            displacementLockTilingScale = FindProperty(kDisplacementLockTilingScale);

            // Per pixel displacement
            ppdMinSamples = FindProperty(kPpdMinSamples);
            ppdMaxSamples = FindProperty(kPpdMaxSamples);
            ppdLodThreshold = FindProperty(kPpdLodThreshold);
            ppdPrimitiveLength = FindProperty(kPpdPrimitiveLength);
            ppdPrimitiveWidth  = FindProperty(kPpdPrimitiveWidth);
            invPrimScale = FindProperty(kInvPrimScale);

            // tessellation specific, silent if not found
            tessellationMode = FindProperty(kTessellationMode);

            // Decal
            if ((m_Features & Features.ReceiveDecal) != 0)
            {
                supportDecals = FindProperty(kSupportDecals);
            }

            // specular AA
            enableGeometricSpecularAA = FindProperty(kEnableGeometricSpecularAA);
            specularAAScreenSpaceVariance = FindProperty(kSpecularAAScreenSpaceVariance);
            specularAAThreshold = FindProperty(kSpecularAAThreshold);

            // SSR
            if ((m_Features & Features.ReceiveSSR) != 0)
            {
                receivesSSR = FindProperty(kReceivesSSR);
                receivesSSRTransparent = FindProperty(kReceivesSSRTransparent);
            }

            transparentZWrite = FindProperty(kTransparentZWrite);
            stencilRef = FindProperty(kStencilRef);
            zTest = FindProperty(kZTestTransparent);
            transparentCullMode = FindProperty(kTransparentCullMode);
            opaqueCullMode = FindProperty(kOpaqueCullMode);
            rayTracing = FindProperty(kRayTracing);

            refractionModel = FindProperty(kRefractionModel);
        }

        public override void OnGUI()
        {
            using (var header = new MaterialHeaderScope(Styles.optionText, (uint)m_ExpandableBit, materialEditor))
            {
                if (header.expanded)
                    DrawSurfaceOptionGUI();
            }
        }

        void DrawSurfaceOptionGUI()
        {
            if ((m_Features & Features.Surface) != 0)
                DrawSurfaceGUI();

            if ((m_Features & Features.AlphaCutoff) != 0)
                DrawAlphaCutoffGUI();

            if ((m_Features & Features.DoubleSided) != 0)
                DrawDoubleSidedGUI();

            DrawLitSurfaceOptions();
        }

        bool AreMaterialsShaderGraphs() => materials.All(m => m.shader.IsShaderGraph());

        /// <summary>Returns false if there are multiple materials selected and they have different default values for propName</summary>
        float GetShaderDefaultFloatValue(string propName)
        {
            // It's okay to ignore all other materials here because if the material editor is displayed, the shader is the same for all materials
            var shader = materials[0].shader;
            return shader.GetPropertyDefaultFloatValue(shader.FindPropertyIndex(propName));
        }

        void DrawAlphaCutoffGUI()
        {
            // For shadergraphs we show this slider only if the feature is enabled in the shader settings.
            bool showAlphaClipThreshold = true;
            
            bool isShaderGraph = AreMaterialsShaderGraphs();
            if (isShaderGraph)
                showAlphaClipThreshold = GetShaderDefaultFloatValue(kAlphaCutoffEnabled) > 0.0f;

            if (showAlphaClipThreshold && alphaCutoffEnable != null)
                materialEditor.ShaderProperty(alphaCutoffEnable, Styles.alphaCutoffEnableText);

            if (showAlphaClipThreshold && alphaCutoffEnable != null && alphaCutoffEnable.floatValue == 1.0f)
            {
                EditorGUI.indentLevel++;

                if (showAlphaClipThreshold && alphaCutoff != null)
                    materialEditor.ShaderProperty(alphaCutoff, Styles.alphaCutoffText);

                if (showAlphaClipThreshold && (m_Features & Features.AlphaCutoffShadowThreshold) != 0)
                {
                    // For shadergraphs we show this slider only if the feature is enabled in the shader settings.
                    bool showUseShadowThreshold = useShadowThreshold != null;
                    if (isShaderGraph)
                        showUseShadowThreshold = GetShaderDefaultFloatValue(kUseShadowThreshold) > 0.0f;

                    if (showUseShadowThreshold)
                        materialEditor.ShaderProperty(useShadowThreshold, Styles.useShadowThresholdText);

                    if (alphaCutoffShadow != null && useShadowThreshold != null && useShadowThreshold.floatValue == 1.0f && (m_Features & Features.AlphaCutoffShadowThreshold) != 0)
                    {
                        EditorGUI.indentLevel++;
                        materialEditor.ShaderProperty(alphaCutoffShadow, Styles.alphaCutoffShadowText);
                        EditorGUI.indentLevel--;
                    }
                }

                if (showAlphaClipThreshold && (m_Features & Features.AlphaToMask) != 0)
                {
                    if (alphaToMask != null)
                        materialEditor.ShaderProperty(alphaToMask, Styles.alphaToMaskText);
                }

                // With transparent object and few specific materials like Hair, we need more control on the cutoff to apply
                // This allow to get a better sorting (with prepass), better shadow (better silhouettes fidelity) etc...
                if (showAlphaClipThreshold && surfaceTypeValue == SurfaceType.Transparent)
                {
                    // TODO: check if passes exists
                    if (transparentDepthPrepassEnable != null && transparentDepthPrepassEnable.floatValue == 1.0f)
                    {
                        if (alphaCutoffPrepass != null)
                            materialEditor.ShaderProperty(alphaCutoffPrepass, Styles.alphaCutoffPrepassText);
                    }

                    if (transparentDepthPostpassEnable != null && transparentDepthPostpassEnable.floatValue == 1.0f)
                    {
                        if (alphaCutoffPostpass != null)
                            materialEditor.ShaderProperty(alphaCutoffPostpass, Styles.alphaCutoffPostpassText);
                    }
                }
                EditorGUI.indentLevel--;
            }

            EditorGUI.showMixedValue = false;
        }

        void DrawDoubleSidedGUI()
        {
            // This function must finish with double sided option (see LitUI.cs)
            if (doubleSidedEnable != null)
                materialEditor.ShaderProperty(doubleSidedEnable, Styles.doubleSidedEnableText);
        }

        void DrawSurfaceGUI()
        {
            SurfaceTypePopup();

            if (surfaceTypeValue == SurfaceType.Transparent)
            {
                if (HDRenderQueue.k_RenderQueue_AfterPostProcessTransparent.Contains(renderQueue))
                {
                    if (!zTest.hasMixedValue && materials.All(m => m.GetTransparentZTest() != CompareFunction.Disabled))
                    {
                        ShowAfterPostProcessZTestInfoBox();
                    }
                }

                EditorGUI.indentLevel++;

                if (renderQueueHasMultipleDifferentValue)
                {
                    using (new EditorGUI.DisabledScope(true))
                        EditorGUILayout.LabelField(Styles.blendModeText, Styles.notSupportedInMultiEdition);
                }
                else if (blendMode != null)
                    BlendModePopup();

                if ((m_Features & Features.PreserveSpecularLighting) != 0)
                {
                    EditorGUI.indentLevel++; if (renderQueueHasMultipleDifferentValue)
                    {
                        using (new EditorGUI.DisabledScope(true))
                            EditorGUILayout.LabelField(Styles.enableBlendModePreserveSpecularLightingText, Styles.notSupportedInMultiEdition);
                    }
                    else if (enableBlendModePreserveSpecularLighting != null && blendMode != null)
                        materialEditor.ShaderProperty(enableBlendModePreserveSpecularLighting, Styles.enableBlendModePreserveSpecularLightingText);
                    EditorGUI.indentLevel--;
                }

                if (transparentSortPriority != null)
                {
                    EditorGUI.BeginChangeCheck();
                    materialEditor.ShaderProperty(transparentSortPriority, Styles.transparentSortPriorityText);
                    if (EditorGUI.EndChangeCheck())
                    {
                        transparentSortPriority.floatValue = HDRenderQueue.ClampsTransparentRangePriority((int)transparentSortPriority.floatValue);
                    }
                }

                if (enableFogOnTransparent != null)
                    materialEditor.ShaderProperty(enableFogOnTransparent, Styles.enableTransparentFogText);

                bool shaderHasBackThenFrontPass = materials.All(m => m.FindPass(HDShaderPassNames.s_TransparentBackfaceStr) != -1);
                if (shaderHasBackThenFrontPass && transparentBackfaceEnable != null)
                    materialEditor.ShaderProperty(transparentBackfaceEnable, Styles.transparentBackfaceEnableText);

                if ((m_Features & Features.ShowPrePassAndPostPass) != 0)
                {
                    bool shaderHasDepthPrePass = materials.All(m => m.FindPass(HDShaderPassNames.s_TransparentDepthPrepassStr) != -1);
                    if (shaderHasDepthPrePass && transparentDepthPrepassEnable != null)
                        materialEditor.ShaderProperty(transparentDepthPrepassEnable, Styles.transparentDepthPrepassEnableText);

                    bool shaderHasDepthPostPass = materials.All(m => m.FindPass(HDShaderPassNames.s_TransparentDepthPostpassStr) != -1);
                    if (shaderHasDepthPostPass && transparentDepthPostpassEnable != null)
                        materialEditor.ShaderProperty(transparentDepthPostpassEnable, Styles.transparentDepthPostpassEnableText);
                }

                if (transparentWritingMotionVec != null)
                    materialEditor.ShaderProperty(transparentWritingMotionVec, Styles.transparentWritingMotionVecText);

                if (transparentZWrite != null)
                    materialEditor.ShaderProperty(transparentZWrite, Styles.zWriteEnableText);

                if (zTest != null)
                    materialEditor.ShaderProperty(zTest, Styles.transparentZTestText);

                bool showTransparentCullMode = transparentCullMode != null && doubleSidedEnable.floatValue == 0;
                if (transparentBackfaceEnable != null)
                    showTransparentCullMode &= transparentBackfaceEnable.floatValue == 0;
                if (showTransparentCullMode)
                    materialEditor.ShaderProperty(transparentCullMode, Styles.transparentCullModeText);

                EditorGUI.indentLevel--;
            }
            else // SurfaceType.Opaque
            {
                EditorGUI.indentLevel++;
                if (doubleSidedEnable != null && doubleSidedEnable.floatValue == 0 && opaqueCullMode != null)
                    materialEditor.ShaderProperty(opaqueCullMode, Styles.opaqueCullModeText);
                EditorGUI.indentLevel--;
                if (HDRenderQueue.k_RenderQueue_AfterPostProcessOpaque.Contains(renderQueue))
                {
                    ShowAfterPostProcessZTestInfoBox();
                }
            }
        }

        void ShowAfterPostProcessZTestInfoBox()
        {
            EditorGUILayout.HelpBox(Styles.afterPostProcessZTestInfoBox, MessageType.Info);
        }

        void SurfaceTypePopup()
        {
            if (surfaceType == null)
                return;

            // TODO: does not work with multi-selection
            Material material = materialEditor.target as Material;

            var mode = (SurfaceType)surfaceType.floatValue;
            var renderQueueType = HDRenderQueue.GetTypeByRenderQueueValue(material.renderQueue);
            bool alphaTest = material.HasProperty(kAlphaCutoffEnabled) && material.GetFloat(kAlphaCutoffEnabled) > 0.0f;
            bool receiveDecal = material.HasProperty(kSupportDecals) && material.GetFloat(kSupportDecals) > 0.0f;

            // Shader graph only property, used to transfer the render queue from the shader graph to the material,
            // because we can't use the renderqueue from the shader as we have to keep the renderqueue on the material side.
            if (material.HasProperty("_RenderQueueType"))
            {
                renderQueueType = (HDRenderQueue.RenderQueueType)material.GetFloat("_RenderQueueType");
            }
            // To know if we need to update the renderqueue, mainly happens if a material is created from a shader graph shader
            // with default render-states.
            bool renderQueueTypeMismatchRenderQueue = HDRenderQueue.GetTypeByRenderQueueValue(material.renderQueue) != renderQueueType;

            EditorGUI.showMixedValue = surfaceType.hasMixedValue;
            var newMode = (SurfaceType)EditorGUILayout.Popup(Styles.surfaceTypeText, (int)mode, Styles.surfaceTypeNames);
            if (newMode != mode) //EditorGUI.EndChangeCheck is called even if value remain the same after the popup. Prefer not to use it here
            {
                materialEditor.RegisterPropertyChangeUndo(Styles.surfaceTypeText);
                surfaceType.floatValue = (float)newMode;
            }
            EditorGUI.showMixedValue = false;

            bool isMixedRenderQueue = surfaceType.hasMixedValue || renderQueueHasMultipleDifferentValue;
            bool showAfterPostProcessPass = (m_Features & Features.ShowAfterPostProcessPass) != 0;
            bool showPreRefractionPass = refractionModel == null || refractionModel.floatValue == 0;
            bool showLowResolutionPass = true;

            EditorGUI.showMixedValue = isMixedRenderQueue;
            ++EditorGUI.indentLevel;

            if (newMode == SurfaceType.Transparent)
            {
                if (stencilRef != null && ((int)stencilRef.floatValue & (int)StencilUsage.SubsurfaceScattering) != 0)
                    EditorGUILayout.HelpBox(Styles.transparentSSSErrorMessage, MessageType.Error);
            }

            switch (mode)
            {
                case SurfaceType.Opaque:
                    //GetOpaqueEquivalent: prevent issue when switching surface type
                    HDRenderQueue.OpaqueRenderQueue renderQueueOpaqueType = HDRenderQueue.ConvertToOpaqueRenderQueue(HDRenderQueue.GetOpaqueEquivalent(renderQueueType));
                    var newRenderQueueOpaqueType = (HDRenderQueue.OpaqueRenderQueue)DoOpaqueRenderingPassPopup(Styles.renderingPassText, (int)renderQueueOpaqueType, showAfterPostProcessPass);
                    if (newRenderQueueOpaqueType != renderQueueOpaqueType || renderQueueTypeMismatchRenderQueue) //EditorGUI.EndChangeCheck is called even if value remain the same after the popup. Prefer not to use it here
                    {
                        materialEditor.RegisterPropertyChangeUndo("Rendering Pass");
                        renderQueueType = HDRenderQueue.ConvertFromOpaqueRenderQueue(newRenderQueueOpaqueType);
                        renderQueue = HDRenderQueue.ChangeType(renderQueueType, alphaTest: alphaTest, receiveDecal: receiveDecal);
                    }
                    break;
                case SurfaceType.Transparent:
                    //GetTransparentEquivalent: prevent issue when switching surface type
                    HDRenderQueue.TransparentRenderQueue renderQueueTransparentType = HDRenderQueue.ConvertToTransparentRenderQueue(HDRenderQueue.GetTransparentEquivalent(renderQueueType));
                    var newRenderQueueTransparentType = (HDRenderQueue.TransparentRenderQueue)DoTransparentRenderingPassPopup(Styles.renderingPassText, (int)renderQueueTransparentType, true, showLowResolutionPass, showAfterPostProcessPass);
                    if (newRenderQueueTransparentType != renderQueueTransparentType || renderQueueTypeMismatchRenderQueue) //EditorGUI.EndChangeCheck is called even if value remain the same after the popup. Prefer not to use it here
                    {
                        materialEditor.RegisterPropertyChangeUndo("Rendering Pass");
                        renderQueueType = HDRenderQueue.ConvertFromTransparentRenderQueue(newRenderQueueTransparentType);
                        renderQueue = HDRenderQueue.ChangeType(renderQueueType, offset: (int)transparentSortPriority.floatValue);
                    }
                    break;
                default:
                    throw new ArgumentException("Unknown SurfaceType");
            }
            --EditorGUI.indentLevel;
            EditorGUI.showMixedValue = false;

            if (material.HasProperty("_RenderQueueType"))
                material.SetFloat("_RenderQueueType", (float)renderQueueType);
        }

        void BlendModePopup()
        {
            EditorGUI.showMixedValue = blendMode.hasMixedValue;
            var mode = (BlendMode)blendMode.floatValue;

            EditorGUI.BeginChangeCheck();
            mode = (BlendMode)EditorGUILayout.IntPopup(Styles.blendModeText, (int)mode, Styles.blendModeNames, Styles.blendModeValues);
            if (EditorGUI.EndChangeCheck())
            {
                materialEditor.RegisterPropertyChangeUndo("Blend Mode");
                blendMode.floatValue = (float)mode;
            }

            EditorGUI.showMixedValue = false;
        }

        int DoOpaqueRenderingPassPopup(string text, int inputValue, bool afterPost)
        {
            // Build UI enums
            m_RenderingPassNames.Clear();
            m_RenderingPassValues.Clear();

            m_RenderingPassNames.Add("Default");
            m_RenderingPassValues.Add((int)HDRenderQueue.OpaqueRenderQueue.Default);

            if (afterPost)
            {
                m_RenderingPassNames.Add("After post-process");
                m_RenderingPassValues.Add((int)HDRenderQueue.OpaqueRenderQueue.AfterPostProcessing);
            }

            return EditorGUILayout.IntPopup(text, inputValue, m_RenderingPassNames.ToArray(), m_RenderingPassValues.ToArray());
        }

        int DoTransparentRenderingPassPopup(string text, int inputValue, bool refraction, bool lowRes, bool afterPost)
        {
            // Build UI enums
            m_RenderingPassNames.Clear();
            m_RenderingPassValues.Clear();

            if (refraction)
            {
                m_RenderingPassNames.Add("Before refraction");
                m_RenderingPassValues.Add((int)HDRenderQueue.TransparentRenderQueue.BeforeRefraction);
            }

            m_RenderingPassNames.Add("Default");
            m_RenderingPassValues.Add((int)HDRenderQueue.TransparentRenderQueue.Default);

            if (lowRes)
            {
                m_RenderingPassNames.Add("Low resolution");
                m_RenderingPassValues.Add((int)HDRenderQueue.TransparentRenderQueue.LowResolution);
            }

            if (afterPost)
            {
                m_RenderingPassNames.Add("After post-process");
                m_RenderingPassValues.Add((int)HDRenderQueue.TransparentRenderQueue.AfterPostProcessing);
            }

            return EditorGUILayout.IntPopup(text, inputValue, m_RenderingPassNames.ToArray(), m_RenderingPassValues.ToArray());
        }

        void DrawLitSurfaceOptions()
        {
            // This follow double sided option
            if (doubleSidedNormalMode != null && doubleSidedEnable != null && doubleSidedEnable.floatValue > 0.0f)
            {
                EditorGUI.indentLevel++;
                materialEditor.ShaderProperty(doubleSidedNormalMode, Styles.doubleSidedNormalModeText);
                EditorGUI.indentLevel--;
            }

            if (materialID != null)
            {
                materialEditor.ShaderProperty(materialID, Styles.materialIDText);

                if ((int)materialID.floatValue == (int)MaterialId.LitSSS)
                {
                    EditorGUI.indentLevel++;
                    materialEditor.ShaderProperty(transmissionEnable, Styles.transmissionEnableText);
                    EditorGUI.indentLevel--;
                }
            }

            // We only display the ray tracing option if the asset supports it (and the attributes exists in this shader)
            if ((RenderPipelineManager.currentPipeline as HDRenderPipeline).rayTracingSupported && rayTracing != null)
            {
                materialEditor.ShaderProperty(rayTracing, Styles.rayTracingText);
                if (rayTracing.floatValue == 1.0f)
                {
                    EditorGUILayout.HelpBox(Styles.rayTracingTextInfo.text, MessageType.Info, true);
                }
            }

            if (supportDecals != null)
            {
                materialEditor.ShaderProperty(supportDecals, Styles.supportDecalsText);
            }

            if (receivesSSR != null && receivesSSRTransparent != null)
            {
                // Based on the surface type, display the right recieveSSR option
                if (surfaceTypeValue == SurfaceType.Transparent)
                    materialEditor.ShaderProperty(receivesSSRTransparent, Styles.receivesSSRText);
                else
                    materialEditor.ShaderProperty(receivesSSR, Styles.receivesSSRText);
            }

            if (enableGeometricSpecularAA != null)
            {
                materialEditor.ShaderProperty(enableGeometricSpecularAA, Styles.enableGeometricSpecularAAText);

                if (enableGeometricSpecularAA.floatValue > 0.0)
                {
                    EditorGUI.indentLevel++;
                    materialEditor.ShaderProperty(specularAAScreenSpaceVariance, Styles.specularAAScreenSpaceVarianceText);
                    materialEditor.ShaderProperty(specularAAThreshold, Styles.specularAAThresholdText);
                    EditorGUI.indentLevel--;
                }
            }

            if ((m_Features & Features.ShowDepthOffsetOnly) != 0 && depthOffsetEnable != null)
            {
                // We only display Depth offset option when it's enabled in the ShaderGraph, otherwise the default value for depth offset is 0 does not make sense.
                if (!AreMaterialsShaderGraphs() || (AreMaterialsShaderGraphs() && GetShaderDefaultFloatValue(kDepthOffsetEnable) > 0.0f == true))
                    materialEditor.ShaderProperty(depthOffsetEnable, Styles.depthOffsetEnableText);
            }
            else if (displacementMode != null)
            {
                EditorGUI.BeginChangeCheck();
                FilterDisplacementMode();
                materialEditor.ShaderProperty(displacementMode, Styles.displacementModeText);
                if (EditorGUI.EndChangeCheck())
                {
                    for (int i = 0; i < m_LayerCount; i++)
                        UpdateDisplacement(i);
                }

                if ((DisplacementMode)displacementMode.floatValue != DisplacementMode.None)
                {
                    EditorGUI.indentLevel++;
                    materialEditor.ShaderProperty(displacementLockObjectScale, Styles.lockWithObjectScaleText);
                    materialEditor.ShaderProperty(displacementLockTilingScale, Styles.lockWithTilingRateText);
                    EditorGUI.indentLevel--;
                }

                if ((DisplacementMode)displacementMode.floatValue == DisplacementMode.Pixel)
                {
                    EditorGUILayout.Space();
                    EditorGUI.indentLevel++;
                    materialEditor.ShaderProperty(ppdMinSamples, Styles.ppdMinSamplesText);
                    materialEditor.ShaderProperty(ppdMaxSamples, Styles.ppdMaxSamplesText);
                    ppdMinSamples.floatValue = Mathf.Min(ppdMinSamples.floatValue, ppdMaxSamples.floatValue);
                    materialEditor.ShaderProperty(ppdLodThreshold, Styles.ppdLodThresholdText);
                    materialEditor.ShaderProperty(ppdPrimitiveLength, Styles.ppdPrimitiveLength);
                    ppdPrimitiveLength.floatValue = Mathf.Max(0.01f, ppdPrimitiveLength.floatValue);
                    materialEditor.ShaderProperty(ppdPrimitiveWidth, Styles.ppdPrimitiveWidth);
                    ppdPrimitiveWidth.floatValue = Mathf.Max(0.01f, ppdPrimitiveWidth.floatValue);
                    invPrimScale.vectorValue = new Vector4(1.0f / ppdPrimitiveLength.floatValue, 1.0f / ppdPrimitiveWidth.floatValue); // Precompute
                    materialEditor.ShaderProperty(depthOffsetEnable, Styles.depthOffsetEnableText);
                    EditorGUI.indentLevel--;
                }
            }
        }

        public void UpdateDisplacement(int layerIndex)
        {
            DisplacementMode displaceMode = (DisplacementMode)displacementMode.floatValue;
            if (displaceMode == DisplacementMode.Pixel)
            {
                heightAmplitude[layerIndex].floatValue = heightPoMAmplitude[layerIndex].floatValue * 0.01f; // Conversion centimeters to meters.
                heightCenter[layerIndex].floatValue = 1.0f; // PoM is always inward so base (0 height) is mapped to 1 in the texture
            }
            else
            {
                HeightmapParametrization parametrization = (HeightmapParametrization)heightParametrization[layerIndex].floatValue;
                if (parametrization == HeightmapParametrization.MinMax)
                {
                    float offset = heightOffset[layerIndex].floatValue;
                    float amplitude = (heightMax[layerIndex].floatValue - heightMin[layerIndex].floatValue);

                    heightAmplitude[layerIndex].floatValue = amplitude * 0.01f; // Conversion centimeters to meters.
                    heightCenter[layerIndex].floatValue = -(heightMin[layerIndex].floatValue + offset) / Mathf.Max(1e-6f, amplitude);
                }
                else
                {
                    float amplitude = heightTessAmplitude[layerIndex].floatValue;
                    heightAmplitude[layerIndex].floatValue = amplitude * 0.01f;
                    heightCenter[layerIndex].floatValue = -heightOffset[layerIndex].floatValue / Mathf.Max(1e-6f, amplitude) + heightTessCenter[layerIndex].floatValue;
                }
            }
        }

        void FilterDisplacementMode()
        {
            if (tessellationMode == null)
            {
                if ((DisplacementMode)displacementMode.floatValue == DisplacementMode.Tessellation)
                    displacementMode.floatValue = (float)DisplacementMode.None;
            }
            else
            {
                if ((DisplacementMode)displacementMode.floatValue == DisplacementMode.Pixel || (DisplacementMode)displacementMode.floatValue == DisplacementMode.Vertex)
                    displacementMode.floatValue = (float)DisplacementMode.None;
            }
        }
    }
}<|MERGE_RESOLUTION|>--- conflicted
+++ resolved
@@ -106,12 +106,8 @@
 
             // SSR
             public static GUIContent receivesSSRText = new GUIContent("Receive SSR", "When enabled, this Material can receive screen space reflections.");
-<<<<<<< HEAD
-            
-=======
             public static GUIContent receivesSSRTransparentText = new GUIContent("Receive SSR Transparent", "When enabled, this Material can receive screen space reflections.");
 
->>>>>>> a0085928
             public static GUIContent opaqueCullModeText = new GUIContent("Cull Mode", "For opaque objects, change the cull mode of the object.");
 
             public static string afterPostProcessZTestInfoBox = "After post-process material wont be ZTested. Enable the \"ZTest For After PostProcess\" checkbox in the Frame Settings to force the depth-test if the TAA is disabled.";
@@ -767,7 +763,7 @@
             {
                 // Based on the surface type, display the right recieveSSR option
                 if (surfaceTypeValue == SurfaceType.Transparent)
-                    materialEditor.ShaderProperty(receivesSSRTransparent, Styles.receivesSSRText);
+                    materialEditor.ShaderProperty(receivesSSRTransparent, Styles.receivesSSRTransparentText);
                 else
                     materialEditor.ShaderProperty(receivesSSR, Styles.receivesSSRText);
             }
