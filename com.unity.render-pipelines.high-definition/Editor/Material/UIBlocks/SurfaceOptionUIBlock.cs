using System;
using System.Collections.Generic;
using UnityEngine;
using UnityEngine.Rendering.HighDefinition;
using UnityEngine.Rendering;
using UnityEditor.ShaderGraph;
using System.Linq;

// Include material common properties names
using static UnityEngine.Rendering.HighDefinition.HDMaterialProperties;

namespace UnityEditor.Rendering.HighDefinition
{
    /// <summary>
    /// The UI block that represents surface option properties for materials.
    /// </summary>
    public class SurfaceOptionUIBlock : MaterialUIBlock
    {
        /// <summary>
        /// Options for surface option features. This allows you to display or hide certain parts of the UI.
        /// </summary>
        [Flags]
        public enum Features
        {
            /// <summary>Displays the minimum surface option fields.</summary>
            None                        = 0,
            /// <summary>Displays the surface field.</summary>
            Surface                     = 1 << 0,
            /// <summary>Displays the blend mode field.</summary>
            BlendMode                   = 1 << 1,
            /// <summary>Displays the double sided field.</summary>
            DoubleSided                 = 1 << 2,
            /// <summary>Displays the alpha cutoff field.</summary>
            AlphaCutoff                 = 1 << 3,
            /// <summary>Displays the alpha cutoff threshold field.</summary>
            AlphaCutoffThreshold        = 1 << 4,
            /// <summary>Displays the alpha cutoff shadow treshold field.</summary>
            AlphaCutoffShadowThreshold  = 1 << 5,
            /// <summary>Displays the double sided normal mode field.</summary>
            DoubleSidedNormalMode       = 1 << 6,
            /// <summary>Displays the back then front rendering field.</summary>
            BackThenFrontRendering      = 1 << 7,
            /// <summary>Displays the receive ssr field.</summary>
            ReceiveSSR                  = 1 << 8,
            /// <summary>Displays the receive decal field.</summary>
            ReceiveDecal                = 1 << 9,
            /// <summary>Displays the show after post process field.</summary>
            ShowAfterPostProcessPass    = 1 << 10,
            /// <summary>Displays the alpha to mask field.</summary>
            AlphaToMask                 = 1 << 11,
            /// <summary>Displays the show pre pass and post pass fields.</summary>
            ShowPrePassAndPostPass      = 1 << 12,
            /// <summary>Displays the depth offset field.</summary>
            ShowDepthOffsetOnly         = 1 << 13,
            /// <summary>Displays the preserve specular lighting field.</summary>
            PreserveSpecularLighting    = 1 << 14,
            /// <summary>Displays all the Unlit Surface Option fields.</summary>
            Unlit                       = Surface | BlendMode | DoubleSided | AlphaCutoff | AlphaCutoffThreshold | AlphaCutoffShadowThreshold | AlphaToMask | BackThenFrontRendering | ShowAfterPostProcessPass | ShowPrePassAndPostPass | ShowDepthOffsetOnly,
            /// <summary>Displays all the Lit Surface Option fields field.</summary>
            Lit                         = All ^ SurfaceOptionUIBlock.Features.ShowAfterPostProcessPass ^ ShowDepthOffsetOnly, // Lit can't be display in after postprocess pass
            /// <summary>Displays all the fields.</summary>
            All                         = ~0,
        }

        internal static class Styles
        {
            public static GUIContent optionText { get; } = EditorGUIUtility.TrTextContent("Surface Options");
            public const string renderingPassText = "Rendering Pass";
            public const string blendModeText = "Blending Mode";
            public const string notSupportedInMultiEdition = "Multiple Different Values";

            public static readonly string[] surfaceTypeNames = Enum.GetNames(typeof(SurfaceType));
            public static readonly string[] blendModeNames = Enum.GetNames(typeof(BlendMode));
            public static readonly int[] blendModeValues = Enum.GetValues(typeof(BlendMode)) as int[];

            public static GUIContent surfaceTypeText = new GUIContent("Surface Type", "Controls whether the Material supports transparency or not");
            public static GUIContent transparentPrepassText = new GUIContent("Appear in Refraction", "When enabled, HDRP handles objects with this Material before the refraction pass.");

            public static GUIContent doubleSidedEnableText = new GUIContent("Double-Sided", "When enabled, HDRP renders both faces of the polygons that make up meshes using this Material. Disables backface culling.");

            public static GUIContent useShadowThresholdText = new GUIContent("Use Shadow Threshold", "Enable separate threshold for shadow pass");
            public static GUIContent alphaCutoffEnableText = new GUIContent("Alpha Clipping", "When enabled, HDRP processes Alpha Clipping for this Material.");
            public static GUIContent alphaCutoffText = new GUIContent("Threshold", "Controls the threshold for the Alpha Clipping effect.");
            public static GUIContent alphaCutoffShadowText = new GUIContent("Shadow Threshold", "Controls the threshold for shadow pass alpha clipping.");
            public static GUIContent alphaCutoffPrepassText = new GUIContent("Prepass Threshold", "Controls the threshold for transparent depth prepass alpha clipping.");
            public static GUIContent alphaCutoffPostpassText = new GUIContent("Postpass Threshold", "Controls the threshold for transparent depth postpass alpha clipping.");
            public static GUIContent alphaToMaskText = new GUIContent("Alpha To Mask", "When enabled and using MSAA, HDRP enables alpha to coverage during the depth prepass.");
            public static GUIContent transparentDepthPostpassEnableText = new GUIContent("Transparent Depth Postpass", "When enabled, HDRP renders a depth postpass for transparent objects. This improves post-processing effects like depth of field.");
            public static GUIContent transparentDepthPrepassEnableText = new GUIContent("Transparent Depth Prepass", "When enabled, HDRP renders a depth prepass for transparent GameObjects. This improves sorting.");
            public static GUIContent transparentBackfaceEnableText = new GUIContent("Back Then Front Rendering", "When enabled, HDRP renders the back face and then the front face, in two separate draw calls, to better sort transparent meshes.");
            public static GUIContent transparentWritingMotionVecText = new GUIContent("Transparent Writes Motion Vectors", "When enabled, transparent objects write motion vectors, these replace what was previously rendered in the buffer.");

            public static GUIContent zWriteEnableText = new GUIContent("Depth Write", "When enabled, transparent objects write to the depth buffer.");
            public static GUIContent transparentZTestText = new GUIContent("Depth Test", "Set the comparison function to use during the Z Testing.");
            public static GUIContent rayTracingText = new GUIContent("Recursive Rendering (Preview)");
            public static GUIContent rayTracingTextInfo = new GUIContent("When enabled, if you enabled ray tracing in your project and a recursive rendering volume override is active, Unity uses recursive rendering to render the GameObject.");

            public static GUIContent transparentSortPriorityText = new GUIContent("Sorting Priority", "Sets the sort priority (from -100 to 100) of transparent meshes using this Material. HDRP uses this value to calculate the sorting order of all transparent meshes on screen.");
            public static GUIContent enableTransparentFogText = new GUIContent("Receive fog", "When enabled, this Material can receive fog.");
            public static GUIContent transparentCullModeText = new GUIContent("Cull Mode", "For transparent objects, change the cull mode of the object.");
            public static GUIContent enableBlendModePreserveSpecularLightingText = new GUIContent("Preserve specular lighting", "When enabled, blending only affects diffuse lighting, allowing for correct specular lighting on transparent meshes that use this Material.");

            // Lit properties
            public static GUIContent doubleSidedNormalModeText = new GUIContent("Normal Mode", "Specifies the method HDRP uses to modify the normal base.\nMirror: Mirrors the normals with the vertex normal plane.\nFlip: Flips the normal.");
            public static GUIContent depthOffsetEnableText = new GUIContent("Depth Offset", "When enabled, HDRP uses the Height Map to calculate the depth offset for this Material.");
            public static GUIContent doubleSidedGIText = new GUIContent("Double-Sided GI", "When selecting Auto, Double-Sided GI is enabled if the material is Double-Sided, otherwise On enables it and Off disables it.\n" +
                "When enabled, the lightmapper accounts for both sides of the geometry when calculating Global Illumination. Backfaces are not rendered or added to lightmaps, but get treated as valid when seen from other objects. When using the Progressive Lightmapper backfaces bounce light using the same emission and albedo as frontfaces. (Currently this setting is only available when baking with the Progressive Lightmapper backend.).");
            public static GUIContent conservativeDepthOffsetEnableText = new GUIContent("Conservative", "When enabled, only positive depth offsets will be applied in order to take advantage of the early depth test mechanic.");

            // Displacement mapping (POM, tessellation, per vertex)
            //public static GUIContent enablePerPixelDisplacementText = new GUIContent("Per Pixel Displacement", "");

            public static GUIContent displacementModeText = new GUIContent("Displacement Mode", "Specifies the method HDRP uses to apply height map displacement to the selected element: Vertex, pixel, or tessellated vertex.\n You must use flat surfaces for Pixel displacement.");
            public static GUIContent lockWithObjectScaleText = new GUIContent("Lock With Object Scale", "When enabled, displacement mapping takes the absolute value of the scale of the object into account.");
            public static GUIContent lockWithTilingRateText = new GUIContent("Lock With Height Map Tiling Rate", "When enabled, displacement mapping takes the absolute value of the tiling rate of the height map into account.");

            // Material ID
            public static GUIContent materialIDText = new GUIContent("Material Type", "Specifies additional feature for this Material. Customize you Material with different settings depending on which Material Type you select.");
            public static GUIContent transmissionEnableText = new GUIContent("Transmission", "When enabled HDRP processes the transmission effect for subsurface scattering. Simulates the translucency of the object.");
            public static string transparentSSSErrorMessage = "Transparent Materials With SubSurface Scattering is not supported.";

            // Per pixel displacement
            public static GUIContent ppdMinSamplesText = new GUIContent("Minimum Steps", "Controls the minimum number of steps HDRP uses for per pixel displacement mapping.");
            public static GUIContent ppdMaxSamplesText = new GUIContent("Maximum Steps", "Controls the maximum number of steps HDRP uses for per pixel displacement mapping.");
            public static GUIContent ppdLodThresholdText = new GUIContent("Fading Mip Level Start", "Controls the Height Map mip level where the parallax occlusion mapping effect begins to disappear.");
            public static GUIContent ppdPrimitiveLength = new GUIContent("Primitive Length", "Sets the length of the primitive (with the scale of 1) to which HDRP applies per-pixel displacement mapping. For example, the standard quad is 1 x 1 meter, while the standard plane is 10 x 10 meters.");
            public static GUIContent ppdPrimitiveWidth = new GUIContent("Primitive Width", "Sets the width of the primitive (with the scale of 1) to which HDRP applies per-pixel displacement mapping. For example, the standard quad is 1 x 1 meter, while the standard plane is 10 x 10 meters.");

            public static GUIContent supportDecalsText = new GUIContent("Receive Decals", "Enable to allow Materials to receive decals.");

            public static GUIContent enableGeometricSpecularAAText = new GUIContent("Geometric Specular AA", "When enabled, HDRP reduces specular aliasing on high density meshes (particularly useful when the not using a normal map).");
            public static GUIContent specularAAScreenSpaceVarianceText = new GUIContent("Screen space variance", "Controls the strength of the Specular AA reduction. Higher values give a more blurry result and less aliasing.");
            public static GUIContent specularAAThresholdText = new GUIContent("Threshold", "Controls the effect of Specular AA reduction. A values of 0 does not apply reduction, higher values allow higher reduction.");

            // SSR
            public static GUIContent receivesSSRText = new GUIContent("Receive SSR/SSGI", "When enabled, this Material can receive screen space reflections and screen space global illumination.");
            public static GUIContent receivesSSRTransparentText = new GUIContent("Receive SSR Transparent", "When enabled, this Material can receive screen space reflections.");

            public static GUIContent opaqueCullModeText = new GUIContent("Cull Mode", "For opaque objects, change the cull mode of the object.");

            public static string afterPostProcessZTestInfoBox = "After post-process material wont be ZTested. Enable the \"ZTest For After PostProcess\" checkbox in the Frame Settings to force the depth-test if the TAA is disabled.";
        }

        // Properties common to Unlit and Lit
        MaterialProperty surfaceType = null;

        MaterialProperty alphaCutoffEnable = null;
        const string kAlphaCutoffEnabled = "_AlphaCutoffEnable";
        MaterialProperty useShadowThreshold = null;
        const string kUseShadowThreshold = "_UseShadowThreshold";
        MaterialProperty alphaCutoff = null;
        const string kAlphaCutoff = "_AlphaCutoff";
        MaterialProperty alphaCutoffShadow = null;
        const string kAlphaCutoffShadow = "_AlphaCutoffShadow";
        MaterialProperty alphaCutoffPrepass = null;
        const string kAlphaCutoffPrepass = "_AlphaCutoffPrepass";
        MaterialProperty alphaCutoffPostpass = null;
        const string kAlphaCutoffPostpass = "_AlphaCutoffPostpass";
        MaterialProperty alphaToMask = null;
        const string kAlphaToMask = kAlphaToMaskInspector;
        MaterialProperty transparentDepthPrepassEnable = null;
        const string kTransparentDepthPrepassEnable = "_TransparentDepthPrepassEnable";
        MaterialProperty transparentDepthPostpassEnable = null;
        const string kTransparentDepthPostpassEnable = "_TransparentDepthPostpassEnable";
        MaterialProperty transparentBackfaceEnable = null;
        const string kTransparentBackfaceEnable = "_TransparentBackfaceEnable";
        MaterialProperty transparentSortPriority = null;
        const string kTransparentSortPriority = HDMaterialProperties.kTransparentSortPriority;
        MaterialProperty transparentWritingMotionVec = null;
        MaterialProperty doubleSidedEnable = null;
        const string kDoubleSidedEnable = "_DoubleSidedEnable";
        MaterialProperty blendMode = null;
        const string kBlendMode = "_BlendMode";
        MaterialProperty enableBlendModePreserveSpecularLighting = null;
        MaterialProperty enableFogOnTransparent = null;
        const string kEnableFogOnTransparent = "_EnableFogOnTransparent";

        // Lit properties
        MaterialProperty doubleSidedNormalMode = null;
        const string kDoubleSidedNormalMode = "_DoubleSidedNormalMode";
        MaterialProperty doubleSidedGIMode = null;
        const string kDoubleSidedGIMode = "_DoubleSidedGIMode";
        MaterialProperty materialID  = null;
        MaterialProperty supportDecals = null;
        const string kSupportDecals = "_SupportDecals";
        MaterialProperty enableGeometricSpecularAA = null;
        const string kEnableGeometricSpecularAA = "_EnableGeometricSpecularAA";
        MaterialProperty specularAAScreenSpaceVariance = null;
        const string kSpecularAAScreenSpaceVariance = "_SpecularAAScreenSpaceVariance";
        MaterialProperty specularAAThreshold = null;
        const string kSpecularAAThreshold = "_SpecularAAThreshold";
        MaterialProperty transmissionEnable = null;
        const string kTransmissionEnable = "_TransmissionEnable";

        // Per pixel displacement params
        MaterialProperty ppdMinSamples = null;
        const string kPpdMinSamples = "_PPDMinSamples";
        MaterialProperty ppdMaxSamples = null;
        const string kPpdMaxSamples = "_PPDMaxSamples";
        MaterialProperty ppdLodThreshold = null;
        const string kPpdLodThreshold = "_PPDLodThreshold";
        MaterialProperty ppdPrimitiveLength = null;
        const string kPpdPrimitiveLength = "_PPDPrimitiveLength";
        MaterialProperty ppdPrimitiveWidth = null;
        const string kPpdPrimitiveWidth = "_PPDPrimitiveWidth";
        MaterialProperty invPrimScale = null;
        const string kInvPrimScale = "_InvPrimScale";

        // SSR
        MaterialProperty receivesSSR = null;
        const string kReceivesSSR = "_ReceivesSSR";
        MaterialProperty receivesSSRTransparent = null;
        const string kReceivesSSRTransparent = "_ReceivesSSRTransparent";

        MaterialProperty displacementMode = null;
        const string kDisplacementMode = "_DisplacementMode";
        MaterialProperty displacementLockObjectScale = null;
        const string kDisplacementLockObjectScale = "_DisplacementLockObjectScale";
        MaterialProperty displacementLockTilingScale = null;
        const string kDisplacementLockTilingScale = "_DisplacementLockTilingScale";

        MaterialProperty depthOffsetEnable = null;
        MaterialProperty conservativeDepthOffsetEnable = null;

        MaterialProperty tessellationMode = null;
        const string kTessellationMode = "_TessellationMode";

        MaterialProperty[] heightMap = new MaterialProperty[kMaxLayerCount];
        const string kHeightMap = "_HeightMap";
        MaterialProperty[] heightAmplitude = new MaterialProperty[kMaxLayerCount];
        const string kHeightAmplitude = "_HeightAmplitude";
        MaterialProperty[] heightCenter = new MaterialProperty[kMaxLayerCount];
        const string kHeightCenter = "_HeightCenter";
        MaterialProperty[] heightPoMAmplitude = new MaterialProperty[kMaxLayerCount];
        const string kHeightPoMAmplitude = "_HeightPoMAmplitude";
        MaterialProperty[] heightTessCenter = new MaterialProperty[kMaxLayerCount];
        const string kHeightTessCenter = "_HeightTessCenter";
        MaterialProperty[] heightTessAmplitude = new MaterialProperty[kMaxLayerCount];
        const string kHeightTessAmplitude = "_HeightTessAmplitude";
        MaterialProperty[] heightMin = new MaterialProperty[kMaxLayerCount];
        const string kHeightMin = "_HeightMin";
        MaterialProperty[] heightMax = new MaterialProperty[kMaxLayerCount];
        const string kHeightMax = "_HeightMax";
        MaterialProperty[] heightOffset = new MaterialProperty[kMaxLayerCount];
        const string kHeightOffset = "_HeightOffset";
        MaterialProperty[] heightParametrization = new MaterialProperty[kMaxLayerCount];
        const string kHeightParametrization = "_HeightMapParametrization";

        // Refraction (for show pre-refraction pass enum)
        MaterialProperty refractionModel = null;

        MaterialProperty transparentZWrite = null;
        MaterialProperty stencilRef = null;
        MaterialProperty zTest = null;
        MaterialProperty transparentCullMode = null;
        MaterialProperty opaqueCullMode = null;
        MaterialProperty rayTracing = null;

        SurfaceType defaultSurfaceType { get { return SurfaceType.Opaque; } }

        // start faking MaterialProperty for renderQueue
        bool renderQueueHasMultipleDifferentValue
        {
            get
            {
                if (materialEditor.targets.Length < 2)
                    return false;

                int firstRenderQueue = renderQueue;
                for (int index = 1; index < materialEditor.targets.Length; ++index)
                {
                    if ((materialEditor.targets[index] as Material).renderQueue != firstRenderQueue)
                        return true;
                }
                return false;
            }
        }

        // TODO: does not support material multi-editing
        int renderQueue
        {
            get => (materialEditor.targets[0] as Material).renderQueue;
            set
            {
                foreach (var target in materialEditor.targets)
                {
                    (target as Material).renderQueue = value;
                }
            }
        }

        SurfaceType surfaceTypeValue
        {
            get { return surfaceType != null ? (SurfaceType)surfaceType.floatValue : defaultSurfaceType; }
        }

        List<string> m_RenderingPassNames = new List<string>();
        List<int> m_RenderingPassValues = new List<int>();

        Features    m_Features;
        int         m_LayerCount;

        /// <summary>
        /// Constructs a SurfaceOptionUIBlock based on the parameters.
        /// </summary>
        /// <param name="expandableBit">Bit used for the foldout state.</param>
        /// <param name="layerCount">Number of layers available in the shader.</param>
        /// <param name="features">Features of the block.</param>
        public SurfaceOptionUIBlock(ExpandableBit expandableBit, int layerCount = 1, Features features = Features.All)
            : base(expandableBit, Styles.optionText)
        {
            m_Features = features;
            m_LayerCount = layerCount;
        }

        /// <summary>
        /// Loads the material properties for the block.
        /// </summary>
        public override void LoadMaterialProperties()
        {
            surfaceType = FindProperty(kSurfaceType);
            useShadowThreshold = FindProperty(kUseShadowThreshold);
            alphaCutoffEnable = FindProperty(kAlphaCutoffEnabled);
            alphaCutoff = FindProperty(kAlphaCutoff);

            alphaCutoffShadow = FindProperty(kAlphaCutoffShadow);
            alphaCutoffPrepass = FindProperty(kAlphaCutoffPrepass);
            alphaCutoffPostpass = FindProperty(kAlphaCutoffPostpass);
            alphaToMask = FindProperty(kAlphaToMask);
            transparentDepthPrepassEnable = FindProperty(kTransparentDepthPrepassEnable);
            transparentDepthPostpassEnable = FindProperty(kTransparentDepthPostpassEnable);

            if ((m_Features & Features.BackThenFrontRendering) != 0)
                transparentBackfaceEnable = FindProperty(kTransparentBackfaceEnable);

            transparentSortPriority = FindProperty(kTransparentSortPriority);

            transparentWritingMotionVec = FindProperty(kTransparentWritingMotionVec);

            if ((m_Features & Features.PreserveSpecularLighting) != 0)
                enableBlendModePreserveSpecularLighting = FindProperty(kEnableBlendModePreserveSpecularLighting);

            enableFogOnTransparent = FindProperty(kEnableFogOnTransparent);

            if ((m_Features & Features.DoubleSided) != 0)
                doubleSidedEnable = FindProperty(kDoubleSidedEnable);

            // Height
            heightMap = FindPropertyLayered(kHeightMap, m_LayerCount);
            heightAmplitude = FindPropertyLayered(kHeightAmplitude, m_LayerCount);
            heightCenter = FindPropertyLayered(kHeightCenter, m_LayerCount);
            heightPoMAmplitude = FindPropertyLayered(kHeightPoMAmplitude, m_LayerCount);
            heightMin = FindPropertyLayered(kHeightMin, m_LayerCount);
            heightMax = FindPropertyLayered(kHeightMax, m_LayerCount);
            heightTessCenter = FindPropertyLayered(kHeightTessCenter, m_LayerCount);
            heightTessAmplitude = FindPropertyLayered(kHeightTessAmplitude, m_LayerCount);
            heightOffset = FindPropertyLayered(kHeightOffset, m_LayerCount);
            heightParametrization = FindPropertyLayered(kHeightParametrization, m_LayerCount);

            blendMode = FindProperty(kBlendMode);

            transmissionEnable = FindProperty(kTransmissionEnable);

            if ((m_Features & Features.DoubleSidedNormalMode) != 0)
            {
                doubleSidedNormalMode = FindProperty(kDoubleSidedNormalMode);
            }
            doubleSidedGIMode = FindProperty(kDoubleSidedGIMode);
            depthOffsetEnable = FindProperty(kDepthOffsetEnable);
            conservativeDepthOffsetEnable = FindProperty(kConservativeDepthOffsetEnable);

            // MaterialID
            materialID = FindProperty(kMaterialID);
            transmissionEnable = FindProperty(kTransmissionEnable);

            displacementMode = FindProperty(kDisplacementMode);
            displacementLockObjectScale = FindProperty(kDisplacementLockObjectScale);
            displacementLockTilingScale = FindProperty(kDisplacementLockTilingScale);

            // Per pixel displacement
            ppdMinSamples = FindProperty(kPpdMinSamples);
            ppdMaxSamples = FindProperty(kPpdMaxSamples);
            ppdLodThreshold = FindProperty(kPpdLodThreshold);
            ppdPrimitiveLength = FindProperty(kPpdPrimitiveLength);
            ppdPrimitiveWidth  = FindProperty(kPpdPrimitiveWidth);
            invPrimScale = FindProperty(kInvPrimScale);

            // tessellation specific, silent if not found
            tessellationMode = FindProperty(kTessellationMode);

            // Decal
            if ((m_Features & Features.ReceiveDecal) != 0)
            {
                supportDecals = FindProperty(kSupportDecals);
            }

            // specular AA
            enableGeometricSpecularAA = FindProperty(kEnableGeometricSpecularAA);
            specularAAScreenSpaceVariance = FindProperty(kSpecularAAScreenSpaceVariance);
            specularAAThreshold = FindProperty(kSpecularAAThreshold);

            // SSR
            if ((m_Features & Features.ReceiveSSR) != 0)
            {
                receivesSSR = FindProperty(kReceivesSSR);
                receivesSSRTransparent = FindProperty(kReceivesSSRTransparent);
            }

            transparentZWrite = FindProperty(kTransparentZWrite);
            stencilRef = FindProperty(kStencilRef);
            zTest = FindProperty(kZTestTransparent);
            transparentCullMode = FindProperty(kTransparentCullMode);
            opaqueCullMode = FindProperty(kOpaqueCullMode);
            rayTracing = FindProperty(kRayTracing);

            refractionModel = FindProperty(kRefractionModel);
        }

        /// <summary>
        /// Renders the properties in the block.
        /// </summary>
        protected override void OnGUIOpen()
        {
            if ((m_Features & Features.Surface) != 0)
                DrawSurfaceGUI();

            if ((m_Features & Features.AlphaCutoff) != 0)
                DrawAlphaCutoffGUI();

            if ((m_Features & Features.DoubleSided) != 0)
                DrawDoubleSidedGUI();

            DrawLitSurfaceOptions();
        }

        bool AreMaterialsShaderGraphs() => materials.All(m => m.shader.IsShaderGraph());

        /// <summary>Returns false if there are multiple materials selected and they have different default values for propName</summary>
        float GetShaderDefaultFloatValue(string propName)
        {
            if (!materials[0].HasProperty(propName))
                return 0;

            // It's okay to ignore all other materials here because if the material editor is displayed, the shader is the same for all materials
            var shader = materials[0].shader;
            return shader.GetPropertyDefaultFloatValue(shader.FindPropertyIndex(propName));
        }

        /// <summary>
        /// Draws the Alpha Cutoff GUI.
        /// </summary>
        protected void DrawAlphaCutoffGUI()
        {
            // For shadergraphs we show this slider only if the feature is enabled in the shader settings.
            if (!ShowProperty(alphaCutoffEnable))
                return;

            materialEditor.ShaderProperty(alphaCutoffEnable, Styles.alphaCutoffEnableText);

            if (alphaCutoffEnable.floatValue == 1.0f)
            {
                EditorGUI.indentLevel++;

                if (alphaCutoff != null)
                    materialEditor.ShaderProperty(alphaCutoff, Styles.alphaCutoffText);

                if ((m_Features & Features.AlphaCutoffShadowThreshold) != 0)
                {
                    // For shadergraphs we show this slider only if the feature is enabled in the shader settings.
                    if (ShowProperty(useShadowThreshold))
                        materialEditor.ShaderProperty(useShadowThreshold, Styles.useShadowThresholdText);

                    if (ShowProperty(alphaCutoffShadow) && useShadowThreshold != null && useShadowThreshold.floatValue == 1.0f && (m_Features & Features.AlphaCutoffShadowThreshold) != 0)
                    {
                        EditorGUI.indentLevel++;
                        materialEditor.ShaderProperty(alphaCutoffShadow, Styles.alphaCutoffShadowText);
                        EditorGUI.indentLevel--;
                    }
                }

                if ((m_Features & Features.AlphaToMask) != 0)
                {
                    if (ShowProperty(alphaToMask))
                        materialEditor.ShaderProperty(alphaToMask, Styles.alphaToMaskText);
                }

                // With transparent object and few specific materials like Hair, we need more control on the cutoff to apply
                // This allow to get a better sorting (with prepass), better shadow (better silhouettes fidelity) etc...
                if (surfaceTypeValue == SurfaceType.Transparent)
                {
                    // TODO: check if passes exists
                    if (transparentDepthPrepassEnable != null && transparentDepthPrepassEnable.floatValue == 1.0f)
                    {
                        if (alphaCutoffPrepass != null)
                            materialEditor.ShaderProperty(alphaCutoffPrepass, Styles.alphaCutoffPrepassText);
                    }

                    if (transparentDepthPostpassEnable != null && transparentDepthPostpassEnable.floatValue == 1.0f)
                    {
                        if (alphaCutoffPostpass != null)
                            materialEditor.ShaderProperty(alphaCutoffPostpass, Styles.alphaCutoffPostpassText);
                    }
                }
                EditorGUI.indentLevel--;
            }

            EditorGUI.showMixedValue = false;
        }

        /// <summary>
        /// Draws the Double Sided GUI.
        /// </summary>
        protected void DrawDoubleSidedGUI()
        {
            // This function must finish with double sided option (see LitUI.cs)
            if (ShowProperty(doubleSidedEnable))
            {
                materialEditor.ShaderProperty(doubleSidedEnable, Styles.doubleSidedEnableText);

                // This follow double sided option
                if (doubleSidedEnable.floatValue > 0.0f && ShowProperty(doubleSidedNormalMode))
                {
                    EditorGUI.indentLevel++;
                    materialEditor.ShaderProperty(doubleSidedNormalMode, Styles.doubleSidedNormalModeText);
                    EditorGUI.indentLevel--;
                }
            }

            if (ShowProperty(doubleSidedGIMode))
            {
                materialEditor.ShaderProperty(doubleSidedGIMode, Styles.doubleSidedGIText);
            }
        }

        /// <summary>
        /// Draws the Surface GUI.
        /// </summary>
        protected void DrawSurfaceGUI()
        {
            if (!ShowProperty(surfaceType))
                return;

            SurfaceTypePopup();

            if (surfaceTypeValue == SurfaceType.Transparent)
            {
                if (HDRenderQueue.k_RenderQueue_AfterPostProcessTransparent.Contains(renderQueue))
                {
                    if (!zTest.hasMixedValue && materials.All(m => m.GetTransparentZTest() != CompareFunction.Disabled))
                    {
                        ShowAfterPostProcessZTestInfoBox();
                    }
                }

                EditorGUI.indentLevel++;

                if (renderQueueHasMultipleDifferentValue)
                {
                    using (new EditorGUI.DisabledScope(true))
                        EditorGUILayout.LabelField(Styles.blendModeText, Styles.notSupportedInMultiEdition);
                }
                else if (ShowProperty(blendMode))
                    materialEditor.IntPopupShaderProperty(blendMode, Styles.blendModeText, Styles.blendModeNames, Styles.blendModeValues);

                if ((m_Features & Features.PreserveSpecularLighting) != 0)
                {
                    EditorGUI.indentLevel++; if (renderQueueHasMultipleDifferentValue)
                    {
                        using (new EditorGUI.DisabledScope(true))
                            EditorGUILayout.LabelField(Styles.enableBlendModePreserveSpecularLightingText, Styles.notSupportedInMultiEdition);
                    }
                    else if (enableBlendModePreserveSpecularLighting != null && blendMode != null)
                        materialEditor.ShaderProperty(enableBlendModePreserveSpecularLighting, Styles.enableBlendModePreserveSpecularLightingText);
                    EditorGUI.indentLevel--;
                }

<<<<<<< HEAD
                if (ShowProperty(transparentSortPriority))
                    materialEditor.IntShaderProperty(transparentSortPriority, Styles.transparentSortPriorityText, HDRenderQueue.ClampsTransparentRangePriority);
=======
                if (transparentSortPriority != null)
                    materialEditor.IntSliderShaderProperty(transparentSortPriority, -HDRenderQueue.sortingPriortyRange, HDRenderQueue.sortingPriortyRange, Styles.transparentSortPriorityText);
>>>>>>> 0e224b00

                if (ShowProperty(enableFogOnTransparent))
                    materialEditor.ShaderProperty(enableFogOnTransparent, Styles.enableTransparentFogText);

                bool shaderHasBackThenFrontPass = materials.All(m => m.FindPass(HDShaderPassNames.s_TransparentBackfaceStr) != -1);
                if (shaderHasBackThenFrontPass && ShowProperty(transparentBackfaceEnable))
                    materialEditor.ShaderProperty(transparentBackfaceEnable, Styles.transparentBackfaceEnableText);

                if ((m_Features & Features.ShowPrePassAndPostPass) != 0)
                {
                    bool shaderHasDepthPrePass = materials.All(m => m.FindPass(HDShaderPassNames.s_TransparentDepthPrepassStr) != -1);
                    if (shaderHasDepthPrePass && ShowProperty(transparentDepthPrepassEnable))
                        materialEditor.ShaderProperty(transparentDepthPrepassEnable, Styles.transparentDepthPrepassEnableText);

                    bool shaderHasDepthPostPass = materials.All(m => m.FindPass(HDShaderPassNames.s_TransparentDepthPostpassStr) != -1);
                    if (shaderHasDepthPostPass && ShowProperty(transparentDepthPostpassEnable))
                        materialEditor.ShaderProperty(transparentDepthPostpassEnable, Styles.transparentDepthPostpassEnableText);
                }

                if (ShowProperty(transparentWritingMotionVec))
                    materialEditor.ShaderProperty(transparentWritingMotionVec, Styles.transparentWritingMotionVecText);

                if (ShowProperty(transparentZWrite))
                    materialEditor.ShaderProperty(transparentZWrite, Styles.zWriteEnableText);

                if (ShowProperty(zTest))
                    materialEditor.ShaderProperty(zTest, Styles.transparentZTestText);

                bool showTransparentCullMode = ShowProperty(transparentCullMode) && doubleSidedEnable.floatValue == 0;
                if (transparentBackfaceEnable != null)
                    showTransparentCullMode &= transparentBackfaceEnable.floatValue == 0;
                if (showTransparentCullMode)
                    materialEditor.ShaderProperty(transparentCullMode, Styles.transparentCullModeText);

                EditorGUI.indentLevel--;
            }
            else // SurfaceType.Opaque
            {
                EditorGUI.indentLevel++;
                if (doubleSidedEnable != null && doubleSidedEnable.floatValue == 0 && opaqueCullMode != null)
                    materialEditor.ShaderProperty(opaqueCullMode, Styles.opaqueCullModeText);
                EditorGUI.indentLevel--;
                if (HDRenderQueue.k_RenderQueue_AfterPostProcessOpaque.Contains(renderQueue))
                {
                    ShowAfterPostProcessZTestInfoBox();
                }
            }
        }

        void ShowAfterPostProcessZTestInfoBox()
        {
            EditorGUILayout.HelpBox(Styles.afterPostProcessZTestInfoBox, MessageType.Info);
        }

        void SurfaceTypePopup()
        {
            if (surfaceType == null)
                return;

            // TODO: does not work with multi-selection
            Material material = materialEditor.target as Material;

            var mode = (SurfaceType)surfaceType.floatValue;
            var renderQueueType = HDRenderQueue.GetTypeByRenderQueueValue(material.renderQueue);
            bool alphaTest = material.HasProperty(kAlphaCutoffEnabled) && material.GetFloat(kAlphaCutoffEnabled) > 0.0f;
            bool receiveDecal = material.HasProperty(kSupportDecals) && material.GetFloat(kSupportDecals) > 0.0f;

            // Shader graph only property, used to transfer the render queue from the shader graph to the material,
            // because we can't use the renderqueue from the shader as we have to keep the renderqueue on the material side.
            if (material.HasProperty("_RenderQueueType"))
            {
                renderQueueType = (HDRenderQueue.RenderQueueType)material.GetFloat("_RenderQueueType");
            }
            // To know if we need to update the renderqueue, mainly happens if a material is created from a shader graph shader
            // with default render-states.
            bool renderQueueTypeMismatchRenderQueue = HDRenderQueue.GetTypeByRenderQueueValue(material.renderQueue) != renderQueueType;

            var newMode = (SurfaceType)materialEditor.PopupShaderProperty(surfaceType, Styles.surfaceTypeText, Styles.surfaceTypeNames);

            bool isMixedRenderQueue = surfaceType.hasMixedValue || renderQueueHasMultipleDifferentValue;
            bool showAfterPostProcessPass = (m_Features & Features.ShowAfterPostProcessPass) != 0;
            bool showPreRefractionPass = refractionModel == null || refractionModel.floatValue == 0;
            bool showLowResolutionPass = true;

            EditorGUI.showMixedValue = isMixedRenderQueue;
            ++EditorGUI.indentLevel;

            if (newMode == SurfaceType.Transparent)
            {
                if (stencilRef != null && ((int)stencilRef.floatValue & (int)StencilUsage.SubsurfaceScattering) != 0)
                    EditorGUILayout.HelpBox(Styles.transparentSSSErrorMessage, MessageType.Error);
            }

            switch (mode)
            {
                case SurfaceType.Opaque:
                    //GetOpaqueEquivalent: prevent issue when switching surface type
                    HDRenderQueue.OpaqueRenderQueue renderQueueOpaqueType = HDRenderQueue.ConvertToOpaqueRenderQueue(HDRenderQueue.GetOpaqueEquivalent(renderQueueType));
                    var newRenderQueueOpaqueType = (HDRenderQueue.OpaqueRenderQueue)DoOpaqueRenderingPassPopup(Styles.renderingPassText, (int)renderQueueOpaqueType, showAfterPostProcessPass);
                    if (newRenderQueueOpaqueType != renderQueueOpaqueType || renderQueueTypeMismatchRenderQueue) //EditorGUI.EndChangeCheck is called even if value remain the same after the popup. Prefer not to use it here
                    {
                        materialEditor.RegisterPropertyChangeUndo("Rendering Pass");
                        renderQueueType = HDRenderQueue.ConvertFromOpaqueRenderQueue(newRenderQueueOpaqueType);
                        renderQueue = HDRenderQueue.ChangeType(renderQueueType, alphaTest: alphaTest, receiveDecal: receiveDecal);
                    }
                    break;
                case SurfaceType.Transparent:
                    //GetTransparentEquivalent: prevent issue when switching surface type
                    HDRenderQueue.TransparentRenderQueue renderQueueTransparentType = HDRenderQueue.ConvertToTransparentRenderQueue(HDRenderQueue.GetTransparentEquivalent(renderQueueType));
                    var newRenderQueueTransparentType = (HDRenderQueue.TransparentRenderQueue)DoTransparentRenderingPassPopup(Styles.renderingPassText, (int)renderQueueTransparentType, true, showLowResolutionPass, showAfterPostProcessPass);
                    if (newRenderQueueTransparentType != renderQueueTransparentType || renderQueueTypeMismatchRenderQueue) //EditorGUI.EndChangeCheck is called even if value remain the same after the popup. Prefer not to use it here
                    {
                        materialEditor.RegisterPropertyChangeUndo("Rendering Pass");
                        renderQueueType = HDRenderQueue.ConvertFromTransparentRenderQueue(newRenderQueueTransparentType);
                        renderQueue = HDRenderQueue.ChangeType(renderQueueType, offset: (int)transparentSortPriority.floatValue);
                    }
                    break;
                default:
                    throw new ArgumentException("Unknown SurfaceType");
            }
            --EditorGUI.indentLevel;
            EditorGUI.showMixedValue = false;

            if (material.HasProperty("_RenderQueueType"))
                material.SetFloat("_RenderQueueType", (float)renderQueueType);
        }

        int DoOpaqueRenderingPassPopup(string text, int inputValue, bool afterPost)
        {
            // Build UI enums
            m_RenderingPassNames.Clear();
            m_RenderingPassValues.Clear();

            m_RenderingPassNames.Add("Default");
            m_RenderingPassValues.Add((int)HDRenderQueue.OpaqueRenderQueue.Default);

            if (afterPost)
            {
                m_RenderingPassNames.Add("After post-process");
                m_RenderingPassValues.Add((int)HDRenderQueue.OpaqueRenderQueue.AfterPostProcessing);
            }

            return EditorGUILayout.IntPopup(text, inputValue, m_RenderingPassNames.ToArray(), m_RenderingPassValues.ToArray());
        }

        int DoTransparentRenderingPassPopup(string text, int inputValue, bool refraction, bool lowRes, bool afterPost)
        {
            // Build UI enums
            m_RenderingPassNames.Clear();
            m_RenderingPassValues.Clear();

            if (refraction)
            {
                m_RenderingPassNames.Add("Before refraction");
                m_RenderingPassValues.Add((int)HDRenderQueue.TransparentRenderQueue.BeforeRefraction);
            }

            m_RenderingPassNames.Add("Default");
            m_RenderingPassValues.Add((int)HDRenderQueue.TransparentRenderQueue.Default);

            if (lowRes)
            {
                m_RenderingPassNames.Add("Low resolution");
                m_RenderingPassValues.Add((int)HDRenderQueue.TransparentRenderQueue.LowResolution);
            }

            if (afterPost)
            {
                m_RenderingPassNames.Add("After post-process");
                m_RenderingPassValues.Add((int)HDRenderQueue.TransparentRenderQueue.AfterPostProcessing);
            }

            return EditorGUILayout.IntPopup(text, inputValue, m_RenderingPassNames.ToArray(), m_RenderingPassValues.ToArray());
        }

        /// <summary>
        /// Draws the Lit Surface Options GUI.
        /// </summary>
        protected void DrawLitSurfaceOptions()
        {
            if (materialID != null)
            {
                materialEditor.ShaderProperty(materialID, Styles.materialIDText);

                if ((int)materialID.floatValue == (int)MaterialId.LitSSS)
                {
                    EditorGUI.indentLevel++;
                    materialEditor.ShaderProperty(transmissionEnable, Styles.transmissionEnableText);
                    EditorGUI.indentLevel--;
                }
            }

            // We only display the ray tracing option if the asset supports it (and the attributes exists in this shader)
            if ((RenderPipelineManager.currentPipeline as HDRenderPipeline).rayTracingSupported && rayTracing != null)
            {
                materialEditor.ShaderProperty(rayTracing, Styles.rayTracingText);
                if (rayTracing.floatValue == 1.0f)
                {
                    EditorGUILayout.HelpBox(Styles.rayTracingTextInfo.text, MessageType.Info, true);
                }
            }

            if (ShowProperty(supportDecals))
                materialEditor.ShaderProperty(supportDecals, Styles.supportDecalsText);

            // Based on the surface type, display the right recieveSSR option
            if (ShowProperty(receivesSSR) && surfaceTypeValue != SurfaceType.Transparent)
                materialEditor.ShaderProperty(receivesSSR, Styles.receivesSSRText);
            if (ShowProperty(receivesSSRTransparent) && surfaceTypeValue == SurfaceType.Transparent)
                materialEditor.ShaderProperty(receivesSSRTransparent, Styles.receivesSSRTransparentText);

            if (enableGeometricSpecularAA != null)
            {
                materialEditor.ShaderProperty(enableGeometricSpecularAA, Styles.enableGeometricSpecularAAText);

                if (enableGeometricSpecularAA.floatValue > 0.0)
                {
                    EditorGUI.indentLevel++;
                    materialEditor.ShaderProperty(specularAAScreenSpaceVariance, Styles.specularAAScreenSpaceVarianceText);
                    materialEditor.ShaderProperty(specularAAThreshold, Styles.specularAAThresholdText);
                    EditorGUI.indentLevel--;
                }
            }

            if ((m_Features & Features.ShowDepthOffsetOnly) != 0 && ShowProperty(depthOffsetEnable))
            {
                materialEditor.ShaderProperty(depthOffsetEnable, Styles.depthOffsetEnableText);
                if (ShowProperty(conservativeDepthOffsetEnable))
                {
                    EditorGUI.indentLevel++;
                    materialEditor.ShaderProperty(conservativeDepthOffsetEnable, Styles.conservativeDepthOffsetEnableText);
                    EditorGUI.indentLevel--;
                }
            }
            else if (displacementMode != null)
            {
                EditorGUI.BeginChangeCheck();
                FilterDisplacementMode();
                materialEditor.ShaderProperty(displacementMode, Styles.displacementModeText);
                if (EditorGUI.EndChangeCheck())
                {
                    for (int i = 0; i < m_LayerCount; i++)
                        UpdateDisplacement(i);
                }

                if ((DisplacementMode)displacementMode.floatValue != DisplacementMode.None)
                {
                    EditorGUI.indentLevel++;
                    materialEditor.ShaderProperty(displacementLockObjectScale, Styles.lockWithObjectScaleText);
                    materialEditor.ShaderProperty(displacementLockTilingScale, Styles.lockWithTilingRateText);
                    EditorGUI.indentLevel--;
                }

                if ((DisplacementMode)displacementMode.floatValue == DisplacementMode.Pixel)
                {
                    EditorGUILayout.Space();
                    EditorGUI.indentLevel++;

                    materialEditor.IntSliderShaderProperty(ppdMinSamples, Styles.ppdMinSamplesText);
                    ppdMaxSamples.floatValue = Mathf.Max(ppdMinSamples.floatValue, ppdMaxSamples.floatValue);
                    materialEditor.IntSliderShaderProperty(ppdMaxSamples, Styles.ppdMaxSamplesText);
                    ppdMinSamples.floatValue = Mathf.Min(ppdMinSamples.floatValue, ppdMaxSamples.floatValue);

                    materialEditor.ShaderProperty(ppdLodThreshold, Styles.ppdLodThresholdText);

                    materialEditor.MinFloatShaderProperty(ppdPrimitiveLength, Styles.ppdPrimitiveLength, 0.01f);
                    materialEditor.MinFloatShaderProperty(ppdPrimitiveWidth, Styles.ppdPrimitiveWidth, 0.01f);
                    invPrimScale.vectorValue = new Vector4(1.0f / ppdPrimitiveLength.floatValue, 1.0f / ppdPrimitiveWidth.floatValue); // Precompute

                    materialEditor.ShaderProperty(depthOffsetEnable, Styles.depthOffsetEnableText);
                    EditorGUI.indentLevel--;
                }
            }
        }

        internal void UpdateDisplacement(int layerIndex)
        {
            DisplacementMode displaceMode = (DisplacementMode)displacementMode.floatValue;
            if (displaceMode == DisplacementMode.Pixel)
            {
                heightAmplitude[layerIndex].floatValue = heightPoMAmplitude[layerIndex].floatValue * 0.01f; // Conversion centimeters to meters.
                heightCenter[layerIndex].floatValue = 1.0f; // PoM is always inward so base (0 height) is mapped to 1 in the texture
            }
            else
            {
                HeightmapParametrization parametrization = (HeightmapParametrization)heightParametrization[layerIndex].floatValue;
                if (parametrization == HeightmapParametrization.MinMax)
                {
                    float offset = heightOffset[layerIndex].floatValue;
                    float amplitude = (heightMax[layerIndex].floatValue - heightMin[layerIndex].floatValue);

                    heightAmplitude[layerIndex].floatValue = amplitude * 0.01f; // Conversion centimeters to meters.
                    heightCenter[layerIndex].floatValue = -(heightMin[layerIndex].floatValue + offset) / Mathf.Max(1e-6f, amplitude);
                }
                else
                {
                    float amplitude = heightTessAmplitude[layerIndex].floatValue;
                    heightAmplitude[layerIndex].floatValue = amplitude * 0.01f;
                    heightCenter[layerIndex].floatValue = -heightOffset[layerIndex].floatValue / Mathf.Max(1e-6f, amplitude) + heightTessCenter[layerIndex].floatValue;
                }
            }
        }

        void FilterDisplacementMode()
        {
            if (tessellationMode == null)
            {
                if ((DisplacementMode)displacementMode.floatValue == DisplacementMode.Tessellation)
                    displacementMode.floatValue = (float)DisplacementMode.None;
            }
            else
            {
                if ((DisplacementMode)displacementMode.floatValue == DisplacementMode.Pixel || (DisplacementMode)displacementMode.floatValue == DisplacementMode.Vertex)
                    displacementMode.floatValue = (float)DisplacementMode.None;
            }
        }
    }
}<|MERGE_RESOLUTION|>--- conflicted
+++ resolved
@@ -574,13 +574,8 @@
                     EditorGUI.indentLevel--;
                 }
 
-<<<<<<< HEAD
                 if (ShowProperty(transparentSortPriority))
-                    materialEditor.IntShaderProperty(transparentSortPriority, Styles.transparentSortPriorityText, HDRenderQueue.ClampsTransparentRangePriority);
-=======
-                if (transparentSortPriority != null)
                     materialEditor.IntSliderShaderProperty(transparentSortPriority, -HDRenderQueue.sortingPriortyRange, HDRenderQueue.sortingPriortyRange, Styles.transparentSortPriorityText);
->>>>>>> 0e224b00
 
                 if (ShowProperty(enableFogOnTransparent))
                     materialEditor.ShaderProperty(enableFogOnTransparent, Styles.enableTransparentFogText);
