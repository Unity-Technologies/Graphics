--- conflicted
+++ resolved
@@ -88,42 +88,15 @@
                 {
                     case ScreenSpaceRefraction.RefractionModel.Box:
                     case ScreenSpaceRefraction.RefractionModel.Sphere:
-<<<<<<< HEAD
+                    {
+                        if (ior != null)
                         {
                             using (CreateOverrideScopeFor(ior))
                                 materialEditor.ShaderProperty(ior, Styles.refractionIorText);
-                            // TODO: change check
-                            foreach (var material in materials)
-                            {
-                                // TODO
-                                // material.SetBlendMode(BlendMode.Alpha);
-                                // blendMode.floatValue = (float)BlendMode.Alpha;
-=======
-                    {
-                        if (ior != null)
-                            materialEditor.ShaderProperty(ior, Styles.refractionIorText);
+                        }
 
                         if (thicknessMap[0] != null)
                         {
-                            if (thicknessMap[0].textureValue == null)
-                            {
-                                materialEditor.TexturePropertySingleLine(Styles.refractionThicknessText, thicknessMap[0], thickness[0]);
-                            }
-                            else
-                            {
-                                materialEditor.TexturePropertySingleLine(Styles.refractionThicknessMapText, thicknessMap[0]);
-                                // Display the remap of texture values.
-                                Vector2 remap = thicknessRemap[0].vectorValue;
-                                EditorGUI.BeginChangeCheck();
-                                EditorGUILayout.MinMaxSlider(Styles.refractionThicknessRemappingText, ref remap.x, ref remap.y, 0.0f, 1.0f);
-                                if (EditorGUI.EndChangeCheck())
-                                {
-                                    thicknessRemap[0].vectorValue = remap;
-                                }
->>>>>>> 7d5b400e
-                            }
-
-<<<<<<< HEAD
                             if (thicknessMap[0].textureValue == null)
                             {
                                 using (CreateOverrideScopeFor(thicknessMap[0]))
@@ -146,7 +119,10 @@
                                     }
                                 }
                             }
+                        }
 
+                        if (transmittanceColorMap != null)
+                        {
                             using (CreateOverrideScopeFor(transmittanceColorMap))
                             using (CreateOverrideScopeFor(transmittanceColor))
                                 materialEditor.TexturePropertySingleLine(Styles.transmittanceColorText, transmittanceColorMap, transmittanceColor);
@@ -160,32 +136,21 @@
                             }
                             --EditorGUI.indentLevel;
                         }
-                        break;
-                    case ScreenSpaceRefraction.RefractionModel.Thin:
-                        {
-                            using (CreateOverrideScopeFor(ior))
-                                materialEditor.ShaderProperty(ior, Styles.refractionIorText);
-                            using (CreateOverrideScopeFor(transmittanceColorMap))
-                            using (CreateOverrideScopeFor(transmittanceColor))
-                                materialEditor.TexturePropertySingleLine(Styles.transmittanceColorText, transmittanceColorMap, transmittanceColor);
-=======
-                        if (transmittanceColorMap != null)
-                        {
-                            materialEditor.TexturePropertySingleLine(Styles.transmittanceColorText, transmittanceColorMap, transmittanceColor);
-                            ++EditorGUI.indentLevel;
-                            materialEditor.ShaderProperty(atDistance, Styles.atDistanceText);
-                            atDistance.floatValue = Mathf.Max(atDistance.floatValue, 0);
-                            --EditorGUI.indentLevel;
-                        }
                     }
                     break;
                     case ScreenSpaceRefraction.RefractionModel.Thin:
                     {
                         if (ior != null)
-                            materialEditor.ShaderProperty(ior, Styles.refractionIorText);
+                        {
+                            using (CreateOverrideScopeFor(ior))
+                                materialEditor.ShaderProperty(ior, Styles.refractionIorText);
+                        }
                         if (transmittanceColorMap != null)
-                            materialEditor.TexturePropertySingleLine(Styles.transmittanceColorText, transmittanceColorMap, transmittanceColor);
->>>>>>> 7d5b400e
+                        {
+                            using (CreateOverrideScopeFor(transmittanceColorMap))
+                            using (CreateOverrideScopeFor(transmittanceColor))
+                                materialEditor.TexturePropertySingleLine(Styles.transmittanceColorText, transmittanceColorMap, transmittanceColor);
+                        }
                     }
                     break;
                     default:
