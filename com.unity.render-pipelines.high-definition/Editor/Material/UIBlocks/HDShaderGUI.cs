--- conflicted
+++ resolved
@@ -87,37 +87,6 @@
         /// <param name="props">The list of properties the material has.</param>
         protected abstract void OnMaterialGUI(MaterialEditor materialEditor, MaterialProperty[] props);
 
-<<<<<<< HEAD
-        /// <summary>
-        /// Reset the render queue of the material.
-        /// </summary>
-        /// <param name="material">The material to reset the render queue of.</param>
-        protected static void ResetMaterialCustomRenderQueue(Material material)
-        {
-            HDRenderQueue.RenderQueueType targetQueueType;
-            switch (material.GetSurfaceType())
-            {
-                case SurfaceType.Opaque:
-                    targetQueueType = HDRenderQueue.GetOpaqueEquivalent(HDRenderQueue.GetTypeByRenderQueueValue(material.renderQueue));
-                    break;
-                case SurfaceType.Transparent:
-                    targetQueueType = HDRenderQueue.GetTransparentEquivalent(HDRenderQueue.GetTypeByRenderQueueValue(material.renderQueue));
-                    break;
-                default:
-                    throw new ArgumentException("Unknown SurfaceType");
-            }
-
-            // Decal doesn't have properties to compute the render queue 
-            if (material.HasProperty(kTransparentSortPriority) && material.HasProperty(kAlphaCutoffEnabled))
-            {
-                float sortingPriority = material.GetFloat(kTransparentSortPriority);
-                bool alphaTest = material.GetFloat(kAlphaCutoffEnabled) > 0.5f;
-                material.renderQueue = HDRenderQueue.ChangeType(targetQueueType, (int)sortingPriority, alphaTest);
-            }
-        }
-
-=======
->>>>>>> 2073abf9
         readonly static string[] floatPropertiesToSynchronize = {
             kUseSplitLighting
         };
