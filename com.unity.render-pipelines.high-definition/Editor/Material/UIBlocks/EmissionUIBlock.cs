--- conflicted
+++ resolved
@@ -221,19 +221,7 @@
 
         internal static void DoEmissiveTextureProperty(MaterialEditor materialEditor, MaterialProperty texture, MaterialProperty color)
         {
-<<<<<<< HEAD
-            bool hadTexture = texture.textureValue != null;
             materialEditor.TexturePropertySingleLine(Styles.emissiveMap, texture, color);
-            if (!hadTexture && texture.textureValue != null && !texture.hasMixedValue && !color.hasMixedValue)
-            {
-                // If a texture is assigned and color is black, set color to white
-                var brightness = color.colorValue.maxColorComponent;
-                if (brightness <= 0f)
-                    color.colorValue = Color.white;
-            }
-=======
-            materialEditor.TexturePropertySingleLine(Styles.emissiveMap, texture, color);
->>>>>>> 2161ebbe
         }
 
         void DoEmissiveTextureProperty(MaterialProperty color)
