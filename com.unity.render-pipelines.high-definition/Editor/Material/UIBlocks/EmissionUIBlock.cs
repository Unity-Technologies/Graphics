using System;
using System.Collections.Generic;
using UnityEngine;
using UnityEngine.Rendering.HighDefinition;
using UnityEngine.Rendering;
using System.Reflection;
using System.Linq.Expressions;
using System.Linq;

namespace UnityEditor.Rendering.HighDefinition
{
    /// <summary>
    /// The UI block that displays emission properties for materials.
    /// </summary>
    public class EmissionUIBlock : MaterialUIBlock
    {
        /// <summary>Options for emission block features. Use this to control which fields are visible.</summary>
        [Flags]
        public enum Features
        {
            /// <summary>Shows the minimal emission fields.</summary>
            None                = 0,
            /// <summary>Shows the enable emission for GI field.</summary>
            EnableEmissionForGI = 1 << 0,
            /// <summary>Shows the multiply with base field.</summary>
            MultiplyWithBase    = 1 << 1,
            /// <summary>Shows all the fields.</summary>
            All                 = ~0
        }

        static Func<LightingSettings> GetLightingSettingsOrDefaultsFallback;

        static EmissionUIBlock()
        {
            Type lightMappingType = typeof(Lightmapping);
            var getLightingSettingsOrDefaultsFallbackInfo = lightMappingType.GetMethod("GetLightingSettingsOrDefaultsFallback", BindingFlags.Static | BindingFlags.NonPublic);
            var getLightingSettingsOrDefaultsFallbackLambda = Expression.Lambda<Func<LightingSettings>>(Expression.Call(null, getLightingSettingsOrDefaultsFallbackInfo));
            GetLightingSettingsOrDefaultsFallback = getLightingSettingsOrDefaultsFallbackLambda.Compile();
        }

<<<<<<< HEAD
        internal class Styles
=======
        public class Styles
>>>>>>> 4ee6869d
        {
            public const string header = "Emission Inputs";

            public static GUIContent emissiveText = new GUIContent("Emissive Color", "Emissive Color (RGB).");

            public static GUIContent albedoAffectEmissiveText = new GUIContent("Emission multiply with Base", "Specifies whether or not the emission color is multiplied by the albedo.");
            public static GUIContent useEmissiveIntensityText = new GUIContent("Use Emission Intensity", "Specifies whether to use to a HDR color or a LDR color with a separate multiplier.");
            public static GUIContent emissiveIntensityText = new GUIContent("Emission Intensity", "");
            public static GUIContent emissiveIntensityFromHDRColorText = new GUIContent("The emission intensity is from the HDR color picker in luminance", "");
            public static GUIContent emissiveExposureWeightText = new GUIContent("Exposure weight", "Controls how the camera exposure influences the perceived intensity of the emissivity. A weight of 0 means that the emissive intensity is calculated ignoring the exposure; increasing this weight progressively increases the influence of exposure on the final emissive value.");

            public static GUIContent UVEmissiveMappingText = new GUIContent("Emission UV mapping", "");
            public static GUIContent texWorldScaleText = new GUIContent("World Scale", "Sets the tiling factor HDRP applies to Planar/Trilinear mapping.");
            public static GUIContent bakedEmission = new GUIContent("Baked Emission", "");
        }

        MaterialProperty emissiveColorLDR = null;
        const string kEmissiveColorLDR = "_EmissiveColorLDR";
        MaterialProperty emissiveExposureWeight = null;
        const string kEmissiveExposureWeight = "_EmissiveExposureWeight";
        MaterialProperty useEmissiveIntensity = null;
        const string kUseEmissiveIntensity = "_UseEmissiveIntensity";
        MaterialProperty emissiveIntensityUnit = null;
        const string kEmissiveIntensityUnit = "_EmissiveIntensityUnit";
        MaterialProperty emissiveIntensity = null;
        const string kEmissiveIntensity = "_EmissiveIntensity";
        MaterialProperty emissiveColor = null;
        const string kEmissiveColor = "_EmissiveColor";
        MaterialProperty emissiveColorMap = null;
        const string kEmissiveColorMap = "_EmissiveColorMap";
        MaterialProperty UVEmissive = null;
        const string kUVEmissive = "_UVEmissive";
        MaterialProperty TexWorldScaleEmissive = null;
        const string kTexWorldScaleEmissive = "_TexWorldScaleEmissive";
        MaterialProperty UVMappingMaskEmissive = null;
        const string kUVMappingMaskEmissive = "_UVMappingMaskEmissive";
        MaterialProperty albedoAffectEmissive = null;
        const string kAlbedoAffectEmissive = "_AlbedoAffectEmissive";

        ExpandableBit  m_ExpandableBit;
        Features    m_Features;

        /// <summary>
        /// Constructs an EmissionUIBlock based on the parameters.
        /// </summary>
        /// <param name="expandableBit">Bit index used to store the foldout state.</param>
        /// <param name="features">Features of the block.</param>
        public EmissionUIBlock(ExpandableBit expandableBit, Features features = Features.All)
        {
            m_ExpandableBit = expandableBit;
            m_Features = features;
        }

        /// <summary>
        /// Loads the material properties for the block.
        /// </summary>
        public override void LoadMaterialProperties()
        {
            emissiveColor = FindProperty(kEmissiveColor);
            emissiveColorMap = FindProperty(kEmissiveColorMap);
            emissiveIntensityUnit = FindProperty(kEmissiveIntensityUnit);
            emissiveIntensity = FindProperty(kEmissiveIntensity);
            emissiveExposureWeight = FindProperty(kEmissiveExposureWeight);
            emissiveColorLDR = FindProperty(kEmissiveColorLDR);
            useEmissiveIntensity = FindProperty(kUseEmissiveIntensity);
            albedoAffectEmissive = FindProperty(kAlbedoAffectEmissive);
            UVEmissive = FindProperty(kUVEmissive);
            TexWorldScaleEmissive = FindProperty(kTexWorldScaleEmissive);
            UVMappingMaskEmissive = FindProperty(kUVMappingMaskEmissive);
        }

        /// <summary>
        /// Renders the properties in the block.
        /// </summary>
        public override void OnGUI()
        {
            using (var header = new MaterialHeaderScope(Styles.header, (uint)m_ExpandableBit, materialEditor))
            {
                if (header.expanded)
                    DrawEmissionGUI();
            }
        }

        void UpdateEmissiveColorFromIntensityAndEmissiveColorLDR()
        {
            materialEditor.serializedObject.ApplyModifiedProperties();
            foreach (Material target in materials)
            {
                target.UpdateEmissiveColorFromIntensityAndEmissiveColorLDR();
            }
            materialEditor.serializedObject.Update();
        }

        void UpdateEmissionUnit(float newUnitFloat)
        {
            foreach (Material target in materials)
            {
                if (target.HasProperty(kEmissiveIntensityUnit) && target.HasProperty(kEmissiveIntensity))
                {
                    target.SetFloat(kEmissiveIntensityUnit, newUnitFloat);
                }
            }
            materialEditor.serializedObject.Update();
        }

        void DrawEmissionGUI()
        {
            EditorGUI.BeginChangeCheck();
            materialEditor.ShaderProperty(useEmissiveIntensity, Styles.useEmissiveIntensityText);
            bool updateEmissiveColor = EditorGUI.EndChangeCheck();

            if (useEmissiveIntensity.floatValue == 0)
            {
                EditorGUI.BeginChangeCheck();
                DoEmissiveTextureProperty(emissiveColor);
                if (EditorGUI.EndChangeCheck() || updateEmissiveColor)
                    emissiveColor.colorValue = emissiveColor.colorValue;
                EditorGUILayout.HelpBox(Styles.emissiveIntensityFromHDRColorText.text, MessageType.Info, true);
            }
            else
            {
                float newUnitFloat;
                float newIntensity = emissiveIntensity.floatValue;
                bool unitIsMixed = emissiveIntensityUnit.hasMixedValue;
                bool intensityIsMixed = unitIsMixed || emissiveIntensity.hasMixedValue;
                bool intensityChanged = false;
                bool unitChanged = false;
                EditorGUI.BeginChangeCheck();
                {
                    DoEmissiveTextureProperty(emissiveColorLDR);

                    using (new EditorGUILayout.HorizontalScope())
                    {
                        EmissiveIntensityUnit unit = (EmissiveIntensityUnit)emissiveIntensityUnit.floatValue;
                        EditorGUI.showMixedValue = intensityIsMixed;

                        if (unit == EmissiveIntensityUnit.Nits)
                        {
                            using (var change = new EditorGUI.ChangeCheckScope())
                            {
                                materialEditor.ShaderProperty(emissiveIntensity, Styles.emissiveIntensityText);
                                intensityChanged = change.changed;
                                if (intensityChanged)
                                    newIntensity = Mathf.Clamp(emissiveIntensity.floatValue, 0, float.MaxValue);
                            }
                        }
                        else
                        {
                            float value = emissiveIntensity.floatValue;
                            if (!intensityIsMixed)
                            {
                                float evValue = LightUtils.ConvertLuminanceToEv(emissiveIntensity.floatValue);
                                evValue = EditorGUILayout.FloatField(Styles.emissiveIntensityText, evValue);
                                newIntensity = Mathf.Clamp(evValue, 0, float.MaxValue);
                                emissiveIntensity.floatValue = LightUtils.ConvertEvToLuminance(evValue);
                            }
                            else
                            {
                                using (var change = new EditorGUI.ChangeCheckScope())
                                {
                                    newIntensity = EditorGUILayout.FloatField(Styles.emissiveIntensityText, value);
                                    intensityChanged = change.changed;
                                }
                            }
                        }
                        EditorGUI.showMixedValue = false;

                        EditorGUI.showMixedValue = emissiveIntensityUnit.hasMixedValue;
                        using (var change = new EditorGUI.ChangeCheckScope())
                        {
                            newUnitFloat = (float)(EmissiveIntensityUnit)EditorGUILayout.EnumPopup(unit);
                            unitChanged = change.changed;
                        }
                        EditorGUI.showMixedValue = false;
                    }
                }
                if (EditorGUI.EndChangeCheck() || updateEmissiveColor)
                {
                    if (unitChanged)
                    {
                        if (unitIsMixed)
                            UpdateEmissionUnit(newUnitFloat);
                        else
                            emissiveIntensityUnit.floatValue = newUnitFloat;
                    }

                    // We don't allow changes on intensity if units are mixed
                    if (intensityChanged && !unitIsMixed)
                        emissiveIntensity.floatValue = newIntensity;

                    UpdateEmissiveColorFromIntensityAndEmissiveColorLDR();
                }
            }

            materialEditor.ShaderProperty(emissiveExposureWeight, Styles.emissiveExposureWeightText);

            if ((m_Features & Features.MultiplyWithBase) != 0)
                materialEditor.ShaderProperty(albedoAffectEmissive, Styles.albedoAffectEmissiveText);

            // Emission for GI?
            if ((m_Features & Features.EnableEmissionForGI) != 0)
            {
                BakedEmissionEnabledProperty(materialEditor);
            }
        }

<<<<<<< HEAD
        /// <summary>
        /// Draw the Baked Emission Enabled field
        /// </summary>
        /// <param name="materialEditor">The current material editor in use.</param>
        /// <returns>True if the property is enabled on all selected materials.</returns>
=======
>>>>>>> 4ee6869d
        public static bool BakedEmissionEnabledProperty(MaterialEditor materialEditor)
        {
            Material[] materials = Array.ConvertAll(materialEditor.targets, (UnityEngine.Object o) => { return (Material)o; });

            // Calculate isMixed
            bool enabled = materials[0].globalIlluminationFlags == MaterialGlobalIlluminationFlags.BakedEmissive;
            bool isMixed = materials.Any(m => m.globalIlluminationFlags != materials[0].globalIlluminationFlags);

            // initial checkbox for enabling/disabling emission
            EditorGUI.BeginChangeCheck();
            EditorGUI.showMixedValue = isMixed;
            enabled = EditorGUILayout.Toggle(Styles.bakedEmission, enabled);
            EditorGUI.showMixedValue = false;
            if (EditorGUI.EndChangeCheck())
            {
                foreach (Material mat in materials)
                {
                    mat.globalIlluminationFlags = enabled ? MaterialGlobalIlluminationFlags.BakedEmissive : MaterialGlobalIlluminationFlags.EmissiveIsBlack;
                }
                return enabled;
            }
            return !isMixed && enabled;
        }

        void DoEmissiveTextureProperty(MaterialProperty color)
        {
            materialEditor.TexturePropertySingleLine(Styles.emissiveText, emissiveColorMap, color);

            if (materials.All(m => m.GetTexture(kEmissiveColorMap)))
            {
                EditorGUI.indentLevel++;
                if (UVEmissive != null) // Unlit does not have UVEmissive
                {
                    materialEditor.ShaderProperty(UVEmissive, Styles.UVEmissiveMappingText);
                    UVEmissiveMapping uvEmissiveMapping = (UVEmissiveMapping)UVEmissive.floatValue;

                    float X, Y, Z, W;
                    X = (uvEmissiveMapping == UVEmissiveMapping.UV0) ? 1.0f : 0.0f;
                    Y = (uvEmissiveMapping == UVEmissiveMapping.UV1) ? 1.0f : 0.0f;
                    Z = (uvEmissiveMapping == UVEmissiveMapping.UV2) ? 1.0f : 0.0f;
                    W = (uvEmissiveMapping == UVEmissiveMapping.UV3) ? 1.0f : 0.0f;

                    UVMappingMaskEmissive.colorValue = new Color(X, Y, Z, W);

                    if ((uvEmissiveMapping == UVEmissiveMapping.Planar) || (uvEmissiveMapping == UVEmissiveMapping.Triplanar))
                    {
                        materialEditor.ShaderProperty(TexWorldScaleEmissive, Styles.texWorldScaleText);
                    }
                }

                if (UVEmissive == null || (UVEmissiveMapping)UVEmissive.floatValue != UVEmissiveMapping.SameAsBase)
                    materialEditor.TextureScaleOffsetProperty(emissiveColorMap);
                EditorGUI.indentLevel--;
            }
        }
    }
}<|MERGE_RESOLUTION|>--- conflicted
+++ resolved
@@ -38,11 +38,7 @@
             GetLightingSettingsOrDefaultsFallback = getLightingSettingsOrDefaultsFallbackLambda.Compile();
         }
 
-<<<<<<< HEAD
         internal class Styles
-=======
-        public class Styles
->>>>>>> 4ee6869d
         {
             public const string header = "Emission Inputs";
 
@@ -249,14 +245,11 @@
             }
         }
 
-<<<<<<< HEAD
         /// <summary>
         /// Draw the Baked Emission Enabled field
         /// </summary>
         /// <param name="materialEditor">The current material editor in use.</param>
         /// <returns>True if the property is enabled on all selected materials.</returns>
-=======
->>>>>>> 4ee6869d
         public static bool BakedEmissionEnabledProperty(MaterialEditor materialEditor)
         {
             Material[] materials = Array.ConvertAll(materialEditor.targets, (UnityEngine.Object o) => { return (Material)o; });
