Pass
{ 
    $splice(PassName)
    Tags 
    { 
        $splice(LightMode)
    }

    // Render State
    $splice(RenderState)

    // Debug
    $splice(Debug)
    
    // --------------------------------------------------
    // Pass

    HLSLPROGRAM

    // Pragmas
    $splice(PassPragmas)

    // Keywords
    $splice(PassKeywords)
    $splice(GraphKeywords)

    // Defines
    $AddPrecomputedVelocity:                #define _ADD_PRECOMPUTED_VELOCITY
    $EnableShadowMatte:                     #define _ENABLE_SHADOW_MATTE
    $AttributesMesh.normalOS:               #define ATTRIBUTES_NEED_NORMAL
    $AttributesMesh.tangentOS:              #define ATTRIBUTES_NEED_TANGENT
    $AttributesMesh.uv0:                    #define ATTRIBUTES_NEED_TEXCOORD0
    $AttributesMesh.uv1:                    #define ATTRIBUTES_NEED_TEXCOORD1
    $AttributesMesh.uv2:                    #define ATTRIBUTES_NEED_TEXCOORD2
    $AttributesMesh.uv3:                    #define ATTRIBUTES_NEED_TEXCOORD3
    $AttributesMesh.color:                  #define ATTRIBUTES_NEED_COLOR
    $VaryingsMeshToPS.positionRWS:          #define VARYINGS_NEED_POSITION_WS
    $VaryingsMeshToPS.normalWS:             #define VARYINGS_NEED_TANGENT_TO_WORLD
    $VaryingsMeshToPS.texCoord0:            #define VARYINGS_NEED_TEXCOORD0
    $VaryingsMeshToPS.texCoord1:            #define VARYINGS_NEED_TEXCOORD1
    $VaryingsMeshToPS.texCoord2:            #define VARYINGS_NEED_TEXCOORD2
    $VaryingsMeshToPS.texCoord3:            #define VARYINGS_NEED_TEXCOORD3
    $VaryingsMeshToPS.color:                #define VARYINGS_NEED_COLOR
    $VaryingsMeshToPS.cullFace:             #define VARYINGS_NEED_CULLFACE
    $features.graphVertex:                  #define HAVE_MESH_MODIFICATION
    $splice(GraphDefines)

    #if defined(_ENABLE_SHADOW_MATTE) && SHADERPASS == SHADERPASS_FORWARD_UNLIT
        #define LIGHTLOOP_DISABLE_TILE_AND_CLUSTER
        #define HAS_LIGHTLOOP
        #define SHADOW_OPTIMIZE_REGISTER_USAGE 1
    #endif

    // Dots Instancing
    $splice(DotsInstancingOptions)

    $splice(HybridV1InjectedBuiltinProperties)

    // Includes
    $splice(PreGraphIncludes)

    // Used by SceneSelectionPass
    int _ObjectId;
    int _PassValue;

    // --------------------------------------------------
    // Structs and Packing

    $splice(PassStructs)

    $splice(InterpolatorPack)

    // --------------------------------------------------
    // Graph

    // Graph Properties
    $splice(GraphProperties)

    // Graph Functions
    $splice(GraphFunctions)

    // Graph Vertex
    $splice(GraphVertex)
    
    // Graph Pixel
    $splice(GraphPixel)

    // --------------------------------------------------
    // Build Graph Inputs

    $features.graphVertex:  $include("VertexAnimation.template.hlsl")
    $features.graphPixel:   $include("SharedCode.template.hlsl")

    // --------------------------------------------------
    // Build Surface Data

    void BuildSurfaceData(FragInputs fragInputs, inout SurfaceDescription surfaceDescription, float3 V, PositionInputs posInput, out SurfaceData surfaceData)
    {
        // setup defaults -- these are used if the graph doesn't output a value
        ZERO_INITIALIZE(SurfaceData, surfaceData);

        // copy across graph values, if defined
        $SurfaceDescription.BaseColor: surfaceData.color = surfaceDescription.BaseColor;

        #if defined(DEBUG_DISPLAY)
            if (_DebugMipMapMode != DEBUGMIPMAPMODE_NONE)
            {
                // TODO
            }
        #endif
    }

    void GetSurfaceAndBuiltinData(FragInputs fragInputs, float3 V, inout PositionInputs posInput, out SurfaceData surfaceData, out BuiltinData builtinData RAY_TRACING_OPTIONAL_PARAMETERS)
    {
        SurfaceDescriptionInputs surfaceDescriptionInputs = FragInputsToSurfaceDescriptionInputs(fragInputs, V);
        SurfaceDescription surfaceDescription = SurfaceDescriptionFunction(surfaceDescriptionInputs);

        half alpha = 1;
        #if _SURFACE_TYPE_TRANSPARENT
            alpha = surfaceDescription.Alpha;
        #endif

        // Perform alpha test very early to save performance (a killed pixel will not sample textures)
        // TODO: split graph evaluation to grab just alpha dependencies first? tricky.
        #ifdef _ALPHATEST_ON
<<<<<<< HEAD
            $AlphaTest: GENERIC_ALPHA_TEST(alpha, surfaceDescription.AlphaClipThreshold);
=======
            $DoAlphaTest: GENERIC_ALPHA_TEST(surfaceDescription.Alpha, surfaceDescription.AlphaClipThreshold);
>>>>>>> 99ee5bb8
        #endif

        BuildSurfaceData(fragInputs, surfaceDescription, V, posInput, surfaceData);

        #if defined(_ENABLE_SHADOW_MATTE) && SHADERPASS == SHADERPASS_FORWARD_UNLIT
            HDShadowContext shadowContext = InitShadowContext();
            float shadow;
            float3 shadow3;
            posInput = GetPositionInput(fragInputs.positionSS.xy, _ScreenSize.zw, fragInputs.positionSS.z, UNITY_MATRIX_I_VP, UNITY_MATRIX_V);
            float3 normalWS = normalize(fragInputs.tangentToWorld[1]);
            uint renderingLayers = _EnableLightLayers ? asuint(unity_RenderingLayer.x) : DEFAULT_LIGHT_LAYERS;
            ShadowLoopMin(shadowContext, posInput, normalWS, asuint(_ShadowMatteFilter), renderingLayers, shadow3);
            shadow = dot(shadow3, float3(1.0f/3.0f, 1.0f/3.0f, 1.0f/3.0f));

            float4 shadowColor = (1 - shadow)*surfaceDescription.ShadowTint.rgba;
            float  localAlpha  = saturate(shadowColor.a + alpha);

            // Keep the nested lerp
            // With no Color (bsdfData.color.rgb, bsdfData.color.a == 0.0f), just use ShadowColor*Color to avoid a ring of "white" around the shadow
            // And mix color to consider the Color & ShadowColor alpha (from texture or/and color picker)
            #ifdef _SURFACE_TYPE_TRANSPARENT
                surfaceData.color = lerp(shadowColor.rgb*surfaceData.color, lerp(lerp(shadowColor.rgb, surfaceData.color, 1 - surfaceDescription.ShadowTint.a), surfaceData.color, shadow), surfaceDescription.Alpha);
            #else
                surfaceData.color = lerp(lerp(shadowColor.rgb, surfaceData.color, 1 - surfaceDescription.ShadowTint.a), surfaceData.color, shadow);
            #endif
            localAlpha = ApplyBlendMode(surfaceData.color, localAlpha).a;

            alpha = localAlpha;
        #endif

        // Builtin Data
        ZERO_INITIALIZE(BuiltinData, builtinData); // No call to InitBuiltinData as we don't have any lighting
        builtinData.opacity = alpha;

        $SurfaceDescription.Emission: builtinData.emissiveColor = surfaceDescription.Emission;

        #if (SHADERPASS == SHADERPASS_DISTORTION)
            builtinData.distortion = surfaceDescription.Distortion;
            builtinData.distortionBlur = surfaceDescription.DistortionBlur;
        #endif
    }

    // --------------------------------------------------
    // Main

    $splice(PostGraphIncludes)

    ENDHLSL
}<|MERGE_RESOLUTION|>--- conflicted
+++ resolved
@@ -123,11 +123,7 @@
         // Perform alpha test very early to save performance (a killed pixel will not sample textures)
         // TODO: split graph evaluation to grab just alpha dependencies first? tricky.
         #ifdef _ALPHATEST_ON
-<<<<<<< HEAD
-            $AlphaTest: GENERIC_ALPHA_TEST(alpha, surfaceDescription.AlphaClipThreshold);
-=======
-            $DoAlphaTest: GENERIC_ALPHA_TEST(surfaceDescription.Alpha, surfaceDescription.AlphaClipThreshold);
->>>>>>> 99ee5bb8
+            $DoAlphaTest: GENERIC_ALPHA_TEST(alpha, surfaceDescription.AlphaClipThreshold);
         #endif
 
         BuildSurfaceData(fragInputs, surfaceDescription, V, posInput, surfaceData);
