--- conflicted
+++ resolved
@@ -41,12 +41,7 @@
         };
 
         protected override string[] templateMaterialDirectories => passTemplateMaterialDirectories;
-<<<<<<< HEAD
-        protected override string subTargetAssetGuid => "caab952c840878340810cca27417971c"; // HDLitSubTarget.cs
-=======
-        protected override string customInspector => "Rendering.HighDefinition.LitShaderGraphGUI";
         protected override GUID subTargetAssetGuid => kSubTargetSourceCodeGuid;
->>>>>>> f1bdb719
         protected override string postDecalsInclude => "Packages/com.unity.render-pipelines.high-definition/Runtime/Material/Lit/LitDecalData.hlsl";
         protected override ShaderID shaderID => HDShaderUtils.ShaderID.SG_Lit;
         protected override string raytracingInclude => CoreIncludes.kLitRaytracing;
