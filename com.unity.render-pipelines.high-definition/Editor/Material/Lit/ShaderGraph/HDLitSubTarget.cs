--- conflicted
+++ resolved
@@ -73,11 +73,8 @@
         public override void GetFields(ref TargetFieldContext context)
         {
             base.GetFields(ref context);
-<<<<<<< HEAD
-=======
             AddDistortionFields(ref context);
             var descs = context.blocks.Select(x => x.descriptor);
->>>>>>> ef1a6aa2
 
             bool hasRefraction = (systemData.surfaceType == SurfaceType.Transparent && systemData.renderingPass != HDRenderQueue.RenderQueueType.PreRefraction && litData.refractionModel != ScreenSpaceRefraction.RefractionModel.None);
 
