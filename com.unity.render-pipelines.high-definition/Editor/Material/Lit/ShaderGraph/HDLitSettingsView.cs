--- conflicted
+++ resolved
@@ -12,11 +12,7 @@
 
 // namespace UnityEditor.Rendering.HighDefinition.Drawing
 // {
-<<<<<<< HEAD
-//     class HDLitSettingsView : VisualElement
-=======
 //     class HDLitSettingsView : MasterNodeSettingsView
->>>>>>> 728674b4
 //     {
 //         HDLitMasterNode m_Node;
 
@@ -32,18 +28,12 @@
 //             return new Label(label + text);
 //         }
 
-<<<<<<< HEAD
-//         public HDLitSettingsView(HDLitMasterNode node)
-=======
 //         public HDLitSettingsView(HDLitMasterNode node) : base(node)
->>>>>>> 728674b4
 //         {
 //             m_Node = node;
 //             PropertySheet ps = new PropertySheet();
 
 //             int indentLevel = 0;
-<<<<<<< HEAD
-=======
 
 //             ps.Add(new PropertyRow(CreateLabel("Ray Tracing (Preview)", indentLevel)), (row) =>
 //             {
@@ -54,7 +44,6 @@
 //                 });
 //             });
 
->>>>>>> 728674b4
 //             ps.Add(new PropertyRow(CreateLabel("Surface Type", indentLevel)), (row) =>
 //             {
 //                 row.Add(new EnumField(SurfaceType.Opaque), (field) =>
@@ -423,8 +412,6 @@
 //             });
 
 //             Add(ps);
-<<<<<<< HEAD
-=======
 //             Add(GetShaderGUIOverridePropertySheet());
 //         }
 
@@ -437,7 +424,6 @@
 //             ToggleData rt = m_Node.rayTracing;
 //             rt.isOn = evt.newValue;
 //             m_Node.rayTracing = rt;
->>>>>>> 728674b4
 //         }
 
 //         void ChangeSurfaceType(ChangeEvent<Enum> evt)
