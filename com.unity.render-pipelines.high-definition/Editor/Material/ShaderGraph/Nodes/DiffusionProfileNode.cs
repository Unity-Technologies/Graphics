using System.Collections.Generic;
using UnityEngine;
using UnityEditor.Graphing;
using UnityEditor.ShaderGraph;
using UnityEditor.ShaderGraph.Drawing.Controls;
using UnityEngine.Rendering.HighDefinition;
using System;
using System.Linq;
using UnityEngine.Rendering;
using UnityEditor.ShaderGraph.Internal;

namespace UnityEditor.Rendering.HighDefinition
{
    [SRPFilter(typeof(HDRenderPipeline))]
    [Title("Input", "High Definition Render Pipeline", "Diffusion Profile")]
    [FormerName("UnityEditor.Experimental.Rendering.HDPipeline.DiffusionProfileNode")]
    [FormerName("UnityEditor.ShaderGraph.DiffusionProfileNode")]
    class DiffusionProfileNode : AbstractMaterialNode, IGeneratesBodyCode, IPropertyFromNode
    {
        public DiffusionProfileNode()
        {
            name = "Diffusion Profile";
            UpdateNodeAfterDeserialization();
        }

        public override string documentationURL => Documentation.GetPageLink("SGNode-Diffusion-Profile");

        [SerializeField, Obsolete("Use m_DiffusionProfileAsset instead.")]
        UnityEditor.ShaderGraph.Drawing.Controls.PopupList m_DiffusionProfile = new UnityEditor.ShaderGraph.Drawing.Controls.PopupList();

        // Helper class to serialize an asset inside a shader graph
        [Serializable]
        private class DiffusionProfileSerializer
        {
            [SerializeField]
            public DiffusionProfileSettings    diffusionProfileAsset;
        }

        [SerializeField]
        string m_SerializedDiffusionProfile;

        [NonSerialized]
        DiffusionProfileSettings    m_DiffusionProfileAsset;

        //Hide name to be consistent with Texture2DAsset node
        [ObjectControl("")]
        public DiffusionProfileSettings diffusionProfile
        {
            get
            {
                if (String.IsNullOrEmpty(m_SerializedDiffusionProfile))
                    return null;

                if (m_DiffusionProfileAsset == null)
                {
                    var serializedProfile = new DiffusionProfileSerializer();
                    EditorJsonUtility.FromJsonOverwrite(m_SerializedDiffusionProfile, serializedProfile);
                    m_DiffusionProfileAsset = serializedProfile.diffusionProfileAsset;
                }

                return m_DiffusionProfileAsset;
            }
            set
            {
                if (m_DiffusionProfileAsset == value)
                    return ;

                var serializedProfile = new DiffusionProfileSerializer();
                serializedProfile.diffusionProfileAsset = value;
                m_SerializedDiffusionProfile = EditorJsonUtility.ToJson(serializedProfile, true);
                m_DiffusionProfileAsset = value;
                Dirty(ModificationScope.Node);
                ValidateNode();
            }
        }

        private const int kOutputSlotId = 0;
        private const string kOutputSlotName = "Out";

        public override bool hasPreview { get { return false; } }

        public sealed override void UpdateNodeAfterDeserialization()
        {
            AddSlot(new Vector1MaterialSlot(kOutputSlotId, kOutputSlotName, kOutputSlotName, SlotType.Output, 0.0f));
            RemoveSlotsNameNotMatching(new[] { kOutputSlotId });

            UpgradeIfNeeded();
        }

        void UpgradeIfNeeded()
        {
#pragma warning disable 618
            // When the node is upgraded we set the selected entry to 0
            if (m_DiffusionProfile.selectedEntry != 0)
            {
                // Can't reliably retrieve the slot value from here so we warn the user that we probably loose his diffusion profile reference
                Debug.LogError("Failed to upgrade the diffusion profile node value, reseting to default value."+
                    "\nTo remove this message save the shader graph with the new diffusion profile reference.");
                m_DiffusionProfile.selectedEntry = 0;
            }
#pragma warning restore 618
        }

        public void GenerateNodeCode(ShaderStringBuilder sb, GenerationMode generationMode)
        {
            uint hash = 0;

            if (diffusionProfile != null)
                hash = (diffusionProfile.profile.hash);

            // Note: we don't use the auto precision here because we need a 32 bit to store this value
            sb.AppendLine(string.Format("float {0} = asfloat(uint({1}));", GetVariableNameForSlot(0), hash));
        }
<<<<<<< HEAD

        public override void Setup()
        {
            base.Setup();

            var hdPipelineAsset = HDRenderPipeline.currentAsset;

            if (hdPipelineAsset == null)
                return;

            if (diffusionProfile != null && !hdPipelineAsset.diffusionProfileSettingsList.Any(d => d == diffusionProfile))
            {
                //owner.AddSetupError(tempId, $"Diffusion profile '{diffusionProfile.name}' is not referenced in the current HDRP asset", ShaderCompilerMessageSeverity.Warning);
            }
        }

        public AbstractShaderProperty AsShaderProperty()
        {
            var prop = new DiffusionProfileShaderProperty { value = diffusionProfile };
            if (diffusionProfile != null)
                prop.displayName = diffusionProfile.name;
            return prop;
        }

        public int outputSlotId => kOutputSlotId;
=======
>>>>>>> 97c825df
    }
}<|MERGE_RESOLUTION|>--- conflicted
+++ resolved
@@ -111,22 +111,6 @@
             // Note: we don't use the auto precision here because we need a 32 bit to store this value
             sb.AppendLine(string.Format("float {0} = asfloat(uint({1}));", GetVariableNameForSlot(0), hash));
         }
-<<<<<<< HEAD
-
-        public override void Setup()
-        {
-            base.Setup();
-
-            var hdPipelineAsset = HDRenderPipeline.currentAsset;
-
-            if (hdPipelineAsset == null)
-                return;
-
-            if (diffusionProfile != null && !hdPipelineAsset.diffusionProfileSettingsList.Any(d => d == diffusionProfile))
-            {
-                //owner.AddSetupError(tempId, $"Diffusion profile '{diffusionProfile.name}' is not referenced in the current HDRP asset", ShaderCompilerMessageSeverity.Warning);
-            }
-        }
 
         public AbstractShaderProperty AsShaderProperty()
         {
@@ -137,7 +121,5 @@
         }
 
         public int outputSlotId => kOutputSlotId;
-=======
->>>>>>> 97c825df
     }
 }