
VertexDescriptionInputs AttributesMeshToVertexDescriptionInputs(AttributesMesh input)
{
    VertexDescriptionInputs output;
    ZERO_INITIALIZE(VertexDescriptionInputs, output);

    $VertexDescriptionInputs.ObjectSpaceNormal:         output.ObjectSpaceNormal =           input.normalOS;
    $VertexDescriptionInputs.WorldSpaceNormal:          output.WorldSpaceNormal =            TransformObjectToWorldNormal(input.normalOS);
    $VertexDescriptionInputs.ViewSpaceNormal:           output.ViewSpaceNormal =             TransformWorldToViewDir(output.WorldSpaceNormal);
    $VertexDescriptionInputs.TangentSpaceNormal:        output.TangentSpaceNormal =          float3(0.0f, 0.0f, 1.0f);
    $VertexDescriptionInputs.ObjectSpaceTangent:        output.ObjectSpaceTangent =          input.tangentOS.xyz;
    $VertexDescriptionInputs.WorldSpaceTangent:         output.WorldSpaceTangent =           TransformObjectToWorldDir(input.tangentOS.xyz);
    $VertexDescriptionInputs.ViewSpaceTangent:          output.ViewSpaceTangent =            TransformWorldToViewDir(output.WorldSpaceTangent);
    $VertexDescriptionInputs.TangentSpaceTangent:       output.TangentSpaceTangent =         float3(1.0f, 0.0f, 0.0f);
    $VertexDescriptionInputs.ObjectSpaceBiTangent:      output.ObjectSpaceBiTangent =        normalize(cross(input.normalOS, input.tangentOS) * (input.tangentOS.w > 0.0f ? 1.0f : -1.0f) * GetOddNegativeScale());
    $VertexDescriptionInputs.WorldSpaceBiTangent:       output.WorldSpaceBiTangent =         TransformObjectToWorldDir(output.ObjectSpaceBiTangent);
    $VertexDescriptionInputs.ViewSpaceBiTangent:        output.ViewSpaceBiTangent =          TransformWorldToViewDir(output.WorldSpaceBiTangent);
    $VertexDescriptionInputs.TangentSpaceBiTangent:     output.TangentSpaceBiTangent =       float3(0.0f, 1.0f, 0.0f);
    $VertexDescriptionInputs.ObjectSpacePosition:       output.ObjectSpacePosition =         input.positionOS;
    $VertexDescriptionInputs.WorldSpacePosition:        output.WorldSpacePosition =          TransformObjectToWorld(input.positionOS);
    $VertexDescriptionInputs.ViewSpacePosition:         output.ViewSpacePosition =           TransformWorldToView(output.WorldSpacePosition);
    $VertexDescriptionInputs.TangentSpacePosition:      output.TangentSpacePosition =        float3(0.0f, 0.0f, 0.0f);
    $VertexDescriptionInputs.AbsoluteWorldSpacePosition:output.AbsoluteWorldSpacePosition =  GetAbsolutePositionWS(TransformObjectToWorld(input.positionOS));
    $VertexDescriptionInputs.WorldSpaceViewDirection:   output.WorldSpaceViewDirection =     GetWorldSpaceNormalizeViewDir(output.WorldSpacePosition);
    $VertexDescriptionInputs.ObjectSpaceViewDirection:  output.ObjectSpaceViewDirection =    TransformWorldToObjectDir(output.WorldSpaceViewDirection);
    $VertexDescriptionInputs.ViewSpaceViewDirection:    output.ViewSpaceViewDirection =      TransformWorldToViewDir(output.WorldSpaceViewDirection);
    $VertexDescriptionInputs.TangentSpaceViewDirection: float3x3 tangentSpaceTransform =     float3x3(output.WorldSpaceTangent,output.WorldSpaceBiTangent,output.WorldSpaceNormal);
    $VertexDescriptionInputs.TangentSpaceViewDirection: output.TangentSpaceViewDirection =   TransformWorldToTangent(output.WorldSpaceViewDirection, tangentSpaceTransform);
    $VertexDescriptionInputs.ScreenPosition:            output.ScreenPosition =              ComputeScreenPos(TransformWorldToHClip(output.WorldSpacePosition), _ProjectionParams.x);
    $VertexDescriptionInputs.uv0:                       output.uv0 =                         input.uv0;
    $VertexDescriptionInputs.uv1:                       output.uv1 =                         input.uv1;
    $VertexDescriptionInputs.uv2:                       output.uv2 =                         input.uv2;
    $VertexDescriptionInputs.uv3:                       output.uv3 =                         input.uv3;
    $VertexDescriptionInputs.VertexColor:               output.VertexColor =                 input.color;
    $VertexDescriptionInputs.BoneWeights:               output.BoneWeights =                 input.weights;
    $VertexDescriptionInputs.BoneIndices:               output.BoneIndices =                 input.indices;
    $VertexDescriptionInputs.VertexID:                  output.VertexID =                    input.vertexID;

    return output;
}

<<<<<<< HEAD
#if defined(HAVE_VFX_MODIFICATION)
AttributesMesh ApplyMeshModification(AttributesMesh input, AttributesElement element, float3 timeParameters)
#else
AttributesMesh ApplyMeshModification(AttributesMesh input, float3 timeParameters)
#endif
=======
// This is used for injecting the define below.
$splice(CustomInterpolatorPreVertex)



    AttributesMesh ApplyMeshModification(AttributesMesh input, float3 timeParameters
#if defined(USE_CUSTOMINTERP_APPLYMESHMOD) // mirrored in VertMesh.hlsl and MotionVectorVertexShaderCommon.hlsl
        // use ifdef via TESSELLATION_ON to use VaryingsMeshToDS (Domain varyings instead of pixel varyings) whenever SG is modified to support Tess.
        , inout VaryingsMeshToPS varyings
#endif
    )
>>>>>>> bf2c9fc7
{
    // build graph inputs
    VertexDescriptionInputs vertexDescriptionInputs = AttributesMeshToVertexDescriptionInputs(input);
    // Override time paramters with used one (This is required to correctly handle motion vector for vertex animation based on time)
    $VertexDescriptionInputs.TimeParameters: vertexDescriptionInputs.TimeParameters = timeParameters;

    // evaluate vertex graph
#if defined(HAVE_VFX_MODIFICATION)
    GraphProperties properties;
    ZERO_INITIALIZE(GraphProperties, properties);

    // Fetch the vertex graph properties for the particle instance.
    GetElementVertexProperties(element, properties);

    VertexDescription vertexDescription = VertexDescriptionFunction(vertexDescriptionInputs, properties);
#else
    VertexDescription vertexDescription = VertexDescriptionFunction(vertexDescriptionInputs);
#endif

    // copy graph output to the results
    $VertexDescription.Position: input.positionOS = vertexDescription.Position;
    $VertexDescription.Normal:   input.normalOS = vertexDescription.Normal;
    $VertexDescription.Tangent:  input.tangentOS.xyz = vertexDescription.Tangent;

    // The purpose of the above ifdef, this allows shader graph custom interpolators to write directly to the varyings structs.
    $splice(CustomInterpolatorVertexDefinitionToVaryings)

    return input;
}<|MERGE_RESOLUTION|>--- conflicted
+++ resolved
@@ -39,13 +39,6 @@
     return output;
 }
 
-<<<<<<< HEAD
-#if defined(HAVE_VFX_MODIFICATION)
-AttributesMesh ApplyMeshModification(AttributesMesh input, AttributesElement element, float3 timeParameters)
-#else
-AttributesMesh ApplyMeshModification(AttributesMesh input, float3 timeParameters)
-#endif
-=======
 // This is used for injecting the define below.
 $splice(CustomInterpolatorPreVertex)
 
@@ -57,7 +50,6 @@
         , inout VaryingsMeshToPS varyings
 #endif
     )
->>>>>>> bf2c9fc7
 {
     // build graph inputs
     VertexDescriptionInputs vertexDescriptionInputs = AttributesMeshToVertexDescriptionInputs(input);
@@ -65,17 +57,7 @@
     $VertexDescriptionInputs.TimeParameters: vertexDescriptionInputs.TimeParameters = timeParameters;
 
     // evaluate vertex graph
-#if defined(HAVE_VFX_MODIFICATION)
-    GraphProperties properties;
-    ZERO_INITIALIZE(GraphProperties, properties);
-
-    // Fetch the vertex graph properties for the particle instance.
-    GetElementVertexProperties(element, properties);
-
-    VertexDescription vertexDescription = VertexDescriptionFunction(vertexDescriptionInputs, properties);
-#else
     VertexDescription vertexDescription = VertexDescriptionFunction(vertexDescriptionInputs);
-#endif
 
     // copy graph output to the results
     $VertexDescription.Position: input.positionOS = vertexDescription.Position;
