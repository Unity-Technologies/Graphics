using System;
using System.Collections.Generic;
using System.Linq;
using UnityEngine;
using UnityEngine.Rendering.HighDefinition;
using UnityEditor.ShaderGraph;
using UnityEditor.ShaderGraph.Internal;
using UnityEditor.Graphing;
using UnityEditor.ShaderGraph.Legacy;
using UnityEditor.Rendering.HighDefinition.ShaderGraph.Legacy;
using static UnityEngine.Rendering.HighDefinition.HDMaterialProperties;
using static UnityEditor.Rendering.HighDefinition.HDShaderUtils;

namespace UnityEditor.Rendering.HighDefinition.ShaderGraph
{
    abstract class HDSubTarget : SubTarget<HDTarget>, IHasMetadata,
        IRequiresData<SystemData>, IVersionable<ShaderGraphVersion>
    {
        SystemData m_SystemData;
        protected bool m_MigrateFromOldCrossPipelineSG; // Use only for the migration to shader stack architecture
        protected bool m_MigrateFromOldSG; // Use only for the migration from early shader stack architecture to recent one

        // Interface Properties
        SystemData IRequiresData<SystemData>.data
        {
            get => m_SystemData;
            set => m_SystemData = value;
        }

        // Public properties
        public SystemData systemData
        {
            get => m_SystemData;
            set => m_SystemData = value;
        }

        protected virtual int ComputeMaterialNeedsUpdateHash() => 0;

        public override bool IsActive() => true;

        protected abstract ShaderID shaderID { get; }
        protected abstract string customInspector { get; }
        protected abstract GUID subTargetAssetGuid { get; }
        protected abstract string renderType { get; }
        protected abstract string renderQueue { get; }
        protected abstract string templatePath { get; }
        protected abstract string[] templateMaterialDirectories { get; }
        protected abstract FieldDescriptor subShaderField { get; }
        protected abstract string subShaderInclude { get; }

        protected virtual string postDecalsInclude => null;
        protected virtual string raytracingInclude => null;
        protected virtual string pathtracingInclude => null;
        protected virtual bool supportPathtracing => false;
        protected virtual bool supportRaytracing => false;

        public virtual string identifier => GetType().Name;

        public virtual ScriptableObject GetMetadataObject()
        {
            var hdMetadata = ScriptableObject.CreateInstance<HDMetadata>();
            hdMetadata.shaderID = shaderID;
            hdMetadata.migrateFromOldCrossPipelineSG = m_MigrateFromOldCrossPipelineSG;
            return hdMetadata;
        }

        ShaderGraphVersion IVersionable<ShaderGraphVersion>.version
        {
            get => systemData.version;
            set => systemData.version = value;
        }

        // Generate migration description steps to migrate HD shader targets
        internal static MigrationDescription<ShaderGraphVersion, HDSubTarget> migrationSteps => MigrationDescription.New(
            Enum.GetValues(typeof(ShaderGraphVersion)).Cast<ShaderGraphVersion>().Select(
                version => MigrationStep.New(version, (HDSubTarget t) => t.MigrateTo(version))
            ).ToArray()
        );

        /// <summary>
        /// Override this method to handle migration in inherited subtargets
        /// </summary>
        /// <param name="version">The current version of the migration</param>
        internal virtual void MigrateTo(ShaderGraphVersion version)
        {
        }

        static readonly GUID kSourceCodeGuid = new GUID("c09e6e9062cbd5a48900c48a0c2ed1c2");  // HDSubTarget.cs

        public override void Setup(ref TargetSetupContext context)
        {
<<<<<<< HEAD
            context.AddAssetDependencyPath(AssetDatabase.GUIDToAssetPath("c09e6e9062cbd5a48900c48a0c2ed1c2")); // HDSubTarget.cs
            context.AddAssetDependencyPath(AssetDatabase.GUIDToAssetPath(subTargetAssetGuid));
            context.AddCustomEditorForRenderPipeline(customInspector, typeof(HDRenderPipelineAsset));
=======
            context.AddAssetDependency(kSourceCodeGuid, AssetCollection.Flags.SourceDependency);
            context.AddAssetDependency(subTargetAssetGuid, AssetCollection.Flags.SourceDependency);
            context.SetDefaultShaderGUI(customInspector);
>>>>>>> f1bdb719

            if (migrationSteps.Migrate(this))
                OnBeforeSerialize();

            // Migration hack to have the case where SG doesn't have version yet but is already upgraded to the stack system
            if (!systemData.firstTimeMigrationExecuted)
            {
                // Force the initial migration step
                MigrateTo(ShaderGraphVersion.FirstTimeMigration);
                systemData.firstTimeMigrationExecuted = true;
                OnBeforeSerialize();
                systemData.materialNeedsUpdateHash = ComputeMaterialNeedsUpdateHash();
            }

            foreach (var subShader in EnumerateSubShaders())
            {
                // patch render type and render queue from pass declaration:
                var patchedSubShader = subShader;
                patchedSubShader.renderType = renderType;
                patchedSubShader.renderQueue = renderQueue;
                context.AddSubShader(patchedSubShader);
            }
        }

        protected SubShaderDescriptor PostProcessSubShader(SubShaderDescriptor subShaderDescriptor)
        {
            if (String.IsNullOrEmpty(subShaderDescriptor.pipelineTag))
                subShaderDescriptor.pipelineTag = HDRenderPipeline.k_ShaderTagName;
            
            var passes = subShaderDescriptor.passes.ToArray();
            PassCollection finalPasses = new PassCollection();
            for (int i = 0; i < passes.Length; i++)
            {
                var passDescriptor = passes[i].descriptor;
                passDescriptor.passTemplatePath = templatePath;
                passDescriptor.sharedTemplateDirectories = templateMaterialDirectories;

                // Add the subShader to enable fields that depends on it
                var originalRequireFields = passDescriptor.requiredFields;
                // Duplicate require fields to avoid unwanted shared list modification
                passDescriptor.requiredFields = new FieldCollection();
                if (originalRequireFields != null)
                    foreach (var field in originalRequireFields)
                        passDescriptor.requiredFields.Add(field.field);
                passDescriptor.requiredFields.Add(subShaderField);

                IncludeCollection finalIncludes = new IncludeCollection();
                var includeList = passDescriptor.includes.Select(include => include.descriptor).ToList();

                // Replace include placeholders if necessary:
                foreach (var include in passDescriptor.includes)
                {
                    if (include.descriptor.value == CoreIncludes.kPassPlaceholder)
                        include.descriptor.value = subShaderInclude;
                    if (include.descriptor.value == CoreIncludes.kPostDecalsPlaceholder)
                        include.descriptor.value = postDecalsInclude;
                    if (include.descriptor.value == CoreIncludes.kRaytracingPlaceholder)
                        include.descriptor.value = raytracingInclude;
                    if (include.descriptor.value == CoreIncludes.kPathtracingPlaceholder)
                        include.descriptor.value = pathtracingInclude;

                    if (!String.IsNullOrEmpty(include.descriptor.value))
                        finalIncludes.Add(include.descriptor.value, include.descriptor.location, include.fieldConditions);
                }
                passDescriptor.includes = finalIncludes;

                // Replace valid pixel blocks by automatic thing so we don't have to write them
                var tmpCtx = new TargetActiveBlockContext(new List<BlockFieldDescriptor>(), passDescriptor);
                GetActiveBlocks(ref tmpCtx);
                if (passDescriptor.validPixelBlocks == null)
                    passDescriptor.validPixelBlocks = tmpCtx.activeBlocks.Where(b => b.shaderStage == ShaderStage.Fragment).ToArray();
                if (passDescriptor.validVertexBlocks == null)
                    passDescriptor.validVertexBlocks = tmpCtx.activeBlocks.Where(b => b.shaderStage == ShaderStage.Vertex).ToArray();

                // Add keywords from subshaders:
                passDescriptor.keywords = passDescriptor.keywords == null ? new KeywordCollection() : new KeywordCollection{ passDescriptor.keywords }; // Duplicate keywords to avoid side effects (static list modification)
                passDescriptor.defines = passDescriptor.defines == null ? new DefineCollection() : new DefineCollection{ passDescriptor.defines }; // Duplicate defines to avoid side effects (static list modification)
                CollectPassKeywords(ref passDescriptor);

                // Set default values for HDRP "surface" passes:
                if (passDescriptor.structs == null)
                    passDescriptor.structs = CoreStructCollections.Default;
                if (passDescriptor.fieldDependencies == null)
                    passDescriptor.fieldDependencies = CoreFieldDependencies.Default;

                finalPasses.Add(passDescriptor, passes[i].fieldConditions);
            }

            subShaderDescriptor.passes = finalPasses;

            return subShaderDescriptor;
        }

        protected virtual void CollectPassKeywords(ref PassDescriptor pass) {}

        public override void GetFields(ref TargetFieldContext context)
        {
            // Common properties between all HD master nodes
            // Dots
            context.AddField(HDFields.DotsInstancing,      systemData.dotsInstancing);
        }

        protected abstract IEnumerable<SubShaderDescriptor> EnumerateSubShaders();

        public override void GetPropertiesGUI(ref TargetPropertyGUIContext context, Action onChange, Action<String> registerUndo)
        {
            var gui = new SubTargetPropertiesGUI(context, onChange, registerUndo, systemData, null, null);
            AddInspectorPropertyBlocks(gui);
            context.Add(gui);
        }

        protected abstract void AddInspectorPropertyBlocks(SubTargetPropertiesGUI blockList);

        public override object saveContext
        {
            get
            {
                int hash = ComputeMaterialNeedsUpdateHash();
                bool needsUpdate = hash != systemData.materialNeedsUpdateHash;
                if (needsUpdate)
                    systemData.materialNeedsUpdateHash = hash;

                return new HDSaveContext{ updateMaterials = needsUpdate };
            }
        } 
    }
}<|MERGE_RESOLUTION|>--- conflicted
+++ resolved
@@ -89,15 +89,9 @@
 
         public override void Setup(ref TargetSetupContext context)
         {
-<<<<<<< HEAD
-            context.AddAssetDependencyPath(AssetDatabase.GUIDToAssetPath("c09e6e9062cbd5a48900c48a0c2ed1c2")); // HDSubTarget.cs
-            context.AddAssetDependencyPath(AssetDatabase.GUIDToAssetPath(subTargetAssetGuid));
-            context.AddCustomEditorForRenderPipeline(customInspector, typeof(HDRenderPipelineAsset));
-=======
             context.AddAssetDependency(kSourceCodeGuid, AssetCollection.Flags.SourceDependency);
             context.AddAssetDependency(subTargetAssetGuid, AssetCollection.Flags.SourceDependency);
-            context.SetDefaultShaderGUI(customInspector);
->>>>>>> f1bdb719
+            context.AddCustomEditorForRenderPipeline(customInspector, typeof(HDRenderPipelineAsset));
 
             if (migrationSteps.Migrate(this))
                 OnBeforeSerialize();
