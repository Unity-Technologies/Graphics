using System;
using System.Collections.Generic;
using System.Linq;
using UnityEngine;
using UnityEngine.Rendering.HighDefinition;
using UnityEditor.ShaderGraph;
using UnityEditor.ShaderGraph.Internal;
using UnityEditor.Graphing;
using UnityEditor.ShaderGraph.Legacy;
using UnityEditor.Rendering.HighDefinition.ShaderGraph.Legacy;
using static UnityEngine.Rendering.HighDefinition.HDMaterialProperties;
using static UnityEditor.Rendering.HighDefinition.HDShaderUtils;

namespace UnityEditor.Rendering.HighDefinition.ShaderGraph
{
    abstract class SurfaceSubTarget : HDSubTarget, IRequiresData<BuiltinData>
    {
        BuiltinData m_BuiltinData;

        // Interface Properties
        BuiltinData IRequiresData<BuiltinData>.data
        {
            get => m_BuiltinData;
            set => m_BuiltinData = value;
        }

        public BuiltinData builtinData
        {
            get => m_BuiltinData;
            set => m_BuiltinData = value;
        }

        protected override string renderQueue
        {
            get => HDRenderQueue.GetShaderTagValue(HDRenderQueue.ChangeType(systemData.renderQueueType, systemData.sortPriority, systemData.alphaTest, false));
        }

        protected override string templatePath => $"{HDUtils.GetHDRenderPipelinePath()}Editor/Material/ShaderGraph/Templates/ShaderPass.template";

        protected virtual bool supportForward => false;
        protected virtual bool supportLighting => false;
        protected virtual bool supportDistortion => false;
        protected override bool supportRaytracing => true;

        protected override int ComputeMaterialNeedsUpdateHash()
        {
            // Alpha test is currently the only property in buitin data to trigger the material upgrade script.
            int hash = systemData.alphaTest.GetHashCode();
            return hash;
        }

        static readonly GUID kSourceCodeGuid = new GUID("f4df7e8f9b8c23648ae50cbca0221e47"); // SurfaceSubTarget.cs

        public override void Setup(ref TargetSetupContext context)
        {
            context.AddAssetDependency(kSourceCodeGuid, AssetCollection.Flags.SourceDependency);
            base.Setup(ref context);
        }

        protected override IEnumerable<SubShaderDescriptor> EnumerateSubShaders()
        {
            yield return PostProcessSubShader(GetSubShaderDescriptor());
            if (supportRaytracing || supportPathtracing)
                yield return PostProcessSubShader(GetRaytracingSubShaderDescriptor());
        }

        protected virtual SubShaderDescriptor GetSubShaderDescriptor()
        {
            return new SubShaderDescriptor
            {
                generatesPreview = true,
                passes = GetPasses()
            };

            PassCollection GetPasses()
            {
                var passes = new PassCollection
                {
                    // Common "surface" passes
                    HDShaderPasses.GenerateShadowCaster(supportLighting),
                    HDShaderPasses.GenerateMETA(supportLighting),
                    HDShaderPasses.GenerateSceneSelection(supportLighting),
                    HDShaderPasses.GenerateMotionVectors(supportLighting, supportForward),
                    { HDShaderPasses.GenerateBackThenFront(supportLighting), new FieldCondition(HDFields.TransparentBackFace, true)},
                    { HDShaderPasses.GenerateTransparentDepthPostpass(supportLighting), new FieldCondition(HDFields.TransparentDepthPostPass, true)}
                };

                if (supportLighting)
                {
                    // We always generate the TransparentDepthPrepass as it can be use with SSR transparent
                    passes.Add(HDShaderPasses.GenerateTransparentDepthPrepass(true));
                }                
                else
                {
                    // We only generate the pass if requested
                    passes.Add(HDShaderPasses.GenerateTransparentDepthPrepass(false), new FieldCondition(HDFields.TransparentDepthPrePass, true));
                }

                if (supportForward)
                {
                    passes.Add(HDShaderPasses.GenerateDepthForwardOnlyPass(supportLighting));
                    passes.Add(HDShaderPasses.GenerateForwardOnlyPass(supportLighting));
                }

                if (supportDistortion)
                    passes.Add(HDShaderPasses.GenerateDistortionPass(supportLighting), new FieldCondition(HDFields.TransparentDistortion, true));

                passes.Add(HDShaderPasses.GenerateFullScreenDebug());

                return passes;
            }
        }

        protected virtual SubShaderDescriptor GetRaytracingSubShaderDescriptor()
        {
            return new SubShaderDescriptor
            {
                generatesPreview = false,
                passes = GetPasses(),
            };

            PassCollection GetPasses()
            {
                var passes = new PassCollection();

                if (supportRaytracing)
                {
                    // Common "surface" raytracing passes
                    passes.Add(HDShaderPasses.GenerateRaytracingIndirect(supportLighting));
                    passes.Add(HDShaderPasses.GenerateRaytracingVisibility(supportLighting));
                    passes.Add(HDShaderPasses.GenerateRaytracingForward(supportLighting));
                    passes.Add(HDShaderPasses.GenerateRaytracingGBuffer(supportLighting));
                };

                if (supportPathtracing)
                    passes.Add(HDShaderPasses.GeneratePathTracing(supportLighting));
                
                return passes;
            }
        }

        protected override void CollectPassKeywords(ref PassDescriptor pass)
        {
            pass.keywords.Add(CoreKeywordDescriptors.AlphaTest, new FieldCondition(Fields.AlphaTest, true));

            if (pass.IsDepthOrMV())
            {
                pass.keywords.Add(CoreKeywordDescriptors.AlphaToMask, new FieldCondition(Fields.AlphaToMask, true));
                pass.keywords.Add(CoreKeywordDescriptors.WriteMsaaDepth);
            }

            pass.keywords.Add(CoreKeywordDescriptors.SurfaceTypeTransparent);
            pass.keywords.Add(CoreKeywordDescriptors.BlendMode);
            pass.keywords.Add(CoreKeywordDescriptors.DoubleSided, new FieldCondition(HDFields.Unlit, false));
            pass.keywords.Add(CoreKeywordDescriptors.DepthOffset, new FieldCondition(HDFields.DepthOffset, true));
            pass.keywords.Add(CoreKeywordDescriptors.AddPrecomputedVelocity);
            pass.keywords.Add(CoreKeywordDescriptors.TransparentWritesMotionVector);
            pass.keywords.Add(CoreKeywordDescriptors.FogOnTransparent);

            if (pass.IsLightingOrMaterial())
                pass.keywords.Add(CoreKeywordDescriptors.DebugDisplay);
            
            if (!pass.IsDXR())
                pass.keywords.Add(CoreKeywordDescriptors.LodFadeCrossfade, new FieldCondition(Fields.LodCrossFade, true));

            if (pass.lightMode == HDShaderPassNames.s_MotionVectorsStr)
            {
                if (supportForward)
                    pass.defines.Add(CoreKeywordDescriptors.WriteNormalBuffer, 1, new FieldCondition(HDFields.Unlit, false));
                else
                    pass.keywords.Add(CoreKeywordDescriptors.WriteNormalBuffer, new FieldCondition(HDFields.Unlit, false));
            }
        }

        public override void GetFields(ref TargetFieldContext context)
        {
            base.GetFields(ref context);
            
            if (supportDistortion)
                AddDistortionFields(ref context);

            // Mark the shader as unlit so we can remove lighting in FieldConditions
            if (!supportLighting)
                context.AddField(HDFields.Unlit);

            // Common properties between all "surface" master nodes (everything except decal right now)
            context.AddField(HDStructFields.FragInputs.IsFrontFace, systemData.doubleSidedMode != DoubleSidedMode.Disabled && context.pass.referenceName != "SHADERPASS_MOTION_VECTORS");

            // Double Sided
            context.AddField(HDFields.DoubleSided, systemData.doubleSidedMode != DoubleSidedMode.Disabled);

            // We always generate the keyword ALPHATEST_ON. All the variant of AlphaClip (shadow, pre/postpass) are only available if alpha test is on.
            context.AddField(Fields.AlphaTest, systemData.alphaTest
                                                && (context.pass.validPixelBlocks.Contains(BlockFields.SurfaceDescription.AlphaClipThreshold)
                                                    || context.pass.validPixelBlocks.Contains(HDBlockFields.SurfaceDescription.AlphaClipThresholdShadow)
                                                    || context.pass.validPixelBlocks.Contains(HDBlockFields.SurfaceDescription.AlphaClipThresholdDepthPrepass)
                                                    || context.pass.validPixelBlocks.Contains(HDBlockFields.SurfaceDescription.AlphaClipThresholdDepthPostpass)));

            // All the DoAlphaXXX field drive the generation of which code to use for alpha test in the template
            // Regular alpha test is only done if artist haven't ask to use the specific alpha test shadow one
            bool isShadowPass               = (context.pass.lightMode == "ShadowCaster") || (context.pass.lightMode == "VisibilityDXR");
            bool isTransparentDepthPrepass  = context.pass.lightMode == "TransparentDepthPrepass";

            // Shadow use the specific alpha test only if user have ask to override it
            context.AddField(HDFields.DoAlphaTestShadow,    systemData.alphaTest && builtinData.alphaTestShadow && isShadowPass &&
                                                            context.pass.validPixelBlocks.Contains(HDBlockFields.SurfaceDescription.AlphaClipThresholdShadow));
            // Pre/post pass always use the specific alpha test provided for those pass
            context.AddField(HDFields.DoAlphaTestPrepass,   systemData.alphaTest && builtinData.transparentDepthPrepass && isTransparentDepthPrepass &&
                                                            context.pass.validPixelBlocks.Contains(HDBlockFields.SurfaceDescription.AlphaClipThresholdDepthPrepass));           

            // Features & Misc
            context.AddField(Fields.LodCrossFade,           builtinData.supportLodCrossFade);
            context.AddField(Fields.AlphaToMask,            systemData.alphaTest);
            context.AddField(HDFields.TransparentBackFace,  builtinData.backThenFrontRendering);
            context.AddField(HDFields.TransparentDepthPrePass, builtinData.transparentDepthPrepass);
            context.AddField(HDFields.TransparentDepthPostPass, builtinData.transparentDepthPostpass);

            context.AddField(HDFields.DepthOffset, builtinData.depthOffset && context.pass.validPixelBlocks.Contains(HDBlockFields.SurfaceDescription.DepthOffset));

            // Depth offset needs positionRWS and is now a multi_compile
            if (builtinData.depthOffset)
                context.AddField(HDStructFields.FragInputs.positionRWS);
        }

        protected void AddDistortionFields(ref TargetFieldContext context)
        {
            // Distortion
            context.AddField(HDFields.DistortionDepthTest,                  builtinData.distortionDepthTest);
            context.AddField(HDFields.DistortionAdd,                        builtinData.distortionMode == DistortionMode.Add);
            context.AddField(HDFields.DistortionMultiply,                   builtinData.distortionMode == DistortionMode.Multiply);
            context.AddField(HDFields.DistortionReplace,                    builtinData.distortionMode == DistortionMode.Replace);
            context.AddField(HDFields.TransparentDistortion,                systemData.surfaceType != SurfaceType.Opaque && builtinData.distortion);
        }

        public override void GetActiveBlocks(ref TargetActiveBlockContext context)
        {
            if (supportDistortion)
                AddDistortionBlocks(ref context);

            // Common block between all "surface" master nodes
            // Vertex
            context.AddBlock(BlockFields.VertexDescription.Position);
            context.AddBlock(BlockFields.VertexDescription.Normal);
            context.AddBlock(BlockFields.VertexDescription.Tangent);

            // Surface
            context.AddBlock(BlockFields.SurfaceDescription.BaseColor);
            context.AddBlock(BlockFields.SurfaceDescription.Emission);
            context.AddBlock(BlockFields.SurfaceDescription.Alpha);
            context.AddBlock(BlockFields.SurfaceDescription.AlphaClipThreshold, systemData.alphaTest);

            // Alpha Test
            context.AddBlock(HDBlockFields.SurfaceDescription.AlphaClipThresholdDepthPrepass, systemData.alphaTest && builtinData.transparentDepthPrepass);
            context.AddBlock(HDBlockFields.SurfaceDescription.AlphaClipThresholdDepthPostpass, systemData.alphaTest && builtinData.transparentDepthPostpass);
            context.AddBlock(HDBlockFields.SurfaceDescription.AlphaClipThresholdShadow, systemData.alphaTest && builtinData.alphaTestShadow);

            // Misc
            context.AddBlock(HDBlockFields.SurfaceDescription.DepthOffset, builtinData.depthOffset);
        }

        protected void AddDistortionBlocks(ref TargetActiveBlockContext context)
        {
            context.AddBlock(HDBlockFields.SurfaceDescription.Distortion,       systemData.surfaceType == SurfaceType.Transparent && builtinData.distortion);
            context.AddBlock(HDBlockFields.SurfaceDescription.DistortionBlur,   systemData.surfaceType == SurfaceType.Transparent && builtinData.distortion);
        }

        public override void GetPropertiesGUI(ref TargetPropertyGUIContext context, Action onChange, Action<String> registerUndo)
        {
            var gui = new SubTargetPropertiesGUI(context, onChange, registerUndo, systemData, builtinData, null);
            AddInspectorPropertyBlocks(gui);
            context.Add(gui);
        }

        public override void CollectShaderProperties(PropertyCollector collector, GenerationMode generationMode)
        {
            // Trunk currently relies on checking material property "_EmissionColor" to allow emissive GI. If it doesn't find that property, or it is black, GI is forced off.
            // ShaderGraph doesn't use this property, so currently it inserts a dummy color (white). This dummy color may be removed entirely once the following PR has been merged in trunk: Pull request #74105
            // The user will then need to explicitly disable emissive GI if it is not needed.
            // To be able to automatically disable emission based on the ShaderGraph config when emission is black,
            // we will need a more general way to communicate this to the engine (not directly tied to a material property).
            collector.AddShaderProperty(new ColorShaderProperty()
            {
                overrideReferenceName = "_EmissionColor",
                hidden = true,
                overrideHLSLDeclaration = true,
                hlslDeclarationOverride = HLSLDeclaration.UnityPerMaterial,
                value = new Color(1.0f, 1.0f, 1.0f, 1.0f)
            });
            // ShaderGraph only property used to send the RenderQueueType to the material
            collector.AddShaderProperty(new Vector1ShaderProperty
            {
                overrideReferenceName = "_RenderQueueType",
                hidden = true,
<<<<<<< HEAD
                overrideHLSLDeclaration = true,
                hlslDeclarationOverride = HLSLDeclaration.DoNotDeclare,
                value = (int)systemData.renderingPass,
=======
                value = (int)systemData.renderQueueType,
>>>>>>> b8421f20
            });

            //See SG-ADDITIONALVELOCITY-NOTE
            collector.AddShaderProperty(new BooleanShaderProperty
            {
                value = builtinData.addPrecomputedVelocity,
                hidden = true,
                overrideHLSLDeclaration = true,
                hlslDeclarationOverride = HLSLDeclaration.DoNotDeclare,
                overrideReferenceName = kAddPrecomputedVelocity,
            });

            collector.AddShaderProperty(new BooleanShaderProperty
            {
                value = builtinData.depthOffset,
                hidden = true,
                overrideHLSLDeclaration = true,
                hlslDeclarationOverride = HLSLDeclaration.DoNotDeclare,
                overrideReferenceName = kDepthOffsetEnable
            });

            collector.AddShaderProperty(new BooleanShaderProperty
            {
                value = builtinData.transparentWritesMotionVec,
                hidden = true,
                overrideHLSLDeclaration = true,
                hlslDeclarationOverride = HLSLDeclaration.DoNotDeclare,
                overrideReferenceName = kTransparentWritingMotionVec
            });

            // Common properties for all "surface" master nodes
            HDSubShaderUtilities.AddAlphaCutoffShaderProperties(collector, systemData.alphaTest, builtinData.alphaTestShadow);
            HDSubShaderUtilities.AddDoubleSidedProperty(collector, systemData.doubleSidedMode);
            HDSubShaderUtilities.AddPrePostPassProperties(collector, builtinData.transparentDepthPrepass, builtinData.transparentDepthPostpass);

            // Add all shader properties required by the inspector
            HDSubShaderUtilities.AddBlendingStatesShaderProperties(
                collector,
                systemData.surfaceType,
                systemData.blendMode,
                systemData.sortPriority,
                builtinData.alphaToMask,
                systemData.transparentZWrite,
                systemData.transparentCullMode,
                systemData.opaqueCullMode,
                systemData.zTest,
                builtinData.backThenFrontRendering,
                builtinData.transparencyFog
            );
        }

        public override void ProcessPreviewMaterial(Material material)
        {
            // Fixup the material settings:
            material.SetFloat(kSurfaceType, (int)systemData.surfaceType);
            material.SetFloat(kDoubleSidedNormalMode, (int)systemData.doubleSidedMode);
            material.SetFloat(kDoubleSidedEnable, systemData.doubleSidedMode != DoubleSidedMode.Disabled ? 1 : 0);
            material.SetFloat(kAlphaCutoffEnabled, systemData.alphaTest ? 1 : 0);
            material.SetFloat(kBlendMode, (int)systemData.blendMode);
            material.SetFloat(kEnableFogOnTransparent, builtinData.transparencyFog ? 1.0f : 0.0f);
            material.SetFloat(kZTestTransparent, (int)systemData.zTest);
            material.SetFloat(kTransparentCullMode, (int)systemData.transparentCullMode);
            material.SetFloat(kOpaqueCullMode, (int)systemData.opaqueCullMode);
            material.SetFloat(kTransparentZWrite, systemData.transparentZWrite ? 1.0f : 0.0f);

            // No sorting priority for shader graph preview
            material.renderQueue = (int)HDRenderQueue.ChangeType(systemData.renderQueueType, offset: 0, alphaTest: systemData.alphaTest, false);

            LightingShaderGraphGUI.SetupMaterialKeywordsAndPass(material);
        }

        internal override void MigrateTo(ShaderGraphVersion version)
        {
            base.MigrateTo(version);

            if (version == ShaderGraphVersion.FirstTimeMigration)
            {
#pragma warning disable 618
                // If we come from old master node, nothing to do.
                // Only perform an action if we are a shader stack
                if (!m_MigrateFromOldSG)
                {
                    builtinData.transparentDepthPrepass = systemData.m_TransparentDepthPrepass;
                    builtinData.transparentDepthPostpass = systemData.m_TransparentDepthPostpass;
                    builtinData.supportLodCrossFade = systemData.m_SupportLodCrossFade;
                }
#pragma warning restore 618
            }
        }
    }
}<|MERGE_RESOLUTION|>--- conflicted
+++ resolved
@@ -291,13 +291,9 @@
             {
                 overrideReferenceName = "_RenderQueueType",
                 hidden = true,
-<<<<<<< HEAD
                 overrideHLSLDeclaration = true,
                 hlslDeclarationOverride = HLSLDeclaration.DoNotDeclare,
-                value = (int)systemData.renderingPass,
-=======
                 value = (int)systemData.renderQueueType,
->>>>>>> b8421f20
             });
 
             //See SG-ADDITIONALVELOCITY-NOTE
