using System;
using UnityEngine;
using UnityEngine.Rendering;
using UnityEngine.Rendering.HighDefinition;
using UnityEngine.Serialization;

namespace UnityEditor.Rendering.HighDefinition.ShaderGraph
{
<<<<<<< HEAD
    internal enum ShaderGraphVersion
=======
    enum ShaderGraphVersion
>>>>>>> b3bb700e
    {
        Initial = 0,
        FirstTimeMigration = Initial,
    }
}<|MERGE_RESOLUTION|>--- conflicted
+++ resolved
@@ -6,11 +6,7 @@
 
 namespace UnityEditor.Rendering.HighDefinition.ShaderGraph
 {
-<<<<<<< HEAD
-    internal enum ShaderGraphVersion
-=======
     enum ShaderGraphVersion
->>>>>>> b3bb700e
     {
         Initial = 0,
         FirstTimeMigration = Initial,
