--- conflicted
+++ resolved
@@ -806,16 +806,12 @@
             { CoreKeywordDescriptors.WriteNormalBuffer, 1 },
         };
 
-<<<<<<< HEAD
         public static DefineCollection DepthForwardOnlyUnlit = new DefineCollection
         {
             { CoreKeywordDescriptors.WriteNormalBuffer, 1, new FieldCondition(HDUnlitSubTarget.EnableShadowMatte, true)},
         };
 
-        public static DefineCollection ShaderGraphRaytracingHigh = new DefineCollection
-=======
         public static DefineCollection ShaderGraphRaytracingDefault = new DefineCollection
->>>>>>> 0fe5de1c
         {
             { RayTracingQualityNode.GetRayTracingQualityKeyword(), 0 },
         };
