using System;
using System.Collections.Generic;
using System.Linq;
using UnityEngine;
using UnityEngine.Rendering;
using UnityEngine.Rendering.HighDefinition;
using UnityEngine.UIElements;
using UnityEditor.Graphing;
using UnityEditor.ShaderGraph;
using UnityEditor.ShaderGraph.Internal;
using UnityEditor.UIElements;
using UnityEditor.ShaderGraph.Serialization;
using UnityEditor.ShaderGraph.Legacy;
using UnityEditor.VFX;

namespace UnityEditor.Rendering.HighDefinition.ShaderGraph
{
    enum DistortionMode
    {
        Add,
        Multiply,
        Replace
    }

    enum DoubleSidedMode
    {
        Disabled,
        Enabled,
        FlippedNormals,
        MirroredNormals,
    }

    enum DoubleSidedGIMode
    {
        MatchMaterial,
        ForceOn,
        ForceOff,
    }

    enum SpecularOcclusionMode
    {
        Off,
        FromAO,
        FromAOAndBentNormal,
        Custom
    }

    sealed class HDTarget : Target, IHasMetadata, ILegacyTarget
    {
        // Constants
        static readonly GUID kSourceCodeGuid = new GUID("61d9843d4027e3e4a924953135f76f3c"); // HDTarget.cs

        // SubTarget
        List<SubTarget> m_SubTargets;
        List<string> m_SubTargetNames;
        int activeSubTargetIndex => m_SubTargets.IndexOf(m_ActiveSubTarget);

        // View
        PopupField<string> m_SubTargetField;
        TextField m_CustomGUIField;
        Toggle m_SupportVFXToggle;

        [SerializeField]
        JsonData<SubTarget> m_ActiveSubTarget;

        [SerializeField]
        List<JsonData<HDTargetData>> m_Datas = new List<JsonData<HDTargetData>>();

        [SerializeField]
        string m_CustomEditorGUI;

<<<<<<< HEAD
        [SerializeField]
        bool m_SupportVFX;

        private static readonly List<Type> m_IncompatibleVFXSubTargets = new List<Type>
        {
            // Currently there is not support for VFX decals via HDRP master node.
            typeof(DecalSubTarget)
        };
=======
        internal override bool ignoreCustomInterpolators => false;
        internal override int padCustomInterpolatorLimit => 8;
>>>>>>> bf2c9fc7

        public override bool IsNodeAllowedByTarget(Type nodeType)
        {
            SRPFilterAttribute srpFilter = NodeClassCache.GetAttributeOnNodeType<SRPFilterAttribute>(nodeType);
            bool worksWithThisSrp = srpFilter == null || srpFilter.srpTypes.Contains(typeof(HDRenderPipeline));
            return worksWithThisSrp && base.IsNodeAllowedByTarget(nodeType);
        }

        public HDTarget()
        {
            displayName = "HDRP";
            m_SubTargets = TargetUtils.GetSubTargets(this);
            m_SubTargetNames = m_SubTargets.Select(x => x.displayName).ToList();

            TargetUtils.ProcessSubTargetList(ref m_ActiveSubTarget, ref m_SubTargets);
            ProcessSubTargetDatas(m_ActiveSubTarget.value);
        }

        public string customEditorGUI
        {
            get => m_CustomEditorGUI;
            set => m_CustomEditorGUI = value;
        }

        public override bool IsActive()
        {
            if (m_ActiveSubTarget.value == null)
                return false;

            bool isHDRenderPipeline = GraphicsSettings.currentRenderPipeline is HDRenderPipelineAsset;
            return isHDRenderPipeline && m_ActiveSubTarget.value.IsActive();
        }

        public override void Setup(ref TargetSetupContext context)
        {
            // Setup the Target
            context.AddAssetDependency(kSourceCodeGuid, AssetCollection.Flags.SourceDependency);

            // Process SubTargets
            TargetUtils.ProcessSubTargetList(ref m_ActiveSubTarget, ref m_SubTargets);
            if (m_ActiveSubTarget.value == null)
                return;

            // Override EditorGUI (replaces the HDRP material editor by a custom one)
            if (!string.IsNullOrEmpty(m_CustomEditorGUI))
                context.AddCustomEditorForRenderPipeline(m_CustomEditorGUI, typeof(HDRenderPipelineAsset));

            // Setup the active SubTarget
            ProcessSubTargetDatas(m_ActiveSubTarget.value);
            m_ActiveSubTarget.value.target = this;
            m_ActiveSubTarget.value.Setup(ref context);
        }

        public override void GetFields(ref TargetFieldContext context)
        {
            var descs = context.blocks.Select(x => x.descriptor);
            // Stages
            context.AddField(Fields.GraphVertex,                    descs.Contains(BlockFields.VertexDescription.Position) ||
                descs.Contains(BlockFields.VertexDescription.Normal) ||
                descs.Contains(BlockFields.VertexDescription.Tangent));
            context.AddField(Fields.GraphPixel);

            // SubTarget
            m_ActiveSubTarget.value.GetFields(ref context);
        }

        public override void GetActiveBlocks(ref TargetActiveBlockContext context)
        {
            // SubTarget
            m_ActiveSubTarget.value.GetActiveBlocks(ref context);
        }

        public override void GetPropertiesGUI(ref TargetPropertyGUIContext context, Action onChange, Action<String> registerUndo)
        {
            if (m_ActiveSubTarget.value == null)
                return;

            context.globalIndentLevel++;

            // Core properties
            m_SubTargetField = new PopupField<string>(m_SubTargetNames, activeSubTargetIndex);
            context.AddProperty("Material", m_SubTargetField, (evt) =>
            {
                if (Equals(activeSubTargetIndex, m_SubTargetField.index))
                    return;

                var systemData = m_Datas.SelectValue().FirstOrDefault(x => x is SystemData) as SystemData;
                if (systemData != null)
                {
                    // Force material update hash
                    systemData.materialNeedsUpdateHash = -1;
                }

                m_ActiveSubTarget = m_SubTargets[m_SubTargetField.index];
                ProcessSubTargetDatas(m_ActiveSubTarget.value);
                onChange();
            });

            // SubTarget properties
            m_ActiveSubTarget.value.GetPropertiesGUI(ref context, onChange, registerUndo);

            // Custom Editor GUI
            m_CustomGUIField = new TextField("") { value = m_CustomEditorGUI };
            m_CustomGUIField.RegisterCallback<FocusOutEvent>(s =>
            {
                if (Equals(m_CustomEditorGUI, m_CustomGUIField.value))
                    return;

                m_CustomEditorGUI = m_CustomGUIField.value;
                onChange();
            });
            context.AddProperty("Custom Editor GUI", m_CustomGUIField, (evt) => {});

            if (VFXViewPreference.generateOutputContextWithShaderGraph)
            {
                // VFX Support
                if (m_IncompatibleVFXSubTargets.Contains(m_ActiveSubTarget.value.GetType()))
                    context.AddHelpBox(MessageType.Info, $"The {m_ActiveSubTarget.value.displayName} target does not support VFX Graph.");
                else
                {
                    m_SupportVFXToggle = new Toggle("") { value = m_SupportVFX };
                    context.AddProperty("Support VFX Graph", m_SupportVFXToggle, (evt) =>
                    {
                        m_SupportVFX = m_SupportVFXToggle.value;
                    });
                }
            }

            context.globalIndentLevel--;
        }

        public override void CollectShaderProperties(PropertyCollector collector, GenerationMode generationMode)
        {
            // SubTarget
            m_ActiveSubTarget.value.CollectShaderProperties(collector, generationMode);

            collector.AddShaderProperty(LightmappingShaderProperties.kLightmapsArray);
            collector.AddShaderProperty(LightmappingShaderProperties.kLightmapsIndirectionArray);
            collector.AddShaderProperty(LightmappingShaderProperties.kShadowMasksArray);
        }

        public override void ProcessPreviewMaterial(Material material)
        {
            // SubTarget
            m_ActiveSubTarget.value.ProcessPreviewMaterial(material);
        }

        public override object saveContext => m_ActiveSubTarget.value?.saveContext;

        // IHasMetaData
        public string identifier
        {
            get
            {
                if (m_ActiveSubTarget.value is IHasMetadata subTargetHasMetaData)
                    return subTargetHasMetaData.identifier;

                return null;
            }
        }

        public ScriptableObject GetMetadataObject()
        {
            if (m_ActiveSubTarget.value is IHasMetadata subTargetHasMetaData)
                return subTargetHasMetaData.GetMetadataObject();

            return null;
        }

        public bool TrySetActiveSubTarget(Type subTargetType)
        {
            if (!subTargetType.IsSubclassOf(typeof(SubTarget)))
                return false;

            foreach (var subTarget in m_SubTargets)
            {
                if (subTarget.GetType().Equals(subTargetType))
                {
                    m_ActiveSubTarget = subTarget;
                    ProcessSubTargetDatas(m_ActiveSubTarget);
                    return true;
                }
            }

            return false;
        }

        void ProcessSubTargetDatas(SubTarget subTarget)
        {
            var typeCollection = TypeCache.GetTypesDerivedFrom<HDTargetData>();
            foreach (var type in typeCollection)
            {
                // Data requirement interfaces need generic type arguments
                // Therefore we need to use reflections to call the method
                var methodInfo = typeof(HDTarget).GetMethod("SetDataOnSubTarget");
                var genericMethodInfo = methodInfo.MakeGenericMethod(type);
                genericMethodInfo.Invoke(this, new object[] { subTarget });
            }
        }

        void ClearUnusedData()
        {
            for (int i = 0; i < m_Datas.Count; i++)
            {
                var data = m_Datas[i];
                var type = data.value.GetType();

                // Data requirement interfaces need generic type arguments
                // Therefore we need to use reflections to call the method
                var methodInfo = typeof(HDTarget).GetMethod("ValidateDataForSubTarget");
                var genericMethodInfo = methodInfo.MakeGenericMethod(type);
                genericMethodInfo.Invoke(this, new object[] { m_ActiveSubTarget.value, data.value });
            }
        }

        public void SetDataOnSubTarget<T>(SubTarget subTarget) where T : HDTargetData
        {
            if (!(subTarget is IRequiresData<T> requiresData))
                return;

            // Ensure data object exists in list
            var data = m_Datas.SelectValue().FirstOrDefault(x => x.GetType().Equals(typeof(T))) as T;
            if (data == null)
            {
                data = Activator.CreateInstance(typeof(T)) as T;
                m_Datas.Add(data);
            }

            // Apply data object to SubTarget
            requiresData.data = data;
        }

        public void ValidateDataForSubTarget<T>(SubTarget subTarget, T data) where T : HDTargetData
        {
            if (!(subTarget is IRequiresData<T> requiresData))
            {
                m_Datas.Remove(data);
            }
        }

        public override void OnBeforeSerialize()
        {
            ClearUnusedData();
        }

        public bool TryUpgradeFromMasterNode(IMasterNode1 masterNode, out Dictionary<BlockFieldDescriptor, int> blockMap)
        {
            blockMap = null;

            // We need to guarantee any required data object exists
            // as we fill out the datas in the same method as determining which SubTarget is valid
            // When the graph is serialized any unused data is removed anyway
            var typeCollection = TypeCache.GetTypesDerivedFrom<HDTargetData>();
            foreach (var type in typeCollection)
            {
                var data = Activator.CreateInstance(type) as HDTargetData;
                m_Datas.Add(data);
            }

            // Process SubTargets
            foreach (var subTarget in m_SubTargets)
            {
                if (!(subTarget is ILegacyTarget legacySubTarget))
                    continue;

                // Ensure all SubTargets have any required data to fill out during upgrade
                ProcessSubTargetDatas(subTarget);
                subTarget.target = this;

                if (legacySubTarget.TryUpgradeFromMasterNode(masterNode, out blockMap))
                {
                    m_ActiveSubTarget = subTarget;
                    return true;
                }
            }

            return false;
        }

        public override bool WorksWithSRP(RenderPipelineAsset scriptableRenderPipeline)
        {
            return scriptableRenderPipeline?.GetType() == typeof(HDRenderPipelineAsset);
        }

        public override bool WorksWithVFX()
        {
            if (m_ActiveSubTarget.value == null)
                return false;

            if (m_IncompatibleVFXSubTargets.Contains(m_ActiveSubTarget.value.GetType()))
                return false;

            return m_SupportVFX;
        }
    }

    #region BlockMasks
    static class CoreBlockMasks
    {
        public static BlockFieldDescriptor[] Vertex = new BlockFieldDescriptor[]
        {
            BlockFields.VertexDescription.Position,
            BlockFields.VertexDescription.Normal,
            BlockFields.VertexDescription.Tangent,
        };
    }
    #endregion

    #region StructCollections
    static class CoreStructCollections
    {
        public static StructCollection Default = new StructCollection
        {
            { HDStructs.AttributesMesh },
            { HDStructs.VaryingsMeshToPS },
            { Structs.SurfaceDescriptionInputs },
            { Structs.VertexDescriptionInputs },
        };
    }
    #endregion

    #region FieldDependencies
    static class CoreFieldDependencies
    {
        public static DependencyCollection Varying = new DependencyCollection
        {
            //Standard Varying Dependencies
            new FieldDependency(HDStructFields.VaryingsMeshToPS.positionRWS,                         HDStructFields.AttributesMesh.positionOS),
            new FieldDependency(HDStructFields.VaryingsMeshToPS.normalWS,                            HDStructFields.AttributesMesh.normalOS),
            new FieldDependency(HDStructFields.VaryingsMeshToPS.tangentWS,                           HDStructFields.AttributesMesh.tangentOS),
            new FieldDependency(HDStructFields.VaryingsMeshToPS.texCoord0,                           HDStructFields.AttributesMesh.uv0),
            new FieldDependency(HDStructFields.VaryingsMeshToPS.texCoord1,                           HDStructFields.AttributesMesh.uv1),
            new FieldDependency(HDStructFields.VaryingsMeshToPS.texCoord2,                           HDStructFields.AttributesMesh.uv2),
            new FieldDependency(HDStructFields.VaryingsMeshToPS.texCoord3,                           HDStructFields.AttributesMesh.uv3),
            new FieldDependency(HDStructFields.VaryingsMeshToPS.color,                               HDStructFields.AttributesMesh.color),
            new FieldDependency(HDStructFields.VaryingsMeshToPS.instanceID,                          HDStructFields.AttributesMesh.instanceID),
        };

        public static DependencyCollection Tessellation = new DependencyCollection
        {
            //Tessellation Varying Dependencies
            new FieldDependency(HDStructFields.VaryingsMeshToPS.positionRWS,                         HDStructFields.VaryingsMeshToDS.positionRWS),
            new FieldDependency(HDStructFields.VaryingsMeshToPS.normalWS,                            HDStructFields.VaryingsMeshToDS.normalWS),
            new FieldDependency(HDStructFields.VaryingsMeshToPS.tangentWS,                           HDStructFields.VaryingsMeshToDS.tangentWS),
            new FieldDependency(HDStructFields.VaryingsMeshToPS.texCoord0,                           HDStructFields.VaryingsMeshToDS.texCoord0),
            new FieldDependency(HDStructFields.VaryingsMeshToPS.texCoord1,                           HDStructFields.VaryingsMeshToDS.texCoord1),
            new FieldDependency(HDStructFields.VaryingsMeshToPS.texCoord2,                           HDStructFields.VaryingsMeshToDS.texCoord2),
            new FieldDependency(HDStructFields.VaryingsMeshToPS.texCoord3,                           HDStructFields.VaryingsMeshToDS.texCoord3),
            new FieldDependency(HDStructFields.VaryingsMeshToPS.color,                               HDStructFields.VaryingsMeshToDS.color),
            new FieldDependency(HDStructFields.VaryingsMeshToPS.instanceID,                          HDStructFields.VaryingsMeshToDS.instanceID),

            //Tessellation Varying Dependencies, TODO: Why is this loop created?
            new FieldDependency(HDStructFields.VaryingsMeshToDS.tangentWS,                           HDStructFields.VaryingsMeshToPS.tangentWS),
            new FieldDependency(HDStructFields.VaryingsMeshToDS.texCoord0,                           HDStructFields.VaryingsMeshToPS.texCoord0),
            new FieldDependency(HDStructFields.VaryingsMeshToDS.texCoord1,                           HDStructFields.VaryingsMeshToPS.texCoord1),
            new FieldDependency(HDStructFields.VaryingsMeshToDS.texCoord2,                           HDStructFields.VaryingsMeshToPS.texCoord2),
            new FieldDependency(HDStructFields.VaryingsMeshToDS.texCoord3,                           HDStructFields.VaryingsMeshToPS.texCoord3),
            new FieldDependency(HDStructFields.VaryingsMeshToDS.color,                               HDStructFields.VaryingsMeshToPS.color),
            new FieldDependency(HDStructFields.VaryingsMeshToDS.instanceID,                          HDStructFields.VaryingsMeshToPS.instanceID),
        };

        public static DependencyCollection FragInput = new DependencyCollection
        {
            //FragInput dependencies
            new FieldDependency(HDStructFields.FragInputs.positionRWS,                               HDStructFields.VaryingsMeshToPS.positionRWS),
            new FieldDependency(HDStructFields.FragInputs.tangentToWorld,                            HDStructFields.VaryingsMeshToPS.tangentWS),
            new FieldDependency(HDStructFields.FragInputs.tangentToWorld,                            HDStructFields.VaryingsMeshToPS.normalWS),
            new FieldDependency(HDStructFields.FragInputs.texCoord0,                                 HDStructFields.VaryingsMeshToPS.texCoord0),
            new FieldDependency(HDStructFields.FragInputs.texCoord1,                                 HDStructFields.VaryingsMeshToPS.texCoord1),
            new FieldDependency(HDStructFields.FragInputs.texCoord2,                                 HDStructFields.VaryingsMeshToPS.texCoord2),
            new FieldDependency(HDStructFields.FragInputs.texCoord3,                                 HDStructFields.VaryingsMeshToPS.texCoord3),
            new FieldDependency(HDStructFields.FragInputs.color,                                     HDStructFields.VaryingsMeshToPS.color),
        };

        public static DependencyCollection VertexDescription = new DependencyCollection
        {
            //Vertex Description Dependencies
            new FieldDependency(StructFields.VertexDescriptionInputs.ObjectSpaceNormal,              HDStructFields.AttributesMesh.normalOS),
            new FieldDependency(StructFields.VertexDescriptionInputs.WorldSpaceNormal,               HDStructFields.AttributesMesh.normalOS),
            new FieldDependency(StructFields.VertexDescriptionInputs.ViewSpaceNormal,                StructFields.VertexDescriptionInputs.WorldSpaceNormal),

            new FieldDependency(StructFields.VertexDescriptionInputs.ObjectSpaceTangent,             HDStructFields.AttributesMesh.tangentOS),
            new FieldDependency(StructFields.VertexDescriptionInputs.WorldSpaceTangent,              HDStructFields.AttributesMesh.tangentOS),
            new FieldDependency(StructFields.VertexDescriptionInputs.ViewSpaceTangent,               StructFields.VertexDescriptionInputs.WorldSpaceTangent),

            new FieldDependency(StructFields.VertexDescriptionInputs.ObjectSpaceBiTangent,           HDStructFields.AttributesMesh.normalOS),
            new FieldDependency(StructFields.VertexDescriptionInputs.ObjectSpaceBiTangent,           HDStructFields.AttributesMesh.tangentOS),
            new FieldDependency(StructFields.VertexDescriptionInputs.WorldSpaceBiTangent,            StructFields.VertexDescriptionInputs.ObjectSpaceBiTangent),
            new FieldDependency(StructFields.VertexDescriptionInputs.ViewSpaceBiTangent,             StructFields.VertexDescriptionInputs.WorldSpaceBiTangent),

            new FieldDependency(StructFields.VertexDescriptionInputs.ObjectSpacePosition,            HDStructFields.AttributesMesh.positionOS),
            new FieldDependency(StructFields.VertexDescriptionInputs.WorldSpacePosition,             HDStructFields.AttributesMesh.positionOS),
            new FieldDependency(StructFields.VertexDescriptionInputs.AbsoluteWorldSpacePosition,     HDStructFields.AttributesMesh.positionOS),
            new FieldDependency(StructFields.VertexDescriptionInputs.ViewSpacePosition,              StructFields.VertexDescriptionInputs.WorldSpacePosition),

            new FieldDependency(StructFields.VertexDescriptionInputs.WorldSpaceViewDirection,        StructFields.VertexDescriptionInputs.WorldSpacePosition),
            new FieldDependency(StructFields.VertexDescriptionInputs.ObjectSpaceViewDirection,       StructFields.VertexDescriptionInputs.WorldSpaceViewDirection),
            new FieldDependency(StructFields.VertexDescriptionInputs.ViewSpaceViewDirection,         StructFields.VertexDescriptionInputs.WorldSpaceViewDirection),
            new FieldDependency(StructFields.VertexDescriptionInputs.TangentSpaceViewDirection,      StructFields.VertexDescriptionInputs.WorldSpaceViewDirection),
            new FieldDependency(StructFields.VertexDescriptionInputs.TangentSpaceViewDirection,      StructFields.VertexDescriptionInputs.WorldSpaceTangent),
            new FieldDependency(StructFields.VertexDescriptionInputs.TangentSpaceViewDirection,      StructFields.VertexDescriptionInputs.WorldSpaceBiTangent),
            new FieldDependency(StructFields.VertexDescriptionInputs.TangentSpaceViewDirection,      StructFields.VertexDescriptionInputs.WorldSpaceNormal),

            new FieldDependency(StructFields.VertexDescriptionInputs.ScreenPosition,                 StructFields.VertexDescriptionInputs.WorldSpacePosition),
            new FieldDependency(StructFields.VertexDescriptionInputs.uv0,                            HDStructFields.AttributesMesh.uv0),
            new FieldDependency(StructFields.VertexDescriptionInputs.uv1,                            HDStructFields.AttributesMesh.uv1),
            new FieldDependency(StructFields.VertexDescriptionInputs.uv2,                            HDStructFields.AttributesMesh.uv2),
            new FieldDependency(StructFields.VertexDescriptionInputs.uv3,                            HDStructFields.AttributesMesh.uv3),
            new FieldDependency(StructFields.VertexDescriptionInputs.VertexColor,                    HDStructFields.AttributesMesh.color),

            new FieldDependency(StructFields.VertexDescriptionInputs.BoneWeights,                    HDStructFields.AttributesMesh.weights),
            new FieldDependency(StructFields.VertexDescriptionInputs.BoneIndices,                    HDStructFields.AttributesMesh.indices),
            new FieldDependency(StructFields.VertexDescriptionInputs.VertexID,                       HDStructFields.AttributesMesh.vertexID),
        };

        public static DependencyCollection SurfaceDescription = new DependencyCollection
        {
            //Surface Description Dependencies
            new FieldDependency(StructFields.SurfaceDescriptionInputs.WorldSpaceNormal,              HDStructFields.FragInputs.tangentToWorld),
            new FieldDependency(StructFields.SurfaceDescriptionInputs.ObjectSpaceNormal,             StructFields.SurfaceDescriptionInputs.WorldSpaceNormal),
            new FieldDependency(StructFields.SurfaceDescriptionInputs.ViewSpaceNormal,               StructFields.SurfaceDescriptionInputs.WorldSpaceNormal),

            new FieldDependency(StructFields.SurfaceDescriptionInputs.WorldSpaceTangent,             HDStructFields.FragInputs.tangentToWorld),
            new FieldDependency(StructFields.SurfaceDescriptionInputs.ObjectSpaceTangent,            StructFields.SurfaceDescriptionInputs.WorldSpaceTangent),
            new FieldDependency(StructFields.SurfaceDescriptionInputs.ViewSpaceTangent,              StructFields.SurfaceDescriptionInputs.WorldSpaceTangent),

            new FieldDependency(StructFields.SurfaceDescriptionInputs.WorldSpaceBiTangent,           HDStructFields.FragInputs.tangentToWorld),
            new FieldDependency(StructFields.SurfaceDescriptionInputs.ObjectSpaceBiTangent,          StructFields.SurfaceDescriptionInputs.WorldSpaceBiTangent),
            new FieldDependency(StructFields.SurfaceDescriptionInputs.ViewSpaceBiTangent,            StructFields.SurfaceDescriptionInputs.WorldSpaceBiTangent),

            new FieldDependency(StructFields.SurfaceDescriptionInputs.WorldSpacePosition,            HDStructFields.FragInputs.positionRWS),
            new FieldDependency(StructFields.SurfaceDescriptionInputs.AbsoluteWorldSpacePosition,    HDStructFields.FragInputs.positionRWS),
            new FieldDependency(StructFields.SurfaceDescriptionInputs.ObjectSpacePosition,           HDStructFields.FragInputs.positionRWS),
            new FieldDependency(StructFields.SurfaceDescriptionInputs.ViewSpacePosition,             HDStructFields.FragInputs.positionRWS),

            new FieldDependency(StructFields.SurfaceDescriptionInputs.WorldSpaceViewDirection,       HDStructFields.FragInputs.positionRWS),
            new FieldDependency(StructFields.SurfaceDescriptionInputs.ObjectSpaceViewDirection,      StructFields.SurfaceDescriptionInputs.WorldSpaceViewDirection),
            new FieldDependency(StructFields.SurfaceDescriptionInputs.ViewSpaceViewDirection,        StructFields.SurfaceDescriptionInputs.WorldSpaceViewDirection),
            new FieldDependency(StructFields.SurfaceDescriptionInputs.TangentSpaceViewDirection,     StructFields.SurfaceDescriptionInputs.WorldSpaceViewDirection),
            new FieldDependency(StructFields.SurfaceDescriptionInputs.TangentSpaceViewDirection,     StructFields.SurfaceDescriptionInputs.WorldSpaceTangent),
            new FieldDependency(StructFields.SurfaceDescriptionInputs.TangentSpaceViewDirection,     StructFields.SurfaceDescriptionInputs.WorldSpaceBiTangent),
            new FieldDependency(StructFields.SurfaceDescriptionInputs.TangentSpaceViewDirection,     StructFields.SurfaceDescriptionInputs.WorldSpaceNormal),

            new FieldDependency(StructFields.SurfaceDescriptionInputs.ScreenPosition,                StructFields.SurfaceDescriptionInputs.WorldSpacePosition),
            new FieldDependency(StructFields.SurfaceDescriptionInputs.uv0,                           HDStructFields.FragInputs.texCoord0),
            new FieldDependency(StructFields.SurfaceDescriptionInputs.uv1,                           HDStructFields.FragInputs.texCoord1),
            new FieldDependency(StructFields.SurfaceDescriptionInputs.uv2,                           HDStructFields.FragInputs.texCoord2),
            new FieldDependency(StructFields.SurfaceDescriptionInputs.uv3,                           HDStructFields.FragInputs.texCoord3),
            new FieldDependency(StructFields.SurfaceDescriptionInputs.VertexColor,                   HDStructFields.FragInputs.color),
            new FieldDependency(StructFields.SurfaceDescriptionInputs.FaceSign,                      HDStructFields.FragInputs.IsFrontFace),
        };

        public static DependencyCollection Default = new DependencyCollection
        {
            { Varying },
            { Tessellation },
            { FragInput },
            { VertexDescription },
            { SurfaceDescription },
        };
    }
    #endregion

    #region RequiredFields
    static class CoreRequiredFields
    {
        public static FieldCollection Meta = new FieldCollection()
        {
            HDStructFields.AttributesMesh.normalOS,
            HDStructFields.AttributesMesh.tangentOS,
            HDStructFields.AttributesMesh.uv0,
            HDStructFields.AttributesMesh.uv1,
            HDStructFields.AttributesMesh.color,
            HDStructFields.AttributesMesh.uv2,
        };

        public static FieldCollection PositionRWS = new FieldCollection()
        {
            HDStructFields.VaryingsMeshToPS.positionRWS,
        };

        public static FieldCollection LitMinimal = new FieldCollection()
        {
            HDStructFields.FragInputs.tangentToWorld,
            HDStructFields.FragInputs.positionRWS,
            HDStructFields.FragInputs.texCoord1,
            HDStructFields.FragInputs.texCoord2,
        };

        public static FieldCollection LitFull = new FieldCollection()
        {
            HDStructFields.AttributesMesh.normalOS,
            HDStructFields.AttributesMesh.tangentOS,
            HDStructFields.AttributesMesh.uv0,
            HDStructFields.AttributesMesh.uv1,
            HDStructFields.AttributesMesh.color,
            HDStructFields.AttributesMesh.uv2,
            HDStructFields.AttributesMesh.uv3,
            HDStructFields.FragInputs.tangentToWorld,
            HDStructFields.FragInputs.positionRWS,
            HDStructFields.FragInputs.texCoord1,
            HDStructFields.FragInputs.texCoord2,
            HDStructFields.FragInputs.texCoord3,
            HDStructFields.FragInputs.color,
        };
    }
    #endregion

    #region RenderStates
    static class CoreRenderStates
    {
        public static class Uniforms
        {
            public static readonly string srcBlend = "[_SrcBlend]";
            public static readonly string dstBlend = "[_DstBlend]";
            public static readonly string alphaSrcBlend = "[_AlphaSrcBlend]";
            public static readonly string alphaDstBlend = "[_AlphaDstBlend]";
            public static readonly string alphaToMask = "[_AlphaToMask]";
            public static readonly string cullMode = "[_CullMode]";
            public static readonly string cullModeForward = "[_CullModeForward]";
            public static readonly string zTestDepthEqualForOpaque = "[_ZTestDepthEqualForOpaque]";
            public static readonly string zTestTransparent = "[_ZTestTransparent]";
            public static readonly string zTestGBuffer = "[_ZTestGBuffer]";
            public static readonly string zWrite = "[_ZWrite]";
            public static readonly string zClip = "[_ZClip]";
            public static readonly string stencilWriteMaskDepth = "[_StencilWriteMaskDepth]";
            public static readonly string stencilRefDepth = "[_StencilRefDepth]";
            public static readonly string stencilWriteMaskMV = "[_StencilWriteMaskMV]";
            public static readonly string stencilRefMV = "[_StencilRefMV]";
            public static readonly string stencilWriteMask = "[_StencilWriteMask]";
            public static readonly string stencilRef = "[_StencilRef]";
            public static readonly string stencilWriteMaskGBuffer = "[_StencilWriteMaskGBuffer]";
            public static readonly string stencilRefGBuffer = "[_StencilRefGBuffer]";
            public static readonly string stencilRefDistortionVec = "[_StencilRefDistortionVec]";
            public static readonly string stencilWriteMaskDistortionVec = "[_StencilWriteMaskDistortionVec]";
        }

        public static RenderStateCollection Meta = new RenderStateCollection
        {
            { RenderState.Cull(Cull.Off) },
        };

        public static RenderStateCollection ShadowCaster = new RenderStateCollection
        {
            { RenderState.Cull(Uniforms.cullMode) },
            { RenderState.ZWrite(ZWrite.On) },
            { RenderState.ZClip(Uniforms.zClip) },
            { RenderState.ColorMask("ColorMask 0") },
        };

        public static RenderStateCollection BlendShadowCaster = new RenderStateCollection
        {
            { RenderState.Blend(Blend.One, Blend.Zero) },
            { RenderState.Cull(Uniforms.cullMode) },
            { RenderState.ZWrite(ZWrite.On) },
            { RenderState.ZClip(Uniforms.zClip) },
            { RenderState.ColorMask("ColorMask 0") },
        };

        public static RenderStateCollection ScenePicking = new RenderStateCollection
        {
            { RenderState.Cull(Uniforms.cullMode) },
        };

        public static RenderStateCollection SceneSelection = new RenderStateCollection
        {
            { RenderState.Cull(Cull.Off) },
            { RenderState.ColorMask("ColorMask 0") },
        };

        public static RenderStateCollection DepthOnly = new RenderStateCollection
        {
            { RenderState.Cull(Uniforms.cullMode) },
            { RenderState.ZWrite(ZWrite.On) },
            { RenderState.AlphaToMask(Uniforms.alphaToMask), new FieldCondition(Fields.AlphaToMask, true) },
            { RenderState.Stencil(new StencilDescriptor()
            {
                WriteMask = Uniforms.stencilWriteMaskDepth,
                Ref = Uniforms.stencilRefDepth,
                Comp = "Always",
                Pass = "Replace",
            }) },
        };

        public static RenderStateCollection MotionVectors = new RenderStateCollection
        {
            { RenderState.Cull(Uniforms.cullMode) },
            { RenderState.ZWrite(ZWrite.On) },
            { RenderState.AlphaToMask(Uniforms.alphaToMask), new FieldCondition(Fields.AlphaToMask, true) },
            { RenderState.Stencil(new StencilDescriptor()
            {
                WriteMask = Uniforms.stencilWriteMaskMV,
                Ref = Uniforms.stencilRefMV,
                Comp = "Always",
                Pass = "Replace",
            }) },
        };

        public static RenderStateCollection TransparentBackface = new RenderStateCollection
        {
            { RenderState.Blend(Uniforms.srcBlend, Uniforms.dstBlend, Uniforms.alphaSrcBlend, Uniforms.alphaDstBlend) },
            { RenderState.Cull(Cull.Front) },
            { RenderState.ZWrite(Uniforms.zWrite) },
            { RenderState.ZTest(Uniforms.zTestTransparent) },
            { RenderState.ColorMask("ColorMask [_ColorMaskTransparentVel] 1") },
        };


        public static RenderStateCollection TransparentDepthPrePass = new RenderStateCollection
        {
            { RenderState.Blend(Blend.One, Blend.Zero) },
            { RenderState.Cull(Uniforms.cullMode) },
            { RenderState.ZWrite(ZWrite.On) },
            { RenderState.Stencil(new StencilDescriptor()
            {
                WriteMask = CoreRenderStates.Uniforms.stencilWriteMaskDepth,
                Ref = CoreRenderStates.Uniforms.stencilRefDepth,
                Comp = "Always",
                Pass = "Replace",
            }) },
        };

        public static RenderStateCollection TransparentDepthPostPass = new RenderStateCollection
        {
            { RenderState.Blend(Blend.One, Blend.Zero) },
            { RenderState.Cull(Uniforms.cullMode) },
            { RenderState.ZWrite(ZWrite.On) },
            { RenderState.ColorMask("ColorMask 0") },
        };

        public static RenderStateCollection Forward = new RenderStateCollection
        {
            { RenderState.Blend(Uniforms.srcBlend, Uniforms.dstBlend, Uniforms.alphaSrcBlend, Uniforms.alphaDstBlend) },
            { RenderState.Cull(Uniforms.cullModeForward) },
            { RenderState.ZWrite(Uniforms.zWrite) },
            { RenderState.ZTest(Uniforms.zTestDepthEqualForOpaque) },
            { RenderState.ColorMask("ColorMask [_ColorMaskTransparentVel] 1") },
            { RenderState.Stencil(new StencilDescriptor()
            {
                WriteMask = Uniforms.stencilWriteMask,
                Ref = Uniforms.stencilRef,
                Comp = "Always",
                Pass = "Replace",
            }) },
        };

        public static RenderStateCollection ForwardEmissiveForDeferred = new RenderStateCollection
        {
            { RenderState.Blend(Blend.One, Blend.One) },
            { RenderState.Cull(Uniforms.cullModeForward) },
            { RenderState.ZWrite(Uniforms.zWrite) },
            { RenderState.ZTest(Uniforms.zTestDepthEqualForOpaque) },
        };
    }
    #endregion

    #region Pragmas
    static class CorePragmas
    {
        public static PragmaCollection Basic = new PragmaCollection
        {
            { Pragma.Target(ShaderModel.Target45) },
            { Pragma.Vertex("Vert") },
            { Pragma.Fragment("Frag") },
            { Pragma.OnlyRenderers(PragmaRenderers.GetHighEndPlatformArray()) },
        };

        public static PragmaCollection InstancedRenderingLayer = new PragmaCollection
        {
            { Basic },
            { Pragma.MultiCompileInstancing },
            { Pragma.InstancingOptions(InstancingOptions.RenderingLayer) },
        };

        public static PragmaCollection InstancedRenderingLayerEditorSync = new PragmaCollection
        {
            { Basic },
            { Pragma.MultiCompileInstancing },
            { Pragma.InstancingOptions(InstancingOptions.RenderingLayer) },
            { Pragma.EditorSyncCompilation },
        };

        public static PragmaCollection DotsInstancedInV2Only = new PragmaCollection
        {
            { Basic },
            { Pragma.MultiCompileInstancing },
            { Pragma.InstancingOptions(InstancingOptions.RenderingLayer) },
            #if ENABLE_HYBRID_RENDERER_V2
            { Pragma.DOTSInstancing },
            { Pragma.InstancingOptions(InstancingOptions.NoLodFade) },
            #endif
        };

        public static PragmaCollection DotsInstancedInV2OnlyEditorSync = new PragmaCollection
        {
            { Basic },
            { Pragma.MultiCompileInstancing },
            { Pragma.EditorSyncCompilation },
            { Pragma.InstancingOptions(InstancingOptions.RenderingLayer) },
            #if ENABLE_HYBRID_RENDERER_V2
            { Pragma.DOTSInstancing },
            { Pragma.InstancingOptions(InstancingOptions.NoLodFade) },
            #endif
        };

        public static PragmaCollection DotsInstancedInV1AndV2 = new PragmaCollection
        {
            { Basic },
            { Pragma.MultiCompileInstancing },
            // Hybrid Renderer V2 requires a completely different set of pragmas from Hybrid V1
            #if ENABLE_HYBRID_RENDERER_V2
            { Pragma.DOTSInstancing },
            { Pragma.InstancingOptions(InstancingOptions.NoLodFade) },
            { Pragma.InstancingOptions(InstancingOptions.RenderingLayer) },
            #else
            { Pragma.InstancingOptions(InstancingOptions.NoLightProbe), new FieldCondition(HDFields.DotsInstancing, true) },
            { Pragma.InstancingOptions(InstancingOptions.NoLightProbe), new FieldCondition(HDFields.DotsProperties, true) },
            { Pragma.InstancingOptions(InstancingOptions.NoLodFade),    new FieldCondition(HDFields.DotsInstancing, true) },
            { Pragma.InstancingOptions(InstancingOptions.NoLodFade),    new FieldCondition(HDFields.DotsProperties, true) },
            { Pragma.InstancingOptions(InstancingOptions.RenderingLayer), new FieldCondition[]
              {
                  new FieldCondition(HDFields.DotsInstancing, false),
                  new FieldCondition(HDFields.DotsProperties, false),
              } },
            #endif
        };

        public static PragmaCollection DotsInstancedInV1AndV2EditorSync = new PragmaCollection
        {
            { Basic },
            { Pragma.MultiCompileInstancing },
            { Pragma.EditorSyncCompilation },
            // Hybrid Renderer V2 requires a completely different set of pragmas from Hybrid V1
            #if ENABLE_HYBRID_RENDERER_V2
            { Pragma.DOTSInstancing },
            { Pragma.InstancingOptions(InstancingOptions.NoLodFade) },
            { Pragma.InstancingOptions(InstancingOptions.RenderingLayer) },
            #else
            { Pragma.InstancingOptions(InstancingOptions.NoLightProbe), new FieldCondition(HDFields.DotsInstancing, true) },
            { Pragma.InstancingOptions(InstancingOptions.NoLightProbe), new FieldCondition(HDFields.DotsProperties, true) },
            { Pragma.InstancingOptions(InstancingOptions.NoLodFade),    new FieldCondition(HDFields.DotsInstancing, true) },
            { Pragma.InstancingOptions(InstancingOptions.NoLodFade),    new FieldCondition(HDFields.DotsProperties, true) },
            { Pragma.InstancingOptions(InstancingOptions.RenderingLayer), new FieldCondition[]
              {
                  new FieldCondition(HDFields.DotsInstancing, false),
                  new FieldCondition(HDFields.DotsProperties, false),
              } },
            #endif
        };

        public static PragmaCollection RaytracingBasic = new PragmaCollection
        {
            { Pragma.Target(ShaderModel.Target50) },
            { Pragma.Raytracing("surface_shader") },
            { Pragma.OnlyRenderers(new Platform[] {Platform.D3D11}) },
        };
    }
    #endregion

    #region Keywords
    static class CoreKeywords
    {
        public static KeywordCollection RaytracingGBuffer = new KeywordCollection
        {
            { CoreKeywordDescriptors.RaytraceMinimalGBuffer },
        };

        public static KeywordCollection RaytracingVisiblity = new KeywordCollection
        {
            { CoreKeywordDescriptors.TransparentColorShadow },
        };
    }
    #endregion

    #region Defines
    static class CoreDefines
    {
        public static DefineCollection ScenePicking = new DefineCollection
        {
            { CoreKeywordDescriptors.ScenePickingPass, 1 },
        };

        public static DefineCollection SceneSelection = new DefineCollection
        {
            { RayTracingQualityNode.GetRayTracingQualityKeyword(), 0 },
            { CoreKeywordDescriptors.SceneSelectionPass, 1 },
        };

        public static DefineCollection DepthForwardOnly = new DefineCollection
        {
            { RayTracingQualityNode.GetRayTracingQualityKeyword(), 0 },
            { CoreKeywordDescriptors.WriteNormalBuffer, 1 },
        };

        public static DefineCollection DepthForwardOnlyUnlit = new DefineCollection
        {
            // When using Shadow matte, we need to output a normal buffer even for unlit so it is compatible with ambient occlusion
            { CoreKeywordDescriptors.WriteNormalBuffer, 1, new FieldCondition(HDUnlitSubTarget.EnableShadowMatte, true)},
        };

        public static DefineCollection MotionVectorUnlit = new DefineCollection
        {
            // When using Shadow matte, we need to output a normal buffer even for unlit so it is compatible with ambient occlusion
            { CoreKeywordDescriptors.WriteNormalBuffer, 1, new FieldCondition(HDUnlitSubTarget.EnableShadowMatte, true)},
        };

        public static DefineCollection ShaderGraphRaytracingDefault = new DefineCollection
        {
            { RayTracingQualityNode.GetRayTracingQualityKeyword(), 0 },
        };

        public static DefineCollection TransparentDepthPrepass = new DefineCollection
        {
            { RayTracingQualityNode.GetRayTracingQualityKeyword(), 0 },
        };

        public static DefineCollection TransparentDepthPostpass = new DefineCollection
        {
            { RayTracingQualityNode.GetRayTracingQualityKeyword(), 0 },
        };

        public static DefineCollection Forward = new DefineCollection
        {
            { CoreKeywordDescriptors.SupportBlendModePreserveSpecularLighting, 1 },
            { CoreKeywordDescriptors.HasLightloop, 1 },
            { RayTracingQualityNode.GetRayTracingQualityKeyword(), 0 },
        };

        public static DefineCollection ForwardEmissiveForDeferred = new DefineCollection
        {
            { CoreKeywordDescriptors.HasLightloop, 0 },
            { RayTracingQualityNode.GetRayTracingQualityKeyword(), 0 },
        };

        public static DefineCollection ForwardUnlit = new DefineCollection
        {
            { RayTracingQualityNode.GetRayTracingQualityKeyword(), 0 },
        };

        public static DefineCollection BackThenFront = new DefineCollection
        {
            { CoreKeywordDescriptors.SupportBlendModePreserveSpecularLighting, 1 },
            { CoreKeywordDescriptors.HasLightloop, 1 },
            { RayTracingQualityNode.GetRayTracingQualityKeyword(), 0 },
            // { CoreKeywordDescriptors.LightList, 1 }, // BackThenFront Transparent use #define USE_CLUSTERED_LIGHTLIST
        };
    }
    #endregion

    #region Includes
    static class CoreIncludes
    {
        // CorePregraph
        public const string kShaderVariables = "Packages/com.unity.render-pipelines.high-definition/Runtime/ShaderLibrary/ShaderVariables.hlsl";
        public const string kFragInputs = "Packages/com.unity.render-pipelines.high-definition/Runtime/RenderPipeline/ShaderPass/FragInputs.hlsl";
        public const string kMaterial = "Packages/com.unity.render-pipelines.high-definition/Runtime/Material/Material.hlsl";
        public const string kDebugDisplay = "Packages/com.unity.render-pipelines.high-definition/Runtime/Debug/DebugDisplay.hlsl";
        public const string kPickingSpaceTransforms = "Packages/com.unity.render-pipelines.high-definition/Runtime/ShaderLibrary/PickingSpaceTransforms.hlsl";

        // CoreUtility
        public const string kBuiltInUtilities = "Packages/com.unity.render-pipelines.high-definition/Runtime/Material/BuiltinUtilities.hlsl";
        public const string kMaterialUtilities = "Packages/com.unity.render-pipelines.high-definition/Runtime/Material/MaterialUtilities.hlsl";

        // Pregraph Raytracing
        public const string kRaytracingMacros = "Packages/com.unity.render-pipelines.high-definition/Runtime/RenderPipeline/Raytracing/Shaders/RaytracingMacros.hlsl";
        public const string kShaderVariablesRaytracing = "Packages/com.unity.render-pipelines.high-definition/Runtime/RenderPipeline/Raytracing/Shaders/ShaderVariablesRaytracing.hlsl";
        public const string kShaderVariablesRaytracingLightLoop = "Packages/com.unity.render-pipelines.high-definition/Runtime/RenderPipeline/Raytracing/Shaders/ShaderVariablesRaytracingLightLoop.hlsl";
        public const string kRaytracingIntersection = "Packages/com.unity.render-pipelines.high-definition/Runtime/RenderPipeline/Raytracing/Shaders/RaytracingIntersection.hlsl";
        public const string kRaytracingIntersectionGBuffer = "Packages/com.unity.render-pipelines.high-definition/Runtime/RenderPipeline/Raytracing/Shaders/Deferred/RaytracingIntersectonGBuffer.hlsl";
        public const string kRaytracingIntersectionSubSurface = "Packages/com.unity.render-pipelines.high-definition/Runtime/RenderPipeline/Raytracing/Shaders/SubSurface/RayTracingIntersectionSubSurface.hlsl";
        public const string kLitRaytracing = "Packages/com.unity.render-pipelines.high-definition/Runtime/Material/Lit/LitRaytracing.hlsl";
        public const string kLitPathtracing = "Packages/com.unity.render-pipelines.high-definition/Runtime/Material/Lit/LitPathTracing.hlsl";
        public const string kUnlitRaytracing = "Packages/com.unity.render-pipelines.high-definition/Runtime/Material/Unlit/UnlitRaytracing.hlsl";
        public const string kFabricRaytracing = "Packages/com.unity.render-pipelines.high-definition/Runtime/Material/Fabric/FabricRaytracing.hlsl";
        public const string kEyeRaytracing = "Packages/com.unity.render-pipelines.high-definition/Runtime/Material/Eye/EyeRaytracing.hlsl";
        public const string kStackLitRaytracing = "Packages/com.unity.render-pipelines.high-definition/Runtime/Material/StackLit/StackLitRaytracing.hlsl";
        public const string kHairRaytracing = "Packages/com.unity.render-pipelines.high-definition/Runtime/Material/Hair/HairRaytracing.hlsl";
        public const string kRaytracingLightLoop = "Packages/com.unity.render-pipelines.high-definition/Runtime/RenderPipeline/Raytracing/Shaders/RaytracingLightLoop.hlsl";
        public const string kRaytracingCommon = "Packages/com.unity.render-pipelines.high-definition/Runtime/RenderPipeline/Raytracing/Shaders/RaytracingCommon.hlsl";
        public const string kNormalBuffer = "Packages/com.unity.render-pipelines.high-definition/Runtime/Material/NormalBuffer.hlsl";

        // Postgraph Raytracing
        public const string kPassRaytracingIndirect = "Packages/com.unity.render-pipelines.high-definition/Runtime/RenderPipeline/ShaderPass/ShaderPassRaytracingIndirect.hlsl";
        public const string kPassRaytracingVisbility = "Packages/com.unity.render-pipelines.high-definition/Runtime/RenderPipeline/ShaderPass/ShaderPassRaytracingVisibility.hlsl";
        public const string kPassRaytracingForward = "Packages/com.unity.render-pipelines.high-definition/Runtime/RenderPipeline/ShaderPass/ShaderPassRaytracingForward.hlsl";
        public const string kPassRaytracingGBuffer = "Packages/com.unity.render-pipelines.high-definition/Runtime/RenderPipeline/ShaderPass/ShaderpassRaytracingGBuffer.hlsl";
        public const string kPassPathTracing = "Packages/com.unity.render-pipelines.high-definition/Runtime/RenderPipeline/ShaderPass/ShaderPassPathTracing.hlsl";
        public const string kPassRaytracingSubSurface = "Packages/com.unity.render-pipelines.high-definition/Runtime/RenderPipeline/ShaderPass/ShaderpassRaytracingSubSurface.hlsl";

        // Public Pregraph Function
        public const string kCommonLighting = "Packages/com.unity.render-pipelines.core/ShaderLibrary/CommonLighting.hlsl";
        public const string kHDShadow = "Packages/com.unity.render-pipelines.high-definition/Runtime/Lighting/LightLoop/HDShadow.hlsl";
        public const string kLightLoopDef = "Packages/com.unity.render-pipelines.high-definition/Runtime/Lighting/LightLoop/LightLoopDef.hlsl";
        public const string kPunctualLightCommon = "Packages/com.unity.render-pipelines.high-definition/Runtime/Lighting/PunctualLightCommon.hlsl";
        public const string kHDShadowLoop = "Packages/com.unity.render-pipelines.high-definition/Runtime/Lighting/LightLoop/HDShadowLoop.hlsl";
        public const string kNormalSurfaceGradient = "Packages/com.unity.render-pipelines.core/ShaderLibrary/NormalSurfaceGradient.hlsl";
        public const string kLighting = "Packages/com.unity.render-pipelines.high-definition/Runtime/Lighting/Lighting.hlsl";
        public const string kLightLoop = "Packages/com.unity.render-pipelines.high-definition/Runtime/Lighting/LightLoop/LightLoop.hlsl";

        // Public Pregraph Material
        public const string kUnlit = "Packages/com.unity.render-pipelines.high-definition/Runtime/Material/Unlit/Unlit.hlsl";
        public const string kLit = "Packages/com.unity.render-pipelines.high-definition/Runtime/Material/Lit/Lit.hlsl";
        public const string kFabric = "Packages/com.unity.render-pipelines.high-definition/Runtime/Material/Fabric/Fabric.hlsl";
        public const string kHair = "Packages/com.unity.render-pipelines.high-definition/Runtime/Material/Hair/Hair.hlsl";
        public const string kStackLit = "Packages/com.unity.render-pipelines.high-definition/Runtime/Material/StackLit/StackLit.hlsl";

        // Public Pregraph Misc
        public const string kShaderGraphFunctions = "Packages/com.unity.render-pipelines.high-definition/Runtime/ShaderLibrary/ShaderGraphFunctions.hlsl";
        public const string kDecalUtilities = "Packages/com.unity.render-pipelines.high-definition/Runtime/Material/Decal/DecalUtilities.hlsl";
        public const string kPassPlaceholder = "Pass Include Placeholder, replace me !";
        public const string kPostDecalsPlaceholder = "After Decal Include Placeholder, replace me !";
        public const string kRaytracingPlaceholder = "Raytracing Include Placeholder, replace me !";
        public const string kPathtracingPlaceholder = "Pathtracing Include Placeholder, replace me !";

        // Public Postgraph Pass
        public const string kPassLightTransport = "Packages/com.unity.render-pipelines.high-definition/Runtime/RenderPipeline/ShaderPass/ShaderPassLightTransport.hlsl";
        public const string kPassDepthOnly = "Packages/com.unity.render-pipelines.high-definition/Runtime/RenderPipeline/ShaderPass/ShaderPassDepthOnly.hlsl";
        public const string kPassGBuffer = "Packages/com.unity.render-pipelines.high-definition/Runtime/RenderPipeline/ShaderPass/ShaderPassGBuffer.hlsl";
        public const string kPassMotionVectors = "Packages/com.unity.render-pipelines.high-definition/Runtime/RenderPipeline/ShaderPass/ShaderPassMotionVectors.hlsl";
        public const string kDisortionVectors = "Packages/com.unity.render-pipelines.high-definition/Runtime/RenderPipeline/ShaderPass/ShaderPassDistortion.hlsl";
        public const string kPassForward = "Packages/com.unity.render-pipelines.high-definition/Runtime/RenderPipeline/ShaderPass/ShaderPassForward.hlsl";
        public const string kPassForwardEmissiveForDeferred = "Packages/com.unity.render-pipelines.high-definition/Runtime/RenderPipeline/ShaderPass/ShaderPassForwardEmissiveForDeferred.hlsl";
        public const string kStandardLit = "Packages/com.unity.render-pipelines.high-definition/Runtime/Material/StandardLit/StandardLit.hlsl";
        public const string kPassForwardUnlit = "Packages/com.unity.render-pipelines.high-definition/Runtime/RenderPipeline/ShaderPass/ShaderPassForwardUnlit.hlsl";
        public const string kPassConstant = "Packages/com.unity.render-pipelines.high-definition/Runtime/RenderPipeline/ShaderPass/ShaderPassConstant.hlsl";
        public const string kPassFullScreenDebug = "Packages/com.unity.render-pipelines.high-definition/Runtime/RenderPipeline/ShaderPass/ShaderPassFullScreenDebug.hlsl";

        public static IncludeCollection MinimalCorePregraph = new IncludeCollection
        {
            { kShaderVariables, IncludeLocation.Pregraph },
            { kFragInputs, IncludeLocation.Pregraph },
        };

        public static IncludeCollection CorePregraph = new IncludeCollection
        {
            { kDebugDisplay, IncludeLocation.Pregraph },
            { kMaterial, IncludeLocation.Pregraph },
        };

        public static IncludeCollection RaytracingCorePregraph = new IncludeCollection
        {
            // Pregraph includes
            { CoreIncludes.kRaytracingMacros, IncludeLocation.Pregraph },
            { CoreIncludes.kMaterial, IncludeLocation.Pregraph },
            { CoreIncludes.kShaderVariablesRaytracing, IncludeLocation.Pregraph },
            { CoreIncludes.kShaderVariablesRaytracingLightLoop, IncludeLocation.Pregraph },
        };

        public static IncludeCollection CoreUtility = new IncludeCollection
        {
            { kBuiltInUtilities, IncludeLocation.Pregraph },
            { kMaterialUtilities, IncludeLocation.Pregraph },
        };
    }
    #endregion

    #region KeywordDescriptors
    static class CoreKeywordDescriptors
    {
        public static KeywordDescriptor WriteNormalBuffer = new KeywordDescriptor()
        {
            displayName = "Write Normal Buffer",
            referenceName = "WRITE_NORMAL_BUFFER",
            type = KeywordType.Boolean,
            definition = KeywordDefinition.MultiCompile,
            scope = KeywordScope.Global,
        };

        public static KeywordDescriptor WriteMsaaDepth = new KeywordDescriptor()
        {
            displayName = "Write MSAA Depth",
            referenceName = "WRITE_MSAA_DEPTH",
            type = KeywordType.Boolean,
            definition = KeywordDefinition.MultiCompile,
            scope = KeywordScope.Global,
            stages = KeywordShaderStage.Fragment,
        };

        public static KeywordDescriptor WriteDecalBuffer = new KeywordDescriptor()
        {
            displayName = "Write Decal Buffer",
            referenceName = "WRITE_DECAL_BUFFER",
            type = KeywordType.Boolean,
            definition = KeywordDefinition.MultiCompile,
            scope = KeywordScope.Global,
        };

        public static KeywordDescriptor DebugDisplay = new KeywordDescriptor()
        {
            displayName = "Debug Display",
            referenceName = "DEBUG_DISPLAY",
            type = KeywordType.Boolean,
            definition = KeywordDefinition.MultiCompile,
            scope = KeywordScope.Global,
        };

        public static KeywordDescriptor Lightmap = new KeywordDescriptor()
        {
            displayName = "Lightmap",
            referenceName = "LIGHTMAP_ON",
            type = KeywordType.Boolean,
            definition = KeywordDefinition.MultiCompile,
            scope = KeywordScope.Global,
            stages = KeywordShaderStage.FragmentAndRaytracing
        };

        public static KeywordDescriptor DirectionalLightmapCombined = new KeywordDescriptor()
        {
            displayName = "Directional Lightmap Combined",
            referenceName = "DIRLIGHTMAP_COMBINED",
            type = KeywordType.Boolean,
            definition = KeywordDefinition.MultiCompile,
            scope = KeywordScope.Global,
            stages = KeywordShaderStage.FragmentAndRaytracing
        };

        public static KeywordDescriptor DynamicLightmap = new KeywordDescriptor()
        {
            displayName = "Dynamic Lightmap",
            referenceName = "DYNAMICLIGHTMAP_ON",
            type = KeywordType.Boolean,
            definition = KeywordDefinition.MultiCompile,
            scope = KeywordScope.Global,
        };

        public static KeywordDescriptor ShadowsShadowmask = new KeywordDescriptor()
        {
            displayName = "Shadows Shadowmask",
            referenceName = "SHADOWS_SHADOWMASK",
            type = KeywordType.Boolean,
            definition = KeywordDefinition.MultiCompile,
            scope = KeywordScope.Global,
            stages = KeywordShaderStage.FragmentAndRaytracing
        };

        public static KeywordDescriptor ScreenSpaceShadow = new KeywordDescriptor()
        {
            displayName = "ScreenSpaceShadow",
            referenceName = "SCREEN_SPACE_SHADOWS",
            type = KeywordType.Enum,
            definition = KeywordDefinition.MultiCompile,
            scope = KeywordScope.Global,
            entries = new KeywordEntry[]
            {
                new KeywordEntry() { displayName = "Off", referenceName = "OFF" },
                new KeywordEntry() { displayName = "On", referenceName = "ON" },
            },
            stages = KeywordShaderStage.Fragment,
        };

        public static KeywordDescriptor LightLayers = new KeywordDescriptor()
        {
            displayName = "Light Layers",
            referenceName = "LIGHT_LAYERS",
            type = KeywordType.Boolean,
            definition = KeywordDefinition.MultiCompile,
            scope = KeywordScope.Global,
            stages = KeywordShaderStage.FragmentAndRaytracing,
        };

        public static KeywordDescriptor Decals = new KeywordDescriptor()
        {
            displayName = "Decals",
            referenceName = "DECALS",
            type = KeywordType.Enum,
            definition = KeywordDefinition.MultiCompile,
            scope = KeywordScope.Global,
            entries = new KeywordEntry[]
            {
                new KeywordEntry() { displayName = "Off", referenceName = "OFF" },
                new KeywordEntry() { displayName = "3RT", referenceName = "3RT" },
                new KeywordEntry() { displayName = "4RT", referenceName = "4RT" },
            },
            stages = KeywordShaderStage.Fragment,
        };

        public static KeywordDescriptor ProbeVolumes = new KeywordDescriptor()
        {
            displayName = "ProbeVolumes",
            referenceName = "PROBE_VOLUMES",
            type = KeywordType.Enum,
            definition = KeywordDefinition.MultiCompile,
            scope = KeywordScope.Global,
            entries = new KeywordEntry[]
            {
                new KeywordEntry() { displayName = "Off", referenceName = "OFF" },
                new KeywordEntry() { displayName = "L1", referenceName = "L1" },
                new KeywordEntry() { displayName = "L2", referenceName = "L2" },
            },
            stages = KeywordShaderStage.FragmentAndRaytracing,
        };

        public static KeywordDescriptor LodFadeCrossfade = new KeywordDescriptor()
        {
            displayName = "LOD Fade Crossfade",
            referenceName = "LOD_FADE_CROSSFADE",
            type = KeywordType.Boolean,
            definition = KeywordDefinition.MultiCompile,
            scope = KeywordScope.Global,
        };

        public static KeywordDescriptor HasLightloop = new KeywordDescriptor()
        {
            displayName = "Has Lightloop",
            referenceName = "HAS_LIGHTLOOP",
            type = KeywordType.Boolean,
            definition = KeywordDefinition.Predefined,
            scope = KeywordScope.Global,
        };

        public static KeywordDescriptor LightList = new KeywordDescriptor()
        {
            displayName = "Light List",
            referenceName = "USE",
            type = KeywordType.Enum,
            definition = KeywordDefinition.MultiCompile,
            scope = KeywordScope.Global,
            entries = new KeywordEntry[]
            {
                new KeywordEntry() { displayName = "FPTL", referenceName = "FPTL_LIGHTLIST" },
                new KeywordEntry() { displayName = "Clustered", referenceName = "CLUSTERED_LIGHTLIST" },
            },
            stages = KeywordShaderStage.Fragment,
        };

        public static KeywordDescriptor Shadow = new KeywordDescriptor()
        {
            displayName = "Shadow",
            referenceName = "SHADOW",
            type = KeywordType.Enum,
            definition = KeywordDefinition.MultiCompile,
            scope = KeywordScope.Global,
            entries = new KeywordEntry[]
            {
                new KeywordEntry() { displayName = "Low", referenceName = "LOW" },
                new KeywordEntry() { displayName = "Medium", referenceName = "MEDIUM" },
                new KeywordEntry() { displayName = "High", referenceName = "HIGH" },
            },
            stages = KeywordShaderStage.Fragment,
        };

        public static KeywordDescriptor SurfaceTypeTransparent = new KeywordDescriptor()
        {
            displayName = "Surface Type Transparent",
            referenceName = "_SURFACE_TYPE_TRANSPARENT",
            type = KeywordType.Boolean,
            definition = KeywordDefinition.ShaderFeature,
            scope = KeywordScope.Global,
        };

        public static KeywordDescriptor DoubleSided = new KeywordDescriptor()
        {
            displayName = "Double Sided",
            referenceName = "_DOUBLESIDED_ON",
            type = KeywordType.Boolean,
            definition = KeywordDefinition.ShaderFeature,
            scope = KeywordScope.Local,
        };

        public static KeywordDescriptor BlendMode = new KeywordDescriptor()
        {
            displayName = "Blend Mode",
            referenceName = "_BLENDMODE",
            type = KeywordType.Enum,
            definition = KeywordDefinition.ShaderFeature,
            scope = KeywordScope.Local,
            entries = new KeywordEntry[]
            {
                new KeywordEntry() { displayName = "Off", referenceName = "OFF" },
                new KeywordEntry() { displayName = "Alpha", referenceName = "ALPHA" },
                new KeywordEntry() { displayName = "Add", referenceName = "ADD" },
                new KeywordEntry() { displayName = "PreMultiply", referenceName = "PRE_MULTIPLY" },
            }
        };

        public static KeywordDescriptor FogOnTransparent = new KeywordDescriptor()
        {
            displayName = "Enable Fog On Transparent",
            referenceName = "_ENABLE_FOG_ON_TRANSPARENT",
            type = KeywordType.Boolean,
            definition = KeywordDefinition.ShaderFeature,
            scope = KeywordScope.Local,
            stages = KeywordShaderStage.Fragment,
        };

        public static KeywordDescriptor ScenePickingPass = new KeywordDescriptor()
        {
            displayName = "Scene Picking Pass",
            referenceName = "SCENEPICKINGPASS",
            type = KeywordType.Boolean,
            definition = KeywordDefinition.ShaderFeature,
            scope = KeywordScope.Local,
        };

        public static KeywordDescriptor SceneSelectionPass = new KeywordDescriptor()
        {
            displayName = "Scene Selection Pass",
            referenceName = "SCENESELECTIONPASS",
            type = KeywordType.Boolean,
            definition = KeywordDefinition.ShaderFeature,
            scope = KeywordScope.Local,
        };

        public static KeywordDescriptor TransparentDepthPrepass = new KeywordDescriptor()
        {
            displayName = "Transparent Depth Prepass",
            referenceName = "CUTOFF_TRANSPARENT_DEPTH_PREPASS",
            type = KeywordType.Boolean,
            definition = KeywordDefinition.ShaderFeature,
            scope = KeywordScope.Local,
        };

        public static KeywordDescriptor TransparentDepthPostpass = new KeywordDescriptor()
        {
            displayName = "Transparent Depth Postpass",
            referenceName = "CUTOFF_TRANSPARENT_DEPTH_POSTPASS",
            type = KeywordType.Boolean,
            definition = KeywordDefinition.ShaderFeature,
            scope = KeywordScope.Local,
        };

        public static KeywordDescriptor SkipRasterizedShadows = new KeywordDescriptor()
        {
            displayName = "Skip Rasterized Shadows",
            referenceName = "SKIP_RASTERIZED_SHADOWS",
            type = KeywordType.Boolean,
            definition = KeywordDefinition.MultiCompile,
            scope = KeywordScope.Global,
            stages = KeywordShaderStage.Fragment,
        };

        public static KeywordDescriptor AlphaTest = new KeywordDescriptor()
        {
            displayName = "Alpha Test",
            referenceName = "_ALPHATEST_ON",
            type = KeywordType.Boolean,
            definition = KeywordDefinition.ShaderFeature,
            scope = KeywordScope.Local
        };

        public static KeywordDescriptor AlphaToMask = new KeywordDescriptor()
        {
            displayName = "Alpha To Mask",
            referenceName = "_ALPHATOMASK_ON",
            type = KeywordType.Boolean,
            definition = KeywordDefinition.ShaderFeature,
            scope = KeywordScope.Local,
        };

        public static KeywordDescriptor TransparentColorShadow = new KeywordDescriptor()
        {
            displayName = "Transparent Color Shadow",
            referenceName = "TRANSPARENT_COLOR_SHADOW",
            type = KeywordType.Boolean,
            definition = KeywordDefinition.MultiCompile,
            scope = KeywordScope.Global,
        };

        public static KeywordDescriptor RaytraceMinimalGBuffer = new KeywordDescriptor()
        {
            displayName = "Minimal GBuffer",
            referenceName = "MINIMAL_GBUFFER",
            type = KeywordType.Boolean,
            definition = KeywordDefinition.MultiCompile,
            scope = KeywordScope.Global,
        };

        public static KeywordDescriptor DisableDecals = new KeywordDescriptor
        {
            displayName = "Disable Decals",
            referenceName = "_DISABLE_DECALS",
            type = KeywordType.Boolean,
            definition = KeywordDefinition.ShaderFeature,
            scope = KeywordScope.Local,
            stages = KeywordShaderStage.FragmentAndRaytracing,
        };

        public static KeywordDescriptor DisableSSR = new KeywordDescriptor
        {
            displayName = "Disable SSR",
            referenceName = "_DISABLE_SSR",
            type = KeywordType.Boolean,
            definition = KeywordDefinition.ShaderFeature,
            scope = KeywordScope.Local,
            stages = KeywordShaderStage.FragmentAndRaytracing,
        };

        public static KeywordDescriptor DisableSSRTransparent = new KeywordDescriptor
        {
            displayName = "Disable SSR Transparent",
            referenceName = "_DISABLE_SSR_TRANSPARENT",
            type = KeywordType.Boolean,
            definition = KeywordDefinition.ShaderFeature,
            scope = KeywordScope.Local,
            stages = KeywordShaderStage.FragmentAndRaytracing,
        };

        public static KeywordDescriptor EnableGeometricSpecularAA = new KeywordDescriptor
        {
            displayName = "Enable Geometric Specular AA",
            referenceName = "_ENABLE_GEOMETRIC_SPECULAR_AA",
            type = KeywordType.Boolean,
            definition = KeywordDefinition.ShaderFeature,
            scope = KeywordScope.Local,
            stages = KeywordShaderStage.Fragment,
        };

        public static KeywordDescriptor SupportBlendModePreserveSpecularLighting = new KeywordDescriptor
        {
            displayName = "BlendMode Preserve Specular Lighting",
            referenceName = "SUPPORT_BLENDMODE_PRESERVE_SPECULAR_LIGHTING",
            type = KeywordType.Boolean,
            definition = KeywordDefinition.Predefined,
            scope = KeywordScope.Global,
        };

        public static KeywordDescriptor AddPrecomputedVelocity = new KeywordDescriptor
        {
            displayName = "Add Precomputed Velocity",
            referenceName = "_ADD_PRECOMPUTED_VELOCITY",
            type = KeywordType.Boolean,
            definition = KeywordDefinition.ShaderFeature,
            scope = KeywordScope.Local,
        };

        public static KeywordDescriptor ForceForwardEmissive = new KeywordDescriptor
        {
            displayName = "Force Forward Emissive",
            referenceName = "_FORCE_FORWARD_EMISSIVE",
            type = KeywordType.Boolean,
            definition = KeywordDefinition.ShaderFeature,
            scope = KeywordScope.Global, // not local as it is use in shader stripper to discard the pass if not needed
            // stages = KeywordShaderStage.Fragment, // not _fragment as it prevent the stripper to work
        };

        public static KeywordDescriptor TransparentWritesMotionVector = new KeywordDescriptor
        {
            displayName = "Transparent Writes Motion Vector",
            referenceName = "_TRANSPARENT_WRITES_MOTION_VEC",
            type = KeywordType.Boolean,
            definition = KeywordDefinition.ShaderFeature,
            scope = KeywordScope.Local,
        };

        public static KeywordDescriptor DepthOffset = new KeywordDescriptor
        {
            displayName = "Depth Offset",
            referenceName = "_DEPTHOFFSET_ON",
            type = KeywordType.Boolean,
            definition = KeywordDefinition.ShaderFeature,
            scope = KeywordScope.Local,
            stages = KeywordShaderStage.Fragment
        };

        public static KeywordDescriptor multiBounceIndirect = new KeywordDescriptor
        {
            displayName = "Multi Bounce Indirect",
            referenceName = "MULTI_BOUNCE_INDIRECT",
            type = KeywordType.Boolean,
            definition = KeywordDefinition.MultiCompile,
            scope = KeywordScope.Global,
        };
    }
    #endregion

    #region CustomInterpolators
    static class CoreCustomInterpolators
    {
        public static readonly CustomInterpSubGen.Collection Common = new CustomInterpSubGen.Collection
        {
            CustomInterpSubGen.Descriptor.MakeDefine(CustomInterpSubGen.Splice.k_splicePreVertex, "USE_CUSTOMINTERP_APPLYMESHMOD"),
            CustomInterpSubGen.Descriptor.MakeStruct(CustomInterpSubGen.Splice.k_splicePreInclude, "CustomInterpolators", "USE_CUSTOMINTERP_SUBSTRUCT"),
            CustomInterpSubGen.Descriptor.MakeBlock("CustomInterpolatorVertexDefinitionToVaryings", "varyings", "vertexDescription"),
            CustomInterpSubGen.Descriptor.MakeBlock("CustomInterpolatorVaryingsToFragInputs", "output.customInterpolators", "input"),
            CustomInterpSubGen.Descriptor.MakeBlock(CustomInterpSubGen.Splice.k_spliceCopyToSDI, "output", "input.customInterpolators")
        };
    }

    #endregion
}<|MERGE_RESOLUTION|>--- conflicted
+++ resolved
@@ -11,7 +11,6 @@
 using UnityEditor.UIElements;
 using UnityEditor.ShaderGraph.Serialization;
 using UnityEditor.ShaderGraph.Legacy;
-using UnityEditor.VFX;
 
 namespace UnityEditor.Rendering.HighDefinition.ShaderGraph
 {
@@ -58,7 +57,6 @@
         // View
         PopupField<string> m_SubTargetField;
         TextField m_CustomGUIField;
-        Toggle m_SupportVFXToggle;
 
         [SerializeField]
         JsonData<SubTarget> m_ActiveSubTarget;
@@ -69,19 +67,8 @@
         [SerializeField]
         string m_CustomEditorGUI;
 
-<<<<<<< HEAD
-        [SerializeField]
-        bool m_SupportVFX;
-
-        private static readonly List<Type> m_IncompatibleVFXSubTargets = new List<Type>
-        {
-            // Currently there is not support for VFX decals via HDRP master node.
-            typeof(DecalSubTarget)
-        };
-=======
         internal override bool ignoreCustomInterpolators => false;
         internal override int padCustomInterpolatorLimit => 8;
->>>>>>> bf2c9fc7
 
         public override bool IsNodeAllowedByTarget(Type nodeType)
         {
@@ -194,21 +181,6 @@
                 onChange();
             });
             context.AddProperty("Custom Editor GUI", m_CustomGUIField, (evt) => {});
-
-            if (VFXViewPreference.generateOutputContextWithShaderGraph)
-            {
-                // VFX Support
-                if (m_IncompatibleVFXSubTargets.Contains(m_ActiveSubTarget.value.GetType()))
-                    context.AddHelpBox(MessageType.Info, $"The {m_ActiveSubTarget.value.displayName} target does not support VFX Graph.");
-                else
-                {
-                    m_SupportVFXToggle = new Toggle("") { value = m_SupportVFX };
-                    context.AddProperty("Support VFX Graph", m_SupportVFXToggle, (evt) =>
-                    {
-                        m_SupportVFX = m_SupportVFXToggle.value;
-                    });
-                }
-            }
 
             context.globalIndentLevel--;
         }
@@ -364,17 +336,6 @@
         public override bool WorksWithSRP(RenderPipelineAsset scriptableRenderPipeline)
         {
             return scriptableRenderPipeline?.GetType() == typeof(HDRenderPipelineAsset);
-        }
-
-        public override bool WorksWithVFX()
-        {
-            if (m_ActiveSubTarget.value == null)
-                return false;
-
-            if (m_IncompatibleVFXSubTargets.Contains(m_ActiveSubTarget.value.GetType()))
-                return false;
-
-            return m_SupportVFX;
         }
     }
 
