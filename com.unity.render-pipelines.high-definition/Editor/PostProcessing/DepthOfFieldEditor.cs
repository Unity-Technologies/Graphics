using UnityEditor.Rendering;
using UnityEngine;
using UnityEngine.Rendering.HighDefinition;

namespace UnityEditor.Rendering.HighDefinition
{
    [VolumeComponentEditor(typeof(DepthOfField))]
    sealed class DepthOfFieldEditor : VolumeComponentWithQualityEditor
    {
        static partial class Styles
        {
            public static GUIContent k_NearSampleCount = new GUIContent("Sample Count", "Sets the number of samples to use for the near field.");
            public static GUIContent k_NearMaxBlur = new GUIContent("Max Radius", "Sets the maximum radius the near blur can reach.");
            public static GUIContent k_FarSampleCount = new GUIContent("Sample Count", "Sets the number of samples to use for the far field.");
            public static GUIContent k_FarMaxBlur = new GUIContent("Max Radius", "Sets the maximum radius the far blur can reach");

            public static GUIContent k_NearFocusStart = new GUIContent("Start", "Sets the distance from the Camera at which the near field blur begins to decrease in intensity.");
            public static GUIContent k_FarFocusStart = new GUIContent("Start", "Sets the distance from the Camera at which the far field starts blurring.");

            public static GUIContent k_NearFocusEnd = new GUIContent("End", "Sets the distance from the Camera at which the near field does not blur anymore.");
            public static GUIContent k_FarFocusEnd = new GUIContent("End", "Sets the distance from the Camera at which the far field blur reaches its maximum blur radius.");
        }

        SerializedDataParameter m_FocusMode;

        // Physical mode
        SerializedDataParameter m_FocusDistance;

        // Manual mode
        SerializedDataParameter m_NearFocusStart;
        SerializedDataParameter m_NearFocusEnd;
        SerializedDataParameter m_FarFocusStart;
        SerializedDataParameter m_FarFocusEnd;

        // Shared settings
        SerializedDataParameter m_NearSampleCount;
        SerializedDataParameter m_NearMaxBlur;
        SerializedDataParameter m_FarSampleCount;
        SerializedDataParameter m_FarMaxBlur;

        // Advanced settings
        SerializedDataParameter m_HighQualityFiltering;
        SerializedDataParameter m_Resolution;

        public override bool hasAdvancedMode => true;

        public override void OnEnable()
        {
            base.OnEnable();

            var o = new PropertyFetcher<DepthOfField>(serializedObject);

            m_FocusMode = Unpack(o.Find(x => x.focusMode));

            m_FocusDistance = Unpack(o.Find(x => x.focusDistance));

            m_NearFocusStart = Unpack(o.Find(x => x.nearFocusStart));
            m_NearFocusEnd = Unpack(o.Find(x => x.nearFocusEnd));
            m_FarFocusStart = Unpack(o.Find(x => x.farFocusStart));
            m_FarFocusEnd = Unpack(o.Find(x => x.farFocusEnd));

            m_NearSampleCount = Unpack(o.Find("m_NearSampleCount"));
            m_NearMaxBlur = Unpack(o.Find("m_NearMaxBlur"));
            m_FarSampleCount = Unpack(o.Find("m_FarSampleCount"));
            m_FarMaxBlur = Unpack(o.Find("m_FarMaxBlur"));

            m_HighQualityFiltering = Unpack(o.Find("m_HighQualityFiltering"));
            m_Resolution = Unpack(o.Find("m_Resolution"));
        }

        public override void OnInspectorGUI()
        {
            PropertyField(m_FocusMode);

            int mode = m_FocusMode.value.intValue;
            if (mode == (int)DepthOfFieldMode.Off)
            {
                GUI.enabled = false;
            }

            // Draw the focus mode controls
            HDEditorUtils.BeginIndent();
            DrawFocusSettings(mode);
            HDEditorUtils.EndIndent();

            EditorGUILayout.Space();

            // Draw the quality controls
            base.OnInspectorGUI();
            HDEditorUtils.BeginIndent();
            GUI.enabled = GUI.enabled && base.overrideState;
            DrawQualitySettings();
            HDEditorUtils.EndIndent();

            GUI.enabled = true;
        }

        void DrawFocusSettings(int mode)
        {
            if (mode == (int)DepthOfFieldMode.Off)
            {
                // When DoF is off, display a focus distance at infinity
                var val = m_FocusDistance.value.floatValue;
                m_FocusDistance.value.floatValue = Mathf.Infinity;
                PropertyField(m_FocusDistance);
                m_FocusDistance.value.floatValue = val;
            }
            else if (mode == (int)DepthOfFieldMode.UsePhysicalCamera)
            {
                PropertyField(m_FocusDistance);
<<<<<<< HEAD
            }
            else if (mode == (int)DepthOfFieldMode.Manual)
            {
                EditorGUILayout.LabelField("Near Range", EditorStyles.miniLabel);
                PropertyField(m_NearFocusStart, EditorGUIUtility.TrTextContent("Start"));
                PropertyField(m_NearFocusEnd, EditorGUIUtility.TrTextContent("End"));

                EditorGUILayout.LabelField("Far Range", EditorStyles.miniLabel);
                PropertyField(m_FarFocusStart, EditorGUIUtility.TrTextContent("Start"));
                PropertyField(m_FarFocusEnd, EditorGUIUtility.TrTextContent("End"));
=======

                if (advanced)
                {
                    GUI.enabled = useCustomValue;
                    EditorGUILayout.LabelField("Near Blur", EditorStyles.miniLabel);
                    PropertyField(m_NearSampleCount, Styles.k_NearSampleCount);
                    PropertyField(m_NearMaxBlur, Styles.k_NearMaxBlur);

                    EditorGUILayout.LabelField("Far Blur", EditorStyles.miniLabel);
                    PropertyField(m_FarSampleCount, Styles.k_FarSampleCount);
                    PropertyField(m_FarMaxBlur, Styles.k_FarMaxBlur);
                    GUI.enabled = true;
                }
            }
            else if (mode == (int)DepthOfFieldMode.Manual)
            {
                EditorGUILayout.Space();

                EditorGUILayout.LabelField("Near Blur", EditorStyles.miniLabel);
                PropertyField(m_NearFocusStart, Styles.k_NearFocusStart);
                PropertyField(m_NearFocusEnd, Styles.k_NearFocusEnd);

                if (advanced)
                {
                    GUI.enabled = useCustomValue;
                    PropertyField(m_NearSampleCount, Styles.k_NearSampleCount);
                    PropertyField(m_NearMaxBlur, Styles.k_NearMaxBlur);
                    GUI.enabled = true;
                }

                EditorGUILayout.LabelField("Far Blur", EditorStyles.miniLabel);
                PropertyField(m_FarFocusStart, Styles.k_FarFocusStart);
                PropertyField(m_FarFocusEnd, Styles.k_FarFocusEnd);

                if (advanced)
                {
                    GUI.enabled = useCustomValue;
                    PropertyField(m_FarSampleCount, Styles.k_FarSampleCount);
                    PropertyField(m_FarMaxBlur, Styles.k_FarMaxBlur);
                    GUI.enabled = true;
                }
>>>>>>> 9df292ff
            }
        }

        void DrawQualitySettings()
        {
            object oldSettings = SaveCustomQualitySettingsAsObject();
            EditorGUI.BeginChangeCheck();
            EditorGUILayout.LabelField("Near Blur", EditorStyles.miniLabel);
            PropertyField(m_NearSampleCount, EditorGUIUtility.TrTextContent("Sample Count"));
            PropertyField(m_NearMaxBlur, EditorGUIUtility.TrTextContent("Max Radius"));

            EditorGUILayout.LabelField("Far Blur", EditorStyles.miniLabel);
            PropertyField(m_FarSampleCount, EditorGUIUtility.TrTextContent("Sample Count"));
            PropertyField(m_FarMaxBlur, EditorGUIUtility.TrTextContent("Max Radius"));

            if (isInAdvancedMode)
            {
                EditorGUILayout.LabelField("Advanced Tweaks", EditorStyles.miniLabel);
                PropertyField(m_Resolution);
                PropertyField(m_HighQualityFiltering);
            }

            if (EditorGUI.EndChangeCheck())
            {
                object newSettings = SaveCustomQualitySettingsAsObject();

                if (!QualitySettingsBlob.IsEqual(oldSettings as QualitySettingsBlob, newSettings as QualitySettingsBlob))
                    QualitySettingsWereChanged();
            }
        }

        /// An opaque binary blob storing preset settings (used to remember what were the last custom settings that were used).
        /// For the functionality to save and restore the settings <see cref="VolumeComponentWithQualityEditor"/>
        class QualitySettingsBlob
        {
            public int nearSampleCount;
            public float nearMaxBlur;
            public int farSampleCount;
            public float farMaxBlur;
            public DepthOfFieldResolution resolution;
            public bool hqFiltering;

            public bool[] overrideState = new bool[6];

            public static bool IsEqual(QualitySettingsBlob left, QualitySettingsBlob right)
            {
                if ((right == null && left != null) || (right != null && left == null))
                {
                    return false;
                }

                if (right == null && left == null)
                {
                    return true;
                }

                for (int i=0; i < left.overrideState.Length; ++i)
                {
                    if (left.overrideState[i] != right.overrideState[i])
                    {
                        return false;
                    }
                }

                return left.nearSampleCount == right.nearSampleCount
                    && left.nearMaxBlur == right.nearMaxBlur
                    && left.farSampleCount == right.farSampleCount
                    && left.farMaxBlur == right.farMaxBlur
                    && left.resolution == right.resolution
                    && left.hqFiltering == right.hqFiltering;
            }
        }

        public override void LoadSettingsFromObject(object settings)
        {
            QualitySettingsBlob qualitySettings = settings as QualitySettingsBlob;

            m_NearSampleCount.value.intValue = qualitySettings.nearSampleCount;
            m_NearMaxBlur.value.floatValue = qualitySettings.nearMaxBlur;
            m_FarSampleCount.value.intValue = qualitySettings.farSampleCount;
            m_FarMaxBlur.value.floatValue = qualitySettings.farMaxBlur;
            m_Resolution.value.intValue = (int) qualitySettings.resolution;
            m_HighQualityFiltering.value.boolValue = qualitySettings.hqFiltering;

            m_NearSampleCount.overrideState.boolValue = qualitySettings.overrideState[0];
            m_NearMaxBlur.overrideState.boolValue = qualitySettings.overrideState[1];
            m_FarSampleCount.overrideState.boolValue = qualitySettings.overrideState[2];
            m_FarMaxBlur.overrideState.boolValue = qualitySettings.overrideState[3];
            m_Resolution.overrideState.boolValue = qualitySettings.overrideState[4];
            m_HighQualityFiltering.overrideState.boolValue = qualitySettings.overrideState[5];
        }

        public override void LoadSettingsFromQualityPreset(RenderPipelineSettings settings, int level)
        {
            m_NearSampleCount.value.intValue = settings.postProcessQualitySettings.NearBlurSampleCount[level];
            m_NearMaxBlur.value.floatValue = settings.postProcessQualitySettings.NearBlurMaxRadius[level];

            m_FarSampleCount.value.intValue = settings.postProcessQualitySettings.FarBlurSampleCount[level];
            m_FarMaxBlur.value.floatValue = settings.postProcessQualitySettings.FarBlurMaxRadius[level];

            m_Resolution.value.intValue = (int) settings.postProcessQualitySettings.DoFResolution[level];
            m_HighQualityFiltering.value.boolValue = settings.postProcessQualitySettings.DoFHighQualityFiltering[level];

            // set all quality override states to true, to indicate that these values are actually used
            m_NearSampleCount.overrideState.boolValue = true;
            m_NearMaxBlur.overrideState.boolValue = true;
            m_FarSampleCount.overrideState.boolValue = true;
            m_FarMaxBlur.overrideState.boolValue = true;
            m_Resolution.overrideState.boolValue = true;
            m_HighQualityFiltering.overrideState.boolValue = true;

        }

        public override object SaveCustomQualitySettingsAsObject(object history = null)
        {
            QualitySettingsBlob qualitySettings = (history != null) ? history as QualitySettingsBlob : new QualitySettingsBlob();
            
            qualitySettings.nearSampleCount = m_NearSampleCount.value.intValue;
            qualitySettings.nearMaxBlur = m_NearMaxBlur.value.floatValue;
            qualitySettings.farSampleCount = m_FarSampleCount.value.intValue;
            qualitySettings.farMaxBlur = m_FarMaxBlur.value.floatValue;
            qualitySettings.resolution = (DepthOfFieldResolution) m_Resolution.value.intValue;
            qualitySettings.hqFiltering = m_HighQualityFiltering.value.boolValue;

            qualitySettings.overrideState[0] = m_NearSampleCount.overrideState.boolValue;
            qualitySettings.overrideState[1] = m_NearMaxBlur.overrideState.boolValue;
            qualitySettings.overrideState[2] = m_FarSampleCount.overrideState.boolValue;
            qualitySettings.overrideState[3] = m_FarMaxBlur.overrideState.boolValue;
            qualitySettings.overrideState[4] = m_Resolution.overrideState.boolValue;
            qualitySettings.overrideState[5] = m_HighQualityFiltering.overrideState.boolValue;

            return qualitySettings;
        }
    }
}<|MERGE_RESOLUTION|>--- conflicted
+++ resolved
@@ -108,7 +108,6 @@
             else if (mode == (int)DepthOfFieldMode.UsePhysicalCamera)
             {
                 PropertyField(m_FocusDistance);
-<<<<<<< HEAD
             }
             else if (mode == (int)DepthOfFieldMode.Manual)
             {
@@ -119,49 +118,6 @@
                 EditorGUILayout.LabelField("Far Range", EditorStyles.miniLabel);
                 PropertyField(m_FarFocusStart, EditorGUIUtility.TrTextContent("Start"));
                 PropertyField(m_FarFocusEnd, EditorGUIUtility.TrTextContent("End"));
-=======
-
-                if (advanced)
-                {
-                    GUI.enabled = useCustomValue;
-                    EditorGUILayout.LabelField("Near Blur", EditorStyles.miniLabel);
-                    PropertyField(m_NearSampleCount, Styles.k_NearSampleCount);
-                    PropertyField(m_NearMaxBlur, Styles.k_NearMaxBlur);
-
-                    EditorGUILayout.LabelField("Far Blur", EditorStyles.miniLabel);
-                    PropertyField(m_FarSampleCount, Styles.k_FarSampleCount);
-                    PropertyField(m_FarMaxBlur, Styles.k_FarMaxBlur);
-                    GUI.enabled = true;
-                }
-            }
-            else if (mode == (int)DepthOfFieldMode.Manual)
-            {
-                EditorGUILayout.Space();
-
-                EditorGUILayout.LabelField("Near Blur", EditorStyles.miniLabel);
-                PropertyField(m_NearFocusStart, Styles.k_NearFocusStart);
-                PropertyField(m_NearFocusEnd, Styles.k_NearFocusEnd);
-
-                if (advanced)
-                {
-                    GUI.enabled = useCustomValue;
-                    PropertyField(m_NearSampleCount, Styles.k_NearSampleCount);
-                    PropertyField(m_NearMaxBlur, Styles.k_NearMaxBlur);
-                    GUI.enabled = true;
-                }
-
-                EditorGUILayout.LabelField("Far Blur", EditorStyles.miniLabel);
-                PropertyField(m_FarFocusStart, Styles.k_FarFocusStart);
-                PropertyField(m_FarFocusEnd, Styles.k_FarFocusEnd);
-
-                if (advanced)
-                {
-                    GUI.enabled = useCustomValue;
-                    PropertyField(m_FarSampleCount, Styles.k_FarSampleCount);
-                    PropertyField(m_FarMaxBlur, Styles.k_FarMaxBlur);
-                    GUI.enabled = true;
-                }
->>>>>>> 9df292ff
             }
         }
 
