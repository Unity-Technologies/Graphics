using UnityEditor.Rendering;
using UnityEngine;
using UnityEngine.Rendering.HighDefinition;

namespace UnityEditor.Rendering.HighDefinition
{
    [VolumeComponentEditor(typeof(Exposure))]
    sealed class ExposureEditor : VolumeComponentEditor
    {
        SerializedDataParameter m_Mode;
        SerializedDataParameter m_MeteringMode;
        SerializedDataParameter m_LuminanceSource;

        SerializedDataParameter m_FixedExposure;
        SerializedDataParameter m_Compensation;
        SerializedDataParameter m_LimitMin;
        SerializedDataParameter m_LimitMax;
        SerializedDataParameter m_CurveMap;
        SerializedDataParameter m_CurveMin;
        SerializedDataParameter m_CurveMax;

        SerializedDataParameter m_AdaptationMode;
        SerializedDataParameter m_AdaptationSpeedDarkToLight;
        SerializedDataParameter m_AdaptationSpeedLightToDark;

        SerializedDataParameter m_WeightTextureMask;

        SerializedDataParameter m_HistogramPercentages;
        SerializedDataParameter m_HistogramCurveRemapping;

        SerializedDataParameter m_CenterAroundTarget;
        SerializedDataParameter m_ProceduralCenter;
        SerializedDataParameter m_ProceduralRadii;
        SerializedDataParameter m_ProceduralSoftness;
        SerializedDataParameter m_ProceduralMinIntensity;
        SerializedDataParameter m_ProceduralMaxIntensity;

        SerializedDataParameter m_TargetMidGray;

        private static LightUnitSliderUIDrawer k_LightUnitSlider;

        static readonly string[] s_MidGrayNames = { "Grey 12.5%", "Grey 14.0%", "Grey 18.0%" };

<<<<<<< HEAD
        public override bool hasAdditionalProperties => true;

=======
>>>>>>> 5881cbfb
        public override void OnEnable()
        {
            var o = new PropertyFetcher<Exposure>(serializedObject);

            m_Mode = Unpack(o.Find(x => x.mode));
            m_MeteringMode = Unpack(o.Find(x => x.meteringMode));
            m_LuminanceSource = Unpack(o.Find(x => x.luminanceSource));

            m_FixedExposure = Unpack(o.Find(x => x.fixedExposure));
            m_Compensation = Unpack(o.Find(x => x.compensation));
            m_LimitMin = Unpack(o.Find(x => x.limitMin));
            m_LimitMax = Unpack(o.Find(x => x.limitMax));
            m_CurveMap = Unpack(o.Find(x => x.curveMap));
            m_CurveMin = Unpack(o.Find(x => x.limitMinCurveMap));
            m_CurveMax = Unpack(o.Find(x => x.limitMaxCurveMap));

            m_AdaptationMode = Unpack(o.Find(x => x.adaptationMode));
            m_AdaptationSpeedDarkToLight = Unpack(o.Find(x => x.adaptationSpeedDarkToLight));
            m_AdaptationSpeedLightToDark = Unpack(o.Find(x => x.adaptationSpeedLightToDark));

            m_WeightTextureMask = Unpack(o.Find(x => x.weightTextureMask));

            m_HistogramPercentages = Unpack(o.Find(x => x.histogramPercentages));
            m_HistogramCurveRemapping = Unpack(o.Find(x => x.histogramUseCurveRemapping));

            m_CenterAroundTarget = Unpack(o.Find(x => x.centerAroundExposureTarget));
            m_ProceduralCenter = Unpack(o.Find(x => x.proceduralCenter));
            m_ProceduralRadii = Unpack(o.Find(x => x.proceduralRadii));
            m_ProceduralSoftness = Unpack(o.Find(x => x.proceduralSoftness));
            m_ProceduralMinIntensity = Unpack(o.Find(x => x.maskMinIntensity));
            m_ProceduralMaxIntensity = Unpack(o.Find(x => x.maskMaxIntensity));

            m_TargetMidGray = Unpack(o.Find(x => x.targetMidGray));

            k_LightUnitSlider = new LightUnitSliderUIDrawer();
        }

        public override void OnInspectorGUI()
        {
            PropertyField(m_Mode);

            int mode = m_Mode.value.intValue;
            if (mode == (int)ExposureMode.UsePhysicalCamera)
            {
                PropertyField(m_Compensation);
            }
            else if (mode == (int)ExposureMode.Fixed)
            {
                DoExposurePropertyField(m_FixedExposure);
                PropertyField(m_Compensation);
            }
            else
            {
                EditorGUILayout.Space();

                PropertyField(m_MeteringMode);
                if (m_MeteringMode.value.intValue == (int)MeteringMode.MaskWeighted)
                    PropertyField(m_WeightTextureMask);

                if (m_MeteringMode.value.intValue == (int)MeteringMode.ProceduralMask)
                {
                    EditorGUILayout.Space();
                    EditorGUILayout.LabelField("Procedural Mask", EditorStyles.miniLabel);


                    PropertyField(m_CenterAroundTarget);

                    var centerLabel = EditorGUIUtility.TrTextContent("Center", "Sets the center of the procedural metering mask ([0,0] being bottom left of the screen and [1,1] top right of the screen)");
                    var centerValue = m_ProceduralCenter.value.vector2Value;

                    if (m_CenterAroundTarget.value.boolValue)
                    {
                        centerLabel = EditorGUIUtility.TrTextContent("Offset", "Sets an offset to the mask center");
                        m_ProceduralCenter.value.vector2Value = new Vector2(Mathf.Clamp(centerValue.x, -0.5f, 0.5f), Mathf.Clamp(centerValue.y, -0.5f, 0.5f));
                    }
                    else
                    {
                        m_ProceduralCenter.value.vector2Value = new Vector2(Mathf.Clamp01(centerValue.x), Mathf.Clamp01(centerValue.y));
                    }

                    PropertyField(m_ProceduralCenter, centerLabel);
                    var radiiValue = m_ProceduralRadii.value.vector2Value;
                    m_ProceduralRadii.value.vector2Value = new Vector2(Mathf.Clamp01(radiiValue.x), Mathf.Clamp01(radiiValue.y));
                    PropertyField(m_ProceduralRadii, EditorGUIUtility.TrTextContent("Radii", "Sets the radii of the procedural mask, in terms of fraction of the screen (i.e. 0.5 means a radius that stretch half of the screen)."));
                    PropertyField(m_ProceduralSoftness, EditorGUIUtility.TrTextContent("Softness", "Sets the softness of the mask, the higher the value the less influence is given to pixels at the edge of the mask"));

                    if (BeginAdditionalPropertiesScope())
                    {
                        PropertyField(m_ProceduralMinIntensity);
                        PropertyField(m_ProceduralMaxIntensity);
                    }
                    EndAdditionalPropertiesScope();

                    EditorGUILayout.Space();
                }

                // Temporary hiding the field since we don't support anything but color buffer for now.
                //PropertyField(m_LuminanceSource);

                //if (m_LuminanceSource.value.intValue == (int)LuminanceSource.LightingBuffer)
                //    EditorGUILayout.HelpBox("Luminance source buffer isn't supported yet.", MessageType.Warning);

                if (mode == (int)ExposureMode.CurveMapping)
                {
                    PropertyField(m_CurveMap);
                    PropertyField(m_CurveMin, EditorGUIUtility.TrTextContent("Limit Min"));
                    PropertyField(m_CurveMax, EditorGUIUtility.TrTextContent("Limit Max"));
                }
                else if (!(mode == (int)ExposureMode.AutomaticHistogram && m_HistogramCurveRemapping.value.boolValue))
                {
                    DoExposurePropertyField(m_LimitMin);
                    DoExposurePropertyField(m_LimitMax);
                }

                PropertyField(m_Compensation);

                if (mode == (int)ExposureMode.AutomaticHistogram)
                {
                    EditorGUILayout.Space();
                    EditorGUILayout.LabelField("Histogram", EditorStyles.miniLabel);
                    PropertyField(m_HistogramPercentages);
                    PropertyField(m_HistogramCurveRemapping, EditorGUIUtility.TrTextContent("Use Curve Remapping"));
                    if (m_HistogramCurveRemapping.value.boolValue)
                    {
                        PropertyField(m_CurveMap);
                        PropertyField(m_CurveMin, EditorGUIUtility.TrTextContent("Limit Min"));
                        PropertyField(m_CurveMax, EditorGUIUtility.TrTextContent("Limit Max"));
                    }
                }

                EditorGUILayout.Space();
                EditorGUILayout.LabelField("Adaptation", EditorStyles.miniLabel);

                PropertyField(m_AdaptationMode, EditorGUIUtility.TrTextContent("Mode"));

                if (m_AdaptationMode.value.intValue == (int)AdaptationMode.Progressive)
                {
                    PropertyField(m_AdaptationSpeedDarkToLight, EditorGUIUtility.TrTextContent("Speed Dark to Light"));
                    PropertyField(m_AdaptationSpeedLightToDark, EditorGUIUtility.TrTextContent("Speed Light to Dark"));
                }

                // Custom property still requires testing manually. The scope will take care of the background animation.
                if (BeginAdditionalPropertiesScope())
                {
                    EditorGUILayout.Space();

                    using (new EditorGUILayout.HorizontalScope())
                    {
                        // Override checkbox
                        DrawOverrideCheckbox(m_TargetMidGray);

                        // Property
                        using (new EditorGUI.DisabledScope(!m_TargetMidGray.overrideState.boolValue))
                        {
                            // Default unity field
                            m_TargetMidGray.value.intValue = EditorGUILayout.Popup(EditorGUIUtility.TrTextContent("Target Mid Grey", "Sets the desired Mid gray level used by the auto exposure (i.e. to what grey value the auto exposure system maps the average scene luminance)."),
                                m_TargetMidGray.value.intValue, s_MidGrayNames);
                        }
                    }
                }
                EndAdditionalPropertiesScope();
            }
        }

        // TODO: See if this can be refactored into a custom VolumeParameterDrawer
        void DoExposurePropertyField(SerializedDataParameter exposureProperty)
        {
            using (new EditorGUILayout.HorizontalScope())
            {
                DrawOverrideCheckbox(exposureProperty);

                using (new EditorGUI.DisabledScope(!exposureProperty.overrideState.boolValue))
                    EditorGUILayout.LabelField(exposureProperty.displayName);
            }

            using (new EditorGUI.DisabledScope(!exposureProperty.overrideState.boolValue))
            {
                var xOffset = EditorGUIUtility.labelWidth + 22;
                var lineRect = EditorGUILayout.GetControlRect();
                lineRect.x += xOffset;
                lineRect.width -= xOffset;

                var sliderRect = lineRect;
                sliderRect.y -= EditorGUIUtility.singleLineHeight;
                k_LightUnitSlider.SetSerializedObject(serializedObject);
                k_LightUnitSlider.DrawExposureSlider(exposureProperty.value, sliderRect);

                // GUIContent.none disables horizontal scrolling, use TrTextContent and adjust the rect to make it work.
                lineRect.x -= EditorGUIUtility.labelWidth + 2;
                lineRect.width += EditorGUIUtility.labelWidth + 2;
                EditorGUI.PropertyField(lineRect, exposureProperty.value, EditorGUIUtility.TrTextContent(" "));
            }
        }
    }
}<|MERGE_RESOLUTION|>--- conflicted
+++ resolved
@@ -41,11 +41,6 @@
 
         static readonly string[] s_MidGrayNames = { "Grey 12.5%", "Grey 14.0%", "Grey 18.0%" };
 
-<<<<<<< HEAD
-        public override bool hasAdditionalProperties => true;
-
-=======
->>>>>>> 5881cbfb
         public override void OnEnable()
         {
             var o = new PropertyFetcher<Exposure>(serializedObject);
