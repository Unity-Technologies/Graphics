--- conflicted
+++ resolved
@@ -51,14 +51,11 @@
             m_WeightTextureMask = Unpack(o.Find(x => x.weightTextureMask));
 
             m_HistogramPercentages = Unpack(o.Find(x => x.histogramPercentages));
-<<<<<<< HEAD
+            m_HistogramCurveRemapping = Unpack(o.Find(x => x.histogramUseCurveRemapping));
 
             m_ProceduralCenter = Unpack(o.Find(x => x.proceduralCenter));
             m_ProceduralRadii = Unpack(o.Find(x => x.proceduralRadii));
             m_ProceduralSoftness = Unpack(o.Find(x => x.proceduralSoftness));
-=======
-            m_HistogramCurveRemapping = Unpack(o.Find(x => x.histogramUseCurveRemapping));
->>>>>>> a544903e
 
         }
 
