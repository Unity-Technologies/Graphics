--- conflicted
+++ resolved
@@ -58,21 +58,12 @@
             if (isInAdvancedMode)
             {
                 EditorGUILayout.LabelField("Advanced Tweaks", EditorStyles.miniLabel);
-<<<<<<< HEAD
-
-                GUI.enabled = useCustomValue;
-                PropertyField(m_Resolution);
-                PropertyField(m_HighQualityPrefiltering);
-                PropertyField(m_HighQualityFiltering);
-                GUI.enabled = true;
-
-=======
                 using (new EditorGUI.DisabledScope(!useCustomValue))
                 {
                     PropertyField(m_Resolution);
+                    PropertyField(m_HighQualityPrefiltering);
                     PropertyField(m_HighQualityFiltering);
                 }
->>>>>>> 5de351f5
                 PropertyField(m_Anamorphic);
             }
         }
