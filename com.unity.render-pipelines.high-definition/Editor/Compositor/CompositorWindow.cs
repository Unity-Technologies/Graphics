using UnityEngine;
using UnityEngine.Rendering;
using UnityEngine.Rendering.HighDefinition;
using UnityEngine.Rendering.HighDefinition.Compositor;

using UnityEditor;
using UnityEditorInternal;
using UnityEditor.ShaderGraph;
using UnityEditor.SceneManagement;

namespace UnityEditor.Rendering.HighDefinition.Compositor
{
    internal class CompositorWindow : EditorWindow
    {
        static partial class Styles
        {
            static public readonly GUIContent k_EnableCompositor = EditorGUIUtility.TrTextContent("Enable Compositor", "Enabled the compositor and creates a default composition profile.");
            static public readonly GUIContent k_RemoveCompositor = EditorGUIUtility.TrTextContent("Remove compositor from scene", "Removes the compositor and any composition settings from the scene.");
        }

        static CompositorWindow s_Window;

        // Remember the last selected layer
        static int s_SelectionIndex = -1;

        CompositionManagerEditor m_Editor;
        Vector2 m_ScrollPosition = Vector2.zero;
        bool m_RequiresRedraw = false;
        float m_TimeSinceLastRepaint = 0;

        [MenuItem("Window/Render Pipeline/Graphics Compositor", false, 10400)]
        static void Init()
        {
            // Get existing open window or if none, make a new one:
            s_Window = (CompositorWindow)EditorWindow.GetWindow(typeof(CompositorWindow));
            s_Window.titleContent = new GUIContent("Graphics Compositor (Preview)");
            s_Window.Show();
        }

        void OnEnable()
        {
            // Register a custom undo callback
            Undo.undoRedoPerformed += UndoCallback;
        }

        void Update()
        {
            m_TimeSinceLastRepaint += Time.deltaTime;

            // This ensures that layer thumbnails are updated at least 4 times per second (redrawing the UI on every frame is too CPU intensive)
            if (m_TimeSinceLastRepaint > 0.25f)
                Repaint();
        }

        void OnGUI()
        {
            m_TimeSinceLastRepaint = 0;
            CompositionManager compositor = CompositionManager.GetInstance();
            bool enableCompositor = false;
            if (compositor)
            {
                enableCompositor = compositor.enabled;
            }

            bool enableCompositorCached = enableCompositor;
            enableCompositor = EditorGUILayout.Toggle(Styles.k_EnableCompositor, enableCompositor);

            // Track if the user changed the compositor enable state and mark the scene dirty if necessary
            if (enableCompositorCached != enableCompositor && compositor != null)
            {
                EditorUtility.SetDirty(compositor);
            }

            if (compositor == null && enableCompositor)
            {
                Debug.Log("The scene does not have a compositor. Creating a new one with the default configuration.");
                GameObject go = new GameObject("HDRP Compositor") { hideFlags = HideFlags.HideInHierarchy };
                compositor = go.AddComponent<CompositionManager>();

                // Mark as dirty, so if the user closes the scene right away, the change will be saved.
                EditorUtility.SetDirty(compositor);

                // Now add the default configuration
                CompositionUtils.LoadDefaultCompositionGraph(compositor);
                CompositionUtils.LoadOrCreateCompositionProfileAsset(compositor);
                compositor.SetupCompositionMaterial();
                CompositionUtils.SetDefaultCamera(compositor);
                CompositionUtils.SetDefaultLayers(compositor);
            }

            if (compositor)
            {
                compositor.enabled = enableCompositor;
            }
            else
            {
                return;
            }

            if (compositor && !compositor.enabled)
            {
                if (GUILayout.Button(new GUIContent(Styles.k_RemoveCompositor)))
                {
                    if (compositor.outputCamera)
                    {
                        if(compositor.outputCamera.name == CompositionUtils.k_DefaultCameraName)
                        {
                            var cameraData = compositor.outputCamera.GetComponent<HDAdditionalCameraData>();
                            if (cameraData != null)
                            {
                                CoreUtils.Destroy(cameraData);
                            }
                            CoreUtils.Destroy(compositor.outputCamera.gameObject);
                            CoreUtils.Destroy(compositor.outputCamera);
                            EditorSceneManager.MarkSceneDirty(EditorSceneManager.GetActiveScene());
                        }
                    }
                    
                    CoreUtils.Destroy(compositor);
                    return;
                }
            }

            // keep track of shader graph changes: when the user saves a graph, we should load/reflect any new shader properties
            GraphData.onSaveGraph += MarkShaderAsDirty;

            if (compositor.profile == null)
            {
                // The compositor was loaded, but there was no profile (someone deleted the asset from disk?), so create a new one
                CompositionUtils.LoadOrCreateCompositionProfileAsset(compositor);
                compositor.SetupCompositionMaterial();
                m_RequiresRedraw = true;
            }

            if (m_Editor == null || m_Editor.target == null || m_Editor.isDirty || m_RequiresRedraw)
            {
                m_Editor = (CompositionManagerEditor)Editor.CreateEditor(compositor);
                m_RequiresRedraw = false;
                m_Editor.defaultSelection = s_SelectionIndex;
            }

            m_ScrollPosition = GUILayout.BeginScrollView(m_ScrollPosition);
            using (new EditorGUI.DisabledScope(!compositor.enabled))
            {
                if (m_Editor)
                {
                    m_Editor.OnInspectorGUI();
                }
            }
            GUILayout.EndScrollView();
        }

        void MarkShaderAsDirty(Shader shader, object context)
        {
            CompositionManager compositor = CompositionManager.GetInstance();
            if (compositor)
            {
                compositor.shaderPropertiesAreDirty = true;
                m_RequiresRedraw = true;

                EditorUtility.SetDirty(compositor);
                EditorUtility.SetDirty(compositor.profile);
            }
        }

        private void OnDestroy()
        {
<<<<<<< HEAD
            GraphData.onSaveGraph -= MarkShaderAsDirty;
=======
            CompositionManager compositor = CompositionManager.GetInstance();
            if (compositor && compositor.shader != null)
            {
                GraphData.onSaveGraph -= MarkShaderAsDirty;
            }

            Undo.undoRedoPerformed -= UndoCallback;
            s_SelectionIndex = m_Editor.selectionIndex;
        }

        void UndoCallback()
        {
            // Undo-redo might change the layer order, so we need to redraw the compositor UI and also refresh the layer setup
            m_Editor.CacheSerializedObjects();
            m_RequiresRedraw = true;
            s_SelectionIndex = m_Editor.selectionIndex;

            CompositionManager compositor = CompositionManager.GetInstance();
            {
                // Some properties were changed, mark the profile as dirty so it can be saved if the user saves the scene
                EditorUtility.SetDirty(compositor);
                EditorUtility.SetDirty(compositor.profile);
                compositor.UpdateLayerSetup();
            }
>>>>>>> f4846454
        }
    }
}<|MERGE_RESOLUTION|>--- conflicted
+++ resolved
@@ -165,14 +165,7 @@
 
         private void OnDestroy()
         {
-<<<<<<< HEAD
             GraphData.onSaveGraph -= MarkShaderAsDirty;
-=======
-            CompositionManager compositor = CompositionManager.GetInstance();
-            if (compositor && compositor.shader != null)
-            {
-                GraphData.onSaveGraph -= MarkShaderAsDirty;
-            }
 
             Undo.undoRedoPerformed -= UndoCallback;
             s_SelectionIndex = m_Editor.selectionIndex;
@@ -192,7 +185,6 @@
                 EditorUtility.SetDirty(compositor.profile);
                 compositor.UpdateLayerSetup();
             }
->>>>>>> f4846454
         }
     }
 }