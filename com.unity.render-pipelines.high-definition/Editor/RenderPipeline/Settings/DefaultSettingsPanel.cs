using System;
using System.Collections.Generic;
using UnityEngine;
using UnityEngine.Rendering.HighDefinition;
using UnityEngine.Rendering;
using UnityEngine.UIElements;
using UnityEditorInternal;
using System.Linq;

namespace UnityEditor.Rendering.HighDefinition
{
    using CED = CoreEditorDrawer<SerializedHDRenderPipelineGlobalSettings>;

    class DefaultSettingsPanelProvider
    {
        static DefaultSettingsPanelIMGUI s_IMGUIImpl = new DefaultSettingsPanelIMGUI();

        [SettingsProvider]
        public static SettingsProvider CreateSettingsProvider()
        {
            return new SettingsProvider("Project/Graphics/HDRP Settings", SettingsScope.Project)
            {
                activateHandler = s_IMGUIImpl.OnActivate,
                keywords = SettingsProvider.GetSearchKeywordsFromGUIContentProperties<DefaultSettingsPanelIMGUI.Styles>()
                    .Concat(OverridableFrameSettingsArea.frameSettingsKeywords)
                    .ToArray(),
                guiHandler = s_IMGUIImpl.DoGUI
            };
        }
    }
    internal class DefaultSettingsPanelIMGUI
    {
        public class Styles
        {
            public const int labelWidth = 220;
            internal static GUIStyle sectionHeaderStyle = new GUIStyle(EditorStyles.largeLabel) { richText = true, fontSize = 18, fixedHeight = 42 };
            internal static GUIStyle subSectionHeaderStyle = new GUIStyle(EditorStyles.boldLabel);

            internal static readonly GUIContent defaultVolumeProfileLabel = EditorGUIUtility.TrTextContent("Default Volume Profile Asset");
            internal static readonly GUIContent lookDevVolumeProfileLabel = EditorGUIUtility.TrTextContent("LookDev Volume Profile Asset");

            internal static readonly GUIContent frameSettingsLabel = EditorGUIUtility.TrTextContent("Frame Settings (Default Values)");
            internal static readonly GUIContent frameSettingsLabel_Camera = EditorGUIUtility.TrTextContent("Camera");
            internal static readonly GUIContent frameSettingsLabel_RTProbe = EditorGUIUtility.TrTextContent("Realtime Reflection");
            internal static readonly GUIContent frameSettingsLabel_BakedProbe = EditorGUIUtility.TrTextContent("Baked or Custom Reflection");
            internal static readonly GUIContent renderingSettingsHeaderContent = EditorGUIUtility.TrTextContent("Rendering");
            internal static readonly GUIContent lightSettingsHeaderContent = EditorGUIUtility.TrTextContent("Lighting");
            internal static readonly GUIContent asyncComputeSettingsHeaderContent = EditorGUIUtility.TrTextContent("Asynchronous Compute Shaders");
            internal static readonly GUIContent lightLoopSettingsHeaderContent = EditorGUIUtility.TrTextContent("Light Loop Debug");

            internal static readonly GUIContent volumeComponentsLabel = EditorGUIUtility.TrTextContent("Volume Profiles");
            internal static readonly GUIContent customPostProcessOrderLabel = EditorGUIUtility.TrTextContent("Custom Post Process Orders");

            internal static readonly GUIContent resourceLabel = EditorGUIUtility.TrTextContent("Resources");
            internal static readonly GUIContent renderPipelineResourcesContent = EditorGUIUtility.TrTextContent("Player Resources", "Set of resources that need to be loaded when creating stand alone");
            internal static readonly GUIContent renderPipelineRayTracingResourcesContent = EditorGUIUtility.TrTextContent("Ray Tracing Resources", "Set of resources that need to be loaded when using ray tracing");
            internal static readonly GUIContent renderPipelineEditorResourcesContent = EditorGUIUtility.TrTextContent("Editor Resources", "Set of resources that need to be loaded for working in editor");

            internal static readonly GUIContent generalSettingsLabel = EditorGUIUtility.TrTextContent("Miscellaneous");

            internal static readonly GUIContent layerNamesLabel = EditorGUIUtility.TrTextContent("Layers Names");
            internal static readonly GUIContent lightLayersLabel = EditorGUIUtility.TrTextContent("Light Layers Names", "When enabled, HDRP allocates memory for processing Light Layers. For deferred rendering, this allocation includes an extra render target in memory and extra cost. See the Quality Settings window to enable Decal Layers on your Render pipeline asset.");
            internal static readonly GUIContent lightLayerName0 = EditorGUIUtility.TrTextContent("Light Layer 0", "The display name for Light Layer 0. This is purely cosmetic, and can be used to articulate intended use of Light Layer 0");
            internal static readonly GUIContent lightLayerName1 = EditorGUIUtility.TrTextContent("Light Layer 1", "The display name for Light Layer 1. This is purely cosmetic, and can be used to articulate intended use of Light Layer 1");
            internal static readonly GUIContent lightLayerName2 = EditorGUIUtility.TrTextContent("Light Layer 2", "The display name for Light Layer 2. This is purely cosmetic, and can be used to articulate intended use of Light Layer 2");
            internal static readonly GUIContent lightLayerName3 = EditorGUIUtility.TrTextContent("Light Layer 3", "The display name for Light Layer 3. This is purely cosmetic, and can be used to articulate intended use of Light Layer 3");
            internal static readonly GUIContent lightLayerName4 = EditorGUIUtility.TrTextContent("Light Layer 4", "The display name for Light Layer 4. This is purely cosmetic, and can be used to articulate intended use of Light Layer 4");
            internal static readonly GUIContent lightLayerName5 = EditorGUIUtility.TrTextContent("Light Layer 5", "The display name for Light Layer 5. This is purely cosmetic, and can be used to articulate intended use of Light Layer 5");
            internal static readonly GUIContent lightLayerName6 = EditorGUIUtility.TrTextContent("Light Layer 6", "The display name for Light Layer 6. This is purely cosmetic, and can be used to articulate intended use of Light Layer 6");
            internal static readonly GUIContent lightLayerName7 = EditorGUIUtility.TrTextContent("Light Layer 7", "The display name for Light Layer 7. This is purely cosmetic, and can be used to articulate intended use of Light Layer 7");

            internal static readonly GUIContent decalLayersLabel = EditorGUIUtility.TrTextContent("Decal Layers Names", "When enabled, HDRP allocates Shader variants and memory to the decals buffer and cluster decal. See the Quality Settings window to enable Decal Layers on your Render pipeline asset.");
            internal static readonly GUIContent decalLayerName0 = EditorGUIUtility.TrTextContent("Decal Layer 0", "The display name for Decal Layer 0. This is purely cosmetic, and can be used to articulate intended use of Decal Layer 0");
            internal static readonly GUIContent decalLayerName1 = EditorGUIUtility.TrTextContent("Decal Layer 1", "The display name for Decal Layer 1. This is purely cosmetic, and can be used to articulate intended use of Decal Layer 1");
            internal static readonly GUIContent decalLayerName2 = EditorGUIUtility.TrTextContent("Decal Layer 2", "The display name for Decal Layer 2. This is purely cosmetic, and can be used to articulate intended use of Decal Layer 2");
            internal static readonly GUIContent decalLayerName3 = EditorGUIUtility.TrTextContent("Decal Layer 3", "The display name for Decal Layer 3. This is purely cosmetic, and can be used to articulate intended use of Decal Layer 3");
            internal static readonly GUIContent decalLayerName4 = EditorGUIUtility.TrTextContent("Decal Layer 4", "The display name for Decal Layer 4. This is purely cosmetic, and can be used to articulate intended use of Decal Layer 4");
            internal static readonly GUIContent decalLayerName5 = EditorGUIUtility.TrTextContent("Decal Layer 5", "The display name for Decal Layer 5. This is purely cosmetic, and can be used to articulate intended use of Decal Layer 5");
            internal static readonly GUIContent decalLayerName6 = EditorGUIUtility.TrTextContent("Decal Layer 6", "The display name for Decal Layer 6. This is purely cosmetic, and can be used to articulate intended use of Decal Layer 6");
            internal static readonly GUIContent decalLayerName7 = EditorGUIUtility.TrTextContent("Decal Layer 7", "The display name for Decal Layer 7. This is purely cosmetic, and can be used to articulate intended use of Decal Layer 7");

            internal static readonly GUIContent shaderVariantLogLevelLabel = EditorGUIUtility.TrTextContent("Shader Variant Log Level", "Controls the level logging in of shader variants information is outputted when a build is performed. Information appears in the Unity Console when the build finishes..");

            internal static readonly GUIContent lensAttenuationModeContentLabel = EditorGUIUtility.TrTextContent("Lens Attenuation Mode", "Set the attenuation mode of the lens that is used to compute exposure. With imperfect lens some energy is lost when converting from EV100 to the exposure multiplier.");
            internal static readonly GUIContent rendererListCulling = EditorGUIUtility.TrTextContent("Dynamic Render Pass Culling", "When enabled, rendering passes are automatically culled based on what is visible on the camera.");

            internal static readonly GUIContent useDLSSCustomProjectIdLabel = EditorGUIUtility.TrTextContent("Use DLSS Custom Project Id", "Set to utilize a custom project Id for the NVIDIA Deep Learning Super Sampling extension.");
            internal static readonly GUIContent DLSSProjectIdLabel = EditorGUIUtility.TrTextContent("DLSS Custom Project Id", "The custom project ID string to utilize for the NVIDIA Deep Learning Super Sampling extension.");

            internal static readonly GUIContent diffusionProfileSettingsLabel = EditorGUIUtility.TrTextContent("Diffusion Profile Assets");
            internal static readonly string warningHdrpNotActive = "No HD Render Pipeline currently active. Verify your Graphics Settings and active Quality Level.";
            internal static readonly string warningGlobalSettingsMissing = "No active settings for HDRP. Rendering may be broken until a new one is assigned.";
            internal static readonly string infoGlobalSettingsMissing = "No active Global Settings for HDRP. You may assign one below.";
        }

        public static readonly CED.IDrawer Inspector;

        static DefaultSettingsPanelIMGUI()
        {
            Inspector = CED.Group(
                VolumeSection,
                CED.Group((serialized, owner) => EditorGUILayout.Space()),
                DiffusionProfileSettingsSection,
                CED.Group((serialized, owner) => EditorGUILayout.Space()),
                FrameSettingsSection,
                CED.Group((serialized, owner) => EditorGUILayout.Space()),
                LayerNamesSection,
                CED.Group((serialized, owner) => EditorGUILayout.Space()),
                CustomPostProcessesSection,
                CED.Group((serialized, owner) => EditorGUILayout.Space()),
                MiscSection,
                CED.Group((serialized, owner) => EditorGUILayout.Space()),
                ResourcesSection
            );
        }

        SerializedHDRenderPipelineGlobalSettings serializedSettings;
        HDRenderPipelineGlobalSettings settingsSerialized;
        public void DoGUI(string searchContext)
        {
            // When the asset being serialized has been deleted before its reconstruction
            if (serializedSettings != null && serializedSettings.serializedObject.targetObject == null)
            {
                serializedSettings = null;
                settingsSerialized = null;
            }

            if (serializedSettings == null || settingsSerialized != HDRenderPipelineGlobalSettings.instance)
            {
                if (HDRenderPipeline.currentAsset != null || HDRenderPipelineGlobalSettings.instance != null)
                {
                    settingsSerialized = HDRenderPipelineGlobalSettings.Ensure();
                    var serializedObject = new SerializedObject(settingsSerialized);
                    serializedSettings = new SerializedHDRenderPipelineGlobalSettings(serializedObject);
                }
            }
            else if (settingsSerialized != null && serializedSettings != null)
            {
                serializedSettings.serializedObject.Update();
            }

            DrawAssetSelection(ref serializedSettings, null);
            DrawWarnings(ref serializedSettings, null);
            if (settingsSerialized != null && serializedSettings != null)
            {
                EditorGUILayout.Space();
                Inspector.Draw(serializedSettings, null);
                serializedSettings.serializedObject?.ApplyModifiedProperties();
            }
        }

        /// <summary>
        /// Executed when activate is called from the settings provider.
        /// </summary>
        /// <param name="searchContext"></param>
        /// <param name="rootElement"></param>
        public void OnActivate(string searchContext, VisualElement rootElement)
        {
        }

        void DrawWarnings(ref SerializedHDRenderPipelineGlobalSettings serialized, Editor owner)
        {
            bool isHDRPinUse = HDRenderPipeline.currentAsset != null;
            if (isHDRPinUse && serialized != null)
                return;

            if (isHDRPinUse)
            {
                EditorGUILayout.HelpBox(Styles.warningGlobalSettingsMissing, MessageType.Warning);
            }
            else
            {
                EditorGUILayout.HelpBox(Styles.warningHdrpNotActive, MessageType.Warning);
                if (serialized == null)
                    EditorGUILayout.HelpBox(Styles.infoGlobalSettingsMissing, MessageType.Info);
            }
        }

        #region Global HDRenderPipelineGlobalSettings asset selection
        void DrawAssetSelection(ref SerializedHDRenderPipelineGlobalSettings serialized, Editor owner)
        {
            var oldWidth = EditorGUIUtility.labelWidth;
            EditorGUIUtility.labelWidth = Styles.labelWidth;
            using (new EditorGUILayout.HorizontalScope())
            {
                EditorGUI.BeginChangeCheck();
                var newAsset = (HDRenderPipelineGlobalSettings)EditorGUILayout.ObjectField(settingsSerialized , typeof(HDRenderPipelineGlobalSettings), false);
                if (EditorGUI.EndChangeCheck())
                {
                    HDRenderPipelineGlobalSettings.UpdateGraphicsSettings(newAsset);
                    if (settingsSerialized != null && !settingsSerialized.Equals(null))
                        EditorUtility.SetDirty(settingsSerialized);
                }

                if (GUILayout.Button(EditorGUIUtility.TrTextContent("New", "Create a HD Global Settings Asset in your default resource folder (defined in Wizard)"), GUILayout.Width(45), GUILayout.Height(18)))
                {
                    HDAssetFactory.HDRenderPipelineGlobalSettingsCreator.Create(useProjectSettingsFolder: true, assignToActiveAsset: true);
                }

                bool guiEnabled = GUI.enabled;
                GUI.enabled = guiEnabled && (settingsSerialized != null);
                if (GUILayout.Button(EditorGUIUtility.TrTextContent("Clone", "Clone a HD Global Settings Asset in your default resource folder (defined in Wizard)"), GUILayout.Width(45), GUILayout.Height(18)))
                {
                    HDAssetFactory.HDRenderPipelineGlobalSettingsCreator.Clone(settingsSerialized, assignToActiveAsset: true);
                }
                GUI.enabled = guiEnabled;
            }
            EditorGUIUtility.labelWidth = oldWidth;
            EditorGUILayout.Space();
        }

        #endregion // Global HDRenderPipelineGlobalSettings asset selection

        #region Resources

        static readonly CED.IDrawer ResourcesSection = CED.Group(
            CED.Group((serialized, owner) => EditorGUILayout.LabelField(Styles.resourceLabel, Styles.sectionHeaderStyle)),
            CED.Group((serialized, owner) => EditorGUILayout.Space()),
            CED.Group(DrawResourcesSection),
            CED.Group((serialized, owner) => EditorGUILayout.Space())
        );
        static void DrawResourcesSection(SerializedHDRenderPipelineGlobalSettings serialized, Editor owner)
        {
            using (new EditorGUI.IndentLevelScope())
            {
                var oldWidth = EditorGUIUtility.labelWidth;
                EditorGUIUtility.labelWidth = Styles.labelWidth;

                EditorGUILayout.PropertyField(serialized.renderPipelineResources, Styles.renderPipelineResourcesContent);
                bool oldGuiEnabled = GUI.enabled;
                GUI.enabled = false;

                EditorGUILayout.PropertyField(serialized.renderPipelineRayTracingResources, Styles.renderPipelineRayTracingResourcesContent);

                // Not serialized as editor only datas... Retrieve them in data
                EditorGUI.showMixedValue = serialized.editorResourceHasMultipleDifferentValues;
                var editorResources = EditorGUILayout.ObjectField(Styles.renderPipelineEditorResourcesContent, serialized.firstEditorResources, typeof(HDRenderPipelineEditorResources), allowSceneObjects: false) as HDRenderPipelineEditorResources;

                EditorGUI.showMixedValue = false;

                GUI.enabled = oldGuiEnabled;
                EditorGUIUtility.labelWidth = oldWidth;
            }
        }

        #endregion // Resources

        #region Frame Settings

        static readonly CED.IDrawer FrameSettingsSection = CED.Group(
            CED.Group(DrawFrameSettings),
            CED.Group((serialized, owner) => EditorGUILayout.Space())
        );

        static void DrawFrameSettings(SerializedHDRenderPipelineGlobalSettings serialized, Editor owner)
        {
            EditorGUILayout.LabelField(Styles.frameSettingsLabel, Styles.sectionHeaderStyle);
            EditorGUILayout.Space();

            using (new EditorGUI.IndentLevelScope())
            {
                EditorGUILayout.LabelField(Styles.frameSettingsLabel_Camera, Styles.subSectionHeaderStyle);
                DrawFrameSettingsSubsection(0, serialized.defaultCameraFrameSettings, owner);
                EditorGUILayout.Space();

                EditorGUILayout.LabelField(Styles.frameSettingsLabel_RTProbe, Styles.subSectionHeaderStyle);
                DrawFrameSettingsSubsection(1, serialized.defaultRealtimeReflectionFrameSettings, owner);
                EditorGUILayout.Space();

                EditorGUILayout.LabelField(Styles.frameSettingsLabel_BakedProbe, Styles.subSectionHeaderStyle);
                DrawFrameSettingsSubsection(2, serialized.defaultBakedOrCustomReflectionFrameSettings, owner);
                EditorGUILayout.Space();
            }
        }

        static private bool[] m_ShowFrameSettings_Rendering      = { false, false, false };
        static private bool[] m_ShowFrameSettings_Lighting       = { false, false, false };
        static private bool[] m_ShowFrameSettings_AsyncCompute   = { false, false, false };
        static private bool[] m_ShowFrameSettings_LightLoopDebug = { false, false, false };

        static void DrawFrameSettingsSubsection(int index, SerializedFrameSettings serialized, Editor owner)
        {
            var oldWidth = EditorGUIUtility.labelWidth;
            EditorGUIUtility.labelWidth = Styles.labelWidth;

            CoreEditorUtils.DrawSplitter();
            m_ShowFrameSettings_Rendering[index] = CoreEditorUtils.DrawHeaderFoldout(Styles.renderingSettingsHeaderContent, m_ShowFrameSettings_Rendering[index]);
            if (m_ShowFrameSettings_Rendering[index])
            {
                using (new EditorGUI.IndentLevelScope())
                {
                    FrameSettingsUI.Drawer_SectionRenderingSettings(serialized, owner, withOverride: false);
                }
            }

            CoreEditorUtils.DrawSplitter();
            m_ShowFrameSettings_Lighting[index] = CoreEditorUtils.DrawHeaderFoldout(Styles.lightSettingsHeaderContent, m_ShowFrameSettings_Lighting[index]);
            if (m_ShowFrameSettings_Lighting[index])
            {
                using (new EditorGUI.IndentLevelScope())
                {
                    FrameSettingsUI.Drawer_SectionLightingSettings(serialized, owner, withOverride: false);
                }
            }

            CoreEditorUtils.DrawSplitter();
            m_ShowFrameSettings_AsyncCompute[index] = CoreEditorUtils.DrawHeaderFoldout(Styles.asyncComputeSettingsHeaderContent, m_ShowFrameSettings_AsyncCompute[index]);
            if (m_ShowFrameSettings_AsyncCompute[index])
            {
                using (new EditorGUI.IndentLevelScope())
                {
                    FrameSettingsUI.Drawer_SectionAsyncComputeSettings(serialized, owner, withOverride: false);
                }
            }

            CoreEditorUtils.DrawSplitter();
            m_ShowFrameSettings_LightLoopDebug[index] = CoreEditorUtils.DrawHeaderFoldout(Styles.lightLoopSettingsHeaderContent, m_ShowFrameSettings_LightLoopDebug[index]);
            if (m_ShowFrameSettings_LightLoopDebug[index])
            {
                using (new EditorGUI.IndentLevelScope())
                {
                    FrameSettingsUI.Drawer_SectionLightLoopSettings(serialized, owner, withOverride: false);
                }
            }
            CoreEditorUtils.DrawSplitter();
            EditorGUIUtility.labelWidth = oldWidth;
        }

        #endregion // Frame Settings

        #region Custom Post Processes

        static readonly CED.IDrawer CustomPostProcessesSection = CED.Group(
            CED.Group((serialized, owner) => EditorGUILayout.LabelField(Styles.customPostProcessOrderLabel, Styles.sectionHeaderStyle)),
            CED.Group((serialized, owner) => EditorGUILayout.Space()),
            CED.Group(DrawCustomPostProcess)
        );
        static void DrawCustomPostProcess(SerializedHDRenderPipelineGlobalSettings serialized, Editor owner)
        {
            using (new EditorGUILayout.HorizontalScope())
            {
                GUILayout.Space(5);
                serialized.uiBeforeTransparentCustomPostProcesses.DoLayoutList();
            }
            GUILayout.Space(2);
            using (new EditorGUILayout.HorizontalScope())
            {
                GUILayout.Space(5);
                serialized.uiBeforeTAACustomPostProcesses.DoLayoutList();
            }
            GUILayout.Space(2);
            using (new EditorGUILayout.HorizontalScope())
            {
                GUILayout.Space(5);
                serialized.uiBeforePostProcessCustomPostProcesses.DoLayoutList();
            }
            GUILayout.Space(2);
            using (new EditorGUILayout.HorizontalScope())
            {
                GUILayout.Space(5);
                serialized.uiAfterPostProcessCustomPostProcesses.DoLayoutList();
            }
        }

        #endregion // Custom Post Processes

        #region Diffusion Profile Settings List

        static readonly CED.IDrawer DiffusionProfileSettingsSection = CED.Group(
            CED.Group((serialized, owner) => EditorGUILayout.LabelField(Styles.diffusionProfileSettingsLabel, Styles.sectionHeaderStyle)),
            CED.Group((serialized, owner) => EditorGUILayout.Space()),
            CED.Group(DrawDiffusionProfileSettings)
        );
        static void DrawDiffusionProfileSettings(SerializedHDRenderPipelineGlobalSettings serialized, Editor owner)
        {
            using (new EditorGUILayout.HorizontalScope())
            {
                GUILayout.Space(5);
                serialized.m_DiffusionProfileUI.OnGUI(serialized.diffusionProfileSettingsList);
            }
        }

        #endregion //Diffusion Profile Settings List

        #region Volume Profiles
        static Editor m_CachedDefaultVolumeProfileEditor;
        static Editor m_CachedLookDevVolumeProfileEditor;
        static int m_CurrentVolumeProfileInstanceID;

        static readonly CED.IDrawer VolumeSection = CED.Group(
            CED.Group((serialized, owner) => EditorGUILayout.LabelField(Styles.volumeComponentsLabel, Styles.sectionHeaderStyle)),
            CED.Group((serialized, owner) => EditorGUILayout.Space()),
            CED.Group(DrawVolumeSection),
            CED.Group((serialized, owner) => EditorGUILayout.Space())
        );

        static void DrawVolumeSection(SerializedHDRenderPipelineGlobalSettings serialized, Editor owner)
        {
            using (new EditorGUI.IndentLevelScope())
            {
                var oldWidth = EditorGUIUtility.labelWidth;
                EditorGUIUtility.labelWidth = Styles.labelWidth;

                HDRenderPipelineGlobalSettings globalSettings = serialized.serializedObject.targetObject as HDRenderPipelineGlobalSettings;
                VolumeProfile asset = null;
                using (new EditorGUILayout.HorizontalScope())
                {
                    var oldAssetValue = serialized.defaultVolumeProfile.objectReferenceValue;
                    EditorGUILayout.PropertyField(serialized.defaultVolumeProfile, Styles.defaultVolumeProfileLabel);
                    asset = serialized.defaultVolumeProfile.objectReferenceValue as VolumeProfile;
                    if (asset == null && oldAssetValue != null)
                    {
                        Debug.Log("Default Volume Profile Asset cannot be null. Rolling back to previous value.");
                        serialized.defaultVolumeProfile.objectReferenceValue = oldAssetValue;
                    }

                    if (GUILayout.Button(EditorGUIUtility.TrTextContent("New", "Create a new Volume Profile for default in your default resource folder (defined in Wizard)"), GUILayout.Width(38), GUILayout.Height(18)))
                    {
                        HDAssetFactory.VolumeProfileCreator.CreateAndAssign(HDAssetFactory.VolumeProfileCreator.Kind.Default, globalSettings);
                    }
                }
                if (asset != null)
                {
                    // The state of the profile can change without the asset reference changing so in this case we need to reset the editor.
                    if (m_CurrentVolumeProfileInstanceID != asset.GetInstanceID() && m_CachedDefaultVolumeProfileEditor != null)
                    {
                        m_CurrentVolumeProfileInstanceID = asset.GetInstanceID();
                        m_CachedDefaultVolumeProfileEditor = null;
                    }

                    Editor.CreateCachedEditor(asset, Type.GetType("UnityEditor.Rendering.VolumeProfileEditor"), ref m_CachedDefaultVolumeProfileEditor);
                    bool oldEnabled = GUI.enabled;
                    GUI.enabled = AssetDatabase.IsOpenForEdit(asset);
                    m_CachedDefaultVolumeProfileEditor.OnInspectorGUI();
                    GUI.enabled = oldEnabled;
                }

                EditorGUILayout.Space();

                VolumeProfile lookDevAsset = null;
                using (new EditorGUILayout.HorizontalScope())
                {
                    var oldAssetValue = serialized.lookDevVolumeProfile.objectReferenceValue;
                    EditorGUILayout.PropertyField(serialized.lookDevVolumeProfile, Styles.lookDevVolumeProfileLabel);
                    lookDevAsset = serialized.lookDevVolumeProfile.objectReferenceValue as VolumeProfile;
                    if (lookDevAsset == null && oldAssetValue != null)
                    {
                        Debug.Log("LookDev Volume Profile Asset cannot be null. Rolling back to previous value.");
                        serialized.lookDevVolumeProfile.objectReferenceValue = oldAssetValue;
                    }

                    if (GUILayout.Button(EditorGUIUtility.TrTextContent("New", "Create a new Volume Profile for default in your default resource folder (defined in Wizard)"), GUILayout.Width(38), GUILayout.Height(18)))
                    {
                        HDAssetFactory.VolumeProfileCreator.CreateAndAssign(HDAssetFactory.VolumeProfileCreator.Kind.LookDev, globalSettings);
                    }
                }
                if (lookDevAsset != null)
                {
                    Editor.CreateCachedEditor(lookDevAsset, Type.GetType("UnityEditor.Rendering.VolumeProfileEditor"), ref m_CachedLookDevVolumeProfileEditor);
                    bool oldEnabled = GUI.enabled;
                    GUI.enabled = AssetDatabase.IsOpenForEdit(lookDevAsset);
                    m_CachedLookDevVolumeProfileEditor.OnInspectorGUI();
                    GUI.enabled = oldEnabled;

                    if (lookDevAsset.Has<VisualEnvironment>())
                        EditorGUILayout.HelpBox("VisualEnvironment is not modifiable and will be overridden by the LookDev", MessageType.Warning);
                    if (lookDevAsset.Has<HDRISky>())
                        EditorGUILayout.HelpBox("HDRISky is not modifiable and will be overridden by the LookDev", MessageType.Warning);
                }
                EditorGUIUtility.labelWidth = oldWidth;
            }
        }

        #endregion // Volume Profiles

        #region Misc Settings

        static readonly CED.IDrawer MiscSection = CED.Group(
            CED.Group((serialized, owner) => EditorGUILayout.LabelField(Styles.generalSettingsLabel, Styles.sectionHeaderStyle)),
            CED.Group((serialized, owner) => EditorGUILayout.Space()),
            CED.Group(DrawMiscSettings),
            CED.Group((serialized, owner) => EditorGUILayout.Space())
        );
        static void DrawMiscSettings(SerializedHDRenderPipelineGlobalSettings serialized, Editor owner)
        {
            var oldWidth = EditorGUIUtility.labelWidth;
            EditorGUIUtility.labelWidth = Styles.labelWidth;

            using (new EditorGUI.IndentLevelScope())
            {
                EditorGUILayout.PropertyField(serialized.shaderVariantLogLevel, Styles.shaderVariantLogLevelLabel);
                EditorGUILayout.PropertyField(serialized.lensAttenuation, Styles.lensAttenuationModeContentLabel);
<<<<<<< HEAD
                EditorGUILayout.PropertyField(serialized.rendererListCulling, Styles.rendererListCulling);
=======

#if ENABLE_NVIDIA && ENABLE_NVIDIA_MODULE
                EditorGUILayout.PropertyField(serialized.useDLSSCustomProjectId, Styles.useDLSSCustomProjectIdLabel);
                if (serialized.useDLSSCustomProjectId.boolValue)
                    EditorGUILayout.PropertyField(serialized.DLSSProjectId, Styles.DLSSProjectIdLabel);
#endif
>>>>>>> 44036031
            }
            EditorGUIUtility.labelWidth = oldWidth;
        }

        #endregion // Misc Settings

        #region Rendering Layer Names

        static readonly CED.IDrawer LayerNamesSection = CED.Group(
            CED.Group((serialized, owner) => EditorGUILayout.LabelField(Styles.layerNamesLabel, Styles.sectionHeaderStyle)),
            CED.Group((serialized, owner) => EditorGUILayout.Space()),
            CED.Group(DrawLayerNamesSettings),
            CED.Group((serialized, owner) => EditorGUILayout.Space())
        );

        static void DrawLayerNamesSettings(SerializedHDRenderPipelineGlobalSettings serialized, Editor owner)
        {
            var oldWidth = EditorGUIUtility.labelWidth;
            EditorGUIUtility.labelWidth = Styles.labelWidth;

            using (new EditorGUI.IndentLevelScope())
            {
                DrawLightLayerNames(serialized, owner);
                EditorGUILayout.Space();
                DrawDecalLayerNames(serialized, owner);
                EditorGUILayout.Space();
            }
            EditorGUIUtility.labelWidth = oldWidth;
        }

        static private bool m_ShowLightLayerNames = false;
        static private bool m_ShowDecalLayerNames = false;
        static void DrawLightLayerNames(SerializedHDRenderPipelineGlobalSettings serialized, Editor owner)
        {
            m_ShowLightLayerNames = EditorGUILayout.Foldout(m_ShowLightLayerNames, Styles.lightLayersLabel, true);
            if (m_ShowLightLayerNames)
            {
                using (new EditorGUI.IndentLevelScope())
                {
                    HDEditorUtils.DrawDelayedTextField(Styles.lightLayerName0, serialized.lightLayerName0);
                    GUILayout.Space(2);
                    HDEditorUtils.DrawDelayedTextField(Styles.lightLayerName1, serialized.lightLayerName1);
                    GUILayout.Space(2);
                    HDEditorUtils.DrawDelayedTextField(Styles.lightLayerName2, serialized.lightLayerName2);
                    GUILayout.Space(2);
                    HDEditorUtils.DrawDelayedTextField(Styles.lightLayerName3, serialized.lightLayerName3);
                    GUILayout.Space(2);
                    HDEditorUtils.DrawDelayedTextField(Styles.lightLayerName4, serialized.lightLayerName4);
                    GUILayout.Space(2);
                    HDEditorUtils.DrawDelayedTextField(Styles.lightLayerName5, serialized.lightLayerName5);
                    GUILayout.Space(2);
                    HDEditorUtils.DrawDelayedTextField(Styles.lightLayerName6, serialized.lightLayerName6);
                    GUILayout.Space(2);
                    HDEditorUtils.DrawDelayedTextField(Styles.lightLayerName7, serialized.lightLayerName7);
                }
            }
        }

        static void DrawDecalLayerNames(SerializedHDRenderPipelineGlobalSettings serialized, Editor owner)
        {
            m_ShowDecalLayerNames = EditorGUILayout.Foldout(m_ShowDecalLayerNames, Styles.decalLayersLabel, true);
            if (m_ShowDecalLayerNames)
            {
                using (new EditorGUI.IndentLevelScope())
                {
                    HDEditorUtils.DrawDelayedTextField(Styles.decalLayerName0, serialized.decalLayerName0);
                    GUILayout.Space(2);
                    HDEditorUtils.DrawDelayedTextField(Styles.decalLayerName1, serialized.decalLayerName1);
                    GUILayout.Space(2);
                    HDEditorUtils.DrawDelayedTextField(Styles.decalLayerName2, serialized.decalLayerName2);
                    GUILayout.Space(2);
                    HDEditorUtils.DrawDelayedTextField(Styles.decalLayerName3, serialized.decalLayerName3);
                    GUILayout.Space(2);
                    HDEditorUtils.DrawDelayedTextField(Styles.decalLayerName4, serialized.decalLayerName4);
                    GUILayout.Space(2);
                    HDEditorUtils.DrawDelayedTextField(Styles.decalLayerName5, serialized.decalLayerName5);
                    GUILayout.Space(2);
                    HDEditorUtils.DrawDelayedTextField(Styles.decalLayerName6, serialized.decalLayerName6);
                    GUILayout.Space(2);
                    HDEditorUtils.DrawDelayedTextField(Styles.decalLayerName7, serialized.decalLayerName7);
                }
            }
        }

        #endregion
    }
}<|MERGE_RESOLUTION|>--- conflicted
+++ resolved
@@ -490,16 +490,13 @@
             {
                 EditorGUILayout.PropertyField(serialized.shaderVariantLogLevel, Styles.shaderVariantLogLevelLabel);
                 EditorGUILayout.PropertyField(serialized.lensAttenuation, Styles.lensAttenuationModeContentLabel);
-<<<<<<< HEAD
                 EditorGUILayout.PropertyField(serialized.rendererListCulling, Styles.rendererListCulling);
-=======
 
 #if ENABLE_NVIDIA && ENABLE_NVIDIA_MODULE
                 EditorGUILayout.PropertyField(serialized.useDLSSCustomProjectId, Styles.useDLSSCustomProjectIdLabel);
                 if (serialized.useDLSSCustomProjectId.boolValue)
                     EditorGUILayout.PropertyField(serialized.DLSSProjectId, Styles.DLSSProjectIdLabel);
 #endif
->>>>>>> 44036031
             }
             EditorGUIUtility.labelWidth = oldWidth;
         }
