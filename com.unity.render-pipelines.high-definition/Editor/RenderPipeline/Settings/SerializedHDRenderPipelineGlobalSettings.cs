using System.Collections.Generic;
using System.Linq;
using UnityEditor.Rendering;
using UnityEngine.Rendering.HighDefinition;
using UnityEditorInternal; //ReorderableList
using UnityEngine; //ScriptableObject
using UnityEngine.Rendering; //CoreUtils.Destroy
using System; //Type

namespace UnityEditor.Rendering.HighDefinition
{
    class SerializedHDRenderPipelineGlobalSettings
    {
        public SerializedObject serializedObject;

        public SerializedProperty renderPipelineResources;
        public SerializedProperty renderPipelineRayTracingResources;

        public SerializedFrameSettings defaultCameraFrameSettings;
        public SerializedFrameSettings defaultBakedOrCustomReflectionFrameSettings;
        public SerializedFrameSettings defaultRealtimeReflectionFrameSettings;

        public SerializedProperty defaultVolumeProfile;
        public SerializedProperty lookDevVolumeProfile;

        public SerializedProperty lightLayerName0;
        public SerializedProperty lightLayerName1;
        public SerializedProperty lightLayerName2;
        public SerializedProperty lightLayerName3;
        public SerializedProperty lightLayerName4;
        public SerializedProperty lightLayerName5;
        public SerializedProperty lightLayerName6;
        public SerializedProperty lightLayerName7;

        public SerializedProperty decalLayerName0;
        public SerializedProperty decalLayerName1;
        public SerializedProperty decalLayerName2;
        public SerializedProperty decalLayerName3;
        public SerializedProperty decalLayerName4;
        public SerializedProperty decalLayerName5;
        public SerializedProperty decalLayerName6;
        public SerializedProperty decalLayerName7;

        public SerializedProperty shaderVariantLogLevel;
        public SerializedProperty lensAttenuation;
        public SerializedProperty diffusionProfileSettingsList;

<<<<<<< HEAD
        public SerializedProperty rendererListCulling;
=======
        public SerializedProperty DLSSProjectId;
        public SerializedProperty useDLSSCustomProjectId;
>>>>>>> 44036031

        internal ReorderableList uiBeforeTransparentCustomPostProcesses;
        internal ReorderableList uiBeforeTAACustomPostProcesses;
        internal ReorderableList uiBeforePostProcessCustomPostProcesses;
        internal ReorderableList uiAfterPostProcessCustomPostProcesses;

        //RenderPipelineResources not always exist and thus cannot be serialized normally.
        bool? m_HasEditorResourceHasMultipleDifferentValues;
        public bool editorResourceHasMultipleDifferentValues
        {
            get
            {
                if (m_HasEditorResourceHasMultipleDifferentValues.HasValue)
                    return m_HasEditorResourceHasMultipleDifferentValues.Value;

                if (serializedObject.targetObjects.Length < 2)
                {
                    m_HasEditorResourceHasMultipleDifferentValues = false;
                }
                else
                {
                    m_HasEditorResourceHasMultipleDifferentValues = serializedSettings.Skip(1).Any(t => t.renderPipelineEditorResources != firstEditorResources);
                }

                return m_HasEditorResourceHasMultipleDifferentValues.Value;
            }
        }

        public HDRenderPipelineEditorResources firstEditorResources
            => serializedSettings[0]?.renderPipelineEditorResources;

        private List<HDRenderPipelineGlobalSettings> serializedSettings = new List<HDRenderPipelineGlobalSettings>();

        public SerializedHDRenderPipelineGlobalSettings(SerializedObject serializedObject)
        {
            this.serializedObject = serializedObject;

            // do the cast only once
            foreach (var currentSetting in serializedObject.targetObjects)
            {
                if (currentSetting is HDRenderPipelineGlobalSettings hdrpSettings)
                    serializedSettings.Add(hdrpSettings);
                else
                    throw new Exception($"Target object has an invalid object, objects must be of type {typeof(HDRenderPipelineGlobalSettings)}");
            }

            renderPipelineResources = serializedObject.FindProperty("m_RenderPipelineResources");
            renderPipelineRayTracingResources = serializedObject.FindProperty("m_RenderPipelineRayTracingResources");
            defaultCameraFrameSettings = new SerializedFrameSettings(serializedObject.FindProperty("m_RenderingPathDefaultCameraFrameSettings"), null); //no overrides in HDRPAsset
            defaultBakedOrCustomReflectionFrameSettings = new SerializedFrameSettings(serializedObject.FindProperty("m_RenderingPathDefaultBakedOrCustomReflectionFrameSettings"), null); //no overrides in HDRPAsset
            defaultRealtimeReflectionFrameSettings = new SerializedFrameSettings(serializedObject.FindProperty("m_RenderingPathDefaultRealtimeReflectionFrameSettings"), null); //no overrides in HDRPAsset

            InitializeCustomPostProcessesLists();

            defaultVolumeProfile  = serializedObject.FindProperty("m_DefaultVolumeProfile");
            lookDevVolumeProfile  = serializedObject.FindProperty("m_LookDevVolumeProfile");

            lightLayerName0 = serializedObject.Find((HDRenderPipelineGlobalSettings s) => s.lightLayerName0);
            lightLayerName1 = serializedObject.Find((HDRenderPipelineGlobalSettings s) => s.lightLayerName1);
            lightLayerName2 = serializedObject.Find((HDRenderPipelineGlobalSettings s) => s.lightLayerName2);
            lightLayerName3 = serializedObject.Find((HDRenderPipelineGlobalSettings s) => s.lightLayerName3);
            lightLayerName4 = serializedObject.Find((HDRenderPipelineGlobalSettings s) => s.lightLayerName4);
            lightLayerName5 = serializedObject.Find((HDRenderPipelineGlobalSettings s) => s.lightLayerName5);
            lightLayerName6 = serializedObject.Find((HDRenderPipelineGlobalSettings s) => s.lightLayerName6);
            lightLayerName7 = serializedObject.Find((HDRenderPipelineGlobalSettings s) => s.lightLayerName7);

            decalLayerName0 = serializedObject.Find((HDRenderPipelineGlobalSettings s) => s.decalLayerName0);
            decalLayerName1 = serializedObject.Find((HDRenderPipelineGlobalSettings s) => s.decalLayerName1);
            decalLayerName2 = serializedObject.Find((HDRenderPipelineGlobalSettings s) => s.decalLayerName2);
            decalLayerName3 = serializedObject.Find((HDRenderPipelineGlobalSettings s) => s.decalLayerName3);
            decalLayerName4 = serializedObject.Find((HDRenderPipelineGlobalSettings s) => s.decalLayerName4);
            decalLayerName5 = serializedObject.Find((HDRenderPipelineGlobalSettings s) => s.decalLayerName5);
            decalLayerName6 = serializedObject.Find((HDRenderPipelineGlobalSettings s) => s.decalLayerName6);
            decalLayerName7 = serializedObject.Find((HDRenderPipelineGlobalSettings s) => s.decalLayerName7);

            shaderVariantLogLevel = serializedObject.Find((HDRenderPipelineGlobalSettings s) => s.shaderVariantLogLevel);

            lensAttenuation = serializedObject.FindProperty("lensAttenuationMode");
            diffusionProfileSettingsList = serializedObject.Find((HDRenderPipelineGlobalSettings s) => s.diffusionProfileSettingsList);
            m_DiffusionProfileUI = new DiffusionProfileSettingsListUI()
            {
                drawElement = DrawDiffusionProfileElement
            };
<<<<<<< HEAD
            rendererListCulling = serializedObject.FindProperty("rendererListCulling");
=======


            DLSSProjectId = serializedObject.Find((HDRenderPipelineGlobalSettings s) => s.DLSSProjectId);
            useDLSSCustomProjectId = serializedObject.Find((HDRenderPipelineGlobalSettings s) => s.useDLSSCustomProjectId);
>>>>>>> 44036031
        }

        void InitializeCustomPostProcessesLists()
        {
            var ppVolumeTypeInjectionPoints = new Dictionary<Type, CustomPostProcessInjectionPoint>();

            var ppVolumeTypes = TypeCache.GetTypesDerivedFrom<CustomPostProcessVolumeComponent>();
            foreach (var ppVolumeType in ppVolumeTypes.Where(t => !t.IsAbstract))
            {
                var comp = ScriptableObject.CreateInstance(ppVolumeType) as CustomPostProcessVolumeComponent;
                ppVolumeTypeInjectionPoints[ppVolumeType] = comp.injectionPoint;
                CoreUtils.Destroy(comp);
            }

            var globalSettings = serializedObject.targetObject as HDRenderPipelineGlobalSettings;
            InitList(ref uiBeforeTransparentCustomPostProcesses, globalSettings.beforeTransparentCustomPostProcesses, "After Opaque And Sky", CustomPostProcessInjectionPoint.AfterOpaqueAndSky);
            InitList(ref uiBeforePostProcessCustomPostProcesses, globalSettings.beforePostProcessCustomPostProcesses, "Before Post Process", CustomPostProcessInjectionPoint.BeforePostProcess);
            InitList(ref uiAfterPostProcessCustomPostProcesses, globalSettings.afterPostProcessCustomPostProcesses, "After Post Process", CustomPostProcessInjectionPoint.AfterPostProcess);
            InitList(ref uiBeforeTAACustomPostProcesses, globalSettings.beforeTAACustomPostProcesses, "Before TAA", CustomPostProcessInjectionPoint.BeforeTAA);

            void InitList(ref ReorderableList reorderableList, List<string> customPostProcessTypes, string headerName, CustomPostProcessInjectionPoint injectionPoint)
            {
                // Sanitize the list
                customPostProcessTypes.RemoveAll(s => Type.GetType(s) == null);

                reorderableList = new ReorderableList(customPostProcessTypes, typeof(string));
                reorderableList.drawHeaderCallback = (rect) =>
                    EditorGUI.LabelField(rect, headerName, EditorStyles.label);
                reorderableList.drawElementCallback = (rect, index, isActive, isFocused) =>
                {
                    rect.height = EditorGUIUtility.singleLineHeight;
                    var elemType = Type.GetType(customPostProcessTypes[index]);
                    EditorGUI.LabelField(rect, elemType.ToString(), EditorStyles.boldLabel);
                };
                reorderableList.onAddCallback = (list) =>
                {
                    var menu = new GenericMenu();

                    foreach (var kp in ppVolumeTypeInjectionPoints)
                    {
                        if (kp.Value == injectionPoint && !customPostProcessTypes.Contains(kp.Key.AssemblyQualifiedName))
                            menu.AddItem(new GUIContent(kp.Key.ToString()), false, () =>
                            {
                                Undo.RegisterCompleteObjectUndo(serializedObject.targetObject, $"Added {kp.Key.ToString()} Custom Post Process");
                                customPostProcessTypes.Add(kp.Key.AssemblyQualifiedName);
                            });
                    }

                    if (menu.GetItemCount() == 0)
                        menu.AddDisabledItem(new GUIContent("No Custom Post Process Available"));

                    menu.ShowAsContext();
                    EditorUtility.SetDirty(serializedObject.targetObject);
                };
                reorderableList.onRemoveCallback = (list) =>
                {
                    Undo.RegisterCompleteObjectUndo(serializedObject.targetObject, $"Removed {list.list[list.index].ToString()} Custom Post Process");
                    customPostProcessTypes.RemoveAt(list.index);
                    EditorUtility.SetDirty(serializedObject.targetObject);
                };
                reorderableList.elementHeightCallback = _ => EditorGUIUtility.singleLineHeight + EditorGUIUtility.standardVerticalSpacing;
                reorderableList.onReorderCallback = (list) =>
                {
                    EditorUtility.SetDirty(serializedObject.targetObject);
                };
            }
        }

        public DiffusionProfileSettingsListUI m_DiffusionProfileUI;

        void DrawDiffusionProfileElement(SerializedProperty element, Rect rect, int index)
        {
            EditorGUI.BeginChangeCheck();
            EditorGUI.ObjectField(rect, element, EditorGUIUtility.TrTextContent("Profile " + index));
        }
    }
}<|MERGE_RESOLUTION|>--- conflicted
+++ resolved
@@ -45,12 +45,10 @@
         public SerializedProperty lensAttenuation;
         public SerializedProperty diffusionProfileSettingsList;
 
-<<<<<<< HEAD
         public SerializedProperty rendererListCulling;
-=======
+
         public SerializedProperty DLSSProjectId;
         public SerializedProperty useDLSSCustomProjectId;
->>>>>>> 44036031
 
         internal ReorderableList uiBeforeTransparentCustomPostProcesses;
         internal ReorderableList uiBeforeTAACustomPostProcesses;
@@ -134,14 +132,10 @@
             {
                 drawElement = DrawDiffusionProfileElement
             };
-<<<<<<< HEAD
             rendererListCulling = serializedObject.FindProperty("rendererListCulling");
-=======
-
 
             DLSSProjectId = serializedObject.Find((HDRenderPipelineGlobalSettings s) => s.DLSSProjectId);
             useDLSSCustomProjectId = serializedObject.Find((HDRenderPipelineGlobalSettings s) => s.useDLSSCustomProjectId);
->>>>>>> 44036031
         }
 
         void InitializeCustomPostProcessesLists()
