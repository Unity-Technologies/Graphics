using System;
using UnityEngine;
using UnityEngine.Rendering.HighDefinition;
using UnityEngine.Rendering;

namespace UnityEditor.Rendering.HighDefinition
{
    using CED = CoreEditorDrawer<SerializedFrameSettings>;

    // Mirrors MaterialQuality enum and adds `FromQualitySettings`
    enum MaterialQualityMode
    {
        Low,
        Medium,
        High,
        FromQualitySettings,
    }

    static class MaterialQualityModeExtensions
    {
        public static MaterialQuality Into(this MaterialQualityMode quality)
        {
            switch (quality)
            {
                case MaterialQualityMode.High: return MaterialQuality.High;
                case MaterialQualityMode.Medium: return MaterialQuality.Medium;
                case MaterialQualityMode.Low: return MaterialQuality.Low;
                case MaterialQualityMode.FromQualitySettings: return (MaterialQuality)0;
                default: throw new ArgumentOutOfRangeException(nameof(quality));
            }
        }

        public static MaterialQualityMode Into(this MaterialQuality quality)
        {
            if (quality == (MaterialQuality)0)
                return MaterialQualityMode.FromQualitySettings;
            switch (quality)
            {
                case MaterialQuality.High: return MaterialQualityMode.High;
                case MaterialQuality.Medium: return MaterialQualityMode.Medium;
                case MaterialQuality.Low: return MaterialQualityMode.Low;
                default: throw new ArgumentOutOfRangeException(nameof(quality));
            }
        }
    }

    interface IDefaultFrameSettingsType
    {
        FrameSettingsRenderType GetFrameSettingsType();
    }

    partial class FrameSettingsUI
    {
        enum Expandable
        {
            RenderingPasses = 1 << 0,
            RenderingSettings = 1 << 1,
            LightingSettings = 1 << 2,
            AsynComputeSettings = 1 << 3,
            LightLoop = 1 << 4,
        }

        readonly static ExpandedState<Expandable, FrameSettings> k_ExpandedState = new ExpandedState<Expandable, FrameSettings>(~(-1), "HDRP");

        static Rect lastBoxRect;
        internal static CED.IDrawer Inspector(bool withOverride = true) => CED.Group(
            CED.Group((serialized, owner) =>
            {
                lastBoxRect = EditorGUILayout.BeginVertical("box");

                // Add dedicated scope here and on each FrameSettings field to have the contextual menu on everything
                Rect rect = GUILayoutUtility.GetRect(1, EditorGUIUtility.singleLineHeight);
                using (new SerializedFrameSettings.TitleDrawingScope(rect, FrameSettingsUI.frameSettingsHeaderContent, serialized))
                {
                    EditorGUI.LabelField(rect, FrameSettingsUI.frameSettingsHeaderContent, EditorStyles.boldLabel);
                }
            }),
            InspectorInnerbox(withOverride),
            CED.Group((serialized, owner) =>
            {
                EditorGUILayout.EndVertical();
                using (new SerializedFrameSettings.TitleDrawingScope(lastBoxRect, FrameSettingsUI.frameSettingsHeaderContent, serialized))
                {
                    //Nothing to draw.
                    //We just want to have a big blue bar at left that match the whole framesetting box.
                    //This is because framesettings will be considered as one bg block from prefab point
                    //of view as there is no way to separate it bit per bit in serialization and Prefab
                    //override API rely on SerializedProperty.
                }
            })
        );

        //separated to add enum popup on default frame settings
        internal static CED.IDrawer InspectorInnerbox(bool withOverride = true, bool isBoxed = true) => CED.Group(
            CED.FoldoutGroup(renderingSettingsHeaderContent, Expandable.RenderingPasses, k_ExpandedState, isBoxed ? FoldoutOption.Indent | FoldoutOption.Boxed : FoldoutOption.Indent,
                CED.Group(206, (serialized, owner) => Drawer_SectionRenderingSettings(serialized, owner, withOverride))
                ),
            CED.FoldoutGroup(lightSettingsHeaderContent, Expandable.LightingSettings, k_ExpandedState, isBoxed ? FoldoutOption.Indent | FoldoutOption.Boxed : FoldoutOption.Indent,
                CED.Group(206, (serialized, owner) => Drawer_SectionLightingSettings(serialized, owner, withOverride))
                ),
            CED.FoldoutGroup(asyncComputeSettingsHeaderContent, Expandable.AsynComputeSettings, k_ExpandedState, isBoxed ? FoldoutOption.Indent | FoldoutOption.Boxed : FoldoutOption.Indent,
                CED.Group(206, (serialized, owner) => Drawer_SectionAsyncComputeSettings(serialized, owner, withOverride))
                ),
            CED.FoldoutGroup(lightLoopSettingsHeaderContent, Expandable.LightLoop, k_ExpandedState, isBoxed ? FoldoutOption.Indent | FoldoutOption.Boxed : FoldoutOption.Indent,
                CED.Group(206, (serialized, owner) => Drawer_SectionLightLoopSettings(serialized, owner, withOverride))
                ),
            CED.Group((serialized, owner) =>
            {
                var hdrpAsset = GetHDRPAssetFor(owner);
                if (hdrpAsset != null)
                {
                    RenderPipelineSettings hdrpSettings = hdrpAsset.currentPlatformRenderPipelineSettings;
                    if (hdrpSettings.supportRayTracing)
                    {
                        bool rtEffectUseAsync = (serialized.IsEnabled(FrameSettingsField.SSRAsync) ?? false) || (serialized.IsEnabled(FrameSettingsField.SSAOAsync) ?? false)
                            //|| (serialized.IsEnabled(FrameSettingsField.ContactShadowsAsync) ?? false) // Contact shadow async is not visible in the UI for now and defaults to true.
                        ;
                        if (rtEffectUseAsync)
                            EditorGUILayout.HelpBox("Asynchronous execution of Raytracing effects is not supported. Asynchronous Execution will be forced to false for them", MessageType.Warning);
                    }
                }
            }));

        static HDRenderPipelineAsset GetHDRPAssetFor(Editor owner)
        {
            HDRenderPipelineAsset hdrpAsset;
            if (owner is HDRenderPipelineEditor)
            {
                // When drawing the inspector of a selected HDRPAsset in Project windows, access HDRP by owner drawing itself
                hdrpAsset = (owner as HDRenderPipelineEditor).target as HDRenderPipelineAsset;
            }
            else
            {
                // Else rely on GraphicsSettings are you should be in hdrp and owner could be probe or camera.
                hdrpAsset = HDRenderPipeline.currentAsset;
            }
            return hdrpAsset;
        }

        static FrameSettings GetDefaultFrameSettingsFor(Editor owner)
        {
<<<<<<< HEAD
=======
            HDRenderPipelineAsset hdrpAsset = HDRenderPipeline.defaultAsset;

>>>>>>> e12d0e8c
            return owner is IDefaultFrameSettingsType getType
                ? HDRenderPipelineGlobalSettings.instance.GetDefaultFrameSettings(getType.GetFrameSettingsType())
                : HDRenderPipelineGlobalSettings.instance.GetDefaultFrameSettings(FrameSettingsRenderType.Camera);
        }

        static internal void Drawer_SectionRenderingSettings(SerializedFrameSettings serialized, Editor owner, bool withOverride)
        {
            bool isGUIenabled = GUI.enabled;
            FrameSettings defaultFrameSettings = GetDefaultFrameSettingsFor(owner);
            var frameSettingType = owner is IDefaultFrameSettingsType getType ? getType.GetFrameSettingsType() : FrameSettingsRenderType.Camera;
            var area = OverridableFrameSettingsArea.GetGroupContent(0, defaultFrameSettings, serialized);

            var hdrpAsset = GetHDRPAssetFor(owner);
            if (hdrpAsset != null)
            {
<<<<<<< HEAD
                RenderPipelineSettings hdrpSettings = hdrpAsset.currentPlatformRenderPipelineSettings;
                LitShaderMode defaultShaderLitMode;
                switch (hdrpSettings.supportedLitShaderMode)
                {
                    case RenderPipelineSettings.SupportedLitShaderMode.ForwardOnly:
                        defaultShaderLitMode = LitShaderMode.Forward;
                        break;
                    case RenderPipelineSettings.SupportedLitShaderMode.DeferredOnly:
                        defaultShaderLitMode = LitShaderMode.Deferred;
                        break;
                    case RenderPipelineSettings.SupportedLitShaderMode.Both:
                        defaultShaderLitMode = defaultFrameSettings.litShaderMode;
                        break;
                    default:
                        throw new System.ArgumentOutOfRangeException("Unknown ShaderLitMode");
                }

                area.AmmendInfo(FrameSettingsField.LitShaderMode,
                    overrideable: () => hdrpSettings.supportedLitShaderMode == RenderPipelineSettings.SupportedLitShaderMode.Both,
                    overridedDefaultValue: defaultShaderLitMode);

                bool hdrpAssetSupportForward = hdrpSettings.supportedLitShaderMode != RenderPipelineSettings.SupportedLitShaderMode.DeferredOnly;
                bool hdrpAssetSupportDeferred = hdrpSettings.supportedLitShaderMode != RenderPipelineSettings.SupportedLitShaderMode.ForwardOnly;
                bool hdrpAssetIsForward = hdrpSettings.supportedLitShaderMode == RenderPipelineSettings.SupportedLitShaderMode.ForwardOnly;
                bool hdrpAssetIsDeferred = hdrpSettings.supportedLitShaderMode == RenderPipelineSettings.SupportedLitShaderMode.DeferredOnly;

                bool frameSettingsOverrideToForward = serialized.GetOverrides(FrameSettingsField.LitShaderMode) && serialized.litShaderMode == LitShaderMode.Forward;
                bool frameSettingsOverrideToDeferred = serialized.GetOverrides(FrameSettingsField.LitShaderMode) && serialized.litShaderMode == LitShaderMode.Deferred;
                bool defaultForwardUsed = !serialized.GetOverrides(FrameSettingsField.LitShaderMode) && defaultShaderLitMode == LitShaderMode.Forward;
                // Due to various reasons, MSAA and ray tracing are not compatible, if ray tracing is enabled on the asset. MSAA can not be enabled on the frame settings.
                bool msaaEnablable = hdrpSettings.supportMSAA && ((hdrpAssetSupportForward && (frameSettingsOverrideToForward || defaultForwardUsed)) || hdrpAssetIsForward) && !hdrpSettings.supportRayTracing;
                area.AmmendInfo(FrameSettingsField.MSAA,
                    overrideable: () => msaaEnablable,
                    overridedDefaultValue: msaaEnablable && defaultFrameSettings.IsEnabled(FrameSettingsField.MSAA),
                    customOverrideable: () =>
                    {
                        switch (hdrpSettings.supportedLitShaderMode)
                        {
                            case RenderPipelineSettings.SupportedLitShaderMode.ForwardOnly:
                                return false; //negative dependency
                            case RenderPipelineSettings.SupportedLitShaderMode.DeferredOnly:
                                return true; //negative dependency
                            case RenderPipelineSettings.SupportedLitShaderMode.Both:
                                return !(frameSettingsOverrideToForward || defaultForwardUsed); //negative dependency
                            default:
                                throw new System.ArgumentOutOfRangeException("Unknown ShaderLitMode");
                        }
                    });

                bool defaultDeferredUsed = !serialized.GetOverrides(FrameSettingsField.LitShaderMode) && defaultShaderLitMode == LitShaderMode.Deferred;
                bool depthPrepassEnablable = (hdrpAssetSupportDeferred && (defaultDeferredUsed || frameSettingsOverrideToDeferred)) || (hdrpAssetIsDeferred);
                area.AmmendInfo(FrameSettingsField.DepthPrepassWithDeferredRendering,
                    overrideable: () => depthPrepassEnablable,
                    overridedDefaultValue: depthPrepassEnablable && defaultFrameSettings.IsEnabled(FrameSettingsField.DepthPrepassWithDeferredRendering),
                    customOverrideable: () =>
                    {
                        switch (hdrpSettings.supportedLitShaderMode)
                        {
                            case RenderPipelineSettings.SupportedLitShaderMode.ForwardOnly:
                                return false;
                            case RenderPipelineSettings.SupportedLitShaderMode.DeferredOnly:
                                return true;
                            case RenderPipelineSettings.SupportedLitShaderMode.Both:
                                return frameSettingsOverrideToDeferred || defaultDeferredUsed;
                            default:
                                throw new System.ArgumentOutOfRangeException("Unknown ShaderLitMode");
                        }
                    });

                bool clearGBufferEnablable = (hdrpAssetSupportDeferred && (defaultDeferredUsed || frameSettingsOverrideToDeferred)) || (hdrpAssetIsDeferred);
                area.AmmendInfo(FrameSettingsField.ClearGBuffers,
                    overrideable: () => clearGBufferEnablable,
                    overridedDefaultValue: clearGBufferEnablable && defaultFrameSettings.IsEnabled(FrameSettingsField.ClearGBuffers),
                    customOverrideable: () =>
                    {
                        switch (hdrpSettings.supportedLitShaderMode)
                        {
                            case RenderPipelineSettings.SupportedLitShaderMode.ForwardOnly:
                                return false;
                            case RenderPipelineSettings.SupportedLitShaderMode.DeferredOnly:
                                return true;
                            case RenderPipelineSettings.SupportedLitShaderMode.Both:
                                return frameSettingsOverrideToDeferred || defaultDeferredUsed;
                            default:
                                throw new System.ArgumentOutOfRangeException("Unknown ShaderLitMode");
                        }
                    });

                area.AmmendInfo(FrameSettingsField.RayTracing, overrideable: () => hdrpSettings.supportRayTracing);
=======
                case RenderPipelineSettings.SupportedLitShaderMode.ForwardOnly:
                    defaultShaderLitMode = LitShaderMode.Forward;
                    break;
                case RenderPipelineSettings.SupportedLitShaderMode.DeferredOnly:
                    defaultShaderLitMode = LitShaderMode.Deferred;
                    break;
                case RenderPipelineSettings.SupportedLitShaderMode.Both:
                    defaultShaderLitMode = defaultFrameSettings.litShaderMode;
                    break;
                default:
                    throw new System.ArgumentOutOfRangeException("Unknown ShaderLitMode");
            }

            area.AmmendInfo(FrameSettingsField.LitShaderMode,
                overrideable: () => hdrpSettings.supportedLitShaderMode == RenderPipelineSettings.SupportedLitShaderMode.Both,
                overridedDefaultValue: defaultShaderLitMode);

            bool hdrpAssetSupportForward = hdrpSettings.supportedLitShaderMode != RenderPipelineSettings.SupportedLitShaderMode.DeferredOnly;
            bool hdrpAssetSupportDeferred = hdrpSettings.supportedLitShaderMode != RenderPipelineSettings.SupportedLitShaderMode.ForwardOnly;
            bool hdrpAssetIsForward = hdrpSettings.supportedLitShaderMode == RenderPipelineSettings.SupportedLitShaderMode.ForwardOnly;
            bool hdrpAssetIsDeferred = hdrpSettings.supportedLitShaderMode == RenderPipelineSettings.SupportedLitShaderMode.DeferredOnly;

            bool frameSettingsOverrideToForward = serialized.GetOverrides(FrameSettingsField.LitShaderMode) && serialized.litShaderMode == LitShaderMode.Forward;
            bool frameSettingsOverrideToDeferred = serialized.GetOverrides(FrameSettingsField.LitShaderMode) && serialized.litShaderMode == LitShaderMode.Deferred;
            bool defaultForwardUsed = !serialized.GetOverrides(FrameSettingsField.LitShaderMode) && defaultShaderLitMode == LitShaderMode.Forward;
            bool defaultDeferredUsed = !serialized.GetOverrides(FrameSettingsField.LitShaderMode) && defaultShaderLitMode == LitShaderMode.Deferred;

            // Due to various reasons, MSAA and ray tracing are not compatible, if ray tracing is enabled on the asset. MSAA can not be enabled on the frame settings.
            bool msaaEnablable = hdrpSettings.supportMSAA && ((hdrpAssetSupportForward && (frameSettingsOverrideToForward || defaultForwardUsed)) || hdrpAssetIsForward) && !hdrpSettings.supportRayTracing;
            area.AmmendInfo(FrameSettingsField.MSAA,
                overrideable: () => msaaEnablable,
                ignoreDependencies: true,
                overridedDefaultValue: msaaEnablable && defaultFrameSettings.IsEnabled(FrameSettingsField.MSAA));

            bool msaaIsOff = (msaaEnablable && serialized.GetOverrides(FrameSettingsField.MSAA)) ? !(serialized.IsEnabled(FrameSettingsField.MSAA) ?? false) : !defaultFrameSettings.IsEnabled(FrameSettingsField.MSAA);
            area.AmmendInfo(FrameSettingsField.AlphaToMask,
                overrideable: () => msaaEnablable && !msaaIsOff,
                ignoreDependencies: true,
                overridedDefaultValue: msaaEnablable && defaultFrameSettings.IsEnabled(FrameSettingsField.AlphaToMask) && !msaaIsOff);

            bool depthPrepassEnablable = (hdrpAssetSupportDeferred && (defaultDeferredUsed || frameSettingsOverrideToDeferred)) || (hdrpAssetIsDeferred);
            area.AmmendInfo(FrameSettingsField.DepthPrepassWithDeferredRendering,
                overrideable: () => depthPrepassEnablable,
                ignoreDependencies: true,
                overridedDefaultValue: depthPrepassEnablable && defaultFrameSettings.IsEnabled(FrameSettingsField.DepthPrepassWithDeferredRendering));

            bool clearGBufferEnablable = (hdrpAssetSupportDeferred && (defaultDeferredUsed || frameSettingsOverrideToDeferred)) || (hdrpAssetIsDeferred);
            area.AmmendInfo(FrameSettingsField.ClearGBuffers,
                overrideable: () => clearGBufferEnablable,
                ignoreDependencies: true,
                overridedDefaultValue: clearGBufferEnablable && defaultFrameSettings.IsEnabled(FrameSettingsField.ClearGBuffers));

            area.AmmendInfo(FrameSettingsField.RayTracing, overrideable: () => hdrpSettings.supportRayTracing);
>>>>>>> e12d0e8c
#if !ENABLE_VIRTUALTEXTURES
                area.AmmendInfo(FrameSettingsField.VirtualTexturing, overrideable: () => false);
#endif
<<<<<<< HEAD
                area.AmmendInfo(FrameSettingsField.MotionVectors, overrideable: () => hdrpSettings.supportMotionVectors);
                area.AmmendInfo(FrameSettingsField.ObjectMotionVectors, overrideable: () => hdrpSettings.supportMotionVectors);
                area.AmmendInfo(FrameSettingsField.TransparentsWriteMotionVector, overrideable: () => hdrpSettings.supportMotionVectors);
                area.AmmendInfo(FrameSettingsField.Decals, overrideable: () => hdrpSettings.supportDecals);
                area.AmmendInfo(FrameSettingsField.DecalLayers, overrideable: () => hdrpSettings.supportDecalLayers);
                area.AmmendInfo(FrameSettingsField.Distortion, overrideable: () => hdrpSettings.supportDistortion);
            }
=======
            area.AmmendInfo(FrameSettingsField.MotionVectors, overrideable: () => hdrpSettings.supportMotionVectors);
            area.AmmendInfo(FrameSettingsField.ObjectMotionVectors, overrideable: () => hdrpSettings.supportMotionVectors);
            area.AmmendInfo(FrameSettingsField.TransparentsWriteMotionVector, overrideable: () => hdrpSettings.supportMotionVectors);
            area.AmmendInfo(FrameSettingsField.Decals, overrideable: () => hdrpSettings.supportDecals);
            area.AmmendInfo(FrameSettingsField.DecalLayers, overrideable: () => hdrpSettings.supportDecalLayers);
            area.AmmendInfo(FrameSettingsField.Distortion, overrideable: () => hdrpSettings.supportDistortion);
            area.AmmendInfo(FrameSettingsField.RoughDistortion, overrideable: () => hdrpSettings.supportDistortion);
>>>>>>> e12d0e8c

            area.AmmendInfo(FrameSettingsField.Postprocess, overrideable: () => (frameSettingType != FrameSettingsRenderType.CustomOrBakedReflection &&
                frameSettingType != FrameSettingsRenderType.RealtimeReflection));

            area.AmmendInfo(
                FrameSettingsField.LODBiasMode,
                overridedDefaultValue: LODBiasMode.FromQualitySettings,
                customGetter: () => serialized.lodBiasMode.GetEnumValue<LODBiasMode>(),
                customSetter: v => serialized.lodBiasMode.SetEnumValue((LODBiasMode)v),
                hasMixedValues: serialized.lodBiasMode.hasMultipleDifferentValues
            );
            area.AmmendInfo(FrameSettingsField.LODBiasQualityLevel,
                overridedDefaultValue: ScalableLevel3ForFrameSettingsUIOnly.Low,
                customGetter: () => (ScalableLevel3ForFrameSettingsUIOnly)serialized.lodBiasQualityLevel.intValue,
                customSetter: v => serialized.lodBiasQualityLevel.intValue = (int)v,
                overrideable: () => serialized.lodBiasMode.GetEnumValue<LODBiasMode>() != LODBiasMode.OverrideQualitySettings,
                ignoreDependencies: true,
                hasMixedValues: serialized.lodBiasQualityLevel.hasMultipleDifferentValues);

<<<<<<< HEAD
            if (hdrpAsset != null)
            {
                area.AmmendInfo(FrameSettingsField.LODBias,
                    overridedDefaultValue: hdrpAsset.currentPlatformRenderPipelineSettings.lodBias[serialized.lodBiasQualityLevel.intValue],
                    customGetter: () => serialized.lodBias.floatValue,
                    customSetter: v => serialized.lodBias.floatValue = (float)v,
                    customOverrideable: () => serialized.lodBiasMode.GetEnumValue<LODBiasMode>() != LODBiasMode.FromQualitySettings,
                    labelOverride: serialized.lodBiasMode.GetEnumValue<LODBiasMode>() == LODBiasMode.ScaleQualitySettings ? "Scale Factor" : "LOD Bias",
                    hasMixedValues: serialized.lodBias.hasMultipleDifferentValues);
            }
=======
            area.AmmendInfo(FrameSettingsField.LODBias,
                overridedDefaultValue: hdrpSettings.lodBias[serialized.lodBiasQualityLevel.intValue],
                customGetter: () => serialized.lodBias.floatValue,
                customSetter: v => serialized.lodBias.floatValue = (float)v,
                overrideable: () => serialized.lodBiasMode.GetEnumValue<LODBiasMode>() != LODBiasMode.FromQualitySettings,
                ignoreDependencies: true,
                labelOverride: serialized.lodBiasMode.GetEnumValue<LODBiasMode>() == LODBiasMode.ScaleQualitySettings ? "Scale Factor" : "LOD Bias",
                hasMixedValues: serialized.lodBias.hasMultipleDifferentValues);
>>>>>>> e12d0e8c

            area.AmmendInfo(
                FrameSettingsField.MaximumLODLevelMode,
                overridedDefaultValue: MaximumLODLevelMode.FromQualitySettings,
                customGetter: () => serialized.maximumLODLevelMode.GetEnumValue<MaximumLODLevelMode>(),
                customSetter: v => serialized.maximumLODLevelMode.SetEnumValue((MaximumLODLevelMode)v),
                hasMixedValues: serialized.maximumLODLevelMode.hasMultipleDifferentValues
            );
            area.AmmendInfo(FrameSettingsField.MaximumLODLevelQualityLevel,
                overridedDefaultValue: ScalableLevel3ForFrameSettingsUIOnly.Low,
                customGetter: () => (ScalableLevel3ForFrameSettingsUIOnly)serialized.maximumLODLevelQualityLevel.intValue,
                customSetter: v => serialized.maximumLODLevelQualityLevel.intValue = (int)v,
                overrideable: () => serialized.maximumLODLevelMode.GetEnumValue<MaximumLODLevelMode>() != MaximumLODLevelMode.OverrideQualitySettings,
                ignoreDependencies: true,
                hasMixedValues: serialized.maximumLODLevelQualityLevel.hasMultipleDifferentValues);

<<<<<<< HEAD
            if (hdrpAsset != null)
            {
                area.AmmendInfo(FrameSettingsField.MaximumLODLevel,
                    overridedDefaultValue: hdrpAsset.currentPlatformRenderPipelineSettings.maximumLODLevel[serialized.maximumLODLevelQualityLevel.intValue],
                    customGetter: () => serialized.maximumLODLevel.intValue,
                    customSetter: v => serialized.maximumLODLevel.intValue = (int)v,
                    customOverrideable: () => serialized.maximumLODLevelMode.GetEnumValue<MaximumLODLevelMode>() != MaximumLODLevelMode.FromQualitySettings,
                    labelOverride: serialized.maximumLODLevelMode.GetEnumValue<MaximumLODLevelMode>() == MaximumLODLevelMode.OffsetQualitySettings ? "Offset Factor" : "Maximum LOD Level",
                    hasMixedValues: serialized.maximumLODLevel.hasMultipleDifferentValues);
            }
=======
            area.AmmendInfo(FrameSettingsField.MaximumLODLevel,
                overridedDefaultValue: hdrpSettings.maximumLODLevel[serialized.maximumLODLevelQualityLevel.intValue],
                customGetter: () => serialized.maximumLODLevel.intValue,
                customSetter: v => serialized.maximumLODLevel.intValue = (int)v,
                overrideable: () => serialized.maximumLODLevelMode.GetEnumValue<MaximumLODLevelMode>() != MaximumLODLevelMode.FromQualitySettings,
                ignoreDependencies: true,
                labelOverride: serialized.maximumLODLevelMode.GetEnumValue<MaximumLODLevelMode>() == MaximumLODLevelMode.OffsetQualitySettings ? "Offset Factor" : "Maximum LOD Level",
                hasMixedValues: serialized.maximumLODLevel.hasMultipleDifferentValues);
>>>>>>> e12d0e8c

            area.AmmendInfo(FrameSettingsField.MaterialQualityLevel,
                overridedDefaultValue: defaultFrameSettings.materialQuality.Into(),
                customGetter: () => ((MaterialQuality)serialized.materialQuality.intValue).Into(),
                customSetter: v => serialized.materialQuality.intValue = (int)((MaterialQualityMode)v).Into(),
                hasMixedValues: serialized.materialQuality.hasMultipleDifferentValues
            );

            area.Draw(withOverride);
            GUI.enabled = isGUIenabled;
        }

        // Use an enum to have appropriate UI enum field in the frame setting api
        // Do not use anywhere else
        enum ScalableLevel3ForFrameSettingsUIOnly
        {
            Low,
            Medium,
            High
        }

        static internal void Drawer_SectionLightingSettings(SerializedFrameSettings serialized, Editor owner, bool withOverride)
        {
<<<<<<< HEAD
            bool isGUIenabled = GUI.enabled;
=======
            RenderPipelineSettings hdrpSettings = GetHDRPAssetFor(owner).currentPlatformRenderPipelineSettings;
            FrameSettings defaultFrameSettings = GetDefaultFrameSettingsFor(owner);
            var area = OverridableFrameSettingsArea.GetGroupContent(1, defaultFrameSettings, serialized);
            area.AmmendInfo(FrameSettingsField.Shadowmask, overrideable: () => hdrpSettings.supportShadowMask);
            area.AmmendInfo(FrameSettingsField.SSR, overrideable: () => hdrpSettings.supportSSR);
            area.AmmendInfo(FrameSettingsField.TransparentSSR, overrideable: () => (hdrpSettings.supportSSR && hdrpSettings.supportSSRTransparent));
            area.AmmendInfo(FrameSettingsField.SSAO, overrideable: () => hdrpSettings.supportSSAO);
            area.AmmendInfo(FrameSettingsField.SSGI, overrideable: () => hdrpSettings.supportSSGI);
            area.AmmendInfo(FrameSettingsField.VolumetricClouds, overrideable: () => hdrpSettings.supportVolumetricClouds);

            // SSS
            area.AmmendInfo(
                FrameSettingsField.SubsurfaceScattering,
                overridedDefaultValue: hdrpSettings.supportSubsurfaceScattering,
                overrideable: () => hdrpSettings.supportSubsurfaceScattering
            );
            area.AmmendInfo(
                FrameSettingsField.SssQualityMode,
                overridedDefaultValue: SssQualityMode.FromQualitySettings,
                customGetter: () => serialized.sssQualityMode.GetEnumValue<SssQualityMode>(),
                customSetter: v  => serialized.sssQualityMode.SetEnumValue((SssQualityMode)v),
                overrideable: () => hdrpSettings.supportSubsurfaceScattering
                && (serialized.IsEnabled(FrameSettingsField.SubsurfaceScattering) ?? false),
                ignoreDependencies: true,
                hasMixedValues: serialized.sssQualityMode.hasMultipleDifferentValues
            );
            area.AmmendInfo(FrameSettingsField.SssQualityLevel,
                overridedDefaultValue: ScalableLevel3ForFrameSettingsUIOnly.Low,
                customGetter:       () => (ScalableLevel3ForFrameSettingsUIOnly)serialized.sssQualityLevel.intValue, // 3 levels
                customSetter:       v  => serialized.sssQualityLevel.intValue = Math.Max(0, Math.Min((int)v, 2)),    // Levels 0-2
                overrideable: () => hdrpSettings.supportSubsurfaceScattering
                && (serialized.IsEnabled(FrameSettingsField.SubsurfaceScattering) ?? false)
                && (serialized.sssQualityMode.GetEnumValue<SssQualityMode>() == SssQualityMode.FromQualitySettings),
                ignoreDependencies: true,
                hasMixedValues: serialized.sssQualityLevel.hasMultipleDifferentValues
            );
            area.AmmendInfo(FrameSettingsField.SssCustomSampleBudget,
                overridedDefaultValue: (int)DefaultSssSampleBudgetForQualityLevel.Low,
                customGetter:       () => serialized.sssCustomSampleBudget.intValue,
                customSetter:       v  => serialized.sssCustomSampleBudget.intValue = Math.Max(1, Math.Min((int)v, (int)DefaultSssSampleBudgetForQualityLevel.Max)),
                overrideable: () => hdrpSettings.supportSubsurfaceScattering
                && (serialized.IsEnabled(FrameSettingsField.SubsurfaceScattering) ?? false)
                && (serialized.sssQualityMode.GetEnumValue<SssQualityMode>() != SssQualityMode.FromQualitySettings),
                ignoreDependencies: true,
                hasMixedValues: serialized.sssCustomSampleBudget.hasMultipleDifferentValues
            );
>>>>>>> e12d0e8c

            var hdrpAsset = GetHDRPAssetFor(owner);
            if (hdrpAsset != null)
            {
                RenderPipelineSettings hdrpSettings = hdrpAsset.currentPlatformRenderPipelineSettings;
                FrameSettings defaultFrameSettings = GetDefaultFrameSettingsFor(owner);
                var area = OverridableFrameSettingsArea.GetGroupContent(1, defaultFrameSettings, serialized);
                area.AmmendInfo(FrameSettingsField.Shadowmask, overrideable: () => hdrpSettings.supportShadowMask);
                area.AmmendInfo(FrameSettingsField.SSR, overrideable: () => hdrpSettings.supportSSR);
                area.AmmendInfo(FrameSettingsField.TransparentSSR, overrideable: () => (hdrpSettings.supportSSR && hdrpSettings.supportSSRTransparent));
                area.AmmendInfo(FrameSettingsField.SSAO, overrideable: () => hdrpSettings.supportSSAO);
                area.AmmendInfo(FrameSettingsField.VolumetricClouds, overrideable: () => hdrpSettings.supportVolumetricClouds);

                // SSS
                area.AmmendInfo(
                    FrameSettingsField.SubsurfaceScattering,
                    overridedDefaultValue: hdrpSettings.supportSubsurfaceScattering,
                    overrideable: () => hdrpSettings.supportSubsurfaceScattering
                );
                area.AmmendInfo(
                    FrameSettingsField.SssQualityMode,
                    overridedDefaultValue: SssQualityMode.FromQualitySettings,
                    customGetter: () => serialized.sssQualityMode.GetEnumValue<SssQualityMode>(),
                    customSetter: v => serialized.sssQualityMode.SetEnumValue((SssQualityMode)v),
                    customOverrideable: () => hdrpSettings.supportSubsurfaceScattering
                    && (serialized.IsEnabled(FrameSettingsField.SubsurfaceScattering) ?? false),
                    hasMixedValues: serialized.sssQualityMode.hasMultipleDifferentValues
                );
                area.AmmendInfo(FrameSettingsField.SssQualityLevel,
                    overridedDefaultValue: ScalableLevel3ForFrameSettingsUIOnly.Low,
                    customGetter: () => (ScalableLevel3ForFrameSettingsUIOnly)serialized.sssQualityLevel.intValue, // 3 levels
                    customSetter: v => serialized.sssQualityLevel.intValue = Math.Max(0, Math.Min((int)v, 2)),    // Levels 0-2
                    customOverrideable: () => hdrpSettings.supportSubsurfaceScattering
                    && (serialized.IsEnabled(FrameSettingsField.SubsurfaceScattering) ?? false)
                    && (serialized.sssQualityMode.GetEnumValue<SssQualityMode>() == SssQualityMode.FromQualitySettings),
                    hasMixedValues: serialized.sssQualityLevel.hasMultipleDifferentValues
                );
                area.AmmendInfo(FrameSettingsField.SssCustomSampleBudget,
                    overridedDefaultValue: (int)DefaultSssSampleBudgetForQualityLevel.Low,
                    customGetter: () => serialized.sssCustomSampleBudget.intValue,
                    customSetter: v => serialized.sssCustomSampleBudget.intValue = Math.Max(1, Math.Min((int)v, (int)DefaultSssSampleBudgetForQualityLevel.Max)),
                    customOverrideable: () => hdrpSettings.supportSubsurfaceScattering
                    && (serialized.IsEnabled(FrameSettingsField.SubsurfaceScattering) ?? false)
                    && (serialized.sssQualityMode.GetEnumValue<SssQualityMode>() != SssQualityMode.FromQualitySettings),
                    hasMixedValues: serialized.sssCustomSampleBudget.hasMultipleDifferentValues
                );

                area.AmmendInfo(FrameSettingsField.Volumetrics, overrideable: () => hdrpSettings.supportVolumetrics);
                area.AmmendInfo(FrameSettingsField.ReprojectionForVolumetrics, overrideable: () => hdrpSettings.supportVolumetrics);
                area.AmmendInfo(FrameSettingsField.LightLayers, overrideable: () => hdrpSettings.supportLightLayers);
                area.AmmendInfo(FrameSettingsField.ProbeVolume, overrideable: () => hdrpSettings.supportProbeVolume);
                area.AmmendInfo(FrameSettingsField.ScreenSpaceShadows, overrideable: () => hdrpSettings.hdShadowInitParams.supportScreenSpaceShadows);
                area.Draw(withOverride);
            }
            GUI.enabled = isGUIenabled;
        }

        static internal void Drawer_SectionAsyncComputeSettings(SerializedFrameSettings serialized, Editor owner, bool withOverride)
        {
            var area = GetFrameSettingSectionContent(2, serialized, owner);
            area.Draw(withOverride);
        }

        static internal void Drawer_SectionLightLoopSettings(SerializedFrameSettings serialized, Editor owner, bool withOverride)
        {
            var area = GetFrameSettingSectionContent(3, serialized, owner);
            area.Draw(withOverride);
        }

        static OverridableFrameSettingsArea GetFrameSettingSectionContent(int group, SerializedFrameSettings serialized, Editor owner)
        {
            FrameSettings defaultFrameSettings = GetDefaultFrameSettingsFor(owner);
            var area = OverridableFrameSettingsArea.GetGroupContent(group, defaultFrameSettings, serialized);
            return area;
        }
    }
}<|MERGE_RESOLUTION|>--- conflicted
+++ resolved
@@ -139,11 +139,6 @@
 
         static FrameSettings GetDefaultFrameSettingsFor(Editor owner)
         {
-<<<<<<< HEAD
-=======
-            HDRenderPipelineAsset hdrpAsset = HDRenderPipeline.defaultAsset;
-
->>>>>>> e12d0e8c
             return owner is IDefaultFrameSettingsType getType
                 ? HDRenderPipelineGlobalSettings.instance.GetDefaultFrameSettings(getType.GetFrameSettingsType())
                 : HDRenderPipelineGlobalSettings.instance.GetDefaultFrameSettings(FrameSettingsRenderType.Camera);
@@ -159,7 +154,6 @@
             var hdrpAsset = GetHDRPAssetFor(owner);
             if (hdrpAsset != null)
             {
-<<<<<<< HEAD
                 RenderPipelineSettings hdrpSettings = hdrpAsset.currentPlatformRenderPipelineSettings;
                 LitShaderMode defaultShaderLitMode;
                 switch (hdrpSettings.supportedLitShaderMode)
@@ -185,231 +179,119 @@
                 bool hdrpAssetSupportDeferred = hdrpSettings.supportedLitShaderMode != RenderPipelineSettings.SupportedLitShaderMode.ForwardOnly;
                 bool hdrpAssetIsForward = hdrpSettings.supportedLitShaderMode == RenderPipelineSettings.SupportedLitShaderMode.ForwardOnly;
                 bool hdrpAssetIsDeferred = hdrpSettings.supportedLitShaderMode == RenderPipelineSettings.SupportedLitShaderMode.DeferredOnly;
-
                 bool frameSettingsOverrideToForward = serialized.GetOverrides(FrameSettingsField.LitShaderMode) && serialized.litShaderMode == LitShaderMode.Forward;
                 bool frameSettingsOverrideToDeferred = serialized.GetOverrides(FrameSettingsField.LitShaderMode) && serialized.litShaderMode == LitShaderMode.Deferred;
                 bool defaultForwardUsed = !serialized.GetOverrides(FrameSettingsField.LitShaderMode) && defaultShaderLitMode == LitShaderMode.Forward;
+                bool defaultDeferredUsed = !serialized.GetOverrides(FrameSettingsField.LitShaderMode) && defaultShaderLitMode == LitShaderMode.Deferred;
+
                 // Due to various reasons, MSAA and ray tracing are not compatible, if ray tracing is enabled on the asset. MSAA can not be enabled on the frame settings.
                 bool msaaEnablable = hdrpSettings.supportMSAA && ((hdrpAssetSupportForward && (frameSettingsOverrideToForward || defaultForwardUsed)) || hdrpAssetIsForward) && !hdrpSettings.supportRayTracing;
                 area.AmmendInfo(FrameSettingsField.MSAA,
                     overrideable: () => msaaEnablable,
-                    overridedDefaultValue: msaaEnablable && defaultFrameSettings.IsEnabled(FrameSettingsField.MSAA),
-                    customOverrideable: () =>
-                    {
-                        switch (hdrpSettings.supportedLitShaderMode)
-                        {
-                            case RenderPipelineSettings.SupportedLitShaderMode.ForwardOnly:
-                                return false; //negative dependency
-                            case RenderPipelineSettings.SupportedLitShaderMode.DeferredOnly:
-                                return true; //negative dependency
-                            case RenderPipelineSettings.SupportedLitShaderMode.Both:
-                                return !(frameSettingsOverrideToForward || defaultForwardUsed); //negative dependency
-                            default:
-                                throw new System.ArgumentOutOfRangeException("Unknown ShaderLitMode");
-                        }
-                    });
-
-                bool defaultDeferredUsed = !serialized.GetOverrides(FrameSettingsField.LitShaderMode) && defaultShaderLitMode == LitShaderMode.Deferred;
+                    ignoreDependencies: true,
+                    overridedDefaultValue: msaaEnablable && defaultFrameSettings.IsEnabled(FrameSettingsField.MSAA));
+
+                bool msaaIsOff = (msaaEnablable && serialized.GetOverrides(FrameSettingsField.MSAA)) ? !(serialized.IsEnabled(FrameSettingsField.MSAA) ?? false) : !defaultFrameSettings.IsEnabled(FrameSettingsField.MSAA);
+                area.AmmendInfo(FrameSettingsField.AlphaToMask,
+                    overrideable: () => msaaEnablable && !msaaIsOff,
+                    ignoreDependencies: true,
+                    overridedDefaultValue: msaaEnablable && defaultFrameSettings.IsEnabled(FrameSettingsField.AlphaToMask) && !msaaIsOff);
+
                 bool depthPrepassEnablable = (hdrpAssetSupportDeferred && (defaultDeferredUsed || frameSettingsOverrideToDeferred)) || (hdrpAssetIsDeferred);
                 area.AmmendInfo(FrameSettingsField.DepthPrepassWithDeferredRendering,
                     overrideable: () => depthPrepassEnablable,
-                    overridedDefaultValue: depthPrepassEnablable && defaultFrameSettings.IsEnabled(FrameSettingsField.DepthPrepassWithDeferredRendering),
-                    customOverrideable: () =>
-                    {
-                        switch (hdrpSettings.supportedLitShaderMode)
-                        {
-                            case RenderPipelineSettings.SupportedLitShaderMode.ForwardOnly:
-                                return false;
-                            case RenderPipelineSettings.SupportedLitShaderMode.DeferredOnly:
-                                return true;
-                            case RenderPipelineSettings.SupportedLitShaderMode.Both:
-                                return frameSettingsOverrideToDeferred || defaultDeferredUsed;
-                            default:
-                                throw new System.ArgumentOutOfRangeException("Unknown ShaderLitMode");
-                        }
-                    });
+                    ignoreDependencies: true,
+                    overridedDefaultValue: depthPrepassEnablable && defaultFrameSettings.IsEnabled(FrameSettingsField.DepthPrepassWithDeferredRendering));
 
                 bool clearGBufferEnablable = (hdrpAssetSupportDeferred && (defaultDeferredUsed || frameSettingsOverrideToDeferred)) || (hdrpAssetIsDeferred);
                 area.AmmendInfo(FrameSettingsField.ClearGBuffers,
                     overrideable: () => clearGBufferEnablable,
-                    overridedDefaultValue: clearGBufferEnablable && defaultFrameSettings.IsEnabled(FrameSettingsField.ClearGBuffers),
-                    customOverrideable: () =>
-                    {
-                        switch (hdrpSettings.supportedLitShaderMode)
-                        {
-                            case RenderPipelineSettings.SupportedLitShaderMode.ForwardOnly:
-                                return false;
-                            case RenderPipelineSettings.SupportedLitShaderMode.DeferredOnly:
-                                return true;
-                            case RenderPipelineSettings.SupportedLitShaderMode.Both:
-                                return frameSettingsOverrideToDeferred || defaultDeferredUsed;
-                            default:
-                                throw new System.ArgumentOutOfRangeException("Unknown ShaderLitMode");
-                        }
-                    });
+                    ignoreDependencies: true,
+                    overridedDefaultValue: clearGBufferEnablable && defaultFrameSettings.IsEnabled(FrameSettingsField.ClearGBuffers));
 
                 area.AmmendInfo(FrameSettingsField.RayTracing, overrideable: () => hdrpSettings.supportRayTracing);
-=======
-                case RenderPipelineSettings.SupportedLitShaderMode.ForwardOnly:
-                    defaultShaderLitMode = LitShaderMode.Forward;
-                    break;
-                case RenderPipelineSettings.SupportedLitShaderMode.DeferredOnly:
-                    defaultShaderLitMode = LitShaderMode.Deferred;
-                    break;
-                case RenderPipelineSettings.SupportedLitShaderMode.Both:
-                    defaultShaderLitMode = defaultFrameSettings.litShaderMode;
-                    break;
-                default:
-                    throw new System.ArgumentOutOfRangeException("Unknown ShaderLitMode");
-            }
-
-            area.AmmendInfo(FrameSettingsField.LitShaderMode,
-                overrideable: () => hdrpSettings.supportedLitShaderMode == RenderPipelineSettings.SupportedLitShaderMode.Both,
-                overridedDefaultValue: defaultShaderLitMode);
-
-            bool hdrpAssetSupportForward = hdrpSettings.supportedLitShaderMode != RenderPipelineSettings.SupportedLitShaderMode.DeferredOnly;
-            bool hdrpAssetSupportDeferred = hdrpSettings.supportedLitShaderMode != RenderPipelineSettings.SupportedLitShaderMode.ForwardOnly;
-            bool hdrpAssetIsForward = hdrpSettings.supportedLitShaderMode == RenderPipelineSettings.SupportedLitShaderMode.ForwardOnly;
-            bool hdrpAssetIsDeferred = hdrpSettings.supportedLitShaderMode == RenderPipelineSettings.SupportedLitShaderMode.DeferredOnly;
-
-            bool frameSettingsOverrideToForward = serialized.GetOverrides(FrameSettingsField.LitShaderMode) && serialized.litShaderMode == LitShaderMode.Forward;
-            bool frameSettingsOverrideToDeferred = serialized.GetOverrides(FrameSettingsField.LitShaderMode) && serialized.litShaderMode == LitShaderMode.Deferred;
-            bool defaultForwardUsed = !serialized.GetOverrides(FrameSettingsField.LitShaderMode) && defaultShaderLitMode == LitShaderMode.Forward;
-            bool defaultDeferredUsed = !serialized.GetOverrides(FrameSettingsField.LitShaderMode) && defaultShaderLitMode == LitShaderMode.Deferred;
-
-            // Due to various reasons, MSAA and ray tracing are not compatible, if ray tracing is enabled on the asset. MSAA can not be enabled on the frame settings.
-            bool msaaEnablable = hdrpSettings.supportMSAA && ((hdrpAssetSupportForward && (frameSettingsOverrideToForward || defaultForwardUsed)) || hdrpAssetIsForward) && !hdrpSettings.supportRayTracing;
-            area.AmmendInfo(FrameSettingsField.MSAA,
-                overrideable: () => msaaEnablable,
-                ignoreDependencies: true,
-                overridedDefaultValue: msaaEnablable && defaultFrameSettings.IsEnabled(FrameSettingsField.MSAA));
-
-            bool msaaIsOff = (msaaEnablable && serialized.GetOverrides(FrameSettingsField.MSAA)) ? !(serialized.IsEnabled(FrameSettingsField.MSAA) ?? false) : !defaultFrameSettings.IsEnabled(FrameSettingsField.MSAA);
-            area.AmmendInfo(FrameSettingsField.AlphaToMask,
-                overrideable: () => msaaEnablable && !msaaIsOff,
-                ignoreDependencies: true,
-                overridedDefaultValue: msaaEnablable && defaultFrameSettings.IsEnabled(FrameSettingsField.AlphaToMask) && !msaaIsOff);
-
-            bool depthPrepassEnablable = (hdrpAssetSupportDeferred && (defaultDeferredUsed || frameSettingsOverrideToDeferred)) || (hdrpAssetIsDeferred);
-            area.AmmendInfo(FrameSettingsField.DepthPrepassWithDeferredRendering,
-                overrideable: () => depthPrepassEnablable,
-                ignoreDependencies: true,
-                overridedDefaultValue: depthPrepassEnablable && defaultFrameSettings.IsEnabled(FrameSettingsField.DepthPrepassWithDeferredRendering));
-
-            bool clearGBufferEnablable = (hdrpAssetSupportDeferred && (defaultDeferredUsed || frameSettingsOverrideToDeferred)) || (hdrpAssetIsDeferred);
-            area.AmmendInfo(FrameSettingsField.ClearGBuffers,
-                overrideable: () => clearGBufferEnablable,
-                ignoreDependencies: true,
-                overridedDefaultValue: clearGBufferEnablable && defaultFrameSettings.IsEnabled(FrameSettingsField.ClearGBuffers));
-
-            area.AmmendInfo(FrameSettingsField.RayTracing, overrideable: () => hdrpSettings.supportRayTracing);
->>>>>>> e12d0e8c
 #if !ENABLE_VIRTUALTEXTURES
                 area.AmmendInfo(FrameSettingsField.VirtualTexturing, overrideable: () => false);
 #endif
-<<<<<<< HEAD
+
+                area.AmmendInfo(FrameSettingsField.RayTracing, overrideable: () => hdrpSettings.supportRayTracing);
+#if !ENABLE_VIRTUALTEXTURES
+                area.AmmendInfo(FrameSettingsField.VirtualTexturing, overrideable: () => false);
+#endif
                 area.AmmendInfo(FrameSettingsField.MotionVectors, overrideable: () => hdrpSettings.supportMotionVectors);
                 area.AmmendInfo(FrameSettingsField.ObjectMotionVectors, overrideable: () => hdrpSettings.supportMotionVectors);
                 area.AmmendInfo(FrameSettingsField.TransparentsWriteMotionVector, overrideable: () => hdrpSettings.supportMotionVectors);
                 area.AmmendInfo(FrameSettingsField.Decals, overrideable: () => hdrpSettings.supportDecals);
                 area.AmmendInfo(FrameSettingsField.DecalLayers, overrideable: () => hdrpSettings.supportDecalLayers);
                 area.AmmendInfo(FrameSettingsField.Distortion, overrideable: () => hdrpSettings.supportDistortion);
-            }
-=======
-            area.AmmendInfo(FrameSettingsField.MotionVectors, overrideable: () => hdrpSettings.supportMotionVectors);
-            area.AmmendInfo(FrameSettingsField.ObjectMotionVectors, overrideable: () => hdrpSettings.supportMotionVectors);
-            area.AmmendInfo(FrameSettingsField.TransparentsWriteMotionVector, overrideable: () => hdrpSettings.supportMotionVectors);
-            area.AmmendInfo(FrameSettingsField.Decals, overrideable: () => hdrpSettings.supportDecals);
-            area.AmmendInfo(FrameSettingsField.DecalLayers, overrideable: () => hdrpSettings.supportDecalLayers);
-            area.AmmendInfo(FrameSettingsField.Distortion, overrideable: () => hdrpSettings.supportDistortion);
-            area.AmmendInfo(FrameSettingsField.RoughDistortion, overrideable: () => hdrpSettings.supportDistortion);
->>>>>>> e12d0e8c
-
-            area.AmmendInfo(FrameSettingsField.Postprocess, overrideable: () => (frameSettingType != FrameSettingsRenderType.CustomOrBakedReflection &&
-                frameSettingType != FrameSettingsRenderType.RealtimeReflection));
-
-            area.AmmendInfo(
-                FrameSettingsField.LODBiasMode,
-                overridedDefaultValue: LODBiasMode.FromQualitySettings,
-                customGetter: () => serialized.lodBiasMode.GetEnumValue<LODBiasMode>(),
-                customSetter: v => serialized.lodBiasMode.SetEnumValue((LODBiasMode)v),
-                hasMixedValues: serialized.lodBiasMode.hasMultipleDifferentValues
-            );
-            area.AmmendInfo(FrameSettingsField.LODBiasQualityLevel,
-                overridedDefaultValue: ScalableLevel3ForFrameSettingsUIOnly.Low,
-                customGetter: () => (ScalableLevel3ForFrameSettingsUIOnly)serialized.lodBiasQualityLevel.intValue,
-                customSetter: v => serialized.lodBiasQualityLevel.intValue = (int)v,
-                overrideable: () => serialized.lodBiasMode.GetEnumValue<LODBiasMode>() != LODBiasMode.OverrideQualitySettings,
-                ignoreDependencies: true,
-                hasMixedValues: serialized.lodBiasQualityLevel.hasMultipleDifferentValues);
-
-<<<<<<< HEAD
-            if (hdrpAsset != null)
-            {
-                area.AmmendInfo(FrameSettingsField.LODBias,
-                    overridedDefaultValue: hdrpAsset.currentPlatformRenderPipelineSettings.lodBias[serialized.lodBiasQualityLevel.intValue],
-                    customGetter: () => serialized.lodBias.floatValue,
-                    customSetter: v => serialized.lodBias.floatValue = (float)v,
-                    customOverrideable: () => serialized.lodBiasMode.GetEnumValue<LODBiasMode>() != LODBiasMode.FromQualitySettings,
-                    labelOverride: serialized.lodBiasMode.GetEnumValue<LODBiasMode>() == LODBiasMode.ScaleQualitySettings ? "Scale Factor" : "LOD Bias",
-                    hasMixedValues: serialized.lodBias.hasMultipleDifferentValues);
-            }
-=======
-            area.AmmendInfo(FrameSettingsField.LODBias,
-                overridedDefaultValue: hdrpSettings.lodBias[serialized.lodBiasQualityLevel.intValue],
-                customGetter: () => serialized.lodBias.floatValue,
-                customSetter: v => serialized.lodBias.floatValue = (float)v,
-                overrideable: () => serialized.lodBiasMode.GetEnumValue<LODBiasMode>() != LODBiasMode.FromQualitySettings,
-                ignoreDependencies: true,
-                labelOverride: serialized.lodBiasMode.GetEnumValue<LODBiasMode>() == LODBiasMode.ScaleQualitySettings ? "Scale Factor" : "LOD Bias",
-                hasMixedValues: serialized.lodBias.hasMultipleDifferentValues);
->>>>>>> e12d0e8c
-
-            area.AmmendInfo(
-                FrameSettingsField.MaximumLODLevelMode,
-                overridedDefaultValue: MaximumLODLevelMode.FromQualitySettings,
-                customGetter: () => serialized.maximumLODLevelMode.GetEnumValue<MaximumLODLevelMode>(),
-                customSetter: v => serialized.maximumLODLevelMode.SetEnumValue((MaximumLODLevelMode)v),
-                hasMixedValues: serialized.maximumLODLevelMode.hasMultipleDifferentValues
-            );
-            area.AmmendInfo(FrameSettingsField.MaximumLODLevelQualityLevel,
-                overridedDefaultValue: ScalableLevel3ForFrameSettingsUIOnly.Low,
-                customGetter: () => (ScalableLevel3ForFrameSettingsUIOnly)serialized.maximumLODLevelQualityLevel.intValue,
-                customSetter: v => serialized.maximumLODLevelQualityLevel.intValue = (int)v,
-                overrideable: () => serialized.maximumLODLevelMode.GetEnumValue<MaximumLODLevelMode>() != MaximumLODLevelMode.OverrideQualitySettings,
-                ignoreDependencies: true,
-                hasMixedValues: serialized.maximumLODLevelQualityLevel.hasMultipleDifferentValues);
-
-<<<<<<< HEAD
-            if (hdrpAsset != null)
-            {
-                area.AmmendInfo(FrameSettingsField.MaximumLODLevel,
-                    overridedDefaultValue: hdrpAsset.currentPlatformRenderPipelineSettings.maximumLODLevel[serialized.maximumLODLevelQualityLevel.intValue],
-                    customGetter: () => serialized.maximumLODLevel.intValue,
-                    customSetter: v => serialized.maximumLODLevel.intValue = (int)v,
-                    customOverrideable: () => serialized.maximumLODLevelMode.GetEnumValue<MaximumLODLevelMode>() != MaximumLODLevelMode.FromQualitySettings,
-                    labelOverride: serialized.maximumLODLevelMode.GetEnumValue<MaximumLODLevelMode>() == MaximumLODLevelMode.OffsetQualitySettings ? "Offset Factor" : "Maximum LOD Level",
-                    hasMixedValues: serialized.maximumLODLevel.hasMultipleDifferentValues);
-            }
-=======
-            area.AmmendInfo(FrameSettingsField.MaximumLODLevel,
-                overridedDefaultValue: hdrpSettings.maximumLODLevel[serialized.maximumLODLevelQualityLevel.intValue],
-                customGetter: () => serialized.maximumLODLevel.intValue,
-                customSetter: v => serialized.maximumLODLevel.intValue = (int)v,
-                overrideable: () => serialized.maximumLODLevelMode.GetEnumValue<MaximumLODLevelMode>() != MaximumLODLevelMode.FromQualitySettings,
-                ignoreDependencies: true,
-                labelOverride: serialized.maximumLODLevelMode.GetEnumValue<MaximumLODLevelMode>() == MaximumLODLevelMode.OffsetQualitySettings ? "Offset Factor" : "Maximum LOD Level",
-                hasMixedValues: serialized.maximumLODLevel.hasMultipleDifferentValues);
->>>>>>> e12d0e8c
-
-            area.AmmendInfo(FrameSettingsField.MaterialQualityLevel,
-                overridedDefaultValue: defaultFrameSettings.materialQuality.Into(),
-                customGetter: () => ((MaterialQuality)serialized.materialQuality.intValue).Into(),
-                customSetter: v => serialized.materialQuality.intValue = (int)((MaterialQualityMode)v).Into(),
-                hasMixedValues: serialized.materialQuality.hasMultipleDifferentValues
-            );
-
-            area.Draw(withOverride);
+                area.AmmendInfo(FrameSettingsField.RoughDistortion, overrideable: () => hdrpSettings.supportDistortion);
+
+                area.AmmendInfo(FrameSettingsField.Postprocess, overrideable: () => (frameSettingType != FrameSettingsRenderType.CustomOrBakedReflection &&
+                    frameSettingType != FrameSettingsRenderType.RealtimeReflection));
+
+                area.AmmendInfo(
+                    FrameSettingsField.LODBiasMode,
+                    overridedDefaultValue: LODBiasMode.FromQualitySettings,
+                    customGetter: () => serialized.lodBiasMode.GetEnumValue<LODBiasMode>(),
+                    customSetter: v => serialized.lodBiasMode.SetEnumValue((LODBiasMode)v),
+                    hasMixedValues: serialized.lodBiasMode.hasMultipleDifferentValues
+                );
+                area.AmmendInfo(FrameSettingsField.LODBiasQualityLevel,
+                    overridedDefaultValue: ScalableLevel3ForFrameSettingsUIOnly.Low,
+                    customGetter: () => (ScalableLevel3ForFrameSettingsUIOnly)serialized.lodBiasQualityLevel.intValue,
+                    customSetter: v => serialized.lodBiasQualityLevel.intValue = (int)v,
+                    overrideable: () => serialized.lodBiasMode.GetEnumValue<LODBiasMode>() != LODBiasMode.OverrideQualitySettings,
+                    ignoreDependencies: true,
+                    hasMixedValues: serialized.lodBiasQualityLevel.hasMultipleDifferentValues);
+
+                if (hdrpAsset != null)
+                {
+                    area.AmmendInfo(FrameSettingsField.LODBias,
+                        overridedDefaultValue: hdrpAsset.currentPlatformRenderPipelineSettings.lodBias[serialized.lodBiasQualityLevel.intValue],
+                        customGetter: () => serialized.lodBias.floatValue,
+                        customSetter: v => serialized.lodBias.floatValue = (float)v,
+                        overrideable: () => serialized.lodBiasMode.GetEnumValue<LODBiasMode>() != LODBiasMode.FromQualitySettings,
+                        ignoreDependencies: true,
+                        labelOverride: serialized.lodBiasMode.GetEnumValue<LODBiasMode>() == LODBiasMode.ScaleQualitySettings ? "Scale Factor" : "LOD Bias",
+                        hasMixedValues: serialized.lodBias.hasMultipleDifferentValues);
+                }
+
+                area.AmmendInfo(
+                    FrameSettingsField.MaximumLODLevelMode,
+                    overridedDefaultValue: MaximumLODLevelMode.FromQualitySettings,
+                    customGetter: () => serialized.maximumLODLevelMode.GetEnumValue<MaximumLODLevelMode>(),
+                    customSetter: v => serialized.maximumLODLevelMode.SetEnumValue((MaximumLODLevelMode)v),
+                    hasMixedValues: serialized.maximumLODLevelMode.hasMultipleDifferentValues
+                );
+                area.AmmendInfo(FrameSettingsField.MaximumLODLevelQualityLevel,
+                    overridedDefaultValue: ScalableLevel3ForFrameSettingsUIOnly.Low,
+                    customGetter: () => (ScalableLevel3ForFrameSettingsUIOnly)serialized.maximumLODLevelQualityLevel.intValue,
+                    customSetter: v => serialized.maximumLODLevelQualityLevel.intValue = (int)v,
+                    overrideable: () => serialized.maximumLODLevelMode.GetEnumValue<MaximumLODLevelMode>() != MaximumLODLevelMode.OverrideQualitySettings,
+                    ignoreDependencies: true,
+                    hasMixedValues: serialized.maximumLODLevelQualityLevel.hasMultipleDifferentValues);
+
+                if (hdrpAsset != null)
+                {
+                    area.AmmendInfo(FrameSettingsField.MaximumLODLevel,
+                        overridedDefaultValue: hdrpAsset.currentPlatformRenderPipelineSettings.maximumLODLevel[serialized.maximumLODLevelQualityLevel.intValue],
+                        customGetter: () => serialized.maximumLODLevel.intValue,
+                        customSetter: v => serialized.maximumLODLevel.intValue = (int)v,
+                        overrideable: () => serialized.maximumLODLevelMode.GetEnumValue<MaximumLODLevelMode>() != MaximumLODLevelMode.FromQualitySettings,
+                        ignoreDependencies: true,
+                        labelOverride: serialized.maximumLODLevelMode.GetEnumValue<MaximumLODLevelMode>() == MaximumLODLevelMode.OffsetQualitySettings ? "Offset Factor" : "Maximum LOD Level",
+                        hasMixedValues: serialized.maximumLODLevel.hasMultipleDifferentValues);
+                }
+
+                area.AmmendInfo(FrameSettingsField.MaterialQualityLevel,
+                    overridedDefaultValue: defaultFrameSettings.materialQuality.Into(),
+                    customGetter: () => ((MaterialQuality)serialized.materialQuality.intValue).Into(),
+                    customSetter: v => serialized.materialQuality.intValue = (int)((MaterialQualityMode)v).Into(),
+                    hasMixedValues: serialized.materialQuality.hasMultipleDifferentValues
+                );
+
+                area.Draw(withOverride);
+            }
             GUI.enabled = isGUIenabled;
         }
 
@@ -424,56 +306,7 @@
 
         static internal void Drawer_SectionLightingSettings(SerializedFrameSettings serialized, Editor owner, bool withOverride)
         {
-<<<<<<< HEAD
             bool isGUIenabled = GUI.enabled;
-=======
-            RenderPipelineSettings hdrpSettings = GetHDRPAssetFor(owner).currentPlatformRenderPipelineSettings;
-            FrameSettings defaultFrameSettings = GetDefaultFrameSettingsFor(owner);
-            var area = OverridableFrameSettingsArea.GetGroupContent(1, defaultFrameSettings, serialized);
-            area.AmmendInfo(FrameSettingsField.Shadowmask, overrideable: () => hdrpSettings.supportShadowMask);
-            area.AmmendInfo(FrameSettingsField.SSR, overrideable: () => hdrpSettings.supportSSR);
-            area.AmmendInfo(FrameSettingsField.TransparentSSR, overrideable: () => (hdrpSettings.supportSSR && hdrpSettings.supportSSRTransparent));
-            area.AmmendInfo(FrameSettingsField.SSAO, overrideable: () => hdrpSettings.supportSSAO);
-            area.AmmendInfo(FrameSettingsField.SSGI, overrideable: () => hdrpSettings.supportSSGI);
-            area.AmmendInfo(FrameSettingsField.VolumetricClouds, overrideable: () => hdrpSettings.supportVolumetricClouds);
-
-            // SSS
-            area.AmmendInfo(
-                FrameSettingsField.SubsurfaceScattering,
-                overridedDefaultValue: hdrpSettings.supportSubsurfaceScattering,
-                overrideable: () => hdrpSettings.supportSubsurfaceScattering
-            );
-            area.AmmendInfo(
-                FrameSettingsField.SssQualityMode,
-                overridedDefaultValue: SssQualityMode.FromQualitySettings,
-                customGetter: () => serialized.sssQualityMode.GetEnumValue<SssQualityMode>(),
-                customSetter: v  => serialized.sssQualityMode.SetEnumValue((SssQualityMode)v),
-                overrideable: () => hdrpSettings.supportSubsurfaceScattering
-                && (serialized.IsEnabled(FrameSettingsField.SubsurfaceScattering) ?? false),
-                ignoreDependencies: true,
-                hasMixedValues: serialized.sssQualityMode.hasMultipleDifferentValues
-            );
-            area.AmmendInfo(FrameSettingsField.SssQualityLevel,
-                overridedDefaultValue: ScalableLevel3ForFrameSettingsUIOnly.Low,
-                customGetter:       () => (ScalableLevel3ForFrameSettingsUIOnly)serialized.sssQualityLevel.intValue, // 3 levels
-                customSetter:       v  => serialized.sssQualityLevel.intValue = Math.Max(0, Math.Min((int)v, 2)),    // Levels 0-2
-                overrideable: () => hdrpSettings.supportSubsurfaceScattering
-                && (serialized.IsEnabled(FrameSettingsField.SubsurfaceScattering) ?? false)
-                && (serialized.sssQualityMode.GetEnumValue<SssQualityMode>() == SssQualityMode.FromQualitySettings),
-                ignoreDependencies: true,
-                hasMixedValues: serialized.sssQualityLevel.hasMultipleDifferentValues
-            );
-            area.AmmendInfo(FrameSettingsField.SssCustomSampleBudget,
-                overridedDefaultValue: (int)DefaultSssSampleBudgetForQualityLevel.Low,
-                customGetter:       () => serialized.sssCustomSampleBudget.intValue,
-                customSetter:       v  => serialized.sssCustomSampleBudget.intValue = Math.Max(1, Math.Min((int)v, (int)DefaultSssSampleBudgetForQualityLevel.Max)),
-                overrideable: () => hdrpSettings.supportSubsurfaceScattering
-                && (serialized.IsEnabled(FrameSettingsField.SubsurfaceScattering) ?? false)
-                && (serialized.sssQualityMode.GetEnumValue<SssQualityMode>() != SssQualityMode.FromQualitySettings),
-                ignoreDependencies: true,
-                hasMixedValues: serialized.sssCustomSampleBudget.hasMultipleDifferentValues
-            );
->>>>>>> e12d0e8c
 
             var hdrpAsset = GetHDRPAssetFor(owner);
             if (hdrpAsset != null)
@@ -485,6 +318,7 @@
                 area.AmmendInfo(FrameSettingsField.SSR, overrideable: () => hdrpSettings.supportSSR);
                 area.AmmendInfo(FrameSettingsField.TransparentSSR, overrideable: () => (hdrpSettings.supportSSR && hdrpSettings.supportSSRTransparent));
                 area.AmmendInfo(FrameSettingsField.SSAO, overrideable: () => hdrpSettings.supportSSAO);
+                area.AmmendInfo(FrameSettingsField.SSGI, overrideable: () => hdrpSettings.supportSSGI);
                 area.AmmendInfo(FrameSettingsField.VolumetricClouds, overrideable: () => hdrpSettings.supportVolumetricClouds);
 
                 // SSS
@@ -497,27 +331,30 @@
                     FrameSettingsField.SssQualityMode,
                     overridedDefaultValue: SssQualityMode.FromQualitySettings,
                     customGetter: () => serialized.sssQualityMode.GetEnumValue<SssQualityMode>(),
-                    customSetter: v => serialized.sssQualityMode.SetEnumValue((SssQualityMode)v),
-                    customOverrideable: () => hdrpSettings.supportSubsurfaceScattering
+                    customSetter: v  => serialized.sssQualityMode.SetEnumValue((SssQualityMode)v),
+                    overrideable: () => hdrpSettings.supportSubsurfaceScattering
                     && (serialized.IsEnabled(FrameSettingsField.SubsurfaceScattering) ?? false),
+                    ignoreDependencies: true,
                     hasMixedValues: serialized.sssQualityMode.hasMultipleDifferentValues
                 );
                 area.AmmendInfo(FrameSettingsField.SssQualityLevel,
                     overridedDefaultValue: ScalableLevel3ForFrameSettingsUIOnly.Low,
-                    customGetter: () => (ScalableLevel3ForFrameSettingsUIOnly)serialized.sssQualityLevel.intValue, // 3 levels
-                    customSetter: v => serialized.sssQualityLevel.intValue = Math.Max(0, Math.Min((int)v, 2)),    // Levels 0-2
-                    customOverrideable: () => hdrpSettings.supportSubsurfaceScattering
+                    customGetter:       () => (ScalableLevel3ForFrameSettingsUIOnly)serialized.sssQualityLevel.intValue,// 3 levels
+                    customSetter:       v  => serialized.sssQualityLevel.intValue = Math.Max(0, Math.Min((int)v, 2)),// Levels 0-2
+                    overrideable: () => hdrpSettings.supportSubsurfaceScattering
                     && (serialized.IsEnabled(FrameSettingsField.SubsurfaceScattering) ?? false)
                     && (serialized.sssQualityMode.GetEnumValue<SssQualityMode>() == SssQualityMode.FromQualitySettings),
+                    ignoreDependencies: true,
                     hasMixedValues: serialized.sssQualityLevel.hasMultipleDifferentValues
                 );
                 area.AmmendInfo(FrameSettingsField.SssCustomSampleBudget,
                     overridedDefaultValue: (int)DefaultSssSampleBudgetForQualityLevel.Low,
-                    customGetter: () => serialized.sssCustomSampleBudget.intValue,
-                    customSetter: v => serialized.sssCustomSampleBudget.intValue = Math.Max(1, Math.Min((int)v, (int)DefaultSssSampleBudgetForQualityLevel.Max)),
-                    customOverrideable: () => hdrpSettings.supportSubsurfaceScattering
+                    customGetter:       () => serialized.sssCustomSampleBudget.intValue,
+                    customSetter:       v  => serialized.sssCustomSampleBudget.intValue = Math.Max(1, Math.Min((int)v, (int)DefaultSssSampleBudgetForQualityLevel.Max)),
+                    overrideable: () => hdrpSettings.supportSubsurfaceScattering
                     && (serialized.IsEnabled(FrameSettingsField.SubsurfaceScattering) ?? false)
                     && (serialized.sssQualityMode.GetEnumValue<SssQualityMode>() != SssQualityMode.FromQualitySettings),
+                    ignoreDependencies: true,
                     hasMixedValues: serialized.sssCustomSampleBudget.hasMultipleDifferentValues
                 );
 
