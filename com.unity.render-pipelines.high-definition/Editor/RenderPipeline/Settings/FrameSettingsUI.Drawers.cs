using System;
using UnityEngine;
using UnityEngine.Rendering.HighDefinition;
using UnityEngine.Rendering;

namespace UnityEditor.Rendering.HighDefinition
{
    using CED = CoreEditorDrawer<SerializedFrameSettings>;

    // Mirrors MaterialQuality enum and adds `FromQualitySettings`
    enum MaterialQualityMode
    {
        Low,
        Medium,
        High,
        FromQualitySettings,
    }

    static class MaterialQualityModeExtensions
    {
        public static MaterialQuality Into(this MaterialQualityMode quality)
        {
            switch (quality)
            {
                case MaterialQualityMode.High: return MaterialQuality.High;
                case MaterialQualityMode.Medium: return MaterialQuality.Medium;
                case MaterialQualityMode.Low: return MaterialQuality.Low;
                case MaterialQualityMode.FromQualitySettings: return (MaterialQuality)0;
                default: throw new ArgumentOutOfRangeException(nameof(quality));
            }
        }

        public static MaterialQualityMode Into(this MaterialQuality quality)
        {
            if (quality == (MaterialQuality)0)
                return MaterialQualityMode.FromQualitySettings;
            switch (quality)
            {
                case MaterialQuality.High: return MaterialQualityMode.High;
                case MaterialQuality.Medium: return MaterialQualityMode.Medium;
                case MaterialQuality.Low: return MaterialQualityMode.Low;
                default: throw new ArgumentOutOfRangeException(nameof(quality));
            }
        }
    }

    interface IDefaultFrameSettingsType
    {
        FrameSettingsRenderType GetFrameSettingsType();
    }

    partial class FrameSettingsUI
    {
        enum Expandable
        {
            RenderingPasses = 1 << 0,
            RenderingSettings = 1 << 1,
            LightingSettings = 1 << 2,
            AsynComputeSettings = 1 << 3,
            LightLoop = 1 << 4,
        }

        readonly static ExpandedState<Expandable, FrameSettings> k_ExpandedState = new ExpandedState<Expandable, FrameSettings>(~(-1), "HDRP");

        static Rect lastBoxRect;
        internal static CED.IDrawer Inspector(bool withOverride = true) => CED.Group(
            CED.Group((serialized, owner) =>
            {
                lastBoxRect = EditorGUILayout.BeginVertical("box");

                // Add dedicated scope here and on each FrameSettings field to have the contextual menu on everything
                Rect rect = GUILayoutUtility.GetRect(1, EditorGUIUtility.singleLineHeight);
                using (new SerializedFrameSettings.TitleDrawingScope(rect, FrameSettingsUI.frameSettingsHeaderContent, serialized))
                {
                    EditorGUI.LabelField(rect, FrameSettingsUI.frameSettingsHeaderContent, EditorStyles.boldLabel);
                }
            }),
            InspectorInnerbox(withOverride),
            CED.Group((serialized, owner) =>
            {
                EditorGUILayout.EndVertical();
                using (new SerializedFrameSettings.TitleDrawingScope(lastBoxRect, FrameSettingsUI.frameSettingsHeaderContent, serialized))
                {
                    //Nothing to draw.
                    //We just want to have a big blue bar at left that match the whole framesetting box.
                    //This is because framesettings will be considered as one bg block from prefab point
                    //of view as there is no way to separate it bit per bit in serialization and Prefab
                    //override API rely on SerializedProperty.
                }
            })
        );

        //separated to add enum popup on default frame settings
        internal static CED.IDrawer InspectorInnerbox(bool withOverride = true, bool isBoxed = true) => CED.Group(
            CED.FoldoutGroup(renderingSettingsHeaderContent, Expandable.RenderingPasses, k_ExpandedState, isBoxed ? FoldoutOption.Indent | FoldoutOption.Boxed : FoldoutOption.Indent,
                CED.Group(206, (serialized, owner) => Drawer_SectionRenderingSettings(serialized, owner, withOverride))
                ),
            CED.FoldoutGroup(lightSettingsHeaderContent, Expandable.LightingSettings, k_ExpandedState, isBoxed ? FoldoutOption.Indent | FoldoutOption.Boxed : FoldoutOption.Indent,
                CED.Group(206, (serialized, owner) => Drawer_SectionLightingSettings(serialized, owner, withOverride))
                ),
            CED.FoldoutGroup(asyncComputeSettingsHeaderContent, Expandable.AsynComputeSettings, k_ExpandedState, isBoxed ? FoldoutOption.Indent | FoldoutOption.Boxed : FoldoutOption.Indent,
                CED.Group(206, (serialized, owner) => Drawer_SectionAsyncComputeSettings(serialized, owner, withOverride))
                ),
            CED.FoldoutGroup(lightLoopSettingsHeaderContent, Expandable.LightLoop, k_ExpandedState, isBoxed ? FoldoutOption.Indent | FoldoutOption.Boxed : FoldoutOption.Indent,
                CED.Group(206, (serialized, owner) => Drawer_SectionLightLoopSettings(serialized, owner, withOverride))
                ),
            CED.Group((serialized, owner) =>
            {
                var hdrpAsset = GetHDRPAssetFor(owner);
                if (hdrpAsset != null)
                {
                    RenderPipelineSettings hdrpSettings = hdrpAsset.currentPlatformRenderPipelineSettings;
                    if (hdrpSettings.supportRayTracing)
                    {
                        bool rtEffectUseAsync = (serialized.IsEnabled(FrameSettingsField.SSRAsync) ?? false) || (serialized.IsEnabled(FrameSettingsField.SSAOAsync) ?? false)
                            //|| (serialized.IsEnabled(FrameSettingsField.ContactShadowsAsync) ?? false) // Contact shadow async is not visible in the UI for now and defaults to true.
                        ;
                        if (rtEffectUseAsync)
                            EditorGUILayout.HelpBox("Asynchronous execution of Raytracing effects is not supported. Asynchronous Execution will be forced to false for them", MessageType.Warning);
                    }
                }
            }));

        static HDRenderPipelineAsset GetHDRPAssetFor(Editor owner)
        {
            HDRenderPipelineAsset hdrpAsset;
            if (owner is HDRenderPipelineEditor)
            {
                // When drawing the inspector of a selected HDRPAsset in Project windows, access HDRP by owner drawing itself
                hdrpAsset = (owner as HDRenderPipelineEditor).target as HDRenderPipelineAsset;
            }
            else
            {
                // Else rely on GraphicsSettings are you should be in hdrp and owner could be probe or camera.
                hdrpAsset = HDRenderPipeline.currentAsset;
            }
            return hdrpAsset;
        }

        static FrameSettings GetDefaultFrameSettingsFor(Editor owner)
        {
            return owner is IDefaultFrameSettingsType getType
                ? HDRenderPipelineGlobalSettings.instance.GetDefaultFrameSettings(getType.GetFrameSettingsType())
                : HDRenderPipelineGlobalSettings.instance.GetDefaultFrameSettings(FrameSettingsRenderType.Camera);
        }

        static internal void Drawer_SectionRenderingSettings(SerializedFrameSettings serialized, Editor owner, bool withOverride)
        {
            bool isGUIenabled = GUI.enabled;
            FrameSettings defaultFrameSettings = GetDefaultFrameSettingsFor(owner);
            var frameSettingType = owner is IDefaultFrameSettingsType getType ? getType.GetFrameSettingsType() : FrameSettingsRenderType.Camera;
            var area = OverridableFrameSettingsArea.GetGroupContent(0, defaultFrameSettings, serialized);

            var hdrpAsset = GetHDRPAssetFor(owner);
            if (hdrpAsset != null)
            {
                RenderPipelineSettings hdrpSettings = hdrpAsset.currentPlatformRenderPipelineSettings;
                LitShaderMode defaultShaderLitMode;
                switch (hdrpSettings.supportedLitShaderMode)
                {
                    case RenderPipelineSettings.SupportedLitShaderMode.ForwardOnly:
                        defaultShaderLitMode = LitShaderMode.Forward;
                        break;
                    case RenderPipelineSettings.SupportedLitShaderMode.DeferredOnly:
                        defaultShaderLitMode = LitShaderMode.Deferred;
                        break;
                    case RenderPipelineSettings.SupportedLitShaderMode.Both:
                        defaultShaderLitMode = defaultFrameSettings.litShaderMode;
                        break;
                    default:
                        throw new System.ArgumentOutOfRangeException("Unknown ShaderLitMode");
                }

<<<<<<< HEAD
            area.AmmendInfo(FrameSettingsField.LitShaderMode,
                overrideable: () => hdrpSettings.supportedLitShaderMode == RenderPipelineSettings.SupportedLitShaderMode.Both,
                overridedDefaultValue: defaultShaderLitMode);

            bool hdrpAssetSupportForward = hdrpSettings.supportedLitShaderMode != RenderPipelineSettings.SupportedLitShaderMode.DeferredOnly;
            bool hdrpAssetSupportDeferred = hdrpSettings.supportedLitShaderMode != RenderPipelineSettings.SupportedLitShaderMode.ForwardOnly;
            bool hdrpAssetIsForward = hdrpSettings.supportedLitShaderMode == RenderPipelineSettings.SupportedLitShaderMode.ForwardOnly;
            bool hdrpAssetIsDeferred = hdrpSettings.supportedLitShaderMode == RenderPipelineSettings.SupportedLitShaderMode.DeferredOnly;

            bool frameSettingsOverrideToForward = serialized.GetOverrides(FrameSettingsField.LitShaderMode) && serialized.litShaderMode == LitShaderMode.Forward;
            bool frameSettingsOverrideToDeferred = serialized.GetOverrides(FrameSettingsField.LitShaderMode) && serialized.litShaderMode == LitShaderMode.Deferred;
            bool defaultForwardUsed = !serialized.GetOverrides(FrameSettingsField.LitShaderMode) && defaultShaderLitMode == LitShaderMode.Forward;
            bool defaultDeferredUsed = !serialized.GetOverrides(FrameSettingsField.LitShaderMode) && defaultShaderLitMode == LitShaderMode.Deferred;

            // Due to various reasons, MSAA and ray tracing are not compatible, if ray tracing is enabled on the asset. MSAA can not be enabled on the frame settings.
            bool msaaEnablable = ((hdrpAssetSupportForward && (frameSettingsOverrideToForward || defaultForwardUsed)) || hdrpAssetIsForward) && !hdrpSettings.supportRayTracing;
            area.AmmendInfo(
                FrameSettingsField.MSAAMode,
                overrideable: () => msaaEnablable,
                ignoreDependencies: true,
                overridedDefaultValue: defaultFrameSettings.msaaMode,
                customGetter: () => serialized.msaaMode.GetEnumValue<MSAAMode>(),
                customSetter: v => serialized.msaaMode.SetEnumValue((MSAAMode)v),
                hasMixedValues: serialized.msaaMode.hasMultipleDifferentValues);

            bool msaaIsOff = (msaaEnablable && serialized.GetOverrides(FrameSettingsField.MSAAMode))
                ? serialized.msaaMode.GetEnumValue<MSAAMode>() != MSAAMode.None
                : defaultFrameSettings.msaaMode != MSAAMode.None;
            area.AmmendInfo(FrameSettingsField.AlphaToMask,
                overrideable: () => msaaEnablable && !msaaIsOff,
                ignoreDependencies: true,
                overridedDefaultValue: msaaEnablable && defaultFrameSettings.IsEnabled(FrameSettingsField.AlphaToMask) && !msaaIsOff);

            bool depthPrepassEnablable = (hdrpAssetSupportDeferred && (defaultDeferredUsed || frameSettingsOverrideToDeferred)) || (hdrpAssetIsDeferred);
            area.AmmendInfo(FrameSettingsField.DepthPrepassWithDeferredRendering,
                overrideable: () => depthPrepassEnablable,
                ignoreDependencies: true,
                overridedDefaultValue: depthPrepassEnablable && defaultFrameSettings.IsEnabled(FrameSettingsField.DepthPrepassWithDeferredRendering));

            bool clearGBufferEnablable = (hdrpAssetSupportDeferred && (defaultDeferredUsed || frameSettingsOverrideToDeferred)) || (hdrpAssetIsDeferred);
            area.AmmendInfo(FrameSettingsField.ClearGBuffers,
                overrideable: () => clearGBufferEnablable,
                ignoreDependencies: true,
                overridedDefaultValue: clearGBufferEnablable && defaultFrameSettings.IsEnabled(FrameSettingsField.ClearGBuffers));

            area.AmmendInfo(FrameSettingsField.RayTracing, overrideable: () => hdrpSettings.supportRayTracing);
=======
                area.AmmendInfo(FrameSettingsField.LitShaderMode,
                    overrideable: () => hdrpSettings.supportedLitShaderMode == RenderPipelineSettings.SupportedLitShaderMode.Both,
                    overridedDefaultValue: defaultShaderLitMode);

                bool hdrpAssetSupportForward = hdrpSettings.supportedLitShaderMode != RenderPipelineSettings.SupportedLitShaderMode.DeferredOnly;
                bool hdrpAssetSupportDeferred = hdrpSettings.supportedLitShaderMode != RenderPipelineSettings.SupportedLitShaderMode.ForwardOnly;
                bool hdrpAssetIsForward = hdrpSettings.supportedLitShaderMode == RenderPipelineSettings.SupportedLitShaderMode.ForwardOnly;
                bool hdrpAssetIsDeferred = hdrpSettings.supportedLitShaderMode == RenderPipelineSettings.SupportedLitShaderMode.DeferredOnly;
                bool frameSettingsOverrideToForward = serialized.GetOverrides(FrameSettingsField.LitShaderMode) && serialized.litShaderMode == LitShaderMode.Forward;
                bool frameSettingsOverrideToDeferred = serialized.GetOverrides(FrameSettingsField.LitShaderMode) && serialized.litShaderMode == LitShaderMode.Deferred;
                bool defaultForwardUsed = !serialized.GetOverrides(FrameSettingsField.LitShaderMode) && defaultShaderLitMode == LitShaderMode.Forward;
                bool defaultDeferredUsed = !serialized.GetOverrides(FrameSettingsField.LitShaderMode) && defaultShaderLitMode == LitShaderMode.Deferred;

                // Due to various reasons, MSAA and ray tracing are not compatible, if ray tracing is enabled on the asset. MSAA can not be enabled on the frame settings.
                bool msaaEnablable = hdrpSettings.supportMSAA && ((hdrpAssetSupportForward && (frameSettingsOverrideToForward || defaultForwardUsed)) || hdrpAssetIsForward) && !hdrpSettings.supportRayTracing;
                area.AmmendInfo(FrameSettingsField.MSAA,
                    overrideable: () => msaaEnablable,
                    ignoreDependencies: true,
                    overridedDefaultValue: msaaEnablable && defaultFrameSettings.IsEnabled(FrameSettingsField.MSAA));

                bool msaaIsOff = (msaaEnablable && serialized.GetOverrides(FrameSettingsField.MSAA)) ? !(serialized.IsEnabled(FrameSettingsField.MSAA) ?? false) : !defaultFrameSettings.IsEnabled(FrameSettingsField.MSAA);
                area.AmmendInfo(FrameSettingsField.AlphaToMask,
                    overrideable: () => msaaEnablable && !msaaIsOff,
                    ignoreDependencies: true,
                    overridedDefaultValue: msaaEnablable && defaultFrameSettings.IsEnabled(FrameSettingsField.AlphaToMask) && !msaaIsOff);

                bool depthPrepassEnablable = (hdrpAssetSupportDeferred && (defaultDeferredUsed || frameSettingsOverrideToDeferred)) || (hdrpAssetIsDeferred);
                area.AmmendInfo(FrameSettingsField.DepthPrepassWithDeferredRendering,
                    overrideable: () => depthPrepassEnablable,
                    ignoreDependencies: true,
                    overridedDefaultValue: depthPrepassEnablable && defaultFrameSettings.IsEnabled(FrameSettingsField.DepthPrepassWithDeferredRendering));

                bool clearGBufferEnablable = (hdrpAssetSupportDeferred && (defaultDeferredUsed || frameSettingsOverrideToDeferred)) || (hdrpAssetIsDeferred);
                area.AmmendInfo(FrameSettingsField.ClearGBuffers,
                    overrideable: () => clearGBufferEnablable,
                    ignoreDependencies: true,
                    overridedDefaultValue: clearGBufferEnablable && defaultFrameSettings.IsEnabled(FrameSettingsField.ClearGBuffers));

                area.AmmendInfo(FrameSettingsField.RayTracing, overrideable: () => hdrpSettings.supportRayTracing);
>>>>>>> 8533670d
#if !ENABLE_VIRTUALTEXTURES
                area.AmmendInfo(FrameSettingsField.VirtualTexturing, overrideable: () => false);
#endif

                area.AmmendInfo(FrameSettingsField.RayTracing, overrideable: () => hdrpSettings.supportRayTracing);
#if !ENABLE_VIRTUALTEXTURES
                area.AmmendInfo(FrameSettingsField.VirtualTexturing, overrideable: () => false);
#endif
                area.AmmendInfo(FrameSettingsField.MotionVectors, overrideable: () => hdrpSettings.supportMotionVectors);
                area.AmmendInfo(FrameSettingsField.ObjectMotionVectors, overrideable: () => hdrpSettings.supportMotionVectors);
                area.AmmendInfo(FrameSettingsField.TransparentsWriteMotionVector, overrideable: () => hdrpSettings.supportMotionVectors);
                area.AmmendInfo(FrameSettingsField.Decals, overrideable: () => hdrpSettings.supportDecals);
                area.AmmendInfo(FrameSettingsField.DecalLayers, overrideable: () => hdrpSettings.supportDecalLayers);
                area.AmmendInfo(FrameSettingsField.Distortion, overrideable: () => hdrpSettings.supportDistortion);
                area.AmmendInfo(FrameSettingsField.RoughDistortion, overrideable: () => hdrpSettings.supportDistortion);

                area.AmmendInfo(FrameSettingsField.Postprocess, overrideable: () => (frameSettingType != FrameSettingsRenderType.CustomOrBakedReflection &&
                    frameSettingType != FrameSettingsRenderType.RealtimeReflection));

                area.AmmendInfo(
                    FrameSettingsField.LODBiasMode,
                    overridedDefaultValue: LODBiasMode.FromQualitySettings,
                    customGetter: () => serialized.lodBiasMode.GetEnumValue<LODBiasMode>(),
                    customSetter: v => serialized.lodBiasMode.SetEnumValue((LODBiasMode)v),
                    hasMixedValues: serialized.lodBiasMode.hasMultipleDifferentValues
                );
                area.AmmendInfo(FrameSettingsField.LODBiasQualityLevel,
                    overridedDefaultValue: ScalableLevel3ForFrameSettingsUIOnly.Low,
                    customGetter: () => (ScalableLevel3ForFrameSettingsUIOnly)serialized.lodBiasQualityLevel.intValue,
                    customSetter: v => serialized.lodBiasQualityLevel.intValue = (int)v,
                    overrideable: () => serialized.lodBiasMode.GetEnumValue<LODBiasMode>() != LODBiasMode.OverrideQualitySettings,
                    ignoreDependencies: true,
                    hasMixedValues: serialized.lodBiasQualityLevel.hasMultipleDifferentValues);

                if (hdrpAsset != null)
                {
                    area.AmmendInfo(FrameSettingsField.LODBias,
                        overridedDefaultValue: hdrpAsset.currentPlatformRenderPipelineSettings.lodBias[serialized.lodBiasQualityLevel.intValue],
                        customGetter: () => serialized.lodBias.floatValue,
                        customSetter: v => serialized.lodBias.floatValue = (float)v,
                        overrideable: () => serialized.lodBiasMode.GetEnumValue<LODBiasMode>() != LODBiasMode.FromQualitySettings,
                        ignoreDependencies: true,
                        labelOverride: serialized.lodBiasMode.GetEnumValue<LODBiasMode>() == LODBiasMode.ScaleQualitySettings ? "Scale Factor" : "LOD Bias",
                        hasMixedValues: serialized.lodBias.hasMultipleDifferentValues);
                }

                area.AmmendInfo(
                    FrameSettingsField.MaximumLODLevelMode,
                    overridedDefaultValue: MaximumLODLevelMode.FromQualitySettings,
                    customGetter: () => serialized.maximumLODLevelMode.GetEnumValue<MaximumLODLevelMode>(),
                    customSetter: v => serialized.maximumLODLevelMode.SetEnumValue((MaximumLODLevelMode)v),
                    hasMixedValues: serialized.maximumLODLevelMode.hasMultipleDifferentValues
                );
                area.AmmendInfo(FrameSettingsField.MaximumLODLevelQualityLevel,
                    overridedDefaultValue: ScalableLevel3ForFrameSettingsUIOnly.Low,
                    customGetter: () => (ScalableLevel3ForFrameSettingsUIOnly)serialized.maximumLODLevelQualityLevel.intValue,
                    customSetter: v => serialized.maximumLODLevelQualityLevel.intValue = (int)v,
                    overrideable: () => serialized.maximumLODLevelMode.GetEnumValue<MaximumLODLevelMode>() != MaximumLODLevelMode.OverrideQualitySettings,
                    ignoreDependencies: true,
                    hasMixedValues: serialized.maximumLODLevelQualityLevel.hasMultipleDifferentValues);

                if (hdrpAsset != null)
                {
                    area.AmmendInfo(FrameSettingsField.MaximumLODLevel,
                        overridedDefaultValue: hdrpAsset.currentPlatformRenderPipelineSettings.maximumLODLevel[serialized.maximumLODLevelQualityLevel.intValue],
                        customGetter: () => serialized.maximumLODLevel.intValue,
                        customSetter: v => serialized.maximumLODLevel.intValue = (int)v,
                        overrideable: () => serialized.maximumLODLevelMode.GetEnumValue<MaximumLODLevelMode>() != MaximumLODLevelMode.FromQualitySettings,
                        ignoreDependencies: true,
                        labelOverride: serialized.maximumLODLevelMode.GetEnumValue<MaximumLODLevelMode>() == MaximumLODLevelMode.OffsetQualitySettings ? "Offset Factor" : "Maximum LOD Level",
                        hasMixedValues: serialized.maximumLODLevel.hasMultipleDifferentValues);
                }

                area.AmmendInfo(FrameSettingsField.MaterialQualityLevel,
                    overridedDefaultValue: defaultFrameSettings.materialQuality.Into(),
                    customGetter: () => ((MaterialQuality)serialized.materialQuality.intValue).Into(),
                    customSetter: v => serialized.materialQuality.intValue = (int)((MaterialQualityMode)v).Into(),
                    hasMixedValues: serialized.materialQuality.hasMultipleDifferentValues
                );

                area.Draw(withOverride);
            }
            GUI.enabled = isGUIenabled;
        }

        // Use an enum to have appropriate UI enum field in the frame setting api
        // Do not use anywhere else
        enum ScalableLevel3ForFrameSettingsUIOnly
        {
            Low,
            Medium,
            High
        }

        static internal void Drawer_SectionLightingSettings(SerializedFrameSettings serialized, Editor owner, bool withOverride)
        {
            bool isGUIenabled = GUI.enabled;

            var hdrpAsset = GetHDRPAssetFor(owner);
            if (hdrpAsset != null)
            {
                RenderPipelineSettings hdrpSettings = hdrpAsset.currentPlatformRenderPipelineSettings;
                FrameSettings defaultFrameSettings = GetDefaultFrameSettingsFor(owner);
                var area = OverridableFrameSettingsArea.GetGroupContent(1, defaultFrameSettings, serialized);
                area.AmmendInfo(FrameSettingsField.Shadowmask, overrideable: () => hdrpSettings.supportShadowMask);
                area.AmmendInfo(FrameSettingsField.SSR, overrideable: () => hdrpSettings.supportSSR);
                area.AmmendInfo(FrameSettingsField.TransparentSSR, overrideable: () => (hdrpSettings.supportSSR && hdrpSettings.supportSSRTransparent));
                area.AmmendInfo(FrameSettingsField.SSAO, overrideable: () => hdrpSettings.supportSSAO);
                area.AmmendInfo(FrameSettingsField.SSGI, overrideable: () => hdrpSettings.supportSSGI);
                area.AmmendInfo(FrameSettingsField.VolumetricClouds, overrideable: () => hdrpSettings.supportVolumetricClouds);

                // SSS
                area.AmmendInfo(
                    FrameSettingsField.SubsurfaceScattering,
                    overridedDefaultValue: hdrpSettings.supportSubsurfaceScattering,
                    overrideable: () => hdrpSettings.supportSubsurfaceScattering
                );
                area.AmmendInfo(
                    FrameSettingsField.SssQualityMode,
                    overridedDefaultValue: SssQualityMode.FromQualitySettings,
                    customGetter: () => serialized.sssQualityMode.GetEnumValue<SssQualityMode>(),
                    customSetter: v  => serialized.sssQualityMode.SetEnumValue((SssQualityMode)v),
                    overrideable: () => hdrpSettings.supportSubsurfaceScattering
                    && (serialized.IsEnabled(FrameSettingsField.SubsurfaceScattering) ?? false),
                    ignoreDependencies: true,
                    hasMixedValues: serialized.sssQualityMode.hasMultipleDifferentValues
                );
                area.AmmendInfo(FrameSettingsField.SssQualityLevel,
                    overridedDefaultValue: ScalableLevel3ForFrameSettingsUIOnly.Low,
                    customGetter:       () => (ScalableLevel3ForFrameSettingsUIOnly)serialized.sssQualityLevel.intValue,// 3 levels
                    customSetter:       v  => serialized.sssQualityLevel.intValue = Math.Max(0, Math.Min((int)v, 2)),// Levels 0-2
                    overrideable: () => hdrpSettings.supportSubsurfaceScattering
                    && (serialized.IsEnabled(FrameSettingsField.SubsurfaceScattering) ?? false)
                    && (serialized.sssQualityMode.GetEnumValue<SssQualityMode>() == SssQualityMode.FromQualitySettings),
                    ignoreDependencies: true,
                    hasMixedValues: serialized.sssQualityLevel.hasMultipleDifferentValues
                );
                area.AmmendInfo(FrameSettingsField.SssCustomSampleBudget,
                    overridedDefaultValue: (int)DefaultSssSampleBudgetForQualityLevel.Low,
                    customGetter:       () => serialized.sssCustomSampleBudget.intValue,
                    customSetter:       v  => serialized.sssCustomSampleBudget.intValue = Math.Max(1, Math.Min((int)v, (int)DefaultSssSampleBudgetForQualityLevel.Max)),
                    overrideable: () => hdrpSettings.supportSubsurfaceScattering
                    && (serialized.IsEnabled(FrameSettingsField.SubsurfaceScattering) ?? false)
                    && (serialized.sssQualityMode.GetEnumValue<SssQualityMode>() != SssQualityMode.FromQualitySettings),
                    ignoreDependencies: true,
                    hasMixedValues: serialized.sssCustomSampleBudget.hasMultipleDifferentValues
                );

                area.AmmendInfo(FrameSettingsField.Volumetrics, overrideable: () => hdrpSettings.supportVolumetrics);
                area.AmmendInfo(FrameSettingsField.ReprojectionForVolumetrics, overrideable: () => hdrpSettings.supportVolumetrics);
                area.AmmendInfo(FrameSettingsField.LightLayers, overrideable: () => hdrpSettings.supportLightLayers);
                area.AmmendInfo(FrameSettingsField.ProbeVolume, overrideable: () => hdrpSettings.supportProbeVolume);
                area.AmmendInfo(FrameSettingsField.ScreenSpaceShadows, overrideable: () => hdrpSettings.hdShadowInitParams.supportScreenSpaceShadows);
                area.Draw(withOverride);
            }
            GUI.enabled = isGUIenabled;
        }

        static internal void Drawer_SectionAsyncComputeSettings(SerializedFrameSettings serialized, Editor owner, bool withOverride)
        {
            var area = GetFrameSettingSectionContent(2, serialized, owner);
            area.Draw(withOverride);
        }

        static internal void Drawer_SectionLightLoopSettings(SerializedFrameSettings serialized, Editor owner, bool withOverride)
        {
            var area = GetFrameSettingSectionContent(3, serialized, owner);
            area.Draw(withOverride);
        }

        static OverridableFrameSettingsArea GetFrameSettingSectionContent(int group, SerializedFrameSettings serialized, Editor owner)
        {
            FrameSettings defaultFrameSettings = GetDefaultFrameSettingsFor(owner);
            var area = OverridableFrameSettingsArea.GetGroupContent(group, defaultFrameSettings, serialized);
            return area;
        }
    }
}<|MERGE_RESOLUTION|>--- conflicted
+++ resolved
@@ -171,54 +171,6 @@
                         throw new System.ArgumentOutOfRangeException("Unknown ShaderLitMode");
                 }
 
-<<<<<<< HEAD
-            area.AmmendInfo(FrameSettingsField.LitShaderMode,
-                overrideable: () => hdrpSettings.supportedLitShaderMode == RenderPipelineSettings.SupportedLitShaderMode.Both,
-                overridedDefaultValue: defaultShaderLitMode);
-
-            bool hdrpAssetSupportForward = hdrpSettings.supportedLitShaderMode != RenderPipelineSettings.SupportedLitShaderMode.DeferredOnly;
-            bool hdrpAssetSupportDeferred = hdrpSettings.supportedLitShaderMode != RenderPipelineSettings.SupportedLitShaderMode.ForwardOnly;
-            bool hdrpAssetIsForward = hdrpSettings.supportedLitShaderMode == RenderPipelineSettings.SupportedLitShaderMode.ForwardOnly;
-            bool hdrpAssetIsDeferred = hdrpSettings.supportedLitShaderMode == RenderPipelineSettings.SupportedLitShaderMode.DeferredOnly;
-
-            bool frameSettingsOverrideToForward = serialized.GetOverrides(FrameSettingsField.LitShaderMode) && serialized.litShaderMode == LitShaderMode.Forward;
-            bool frameSettingsOverrideToDeferred = serialized.GetOverrides(FrameSettingsField.LitShaderMode) && serialized.litShaderMode == LitShaderMode.Deferred;
-            bool defaultForwardUsed = !serialized.GetOverrides(FrameSettingsField.LitShaderMode) && defaultShaderLitMode == LitShaderMode.Forward;
-            bool defaultDeferredUsed = !serialized.GetOverrides(FrameSettingsField.LitShaderMode) && defaultShaderLitMode == LitShaderMode.Deferred;
-
-            // Due to various reasons, MSAA and ray tracing are not compatible, if ray tracing is enabled on the asset. MSAA can not be enabled on the frame settings.
-            bool msaaEnablable = ((hdrpAssetSupportForward && (frameSettingsOverrideToForward || defaultForwardUsed)) || hdrpAssetIsForward) && !hdrpSettings.supportRayTracing;
-            area.AmmendInfo(
-                FrameSettingsField.MSAAMode,
-                overrideable: () => msaaEnablable,
-                ignoreDependencies: true,
-                overridedDefaultValue: defaultFrameSettings.msaaMode,
-                customGetter: () => serialized.msaaMode.GetEnumValue<MSAAMode>(),
-                customSetter: v => serialized.msaaMode.SetEnumValue((MSAAMode)v),
-                hasMixedValues: serialized.msaaMode.hasMultipleDifferentValues);
-
-            bool msaaIsOff = (msaaEnablable && serialized.GetOverrides(FrameSettingsField.MSAAMode))
-                ? serialized.msaaMode.GetEnumValue<MSAAMode>() != MSAAMode.None
-                : defaultFrameSettings.msaaMode != MSAAMode.None;
-            area.AmmendInfo(FrameSettingsField.AlphaToMask,
-                overrideable: () => msaaEnablable && !msaaIsOff,
-                ignoreDependencies: true,
-                overridedDefaultValue: msaaEnablable && defaultFrameSettings.IsEnabled(FrameSettingsField.AlphaToMask) && !msaaIsOff);
-
-            bool depthPrepassEnablable = (hdrpAssetSupportDeferred && (defaultDeferredUsed || frameSettingsOverrideToDeferred)) || (hdrpAssetIsDeferred);
-            area.AmmendInfo(FrameSettingsField.DepthPrepassWithDeferredRendering,
-                overrideable: () => depthPrepassEnablable,
-                ignoreDependencies: true,
-                overridedDefaultValue: depthPrepassEnablable && defaultFrameSettings.IsEnabled(FrameSettingsField.DepthPrepassWithDeferredRendering));
-
-            bool clearGBufferEnablable = (hdrpAssetSupportDeferred && (defaultDeferredUsed || frameSettingsOverrideToDeferred)) || (hdrpAssetIsDeferred);
-            area.AmmendInfo(FrameSettingsField.ClearGBuffers,
-                overrideable: () => clearGBufferEnablable,
-                ignoreDependencies: true,
-                overridedDefaultValue: clearGBufferEnablable && defaultFrameSettings.IsEnabled(FrameSettingsField.ClearGBuffers));
-
-            area.AmmendInfo(FrameSettingsField.RayTracing, overrideable: () => hdrpSettings.supportRayTracing);
-=======
                 area.AmmendInfo(FrameSettingsField.LitShaderMode,
                     overrideable: () => hdrpSettings.supportedLitShaderMode == RenderPipelineSettings.SupportedLitShaderMode.Both,
                     overridedDefaultValue: defaultShaderLitMode);
@@ -233,13 +185,19 @@
                 bool defaultDeferredUsed = !serialized.GetOverrides(FrameSettingsField.LitShaderMode) && defaultShaderLitMode == LitShaderMode.Deferred;
 
                 // Due to various reasons, MSAA and ray tracing are not compatible, if ray tracing is enabled on the asset. MSAA can not be enabled on the frame settings.
-                bool msaaEnablable = hdrpSettings.supportMSAA && ((hdrpAssetSupportForward && (frameSettingsOverrideToForward || defaultForwardUsed)) || hdrpAssetIsForward) && !hdrpSettings.supportRayTracing;
-                area.AmmendInfo(FrameSettingsField.MSAA,
+                bool msaaEnablable = ((hdrpAssetSupportForward && (frameSettingsOverrideToForward || defaultForwardUsed)) || hdrpAssetIsForward) && !hdrpSettings.supportRayTracing;
+                area.AmmendInfo(
+                    FrameSettingsField.MSAAMode,
                     overrideable: () => msaaEnablable,
                     ignoreDependencies: true,
-                    overridedDefaultValue: msaaEnablable && defaultFrameSettings.IsEnabled(FrameSettingsField.MSAA));
-
-                bool msaaIsOff = (msaaEnablable && serialized.GetOverrides(FrameSettingsField.MSAA)) ? !(serialized.IsEnabled(FrameSettingsField.MSAA) ?? false) : !defaultFrameSettings.IsEnabled(FrameSettingsField.MSAA);
+                    overridedDefaultValue: defaultFrameSettings.msaaMode,
+                    customGetter: () => serialized.msaaMode.GetEnumValue<MSAAMode>(),
+                    customSetter: v => serialized.msaaMode.SetEnumValue((MSAAMode)v),
+                    hasMixedValues: serialized.msaaMode.hasMultipleDifferentValues);
+
+                bool msaaIsOff = (msaaEnablable && serialized.GetOverrides(FrameSettingsField.MSAAMode))
+                    ? serialized.msaaMode.GetEnumValue<MSAAMode>() != MSAAMode.None
+                    : defaultFrameSettings.msaaMode != MSAAMode.None;
                 area.AmmendInfo(FrameSettingsField.AlphaToMask,
                     overrideable: () => msaaEnablable && !msaaIsOff,
                     ignoreDependencies: true,
@@ -258,7 +216,6 @@
                     overridedDefaultValue: clearGBufferEnablable && defaultFrameSettings.IsEnabled(FrameSettingsField.ClearGBuffers));
 
                 area.AmmendInfo(FrameSettingsField.RayTracing, overrideable: () => hdrpSettings.supportRayTracing);
->>>>>>> 8533670d
 #if !ENABLE_VIRTUALTEXTURES
                 area.AmmendInfo(FrameSettingsField.VirtualTexturing, overrideable: () => false);
 #endif
