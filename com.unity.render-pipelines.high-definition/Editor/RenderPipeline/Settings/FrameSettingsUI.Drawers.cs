using System;
using UnityEngine;
using UnityEngine.Rendering.HighDefinition;
using UnityEngine.Rendering;

namespace UnityEditor.Rendering.HighDefinition
{
    using CED = CoreEditorDrawer<SerializedFrameSettings>;

    // Mirrors MaterialQuality enum and adds `FromQualitySettings`
    enum MaterialQualityMode
    {
        Low,
        Medium,
        High,
        FromQualitySettings,
    }

    static class MaterialQualityModeExtensions
    {
        public static MaterialQuality Into(this MaterialQualityMode quality)
        {
            switch (quality)
            {
                case MaterialQualityMode.High: return MaterialQuality.High;
                case MaterialQualityMode.Medium: return MaterialQuality.Medium;
                case MaterialQualityMode.Low: return MaterialQuality.Low;
                case MaterialQualityMode.FromQualitySettings: return (MaterialQuality)0;
                default: throw new ArgumentOutOfRangeException(nameof(quality));
            }
        }

        public static MaterialQualityMode Into(this MaterialQuality quality)
        {
            if (quality == (MaterialQuality)0)
                return MaterialQualityMode.FromQualitySettings;
            switch (quality)
            {
                case MaterialQuality.High: return MaterialQualityMode.High;
                case MaterialQuality.Medium: return MaterialQualityMode.Medium;
                case MaterialQuality.Low: return MaterialQualityMode.Low;
                default: throw new ArgumentOutOfRangeException(nameof(quality));
            }
        }
    }

    interface IDefaultFrameSettingsType
    {
        FrameSettingsRenderType GetFrameSettingsType();
    }

    partial class FrameSettingsUI
    {
        enum Expandable
        {
            RenderingPasses = 1 << 0,
            RenderingSettings = 1 << 1,
            LightingSettings = 1 << 2,
            AsynComputeSettings = 1 << 3,
            LightLoop = 1 << 4,
        }

        readonly static ExpandedState<Expandable, FrameSettings> k_ExpandedState = new ExpandedState<Expandable, FrameSettings>(~(-1), "HDRP");

        static Rect lastBoxRect;
        internal static CED.IDrawer Inspector(bool withOverride = true) => CED.Group(
            CED.Group((serialized, owner) =>
            {
                lastBoxRect = EditorGUILayout.BeginVertical("box");

                // Add dedicated scope here and on each FrameSettings field to have the contextual menu on everything
                Rect rect = GUILayoutUtility.GetRect(1, EditorGUIUtility.singleLineHeight);
                using (new SerializedFrameSettings.TitleDrawingScope(rect, FrameSettingsUI.frameSettingsHeaderContent, serialized))
                {
                    EditorGUI.LabelField(rect, FrameSettingsUI.frameSettingsHeaderContent, EditorStyles.boldLabel);
                }
            }),
            InspectorInnerbox(withOverride),
            CED.Group((serialized, owner) =>
            {
                EditorGUILayout.EndVertical();
                using (new SerializedFrameSettings.TitleDrawingScope(lastBoxRect, FrameSettingsUI.frameSettingsHeaderContent, serialized))
                {
                    //Nothing to draw.
                    //We just want to have a big blue bar at left that match the whole framesetting box.
                    //This is because framesettings will be considered as one bg block from prefab point
                    //of view as there is no way to separate it bit per bit in serialization and Prefab
                    //override API rely on SerializedProperty.
                }
            })
        );

        //separated to add enum popup on default frame settings
        internal static CED.IDrawer InspectorInnerbox(bool withOverride = true, bool isBoxed = true) => CED.Group(
            CED.FoldoutGroup(renderingSettingsHeaderContent, Expandable.RenderingPasses, k_ExpandedState, isBoxed ? FoldoutOption.Indent | FoldoutOption.Boxed : FoldoutOption.Indent,
                CED.Group(206, (serialized, owner) => Drawer_SectionRenderingSettings(serialized, owner, withOverride))
                ),
            CED.FoldoutGroup(lightSettingsHeaderContent, Expandable.LightingSettings, k_ExpandedState, isBoxed ? FoldoutOption.Indent | FoldoutOption.Boxed : FoldoutOption.Indent,
                CED.Group(206, (serialized, owner) => Drawer_SectionLightingSettings(serialized, owner, withOverride))
                ),
            CED.FoldoutGroup(asyncComputeSettingsHeaderContent, Expandable.AsynComputeSettings, k_ExpandedState, isBoxed ? FoldoutOption.Indent | FoldoutOption.Boxed : FoldoutOption.Indent,
                CED.Group(206, (serialized, owner) => Drawer_SectionAsyncComputeSettings(serialized, owner, withOverride))
                ),
            CED.FoldoutGroup(lightLoopSettingsHeaderContent, Expandable.LightLoop, k_ExpandedState, isBoxed ? FoldoutOption.Indent | FoldoutOption.Boxed : FoldoutOption.Indent,
                CED.Group(206, (serialized, owner) => Drawer_SectionLightLoopSettings(serialized, owner, withOverride))
                ),
            CED.Group((serialized, owner) =>
            {
                var hdrpAsset = GetHDRPAssetFor(owner);
                if (hdrpAsset != null)
                {
                    RenderPipelineSettings hdrpSettings = hdrpAsset.currentPlatformRenderPipelineSettings;
                    if (hdrpSettings.supportRayTracing)
                    {
                        bool rtEffectUseAsync = (serialized.IsEnabled(FrameSettingsField.SSRAsync) ?? false) || (serialized.IsEnabled(FrameSettingsField.SSAOAsync) ?? false)
                            //|| (serialized.IsEnabled(FrameSettingsField.ContactShadowsAsync) ?? false) // Contact shadow async is not visible in the UI for now and defaults to true.
                        ;
                        if (rtEffectUseAsync)
                            EditorGUILayout.HelpBox("Asynchronous execution of Raytracing effects is not supported. Asynchronous Execution will be forced to false for them", MessageType.Warning);
                    }
                }
            }));

        static HDRenderPipelineAsset GetHDRPAssetFor(Editor owner)
        {
            HDRenderPipelineAsset hdrpAsset;
            if (owner is HDRenderPipelineEditor)
            {
                // When drawing the inspector of a selected HDRPAsset in Project windows, access HDRP by owner drawing itself
                hdrpAsset = (owner as HDRenderPipelineEditor).target as HDRenderPipelineAsset;
            }
            else if (owner is HDRenderPipelineGlobalSettingsEditor || owner == null)
            {
                // When drawing the inspector of a selected HDRPAsset in Project windows, access HDRP by owner drawing itself
                hdrpAsset = null;
            }
            else
            {
                // Else rely on GraphicsSettings are you should be in hdrp and owner could be probe or camera.
                hdrpAsset = HDRenderPipeline.currentAsset;
            }
            return hdrpAsset;
        }

        static FrameSettings? GetDefaultFrameSettingsFor(Editor owner)
        {
            if (owner is IHDProbeEditor)
            {
                var getType = owner as IDefaultFrameSettingsType;
                return HDRenderPipelineGlobalSettings.instance.GetDefaultFrameSettings(getType.GetFrameSettingsType());
            }
            else if (owner is HDCameraEditor)
            {
                return HDRenderPipelineGlobalSettings.instance.GetDefaultFrameSettings(FrameSettingsRenderType.Camera);
            }
            return null;
        }

        static internal void Drawer_SectionRenderingSettings(SerializedFrameSettings serialized, Editor owner, bool withOverride)
        {
            bool isGUIenabled = GUI.enabled;

<<<<<<< HEAD
            var hdrpAsset = GetHDRPAssetFor(owner);
            if (hdrpAsset != null)
            {
                RenderPipelineSettings hdrpSettings = hdrpAsset.currentPlatformRenderPipelineSettings;
                LitShaderMode defaultShaderLitMode;
                switch (hdrpSettings.supportedLitShaderMode)
                {
                    case RenderPipelineSettings.SupportedLitShaderMode.ForwardOnly:
                        defaultShaderLitMode = LitShaderMode.Forward;
                        break;
                    case RenderPipelineSettings.SupportedLitShaderMode.DeferredOnly:
                        defaultShaderLitMode = LitShaderMode.Deferred;
                        break;
                    case RenderPipelineSettings.SupportedLitShaderMode.Both:
                        defaultShaderLitMode = defaultFrameSettings.litShaderMode;
                        break;
                    default:
                        throw new System.ArgumentOutOfRangeException("Unknown ShaderLitMode");
                }

                area.AmmendInfo(FrameSettingsField.LitShaderMode,
                    overrideable: () => hdrpSettings.supportedLitShaderMode == RenderPipelineSettings.SupportedLitShaderMode.Both,
                    overridedDefaultValue: defaultShaderLitMode);

                bool hdrpAssetSupportForward = hdrpSettings.supportedLitShaderMode != RenderPipelineSettings.SupportedLitShaderMode.DeferredOnly;
                bool hdrpAssetSupportDeferred = hdrpSettings.supportedLitShaderMode != RenderPipelineSettings.SupportedLitShaderMode.ForwardOnly;
                bool hdrpAssetIsForward = hdrpSettings.supportedLitShaderMode == RenderPipelineSettings.SupportedLitShaderMode.ForwardOnly;
                bool hdrpAssetIsDeferred = hdrpSettings.supportedLitShaderMode == RenderPipelineSettings.SupportedLitShaderMode.DeferredOnly;
                bool frameSettingsOverrideToForward = serialized.GetOverrides(FrameSettingsField.LitShaderMode) && serialized.litShaderMode == LitShaderMode.Forward;
                bool frameSettingsOverrideToDeferred = serialized.GetOverrides(FrameSettingsField.LitShaderMode) && serialized.litShaderMode == LitShaderMode.Deferred;
                bool defaultForwardUsed = !serialized.GetOverrides(FrameSettingsField.LitShaderMode) && defaultShaderLitMode == LitShaderMode.Forward;
                bool defaultDeferredUsed = !serialized.GetOverrides(FrameSettingsField.LitShaderMode) && defaultShaderLitMode == LitShaderMode.Deferred;

                // Due to various reasons, MSAA and ray tracing are not compatible, if ray tracing is enabled on the asset. MSAA can not be enabled on the frame settings.
                bool msaaEnablable = ((hdrpAssetSupportForward && (frameSettingsOverrideToForward || defaultForwardUsed)) || hdrpAssetIsForward) && !hdrpSettings.supportRayTracing;
                area.AmmendInfo(
                    FrameSettingsField.MSAAMode,
                    overrideable: () => msaaEnablable,
                    ignoreDependencies: true,
                    overridedDefaultValue: defaultFrameSettings.msaaMode,
                    customGetter: () => serialized.msaaMode.GetEnumValue<MSAAMode>(),
                    customSetter: v => serialized.msaaMode.SetEnumValue((MSAAMode)v),
                    hasMixedValues: serialized.msaaMode.hasMultipleDifferentValues);

                bool msaaIsOff = (msaaEnablable && serialized.GetOverrides(FrameSettingsField.MSAAMode))
                    ? serialized.msaaMode.GetEnumValue<MSAAMode>() == MSAAMode.None
                    : defaultFrameSettings.msaaMode == MSAAMode.None;
                area.AmmendInfo(FrameSettingsField.AlphaToMask,
                    overrideable: () => msaaEnablable && !msaaIsOff,
                    ignoreDependencies: true,
                    overridedDefaultValue: msaaEnablable && defaultFrameSettings.IsEnabled(FrameSettingsField.AlphaToMask) && !msaaIsOff);

                bool depthPrepassEnablable = (hdrpAssetSupportDeferred && (defaultDeferredUsed || frameSettingsOverrideToDeferred)) || (hdrpAssetIsDeferred);
                area.AmmendInfo(FrameSettingsField.DepthPrepassWithDeferredRendering,
                    overrideable: () => depthPrepassEnablable,
                    ignoreDependencies: true,
                    overridedDefaultValue: depthPrepassEnablable && defaultFrameSettings.IsEnabled(FrameSettingsField.DepthPrepassWithDeferredRendering));

                bool clearGBufferEnablable = (hdrpAssetSupportDeferred && (defaultDeferredUsed || frameSettingsOverrideToDeferred)) || (hdrpAssetIsDeferred);
                area.AmmendInfo(FrameSettingsField.ClearGBuffers,
                    overrideable: () => clearGBufferEnablable,
                    ignoreDependencies: true,
                    overridedDefaultValue: clearGBufferEnablable && defaultFrameSettings.IsEnabled(FrameSettingsField.ClearGBuffers));

                area.AmmendInfo(FrameSettingsField.RayTracing, overrideable: () => hdrpSettings.supportRayTracing);
#if !ENABLE_VIRTUALTEXTURES
                area.AmmendInfo(FrameSettingsField.VirtualTexturing, overrideable: () => false);
#endif

                area.AmmendInfo(FrameSettingsField.RayTracing, overrideable: () => hdrpSettings.supportRayTracing);
#if !ENABLE_VIRTUALTEXTURES
                area.AmmendInfo(FrameSettingsField.VirtualTexturing, overrideable: () => false);
#endif
                area.AmmendInfo(FrameSettingsField.MotionVectors, overrideable: () => hdrpSettings.supportMotionVectors);
                area.AmmendInfo(FrameSettingsField.ObjectMotionVectors, overrideable: () => hdrpSettings.supportMotionVectors);
                area.AmmendInfo(FrameSettingsField.TransparentsWriteMotionVector, overrideable: () => hdrpSettings.supportMotionVectors);
                area.AmmendInfo(FrameSettingsField.Decals, overrideable: () => hdrpSettings.supportDecals);
                area.AmmendInfo(FrameSettingsField.DecalLayers, overrideable: () => hdrpSettings.supportDecalLayers);
                area.AmmendInfo(FrameSettingsField.Distortion, overrideable: () => hdrpSettings.supportDistortion);
                area.AmmendInfo(FrameSettingsField.RoughDistortion, overrideable: () => hdrpSettings.supportDistortion);

                area.AmmendInfo(FrameSettingsField.Postprocess, overrideable: () => (frameSettingType != FrameSettingsRenderType.CustomOrBakedReflection &&
                    frameSettingType != FrameSettingsRenderType.RealtimeReflection));

                area.AmmendInfo(
                    FrameSettingsField.LODBiasMode,
                    overridedDefaultValue: LODBiasMode.FromQualitySettings,
                    customGetter: () => serialized.lodBiasMode.GetEnumValue<LODBiasMode>(),
                    customSetter: v => serialized.lodBiasMode.SetEnumValue((LODBiasMode)v),
                    hasMixedValues: serialized.lodBiasMode.hasMultipleDifferentValues
                );
                area.AmmendInfo(FrameSettingsField.LODBiasQualityLevel,
                    overridedDefaultValue: ScalableLevel3ForFrameSettingsUIOnly.Low,
                    customGetter: () => (ScalableLevel3ForFrameSettingsUIOnly)serialized.lodBiasQualityLevel.intValue,
                    customSetter: v => serialized.lodBiasQualityLevel.intValue = (int)v,
                    overrideable: () => serialized.lodBiasMode.GetEnumValue<LODBiasMode>() != LODBiasMode.OverrideQualitySettings,
                    ignoreDependencies: true,
                    hasMixedValues: serialized.lodBiasQualityLevel.hasMultipleDifferentValues);

                if (hdrpAsset != null)
                {
                    area.AmmendInfo(FrameSettingsField.LODBias,
                        overridedDefaultValue: hdrpAsset.currentPlatformRenderPipelineSettings.lodBias[serialized.lodBiasQualityLevel.intValue],
                        customGetter: () => serialized.lodBias.floatValue,
                        customSetter: v => serialized.lodBias.floatValue = (float)v,
                        overrideable: () => serialized.lodBiasMode.GetEnumValue<LODBiasMode>() != LODBiasMode.FromQualitySettings,
                        ignoreDependencies: true,
                        labelOverride: serialized.lodBiasMode.GetEnumValue<LODBiasMode>() == LODBiasMode.ScaleQualitySettings ? "Scale Factor" : "LOD Bias",
                        hasMixedValues: serialized.lodBias.hasMultipleDifferentValues);
                }
=======
            FrameSettings? defaultFrameSettings = GetDefaultFrameSettingsFor(owner);
            var area = OverridableFrameSettingsArea.GetGroupContent(0, defaultFrameSettings, serialized);
>>>>>>> 4dee832c

            area.AmmendInfo(FrameSettingsField.DepthPrepassWithDeferredRendering, ignoreDependencies: true);
            area.AmmendInfo(FrameSettingsField.ClearGBuffers, ignoreDependencies: true);
            area.AmmendInfo(FrameSettingsField.MSAA, ignoreDependencies: true);
            area.AmmendInfo(FrameSettingsField.AlphaToMask, ignoreDependencies: true);
            area.AmmendInfo(FrameSettingsField.DecalLayers, ignoreDependencies: true);
            area.AmmendInfo(FrameSettingsField.ObjectMotionVectors, ignoreDependencies: true);
            area.AmmendInfo(FrameSettingsField.TransparentsWriteMotionVector, ignoreDependencies: true);

            var isEditingCamera = owner is HDCameraEditor;
            area.AmmendInfo(FrameSettingsField.Postprocess, overrideable: () => isEditingCamera);

            var hdrpAsset = GetHDRPAssetFor(owner);
            RenderPipelineSettings qualityLevelSettings = hdrpAsset?.currentPlatformRenderPipelineSettings ?? default;
            area.AmmendInfo(
                FrameSettingsField.LODBiasMode,
                overridedDefaultValue: LODBiasMode.FromQualitySettings,
                customGetter: () => serialized.lodBiasMode.GetEnumValue<LODBiasMode>(),
                customSetter: v => serialized.lodBiasMode.SetEnumValue((LODBiasMode)v),
                hasMixedValues: serialized.lodBiasMode.hasMultipleDifferentValues
            );
            area.AmmendInfo(FrameSettingsField.LODBiasQualityLevel,
                overridedDefaultValue: ScalableLevel3ForFrameSettingsUIOnly.Low,
                customGetter: () => (ScalableLevel3ForFrameSettingsUIOnly)serialized.lodBiasQualityLevel.intValue,
                customSetter: v => serialized.lodBiasQualityLevel.intValue = (int)v,
                overrideable: () => serialized.lodBiasMode.GetEnumValue<LODBiasMode>() != LODBiasMode.OverrideQualitySettings,
                ignoreDependencies: true,
                hasMixedValues: serialized.lodBiasQualityLevel.hasMultipleDifferentValues);

            area.AmmendInfo(FrameSettingsField.LODBias,
                overridedDefaultValue: hdrpAsset ? qualityLevelSettings.lodBias[serialized.lodBiasQualityLevel.intValue] : 0,
                customGetter: () => serialized.lodBias.floatValue,
                customSetter: v => serialized.lodBias.floatValue = (float)v,
                overrideable: () => serialized.lodBiasMode.GetEnumValue<LODBiasMode>() != LODBiasMode.FromQualitySettings,
                ignoreDependencies: true,
                labelOverride: serialized.lodBiasMode.GetEnumValue<LODBiasMode>() == LODBiasMode.ScaleQualitySettings ? "Scale Factor" : "LOD Bias",
                hasMixedValues: serialized.lodBias.hasMultipleDifferentValues);

            area.AmmendInfo(
                FrameSettingsField.MaximumLODLevelMode,
                overridedDefaultValue: MaximumLODLevelMode.FromQualitySettings,
                customGetter: () => serialized.maximumLODLevelMode.GetEnumValue<MaximumLODLevelMode>(),
                customSetter: v => serialized.maximumLODLevelMode.SetEnumValue((MaximumLODLevelMode)v),
                hasMixedValues: serialized.maximumLODLevelMode.hasMultipleDifferentValues
            );
            area.AmmendInfo(FrameSettingsField.MaximumLODLevelQualityLevel,
                overridedDefaultValue: ScalableLevel3ForFrameSettingsUIOnly.Low,
                customGetter: () => (ScalableLevel3ForFrameSettingsUIOnly)serialized.maximumLODLevelQualityLevel.intValue,
                customSetter: v => serialized.maximumLODLevelQualityLevel.intValue = (int)v,
                overrideable: () => serialized.maximumLODLevelMode.GetEnumValue<MaximumLODLevelMode>() != MaximumLODLevelMode.OverrideQualitySettings,
                ignoreDependencies: true,
                hasMixedValues: serialized.maximumLODLevelQualityLevel.hasMultipleDifferentValues);

            area.AmmendInfo(FrameSettingsField.MaximumLODLevel,
                overridedDefaultValue: hdrpAsset ? qualityLevelSettings.maximumLODLevel[serialized.maximumLODLevelQualityLevel.intValue] : 0,
                customGetter: () => serialized.maximumLODLevel.intValue,
                customSetter: v => serialized.maximumLODLevel.intValue = (int)v,
                overrideable: () => serialized.maximumLODLevelMode.GetEnumValue<MaximumLODLevelMode>() != MaximumLODLevelMode.FromQualitySettings,
                ignoreDependencies: true,
                labelOverride: serialized.maximumLODLevelMode.GetEnumValue<MaximumLODLevelMode>() == MaximumLODLevelMode.OffsetQualitySettings ? "Offset Factor" : "Maximum LOD Level",
                hasMixedValues: serialized.maximumLODLevel.hasMultipleDifferentValues);

            area.AmmendInfo(FrameSettingsField.MaterialQualityLevel,
                overridedDefaultValue: defaultFrameSettings?.materialQuality.Into() ?? MaterialQualityMode.Medium,
                customGetter: () => ((MaterialQuality)serialized.materialQuality.intValue).Into(),
                customSetter: v => serialized.materialQuality.intValue = (int)((MaterialQualityMode)v).Into(),
                hasMixedValues: serialized.materialQuality.hasMultipleDifferentValues
            );

            area.Draw(withOverride);
            GUI.enabled = isGUIenabled;
        }

        // Use an enum to have appropriate UI enum field in the frame setting api
        // Do not use anywhere else
        enum ScalableLevel3ForFrameSettingsUIOnly
        {
            Low,
            Medium,
            High
        }

        static internal void Drawer_SectionLightingSettings(SerializedFrameSettings serialized, Editor owner, bool withOverride)
        {
            bool isGUIenabled = GUI.enabled;

            FrameSettings? defaultFrameSettings = GetDefaultFrameSettingsFor(owner);
            var hdrpAsset = GetHDRPAssetFor(owner);
            RenderPipelineSettings qualityLevelSettings = hdrpAsset?.currentPlatformRenderPipelineSettings ?? default;

            var area = OverridableFrameSettingsArea.GetGroupContent(1, defaultFrameSettings, serialized);

            area.AmmendInfo(FrameSettingsField.Volumetrics, ignoreDependencies: true);
            area.AmmendInfo(FrameSettingsField.ReprojectionForVolumetrics, ignoreDependencies: true);
            area.AmmendInfo(FrameSettingsField.TransparentSSR, ignoreDependencies: true);

            area.AmmendInfo(
                FrameSettingsField.SssQualityMode,
                overridedDefaultValue: SssQualityMode.FromQualitySettings,
                customGetter: () => serialized.sssQualityMode.GetEnumValue<SssQualityMode>(),
                customSetter: v  => serialized.sssQualityMode.SetEnumValue((SssQualityMode)v),
                overrideable: () => serialized.IsEnabled(FrameSettingsField.SubsurfaceScattering) ?? false,
                ignoreDependencies: true,
                hasMixedValues: serialized.sssQualityMode.hasMultipleDifferentValues
            );
            area.AmmendInfo(FrameSettingsField.SssQualityLevel,
                overridedDefaultValue: ScalableLevel3ForFrameSettingsUIOnly.Low,
                customGetter:       () => (ScalableLevel3ForFrameSettingsUIOnly)serialized.sssQualityLevel.intValue,// 3 levels
                customSetter:       v  => serialized.sssQualityLevel.intValue = Math.Max(0, Math.Min((int)v, 2)),// Levels 0-2
                overrideable: () => (serialized.IsEnabled(FrameSettingsField.SubsurfaceScattering) ?? false)
                && (serialized.sssQualityMode.GetEnumValue<SssQualityMode>() == SssQualityMode.FromQualitySettings),
                ignoreDependencies: true,
                hasMixedValues: serialized.sssQualityLevel.hasMultipleDifferentValues
            );
            area.AmmendInfo(FrameSettingsField.SssCustomSampleBudget,
                overridedDefaultValue: (int)DefaultSssSampleBudgetForQualityLevel.Low,
                customGetter:       () => serialized.sssCustomSampleBudget.intValue,
                customSetter:       v  => serialized.sssCustomSampleBudget.intValue = Math.Max(1, Math.Min((int)v, (int)DefaultSssSampleBudgetForQualityLevel.Max)),
                overrideable: () => (serialized.IsEnabled(FrameSettingsField.SubsurfaceScattering) ?? false)
                && (serialized.sssQualityMode.GetEnumValue<SssQualityMode>() != SssQualityMode.FromQualitySettings),
                ignoreDependencies: true,
                hasMixedValues: serialized.sssCustomSampleBudget.hasMultipleDifferentValues
            );
            area.Draw(withOverride);

            GUI.enabled = isGUIenabled;
        }

        static internal void Drawer_SectionAsyncComputeSettings(SerializedFrameSettings serialized, Editor owner, bool withOverride)
        {
            var area = GetFrameSettingSectionContent(2, serialized, owner);

            area.AmmendInfo(FrameSettingsField.LightListAsync, ignoreDependencies: true);
            area.AmmendInfo(FrameSettingsField.SSRAsync, ignoreDependencies: true);
            area.AmmendInfo(FrameSettingsField.SSAOAsync, ignoreDependencies: true);
            area.AmmendInfo(FrameSettingsField.ContactShadowsAsync, ignoreDependencies: true);
            area.AmmendInfo(FrameSettingsField.VolumeVoxelizationsAsync, ignoreDependencies: true);

            area.Draw(withOverride);
        }

        static internal void Drawer_SectionLightLoopSettings(SerializedFrameSettings serialized, Editor owner, bool withOverride)
        {
            var area = GetFrameSettingSectionContent(3, serialized, owner);

            area.AmmendInfo(FrameSettingsField.ComputeLightEvaluation, ignoreDependencies: true);
            area.AmmendInfo(FrameSettingsField.ComputeLightVariants, ignoreDependencies: true);
            area.AmmendInfo(FrameSettingsField.ComputeMaterialVariants, ignoreDependencies: true);

            area.Draw(withOverride);
        }

        static OverridableFrameSettingsArea GetFrameSettingSectionContent(int group, SerializedFrameSettings serialized, Editor owner)
        {
            FrameSettings? defaultFrameSettings = GetDefaultFrameSettingsFor(owner);
            var area = OverridableFrameSettingsArea.GetGroupContent(group, defaultFrameSettings, serialized);
            return area;
        }
    }
}<|MERGE_RESOLUTION|>--- conflicted
+++ resolved
@@ -160,121 +160,8 @@
         {
             bool isGUIenabled = GUI.enabled;
 
-<<<<<<< HEAD
-            var hdrpAsset = GetHDRPAssetFor(owner);
-            if (hdrpAsset != null)
-            {
-                RenderPipelineSettings hdrpSettings = hdrpAsset.currentPlatformRenderPipelineSettings;
-                LitShaderMode defaultShaderLitMode;
-                switch (hdrpSettings.supportedLitShaderMode)
-                {
-                    case RenderPipelineSettings.SupportedLitShaderMode.ForwardOnly:
-                        defaultShaderLitMode = LitShaderMode.Forward;
-                        break;
-                    case RenderPipelineSettings.SupportedLitShaderMode.DeferredOnly:
-                        defaultShaderLitMode = LitShaderMode.Deferred;
-                        break;
-                    case RenderPipelineSettings.SupportedLitShaderMode.Both:
-                        defaultShaderLitMode = defaultFrameSettings.litShaderMode;
-                        break;
-                    default:
-                        throw new System.ArgumentOutOfRangeException("Unknown ShaderLitMode");
-                }
-
-                area.AmmendInfo(FrameSettingsField.LitShaderMode,
-                    overrideable: () => hdrpSettings.supportedLitShaderMode == RenderPipelineSettings.SupportedLitShaderMode.Both,
-                    overridedDefaultValue: defaultShaderLitMode);
-
-                bool hdrpAssetSupportForward = hdrpSettings.supportedLitShaderMode != RenderPipelineSettings.SupportedLitShaderMode.DeferredOnly;
-                bool hdrpAssetSupportDeferred = hdrpSettings.supportedLitShaderMode != RenderPipelineSettings.SupportedLitShaderMode.ForwardOnly;
-                bool hdrpAssetIsForward = hdrpSettings.supportedLitShaderMode == RenderPipelineSettings.SupportedLitShaderMode.ForwardOnly;
-                bool hdrpAssetIsDeferred = hdrpSettings.supportedLitShaderMode == RenderPipelineSettings.SupportedLitShaderMode.DeferredOnly;
-                bool frameSettingsOverrideToForward = serialized.GetOverrides(FrameSettingsField.LitShaderMode) && serialized.litShaderMode == LitShaderMode.Forward;
-                bool frameSettingsOverrideToDeferred = serialized.GetOverrides(FrameSettingsField.LitShaderMode) && serialized.litShaderMode == LitShaderMode.Deferred;
-                bool defaultForwardUsed = !serialized.GetOverrides(FrameSettingsField.LitShaderMode) && defaultShaderLitMode == LitShaderMode.Forward;
-                bool defaultDeferredUsed = !serialized.GetOverrides(FrameSettingsField.LitShaderMode) && defaultShaderLitMode == LitShaderMode.Deferred;
-
-                // Due to various reasons, MSAA and ray tracing are not compatible, if ray tracing is enabled on the asset. MSAA can not be enabled on the frame settings.
-                bool msaaEnablable = ((hdrpAssetSupportForward && (frameSettingsOverrideToForward || defaultForwardUsed)) || hdrpAssetIsForward) && !hdrpSettings.supportRayTracing;
-                area.AmmendInfo(
-                    FrameSettingsField.MSAAMode,
-                    overrideable: () => msaaEnablable,
-                    ignoreDependencies: true,
-                    overridedDefaultValue: defaultFrameSettings.msaaMode,
-                    customGetter: () => serialized.msaaMode.GetEnumValue<MSAAMode>(),
-                    customSetter: v => serialized.msaaMode.SetEnumValue((MSAAMode)v),
-                    hasMixedValues: serialized.msaaMode.hasMultipleDifferentValues);
-
-                bool msaaIsOff = (msaaEnablable && serialized.GetOverrides(FrameSettingsField.MSAAMode))
-                    ? serialized.msaaMode.GetEnumValue<MSAAMode>() == MSAAMode.None
-                    : defaultFrameSettings.msaaMode == MSAAMode.None;
-                area.AmmendInfo(FrameSettingsField.AlphaToMask,
-                    overrideable: () => msaaEnablable && !msaaIsOff,
-                    ignoreDependencies: true,
-                    overridedDefaultValue: msaaEnablable && defaultFrameSettings.IsEnabled(FrameSettingsField.AlphaToMask) && !msaaIsOff);
-
-                bool depthPrepassEnablable = (hdrpAssetSupportDeferred && (defaultDeferredUsed || frameSettingsOverrideToDeferred)) || (hdrpAssetIsDeferred);
-                area.AmmendInfo(FrameSettingsField.DepthPrepassWithDeferredRendering,
-                    overrideable: () => depthPrepassEnablable,
-                    ignoreDependencies: true,
-                    overridedDefaultValue: depthPrepassEnablable && defaultFrameSettings.IsEnabled(FrameSettingsField.DepthPrepassWithDeferredRendering));
-
-                bool clearGBufferEnablable = (hdrpAssetSupportDeferred && (defaultDeferredUsed || frameSettingsOverrideToDeferred)) || (hdrpAssetIsDeferred);
-                area.AmmendInfo(FrameSettingsField.ClearGBuffers,
-                    overrideable: () => clearGBufferEnablable,
-                    ignoreDependencies: true,
-                    overridedDefaultValue: clearGBufferEnablable && defaultFrameSettings.IsEnabled(FrameSettingsField.ClearGBuffers));
-
-                area.AmmendInfo(FrameSettingsField.RayTracing, overrideable: () => hdrpSettings.supportRayTracing);
-#if !ENABLE_VIRTUALTEXTURES
-                area.AmmendInfo(FrameSettingsField.VirtualTexturing, overrideable: () => false);
-#endif
-
-                area.AmmendInfo(FrameSettingsField.RayTracing, overrideable: () => hdrpSettings.supportRayTracing);
-#if !ENABLE_VIRTUALTEXTURES
-                area.AmmendInfo(FrameSettingsField.VirtualTexturing, overrideable: () => false);
-#endif
-                area.AmmendInfo(FrameSettingsField.MotionVectors, overrideable: () => hdrpSettings.supportMotionVectors);
-                area.AmmendInfo(FrameSettingsField.ObjectMotionVectors, overrideable: () => hdrpSettings.supportMotionVectors);
-                area.AmmendInfo(FrameSettingsField.TransparentsWriteMotionVector, overrideable: () => hdrpSettings.supportMotionVectors);
-                area.AmmendInfo(FrameSettingsField.Decals, overrideable: () => hdrpSettings.supportDecals);
-                area.AmmendInfo(FrameSettingsField.DecalLayers, overrideable: () => hdrpSettings.supportDecalLayers);
-                area.AmmendInfo(FrameSettingsField.Distortion, overrideable: () => hdrpSettings.supportDistortion);
-                area.AmmendInfo(FrameSettingsField.RoughDistortion, overrideable: () => hdrpSettings.supportDistortion);
-
-                area.AmmendInfo(FrameSettingsField.Postprocess, overrideable: () => (frameSettingType != FrameSettingsRenderType.CustomOrBakedReflection &&
-                    frameSettingType != FrameSettingsRenderType.RealtimeReflection));
-
-                area.AmmendInfo(
-                    FrameSettingsField.LODBiasMode,
-                    overridedDefaultValue: LODBiasMode.FromQualitySettings,
-                    customGetter: () => serialized.lodBiasMode.GetEnumValue<LODBiasMode>(),
-                    customSetter: v => serialized.lodBiasMode.SetEnumValue((LODBiasMode)v),
-                    hasMixedValues: serialized.lodBiasMode.hasMultipleDifferentValues
-                );
-                area.AmmendInfo(FrameSettingsField.LODBiasQualityLevel,
-                    overridedDefaultValue: ScalableLevel3ForFrameSettingsUIOnly.Low,
-                    customGetter: () => (ScalableLevel3ForFrameSettingsUIOnly)serialized.lodBiasQualityLevel.intValue,
-                    customSetter: v => serialized.lodBiasQualityLevel.intValue = (int)v,
-                    overrideable: () => serialized.lodBiasMode.GetEnumValue<LODBiasMode>() != LODBiasMode.OverrideQualitySettings,
-                    ignoreDependencies: true,
-                    hasMixedValues: serialized.lodBiasQualityLevel.hasMultipleDifferentValues);
-
-                if (hdrpAsset != null)
-                {
-                    area.AmmendInfo(FrameSettingsField.LODBias,
-                        overridedDefaultValue: hdrpAsset.currentPlatformRenderPipelineSettings.lodBias[serialized.lodBiasQualityLevel.intValue],
-                        customGetter: () => serialized.lodBias.floatValue,
-                        customSetter: v => serialized.lodBias.floatValue = (float)v,
-                        overrideable: () => serialized.lodBiasMode.GetEnumValue<LODBiasMode>() != LODBiasMode.FromQualitySettings,
-                        ignoreDependencies: true,
-                        labelOverride: serialized.lodBiasMode.GetEnumValue<LODBiasMode>() == LODBiasMode.ScaleQualitySettings ? "Scale Factor" : "LOD Bias",
-                        hasMixedValues: serialized.lodBias.hasMultipleDifferentValues);
-                }
-=======
             FrameSettings? defaultFrameSettings = GetDefaultFrameSettingsFor(owner);
             var area = OverridableFrameSettingsArea.GetGroupContent(0, defaultFrameSettings, serialized);
->>>>>>> 4dee832c
 
             area.AmmendInfo(FrameSettingsField.DepthPrepassWithDeferredRendering, ignoreDependencies: true);
             area.AmmendInfo(FrameSettingsField.ClearGBuffers, ignoreDependencies: true);
@@ -304,29 +191,24 @@
                 ignoreDependencies: true,
                 hasMixedValues: serialized.lodBiasQualityLevel.hasMultipleDifferentValues);
 
-            area.AmmendInfo(FrameSettingsField.LODBias,
-                overridedDefaultValue: hdrpAsset ? qualityLevelSettings.lodBias[serialized.lodBiasQualityLevel.intValue] : 0,
-                customGetter: () => serialized.lodBias.floatValue,
-                customSetter: v => serialized.lodBias.floatValue = (float)v,
-                overrideable: () => serialized.lodBiasMode.GetEnumValue<LODBiasMode>() != LODBiasMode.FromQualitySettings,
-                ignoreDependencies: true,
-                labelOverride: serialized.lodBiasMode.GetEnumValue<LODBiasMode>() == LODBiasMode.ScaleQualitySettings ? "Scale Factor" : "LOD Bias",
-                hasMixedValues: serialized.lodBias.hasMultipleDifferentValues);
-
+            // Due to various reasons, MSAA and ray tracing are not compatible, if ray tracing is enabled on the asset. MSAA can not be enabled on the frame settings.
+            bool msaaEnablable = ((hdrpAssetSupportForward && (frameSettingsOverrideToForward || defaultForwardUsed)) || hdrpAssetIsForward) && !hdrpSettings.supportRayTracing;
             area.AmmendInfo(
-                FrameSettingsField.MaximumLODLevelMode,
-                overridedDefaultValue: MaximumLODLevelMode.FromQualitySettings,
-                customGetter: () => serialized.maximumLODLevelMode.GetEnumValue<MaximumLODLevelMode>(),
-                customSetter: v => serialized.maximumLODLevelMode.SetEnumValue((MaximumLODLevelMode)v),
-                hasMixedValues: serialized.maximumLODLevelMode.hasMultipleDifferentValues
-            );
-            area.AmmendInfo(FrameSettingsField.MaximumLODLevelQualityLevel,
-                overridedDefaultValue: ScalableLevel3ForFrameSettingsUIOnly.Low,
-                customGetter: () => (ScalableLevel3ForFrameSettingsUIOnly)serialized.maximumLODLevelQualityLevel.intValue,
-                customSetter: v => serialized.maximumLODLevelQualityLevel.intValue = (int)v,
-                overrideable: () => serialized.maximumLODLevelMode.GetEnumValue<MaximumLODLevelMode>() != MaximumLODLevelMode.OverrideQualitySettings,
-                ignoreDependencies: true,
-                hasMixedValues: serialized.maximumLODLevelQualityLevel.hasMultipleDifferentValues);
+                FrameSettingsField.MSAAMode,
+                overrideable: () => msaaEnablable,
+                ignoreDependencies: true,
+                overridedDefaultValue: defaultFrameSettings.msaaMode,
+                customGetter: () => serialized.msaaMode.GetEnumValue<MSAAMode>(),
+                customSetter: v => serialized.msaaMode.SetEnumValue((MSAAMode)v),
+                hasMixedValues: serialized.msaaMode.hasMultipleDifferentValues);
+
+            bool msaaIsOff = (msaaEnablable && serialized.GetOverrides(FrameSettingsField.MSAAMode))
+                ? serialized.msaaMode.GetEnumValue<MSAAMode>() == MSAAMode.None
+                : defaultFrameSettings.msaaMode == MSAAMode.None;
+            area.AmmendInfo(FrameSettingsField.AlphaToMask,
+                overrideable: () => msaaEnablable && !msaaIsOff,
+                ignoreDependencies: true,
+                overridedDefaultValue: msaaEnablable && defaultFrameSettings.IsEnabled(FrameSettingsField.AlphaToMask) && !msaaIsOff);
 
             area.AmmendInfo(FrameSettingsField.MaximumLODLevel,
                 overridedDefaultValue: hdrpAsset ? qualityLevelSettings.maximumLODLevel[serialized.maximumLODLevelQualityLevel.intValue] : 0,
