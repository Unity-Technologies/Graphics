--- conflicted
+++ resolved
@@ -232,12 +232,8 @@
             }
             else
             {
-<<<<<<< HEAD
-                HDEditorUtils.GlobalSettingsHelpBox("The probe volumes feature is disabled. The feature needs to be enabled in the HDRP Settings.",
+                HDEditorUtils.GlobalSettingsHelpBox("The probe volumes feature is disabled. The feature needs to be enabled in the HDRP Global Settings.",
                     MessageType.Warning, "supportProbeVolumes");
-=======
-                EditorGUILayout.HelpBox("The probe volumes feature is disabled. The feature needs to be enabled in the HDRP Global Settings.", MessageType.Warning, wide: true);
->>>>>>> 924763fc
             }
         }
 
