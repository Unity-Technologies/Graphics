using UnityEngine;
using UnityEngine.Rendering;
using UnityEngine.Rendering.HighDefinition;
using System.Text;
using UnityEngine.Experimental.Rendering;
using static UnityEngine.Rendering.HighDefinition.RenderPipelineSettings;

namespace UnityEditor.Rendering.HighDefinition
{
    using CED = CoreEditorDrawer<SerializedHDRenderPipelineAsset>;

    static partial class HDRenderPipelineUI
    {
        enum Expandable
        {
            CameraFrameSettings = 1 << 0,
            BakedOrCustomProbeFrameSettings = 1 << 1,
            RealtimeProbeFrameSettings = 1 << 2,
            General = 1 << 3,
            Rendering = 1 << 4,
            Lighting = 1 << 5,
            Material = 1 << 6,
            LightLoop = 1 << 7,
            Cookie = 1 << 8,
            Reflection = 1 << 9,
            Sky = 1 << 10,
            Shadow = 1 << 11,
            Decal = 1 << 12,
            PostProcess = 1 << 13,
            DynamicResolution = 1 << 14,
            LowResTransparency = 1 << 15,
            PostProcessQuality = 1 << 16,
            DepthOfFieldQuality = 1 << 17,
            MotionBlurQuality = 1 << 18,
            BloomQuality = 1 << 19,
            ChromaticAberrationQuality = 1 << 20,
            XR = 1 << 21,
            LightLayer = 1 << 22,
            SSAOQuality = 1 << 23,
            ContactShadowQuality = 1 << 24,
            LightingQuality = 1 << 25,
            SSRQuality = 1 << 26,
            VirtualTexturing = 1 << 27,
            FogQuality = 1 << 28,
<<<<<<< HEAD
            ProbeVolume = 1 << 29
=======
            Volumetric = 1 << 29,
>>>>>>> 7f4b17ad
        }

        static readonly ExpandedState<Expandable, HDRenderPipelineAsset> k_ExpandedState = new ExpandedState<Expandable, HDRenderPipelineAsset>(Expandable.CameraFrameSettings | Expandable.General, "HDRP");

        enum ShadowResolutionValue
        {
            ShadowResolution128 = 128,
            ShadowResolution256 = 256,
            ShadowResolution512 = 512,
            ShadowResolution1024 = 1024,
            ShadowResolution2048 = 2048,
            ShadowResolution4096 = 4096,
            ShadowResolution8192 = 8192,
            ShadowResolution16384 = 16384
        }

        internal enum SelectedFrameSettings
        {
            Camera,
            BakedOrCustomReflection,
            RealtimeReflection
        }

        internal static SelectedFrameSettings selectedFrameSettings;

        internal static VirtualTexturingSettingsUI virtualTexturingSettingsUI = new VirtualTexturingSettingsUI();

        static HDRenderPipelineUI()
        {
            Inspector = CED.Group(
                CED.FoldoutGroup(Styles.renderingSectionTitle, Expandable.Rendering, k_ExpandedState,
                    CED.Group(GroupOption.Indent, Drawer_SectionRenderingUnsorted),
                    CED.FoldoutGroup(Styles.decalsSubTitle, Expandable.Decal, k_ExpandedState, FoldoutOption.Indent | FoldoutOption.SubFoldout, Drawer_SectionDecalSettings),
                    CED.FoldoutGroup(Styles.dynamicResolutionSubTitle, Expandable.DynamicResolution, k_ExpandedState, FoldoutOption.Indent | FoldoutOption.SubFoldout | FoldoutOption.NoSpaceAtEnd, Drawer_SectionDynamicResolutionSettings),
                    CED.FoldoutGroup(Styles.lowResTransparencySubTitle, Expandable.LowResTransparency, k_ExpandedState, FoldoutOption.Indent | FoldoutOption.SubFoldout | FoldoutOption.NoSpaceAtEnd, Drawer_SectionLowResTransparentSettings)
                    ),
                CED.FoldoutGroup(Styles.lightingSectionTitle, Expandable.Lighting, k_ExpandedState,
                    CED.Group(GroupOption.Indent, Drawer_SectionLightingUnsorted),
<<<<<<< HEAD
                    CED.FoldoutGroup(Styles.probeVolumeSubTitle, Expandable.ProbeVolume, k_ExpandedState, FoldoutOption.Indent | FoldoutOption.SubFoldout, Drawer_SectionProbeVolume),
=======
                    CED.FoldoutGroup(Styles.volumetricSubTitle, Expandable.Volumetric, k_ExpandedState, FoldoutOption.Indent | FoldoutOption.SubFoldout, Drawer_Volumetric),
>>>>>>> 7f4b17ad
                    CED.FoldoutGroup(Styles.cookiesSubTitle, Expandable.Cookie, k_ExpandedState, FoldoutOption.Indent | FoldoutOption.SubFoldout, Drawer_SectionCookies),
                    CED.FoldoutGroup(Styles.reflectionsSubTitle, Expandable.Reflection, k_ExpandedState, FoldoutOption.Indent | FoldoutOption.SubFoldout, Drawer_SectionReflection),
                    CED.FoldoutGroup(Styles.skySubTitle, Expandable.Sky, k_ExpandedState, FoldoutOption.Indent | FoldoutOption.SubFoldout, Drawer_SectionSky),
                    CED.FoldoutGroup(Styles.shadowSubTitle, Expandable.Shadow, k_ExpandedState, FoldoutOption.Indent | FoldoutOption.SubFoldout, Drawer_SectionShadows),
                    CED.FoldoutGroup(Styles.lightLoopSubTitle, Expandable.LightLoop, k_ExpandedState, FoldoutOption.Indent | FoldoutOption.SubFoldout | FoldoutOption.NoSpaceAtEnd, Drawer_SectionLightLoop)
                    ),
                CED.FoldoutGroup(Styles.lightingQualitySettings, Expandable.LightingQuality, k_ExpandedState,
                    CED.FoldoutGroup(Styles.SSAOQualitySettingSubTitle, Expandable.SSAOQuality, k_ExpandedState, FoldoutOption.Indent | FoldoutOption.SubFoldout | FoldoutOption.NoSpaceAtEnd, Drawer_SectionSSAOQualitySettings),
                    CED.FoldoutGroup(Styles.contactShadowsSettingsSubTitle, Expandable.ContactShadowQuality, k_ExpandedState, FoldoutOption.Indent | FoldoutOption.SubFoldout | FoldoutOption.NoSpaceAtEnd, Drawer_SectionContactShadowQualitySettings),
                    CED.FoldoutGroup(Styles.SSRSettingsSubTitle, Expandable.SSRQuality, k_ExpandedState, FoldoutOption.Indent | FoldoutOption.SubFoldout | FoldoutOption.NoSpaceAtEnd, Drawer_SectionSSRQualitySettings),
                    CED.FoldoutGroup(Styles.FogSettingsSubTitle, Expandable.FogQuality, k_ExpandedState, FoldoutOption.Indent | FoldoutOption.SubFoldout | FoldoutOption.NoSpaceAtEnd, Drawer_SectionFogQualitySettings)
                    ),
                CED.FoldoutGroup(Styles.materialSectionTitle, Expandable.Material, k_ExpandedState, Drawer_SectionMaterialUnsorted),
                CED.FoldoutGroup(Styles.postProcessSectionTitle, Expandable.PostProcess, k_ExpandedState, Drawer_SectionPostProcessSettings),
                CED.FoldoutGroup(Styles.postProcessQualitySubTitle, Expandable.PostProcessQuality, k_ExpandedState,
                    CED.FoldoutGroup(Styles.depthOfFieldQualitySettings, Expandable.DepthOfFieldQuality, k_ExpandedState, FoldoutOption.Indent | FoldoutOption.SubFoldout | FoldoutOption.NoSpaceAtEnd, Drawer_SectionDepthOfFieldQualitySettings),
                    CED.FoldoutGroup(Styles.motionBlurQualitySettings, Expandable.MotionBlurQuality, k_ExpandedState, FoldoutOption.Indent | FoldoutOption.SubFoldout | FoldoutOption.NoSpaceAtEnd, Drawer_SectionMotionBlurQualitySettings),
                    CED.FoldoutGroup(Styles.bloomQualitySettings, Expandable.BloomQuality, k_ExpandedState, FoldoutOption.Indent | FoldoutOption.SubFoldout | FoldoutOption.NoSpaceAtEnd, Drawer_SectionBloomQualitySettings),
                    CED.FoldoutGroup(Styles.chromaticAberrationQualitySettings, Expandable.ChromaticAberrationQuality, k_ExpandedState, FoldoutOption.Indent | FoldoutOption.SubFoldout | FoldoutOption.NoSpaceAtEnd, Drawer_SectionChromaticAberrationQualitySettings)
                    ),
                CED.FoldoutGroup(Styles.xrTitle, Expandable.XR, k_ExpandedState, Drawer_SectionXRSettings),
                CED.FoldoutGroup(Styles.virtualTexturingTitle, Expandable.VirtualTexturing, k_ExpandedState, Drawer_SectionVTSettings)
            );

            // fix init of selection along what is serialized
            if (k_ExpandedState[Expandable.BakedOrCustomProbeFrameSettings])
                selectedFrameSettings = SelectedFrameSettings.BakedOrCustomReflection;
            else if (k_ExpandedState[Expandable.RealtimeProbeFrameSettings])
                selectedFrameSettings = SelectedFrameSettings.RealtimeReflection;
            else //default value: camera
                selectedFrameSettings = SelectedFrameSettings.Camera;
        }

        public static readonly CED.IDrawer Inspector;

        public static readonly CED.IDrawer GeneralSection = CED.Group(Drawer_SectionGeneral);

        public static readonly CED.IDrawer FrameSettingsSection = CED.Group(
            CED.Group(
                (serialized, owner) => EditorGUILayout.BeginVertical("box"),
                Drawer_TitleDefaultFrameSettings
                ),
            CED.Conditional(
                (serialized, owner) => k_ExpandedState[Expandable.CameraFrameSettings],
                CED.Select(
                    (serialized, owner) => serialized.defaultFrameSettings,
                    FrameSettingsUI.InspectorInnerbox(withOverride: false)
                )
                ),
            CED.Conditional(
                (serialized, owner) => k_ExpandedState[Expandable.BakedOrCustomProbeFrameSettings],
                CED.Select(
                    (serialized, owner) => serialized.defaultBakedOrCustomReflectionFrameSettings,
                    FrameSettingsUI.InspectorInnerbox(withOverride: false)
                )
                ),
            CED.Conditional(
                (serialized, owner) => k_ExpandedState[Expandable.RealtimeProbeFrameSettings],
                CED.Select(
                    (serialized, owner) => serialized.defaultRealtimeReflectionFrameSettings,
                    FrameSettingsUI.InspectorInnerbox(withOverride: false)
                )
                ),
            CED.Group((serialized, owner) => EditorGUILayout.EndVertical())
        );

        static public void ApplyChangedDisplayedFrameSettings(SerializedHDRenderPipelineAsset serialized, Editor owner)
        {
            k_ExpandedState.SetExpandedAreas(Expandable.CameraFrameSettings | Expandable.BakedOrCustomProbeFrameSettings | Expandable.RealtimeProbeFrameSettings, false);
            switch (selectedFrameSettings)
            {
                case SelectedFrameSettings.Camera:
                    k_ExpandedState.SetExpandedAreas(Expandable.CameraFrameSettings, true);
                    break;
                case SelectedFrameSettings.BakedOrCustomReflection:
                    k_ExpandedState.SetExpandedAreas(Expandable.BakedOrCustomProbeFrameSettings, true);
                    break;
                case SelectedFrameSettings.RealtimeReflection:
                    k_ExpandedState.SetExpandedAreas(Expandable.RealtimeProbeFrameSettings, true);
                    break;
            }
        }

        static void Drawer_TitleDefaultFrameSettings(SerializedHDRenderPipelineAsset serialized, Editor owner)
        {
            GUILayout.BeginHorizontal();
            EditorGUILayout.LabelField(Styles.defaultFrameSettingsContent, EditorStyles.boldLabel);
            EditorGUI.BeginChangeCheck();
            selectedFrameSettings = (SelectedFrameSettings)EditorGUILayout.EnumPopup(selectedFrameSettings);
            if (EditorGUI.EndChangeCheck())
                ApplyChangedDisplayedFrameSettings(serialized, owner);
            GUILayout.EndHorizontal();
        }

        static void Drawer_SectionGeneral(SerializedHDRenderPipelineAsset serialized, Editor owner)
        {
            EditorGUILayout.PropertyField(serialized.renderPipelineResources, Styles.GeneralSection.renderPipelineResourcesContent);

            HDRenderPipeline hdrp = (RenderPipelineManager.currentPipeline as HDRenderPipeline);
            if (hdrp != null && hdrp.rayTracingSupported)
                EditorGUILayout.PropertyField(serialized.renderPipelineRayTracingResources, Styles.GeneralSection.renderPipelineRayTracingResourcesContent);

            // Not serialized as editor only datas... Retrieve them in data
            EditorGUI.showMixedValue = serialized.editorResourceHasMultipleDifferentValues;
            EditorGUI.BeginChangeCheck();
            var editorResources = EditorGUILayout.ObjectField(Styles.GeneralSection.renderPipelineEditorResourcesContent, serialized.firstEditorResources, typeof(HDRenderPipelineEditorResources), allowSceneObjects: false) as HDRenderPipelineEditorResources;
            if (EditorGUI.EndChangeCheck())
                serialized.SetEditorResource(editorResources);
            EditorGUI.showMixedValue = false;

            //EditorGUILayout.PropertyField(serialized.enableSRPBatcher, k_SRPBatcher);
            EditorGUILayout.PropertyField(serialized.shaderVariantLogLevel, Styles.GeneralSection.shaderVariantLogLevel);

            EditorGUILayout.PropertyField(serialized.lensAttenuation, Styles.GeneralSection.lensAttenuationModeContent);

            m_ShowLightLayerNames = EditorGUILayout.Foldout(m_ShowLightLayerNames, Styles.lightLayerNamesText, true);
            if (m_ShowLightLayerNames)
            {
                ++EditorGUI.indentLevel;
                HDEditorUtils.DrawDelayedTextField(Styles.lightLayerName0, serialized.renderPipelineSettings.lightLayerName0);
                HDEditorUtils.DrawDelayedTextField(Styles.lightLayerName1, serialized.renderPipelineSettings.lightLayerName1);
                HDEditorUtils.DrawDelayedTextField(Styles.lightLayerName2, serialized.renderPipelineSettings.lightLayerName2);
                HDEditorUtils.DrawDelayedTextField(Styles.lightLayerName3, serialized.renderPipelineSettings.lightLayerName3);
                HDEditorUtils.DrawDelayedTextField(Styles.lightLayerName4, serialized.renderPipelineSettings.lightLayerName4);
                HDEditorUtils.DrawDelayedTextField(Styles.lightLayerName5, serialized.renderPipelineSettings.lightLayerName5);
                HDEditorUtils.DrawDelayedTextField(Styles.lightLayerName6, serialized.renderPipelineSettings.lightLayerName6);
                HDEditorUtils.DrawDelayedTextField(Styles.lightLayerName7, serialized.renderPipelineSettings.lightLayerName7);
                --EditorGUI.indentLevel;
            }

            m_ShowDecalLayerNames = EditorGUILayout.Foldout(m_ShowDecalLayerNames, Styles.decalLayerNamesText, true);
            if (m_ShowDecalLayerNames)
            {
                ++EditorGUI.indentLevel;
                HDEditorUtils.DrawDelayedTextField(Styles.decalLayerName0, serialized.renderPipelineSettings.decalLayerName0);
                HDEditorUtils.DrawDelayedTextField(Styles.decalLayerName1, serialized.renderPipelineSettings.decalLayerName1);
                HDEditorUtils.DrawDelayedTextField(Styles.decalLayerName2, serialized.renderPipelineSettings.decalLayerName2);
                HDEditorUtils.DrawDelayedTextField(Styles.decalLayerName3, serialized.renderPipelineSettings.decalLayerName3);
                HDEditorUtils.DrawDelayedTextField(Styles.decalLayerName4, serialized.renderPipelineSettings.decalLayerName4);
                HDEditorUtils.DrawDelayedTextField(Styles.decalLayerName5, serialized.renderPipelineSettings.decalLayerName5);
                HDEditorUtils.DrawDelayedTextField(Styles.decalLayerName6, serialized.renderPipelineSettings.decalLayerName6);
                HDEditorUtils.DrawDelayedTextField(Styles.decalLayerName7, serialized.renderPipelineSettings.decalLayerName7);
                --EditorGUI.indentLevel;
            }
        }

<<<<<<< HEAD
        static void Drawer_SectionProbeVolume(SerializedHDRenderPipelineAsset serialized, Editor owner)
        {
            if (ShaderConfig.s_EnableProbeVolumes == 1)
            {
                using (new EditorGUI.DisabledScope(!serialized.renderPipelineSettings.supportProbeVolume.boolValue))
                {
                    ++EditorGUI.indentLevel;

                    if (serialized.renderPipelineSettings.supportProbeVolume.boolValue)
                        EditorGUILayout.HelpBox(Styles.probeVolumeInfo, MessageType.Warning);

                    --EditorGUI.indentLevel;
                }

                EditorGUILayout.PropertyField(serialized.renderPipelineSettings.supportProbeVolume, Styles.supportProbeVolumeContent);
                EditorGUILayout.PropertyField(serialized.renderPipelineSettings.probeVolumeTextureSize, Styles.probeVolumeMemoryBudget);
            }
            else
            {
                EditorGUILayout.HelpBox(Styles.probeVolumeNotEnabled, MessageType.Warning);
=======
        static void Drawer_Volumetric(SerializedHDRenderPipelineAsset serialized, Editor owner)
        {
            EditorGUILayout.PropertyField(serialized.renderPipelineSettings.supportVolumetrics, Styles.supportVolumetricContent);

            using (new EditorGUI.DisabledGroupScope(!serialized.renderPipelineSettings.supportVolumetrics.boolValue))
            {
                var lightSettings = serialized.renderPipelineSettings.lightLoopSettings;
                EditorGUILayout.PropertyField(lightSettings.maxDensityVolumeSize, Styles.maxDensityVolumeSizeStyle);
                EditorGUILayout.PropertyField(lightSettings.maxDensityVolumesOnScreen, Styles.maxDensityVolumesOnScreenStyle);

                // Clamp values
                lightSettings.maxDensityVolumeSize.intValue = Mathf.Clamp(lightSettings.maxDensityVolumeSize.intValue, (int)DensityVolumeResolution.Resolution32, (int)DensityVolumeResolution.Resolution256);
                lightSettings.maxDensityVolumesOnScreen.intValue = Mathf.Clamp(lightSettings.maxDensityVolumesOnScreen.intValue, 1, HDRenderPipeline.k_MaxVisibleDensityVolumeCount);

                if (lightSettings.maxDensityVolumeSize.hasMultipleDifferentValues || lightSettings.maxDensityVolumesOnScreen.hasMultipleDifferentValues)
                    EditorGUILayout.HelpBox(Styles.multipleDifferenteValueMessage, MessageType.Info);
                else
                {
                    long currentCache = Texture3DAtlas.GetApproxCacheSizeInByte(
                        lightSettings.maxDensityVolumeSize.intValue,
                        lightSettings.maxDensityVolumesOnScreen.intValue,
                        DensityVolumeManager.densityVolumeAtlasFormat,
                        true
                    );

                    if (currentCache > HDRenderPipeline.k_MaxCacheSize)
                    {
                        int count = Texture3DAtlas.GetMaxElementCountForWeightInByte(
                            HDRenderPipeline.k_MaxCacheSize,
                            lightSettings.maxDensityVolumeSize.intValue,
                            lightSettings.maxDensityVolumesOnScreen.intValue,
                            DensityVolumeManager.densityVolumeAtlasFormat,
                            true
                        );
                        string message = string.Format(Styles.cacheErrorFormat, HDEditorUtils.HumanizeWeight(currentCache), count);
                        EditorGUILayout.HelpBox(message, MessageType.Error);
                    }
                    else
                    {
                        string message = string.Format(Styles.cacheInfoFormat, HDEditorUtils.HumanizeWeight(currentCache));
                        EditorGUILayout.HelpBox(message, MessageType.Info);
                    }
                }
>>>>>>> 7f4b17ad
            }
        }

        static void Drawer_SectionCookies(SerializedHDRenderPipelineAsset serialized, Editor owner)
        {
            EditorGUILayout.PropertyField(serialized.renderPipelineSettings.lightLoopSettings.cookieAtlasSize, Styles.cookieAtlasSizeContent);
            EditorGUI.BeginChangeCheck();
            if (serialized.renderPipelineSettings.lightLoopSettings.cookieAtlasSize.hasMultipleDifferentValues)
                EditorGUILayout.HelpBox(Styles.multipleDifferenteValueMessage, MessageType.Info);
            else
            {
                GraphicsFormat cookieFormat = (GraphicsFormat)serialized.renderPipelineSettings.lightLoopSettings.cookieFormat.intValue;
                long currentCache = PowerOfTwoTextureAtlas.GetApproxCacheSizeInByte(1, serialized.renderPipelineSettings.lightLoopSettings.cookieAtlasSize.intValue, true, cookieFormat);
                string message = string.Format(Styles.cacheInfoFormat, HDEditorUtils.HumanizeWeight(currentCache));
                EditorGUILayout.HelpBox(message, MessageType.Info);
            }
            EditorGUI.BeginChangeCheck();
            EditorGUILayout.PropertyField(serialized.renderPipelineSettings.lightLoopSettings.cookieAtlasLastValidMip, Styles.cookieAtlasLastValidMipContent);
            if (EditorGUI.EndChangeCheck())
                serialized.renderPipelineSettings.lightLoopSettings.cookieAtlasLastValidMip.intValue = Mathf.Clamp(serialized.renderPipelineSettings.lightLoopSettings.cookieAtlasLastValidMip.intValue, 0, Texture2DAtlas.maxMipLevelPadding);
            EditorGUILayout.PropertyField(serialized.renderPipelineSettings.lightLoopSettings.cookieFormat, Styles.cookieAtlasFormatContent);
#if UNITY_2020_1_OR_NEWER
#else
            EditorGUILayout.PropertyField(serialized.renderPipelineSettings.lightLoopSettings.pointCookieSize, Styles.pointCoockieSizeContent);
#endif
            EditorGUI.BeginChangeCheck();
        }

        static void Drawer_SectionReflection(SerializedHDRenderPipelineAsset serialized, Editor owner)
        {
            EditorGUILayout.PropertyField(serialized.renderPipelineSettings.supportSSR, Styles.supportSSRContent);
            using (new EditorGUI.DisabledScope(!serialized.renderPipelineSettings.supportSSR.boolValue))
            {
                ++EditorGUI.indentLevel;
                EditorGUILayout.PropertyField(serialized.renderPipelineSettings.supportSSRTransparent, Styles.supportSSRTransparentContent);
                --EditorGUI.indentLevel;
            }

            EditorGUILayout.Space();
            EditorGUILayout.PropertyField(serialized.renderPipelineSettings.lightLoopSettings.reflectionProbeFormat, Styles.reflectionProbeFormatContent);

            EditorGUILayout.PropertyField(serialized.renderPipelineSettings.lightLoopSettings.reflectionCacheCompressed, Styles.compressProbeCacheContent);
            EditorGUILayout.PropertyField(serialized.renderPipelineSettings.lightLoopSettings.reflectionCubemapSize, Styles.cubemapSizeContent);
            EditorGUI.BeginChangeCheck();
            EditorGUILayout.DelayedIntField(serialized.renderPipelineSettings.lightLoopSettings.reflectionProbeCacheSize, Styles.probeCacheSizeContent);
            if (EditorGUI.EndChangeCheck())
                serialized.renderPipelineSettings.lightLoopSettings.reflectionProbeCacheSize.intValue = Mathf.Clamp(serialized.renderPipelineSettings.lightLoopSettings.reflectionProbeCacheSize.intValue, 1, TextureCache.k_MaxSupported);
            if (serialized.renderPipelineSettings.lightLoopSettings.reflectionProbeCacheSize.hasMultipleDifferentValues)
                EditorGUILayout.HelpBox(Styles.multipleDifferenteValueMessage, MessageType.Info);
            else
            {
                long currentCache = ReflectionProbeCache.GetApproxCacheSizeInByte(serialized.renderPipelineSettings.lightLoopSettings.reflectionProbeCacheSize.intValue, serialized.renderPipelineSettings.lightLoopSettings.reflectionCubemapSize.intValue, serialized.renderPipelineSettings.lightLoopSettings.supportFabricConvolution.boolValue ? 2 : 1);
                if (currentCache > HDRenderPipeline.k_MaxCacheSize)
                {
                    int reserved = ReflectionProbeCache.GetMaxCacheSizeForWeightInByte(HDRenderPipeline.k_MaxCacheSize, serialized.renderPipelineSettings.lightLoopSettings.reflectionCubemapSize.intValue, serialized.renderPipelineSettings.lightLoopSettings.supportFabricConvolution.boolValue ? 2 : 1);
                    string message = string.Format(Styles.cacheErrorFormat, HDEditorUtils.HumanizeWeight(currentCache), reserved);
                    EditorGUILayout.HelpBox(message, MessageType.Error);
                }
                else
                {
                    string message = string.Format(Styles.cacheInfoFormat, HDEditorUtils.HumanizeWeight(currentCache));
                    EditorGUILayout.HelpBox(message, MessageType.Info);
                }
            }
            EditorGUILayout.PropertyField(serialized.renderPipelineSettings.lightLoopSettings.reflectionCacheCompressed, Styles.cubemapSizeContent);

            EditorGUILayout.Space();

            // Planar reflection probes section
            {
                EditorGUILayout.PropertyField(serialized.renderPipelineSettings.lightLoopSettings.planarReflectionAtlasSize, Styles.planarAtlasSizeContent);
                serialized.renderPipelineSettings.planarReflectionResolution.ValueGUI<PlanarReflectionAtlasResolution>(Styles.planarResolutionTitle);
                // We need to clamp the values to the resolution
                int atlasResolution = serialized.renderPipelineSettings.lightLoopSettings.planarReflectionAtlasSize.intValue;
                int numLevels = serialized.renderPipelineSettings.planarReflectionResolution.values.arraySize;
                for (int levelIdx = 0; levelIdx < numLevels; ++levelIdx)
                {
                    SerializedProperty levelValue = serialized.renderPipelineSettings.planarReflectionResolution.values.GetArrayElementAtIndex(levelIdx);
                    levelValue.intValue = Mathf.Min(levelValue.intValue, atlasResolution);
                }
                if (serialized.renderPipelineSettings.lightLoopSettings.planarReflectionAtlasSize.hasMultipleDifferentValues)
                    EditorGUILayout.HelpBox(Styles.multipleDifferenteValueMessage, MessageType.Info);
                else
                {
                    long currentCache = PlanarReflectionProbeCache.GetApproxCacheSizeInByte(1, serialized.renderPipelineSettings.lightLoopSettings.planarReflectionAtlasSize.intValue, GraphicsFormat.R16G16B16A16_UNorm);
                    string message = string.Format(Styles.cacheInfoFormat, HDEditorUtils.HumanizeWeight(currentCache));
                    EditorGUILayout.HelpBox(message, MessageType.Info);
                }
                EditorGUILayout.PropertyField(serialized.renderPipelineSettings.lightLoopSettings.maxPlanarReflectionOnScreen, Styles.maxPlanarReflectionOnScreen);
            }

            EditorGUILayout.Space();

            EditorGUI.BeginChangeCheck();
            EditorGUILayout.DelayedIntField(serialized.renderPipelineSettings.lightLoopSettings.maxEnvLightsOnScreen, Styles.maxEnvContent);
            if (EditorGUI.EndChangeCheck())
                serialized.renderPipelineSettings.lightLoopSettings.maxEnvLightsOnScreen.intValue = Mathf.Clamp(serialized.renderPipelineSettings.lightLoopSettings.maxEnvLightsOnScreen.intValue, 1, HDRenderPipeline.k_MaxEnvLightsOnScreen);
        }

        static void Drawer_SectionSky(SerializedHDRenderPipelineAsset serialized, Editor owner)
        {
            EditorGUILayout.PropertyField(serialized.renderPipelineSettings.lightLoopSettings.skyReflectionSize, Styles.skyReflectionSizeContent);
            EditorGUILayout.PropertyField(serialized.renderPipelineSettings.lightLoopSettings.skyLightingOverrideLayerMask, Styles.skyLightingOverrideMaskContent);
            if (!serialized.renderPipelineSettings.lightLoopSettings.skyLightingOverrideLayerMask.hasMultipleDifferentValues
                && serialized.renderPipelineSettings.lightLoopSettings.skyLightingOverrideLayerMask.intValue == -1)
            {
                EditorGUILayout.HelpBox(Styles.skyLightingHelpBoxContent, MessageType.Warning);
            }
        }

        static private bool m_ShowLightLayerNames = false;
        static private bool m_ShowDecalLayerNames = false;
        static private bool m_ShowDirectionalLightSection = false;
        static private bool m_ShowPunctualLightSection = false;
        static private bool m_ShowAreaLightSection = false;

        static void Drawer_SectionShadows(SerializedHDRenderPipelineAsset serialized, Editor owner)
        {
            EditorGUILayout.PropertyField(serialized.renderPipelineSettings.supportShadowMask, Styles.supportShadowMaskContent);

            EditorGUILayout.DelayedIntField(serialized.renderPipelineSettings.hdShadowInitParams.maxShadowRequests, Styles.maxRequestContent);

            if (!serialized.renderPipelineSettings.supportedLitShaderMode.hasMultipleDifferentValues)
            {
                EditorGUILayout.PropertyField(serialized.renderPipelineSettings.hdShadowInitParams.shadowFilteringQuality, Styles.filteringQuality);
            }
            else
            {
                using (new EditorGUI.DisabledGroupScope(true))
                    EditorGUILayout.LabelField(Styles.multipleDifferenteValueMessage);
            }

            EditorGUILayout.PropertyField(serialized.renderPipelineSettings.hdShadowInitParams.supportScreenSpaceShadows, Styles.supportScreenSpaceShadows);
            using (new EditorGUI.DisabledGroupScope(!serialized.renderPipelineSettings.hdShadowInitParams.supportScreenSpaceShadows.boolValue))
            {
                ++EditorGUI.indentLevel;
                EditorGUI.BeginChangeCheck();
                EditorGUILayout.PropertyField(serialized.renderPipelineSettings.hdShadowInitParams.maxScreenSpaceShadowSlots, Styles.maxScreenSpaceShadowSlots);
                serialized.renderPipelineSettings.hdShadowInitParams.maxScreenSpaceShadowSlots.intValue = Mathf.Max(serialized.renderPipelineSettings.hdShadowInitParams.maxScreenSpaceShadowSlots.intValue, 4);
                EditorGUILayout.PropertyField(serialized.renderPipelineSettings.hdShadowInitParams.screenSpaceShadowBufferFormat, Styles.screenSpaceShadowFormat);
                --EditorGUI.indentLevel;
            }

            SerializedScalableSettingUI.ValueGUI<bool>(serialized.renderPipelineSettings.lightSettings.useContactShadows, Styles.useContactShadows);

            m_ShowDirectionalLightSection = EditorGUILayout.Foldout(m_ShowDirectionalLightSection, Styles.directionalShadowsSubTitle, true);
            if (m_ShowDirectionalLightSection)
            {
                ++EditorGUI.indentLevel;
                EditorGUILayout.IntPopup(serialized.renderPipelineSettings.hdShadowInitParams.directionalShadowMapDepthBits, Styles.shadowBitDepthNames, Styles.shadowBitDepthValues, Styles.directionalShadowPrecisionContent);
                serialized.renderPipelineSettings.hdShadowInitParams.shadowResolutionDirectional.ValueGUI<int>(Styles.directionalLightsShadowTiers);
                EditorGUILayout.DelayedIntField(serialized.renderPipelineSettings.hdShadowInitParams.maxDirectionalShadowMapResolution, Styles.maxShadowResolution);
                --EditorGUI.indentLevel;
            }

            m_ShowPunctualLightSection = EditorGUILayout.Foldout(m_ShowPunctualLightSection, Styles.punctualShadowsSubTitle, true);
            if (m_ShowPunctualLightSection)
            {
                ++EditorGUI.indentLevel;
                {
                    EditorGUILayout.LabelField(Styles.shadowPunctualLightAtlasSubTitle);
                    ++EditorGUI.indentLevel;
                    {
                        CoreEditorUtils.DrawEnumPopup(serialized.renderPipelineSettings.hdShadowInitParams.serializedPunctualAtlasInit.shadowMapResolution, typeof(ShadowResolutionValue), Styles.resolutionContent);
                        EditorGUILayout.IntPopup(serialized.renderPipelineSettings.hdShadowInitParams.serializedPunctualAtlasInit.shadowMapDepthBits, Styles.shadowBitDepthNames, Styles.shadowBitDepthValues, Styles.precisionContent);
                        EditorGUILayout.PropertyField(serialized.renderPipelineSettings.hdShadowInitParams.serializedPunctualAtlasInit.useDynamicViewportRescale, Styles.dynamicRescaleContent);
                    }
                    --EditorGUI.indentLevel;
                }
                --EditorGUI.indentLevel;

                ++EditorGUI.indentLevel;
                serialized.renderPipelineSettings.hdShadowInitParams.shadowResolutionPunctual.ValueGUI<int>(Styles.punctualLightsShadowTiers);
                EditorGUILayout.DelayedIntField(serialized.renderPipelineSettings.hdShadowInitParams.maxPunctualShadowMapResolution, Styles.maxShadowResolution);
                --EditorGUI.indentLevel;

                ++EditorGUI.indentLevel;
                // Because we don't know if the asset is old and had the cached shadow map resolution field, if it was set as default float (0) we force a default.
                if (serialized.renderPipelineSettings.hdShadowInitParams.cachedPunctualShadowAtlasResolution.intValue == 0)
                {
                    serialized.renderPipelineSettings.hdShadowInitParams.cachedPunctualShadowAtlasResolution.intValue = 2048;
                }
                CoreEditorUtils.DrawEnumPopup(serialized.renderPipelineSettings.hdShadowInitParams.cachedPunctualShadowAtlasResolution, typeof(ShadowResolutionValue), Styles.cachedShadowAtlasResolution);
                --EditorGUI.indentLevel;
            }

            m_ShowAreaLightSection = EditorGUILayout.Foldout(m_ShowAreaLightSection, Styles.areaShadowsSubTitle, true);
            if (m_ShowAreaLightSection)
            {
                ++EditorGUI.indentLevel;
                {
                    EditorGUILayout.LabelField(Styles.shadowAreaLightAtlasSubTitle);
                    ++EditorGUI.indentLevel;
                    {
                        CoreEditorUtils.DrawEnumPopup(serialized.renderPipelineSettings.hdShadowInitParams.serializedAreaAtlasInit.shadowMapResolution, typeof(ShadowResolutionValue), Styles.resolutionContent);
                        EditorGUILayout.IntPopup(serialized.renderPipelineSettings.hdShadowInitParams.serializedAreaAtlasInit.shadowMapDepthBits, Styles.shadowBitDepthNames, Styles.shadowBitDepthValues, Styles.precisionContent);
                        EditorGUILayout.PropertyField(serialized.renderPipelineSettings.hdShadowInitParams.serializedAreaAtlasInit.useDynamicViewportRescale, Styles.dynamicRescaleContent);
                    }
                    --EditorGUI.indentLevel;
                }
                --EditorGUI.indentLevel;

                ++EditorGUI.indentLevel;
                serialized.renderPipelineSettings.hdShadowInitParams.shadowResolutionArea.ValueGUI<int>(Styles.areaLightsShadowTiers);
                EditorGUILayout.DelayedIntField(serialized.renderPipelineSettings.hdShadowInitParams.maxAreaShadowMapResolution, Styles.maxShadowResolution);
                --EditorGUI.indentLevel;

                ++EditorGUI.indentLevel;
                if (serialized.renderPipelineSettings.hdShadowInitParams.cachedAreaShadowAtlasResolution.intValue == 0)
                {
                    serialized.renderPipelineSettings.hdShadowInitParams.cachedAreaShadowAtlasResolution.intValue = 1024;
                }
                CoreEditorUtils.DrawEnumPopup(serialized.renderPipelineSettings.hdShadowInitParams.cachedAreaShadowAtlasResolution, typeof(ShadowResolutionValue), Styles.cachedShadowAtlasResolution);
                --EditorGUI.indentLevel;
            }
        }

        static void Drawer_SectionDecalSettings(SerializedHDRenderPipelineAsset serialized, Editor owner)
        {
            EditorGUILayout.PropertyField(serialized.renderPipelineSettings.supportDecals, Styles.supportDecalContent);

            ++EditorGUI.indentLevel;
            using (new EditorGUI.DisabledScope(!serialized.renderPipelineSettings.supportDecals.boolValue))
            {
                EditorGUI.BeginChangeCheck();
                EditorGUILayout.PropertyField(serialized.renderPipelineSettings.decalSettings.drawDistance, Styles.drawDistanceContent);
                if (EditorGUI.EndChangeCheck())
                    serialized.renderPipelineSettings.decalSettings.drawDistance.intValue = Mathf.Max(serialized.renderPipelineSettings.decalSettings.drawDistance.intValue, 0);

                EditorGUI.BeginChangeCheck();
                EditorGUILayout.DelayedIntField(serialized.renderPipelineSettings.decalSettings.atlasWidth, Styles.atlasWidthContent);
                if (EditorGUI.EndChangeCheck())
                    serialized.renderPipelineSettings.decalSettings.atlasWidth.intValue = Mathf.Max(serialized.renderPipelineSettings.decalSettings.atlasWidth.intValue, 0);

                EditorGUI.BeginChangeCheck();
                EditorGUILayout.DelayedIntField(serialized.renderPipelineSettings.decalSettings.atlasHeight, Styles.atlasHeightContent);
                if (EditorGUI.EndChangeCheck())
                    serialized.renderPipelineSettings.decalSettings.atlasHeight.intValue = Mathf.Max(serialized.renderPipelineSettings.decalSettings.atlasHeight.intValue, 0);

                EditorGUILayout.PropertyField(serialized.renderPipelineSettings.decalSettings.perChannelMask, Styles.metalAndAOContent);

                EditorGUI.BeginChangeCheck();
                EditorGUILayout.DelayedIntField(serialized.renderPipelineSettings.lightLoopSettings.maxDecalsOnScreen, Styles.maxDecalContent);
                if (EditorGUI.EndChangeCheck())
                    serialized.renderPipelineSettings.lightLoopSettings.maxDecalsOnScreen.intValue = Mathf.Clamp(serialized.renderPipelineSettings.lightLoopSettings.maxDecalsOnScreen.intValue, 1, HDRenderPipeline.k_MaxDecalsOnScreen);

                EditorGUILayout.PropertyField(serialized.renderPipelineSettings.supportDecalLayers, Styles.supportDecalLayersContent);
            }
            --EditorGUI.indentLevel;
        }

        static void Drawer_SectionLightLoop(SerializedHDRenderPipelineAsset serialized, Editor o)
        {
            EditorGUI.BeginChangeCheck();
            EditorGUILayout.DelayedIntField(serialized.renderPipelineSettings.lightLoopSettings.maxDirectionalLightsOnScreen, Styles.maxDirectionalContent);
            if (EditorGUI.EndChangeCheck())
                serialized.renderPipelineSettings.lightLoopSettings.maxDirectionalLightsOnScreen.intValue = Mathf.Clamp(serialized.renderPipelineSettings.lightLoopSettings.maxDirectionalLightsOnScreen.intValue, 1, HDRenderPipeline.k_MaxDirectionalLightsOnScreen);

            EditorGUI.BeginChangeCheck();
            EditorGUILayout.DelayedIntField(serialized.renderPipelineSettings.lightLoopSettings.maxPunctualLightsOnScreen, Styles.maxPonctualContent);
            if (EditorGUI.EndChangeCheck())
                serialized.renderPipelineSettings.lightLoopSettings.maxPunctualLightsOnScreen.intValue = Mathf.Clamp(serialized.renderPipelineSettings.lightLoopSettings.maxPunctualLightsOnScreen.intValue, 1, HDRenderPipeline.k_MaxPunctualLightsOnScreen);

            EditorGUI.BeginChangeCheck();
            EditorGUILayout.DelayedIntField(serialized.renderPipelineSettings.lightLoopSettings.maxAreaLightsOnScreen, Styles.maxAreaContent);
            if (EditorGUI.EndChangeCheck())
                serialized.renderPipelineSettings.lightLoopSettings.maxAreaLightsOnScreen.intValue = Mathf.Clamp(serialized.renderPipelineSettings.lightLoopSettings.maxAreaLightsOnScreen.intValue, 1, HDRenderPipeline.k_MaxAreaLightsOnScreen);

            EditorGUI.BeginChangeCheck();
            EditorGUILayout.DelayedIntField(serialized.renderPipelineSettings.lightLoopSettings.maxLightsPerClusterCell, Styles.maxLightPerCellContent);
            if (EditorGUI.EndChangeCheck())
                serialized.renderPipelineSettings.lightLoopSettings.maxLightsPerClusterCell.intValue = Mathf.Clamp(serialized.renderPipelineSettings.lightLoopSettings.maxLightsPerClusterCell.intValue, 1, HDRenderPipeline.k_MaxLightsPerClusterCell);
        }

        static void Drawer_SectionDynamicResolutionSettings(SerializedHDRenderPipelineAsset serialized, Editor owner)
        {
            EditorGUILayout.PropertyField(serialized.renderPipelineSettings.dynamicResolutionSettings.enabled, Styles.enabled);

            ++EditorGUI.indentLevel;
            using (new EditorGUI.DisabledScope(!serialized.renderPipelineSettings.dynamicResolutionSettings.enabled.boolValue))
            {
                EditorGUILayout.PropertyField(serialized.renderPipelineSettings.dynamicResolutionSettings.dynamicResType, Styles.dynResType);
                if (serialized.renderPipelineSettings.dynamicResolutionSettings.dynamicResType.hasMultipleDifferentValues)
                {
                    using (new EditorGUI.DisabledGroupScope(true))
                        EditorGUILayout.LabelField(Styles.multipleDifferenteValueMessage);
                }
                else
                    EditorGUILayout.PropertyField(serialized.renderPipelineSettings.dynamicResolutionSettings.softwareUpsamplingFilter, Styles.upsampleFilter);

                if (!serialized.renderPipelineSettings.dynamicResolutionSettings.forcePercentage.hasMultipleDifferentValues
                    && !serialized.renderPipelineSettings.dynamicResolutionSettings.forcePercentage.boolValue)
                {
                    float minPercentage = serialized.renderPipelineSettings.dynamicResolutionSettings.minPercentage.floatValue;
                    float maxPercentage = serialized.renderPipelineSettings.dynamicResolutionSettings.maxPercentage.floatValue;

                    EditorGUI.showMixedValue = serialized.renderPipelineSettings.dynamicResolutionSettings.minPercentage.hasMultipleDifferentValues;
                    EditorGUI.BeginChangeCheck();
                    minPercentage = EditorGUILayout.DelayedFloatField(HDRenderPipelineUI.Styles.minPercentage, minPercentage);
                    if (EditorGUI.EndChangeCheck())
                        serialized.renderPipelineSettings.dynamicResolutionSettings.minPercentage.floatValue = Mathf.Clamp(minPercentage, 0.0f, maxPercentage);

                    EditorGUI.showMixedValue = serialized.renderPipelineSettings.dynamicResolutionSettings.maxPercentage.hasMultipleDifferentValues;
                    EditorGUI.BeginChangeCheck();
                    maxPercentage = EditorGUILayout.DelayedFloatField(HDRenderPipelineUI.Styles.maxPercentage, maxPercentage);
                    if (EditorGUI.EndChangeCheck())
                        serialized.renderPipelineSettings.dynamicResolutionSettings.maxPercentage.floatValue = Mathf.Clamp(maxPercentage, 0.0f, 100.0f);

                    EditorGUI.showMixedValue = false;
                }

                EditorGUILayout.PropertyField(serialized.renderPipelineSettings.dynamicResolutionSettings.forcePercentage, Styles.forceScreenPercentage);

                if (!serialized.renderPipelineSettings.dynamicResolutionSettings.forcePercentage.hasMultipleDifferentValues
                    && serialized.renderPipelineSettings.dynamicResolutionSettings.forcePercentage.boolValue)
                {
                    EditorGUI.showMixedValue = serialized.renderPipelineSettings.dynamicResolutionSettings.forcedPercentage.hasMultipleDifferentValues;
                    float forcePercentage = serialized.renderPipelineSettings.dynamicResolutionSettings.forcedPercentage.floatValue;
                    EditorGUI.BeginChangeCheck();
                    forcePercentage = EditorGUILayout.DelayedFloatField(Styles.forcedScreenPercentage, forcePercentage);
                    if (EditorGUI.EndChangeCheck())
                        serialized.renderPipelineSettings.dynamicResolutionSettings.forcedPercentage.floatValue = Mathf.Clamp(forcePercentage, 0.0f, 100.0f);
                    EditorGUI.showMixedValue = false;
                }

                if (serialized.renderPipelineSettings.dynamicResolutionSettings.forcePercentage.hasMultipleDifferentValues)
                {
                    using (new EditorGUI.DisabledGroupScope(true))
                        EditorGUILayout.LabelField(Styles.multipleDifferenteValueMessage);
                }
            }
            --EditorGUI.indentLevel;
        }

        static void Drawer_SectionLowResTransparentSettings(SerializedHDRenderPipelineAsset serialized, Editor owner)
        {
            EditorGUILayout.PropertyField(serialized.renderPipelineSettings.lowresTransparentSettings.enabled, Styles.lowResTransparentEnabled);

            /* For the time being we don't enable the option control and default to nearest depth. This might change in a close future.
            ++EditorGUI.indentLevel;
            using (new EditorGUI.DisabledScope(!serialized.renderPipelineSettings.lowresTransparentSettings.enabled.boolValue))
            {
                EditorGUILayout.PropertyField(serialized.renderPipelineSettings.lowresTransparentSettings.checkerboardDepthBuffer, k_CheckerboardDepthBuffer);
                EditorGUILayout.PropertyField(serialized.renderPipelineSettings.lowresTransparentSettings.upsampleType, k_UpsampleFilter);
            }
            --EditorGUI.indentLevel;
            */
        }

        static void Drawer_SectionPostProcessSettings(SerializedHDRenderPipelineAsset serialized, Editor owner)
        {
            EditorGUI.BeginChangeCheck();
            EditorGUILayout.DelayedIntField(serialized.renderPipelineSettings.postProcessSettings.lutSize, Styles.lutSize);
            if (EditorGUI.EndChangeCheck())
                serialized.renderPipelineSettings.postProcessSettings.lutSize.intValue = Mathf.Clamp(serialized.renderPipelineSettings.postProcessSettings.lutSize.intValue, GlobalPostProcessSettings.k_MinLutSize, GlobalPostProcessSettings.k_MaxLutSize);

            EditorGUILayout.PropertyField(serialized.renderPipelineSettings.postProcessSettings.lutFormat, Styles.lutFormat);
            EditorGUILayout.PropertyField(serialized.renderPipelineSettings.postProcessSettings.bufferFormat, Styles.bufferFormat);
        }

        static void Drawer_SectionXRSettings(SerializedHDRenderPipelineAsset serialized, Editor owner)
        {
            EditorGUILayout.PropertyField(serialized.renderPipelineSettings.xrSettings.singlePass, Styles.XRSinglePass);
            EditorGUILayout.PropertyField(serialized.renderPipelineSettings.xrSettings.occlusionMesh, Styles.XROcclusionMesh);
            EditorGUILayout.PropertyField(serialized.renderPipelineSettings.xrSettings.cameraJitter, Styles.XRCameraJitter);
        }

        static void Drawer_SectionVTSettings(SerializedHDRenderPipelineAsset serialized, Editor owner)
        {
            virtualTexturingSettingsUI.OnGUI(serialized, owner);
        }

        static private bool m_ShowDoFLowQualitySection = false;
        static private bool m_ShowDoFMediumQualitySection = false;
        static private bool m_ShowDoFHighQualitySection = false;

        static void DrawDepthOfFieldQualitySetting(SerializedHDRenderPipelineAsset serialized, int tier)
        {
            ++EditorGUI.indentLevel;
            {
                EditorGUILayout.LabelField(Styles.nearBlurSubTitle);
                ++EditorGUI.indentLevel;
                {
                    EditorGUILayout.PropertyField(serialized.renderPipelineSettings.postProcessQualitySettings.NearBlurSampleCount.GetArrayElementAtIndex(tier), Styles.sampleCountQuality);
                    EditorGUILayout.PropertyField(serialized.renderPipelineSettings.postProcessQualitySettings.NearBlurMaxRadius.GetArrayElementAtIndex(tier), Styles.maxRadiusQuality);
                }
                --EditorGUI.indentLevel;
                EditorGUILayout.LabelField(Styles.farBlurSubTitle);
                ++EditorGUI.indentLevel;
                {
                    EditorGUILayout.PropertyField(serialized.renderPipelineSettings.postProcessQualitySettings.FarBlurSampleCount.GetArrayElementAtIndex(tier), Styles.sampleCountQuality);
                    EditorGUILayout.PropertyField(serialized.renderPipelineSettings.postProcessQualitySettings.FarBlurMaxRadius.GetArrayElementAtIndex(tier), Styles.maxRadiusQuality);
                }
                --EditorGUI.indentLevel;
            }

            EditorGUILayout.PropertyField(serialized.renderPipelineSettings.postProcessQualitySettings.DoFResolution.GetArrayElementAtIndex(tier), Styles.resolutionQuality);
            EditorGUILayout.PropertyField(serialized.renderPipelineSettings.postProcessQualitySettings.DoFHighFilteringQuality.GetArrayElementAtIndex(tier), Styles.highQualityFiltering);
            EditorGUILayout.PropertyField(serialized.renderPipelineSettings.postProcessQualitySettings.DoFPhysicallyBased.GetArrayElementAtIndex(tier), Styles.dofPhysicallyBased);
            --EditorGUI.indentLevel;
        }

        static void Drawer_SectionDepthOfFieldQualitySettings(SerializedHDRenderPipelineAsset serialized, Editor owner)
        {
            m_ShowDoFLowQualitySection = EditorGUILayout.Foldout(m_ShowDoFLowQualitySection, Styles.lowQualityContent, true);
            CheckFoldoutClick(GUILayoutUtility.GetLastRect(), ref m_ShowDoFLowQualitySection);
            if (m_ShowDoFLowQualitySection)
            {
                int quality = (int)ScalableSettingLevelParameter.Level.Low;
                DrawDepthOfFieldQualitySetting(serialized, quality);
            }

            m_ShowDoFMediumQualitySection = EditorGUILayout.Foldout(m_ShowDoFMediumQualitySection, Styles.mediumQualityContent, true);
            CheckFoldoutClick(GUILayoutUtility.GetLastRect(), ref m_ShowDoFMediumQualitySection);
            if (m_ShowDoFMediumQualitySection)
            {
                int quality = (int)ScalableSettingLevelParameter.Level.Medium;
                DrawDepthOfFieldQualitySetting(serialized, quality);
            }

            m_ShowDoFHighQualitySection = EditorGUILayout.Foldout(m_ShowDoFHighQualitySection, Styles.highQualityContent, true);
            CheckFoldoutClick(GUILayoutUtility.GetLastRect(), ref m_ShowDoFHighQualitySection);
            if (m_ShowDoFHighQualitySection)
            {
                int quality = (int)ScalableSettingLevelParameter.Level.High;
                DrawDepthOfFieldQualitySetting(serialized, quality);
            }
        }

        static private bool m_ShowMotionBlurLowQualitySection = false;
        static private bool m_ShowMotionBlurMediumQualitySection = false;
        static private bool m_ShowMotionBlurHighQualitySection = false;

        static void Drawer_SectionMotionBlurQualitySettings(SerializedHDRenderPipelineAsset serialized, Editor owner)
        {
            m_ShowMotionBlurLowQualitySection = EditorGUILayout.Foldout(m_ShowMotionBlurLowQualitySection, Styles.lowQualityContent, true);
            CheckFoldoutClick(GUILayoutUtility.GetLastRect(), ref m_ShowMotionBlurLowQualitySection);
            if (m_ShowMotionBlurLowQualitySection)
            {
                int quality = (int)ScalableSettingLevelParameter.Level.Low;
                EditorGUILayout.PropertyField(serialized.renderPipelineSettings.postProcessQualitySettings.MotionBlurSampleCount.GetArrayElementAtIndex(quality), Styles.sampleCountQuality);
            }
            m_ShowMotionBlurMediumQualitySection = EditorGUILayout.Foldout(m_ShowMotionBlurMediumQualitySection, Styles.mediumQualityContent, true);
            CheckFoldoutClick(GUILayoutUtility.GetLastRect(), ref m_ShowMotionBlurMediumQualitySection);
            if (m_ShowMotionBlurMediumQualitySection)
            {
                int quality = (int)ScalableSettingLevelParameter.Level.Medium;
                EditorGUILayout.PropertyField(serialized.renderPipelineSettings.postProcessQualitySettings.MotionBlurSampleCount.GetArrayElementAtIndex(quality), Styles.sampleCountQuality);
            }
            m_ShowMotionBlurHighQualitySection = EditorGUILayout.Foldout(m_ShowMotionBlurHighQualitySection, Styles.highQualityContent, true);
            CheckFoldoutClick(GUILayoutUtility.GetLastRect(), ref m_ShowMotionBlurHighQualitySection);
            if (m_ShowMotionBlurHighQualitySection)
            {
                int quality = (int)ScalableSettingLevelParameter.Level.High;
                EditorGUILayout.PropertyField(serialized.renderPipelineSettings.postProcessQualitySettings.MotionBlurSampleCount.GetArrayElementAtIndex(quality), Styles.sampleCountQuality);
            }
        }

        static private bool m_ShowBloomLowQualitySection = false;
        static private bool m_ShowBloomMediumQualitySection = false;
        static private bool m_ShowBloomHighQualitySection = false;

        static void DrawBloomQualitySetting(SerializedHDRenderPipelineAsset serialized, int tier)
        {
            EditorGUILayout.PropertyField(serialized.renderPipelineSettings.postProcessQualitySettings.BloomRes.GetArrayElementAtIndex(tier), Styles.resolutionQuality);
            EditorGUILayout.PropertyField(serialized.renderPipelineSettings.postProcessQualitySettings.BloomHighPrefilteringQuality.GetArrayElementAtIndex(tier), Styles.highQualityPrefiltering);
            EditorGUILayout.PropertyField(serialized.renderPipelineSettings.postProcessQualitySettings.BloomHighFilteringQuality.GetArrayElementAtIndex(tier), Styles.highQualityFiltering);
        }

        static void Drawer_SectionBloomQualitySettings(SerializedHDRenderPipelineAsset serialized, Editor owner)
        {
            m_ShowBloomLowQualitySection = EditorGUILayout.Foldout(m_ShowBloomLowQualitySection, Styles.lowQualityContent, true);
            CheckFoldoutClick(GUILayoutUtility.GetLastRect(), ref m_ShowBloomLowQualitySection);
            if (m_ShowBloomLowQualitySection)
            {
                int quality = (int)ScalableSettingLevelParameter.Level.Low;
                DrawBloomQualitySetting(serialized, quality);
            }
            m_ShowBloomMediumQualitySection = EditorGUILayout.Foldout(m_ShowBloomMediumQualitySection, Styles.mediumQualityContent, true);
            CheckFoldoutClick(GUILayoutUtility.GetLastRect(), ref m_ShowBloomMediumQualitySection);
            if (m_ShowBloomMediumQualitySection)
            {
                int quality = (int)ScalableSettingLevelParameter.Level.Medium;
                DrawBloomQualitySetting(serialized, quality);
            }
            m_ShowBloomHighQualitySection = EditorGUILayout.Foldout(m_ShowBloomHighQualitySection, Styles.highQualityContent, true);
            CheckFoldoutClick(GUILayoutUtility.GetLastRect(), ref m_ShowBloomHighQualitySection);
            if (m_ShowBloomHighQualitySection)
            {
                int quality = (int)ScalableSettingLevelParameter.Level.High;
                DrawBloomQualitySetting(serialized, quality);
            }
        }

        static private bool m_ShowChromaticAberrationLowQualitySection = false;
        static private bool m_ShowChromaticAberrationMediumQualitySection = false;
        static private bool m_ShowChromaticAberrationHighQualitySection = false;

        static void Drawer_SectionChromaticAberrationQualitySettings(SerializedHDRenderPipelineAsset serialized, Editor owner)
        {
            m_ShowChromaticAberrationLowQualitySection = EditorGUILayout.Foldout(m_ShowChromaticAberrationLowQualitySection, Styles.lowQualityContent, true);
            CheckFoldoutClick(GUILayoutUtility.GetLastRect(), ref m_ShowChromaticAberrationLowQualitySection);
            if (m_ShowChromaticAberrationLowQualitySection)
            {
                int quality = (int)ScalableSettingLevelParameter.Level.Low;
                EditorGUILayout.PropertyField(serialized.renderPipelineSettings.postProcessQualitySettings.ChromaticAbMaxSamples.GetArrayElementAtIndex(quality), Styles.maxSamplesQuality);
            }
            m_ShowChromaticAberrationMediumQualitySection = EditorGUILayout.Foldout(m_ShowChromaticAberrationMediumQualitySection, Styles.mediumQualityContent, true);
            CheckFoldoutClick(GUILayoutUtility.GetLastRect(), ref m_ShowChromaticAberrationMediumQualitySection);
            if (m_ShowChromaticAberrationMediumQualitySection)
            {
                int quality = (int)ScalableSettingLevelParameter.Level.Medium;
                EditorGUILayout.PropertyField(serialized.renderPipelineSettings.postProcessQualitySettings.ChromaticAbMaxSamples.GetArrayElementAtIndex(quality), Styles.maxSamplesQuality);
            }
            m_ShowChromaticAberrationHighQualitySection = EditorGUILayout.Foldout(m_ShowChromaticAberrationHighQualitySection, Styles.highQualityContent, true);
            CheckFoldoutClick(GUILayoutUtility.GetLastRect(), ref m_ShowChromaticAberrationHighQualitySection);
            if (m_ShowChromaticAberrationHighQualitySection)
            {
                int quality = (int)ScalableSettingLevelParameter.Level.High;
                EditorGUILayout.PropertyField(serialized.renderPipelineSettings.postProcessQualitySettings.ChromaticAbMaxSamples.GetArrayElementAtIndex(quality), Styles.maxSamplesQuality);
            }
        }

        static private bool m_ShowAOLowQualitySection = false;
        static private bool m_ShowAOMediumQualitySection = false;
        static private bool m_ShowAOHighQualitySection = false;

        static void DrawAOQualitySetting(SerializedHDRenderPipelineAsset serialized, int tier)
        {
            EditorGUILayout.PropertyField(serialized.renderPipelineSettings.lightingQualitySettings.AOStepCount.GetArrayElementAtIndex(tier), Styles.AOStepCount);
            EditorGUILayout.PropertyField(serialized.renderPipelineSettings.lightingQualitySettings.AOFullRes.GetArrayElementAtIndex(tier), Styles.AOFullRes);
            EditorGUILayout.PropertyField(serialized.renderPipelineSettings.lightingQualitySettings.AOMaximumRadiusPixels.GetArrayElementAtIndex(tier), Styles.AOMaxRadiusInPixels);
            EditorGUILayout.PropertyField(serialized.renderPipelineSettings.lightingQualitySettings.AODirectionCount.GetArrayElementAtIndex(tier), Styles.AODirectionCount);
            EditorGUILayout.PropertyField(serialized.renderPipelineSettings.lightingQualitySettings.AOBilateralUpsample.GetArrayElementAtIndex(tier), Styles.AOBilateralUpsample);
        }

        static void CheckFoldoutClick(Rect foldoutRect, ref bool foldoutFlag)
        {
            var e = Event.current;
            if (e.type == EventType.MouseDown && e.button == 0)
            {
                if (foldoutRect.Contains(e.mousePosition))
                {
                    foldoutFlag = !foldoutFlag;
                }
            }
        }

        static void Drawer_SectionSSAOQualitySettings(SerializedHDRenderPipelineAsset serialized, Editor owner)
        {
            m_ShowAOLowQualitySection = EditorGUILayout.Foldout(m_ShowAOLowQualitySection, Styles.lowQualityContent);
            CheckFoldoutClick(GUILayoutUtility.GetLastRect(), ref m_ShowAOLowQualitySection);
            if (m_ShowAOLowQualitySection)
            {
                int quality = (int)ScalableSettingLevelParameter.Level.Low;
                DrawAOQualitySetting(serialized, quality);
            }

            m_ShowAOMediumQualitySection = EditorGUILayout.Foldout(m_ShowAOMediumQualitySection, Styles.mediumQualityContent);
            CheckFoldoutClick(GUILayoutUtility.GetLastRect(), ref m_ShowAOMediumQualitySection);
            if (m_ShowAOMediumQualitySection)
            {
                int quality = (int)ScalableSettingLevelParameter.Level.Medium;
                DrawAOQualitySetting(serialized, quality);
            }

            m_ShowAOHighQualitySection = EditorGUILayout.Foldout(m_ShowAOHighQualitySection, Styles.highQualityContent);
            CheckFoldoutClick(GUILayoutUtility.GetLastRect(), ref m_ShowAOHighQualitySection);
            if (m_ShowAOHighQualitySection)
            {
                int quality = (int)ScalableSettingLevelParameter.Level.High;
                DrawAOQualitySetting(serialized, quality);
            }
        }

        static private bool m_ShowContactShadowLowQualitySection = false;
        static private bool m_ShowContactShadowMediumQualitySection = false;
        static private bool m_ShowContactShadowHighQualitySection = false;

        static void Drawer_SectionContactShadowQualitySettings(SerializedHDRenderPipelineAsset serialized, Editor owner)
        {
            m_ShowContactShadowLowQualitySection = EditorGUILayout.Foldout(m_ShowContactShadowLowQualitySection, Styles.lowQualityContent);
            CheckFoldoutClick(GUILayoutUtility.GetLastRect(), ref m_ShowContactShadowLowQualitySection);
            if (m_ShowContactShadowLowQualitySection)
            {
                int quality = (int)ScalableSettingLevelParameter.Level.Low;
                EditorGUILayout.PropertyField(serialized.renderPipelineSettings.lightingQualitySettings.ContactShadowSampleCount.GetArrayElementAtIndex(quality), Styles.contactShadowsSampleCount);
            }

            m_ShowContactShadowMediumQualitySection = EditorGUILayout.Foldout(m_ShowContactShadowMediumQualitySection, Styles.mediumQualityContent);
            CheckFoldoutClick(GUILayoutUtility.GetLastRect(), ref m_ShowContactShadowMediumQualitySection);
            if (m_ShowContactShadowMediumQualitySection)
            {
                int quality = (int)ScalableSettingLevelParameter.Level.Medium;
                EditorGUILayout.PropertyField(serialized.renderPipelineSettings.lightingQualitySettings.ContactShadowSampleCount.GetArrayElementAtIndex(quality), Styles.contactShadowsSampleCount);
            }

            m_ShowContactShadowHighQualitySection = EditorGUILayout.Foldout(m_ShowContactShadowHighQualitySection, Styles.highQualityContent);
            CheckFoldoutClick(GUILayoutUtility.GetLastRect(), ref m_ShowContactShadowHighQualitySection);
            if (m_ShowContactShadowHighQualitySection)
            {
                int quality = (int)ScalableSettingLevelParameter.Level.High;
                EditorGUILayout.PropertyField(serialized.renderPipelineSettings.lightingQualitySettings.ContactShadowSampleCount.GetArrayElementAtIndex(quality), Styles.contactShadowsSampleCount);
            }
        }

        static private bool m_ShowSSRLowQualitySection = false;
        static private bool m_ShowSSRMediumQualitySection = false;
        static private bool m_ShowSSRHighQualitySection = false;

        static void Drawer_SectionSSRQualitySettings(SerializedHDRenderPipelineAsset serialized, Editor owner)
        {
            m_ShowSSRLowQualitySection = EditorGUILayout.Foldout(m_ShowSSRLowQualitySection, Styles.lowQualityContent);
            CheckFoldoutClick(GUILayoutUtility.GetLastRect(), ref m_ShowSSRLowQualitySection);
            if (m_ShowSSRLowQualitySection)
            {
                int quality = (int)ScalableSettingLevelParameter.Level.Low;
                EditorGUILayout.PropertyField(serialized.renderPipelineSettings.lightingQualitySettings.SSRMaxRaySteps.GetArrayElementAtIndex(quality), Styles.contactShadowsSampleCount);
            }

            m_ShowSSRMediumQualitySection = EditorGUILayout.Foldout(m_ShowSSRMediumQualitySection, Styles.mediumQualityContent);
            CheckFoldoutClick(GUILayoutUtility.GetLastRect(), ref m_ShowSSRMediumQualitySection);
            if (m_ShowSSRMediumQualitySection)
            {
                int quality = (int)ScalableSettingLevelParameter.Level.Medium;
                EditorGUILayout.PropertyField(serialized.renderPipelineSettings.lightingQualitySettings.SSRMaxRaySteps.GetArrayElementAtIndex(quality), Styles.contactShadowsSampleCount);
            }

            m_ShowSSRHighQualitySection = EditorGUILayout.Foldout(m_ShowSSRHighQualitySection, Styles.highQualityContent);
            CheckFoldoutClick(GUILayoutUtility.GetLastRect(), ref m_ShowSSRHighQualitySection);
            if (m_ShowSSRHighQualitySection)
            {
                int quality = (int)ScalableSettingLevelParameter.Level.High;
                EditorGUILayout.PropertyField(serialized.renderPipelineSettings.lightingQualitySettings.SSRMaxRaySteps.GetArrayElementAtIndex(quality), Styles.contactShadowsSampleCount);
            }
        }

        static private bool m_ShowFogLowQualitySection = false;
        static private bool m_ShowFogMediumQualitySection = false;
        static private bool m_ShowFogHighQualitySection = false;

        static void Drawer_SectionFogQualitySettings(SerializedHDRenderPipelineAsset serialized, Editor owner)
        {
            m_ShowFogLowQualitySection = EditorGUILayout.Foldout(m_ShowFogLowQualitySection, Styles.lowQualityContent);
            CheckFoldoutClick(GUILayoutUtility.GetLastRect(), ref m_ShowFogLowQualitySection);
            if (m_ShowFogLowQualitySection)
            {
                int quality = (int)ScalableSettingLevelParameter.Level.Low;
                var budget = serialized.renderPipelineSettings.lightingQualitySettings.VolumetricFogBudget.GetArrayElementAtIndex(quality);
                EditorGUILayout.PropertyField(budget, Styles.FogSettingsBudget);
                budget.floatValue = Mathf.Clamp(budget.floatValue, 0.0f, 1.0f);
                var ratio = serialized.renderPipelineSettings.lightingQualitySettings.VolumetricFogRatio.GetArrayElementAtIndex(quality);
                EditorGUILayout.PropertyField(ratio, Styles.FogSettingsRatio);
                ratio.floatValue = Mathf.Clamp(ratio.floatValue, 0.0f, 1.0f);
            }

            m_ShowFogMediumQualitySection = EditorGUILayout.Foldout(m_ShowFogMediumQualitySection, Styles.mediumQualityContent);
            CheckFoldoutClick(GUILayoutUtility.GetLastRect(), ref m_ShowFogMediumQualitySection);
            if (m_ShowFogMediumQualitySection)
            {
                int quality = (int)ScalableSettingLevelParameter.Level.Medium;
                var budget = serialized.renderPipelineSettings.lightingQualitySettings.VolumetricFogBudget.GetArrayElementAtIndex(quality);
                EditorGUILayout.PropertyField(budget, Styles.FogSettingsBudget);
                budget.floatValue = Mathf.Clamp(budget.floatValue, 0.0f, 1.0f);
                var ratio = serialized.renderPipelineSettings.lightingQualitySettings.VolumetricFogRatio.GetArrayElementAtIndex(quality);
                EditorGUILayout.PropertyField(ratio, Styles.FogSettingsRatio);
                ratio.floatValue = Mathf.Clamp(ratio.floatValue, 0.0f, 1.0f);
            }

            m_ShowFogHighQualitySection = EditorGUILayout.Foldout(m_ShowFogHighQualitySection, Styles.highQualityContent);
            CheckFoldoutClick(GUILayoutUtility.GetLastRect(), ref m_ShowFogHighQualitySection);
            if (m_ShowFogHighQualitySection)
            {
                int quality = (int)ScalableSettingLevelParameter.Level.High;
                var budget = serialized.renderPipelineSettings.lightingQualitySettings.VolumetricFogBudget.GetArrayElementAtIndex(quality);
                EditorGUILayout.PropertyField(budget, Styles.FogSettingsBudget);
                budget.floatValue = Mathf.Clamp(budget.floatValue, 0.0f, 1.0f);
                var ratio = serialized.renderPipelineSettings.lightingQualitySettings.VolumetricFogRatio.GetArrayElementAtIndex(quality);
                EditorGUILayout.PropertyField(ratio, Styles.FogSettingsRatio);
                ratio.floatValue = Mathf.Clamp(ratio.floatValue, 0.0f, 1.0f);
            }
        }

        static void Drawer_SectionRenderingUnsorted(SerializedHDRenderPipelineAsset serialized, Editor owner)
        {
            EditorGUILayout.PropertyField(serialized.renderPipelineSettings.colorBufferFormat, Styles.colorBufferFormatContent);
            EditorGUILayout.PropertyField(serialized.renderPipelineSettings.supportedLitShaderMode, Styles.supportLitShaderModeContent);

            // MSAA is an option that is only available in full forward but Camera can be set in Full Forward only. Thus MSAA have no dependency currently
            //Note: do not use SerializedProperty.enumValueIndex here as this enum not start at 0 as it is used as flags.
            bool msaaAllowed = true;
            for (int index = 0; index < serialized.serializedObject.targetObjects.Length && msaaAllowed; ++index)
            {
                var litShaderMode = (serialized.serializedObject.targetObjects[index] as HDRenderPipelineAsset).currentPlatformRenderPipelineSettings.supportedLitShaderMode;
                msaaAllowed &= litShaderMode == SupportedLitShaderMode.ForwardOnly || litShaderMode == SupportedLitShaderMode.Both;
            }
            using (new EditorGUI.DisabledScope(!msaaAllowed))
            {
                ++EditorGUI.indentLevel;
                EditorGUILayout.PropertyField(serialized.renderPipelineSettings.MSAASampleCount, Styles.MSAASampleCountContent);
                --EditorGUI.indentLevel;
            }

            EditorGUILayout.PropertyField(serialized.renderPipelineSettings.supportMotionVectors, Styles.supportMotionVectorContent);
            EditorGUILayout.PropertyField(serialized.renderPipelineSettings.supportRuntimeDebugDisplay, Styles.supportRuntimeDebugDisplayContent);
            EditorGUILayout.PropertyField(serialized.renderPipelineSettings.supportRuntimeAOVAPI, Styles.supportRuntimeAOVAPIContent);
            EditorGUILayout.PropertyField(serialized.renderPipelineSettings.supportDitheringCrossFade, Styles.supportDitheringCrossFadeContent);
            EditorGUILayout.PropertyField(serialized.renderPipelineSettings.supportTerrainHole, Styles.supportTerrainHoleContent);

            EditorGUILayout.PropertyField(serialized.renderPipelineSettings.supportTransparentBackface, Styles.supportTransparentBackface);
            EditorGUILayout.PropertyField(serialized.renderPipelineSettings.supportTransparentDepthPrepass, Styles.supportTransparentDepthPrepass);
            EditorGUILayout.PropertyField(serialized.renderPipelineSettings.supportTransparentDepthPostpass, Styles.supportTransparentDepthPostpass);

            EditorGUILayout.PropertyField(serialized.renderPipelineSettings.supportCustomPass, Styles.supportCustomPassContent);
            using (new EditorGUI.DisabledScope(!serialized.renderPipelineSettings.supportCustomPass.boolValue))
            {
                ++EditorGUI.indentLevel;
                EditorGUILayout.PropertyField(serialized.renderPipelineSettings.customBufferFormat, Styles.customBufferFormatContent);
                --EditorGUI.indentLevel;
            }

            EditorGUILayout.PropertyField(serialized.renderPipelineSettings.supportRayTracing, Styles.supportRaytracing);
            using (new EditorGUI.DisabledScope(!serialized.renderPipelineSettings.supportRayTracing.boolValue))
            {
                ++EditorGUI.indentLevel;
                EditorGUILayout.PropertyField(serialized.renderPipelineSettings.supportedRayTracingMode, Styles.supportedRayTracingMode);
                if (serialized.renderPipelineSettings.supportRayTracing.boolValue && !UnityEngine.SystemInfo.supportsRayTracing)
                {
                    if (PlayerSettings.GetGraphicsAPIs(EditorUserBuildSettings.activeBuildTarget)[0] != GraphicsDeviceType.Direct3D12)
                    {
                        EditorGUILayout.HelpBox(Styles.rayTracingDX12OnlyWarning.text, MessageType.Warning, wide: true);
                    }
                    else
                    {
                        EditorGUILayout.HelpBox(Styles.rayTracingUnsupportedWarning.text, MessageType.Warning, wide: true);
                    }
                }
                --EditorGUI.indentLevel;
            }

            serialized.renderPipelineSettings.lodBias.ValueGUI<float>(Styles.LODBias);
            serialized.renderPipelineSettings.maximumLODLevel.ValueGUI<int>(Styles.maximumLODLevel);

            EditorGUILayout.Space(); //to separate with following sub sections
        }

        static void Drawer_SectionLightingUnsorted(SerializedHDRenderPipelineAsset serialized, Editor owner)
        {
            EditorGUILayout.PropertyField(serialized.renderPipelineSettings.supportSSAO, Styles.supportSSAOContent);
            EditorGUILayout.PropertyField(serialized.renderPipelineSettings.supportSSGI, Styles.supportSSGIContent);

            EditorGUILayout.PropertyField(serialized.renderPipelineSettings.supportLightLayers, Styles.supportLightLayerContent);

            EditorGUILayout.Space(); //to separate with following sub sections
        }

        static void Drawer_SectionMaterialUnsorted(SerializedHDRenderPipelineAsset serialized, Editor owner)
        {
            EditorGUILayout.PropertyField(serialized.availableMaterialQualityLevels);
            var v = EditorGUILayout.EnumPopup(Styles.materialQualityLevelContent, (MaterialQuality)serialized.defaultMaterialQualityLevel.intValue);
            serialized.defaultMaterialQualityLevel.intValue = (int)(object)v;

            EditorGUILayout.PropertyField(serialized.renderPipelineSettings.supportDistortion, Styles.supportDistortion);

            EditorGUILayout.PropertyField(serialized.renderPipelineSettings.supportSubsurfaceScattering, Styles.supportedSSSContent);
            using (new EditorGUI.DisabledScope(serialized.renderPipelineSettings.supportSubsurfaceScattering.hasMultipleDifferentValues
                || !serialized.renderPipelineSettings.supportSubsurfaceScattering.boolValue))
            {
                ++EditorGUI.indentLevel;
                serialized.renderPipelineSettings.sssSampleBudget.ValueGUI<int>(Styles.sssSampleBudget);
                --EditorGUI.indentLevel;
            }

            EditorGUILayout.PropertyField(serialized.renderPipelineSettings.lightLoopSettings.supportFabricConvolution, Styles.supportFabricBSDFConvolutionContent);
        }

        const string supportedFormaterMultipleValue = "\u2022 {0} --Multiple different values--";
        const string supportedFormater = "\u2022 {0} ({1})";
        const string supportedLitShaderModeFormater = "\u2022 {0}: {1} ({2})";
        static void AppendSupport(StringBuilder builder, SerializedProperty property, GUIContent content)
        {
            if (property.hasMultipleDifferentValues)
                builder.AppendLine().AppendFormat(supportedFormaterMultipleValue, content.text);
            else if (property.boolValue)
                builder.AppendLine().AppendFormat(supportedFormater, content.text, Styles.supportDrawbacks[content]);
        }

        static void SupportedSettingsInfoSection(SerializedHDRenderPipelineAsset serialized, Editor owner)
        {
            StringBuilder builder = new StringBuilder("Features supported by this asset:").AppendLine();
            SupportedLitShaderMode supportedLitShaderMode = serialized.renderPipelineSettings.supportedLitShaderMode.GetEnumValue<SupportedLitShaderMode>();
            if (serialized.renderPipelineSettings.supportedLitShaderMode.hasMultipleDifferentValues)
                builder.AppendFormat(supportedFormaterMultipleValue, Styles.supportLitShaderModeContent.text);
            else
                builder.AppendFormat(supportedLitShaderModeFormater, Styles.supportLitShaderModeContent.text, supportedLitShaderMode, Styles.supportLitShaderModeDrawbacks[supportedLitShaderMode]);

            if (serialized.renderPipelineSettings.supportShadowMask.hasMultipleDifferentValues || serialized.renderPipelineSettings.supportedLitShaderMode.hasMultipleDifferentValues)
                builder.AppendLine().AppendFormat(supportedFormaterMultipleValue, Styles.supportShadowMaskContent.text);
            else if (serialized.renderPipelineSettings.supportShadowMask.boolValue)
                builder.AppendLine().AppendFormat(supportedFormater, Styles.supportShadowMaskContent.text, Styles.supportShadowMaskDrawbacks[supportedLitShaderMode]);

            AppendSupport(builder, serialized.renderPipelineSettings.supportSSR, Styles.supportSSRContent);
            AppendSupport(builder, serialized.renderPipelineSettings.supportSSAO, Styles.supportSSAOContent);
            AppendSupport(builder, serialized.renderPipelineSettings.supportSubsurfaceScattering, Styles.supportedSSSContent);
            AppendSupport(builder, serialized.renderPipelineSettings.supportVolumetrics, Styles.supportVolumetricContent);

            if (serialized.renderPipelineSettings.supportLightLayers.hasMultipleDifferentValues)
                builder.AppendLine().AppendFormat(supportedFormaterMultipleValue, Styles.supportLightLayerContent.text);
            else if (serialized.renderPipelineSettings.supportLightLayers.boolValue)
                builder.AppendLine().AppendFormat(supportedFormater, Styles.supportLightLayerContent.text, Styles.supportLightLayerDrawbacks[supportedLitShaderMode]);

            if (serialized.renderPipelineSettings.MSAASampleCount.hasMultipleDifferentValues)
                builder.AppendLine().AppendFormat(supportedFormaterMultipleValue, Styles.MSAASampleCountContent.text);
            else if (serialized.renderPipelineSettings.supportMSAA)
            {
                // NO MSAA in deferred
                if (serialized.renderPipelineSettings.supportedLitShaderMode.intValue != (int)RenderPipelineSettings.SupportedLitShaderMode.DeferredOnly)
                    builder.AppendLine().AppendFormat(supportedFormater, "Multisample Anti-aliasing", Styles.supportDrawbacks[Styles.MSAASampleCountContent]);
            }

            if (serialized.renderPipelineSettings.supportDecals.hasMultipleDifferentValues)
                builder.AppendLine().AppendFormat(supportedFormaterMultipleValue, Styles.decalsSubTitle.text);
            else if (serialized.renderPipelineSettings.supportDecals.boolValue)
                builder.AppendLine().AppendFormat(supportedFormater, Styles.decalsSubTitle.text, Styles.supportDrawbacks[Styles.supportDecalContent]);

            if (serialized.renderPipelineSettings.supportDecalLayers.hasMultipleDifferentValues)
                builder.AppendLine().AppendFormat(supportedFormaterMultipleValue, Styles.decalsSubTitle.text);
            else if (serialized.renderPipelineSettings.supportDecals.boolValue && serialized.renderPipelineSettings.supportDecalLayers.boolValue)
                builder.AppendLine().AppendFormat(supportedFormater, Styles.decalsSubTitle.text, Styles.supportDrawbacks[Styles.supportDecalLayersContent]);

            if (serialized.renderPipelineSettings.decalSettings.perChannelMask.hasMultipleDifferentValues)
                builder.AppendLine().AppendFormat(supportedFormaterMultipleValue, Styles.decalsMetalAndAOSubTitle.text);
            else if (serialized.renderPipelineSettings.supportDecals.boolValue && serialized.renderPipelineSettings.decalSettings.perChannelMask.boolValue)
                builder.AppendLine().AppendFormat(supportedFormater, Styles.decalsMetalAndAOSubTitle.text, Styles.supportDrawbacks[Styles.metalAndAOContent]);

            AppendSupport(builder, serialized.renderPipelineSettings.supportMotionVectors, Styles.supportMotionVectorContent);
            AppendSupport(builder, serialized.renderPipelineSettings.supportRuntimeDebugDisplay, Styles.supportRuntimeDebugDisplayContent);
            AppendSupport(builder, serialized.renderPipelineSettings.supportRuntimeAOVAPI, Styles.supportRuntimeAOVAPIContent);
            AppendSupport(builder, serialized.renderPipelineSettings.supportDitheringCrossFade, Styles.supportDitheringCrossFadeContent);
            AppendSupport(builder, serialized.renderPipelineSettings.supportTerrainHole, Styles.supportTerrainHoleContent);
            AppendSupport(builder, serialized.renderPipelineSettings.supportDistortion, Styles.supportDistortion);
            AppendSupport(builder, serialized.renderPipelineSettings.supportTransparentBackface, Styles.supportTransparentBackface);
            AppendSupport(builder, serialized.renderPipelineSettings.supportTransparentDepthPrepass, Styles.supportTransparentDepthPrepass);
            AppendSupport(builder, serialized.renderPipelineSettings.supportTransparentDepthPostpass, Styles.supportTransparentDepthPostpass);
            AppendSupport(builder, serialized.renderPipelineSettings.supportRayTracing, Styles.supportRaytracing);
            if (ShaderConfig.s_EnableProbeVolumes == 1)
                AppendSupport(builder, serialized.renderPipelineSettings.supportProbeVolume, Styles.supportProbeVolumeContent);
            AppendSupport(builder, serialized.renderPipelineSettings.supportedRayTracingMode, Styles.supportedRayTracingMode);

            EditorGUILayout.HelpBox(builder.ToString(), MessageType.Info, wide: true);
        }
    }
}<|MERGE_RESOLUTION|>--- conflicted
+++ resolved
@@ -42,11 +42,8 @@
             SSRQuality = 1 << 26,
             VirtualTexturing = 1 << 27,
             FogQuality = 1 << 28,
-<<<<<<< HEAD
-            ProbeVolume = 1 << 29
-=======
             Volumetric = 1 << 29,
->>>>>>> 7f4b17ad
+            ProbeVolume = 1 << 30
         }
 
         static readonly ExpandedState<Expandable, HDRenderPipelineAsset> k_ExpandedState = new ExpandedState<Expandable, HDRenderPipelineAsset>(Expandable.CameraFrameSettings | Expandable.General, "HDRP");
@@ -85,11 +82,8 @@
                     ),
                 CED.FoldoutGroup(Styles.lightingSectionTitle, Expandable.Lighting, k_ExpandedState,
                     CED.Group(GroupOption.Indent, Drawer_SectionLightingUnsorted),
-<<<<<<< HEAD
+                    CED.FoldoutGroup(Styles.volumetricSubTitle, Expandable.Volumetric, k_ExpandedState, FoldoutOption.Indent | FoldoutOption.SubFoldout, Drawer_Volumetric),
                     CED.FoldoutGroup(Styles.probeVolumeSubTitle, Expandable.ProbeVolume, k_ExpandedState, FoldoutOption.Indent | FoldoutOption.SubFoldout, Drawer_SectionProbeVolume),
-=======
-                    CED.FoldoutGroup(Styles.volumetricSubTitle, Expandable.Volumetric, k_ExpandedState, FoldoutOption.Indent | FoldoutOption.SubFoldout, Drawer_Volumetric),
->>>>>>> 7f4b17ad
                     CED.FoldoutGroup(Styles.cookiesSubTitle, Expandable.Cookie, k_ExpandedState, FoldoutOption.Indent | FoldoutOption.SubFoldout, Drawer_SectionCookies),
                     CED.FoldoutGroup(Styles.reflectionsSubTitle, Expandable.Reflection, k_ExpandedState, FoldoutOption.Indent | FoldoutOption.SubFoldout, Drawer_SectionReflection),
                     CED.FoldoutGroup(Styles.skySubTitle, Expandable.Sky, k_ExpandedState, FoldoutOption.Indent | FoldoutOption.SubFoldout, Drawer_SectionSky),
@@ -236,28 +230,6 @@
             }
         }
 
-<<<<<<< HEAD
-        static void Drawer_SectionProbeVolume(SerializedHDRenderPipelineAsset serialized, Editor owner)
-        {
-            if (ShaderConfig.s_EnableProbeVolumes == 1)
-            {
-                using (new EditorGUI.DisabledScope(!serialized.renderPipelineSettings.supportProbeVolume.boolValue))
-                {
-                    ++EditorGUI.indentLevel;
-
-                    if (serialized.renderPipelineSettings.supportProbeVolume.boolValue)
-                        EditorGUILayout.HelpBox(Styles.probeVolumeInfo, MessageType.Warning);
-
-                    --EditorGUI.indentLevel;
-                }
-
-                EditorGUILayout.PropertyField(serialized.renderPipelineSettings.supportProbeVolume, Styles.supportProbeVolumeContent);
-                EditorGUILayout.PropertyField(serialized.renderPipelineSettings.probeVolumeTextureSize, Styles.probeVolumeMemoryBudget);
-            }
-            else
-            {
-                EditorGUILayout.HelpBox(Styles.probeVolumeNotEnabled, MessageType.Warning);
-=======
         static void Drawer_Volumetric(SerializedHDRenderPipelineAsset serialized, Editor owner)
         {
             EditorGUILayout.PropertyField(serialized.renderPipelineSettings.supportVolumetrics, Styles.supportVolumetricContent);
@@ -301,7 +273,29 @@
                         EditorGUILayout.HelpBox(message, MessageType.Info);
                     }
                 }
->>>>>>> 7f4b17ad
+            }
+        }
+
+        static void Drawer_SectionProbeVolume(SerializedHDRenderPipelineAsset serialized, Editor owner)
+        {
+            if (ShaderConfig.s_EnableProbeVolumes == 1)
+            {
+                using (new EditorGUI.DisabledScope(!serialized.renderPipelineSettings.supportProbeVolume.boolValue))
+                {
+                    ++EditorGUI.indentLevel;
+
+                    if (serialized.renderPipelineSettings.supportProbeVolume.boolValue)
+                        EditorGUILayout.HelpBox(Styles.probeVolumeInfo, MessageType.Warning);
+
+                    --EditorGUI.indentLevel;
+                }
+
+                EditorGUILayout.PropertyField(serialized.renderPipelineSettings.supportProbeVolume, Styles.supportProbeVolumeContent);
+                EditorGUILayout.PropertyField(serialized.renderPipelineSettings.probeVolumeTextureSize, Styles.probeVolumeMemoryBudget);
+            }
+            else
+            {
+                EditorGUILayout.HelpBox(Styles.probeVolumeNotEnabled, MessageType.Warning);
             }
         }
 
