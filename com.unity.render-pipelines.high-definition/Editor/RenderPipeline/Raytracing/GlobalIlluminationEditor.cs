--- conflicted
+++ resolved
@@ -145,12 +145,6 @@
                                     break;
                                     case RayTracingMode.Quality:
                                     {
-<<<<<<< HEAD
-                                        base.OnInspectorGUI(); // Quality Setting
-
-                                        using (new HDEditorUtils.IndentScope())
-=======
->>>>>>> e2271c44
                                         using (new QualityScope(this))
                                         {
                                             PropertyField(m_RayLength, k_RayLengthText);
@@ -167,11 +161,6 @@
                         else if (currentAsset.currentPlatformRenderPipelineSettings.supportedRayTracingMode ==
                                  RenderPipelineSettings.SupportedRayTracingMode.Quality)
                         {
-<<<<<<< HEAD
-                            base.OnInspectorGUI(); // Quality Setting
-                            EditorGUI.indentLevel++;
-=======
->>>>>>> e2271c44
                             using (new QualityScope(this))
                             {
                                 PropertyField(m_RayLength, k_RayLengthText);
