using UnityEngine;
using UnityEngine.Rendering;
using UnityEngine.Rendering.HighDefinition;


namespace UnityEditor.Rendering.HighDefinition
{
    [CanEditMultipleObjects]
    [VolumeComponentEditor(typeof(GlobalIllumination))]
    class GlobalIlluminatorEditor : VolumeComponentWithQualityEditor
    {
        // Shared rasterization / ray tracing parameter
        SerializedDataParameter m_Enable;

        // Screen space global illumination parameters
        SerializedDataParameter m_FullResolutionSS;
        SerializedDataParameter m_DepthBufferThickness;
        SerializedDataParameter m_RaySteps;
        SerializedDataParameter m_FilterRadius;

        // Ray tracing generic attributes
        SerializedDataParameter m_RayTracing;
        SerializedDataParameter m_LayerMask;
        SerializedDataParameter m_RayLength;
        SerializedDataParameter m_ClampValue;
        SerializedDataParameter m_Mode;

        // Performance
        SerializedDataParameter m_FullResolution;
        SerializedDataParameter m_UpscaleRadius;

        // Quality
        SerializedDataParameter m_SampleCount;
        SerializedDataParameter m_BounceCount;

        // Filtering
        SerializedDataParameter m_Denoise;
        SerializedDataParameter m_HalfResolutionDenoiser;
        SerializedDataParameter m_DenoiserRadius;
        SerializedDataParameter m_SecondDenoiserPass;

        public override void OnEnable()
        {
            base.OnEnable();

            var o = new PropertyFetcher<GlobalIllumination>(serializedObject);

            m_Enable = Unpack(o.Find(x => x.enable));

            // SSGI Parameters
            m_FullResolutionSS = Unpack(o.Find(x => x.fullResolutionSS));
            m_DepthBufferThickness = Unpack(o.Find(x => x.depthBufferThickness));
            m_RaySteps = Unpack(o.Find(x => x.raySteps));
            m_FilterRadius = Unpack(o.Find(x => x.filterRadius));

            // Ray Tracing shared parameters
            m_RayTracing = Unpack(o.Find(x => x.rayTracing));
            m_LayerMask = Unpack(o.Find(x => x.layerMask));
            m_RayLength = Unpack(o.Find(x => x.rayLength));
            m_ClampValue = Unpack(o.Find(x => x.clampValue));
            m_Mode = Unpack(o.Find(x => x.mode));

            // Performance
            m_FullResolution = Unpack(o.Find(x => x.fullResolution));
            m_UpscaleRadius = Unpack(o.Find(x => x.upscaleRadius));

            // Quality
            m_SampleCount = Unpack(o.Find(x => x.sampleCount));
            m_BounceCount = Unpack(o.Find(x => x.bounceCount));

            // Filtering
            m_Denoise = Unpack(o.Find(x => x.denoise));
            m_HalfResolutionDenoiser = Unpack(o.Find(x => x.halfResolutionDenoiser));
            m_DenoiserRadius = Unpack(o.Find(x => x.denoiserRadius));
            m_SecondDenoiserPass = Unpack(o.Find(x => x.secondDenoiserPass));
        }

        static public readonly GUIContent k_RayLengthText = EditorGUIUtility.TrTextContent("Max Ray Length", "Controls the maximal length of global illumination rays. The higher this value is, the more expensive ray traced global illumination is.");
        static public readonly GUIContent k_DepthBufferThicknessText = EditorGUIUtility.TrTextContent("Object Thickness", "Controls the typical thickness of objects the global illumination rays may pass behind.");

        public void DenoiserGUI()
        {
            PropertyField(m_Denoise);
            {
                EditorGUI.indentLevel++;
                PropertyField(m_HalfResolutionDenoiser);
                PropertyField(m_DenoiserRadius);
                PropertyField(m_SecondDenoiserPass);
                EditorGUI.indentLevel--;
            }
        }

        public override void OnInspectorGUI()
        {

            HDRenderPipelineAsset currentAsset = HDRenderPipeline.currentAsset;
            if (!currentAsset?.currentPlatformRenderPipelineSettings.supportSSGI ?? false)
            {
                EditorGUILayout.Space();
                EditorGUILayout.HelpBox("The current HDRP Asset does not support Screen Space Global illumination.", MessageType.Error, wide: true);
                return;
            }

            PropertyField(m_Enable);
            
            // If ray tracing is supported display the content of the volume component
            if (HDRenderPipeline.pipelineSupportsRayTracing)
            {
                PropertyField(m_RayTracing, EditorGUIUtility.TrTextContent("Ray Tracing (Preview)", "Enable ray traced global illumination."));
            }

            // Flag to track if the ray tracing parameters were displayed
            bool rayTracingSettingsDisplayed = false;

            EditorGUI.indentLevel++;
            if (HDRenderPipeline.pipelineSupportsRayTracing)
            {
                if (m_RayTracing.overrideState.boolValue && m_RayTracing.value.boolValue)
                {
                    rayTracingSettingsDisplayed = true;
                    PropertyField(m_LayerMask);
                    if (currentAsset.currentPlatformRenderPipelineSettings.supportedRayTracingMode == RenderPipelineSettings.SupportedRayTracingMode.Both)
                    {
                        PropertyField(m_Mode);
                        EditorGUI.indentLevel++;
                        switch (m_Mode.value.GetEnumValue<RayTracingMode>())
                        {
                            case RayTracingMode.Performance:
                            {
                                base.OnInspectorGUI(); // Quality Setting
                                EditorGUI.indentLevel++;
<<<<<<< HEAD
                                GUI.enabled = useCustomValue;
                                PropertyField(m_RayLength, k_RayLengthText);
                                PropertyField(m_ClampValue);
                                PropertyField(m_FullResolution);
                                PropertyField(m_UpscaleRadius);
                                DenoiserGUI();
                                GUI.enabled = true;
=======
                                using (new EditorGUI.DisabledScope(!useCustomValue))
                                {
                                    PropertyField(m_RayLength);
                                    PropertyField(m_ClampValue);
                                    PropertyField(m_FullResolution);
                                    PropertyField(m_UpscaleRadius);
                                    DenoiserGUI();
                                }
>>>>>>> 911d4275
                                EditorGUI.indentLevel--;

                            }
                            break;
                            case RayTracingMode.Quality:
                            {
                                PropertyField(m_RayLength, k_RayLengthText);
                                PropertyField(m_ClampValue);
                                PropertyField(m_SampleCount);
                                PropertyField(m_BounceCount);
                                DenoiserGUI();
                            }
                            break;
                        }
                        EditorGUI.indentLevel--;
                    }
                    else if (currentAsset.currentPlatformRenderPipelineSettings.supportedRayTracingMode == RenderPipelineSettings.SupportedRayTracingMode.Quality)
                    {
                        PropertyField(m_RayLength, k_RayLengthText);
                        PropertyField(m_ClampValue);
                        PropertyField(m_SampleCount);
                        PropertyField(m_BounceCount);
                        DenoiserGUI();
                    }
                    else
                    {
                        base.OnInspectorGUI(); // Quality Setting
                        EditorGUI.indentLevel++;
<<<<<<< HEAD
                        GUI.enabled = useCustomValue;
                        PropertyField(m_RayLength, k_RayLengthText);
                        PropertyField(m_ClampValue);
                        PropertyField(m_FullResolution);
                        PropertyField(m_UpscaleRadius);
                        DenoiserGUI();
                        GUI.enabled = true;
=======
                        using (new EditorGUI.DisabledScope(!useCustomValue))
                        {
                            PropertyField(m_RayLength);
                            PropertyField(m_ClampValue);
                            PropertyField(m_FullResolution);
                            PropertyField(m_UpscaleRadius);
                            DenoiserGUI();
                        }
>>>>>>> 911d4275
                        EditorGUI.indentLevel--;
                    }

                }
            }

            // If we dit not display the ray tracing parameter, we display the ssgi ones
            if (!rayTracingSettingsDisplayed)
            {
                base.OnInspectorGUI(); // Quality Setting
                EditorGUI.indentLevel++;
                using (new EditorGUI.DisabledScope(!useCustomValue))
                {
                    PropertyField(m_FullResolutionSS, EditorGUIUtility.TrTextContent("Full Resolution", "Enables full resolution mode."));
                    PropertyField(m_RaySteps);
                    PropertyField(m_FilterRadius);
                }
                EditorGUI.indentLevel--;
                PropertyField(m_DepthBufferThickness, k_DepthBufferThicknessText);
            }

            EditorGUI.indentLevel--;
        }
    }
}<|MERGE_RESOLUTION|>--- conflicted
+++ resolved
@@ -129,24 +129,15 @@
                             {
                                 base.OnInspectorGUI(); // Quality Setting
                                 EditorGUI.indentLevel++;
-<<<<<<< HEAD
-                                GUI.enabled = useCustomValue;
-                                PropertyField(m_RayLength, k_RayLengthText);
-                                PropertyField(m_ClampValue);
-                                PropertyField(m_FullResolution);
-                                PropertyField(m_UpscaleRadius);
-                                DenoiserGUI();
-                                GUI.enabled = true;
-=======
                                 using (new EditorGUI.DisabledScope(!useCustomValue))
                                 {
+                                    PropertyField(m_RayLength, k_RayLengthText);
                                     PropertyField(m_RayLength);
                                     PropertyField(m_ClampValue);
                                     PropertyField(m_FullResolution);
                                     PropertyField(m_UpscaleRadius);
                                     DenoiserGUI();
                                 }
->>>>>>> 911d4275
                                 EditorGUI.indentLevel--;
 
                             }
@@ -175,24 +166,15 @@
                     {
                         base.OnInspectorGUI(); // Quality Setting
                         EditorGUI.indentLevel++;
-<<<<<<< HEAD
-                        GUI.enabled = useCustomValue;
-                        PropertyField(m_RayLength, k_RayLengthText);
-                        PropertyField(m_ClampValue);
-                        PropertyField(m_FullResolution);
-                        PropertyField(m_UpscaleRadius);
-                        DenoiserGUI();
-                        GUI.enabled = true;
-=======
                         using (new EditorGUI.DisabledScope(!useCustomValue))
                         {
+                            PropertyField(m_RayLength, k_RayLengthText);
                             PropertyField(m_RayLength);
                             PropertyField(m_ClampValue);
                             PropertyField(m_FullResolution);
                             PropertyField(m_UpscaleRadius);
                             DenoiserGUI();
                         }
->>>>>>> 911d4275
                         EditorGUI.indentLevel--;
                     }
 
