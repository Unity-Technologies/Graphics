--- conflicted
+++ resolved
@@ -277,7 +277,12 @@
             EditorGUI.HandlePrefixLabel(totalPosition, labelPosition, label);
         }
 
-<<<<<<< HEAD
+        // IsPreset is an internal API - lets reuse the usable part of this function
+        // 93 is a "magic number" and does not represent a combination of other flags here
+        internal static bool IsPresetEditor(UnityEditor.Editor editor)
+        {
+            return (int)((editor.target as Component).gameObject.hideFlags) == 93;
+        }?
         internal static void QualitySettingsHelpBox(string message, MessageType type, HDRenderPipelineUI.Expandable uiSection, string propertyPath)
         {
             if (CoreEditorUtils.HelpBoxWithButton(message, type))
@@ -297,13 +302,6 @@
                 Highlighter.Highlight("Project Settings", propertyPath);
                 GUIUtility.ExitGUI();
             }
-=======
-        // IsPreset is an internal API - lets reuse the usable part of this function
-        // 93 is a "magic number" and does not represent a combination of other flags here
-        internal static bool IsPresetEditor(UnityEditor.Editor editor)
-        {
-            return (int)((editor.target as Component).gameObject.hideFlags) == 93;
->>>>>>> 17cf8322
         }
     }
 }