using System;
using System.Runtime.CompilerServices;
using UnityEngine;
using UnityEngine.Rendering.HighDefinition;

namespace UnityEditor.Rendering.HighDefinition
{
    using CED = CoreEditorDrawer<SerializedHDCamera>;

    static partial class HDCameraUI
    {
        partial class PhysicalCamera
        {
            public static readonly CED.IDrawer Drawer = CED.Conditional(
                (serialized, owner) => serialized.projectionMatrixMode.intValue == (int)CameraUI.ProjectionMatrixMode.PhysicalPropertiesBased,
                CED.Group(
                    CameraUI.PhysicalCamera.Styles.cameraBody,
                    GroupOption.Indent,
                    CED.Group(
                        GroupOption.Indent,
                        CameraUI.PhysicalCamera.Drawer_PhysicalCamera_CameraBody_Sensor,
                        Drawer_PhysicalCamera_CameraBody_ISO,
                        Drawer_PhysicalCamera_CameraBody_ShutterSpeed,
                        CameraUI.PhysicalCamera.Drawer_PhysicalCamera_CameraBody_GateFit
                    )
                    ),
                CED.Group(
                    CameraUI.PhysicalCamera.Styles.lens,
                    GroupOption.Indent,
                    CED.Group(
                        GroupOption.Indent,
<<<<<<< HEAD
                        Drawer_PhysicalCamera_Lens_FocalLength,
                        Drawer_PhysicalCamera_Lens_Aperture,
                        Drawer_PhysicalCamera_FocusDistance,
                        Drawer_PhysicalCamera_Lens_Shift
=======
                        CameraUI.PhysicalCamera.Drawer_PhysicalCamera_Lens_FocalLength,
                        CameraUI.PhysicalCamera.Drawer_PhysicalCamera_Lens_Shift,
                        Drawer_PhysicalCamera_Lens_Aperture
>>>>>>> 331ec418
                    )
                    ),
                CED.Group(
                    Styles.apertureShape,
                    GroupOption.Indent,
                    CED.Group(
                        GroupOption.Indent,
                        Drawer_PhysicalCamera_ApertureShape
                    )
                )
            );

<<<<<<< HEAD
            // Saves the value of the sensor size when the user switches from "custom" size to a preset per camera.
            // We use a ConditionalWeakTable instead of a Dictionary to avoid keeping alive (with strong references) deleted cameras
            static ConditionalWeakTable<Camera, object> s_PerCameraSensorSizeHistory = new ConditionalWeakTable<Camera, object>();

            static void Drawer_PhysicalCamera_CameraBody_Sensor(SerializedHDCamera p, Editor owner)
            {
                var cam = p.baseCameraSettings;
                EditorGUI.BeginChangeCheck();

                int oldFilmGateIndex = Array.IndexOf(Styles.apertureFormatValues, new Vector2((float)Math.Round(cam.sensorSize.vector2Value.x, 3), (float)Math.Round(cam.sensorSize.vector2Value.y, 3)));

                // If it is not one of the preset sizes, set it to custom
                oldFilmGateIndex = (oldFilmGateIndex == -1) ? Styles.customPresetIndex : oldFilmGateIndex;

                // Get the new user selection
                int newFilmGateIndex = EditorGUILayout.Popup(Styles.sensorType, oldFilmGateIndex, Styles.apertureFormatNames);

                if (EditorGUI.EndChangeCheck())
                {
                    // Retrieve the previous custom size value, if one exists for this camera
                    object previousCustomValue;
                    s_PerCameraSensorSizeHistory.TryGetValue((Camera)p.serializedObject.targetObject, out previousCustomValue);

                    // When switching from custom to a preset, update the last custom value (to display again, in case the user switches back to custom)
                    if (oldFilmGateIndex == Styles.customPresetIndex)
                    {
                        if (previousCustomValue == null)
                        {
                            s_PerCameraSensorSizeHistory.Add((Camera)p.serializedObject.targetObject, cam.sensorSize.vector2Value);
                        }
                        else
                        {
                            previousCustomValue = cam.sensorSize.vector2Value;
                        }
                    }

                    if (newFilmGateIndex < Styles.customPresetIndex)
                    {
                        cam.sensorSize.vector2Value = Styles.apertureFormatValues[newFilmGateIndex];
                    }
                    else
                    {
                        // The user switched back to custom, so display by deafulr the previous custom value
                        if (previousCustomValue != null)
                        {
                            cam.sensorSize.vector2Value = (Vector2)previousCustomValue;
                        }
                        else
                        {
                            cam.sensorSize.vector2Value = new Vector2(36.0f, 24.0f); // this is the value new cameras are created with
                        }
                    }
                }

                EditorGUILayout.PropertyField(cam.sensorSize, Styles.sensorSize);
            }

            static void Drawer_PhysicalCamera_CameraBody_GateFit(SerializedHDCamera p, Editor owner)
            {
                var cam = p.baseCameraSettings;

                using (var horizontal = new EditorGUILayout.HorizontalScope())
                using (var propertyScope = new EditorGUI.PropertyScope(horizontal.rect, Styles.gateFit, cam.gateFit))
                using (var checkScope = new EditorGUI.ChangeCheckScope())
                {
                    int gateValue = (int)(Camera.GateFitMode)EditorGUILayout.EnumPopup(propertyScope.content, (Camera.GateFitMode)cam.gateFit.intValue);
                    if (checkScope.changed)
                        cam.gateFit.intValue = gateValue;
                }
            }

            static void Drawer_PhysicalCamera_Lens_FocalLength(SerializedHDCamera p, Editor owner)
            {
                var cam = p.baseCameraSettings;

                using (var horizontal = new EditorGUILayout.HorizontalScope())
                using (new EditorGUI.PropertyScope(horizontal.rect, Styles.focalLength, cam.focalLength))
                using (var checkScope = new EditorGUI.ChangeCheckScope())
                {
                    bool isPhysical = p.projectionMatrixMode.intValue == (int)ProjectionMatrixMode.PhysicalPropertiesBased;
                    // We need to update the focal length if the camera is physical and the FoV has changed.
                    bool focalLengthIsDirty = (s_FovChanged && isPhysical);

                    float sensorLength = cam.fovAxisMode.intValue == 0 ? cam.sensorSize.vector2Value.y : cam.sensorSize.vector2Value.x;
                    float focalLengthVal = focalLengthIsDirty ? Camera.FieldOfViewToFocalLength(s_FovLastValue, sensorLength) : cam.focalLength.floatValue;
                    focalLengthVal = EditorGUILayout.FloatField(Styles.focalLength, focalLengthVal);
                    if (checkScope.changed || focalLengthIsDirty)
                        cam.focalLength.floatValue = focalLengthVal;
                }
            }

            static void Drawer_PhysicalCamera_FocusDistance(SerializedHDCamera p, Editor owner)
            {
                EditorGUILayout.PropertyField(p.focusDistance, Styles.focusDistance);
            }

            static void Drawer_PhysicalCamera_Lens_Shift(SerializedHDCamera p, Editor owner)
            {
                EditorGUILayout.PropertyField(p.baseCameraSettings.lensShift, Styles.shift);
            }

=======
>>>>>>> 331ec418
            static void Drawer_PhysicalCamera_CameraBody_ISO(SerializedHDCamera p, Editor owner)
            {
                EditorGUILayout.PropertyField(p.iso, Styles.ISO);
            }

            static EditorPrefBoolFlags<ShutterSpeedUnit> m_ShutterSpeedState = new EditorPrefBoolFlags<ShutterSpeedUnit>($"HDRP:{typeof(HDCameraUI).Name}:ShutterSpeedState");

            enum ShutterSpeedUnit
            {
                Second,
                OneOverSecond
            }

            static readonly string[] k_ShutterSpeedUnitNames =
            {
                "Second",
                "1 \u2215 Second" // Don't use a slash here else Unity will auto-create a submenu...
            };

            static void Drawer_PhysicalCamera_CameraBody_ShutterSpeed(SerializedHDCamera p, Editor owner)
            {
                // Custom layout for shutter speed
                const int k_UnitMenuWidth = 90;
                const int k_OffsetPerIndent = 15;
                const int k_LabelFieldSeparator = 2;
                const int k_Offset = 1;
                int oldIndentLevel = EditorGUI.indentLevel;

                // Don't take into account the indentLevel when rendering the units field
                EditorGUI.indentLevel = 0;

                var lineRect = EditorGUILayout.GetControlRect();
                var fieldRect = new Rect(k_OffsetPerIndent + k_LabelFieldSeparator + k_Offset, lineRect.y, lineRect.width - k_UnitMenuWidth, lineRect.height);
                var unitMenu = new Rect(fieldRect.xMax + k_LabelFieldSeparator, lineRect.y, k_UnitMenuWidth - k_LabelFieldSeparator, lineRect.height);

                // We cannot had the shutterSpeedState as this is not a serialized property but a global edition mode.
                // This imply that it will never go bold nor can be reverted in prefab overrides

                m_ShutterSpeedState.value = (ShutterSpeedUnit)EditorGUI.Popup(unitMenu, (int)m_ShutterSpeedState.value, k_ShutterSpeedUnitNames);
                // Reset the indent level
                EditorGUI.indentLevel = oldIndentLevel;

                EditorGUI.BeginProperty(fieldRect, Styles.shutterSpeed, p.shutterSpeed);
                {
                    // if we we use (1 / second) units, then change the value for the display and then revert it back
                    if (m_ShutterSpeedState.value == ShutterSpeedUnit.OneOverSecond && p.shutterSpeed.floatValue > 0)
                        p.shutterSpeed.floatValue = 1.0f / p.shutterSpeed.floatValue;
                    EditorGUI.PropertyField(fieldRect, p.shutterSpeed, Styles.shutterSpeed);
                    if (m_ShutterSpeedState.value == ShutterSpeedUnit.OneOverSecond && p.shutterSpeed.floatValue > 0)
                        p.shutterSpeed.floatValue = 1.0f / p.shutterSpeed.floatValue;
                }
                EditorGUI.EndProperty();
            }

            static void Drawer_PhysicalCamera_Lens_Aperture(SerializedHDCamera p, Editor owner)
            {
                // Custom layout for aperture
                var rect = EditorGUILayout.BeginHorizontal();
                {
                    // Magic values/offsets to get the UI look consistent
                    const float textRectSize = 80;
                    const float textRectPaddingRight = 62;
                    const float unitRectPaddingRight = 97;
                    const float sliderPaddingLeft = 2;
                    const float sliderPaddingRight = 77;

                    var labelRect = rect;
                    labelRect.width = EditorGUIUtility.labelWidth;
                    labelRect.height = EditorGUIUtility.singleLineHeight;
                    EditorGUI.LabelField(labelRect, Styles.aperture);

                    GUI.SetNextControlName("ApertureSlider");
                    var sliderRect = rect;
                    sliderRect.x += labelRect.width + sliderPaddingLeft;
                    sliderRect.width = rect.width - labelRect.width - sliderPaddingRight;
                    float newVal = GUI.HorizontalSlider(sliderRect, p.aperture.floatValue, HDPhysicalCamera.kMinAperture, HDPhysicalCamera.kMaxAperture);

                    // keep only 2 digits of precision, like the otehr editor fields
                    newVal = Mathf.Floor(100 * newVal) / 100.0f;

                    if (p.aperture.floatValue != newVal)
                    {
                        p.aperture.floatValue = newVal;
                        // Note: We need to move the focus when the slider changes, otherwise the textField will not update
                        GUI.FocusControl("ApertureSlider");
                    }

                    var unitRect = rect;
                    unitRect.x += rect.width - unitRectPaddingRight;
                    unitRect.width = textRectSize;
                    unitRect.height = EditorGUIUtility.singleLineHeight;
                    EditorGUI.LabelField(unitRect, "f /", EditorStyles.label);

                    var textRect = rect;
                    textRect.x = rect.width - textRectPaddingRight;
                    textRect.width = textRectSize;
                    textRect.height = EditorGUIUtility.singleLineHeight;
                    string newAperture = EditorGUI.TextField(textRect, p.aperture.floatValue.ToString());
                    if (float.TryParse(newAperture, out float parsedValue))
                        p.aperture.floatValue = Mathf.Clamp(parsedValue, HDPhysicalCamera.kMinAperture, HDPhysicalCamera.kMaxAperture);
                }

                EditorGUILayout.EndHorizontal();
                EditorGUILayout.Space(EditorGUIUtility.singleLineHeight);
            }

            static void Drawer_PhysicalCamera_ApertureShape(SerializedHDCamera p, Editor owner)
            {
                var cam = p.baseCameraSettings;

                EditorGUILayout.PropertyField(p.bladeCount, Styles.bladeCount);

                using (var horizontal = new EditorGUILayout.HorizontalScope())
                using (var propertyScope = new EditorGUI.PropertyScope(horizontal.rect, Styles.curvature, p.curvature))
                {
                    var v = p.curvature.vector2Value;

                    // The layout system breaks alignment when mixing inspector fields with custom layout'd
                    // fields as soon as a scrollbar is needed in the inspector, so we'll do the layout
                    // manually instead
                    const int kFloatFieldWidth = 50;
                    const int kSeparatorWidth = 5;
                    float indentOffset = EditorGUI.indentLevel * 15f;
                    var lineRect = EditorGUILayout.GetControlRect();
                    var labelRect = new Rect(lineRect.x, lineRect.y, EditorGUIUtility.labelWidth - indentOffset, lineRect.height);
                    var floatFieldLeft = new Rect(labelRect.xMax, lineRect.y, kFloatFieldWidth + indentOffset, lineRect.height);
                    var sliderRect = new Rect(floatFieldLeft.xMax + kSeparatorWidth - indentOffset, lineRect.y, lineRect.width - labelRect.width - kFloatFieldWidth * 2 - kSeparatorWidth * 2, lineRect.height);
                    var floatFieldRight = new Rect(sliderRect.xMax + kSeparatorWidth - indentOffset, lineRect.y, kFloatFieldWidth + indentOffset, lineRect.height);

                    EditorGUI.PrefixLabel(labelRect, propertyScope.content);
                    v.x = EditorGUI.FloatField(floatFieldLeft, v.x);
                    EditorGUI.MinMaxSlider(sliderRect, ref v.x, ref v.y, HDPhysicalCamera.kMinAperture, HDPhysicalCamera.kMaxAperture);
                    v.y = EditorGUI.FloatField(floatFieldRight, v.y);

                    p.curvature.vector2Value = v;
                }

                EditorGUILayout.PropertyField(p.barrelClipping, Styles.barrelClipping);
                EditorGUILayout.PropertyField(p.anamorphism, Styles.anamorphism);
            }
        }
    }
}<|MERGE_RESOLUTION|>--- conflicted
+++ resolved
@@ -29,16 +29,10 @@
                     GroupOption.Indent,
                     CED.Group(
                         GroupOption.Indent,
-<<<<<<< HEAD
-                        Drawer_PhysicalCamera_Lens_FocalLength,
+                        CameraUI.PhysicalCamera.Drawer_PhysicalCamera_Lens_FocalLength,
+                        CameraUI.PhysicalCamera.Drawer_PhysicalCamera_Lens_Shift,
                         Drawer_PhysicalCamera_Lens_Aperture,
                         Drawer_PhysicalCamera_FocusDistance,
-                        Drawer_PhysicalCamera_Lens_Shift
-=======
-                        CameraUI.PhysicalCamera.Drawer_PhysicalCamera_Lens_FocalLength,
-                        CameraUI.PhysicalCamera.Drawer_PhysicalCamera_Lens_Shift,
-                        Drawer_PhysicalCamera_Lens_Aperture
->>>>>>> 331ec418
                     )
                     ),
                 CED.Group(
@@ -51,110 +45,11 @@
                 )
             );
 
-<<<<<<< HEAD
-            // Saves the value of the sensor size when the user switches from "custom" size to a preset per camera.
-            // We use a ConditionalWeakTable instead of a Dictionary to avoid keeping alive (with strong references) deleted cameras
-            static ConditionalWeakTable<Camera, object> s_PerCameraSensorSizeHistory = new ConditionalWeakTable<Camera, object>();
-
-            static void Drawer_PhysicalCamera_CameraBody_Sensor(SerializedHDCamera p, Editor owner)
-            {
-                var cam = p.baseCameraSettings;
-                EditorGUI.BeginChangeCheck();
-
-                int oldFilmGateIndex = Array.IndexOf(Styles.apertureFormatValues, new Vector2((float)Math.Round(cam.sensorSize.vector2Value.x, 3), (float)Math.Round(cam.sensorSize.vector2Value.y, 3)));
-
-                // If it is not one of the preset sizes, set it to custom
-                oldFilmGateIndex = (oldFilmGateIndex == -1) ? Styles.customPresetIndex : oldFilmGateIndex;
-
-                // Get the new user selection
-                int newFilmGateIndex = EditorGUILayout.Popup(Styles.sensorType, oldFilmGateIndex, Styles.apertureFormatNames);
-
-                if (EditorGUI.EndChangeCheck())
-                {
-                    // Retrieve the previous custom size value, if one exists for this camera
-                    object previousCustomValue;
-                    s_PerCameraSensorSizeHistory.TryGetValue((Camera)p.serializedObject.targetObject, out previousCustomValue);
-
-                    // When switching from custom to a preset, update the last custom value (to display again, in case the user switches back to custom)
-                    if (oldFilmGateIndex == Styles.customPresetIndex)
-                    {
-                        if (previousCustomValue == null)
-                        {
-                            s_PerCameraSensorSizeHistory.Add((Camera)p.serializedObject.targetObject, cam.sensorSize.vector2Value);
-                        }
-                        else
-                        {
-                            previousCustomValue = cam.sensorSize.vector2Value;
-                        }
-                    }
-
-                    if (newFilmGateIndex < Styles.customPresetIndex)
-                    {
-                        cam.sensorSize.vector2Value = Styles.apertureFormatValues[newFilmGateIndex];
-                    }
-                    else
-                    {
-                        // The user switched back to custom, so display by deafulr the previous custom value
-                        if (previousCustomValue != null)
-                        {
-                            cam.sensorSize.vector2Value = (Vector2)previousCustomValue;
-                        }
-                        else
-                        {
-                            cam.sensorSize.vector2Value = new Vector2(36.0f, 24.0f); // this is the value new cameras are created with
-                        }
-                    }
-                }
-
-                EditorGUILayout.PropertyField(cam.sensorSize, Styles.sensorSize);
-            }
-
-            static void Drawer_PhysicalCamera_CameraBody_GateFit(SerializedHDCamera p, Editor owner)
-            {
-                var cam = p.baseCameraSettings;
-
-                using (var horizontal = new EditorGUILayout.HorizontalScope())
-                using (var propertyScope = new EditorGUI.PropertyScope(horizontal.rect, Styles.gateFit, cam.gateFit))
-                using (var checkScope = new EditorGUI.ChangeCheckScope())
-                {
-                    int gateValue = (int)(Camera.GateFitMode)EditorGUILayout.EnumPopup(propertyScope.content, (Camera.GateFitMode)cam.gateFit.intValue);
-                    if (checkScope.changed)
-                        cam.gateFit.intValue = gateValue;
-                }
-            }
-
-            static void Drawer_PhysicalCamera_Lens_FocalLength(SerializedHDCamera p, Editor owner)
-            {
-                var cam = p.baseCameraSettings;
-
-                using (var horizontal = new EditorGUILayout.HorizontalScope())
-                using (new EditorGUI.PropertyScope(horizontal.rect, Styles.focalLength, cam.focalLength))
-                using (var checkScope = new EditorGUI.ChangeCheckScope())
-                {
-                    bool isPhysical = p.projectionMatrixMode.intValue == (int)ProjectionMatrixMode.PhysicalPropertiesBased;
-                    // We need to update the focal length if the camera is physical and the FoV has changed.
-                    bool focalLengthIsDirty = (s_FovChanged && isPhysical);
-
-                    float sensorLength = cam.fovAxisMode.intValue == 0 ? cam.sensorSize.vector2Value.y : cam.sensorSize.vector2Value.x;
-                    float focalLengthVal = focalLengthIsDirty ? Camera.FieldOfViewToFocalLength(s_FovLastValue, sensorLength) : cam.focalLength.floatValue;
-                    focalLengthVal = EditorGUILayout.FloatField(Styles.focalLength, focalLengthVal);
-                    if (checkScope.changed || focalLengthIsDirty)
-                        cam.focalLength.floatValue = focalLengthVal;
-                }
-            }
-
             static void Drawer_PhysicalCamera_FocusDistance(SerializedHDCamera p, Editor owner)
             {
                 EditorGUILayout.PropertyField(p.focusDistance, Styles.focusDistance);
             }
 
-            static void Drawer_PhysicalCamera_Lens_Shift(SerializedHDCamera p, Editor owner)
-            {
-                EditorGUILayout.PropertyField(p.baseCameraSettings.lensShift, Styles.shift);
-            }
-
-=======
->>>>>>> 331ec418
             static void Drawer_PhysicalCamera_CameraBody_ISO(SerializedHDCamera p, Editor owner)
             {
                 EditorGUILayout.PropertyField(p.iso, Styles.ISO);
