--- conflicted
+++ resolved
@@ -93,7 +93,6 @@
             volume.sharedProfile = profile;
         }
 
-<<<<<<< HEAD
         [MenuItem("Edit/Render Pipeline/Rendering/Materials/Enable Force Forward Emissive on Selected Materials")]
         internal static void ForceForwardEmissiveOnMaterialEnableInSelection()
         {
@@ -162,10 +161,7 @@
             }
         }
 
-        [MenuItem("Edit/Render Pipeline/HD Render Pipeline/Upgrade from Previous Version /Upgrade HDRP Materials to Latest Version")]
-=======
         [MenuItem("Edit/Rendering/Materials/Upgrade HDRP Materials to Latest Version", priority = CoreUtils.Priorities.editMenuPriority)]
->>>>>>> c2a3a365
         internal static void UpgradeMaterials()
         {
             // Force reimport of all materials, this will upgrade the needed one and save the assets if needed
