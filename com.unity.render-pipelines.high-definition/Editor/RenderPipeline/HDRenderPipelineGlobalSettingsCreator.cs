using UnityEngine;
using UnityEngine.Rendering.HighDefinition;
using UnityEngine.Rendering;

namespace UnityEditor.Rendering.HighDefinition
{
    static partial class HDAssetFactory
    {
        internal class HDRenderPipelineGlobalSettingsCreator : UnityEditor.ProjectWindowCallback.EndNameEditAction
        {
            public override void Action(int instanceId, string pathName, string resourceFile)
            {
                var newAsset = HDRenderPipelineGlobalSettings.Create(pathName, settings);
                if (updateGraphicsSettings)
                    HDRenderPipelineGlobalSettings.UpdateGraphicsSettings(newAsset);
                ProjectWindowUtil.ShowCreatedAsset(newAsset);
            }

            static HDRenderPipelineGlobalSettings settings;
            static bool updateGraphicsSettings = false;
            public static void Clone(HDRenderPipelineGlobalSettings src, bool assignToActiveAsset)
            {
                settings = src;
                updateGraphicsSettings = assignToActiveAsset;
                var assetCreator = ScriptableObject.CreateInstance<HDRenderPipelineGlobalSettingsCreator>();

                string path = $"Assets/{HDProjectSettings.projectSettingsFolderPath}/{src.name}.asset";
                CoreUtils.EnsureFolderTreeInAssetFilePath(path);
                ProjectWindowUtil.StartNameEditingIfProjectWindowExists(assetCreator.GetInstanceID(), assetCreator, path, CoreEditorStyles.globalSettingsIcon, null);
            }

            public static void Create(bool useProjectSettingsFolder, bool assignToActiveAsset)
            {
                settings = null;
                updateGraphicsSettings = assignToActiveAsset;

                var path = "HDRenderPipelineGlobalSettings.asset";
                if (useProjectSettingsFolder)
                {
                    path = $"Assets/{HDProjectSettings.projectSettingsFolderPath}/HDRenderPipelineGlobalSettings.asset";
                    CoreUtils.EnsureFolderTreeInAssetFilePath(path);
                }
                ProjectWindowUtil.StartNameEditingIfProjectWindowExists(0, ScriptableObject.CreateInstance<HDRenderPipelineGlobalSettingsCreator>(), path, CoreEditorStyles.globalSettingsIcon, null);
            }
        }

<<<<<<< HEAD
        [MenuItem("Assets/Create/Rendering/HDRP Global Settings Asset", priority = CoreUtils.Sections.section3 + 2)]
        internal static void CreateHDRenderPipelineGlobalSettings()
=======
        [MenuItem("Assets/Create/Rendering/HDRP Global Settings Asset", priority = CoreUtils.Sections.section1 + CoreUtils.Priorities.assetsCreateRenderingMenuPriority + 1)]
        static void CreateHDRenderPipelineGlobalSettings()
>>>>>>> 9b5eb994
        {
            HDRenderPipelineGlobalSettingsCreator.Create(useProjectSettingsFolder: false, assignToActiveAsset: false);
        }
    }
}<|MERGE_RESOLUTION|>--- conflicted
+++ resolved
@@ -44,13 +44,8 @@
             }
         }
 
-<<<<<<< HEAD
         [MenuItem("Assets/Create/Rendering/HDRP Global Settings Asset", priority = CoreUtils.Sections.section3 + 2)]
         internal static void CreateHDRenderPipelineGlobalSettings()
-=======
-        [MenuItem("Assets/Create/Rendering/HDRP Global Settings Asset", priority = CoreUtils.Sections.section1 + CoreUtils.Priorities.assetsCreateRenderingMenuPriority + 1)]
-        static void CreateHDRenderPipelineGlobalSettings()
->>>>>>> 9b5eb994
         {
             HDRenderPipelineGlobalSettingsCreator.Create(useProjectSettingsFolder: false, assignToActiveAsset: false);
         }
