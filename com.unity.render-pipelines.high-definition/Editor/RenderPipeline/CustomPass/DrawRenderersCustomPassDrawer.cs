// For now we disable the filtering by shader pass.
// #define SHOW_PASS_NAMES

using UnityEngine;
using UnityEditor;
using System.Collections.Generic;
using UnityEditorInternal;
using UnityEngine.Rendering;
using UnityEngine.Rendering.HighDefinition;
using System.Linq;
using System;

namespace UnityEditor.Rendering.HighDefinition
{
    /// <summary>
    /// Custom drawer for the draw renderers pass
    /// </summary>
    [CustomPassDrawerAttribute(typeof(DrawRenderersCustomPass))]
    class DrawRenderersCustomPassDrawer : CustomPassDrawer
    {
        private class Styles
        {
            public static float defaultLineSpace = EditorGUIUtility.singleLineHeight + EditorGUIUtility.standardVerticalSpacing;
            public static float reorderableListHandleIndentWidth = 12;
            public static float indentSpaceInPixels = 16;
            public static float helpBoxHeight = EditorGUIUtility.singleLineHeight * 2;
            public static GUIContent callback = new GUIContent("Event", "Chose the Callback position for this render pass object.");
            public static GUIContent enabled = new GUIContent("Enabled", "Enable or Disable the custom pass");

            //Headers
            public static GUIContent filtersHeader = new GUIContent("Filters", "Filters.");
            public static GUIContent renderHeader = new GUIContent("Overrides", "Different parts of the rendering that you can choose to override.");

            //Filters
            public static GUIContent renderQueueFilter = new GUIContent("Queue", "Filter the render queue range you want to render.");
            public static GUIContent layerMask = new GUIContent("Layer Mask", "Chose the Callback position for this render pass object.");
            public static GUIContent shaderPassFilter = new GUIContent("Shader Passes", "Chose the Callback position for this render pass object.");

            //Render Options
            public static GUIContent overrideMaterial = new GUIContent("Material", "Chose an override material, every renderer will be rendered with this material.");
            public static GUIContent overrideMaterialPass = new GUIContent("Pass Name", "The pass for the override material to use.");
            public static GUIContent sortingCriteria = new GUIContent("Sorting", "Sorting settings used to render objects in a certain order.");
            public static GUIContent shaderPass = new GUIContent("Shader Pass", "Sets which pass will be used to render the materials. If the pass does not exist, the material will not be rendered.");

            //Depth Settings
            public static GUIContent overrideDepth = new GUIContent("Override Depth", "Override depth state of the objects rendered.");
            public static GUIContent depthWrite = new GUIContent("Write Depth", "Choose to write depth to the screen.");
            public static GUIContent depthCompareFunction = new GUIContent("Depth Test", "Choose a new test setting for the depth.");

            //Stencil Settings
            public static GUIContent overrideStencil = new GUIContent("Override Stencil", "Override stencil state of the objects rendered.");
            public static GUIContent stencilReferenceValue = new GUIContent("Reference", "Reference value used for stencil comparison and operations.");
            public static GUIContent stencilWriteMask = new GUIContent("Write Mask", "Tells which bit are allowed to be read during the stencil test.");
            public static GUIContent stencilReadMask = new GUIContent("Read Mask", "Tells which bit are allowed to be written during the stencil test.");
            public static GUIContent stencilCompareFunction = new GUIContent("Comparison", "Tells which function to use when doing the stencil test.");
            public static GUIContent stencilPassOperation = new GUIContent("Pass", "Tells what to do when the stencil test succeed.");
            public static GUIContent stencilFailOperation = new GUIContent("Fail", "Tells what to do when the stencil test fai1ls.");
            public static GUIContent stencilDepthFailOperation = new GUIContent("Depth Fail", "Tells what to do when the depth test fails.");

            //Camera Settings
            public static GUIContent overrideCamera = new GUIContent("Camera", "Override camera projections.");
            public static GUIContent cameraFOV = new GUIContent("Field Of View", "Field Of View to render this pass in.");
            public static GUIContent positionOffset = new GUIContent("Position Offset", "This Vector acts as a relative offset for the camera.");
            public static GUIContent restoreCamera = new GUIContent("Restore", "Restore to the original camera projection before this pass.");

            public static string unlitShaderMessage = "HDRP Unlit shaders will force the shader passes to \"ForwardOnly\"";
            public static string hdrpLitShaderMessage = "HDRP Lit shaders are not supported in a Custom Pass";
            public static string opaqueObjectWithDeferred = "Your HDRP settings do not support ForwardOnly, some objects might not render.";
            public static string objectRendererTwiceWithMSAA = "If MSAA is enabled, re-rendering the same object twice will cause depth test artifacts in Before/After Post Process injection points";
        }

        // Workaround enum to make the EnumFlagsField work, it doesn't handle well enm flags that don't contain all the individual bits as enum values like the UserStencilUsage enum.
        [Flags]
        enum UserStencilUsageWorkaround
        {
            UserBit0 = 1 << 0,
            UserBit1 = 1 << 1,
        }

        static UserStencilUsage ConvertToUserStencilUsage(UserStencilUsageWorkaround w)
        {
            UserStencilUsage result = 0;

            if ((w & UserStencilUsageWorkaround.UserBit0) != 0)
                result |= UserStencilUsage.UserBit0;
            if ((w & UserStencilUsageWorkaround.UserBit1) != 0)
                result |= UserStencilUsage.UserBit1;

            return result;
        }

        static UserStencilUsageWorkaround ConvertToUserStencilUsageWorkaround(UserStencilUsage w)
        {
            UserStencilUsageWorkaround result = 0;

            if ((w & UserStencilUsage.UserBit0) != 0)
                result |= UserStencilUsageWorkaround.UserBit0;
            if ((w & UserStencilUsage.UserBit1) != 0)
                result |= UserStencilUsageWorkaround.UserBit1;

            return result;
        }

        //Headers and layout
        private int m_FilterLines = 2;
        private int m_MaterialLines = 2;

        // Foldouts
        SerializedProperty m_FilterFoldout;
        SerializedProperty m_RendererFoldout;
        SerializedProperty m_PassFoldout;
        SerializedProperty m_TargetDepthBuffer;

        // Filter
        SerializedProperty m_RenderQueue;
        SerializedProperty m_LayerMask;
        SerializedProperty m_ShaderPasses;

        // Render
        SerializedProperty m_OverrideMaterial;
        SerializedProperty m_OverrideMaterialPassName;
        SerializedProperty m_SortingCriteria;
        SerializedProperty m_ShaderPass;

        // Override depth state
        SerializedProperty m_OverrideDepthState;
        SerializedProperty m_DepthCompareFunction;
        SerializedProperty m_DepthWrite;

        // Override stencil state
        SerializedProperty m_OverrideStencilState;
        SerializedProperty m_StencilReferenceValue;
        SerializedProperty m_StencilWriteMask;
        SerializedProperty m_StencilReadMask;
        SerializedProperty m_StencilComparison;
        SerializedProperty m_StencilPassOperation;
        SerializedProperty m_StencilFailOperation;
        SerializedProperty m_StencilDepthFailOperation;

        ReorderableList m_ShaderPassesList;

        CustomPassVolume m_Volume;

        CustomPass.TargetBuffer targetDepthBuffer => (CustomPass.TargetBuffer)m_TargetDepthBuffer.intValue;
        bool customDepthIsNone => targetDepthBuffer == CustomPass.TargetBuffer.None;

        protected bool showMaterialOverride = true;

        protected override void Initialize(SerializedProperty customPass)
        {
            // Header bools
            m_FilterFoldout = customPass.FindPropertyRelative("filterFoldout");
            m_RendererFoldout = customPass.FindPropertyRelative("rendererFoldout");
            m_PassFoldout = customPass.FindPropertyRelative("passFoldout");
            m_TargetDepthBuffer = customPass.FindPropertyRelative("targetDepthBuffer");

            // Filter props
            m_RenderQueue = customPass.FindPropertyRelative("renderQueueType");
            m_LayerMask = customPass.FindPropertyRelative("layerMask");
            m_ShaderPasses = customPass.FindPropertyRelative("passNames");
            m_ShaderPass = customPass.FindPropertyRelative("shaderPass");

            // Render options
            m_OverrideMaterial = customPass.FindPropertyRelative("overrideMaterial");
            m_OverrideMaterialPassName = customPass.FindPropertyRelative("overrideMaterialPassName");
            m_SortingCriteria = customPass.FindPropertyRelative("sortingCriteria");

            // Depth options
            m_OverrideDepthState = customPass.FindPropertyRelative("overrideDepthState");
            m_DepthCompareFunction = customPass.FindPropertyRelative("depthCompareFunction");
            m_DepthWrite = customPass.FindPropertyRelative("depthWrite");

            // Stencil options
            m_OverrideStencilState = customPass.FindPropertyRelative(nameof(DrawRenderersCustomPass.overrideStencil));
            m_StencilReferenceValue = customPass.FindPropertyRelative(nameof(DrawRenderersCustomPass.stencilReferenceValue));
            m_StencilWriteMask = customPass.FindPropertyRelative(nameof(DrawRenderersCustomPass.stencilWriteMask));
            m_StencilReadMask = customPass.FindPropertyRelative(nameof(DrawRenderersCustomPass.stencilReadMask));
            m_StencilComparison = customPass.FindPropertyRelative(nameof(DrawRenderersCustomPass.stencilCompareFunction));
            m_StencilPassOperation = customPass.FindPropertyRelative(nameof(DrawRenderersCustomPass.stencilPassOperation));
            m_StencilFailOperation = customPass.FindPropertyRelative(nameof(DrawRenderersCustomPass.stencilFailOperation));
            m_StencilDepthFailOperation = customPass.FindPropertyRelative(nameof(DrawRenderersCustomPass.stencilDepthFailOperation));

            m_Volume = customPass.serializedObject.targetObject as CustomPassVolume;

            m_ShaderPassesList = new ReorderableList(null, m_ShaderPasses, true, true, true, true);

            m_ShaderPassesList.drawElementCallback =
                (Rect rect, int index, bool isActive, bool isFocused) =>
            {
                var element = m_ShaderPassesList.serializedProperty.GetArrayElementAtIndex(index);
                var propRect = new Rect(rect.x, rect.y, rect.width, EditorGUIUtility.singleLineHeight);
                var labelWidth = EditorGUIUtility.labelWidth;
                EditorGUIUtility.labelWidth = 50;
                element.stringValue = EditorGUI.TextField(propRect, "Name", element.stringValue);
                EditorGUIUtility.labelWidth = labelWidth;
            };

            m_ShaderPassesList.drawHeaderCallback = (Rect testHeaderRect) =>
            {
                EditorGUI.LabelField(testHeaderRect, Styles.shaderPassFilter);
            };
        }

        protected override void DoPassGUI(SerializedProperty customPass, Rect rect)
        {
            if (ShowMsaaObjectInfo())
            {
                Rect helpBoxRect = rect;
                helpBoxRect.height = Styles.helpBoxHeight;
                EditorGUI.HelpBox(helpBoxRect, Styles.objectRendererTwiceWithMSAA, MessageType.Info);
                rect.y += Styles.helpBoxHeight;
            }

            DoFilters(ref rect);

            m_RendererFoldout.boolValue = EditorGUI.Foldout(rect, m_RendererFoldout.boolValue, Styles.renderHeader, true);
            rect.y += Styles.defaultLineSpace;
            if (m_RendererFoldout.boolValue)
            {
                EditorGUI.indentLevel++;
                //Override material
                DoMaterialOverride(ref rect);
                rect.y += Styles.defaultLineSpace;

#if SHOW_PASS_NAMES
                DoShaderPassesList(ref rect);
#endif

                EditorGUI.PropertyField(rect, m_SortingCriteria, Styles.sortingCriteria);
                rect.y += Styles.defaultLineSpace;

                EditorGUI.indentLevel--;
            }
        }

        // Tell if we need to show a warning for rendering opaque object and we're in deferred.
        bool ShowOpaqueObjectWarning()
        {
            if (HDRenderPipeline.currentAsset == null)
                return false;

            // Only opaque objects are concerned
            RenderQueueRange currentRange = CustomPassUtils.GetRenderQueueRangeFromRenderQueueType((CustomPass.RenderQueueType)m_RenderQueue.intValue);
            var allOpaque = HDRenderQueue.k_RenderQueue_AllOpaque;
            bool customPassQueueContainsOpaqueObjects = currentRange.upperBound >= allOpaque.lowerBound && currentRange.lowerBound <= allOpaque.upperBound;
            if (!customPassQueueContainsOpaqueObjects)
                return false;

            // Only Deferred rendering
            if (HDRenderPipeline.currentAsset.currentPlatformRenderPipelineSettings.supportedLitShaderMode != RenderPipelineSettings.SupportedLitShaderMode.DeferredOnly)
                return false;

            return true;
        }

        // Tell if we need to show the MSAA message info
        bool ShowMsaaObjectInfo()
        {
            if (m_Volume.injectionPoint != CustomPassInjectionPoint.AfterPostProcess && m_Volume.injectionPoint != CustomPassInjectionPoint.BeforePostProcess)
                return false;

            return true;
        }

        void DoFilters(ref Rect rect)
        {
            m_FilterFoldout.boolValue = EditorGUI.Foldout(rect, m_FilterFoldout.boolValue, Styles.filtersHeader, true);
            rect.y += Styles.defaultLineSpace;
            if (m_FilterFoldout.boolValue)
            {
                EditorGUI.indentLevel++;
                EditorGUI.BeginProperty(rect, Styles.renderQueueFilter, m_RenderQueue);
                // There is still a bug with SerializedReference and PropertyField so we can't use it yet
                EditorGUI.PropertyField(rect, m_RenderQueue, Styles.renderQueueFilter);
                EditorGUI.EndProperty();
                rect.y += Styles.defaultLineSpace;
                if (ShowOpaqueObjectWarning())
                {
                    Rect helpBoxRect = rect;
                    helpBoxRect.xMin += EditorGUI.indentLevel * Styles.indentSpaceInPixels;
                    helpBoxRect.height = Styles.helpBoxHeight;
                    EditorGUI.HelpBox(helpBoxRect, Styles.opaqueObjectWithDeferred, MessageType.Error);
                    rect.y += Styles.helpBoxHeight;
                }
                //Layer mask
                EditorGUI.PropertyField(rect, m_LayerMask, Styles.layerMask);
                rect.y += Styles.defaultLineSpace;
                EditorGUI.indentLevel--;
            }
        }

        void DoMaterialOverride(ref Rect rect)
        {
            //Override material
            if (showMaterialOverride)
            {
                EditorGUI.BeginChangeCheck();
                EditorGUI.PropertyField(rect, m_OverrideMaterial, Styles.overrideMaterial);
                if (EditorGUI.EndChangeCheck())
                {
                    var mat = m_OverrideMaterial.objectReferenceValue as Material;
                    // Fixup pass name in case the shader/material changes
                    if (mat != null && mat.FindPass(m_OverrideMaterialPassName.stringValue) == -1)
                        m_OverrideMaterialPassName.stringValue = mat.GetPassName(0);
                }

                rect.y += Styles.defaultLineSpace;

                EditorGUI.indentLevel++;
                if (m_OverrideMaterial.objectReferenceValue)
                {
                    EditorGUI.BeginProperty(rect, Styles.overrideMaterialPass, m_OverrideMaterialPassName);
                    {
                        var mat = m_OverrideMaterial.objectReferenceValue as Material;
                        EditorGUI.BeginChangeCheck();
                        int index = mat.FindPass(m_OverrideMaterialPassName.stringValue);
                        index = EditorGUI.IntPopup(rect, Styles.overrideMaterialPass, index, GetMaterialPassNames(mat), Enumerable.Range(0, mat.passCount).ToArray());
                        if (EditorGUI.EndChangeCheck())
                            m_OverrideMaterialPassName.stringValue = mat.GetPassName(index);
                    }
                    EditorGUI.EndProperty();
                }
                else
                {
                    EditorGUI.BeginProperty(rect, Styles.renderQueueFilter, m_RenderQueue);
                    EditorGUI.PropertyField(rect, m_ShaderPass, Styles.shaderPass);
                    EditorGUI.EndProperty();
                }
                EditorGUI.indentLevel--;

                rect.y += Styles.defaultLineSpace;
            }

            // Depth properties
            EditorGUI.BeginProperty(rect, Styles.overrideDepth, m_OverrideDepthState);
            {
                if (customDepthIsNone)
                {
                    using (new EditorGUI.DisabledScope(true))
                        EditorGUI.Toggle(rect, Styles.overrideDepth, false);
                }
                else
                {
                    EditorGUI.PropertyField(rect, m_OverrideDepthState, Styles.overrideDepth);
                }
            }
            EditorGUI.EndProperty();

            if (m_OverrideDepthState.boolValue && !customDepthIsNone)
            {
                EditorGUI.indentLevel++;
                rect.y += Styles.defaultLineSpace;
                EditorGUI.PropertyField(rect, m_DepthCompareFunction, Styles.depthCompareFunction);
                rect.y += Styles.defaultLineSpace;
                EditorGUI.PropertyField(rect, m_DepthWrite, Styles.depthWrite);
                EditorGUI.indentLevel--;
            }

            // Stencil properties
            rect.y += Styles.defaultLineSpace;
            EditorGUI.BeginProperty(rect, Styles.overrideStencil, m_OverrideStencilState);
            {
                if (customDepthIsNone)
                {
                    using (new EditorGUI.DisabledScope(true))
                        EditorGUI.Toggle(rect, Styles.overrideStencil, false);
                }
                else
                {
                    EditorGUI.PropertyField(rect, m_OverrideStencilState, Styles.overrideStencil);
                }
            }
            EditorGUI.EndProperty();

            if (m_OverrideStencilState.boolValue && !customDepthIsNone)
            {
                EditorGUI.indentLevel++;

                DrawStencilIntField(ref rect, m_StencilReferenceValue, Styles.stencilReferenceValue);
                DrawStencilIntField(ref rect, m_StencilReadMask, Styles.stencilReadMask);
                DrawStencilIntField(ref rect, m_StencilWriteMask, Styles.stencilWriteMask);
                rect.y += Styles.defaultLineSpace;
                EditorGUI.PropertyField(rect, m_StencilComparison, Styles.stencilCompareFunction);
                rect.y += Styles.defaultLineSpace;
                EditorGUI.PropertyField(rect, m_StencilPassOperation, Styles.stencilPassOperation);
                rect.y += Styles.defaultLineSpace;
                EditorGUI.PropertyField(rect, m_StencilFailOperation, Styles.stencilFailOperation);
                rect.y += Styles.defaultLineSpace;
                EditorGUI.PropertyField(rect, m_StencilDepthFailOperation, Styles.stencilDepthFailOperation);

                EditorGUI.indentLevel--;
            }
        }

        void DrawStencilIntField(ref Rect rect, SerializedProperty property, GUIContent label)
        {
            rect.y += Styles.defaultLineSpace;
            EditorGUI.BeginProperty(rect, label, property);
            if (targetDepthBuffer == CustomPass.TargetBuffer.Camera)
            {
                var userStencilBits = (UserStencilUsage)property.intValue;
                EditorGUI.BeginChangeCheck();
                var e = ConvertToUserStencilUsage((UserStencilUsageWorkaround)EditorGUI.EnumFlagsField(rect, label, ConvertToUserStencilUsageWorkaround(userStencilBits)));
                if (EditorGUI.EndChangeCheck())
<<<<<<< HEAD
                    property.intValue = (int)(e & (UserStencilUsage.UserBit0 | UserStencilUsage.UserBit1));
=======
                    property.intValue = (int)(e & UserStencilUsage.AllUserBits);
>>>>>>> 9fbc658f
            }
            else
            {
                EditorGUI.BeginChangeCheck();
                property.intValue = EditorGUI.IntField(rect, label, property.intValue);
                if (EditorGUI.EndChangeCheck())
                    property.intValue &= 0xFF;
            }
            EditorGUI.EndProperty();
        }

        void DoShaderPassesList(ref Rect rect)
        {
            Rect shaderPassesRect = rect;
            shaderPassesRect.x += EditorGUI.indentLevel * Styles.indentSpaceInPixels;
            shaderPassesRect.width -= EditorGUI.indentLevel * Styles.indentSpaceInPixels;

            var mat = m_OverrideMaterial.objectReferenceValue as Material;
            // We only draw the shader passes if we don't know which type of shader is used (aka user shaders)
            if (IsUnlitShader())
            {
                EditorGUI.HelpBox(shaderPassesRect, Styles.unlitShaderMessage, MessageType.Info);
                rect.y += Styles.defaultLineSpace;
            }
            else if (IsHDRPShader())
            {
                // Lit HDRP shader not supported
                EditorGUI.HelpBox(shaderPassesRect, Styles.hdrpLitShaderMessage, MessageType.Warning);
                rect.y += Styles.defaultLineSpace;
            }
            else
            {
                m_ShaderPassesList.DoList(shaderPassesRect);
                rect.y += m_ShaderPassesList.GetHeight();
            }
        }

        bool IsUnlitShader()
        {
            var mat = m_OverrideMaterial.objectReferenceValue as Material;
            return HDShaderUtils.IsUnlitHDRPShader(mat?.shader);
        }

        bool IsHDRPShader()
        {
            var mat = m_OverrideMaterial.objectReferenceValue as Material;
            return HDShaderUtils.IsHDRPShader(mat?.shader);
        }

        protected override float GetPassHeight(SerializedProperty customPass)
        {
            float height = Styles.defaultLineSpace;

            height += ShowMsaaObjectInfo() ? Styles.helpBoxHeight : 0;

            if (m_FilterFoldout.boolValue)
            {
                height += Styles.defaultLineSpace * m_FilterLines;
                height += ShowOpaqueObjectWarning() ? Styles.helpBoxHeight : 0;
            }

            height += Styles.defaultLineSpace; // add line for overrides dropdown
            if (m_RendererFoldout.boolValue)
            {
                if (showMaterialOverride)
                    height += Styles.defaultLineSpace * m_MaterialLines;
                height += Styles.defaultLineSpace * (m_OverrideDepthState.boolValue && !customDepthIsNone ? 3 : 1);
                height += Styles.defaultLineSpace * (m_OverrideStencilState.boolValue && !customDepthIsNone ? 8 : 1);
                var mat = m_OverrideMaterial.objectReferenceValue as Material;

#if SHOW_PASS_NAMES
                if (IsHDRPShader())
                    height += Styles.defaultLineSpace; // help box
                else
                    height += m_ShaderPassesList.GetHeight(); // shader passes list
#endif

                height += Styles.defaultLineSpace; // sorting criteria;
            }

            return height;
        }
    }
}<|MERGE_RESOLUTION|>--- conflicted
+++ resolved
@@ -402,11 +402,7 @@
                 EditorGUI.BeginChangeCheck();
                 var e = ConvertToUserStencilUsage((UserStencilUsageWorkaround)EditorGUI.EnumFlagsField(rect, label, ConvertToUserStencilUsageWorkaround(userStencilBits)));
                 if (EditorGUI.EndChangeCheck())
-<<<<<<< HEAD
-                    property.intValue = (int)(e & (UserStencilUsage.UserBit0 | UserStencilUsage.UserBit1));
-=======
                     property.intValue = (int)(e & UserStencilUsage.AllUserBits);
->>>>>>> 9fbc658f
             }
             else
             {
