// For now we disable the filtering by shader pass.
// #define SHOW_PASS_NAMES

using UnityEngine;
using UnityEditor;
using System.Collections.Generic;
using UnityEditorInternal;
using UnityEngine.Rendering;
using UnityEngine.Rendering.HighDefinition;
using System.Linq;
using System;

namespace UnityEditor.Rendering.HighDefinition
{
    /// <summary>
    /// Custom drawer for the draw renderers pass
    /// </summary>
    [CustomPassDrawerAttribute(typeof(DrawRenderersCustomPass))]
    class DrawRenderersCustomPassDrawer : CustomPassDrawer
    {
        private class Styles
        {
            public static float defaultLineSpace = EditorGUIUtility.singleLineHeight + EditorGUIUtility.standardVerticalSpacing;
            public static float reorderableListHandleIndentWidth = 12;
            public static float indentSpaceInPixels = 16;
            public static float helpBoxHeight = EditorGUIUtility.singleLineHeight * 2;
            public static GUIContent callback = new GUIContent("Event", "Chose the Callback position for this render pass object.");
            public static GUIContent enabled = new GUIContent("Enabled", "Enable or Disable the custom pass");

            //Headers
            public static GUIContent filtersHeader = new GUIContent("Filters", "Filters.");
            public static GUIContent renderHeader = new GUIContent("Overrides", "Different parts fo the rendering that you can choose to override.");

            //Filters
            public static GUIContent renderQueueFilter = new GUIContent("Queue", "Filter the render queue range you want to render.");
            public static GUIContent layerMask = new GUIContent("Layer Mask", "Chose the Callback position for this render pass object.");
            public static GUIContent shaderPassFilter = new GUIContent("Shader Passes", "Chose the Callback position for this render pass object.");

            //Render Options
            public static GUIContent overrideMaterial = new GUIContent("Material", "Chose an override material, every renderer will be rendered with this material.");
            public static GUIContent overrideMaterialPass = new GUIContent("Pass Name", "The pass for the override material to use.");
            public static GUIContent sortingCriteria = new GUIContent("Sorting", "Sorting settings used to render objects in a certain order.");
            public static GUIContent shaderPass = new GUIContent("Shader Pass", "Sets which pass will be used to render the materials. If the pass does not exists, the material will not be rendered.");

		    //Depth Settings
		    public static GUIContent overrideDepth = new GUIContent("Override Depth", "Override depth state of the objects rendered.");
		    public static GUIContent depthWrite = new GUIContent("Write Depth", "Chose to write depth to the screen.");
		    public static GUIContent depthCompareFunction = new GUIContent("Depth Test", "Choose a new test setting for the depth.");

		    //Stencil Settings
		    public static GUIContent overrideStencil = new GUIContent("Override Stencil", "Override stencil write value of the objects rendered.");
		    public static GUIContent stencilWriteValue = new GUIContent("Stencil Write Value", "Choose a new value for the objects to write in the stencil buffer.");

            //Camera Settings
            public static GUIContent overrideCamera = new GUIContent("Camera", "Override camera projections.");
            public static GUIContent cameraFOV = new GUIContent("Field Of View", "Field Of View to render this pass in.");
            public static GUIContent positionOffset = new GUIContent("Position Offset", "This Vector acts as a relative offset for the camera.");
            public static GUIContent restoreCamera = new GUIContent("Restore", "Restore to the original camera projection before this pass.");

            public static string unlitShaderMessage = "HDRP Unlit shaders will force the shader passes to \"ForwardOnly\"";
            public static string hdrpLitShaderMessage = "HDRP Lit shaders are not supported in a custom pass";
            public static string opaqueObjectWithDeferred = "Your HDRP settings does not support ForwardOnly, some object might not render.";
            public static string objectRendererTwiceWithMSAA = "MSAA is enabled, re-rendering same object twice will cause depth test artifacts in Before/After Post Process injection points";
        }

        //Headers and layout
        private int m_FilterLines = 2;
        private int m_MaterialLines = 2;

        // Foldouts
        SerializedProperty      m_FilterFoldout;
        SerializedProperty      m_RendererFoldout;
        SerializedProperty      m_PassFoldout;
		SerializedProperty      m_TargetDepthBuffer;

        // Filter
        SerializedProperty      m_RenderQueue;
        SerializedProperty      m_LayerMask;
        SerializedProperty      m_ShaderPasses;

        // Render
        SerializedProperty      m_OverrideMaterial;
        SerializedProperty      m_OverrideMaterialPassName;
        SerializedProperty      m_SortingCriteria;
        SerializedProperty      m_ShaderPass;

        // Override depth state
        SerializedProperty      m_OverrideDepthState;
        SerializedProperty      m_DepthCompareFunction;
        SerializedProperty      m_DepthWrite;
        
        // Override Stencil state
        SerializedProperty      m_OverridStencilState;
        SerializedProperty      m_StencilWriteValue;

        ReorderableList         m_ShaderPassesList;

        CustomPassVolume        m_Volume;

        bool customDepthIsNone => (CustomPass.TargetBuffer)m_TargetDepthBuffer.intValue == CustomPass.TargetBuffer.None;
        bool customDepthIsCustom => (CustomPass.TargetBuffer)m_TargetDepthBuffer.intValue == CustomPass.TargetBuffer.Custom;

        protected override void Initialize(SerializedProperty customPass)
        {
            // Header bools
            m_FilterFoldout = customPass.FindPropertyRelative("filterFoldout");
            m_RendererFoldout = customPass.FindPropertyRelative("rendererFoldout");
            m_PassFoldout = customPass.FindPropertyRelative("passFoldout");
			m_TargetDepthBuffer = customPass.FindPropertyRelative("targetDepthBuffer");

            // Filter props
            m_RenderQueue = customPass.FindPropertyRelative("renderQueueType");
            m_LayerMask = customPass.FindPropertyRelative("layerMask");
            m_ShaderPasses = customPass.FindPropertyRelative("passNames");
            m_ShaderPass = customPass.FindPropertyRelative("shaderPass");

            // Render options
            m_OverrideMaterial = customPass.FindPropertyRelative("overrideMaterial");
            m_OverrideMaterialPassName = customPass.FindPropertyRelative("overrideMaterialPassName");
            m_SortingCriteria = customPass.FindPropertyRelative("sortingCriteria");

            // Depth options
            m_OverrideDepthState = customPass.FindPropertyRelative("overrideDepthState");
            m_DepthCompareFunction = customPass.FindPropertyRelative("depthCompareFunction");
            m_DepthWrite = customPass.FindPropertyRelative("depthWrite");

            // Stencil options
            m_OverridStencilState = customPass.FindPropertyRelative(nameof(DrawRenderersCustomPass.overrideStencilState));
            m_StencilWriteValue = customPass.FindPropertyRelative(nameof(DrawRenderersCustomPass.stencilWriteValue));

            m_Volume = customPass.serializedObject.targetObject as CustomPassVolume;

            m_ShaderPassesList = new ReorderableList(null, m_ShaderPasses, true, true, true, true);

            m_ShaderPassesList.drawElementCallback =
            (Rect rect, int index, bool isActive, bool isFocused) =>
            {
                var element = m_ShaderPassesList.serializedProperty.GetArrayElementAtIndex(index);
                var propRect = new Rect(rect.x, rect.y, rect.width, EditorGUIUtility.singleLineHeight);
                var labelWidth = EditorGUIUtility.labelWidth;
                EditorGUIUtility.labelWidth = 50;
                element.stringValue = EditorGUI.TextField(propRect, "Name", element.stringValue);
                EditorGUIUtility.labelWidth = labelWidth;
            };

            m_ShaderPassesList.drawHeaderCallback = (Rect testHeaderRect) => {
                EditorGUI.LabelField(testHeaderRect, Styles.shaderPassFilter);
            };
        }

        protected override void DoPassGUI(SerializedProperty customPass, Rect rect)
        {
            if (ShowMsaaObjectInfo())
            {
                Rect helpBoxRect = rect;
                helpBoxRect.height = Styles.helpBoxHeight;
                EditorGUI.HelpBox(helpBoxRect, Styles.objectRendererTwiceWithMSAA, MessageType.Info);
                rect.y += Styles.helpBoxHeight;
            }

            DoFilters(ref rect);

            m_RendererFoldout.boolValue = EditorGUI.Foldout(rect, m_RendererFoldout.boolValue, Styles.renderHeader, true);
            rect.y += Styles.defaultLineSpace;
            if (m_RendererFoldout.boolValue)
            {
                EditorGUI.indentLevel++;
                //Override material
                DoMaterialOverride(ref rect);
                rect.y += Styles.defaultLineSpace;

#if SHOW_PASS_NAMES
                DoShaderPassesList(ref rect);
#endif

                // TODO: remove all this code when the fix for SerializedReference lands
                m_SortingCriteria.intValue = (int)(SortingCriteria)EditorGUI.EnumFlagsField(rect, Styles.sortingCriteria, (SortingCriteria)m_SortingCriteria.intValue);
                // EditorGUI.PropertyField(rect, m_SortingCriteria, Styles.sortingCriteria);
                rect.y += Styles.defaultLineSpace;

                EditorGUI.indentLevel--;
            }
        }

        // Tell if we need to show a warning for rendering opaque object and we're in deferred.
        bool ShowOpaqueObjectWarning()
        {
            // Only opaque objects are concerned
            RenderQueueRange currentRange = CustomPassUtils.GetRenderQueueRangeFromRenderQueueType((CustomPass.RenderQueueType)m_RenderQueue.intValue);
            var allOpaque = HDRenderQueue.k_RenderQueue_AllOpaque;
            bool customPassQueueContainsOpaqueObjects = currentRange.upperBound >= allOpaque.lowerBound && currentRange.lowerBound <= allOpaque.upperBound;
            if (!customPassQueueContainsOpaqueObjects)
                return false;

            // Only Deferred rendering
            if (HDRenderPipeline.currentAsset.currentPlatformRenderPipelineSettings.supportedLitShaderMode != RenderPipelineSettings.SupportedLitShaderMode.DeferredOnly)
                return false;

            return true;
        }

        // Tell if we need to show the MSAA message info
        bool ShowMsaaObjectInfo()
        {
            if (!HDRenderPipeline.currentAsset.currentPlatformRenderPipelineSettings.supportMSAA)
                return false;
            
            if (m_Volume.injectionPoint != CustomPassInjectionPoint.AfterPostProcess && m_Volume.injectionPoint != CustomPassInjectionPoint.BeforePostProcess)
                return false;

            return true;
        }

        void DoFilters(ref Rect rect)
        {
            m_FilterFoldout.boolValue = EditorGUI.Foldout(rect, m_FilterFoldout.boolValue, Styles.filtersHeader, true);
            rect.y += Styles.defaultLineSpace;
            if (m_FilterFoldout.boolValue)
            {
                EditorGUI.indentLevel++;
                EditorGUI.BeginProperty(rect, Styles.renderQueueFilter, m_RenderQueue);
				// There is still a bug with SerializedReference and PropertyField so we can't use it yet
                // EditorGUI.PropertyField(rect, m_RenderQueue, Styles.renderQueueFilter);
                m_RenderQueue.intValue = (int)(CustomPass.RenderQueueType)EditorGUI.EnumPopup(rect, Styles.renderQueueFilter, (CustomPass.RenderQueueType)m_RenderQueue.intValue);
                EditorGUI.EndProperty();
                rect.y += Styles.defaultLineSpace;
                if (ShowOpaqueObjectWarning())
                {
                    Rect helpBoxRect = rect;
                    helpBoxRect.xMin += EditorGUI.indentLevel * Styles.indentSpaceInPixels;
                    helpBoxRect.height = Styles.helpBoxHeight;
                    EditorGUI.HelpBox(helpBoxRect, Styles.opaqueObjectWithDeferred, MessageType.Error);
                    rect.y += Styles.helpBoxHeight;
                }
                //Layer mask
                EditorGUI.PropertyField(rect, m_LayerMask, Styles.layerMask);
                rect.y += Styles.defaultLineSpace;
                EditorGUI.indentLevel--;
            }
        }

        void DoMaterialOverride(ref Rect rect)
        {
            //Override material
            EditorGUI.BeginChangeCheck();
            EditorGUI.PropertyField(rect, m_OverrideMaterial, Styles.overrideMaterial);
            if (EditorGUI.EndChangeCheck())
            {
                var mat = m_OverrideMaterial.objectReferenceValue as Material;
                // Fixup pass name in case the shader/material changes
                if (mat != null && mat.FindPass(m_OverrideMaterialPassName.stringValue) == -1)
                    m_OverrideMaterialPassName.stringValue = mat.GetPassName(0);
            }

            rect.y += Styles.defaultLineSpace;
            EditorGUI.indentLevel++;
            if (m_OverrideMaterial.objectReferenceValue)
            {
                EditorGUI.BeginProperty(rect, Styles.overrideMaterialPass, m_OverrideMaterialPassName);
                {
                    var mat = m_OverrideMaterial.objectReferenceValue as Material;
                    EditorGUI.BeginChangeCheck();
                    int index = mat.FindPass(m_OverrideMaterialPassName.stringValue);
                    index = EditorGUI.IntPopup(rect, Styles.overrideMaterialPass, index, GetMaterialPassNames(mat), Enumerable.Range(0, mat.passCount).ToArray());
                    if (EditorGUI.EndChangeCheck())
                        m_OverrideMaterialPassName.stringValue = mat.GetPassName(index);
                }
                EditorGUI.EndProperty();
            }
            else
            {
                EditorGUI.BeginProperty(rect, Styles.renderQueueFilter, m_RenderQueue);
				// There is still a bug with SerializedReference and PropertyField so we can't use it yet
                // EditorGUI.PropertyField(rect, m_ShaderPass, Styles.shaderPass);
                m_ShaderPass.intValue = (int)(DrawRenderersCustomPass.ShaderPass)EditorGUI.EnumPopup(rect, Styles.shaderPass, (DrawRenderersCustomPass.ShaderPass)m_ShaderPass.intValue);
                EditorGUI.EndProperty();
            }
            EditorGUI.indentLevel--;

            rect.y += Styles.defaultLineSpace;
<<<<<<< HEAD
            EditorGUI.BeginProperty(rect, Styles.overrideDepth, m_OverrideDepthState);
            {
                if (customDepthIsNone)
                {
                    using (new EditorGUI.DisabledScope(true))
                        EditorGUI.Toggle(rect, Styles.overrideDepth, false);
                }
                else
                {
                    EditorGUI.PropertyField(rect, m_OverrideDepthState, Styles.overrideDepth);
                }
            }
            EditorGUI.EndProperty();

            if (m_OverrideDepthState.boolValue && !customDepthIsNone)
            {
                EditorGUI.indentLevel++;
                rect.y += Styles.defaultLineSpace;
                EditorGUI.PropertyField(rect, m_DepthCompareFunction, Styles.depthCompareFunction);
                rect.y += Styles.defaultLineSpace;
                EditorGUI.PropertyField(rect, m_DepthWrite, Styles.depthWrite);
                EditorGUI.indentLevel--;
=======
            if (customDepthIsNone)
            {
                using (new EditorGUI.DisabledScope(true))
                {
                    EditorGUI.Toggle(rect, Styles.overrideDepth, false);
                    EditorGUI.Toggle(rect, Styles.overrideStencil, false);
                }
            }
            else
            {
                m_OverrideDepthState.boolValue = EditorGUI.Toggle(rect, Styles.overrideDepth, m_OverrideDepthState.boolValue);

                if (m_OverrideDepthState.boolValue && !customDepthIsNone)
                {
                    EditorGUI.indentLevel++;
                    rect.y += Styles.defaultLineSpace;
                    m_DepthCompareFunction.intValue = (int)(CompareFunction)EditorGUI.EnumPopup(rect, Styles.depthCompareFunction, (CompareFunction)m_DepthCompareFunction.intValue);
                    rect.y += Styles.defaultLineSpace;
                    m_DepthWrite.boolValue = EditorGUI.Toggle(rect, Styles.depthWrite, m_DepthWrite.boolValue);
                    EditorGUI.indentLevel--;
                }

                rect.y += Styles.defaultLineSpace;
                m_OverridStencilState.boolValue = EditorGUI.Toggle(rect, Styles.overrideStencil, m_OverridStencilState.boolValue);

                if (m_OverridStencilState.boolValue && !customDepthIsNone)
                {
                    EditorGUI.indentLevel++;
                    rect.y += Styles.defaultLineSpace;
                    var stencilValue = customDepthIsCustom ? (Enum)(CustomPass.CustomStencilBits)m_StencilWriteValue.intValue : (Enum)(UserStencilUsage)m_StencilWriteValue.intValue;
                    m_StencilWriteValue.intValue = Convert.ToInt32(EditorGUI.EnumFlagsField(rect, Styles.stencilWriteValue, stencilValue));
                    EditorGUI.indentLevel--;
                }
>>>>>>> 5aa0253f
            }
        }

        void DoShaderPassesList(ref Rect rect)
        {
            Rect shaderPassesRect = rect;
            shaderPassesRect.x += EditorGUI.indentLevel * Styles.indentSpaceInPixels;
            shaderPassesRect.width -= EditorGUI.indentLevel * Styles.indentSpaceInPixels;

            var mat = m_OverrideMaterial.objectReferenceValue as Material;
            // We only draw the shader passes if we don't know which type of shader is used (aka user shaders)
            if (IsUnlitShader())
            {
                EditorGUI.HelpBox(shaderPassesRect, Styles.unlitShaderMessage, MessageType.Info);
                rect.y += Styles.defaultLineSpace;
            }
            else if (IsHDRPShader())
            {
                // Lit HDRP shader not supported
                EditorGUI.HelpBox(shaderPassesRect, Styles.hdrpLitShaderMessage, MessageType.Warning);
                rect.y += Styles.defaultLineSpace;
            }
            else
            {
                m_ShaderPassesList.DoList(shaderPassesRect);
                rect.y += m_ShaderPassesList.GetHeight();
            }
        }

        bool IsUnlitShader()
        {
            var mat = m_OverrideMaterial.objectReferenceValue as Material;
            return HDShaderUtils.IsUnlitHDRPShader(mat?.shader);
        }

        bool IsHDRPShader()
        {
            var mat = m_OverrideMaterial.objectReferenceValue as Material;
            return HDShaderUtils.IsHDRPShader(mat?.shader);
        }

        protected override float GetPassHeight(SerializedProperty customPass)
        {
            float height = Styles.defaultLineSpace;

            height += ShowMsaaObjectInfo() ? Styles.helpBoxHeight : 0;

            if (m_FilterFoldout.boolValue)
            {
                height += Styles.defaultLineSpace * m_FilterLines;
                height += ShowOpaqueObjectWarning() ? Styles.helpBoxHeight : 0;
            }

            height += Styles.defaultLineSpace; // add line for overrides dropdown
            if (m_RendererFoldout.boolValue)
            {
                height += Styles.defaultLineSpace * m_MaterialLines;
                height += Styles.defaultLineSpace * (m_OverrideDepthState.boolValue && !customDepthIsNone ? 3 : 1);
                height += Styles.defaultLineSpace * (m_OverridStencilState.boolValue && !customDepthIsNone ? 2 : 1);
                var mat = m_OverrideMaterial.objectReferenceValue as Material;

#if SHOW_PASS_NAMES
                if (IsHDRPShader())
                    height += Styles.defaultLineSpace; // help box
                else
                    height += m_ShaderPassesList.GetHeight(); // shader passes list
#endif

                height += Styles.defaultLineSpace; // sorting criteria;
            }

            return height;
        }
    }
}<|MERGE_RESOLUTION|>--- conflicted
+++ resolved
@@ -278,30 +278,6 @@
             EditorGUI.indentLevel--;
 
             rect.y += Styles.defaultLineSpace;
-<<<<<<< HEAD
-            EditorGUI.BeginProperty(rect, Styles.overrideDepth, m_OverrideDepthState);
-            {
-                if (customDepthIsNone)
-                {
-                    using (new EditorGUI.DisabledScope(true))
-                        EditorGUI.Toggle(rect, Styles.overrideDepth, false);
-                }
-                else
-                {
-                    EditorGUI.PropertyField(rect, m_OverrideDepthState, Styles.overrideDepth);
-                }
-            }
-            EditorGUI.EndProperty();
-
-            if (m_OverrideDepthState.boolValue && !customDepthIsNone)
-            {
-                EditorGUI.indentLevel++;
-                rect.y += Styles.defaultLineSpace;
-                EditorGUI.PropertyField(rect, m_DepthCompareFunction, Styles.depthCompareFunction);
-                rect.y += Styles.defaultLineSpace;
-                EditorGUI.PropertyField(rect, m_DepthWrite, Styles.depthWrite);
-                EditorGUI.indentLevel--;
-=======
             if (customDepthIsNone)
             {
                 using (new EditorGUI.DisabledScope(true))
@@ -312,30 +288,31 @@
             }
             else
             {
-                m_OverrideDepthState.boolValue = EditorGUI.Toggle(rect, Styles.overrideDepth, m_OverrideDepthState.boolValue);
+                EditorGUI.PropertyField(rect, m_OverrideDepthState, Styles.overrideDepth);
 
                 if (m_OverrideDepthState.boolValue && !customDepthIsNone)
                 {
                     EditorGUI.indentLevel++;
                     rect.y += Styles.defaultLineSpace;
-                    m_DepthCompareFunction.intValue = (int)(CompareFunction)EditorGUI.EnumPopup(rect, Styles.depthCompareFunction, (CompareFunction)m_DepthCompareFunction.intValue);
+                    EditorGUI.PropertyField(rect, m_DepthCompareFunction, Styles.depthCompareFunction);
                     rect.y += Styles.defaultLineSpace;
-                    m_DepthWrite.boolValue = EditorGUI.Toggle(rect, Styles.depthWrite, m_DepthWrite.boolValue);
+                    EditorGUI.PropertyField(rect, m_DepthWrite, Styles.depthWrite);
                     EditorGUI.indentLevel--;
                 }
 
                 rect.y += Styles.defaultLineSpace;
-                m_OverridStencilState.boolValue = EditorGUI.Toggle(rect, Styles.overrideStencil, m_OverridStencilState.boolValue);
+                EditorGUI.PropertyField(rect, m_OverridStencilState, Styles.overrideStencil);
 
                 if (m_OverridStencilState.boolValue && !customDepthIsNone)
                 {
                     EditorGUI.indentLevel++;
                     rect.y += Styles.defaultLineSpace;
                     var stencilValue = customDepthIsCustom ? (Enum)(CustomPass.CustomStencilBits)m_StencilWriteValue.intValue : (Enum)(UserStencilUsage)m_StencilWriteValue.intValue;
+                    EditorGUI.BeginProperty(rect, Styles.stencilWriteValue, m_StencilWriteValue);
                     m_StencilWriteValue.intValue = Convert.ToInt32(EditorGUI.EnumFlagsField(rect, Styles.stencilWriteValue, stencilValue));
+                    EditorGUI.EndProperty();
                     EditorGUI.indentLevel--;
                 }
->>>>>>> 5aa0253f
             }
         }
 
