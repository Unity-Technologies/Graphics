--- conflicted
+++ resolved
@@ -139,12 +139,7 @@
 
             // Ensure we reflect presets in the pipeline asset, not the hardcoded defaults.
             // Warning: base.OnEnable must be called after VolumeComponentWithQuality has unpacked SerializedData.
-<<<<<<< HEAD
-            var pipeline = HDRenderPipeline.currentPipeline;
-            if (pipeline != null)
-=======
             if (RenderPipelineManager.currentPipeline is HDRenderPipeline pipeline)
->>>>>>> 212ef79b
             {
                 serializedObject.Update();
 
