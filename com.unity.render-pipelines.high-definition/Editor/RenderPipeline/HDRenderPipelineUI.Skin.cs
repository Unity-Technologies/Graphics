--- conflicted
+++ resolved
@@ -30,11 +30,8 @@
             public static readonly GUIContent lightingQualitySettings = EditorGUIUtility.TrTextContent("Lighting Quality Settings");
 
             public static readonly GUIContent lightLayerSubTitle = EditorGUIUtility.TrTextContent("Light Layers");
-<<<<<<< HEAD
+            public static readonly GUIContent volumetricSubTitle = EditorGUIUtility.TrTextContent("Volumetrics");
             public static readonly GUIContent probeVolumeSubTitle = EditorGUIUtility.TrTextContent("Probe Volume");
-=======
-            public static readonly GUIContent volumetricSubTitle = EditorGUIUtility.TrTextContent("Volumetrics");
->>>>>>> 7f4b17ad
             public static readonly GUIContent cookiesSubTitle = EditorGUIUtility.TrTextContent("Cookies");
             public static readonly GUIContent reflectionsSubTitle = EditorGUIUtility.TrTextContent("Reflections");
             public static readonly GUIContent skySubTitle = EditorGUIUtility.TrTextContent("Sky");
@@ -139,17 +136,12 @@
             public static readonly GUIContent rayTracingDX12OnlyWarning = EditorGUIUtility.TrTextContent("Ray tracing is currently only supported on DX12.");
             public static readonly GUIContent maximumLODLevel = EditorGUIUtility.TrTextContent("Maximum LOD Level");
             public static readonly GUIContent LODBias = EditorGUIUtility.TrTextContent("LOD Bias");
-            internal static readonly GUIContent supportProbeVolumeContent = EditorGUIUtility.TrTextContent("Enable", "When enabled, HDRP allocates Shader variants and memory for probe volume based GI. This allows you to use probe volumes in your Unity Project.");
-            internal static readonly GUIContent probeVolumeMemoryBudget = EditorGUIUtility.TrTextContent("Memory Budget", "Determines the width and height of the textures used to store GI data from probes. Note that the textures also have a fixed depth dimension.");
+            public static readonly GUIContent supportProbeVolumeContent = EditorGUIUtility.TrTextContent("Enable", "When enabled, HDRP allocates Shader variants and memory for probe volume based GI. This allows you to use probe volumes in your Unity Project.");
+            public static readonly GUIContent probeVolumeMemoryBudget = EditorGUIUtility.TrTextContent("Memory Budget", "Determines the width and height of the textures used to store GI data from probes. Note that the textures also have a fixed depth dimension.");
             internal const string probeVolumeInfo = "Warning: Probe Volumes is a highly experimental feature.\nIt is disabled by default for this reason.\nIt's functionality is subject to breaking changes and whole sale removal.\nIt is not recommended for use outside of for providing feedback.\nIt should not be used in production.\nTo enable, set:\nEnableProbeVolumes = 1\ninside of ShaderConfig.cs\and inside of the editor run:\nEdit->Render Pipeline->Generate Shader Includes\nProbe Volumes feature must also be enabled here.";
-<<<<<<< HEAD
-            internal const string probeVolumeNotEnabled = "Warning: Probe Volumes are not enabled.\nIt is an highly experimental feature and disabled by default for this reason.\nIt's functionality is subject to breaking changes and whole sale removal.\nIt is not recommended for use outside of for providing feedback.\nIt should not be used in production.\nTo enable, set:\nEnableProbeVolumes = 1\ninside of ShaderConfig.cs\and inside of the editor run:\nEdit->Render Pipeline->Generate Shader Includes\nProbe Volumes feature must also be enabled here.";
-=======
-            internal static readonly GUIContent probeVolumeAtlasResolution = EditorGUIUtility.TrTextContent("Atlas Resolution", "Resolution of the 3D texture atlas containing visible ProbeVolumes.");
-            internal static readonly GUIContent probeVolumeAtlasOctahedralDepthResolution = EditorGUIUtility.TrTextContent("Octahedral Depth Atlas Resolution", "Resolution of the 2D texture atlas containing visible ProbeVolumes octahedral depth data.");
             public static readonly GUIContent maxDensityVolumeSizeStyle = EditorGUIUtility.TrTextContent("Max Density Volume Size", "Specifies the maximum size for the individual 3D density volume texture that HDRP uses for Density Volumes. This settings will affect your memory consumption.");
             public static readonly GUIContent maxDensityVolumesOnScreenStyle = EditorGUIUtility.TrTextContent("Max Density Volumes On Screen", "Sets the maximum number of density volume HDRP can handle on screen at once. This settings will affect your memory consumption.");
->>>>>>> 7f4b17ad
+            public const string probeVolumeNotEnabled = "Warning: Probe Volumes are not enabled.\nIt is an highly experimental feature and disabled by default for this reason.\nIt's functionality is subject to breaking changes and whole sale removal.\nIt is not recommended for use outside of for providing feedback.\nIt should not be used in production.\nTo enable, set:\nEnableProbeVolumes = 1\ninside of ShaderConfig.cs\and inside of the editor run:\nEdit->Render Pipeline->Generate Shader Includes\nProbe Volumes feature must also be enabled here.";
 
 
             public const string cacheErrorFormat = "This configuration will lead to more than 2 GB reserved for this cache at runtime! ({0} requested) Only {1} element will be reserved instead.";
