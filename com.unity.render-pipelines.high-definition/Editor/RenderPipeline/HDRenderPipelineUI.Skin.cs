--- conflicted
+++ resolved
@@ -161,14 +161,9 @@
             public static readonly GUIContent maximumLODLevel = EditorGUIUtility.TrTextContent("Maximum LOD Level");
             public static readonly GUIContent LODBias = EditorGUIUtility.TrTextContent("LOD Bias");
             public static readonly GUIContent supportRuntimeDebugDisplayContentLabel = EditorGUIUtility.TrTextContent("Runtime Debug Shaders", "When disabled, all debug display shader variants are removed when you build for the Unity Player. This decreases build time, but prevents the use of Rendering Debugger in Player builds.");
-<<<<<<< HEAD
             public static readonly GUIContent lightProbeSystemContent = EditorGUIUtility.TrTextContent("Light Probe System", "What system to use for Light Probes.");
-            public static readonly GUIContent probeVolumeMemoryBudget = EditorGUIUtility.TrTextContent("Memory Budget", "Determines the width and height of the textures used to store GI data from probes. Note that the textures also have a fixed depth dimension.");
-=======
-            public static readonly GUIContent supportProbeVolumeContent = EditorGUIUtility.TrTextContent("Enable", "When enabled, HDRP allocates Shader variants and memory for probe volume based GI. This allows you to use probe volumes in your Unity Project.");
             public static readonly GUIContent probeVolumeMemoryBudget = EditorGUIUtility.TrTextContent("Memory Budget", "Determines the width and height of the textures used to store GI data from probes. Note that the textures also has a fixed depth dimension.");
             public static readonly GUIContent probeVolumeBlendingMemoryBudget = EditorGUIUtility.TrTextContent("Memory Budget for State Blending", "Determines the width and height of the textures used to store data for blending probes between two states. Note that the textures also has a fixed depth dimension.");
->>>>>>> f6546004
             public static readonly GUIContent supportProbeVolumeStreaming = EditorGUIUtility.TrTextContent("Enable Streaming", "Enable cell streaming for probe volume.");
             public static readonly GUIContent probeVolumeSHBands = EditorGUIUtility.TrTextContent("SH Bands", "Determines up to what SH bands the Probe Volume will use. Choosing L2 will lead to better quality, but also higher memory and runtime cost.");
             public static readonly GUIContent maxLocalVolumetricFogSizeStyle = EditorGUIUtility.TrTextContent("Max Local Fog Size", "Specifies the maximum size for the individual 3D Local Volumetric Fog texture that HDRP uses for Local Volumetric Fog. This settings will affect your memory consumption.");
