--- conflicted
+++ resolved
@@ -85,11 +85,7 @@
             public static readonly GUIContent supportShadowMaskContent = EditorGUIUtility.TrTextContent("Shadowmask", "When enabled, HDRP allocates Shader variants and memory for processing shadow masks. This allows you to use shadow masks in your Unity Project.");
             public static readonly GUIContent supportSSRContent = EditorGUIUtility.TrTextContent("Screen Space Reflection", "When enabled, HDRP allocates memory for processing screen space reflection (SSR). This allows you to use SSR in your Unity Project.");
             public static readonly GUIContent planarResolutionTitle = EditorGUIUtility.TrTextContent("Planar Resolution Tiers");
-<<<<<<< HEAD
-            public static readonly GUIContent supportSSRTransparentContent = EditorGUIUtility.TrTextContent("Transparents receive SSR", "When enabled, HDRP executes additional steps to achieve screen space reflection (SSR) on transparent objects.");
-=======
             public static readonly GUIContent supportSSRTransparentContent = EditorGUIUtility.TrTextContent("Transparent", "When enabled, HDRP executes additional steps to achieve screen space reflection (SSR) on transparent objects.");
->>>>>>> a0085928
             public static readonly GUIContent supportSSAOContent = EditorGUIUtility.TrTextContent("Screen Space Ambient Occlusion", "When enabled, HDRP allocates memory for processing screen space ambient occlusion (SSAO). This allows you to use SSAO in your Unity Project.");
             public static readonly GUIContent supportSSGIContent = EditorGUIUtility.TrTextContent("Screen Space Global Illumination", "When enabled, HDRP allocates memory for processing screen space global illumination (SSGI). This allows you to use SSGI in your Unity Project.");
             public static readonly GUIContent supportedSSSContent = EditorGUIUtility.TrTextContent("Subsurface Scattering", "When enabled, HDRP allocates memory for processing subsurface scattering (SSS). This allows you to use SSS in your Unity Project.");
