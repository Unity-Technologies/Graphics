--- conflicted
+++ resolved
@@ -84,12 +84,7 @@
             {
                 PropertyField(m_LayerMask, EditorGUIUtility.TrTextContent("Layer Mask", "Layer mask used to include the objects for ambient occlusion."));
                 base.OnInspectorGUI(); // Quality Setting
-<<<<<<< HEAD
-
                 using (new QualityScope(this))
-=======
-                using (new EditorGUI.DisabledScope(!useCustomValue))
->>>>>>> ef305e56
                 {
                     EditorGUI.indentLevel++;
                     PropertyField(m_RayLength, EditorGUIUtility.TrTextContent("Max Ray Length", "Controls the maximal length of ambient occlusion rays. The higher this value is, the more expensive ray traced ambient occlusion is."));
@@ -109,7 +104,6 @@
                 PropertyField(m_Radius, EditorGUIUtility.TrTextContent("Radius", "Sampling radius. Bigger the radius, wider AO will be achieved, risking to lose fine details and increasing cost of the effect due to increasing cache misses."));
 
                 base.OnInspectorGUI(); // Quality Setting
-<<<<<<< HEAD
 
                 using (new QualityScope(this))
                 {
@@ -117,51 +111,23 @@
                     PropertyField(m_FullResolution, EditorGUIUtility.TrTextContent("Full Resolution", "The effect runs at full resolution. This increases quality, but also decreases performance significantly."));
                     PropertyField(m_StepCount, EditorGUIUtility.TrTextContent("Step Count", "Number of steps to take along one signed direction during horizon search (this is the number of steps in positive and negative direction)."));
 
-                    PropertyField(m_TemporalAccumulation, EditorGUIUtility.TrTextContent("Temporal Accumulation", "Whether the results are accumulated over time or not. This can get better results cheaper, but it can lead to temporal artifacts."));
+                    PropertyField(m_TemporalAccumulation, EditorGUIUtility.TrTextContent("Temporal Accumulation", "Whether the results are accumulated over time or not. This can get better results cheaper, but it can lead to temporal artifacts. Requires Motion Vectors to be enabled."));
                     EditorGUI.indentLevel++;
-                    if (!m_TemporalAccumulation.value.boolValue)
-=======
-                using (new EditorGUI.DisabledScope(!useCustomValue))
-                {
-                    PropertyField(m_MaximumRadiusInPixels, EditorGUIUtility.TrTextContent("Maximum Radius In Pixels", "This poses a maximum radius in pixels that we consider. It is very important to keep this as tight as possible to preserve good performance. Note that this is the value used for 1080p when *not* running the effect at full resolution, it will be scaled accordingly for other resolutions."));
-                    PropertyField(m_FullResolution, EditorGUIUtility.TrTextContent("Full Resolution", "The effect runs at full resolution. This increases quality, but also decreases performance significantly."));
-                    PropertyField(m_StepCount, EditorGUIUtility.TrTextContent("Step Count", "Number of steps to take along one signed direction during horizon search (this is the number of steps in positive and negative direction)."));
-                }
-
-                PropertyField(m_TemporalAccumulation, EditorGUIUtility.TrTextContent("Temporal Accumulation", "Whether the results are accumulated over time or not. This can get better results cheaper, but it can lead to temporal artifacts. Requires Motion Vectors to be enabled."));
-                EditorGUI.indentLevel++;
-                if(!m_TemporalAccumulation.value.boolValue)
-                {
-                    using (new EditorGUI.DisabledScope(!useCustomValue))
+                    if(!m_TemporalAccumulation.value.boolValue)
                     {
                         PropertyField(m_DirectionCount, EditorGUIUtility.TrTextContent("Direction Count", "Number of directions searched for occlusion at each each pixel."));
-                    }
-                    if (m_DirectionCount.value.intValue > 3)
->>>>>>> ef305e56
-                    {
-                        PropertyField(m_DirectionCount, EditorGUIUtility.TrTextContent("Direction Count", "Number of directions searched for occlusion at each each pixel."));
+
                         if (m_DirectionCount.value.intValue > 3)
                         {
                             EditorGUILayout.HelpBox("Performance will be seriously impacted by high direction count.", MessageType.Warning, wide: true);
                         }
                         PropertyField(m_BlurSharpness, EditorGUIUtility.TrTextContent("Blur sharpness", "Modify the non-temporal blur to change how sharp features are preserved. Lower values blurrier/softer, higher values sharper but with risk of noise."));
                     }
-<<<<<<< HEAD
                     else
                     {
+                        PropertyField(m_SpatialBilateralAggressiveness, EditorGUIUtility.TrTextContent("Bilateral Aggressiveness", "Higher this value, the less lenient with depth differences the spatial filter is. Increase if for example noticing white halos where AO should be."));
                         PropertyField(m_GhostingAdjustement, EditorGUIUtility.TrTextContent("Ghosting reduction", "Moving this factor closer to 0 will increase the amount of accepted samples during temporal accumulation, increasing the ghosting, but reducing the temporal noise."));
                         if (isInAdvancedMode && !m_FullResolution.value.boolValue)
-=======
-                    PropertyField(m_BlurSharpness, EditorGUIUtility.TrTextContent("Blur sharpness", "Modify the non-temporal blur to change how sharp features are preserved. Lower values blurrier/softer, higher values sharper but with risk of noise."));
-                }
-                else
-                {
-                    PropertyField(m_SpatialBilateralAggressiveness, EditorGUIUtility.TrTextContent("Bilateral Aggressiveness", "Higher this value, the less lenient with depth differences the spatial filter is. Increase if for example noticing white halos where AO should be."));
-                    PropertyField(m_GhostingAdjustement, EditorGUIUtility.TrTextContent("Ghosting reduction", "Moving this factor closer to 0 will increase the amount of accepted samples during temporal accumulation, increasing the ghosting, but reducing the temporal noise."));
-                    if (isInAdvancedMode && !m_FullResolution.value.boolValue)
-                    {
-                        using (new EditorGUI.DisabledScope(!useCustomValue))
->>>>>>> ef305e56
                         {
                             PropertyField(m_BilateralUpsample, EditorGUIUtility.TrTextContent("Bilateral Upsample", "This upsample method preserves sharp edges better, however can result in visible aliasing and it is slightly more expensive."));
                         }
