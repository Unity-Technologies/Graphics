using UnityEngine;
using UnityEngine.Rendering.HighDefinition;

namespace UnityEditor.Rendering.HighDefinition
{
    [CanEditMultipleObjects]
    [VolumeComponentEditor(typeof(ContactShadows))]
    class ContactShadowsEditor : VolumeComponentWithQualityEditor
    {
        SerializedDataParameter m_Enable;
        SerializedDataParameter m_Length;
        SerializedDataParameter m_DistanceScaleFactor;
        SerializedDataParameter m_MaxDistance;
        SerializedDataParameter m_MinDistance;
        SerializedDataParameter m_FadeDistance;
        SerializedDataParameter m_FadeInDistance;
        SerializedDataParameter m_SampleCount;
        SerializedDataParameter m_Opacity;
        SerializedDataParameter m_Bias;
        SerializedDataParameter m_Thickness;

        public override void OnEnable()
        {
            base.OnEnable();

            var o = new PropertyFetcher<ContactShadows>(serializedObject);

            m_Enable = Unpack(o.Find(x => x.enable));
            m_Length = Unpack(o.Find(x => x.length));
            m_DistanceScaleFactor = Unpack(o.Find(x => x.distanceScaleFactor));
            m_MaxDistance = Unpack(o.Find(x => x.maxDistance));
            m_MinDistance = Unpack(o.Find(x => x.minDistance));
            m_FadeDistance = Unpack(o.Find(x => x.fadeDistance));
            m_FadeInDistance = Unpack(o.Find(x => x.fadeInDistance));
            m_SampleCount = Unpack(o.Find(x => x.sampleCount));
            m_Opacity = Unpack(o.Find(x => x.opacity));
            m_Bias = Unpack(o.Find(x => x.rayBias));
            m_Thickness = Unpack(o.Find(x => x.thicknessScale));
        }

        public override void OnInspectorGUI()
        {
            PropertyField(m_Enable, EditorGUIUtility.TrTextContent("Enable", "When enabled, HDRP processes Contact Shadows for this Volume."));

            if (!m_Enable.value.hasMultipleDifferentValues)
            {
                PropertyField(m_Length, EditorGUIUtility.TrTextContent("Length", "Controls the length of the rays HDRP uses to calculate Contact Shadows. Uses meters."));
                PropertyField(m_DistanceScaleFactor, EditorGUIUtility.TrTextContent("Distance Scale Factor", "Dampens the scale up effect HDRP process with distance from the Camera."));
                m_MinDistance.value.floatValue = Mathf.Clamp(m_MinDistance.value.floatValue, 0.0f, m_MaxDistance.value.floatValue);
                PropertyField(m_MinDistance, EditorGUIUtility.TrTextContent("Min Distance", "Sets the distance from the camera at which HDRP begins to fade in Contact Shadows. Uses meters."));
                PropertyField(m_MaxDistance, EditorGUIUtility.TrTextContent("Max Distance", "Sets the distance from the Camera at which HDRP begins to fade out Contact Shadows. Uses meters."));
                m_FadeInDistance.value.floatValue = Mathf.Clamp(m_FadeInDistance.value.floatValue, 0.0f, m_MaxDistance.value.floatValue);
                PropertyField(m_FadeInDistance, EditorGUIUtility.TrTextContent("Fade In Distance", "Sets the distance over which HDRP fades Contact Shadows in when past the Min Distance. Uses meters."));
                PropertyField(m_FadeDistance, EditorGUIUtility.TrTextContent("Fade Out Distance", "Sets the distance over which HDRP fades Contact Shadows out when at the Max Distance. Uses meters."));
                PropertyField(m_Opacity, EditorGUIUtility.TrTextContent("Opacity", "Controls the opacity of the Contact Shadow."));
<<<<<<< HEAD
=======
                PropertyField(m_Bias, EditorGUIUtility.TrTextContent("Bias", "Controls the bias applied to the screen space ray cast to get contact shadows."));
                PropertyField(m_Thickness, EditorGUIUtility.TrTextContent("Thickness", "Controls the thickness of the objects found along the ray, essentially thickening the contact shadows."));
>>>>>>> 297f9d6d

                base.OnInspectorGUI();

                using (new HDEditorUtils.IndentScope())
                {
                    GUI.enabled = GUI.enabled && base.overrideState;
                    DrawQualitySettings();
                }

                GUI.enabled = true;
            }
        }
        
        void DrawQualitySettings()
        {
            using (new QualityScope(this))
            {
                PropertyField(m_SampleCount, EditorGUIUtility.TrTextContent("Sample Count", "Controls the number of samples HDRP uses for ray casting."));
            }
        }

        public override QualitySettingsBlob SaveCustomQualitySettingsAsObject(QualitySettingsBlob settings = null)
        {
            if (settings == null)
                settings = new QualitySettingsBlob();

            settings.Save<int>(m_SampleCount);

            return settings;
        }

        public override void LoadSettingsFromObject(QualitySettingsBlob settings)
        {
            settings.TryLoad<int>(ref m_SampleCount);
        }

        public override void LoadSettingsFromQualityPreset(RenderPipelineSettings settings, int level)
        {
            CopySetting(ref m_SampleCount, settings.lightingQualitySettings.ContactShadowSampleCount[level]);
        }
    }
}<|MERGE_RESOLUTION|>--- conflicted
+++ resolved
@@ -53,14 +53,10 @@
                 PropertyField(m_FadeInDistance, EditorGUIUtility.TrTextContent("Fade In Distance", "Sets the distance over which HDRP fades Contact Shadows in when past the Min Distance. Uses meters."));
                 PropertyField(m_FadeDistance, EditorGUIUtility.TrTextContent("Fade Out Distance", "Sets the distance over which HDRP fades Contact Shadows out when at the Max Distance. Uses meters."));
                 PropertyField(m_Opacity, EditorGUIUtility.TrTextContent("Opacity", "Controls the opacity of the Contact Shadow."));
-<<<<<<< HEAD
-=======
                 PropertyField(m_Bias, EditorGUIUtility.TrTextContent("Bias", "Controls the bias applied to the screen space ray cast to get contact shadows."));
                 PropertyField(m_Thickness, EditorGUIUtility.TrTextContent("Thickness", "Controls the thickness of the objects found along the ray, essentially thickening the contact shadows."));
->>>>>>> 297f9d6d
 
                 base.OnInspectorGUI();
-
                 using (new HDEditorUtils.IndentScope())
                 {
                     GUI.enabled = GUI.enabled && base.overrideState;
