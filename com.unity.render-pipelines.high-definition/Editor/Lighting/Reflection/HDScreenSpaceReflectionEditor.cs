using UnityEngine;
using UnityEngine.Rendering.HighDefinition;
using UnityEngine.Rendering;

namespace UnityEditor.Rendering.HighDefinition
{
    [CanEditMultipleObjects]
    [VolumeComponentEditor(typeof(ScreenSpaceReflection))]
    class HDScreenSpaceReflectionEditor : VolumeComponentWithQualityEditor
    {
        SerializedDataParameter m_Enable;
        SerializedDataParameter m_RayTracing;

        // Shared data
        SerializedDataParameter m_MinSmoothness;
        SerializedDataParameter m_SmoothnessFadeStart;
        SerializedDataParameter m_ReflectSky;

        // SSR Only
        SerializedDataParameter m_ScreenFadeDistance;
        SerializedDataParameter m_RayMaxIterations;
        SerializedDataParameter m_DepthBufferThickness;

        // Ray Tracing
        SerializedDataParameter m_LayerMask;
        SerializedDataParameter m_RayLength;
        SerializedDataParameter m_ClampValue;
        SerializedDataParameter m_Denoise;
        SerializedDataParameter m_DenoiserRadius;
        SerializedDataParameter m_Mode;

        // Performance
        SerializedDataParameter m_UpscaleRadius;
        SerializedDataParameter m_FullResolution;

        // Quality
        SerializedDataParameter m_SampleCount;
        SerializedDataParameter m_BounceCount;

        public override void OnEnable()
        {
            base.OnEnable();

            var o = new PropertyFetcher<ScreenSpaceReflection>(serializedObject);
            m_Enable                        = Unpack(o.Find(x => x.enabled));
            m_RayTracing                    = Unpack(o.Find(x => x.rayTracing));

            // Shared data
            m_MinSmoothness                 = Unpack(o.Find(x => x.minSmoothness));
            m_SmoothnessFadeStart           = Unpack(o.Find(x => x.smoothnessFadeStart));
            m_ReflectSky                    = Unpack(o.Find(x => x.reflectSky));

            // SSR Data
            m_DepthBufferThickness          = Unpack(o.Find(x => x.depthBufferThickness));
            m_RayMaxIterations              = Unpack(o.Find(x => x.rayMaxIterations));
            m_ScreenFadeDistance            = Unpack(o.Find(x => x.screenFadeDistance));

            // Generic ray tracing
            m_LayerMask                     = Unpack(o.Find(x => x.layerMask));
            m_RayLength                     = Unpack(o.Find(x => x.rayLength));
            m_ClampValue                    = Unpack(o.Find(x => x.clampValue));
            m_Denoise                       = Unpack(o.Find(x => x.denoise));
            m_DenoiserRadius                = Unpack(o.Find(x => x.denoiserRadius));
            m_Mode                          = Unpack(o.Find(x => x.mode));

            // Performance
            m_UpscaleRadius                 = Unpack(o.Find(x => x.upscaleRadius));
            m_FullResolution                = Unpack(o.Find(x => x.fullResolution));

            // Quality
            m_SampleCount                   = Unpack(o.Find(x => x.sampleCount));
            m_BounceCount                   = Unpack(o.Find(x => x.bounceCount));
        }

        static public readonly GUIContent k_RayTracingText = EditorGUIUtility.TrTextContent("Ray Tracing (Preview)", "Enable ray traced reflections.");
        static public readonly GUIContent k_ReflectSkyText = EditorGUIUtility.TrTextContent("Reflect Sky", "When enabled, SSR handles sky reflection.");
        static public readonly GUIContent k_LayerMaskText = EditorGUIUtility.TrTextContent("Layer Mask", "Layer mask used to include the objects for screen space reflection.");
        static public readonly GUIContent k_MinimumSmoothnessText = EditorGUIUtility.TrTextContent("Minimum Smoothness", "Controls the smoothness value at which HDRP activates SSR and the smoothness-controlled fade out stops.");
        static public readonly GUIContent k_SmoothnessFadeStartText = EditorGUIUtility.TrTextContent("Smoothness Fade Start", "Controls the smoothness value at which the smoothness-controlled fade out starts. The fade is in the range [Min Smoothness, Smoothness Fade Start].");
        static public readonly GUIContent k_ScreenFaceDistanceText = EditorGUIUtility.TrTextContent("Screen Edge Fade Distance", "Controls the distance at which HDRP fades out SSR near the edge of the screen.");
        static public readonly GUIContent k_DepthBufferThicknessText = EditorGUIUtility.TrTextContent("Object Thickness", "Controls the typical thickness of objects the reflection rays may pass behind.");
        static public readonly GUIContent k_RayMaxIterationsText = EditorGUIUtility.TrTextContent("Max Ray Steps", "Sets the maximum number of steps HDRP uses for raytracing. Affects both correctness and performance.");
        static public readonly GUIContent k_RayLengthText = EditorGUIUtility.TrTextContent("Max Ray Length", "Controls the maximal length of reflection rays. The higher this value is, the more expensive ray traced reflections are.");
        static public readonly GUIContent k_ClampValueText = EditorGUIUtility.TrTextContent("Clamp Value", "Clamps the exposed intensity.");
        static public readonly GUIContent k_SampleCountText = EditorGUIUtility.TrTextContent("Sample Count", "Number of samples for reflections.");
        static public readonly GUIContent k_BounceCountText = EditorGUIUtility.TrTextContent("Bounce Count", "Number of bounces for reflection rays.");
        static public readonly GUIContent k_ModeText = EditorGUIUtility.TrTextContent("Mode", "Controls which version of the effect should be used.");
        static public readonly GUIContent k_DenoiseText = EditorGUIUtility.TrTextContent("Denoise", "Enable denoising on the ray traced reflections.");
        static public readonly GUIContent k_UpscaleRadiusText = EditorGUIUtility.TrTextContent("Upscale Radius", "Controls the size of the upscale radius.");
        static public readonly GUIContent k_FullResolutionText = EditorGUIUtility.TrTextContent("Full Resolution", "Enables full resolution mode.");
        static public readonly GUIContent k_DenoiseRadiusText = EditorGUIUtility.TrTextContent("Denoiser Radius", "Controls the radius of reflection denoiser.");

        void RayTracingQualityModeGUI()
        {
            PropertyField(m_MinSmoothness, k_MinimumSmoothnessText);
            PropertyField(m_SmoothnessFadeStart, k_SmoothnessFadeStartText);
            m_SmoothnessFadeStart.value.floatValue  = Mathf.Max(m_MinSmoothness.value.floatValue, m_SmoothnessFadeStart.value.floatValue);
            PropertyField(m_RayLength, k_RayLengthText);
            PropertyField(m_ClampValue, k_ClampValueText);
            PropertyField(m_SampleCount, k_SampleCountText);
            PropertyField(m_BounceCount, k_BounceCountText);
            PropertyField(m_Denoise, k_DenoiseText);
            {
                EditorGUI.indentLevel++;
                PropertyField(m_DenoiserRadius, k_DenoiseRadiusText);
                EditorGUI.indentLevel--;
            }
        }


        void RayTracingPerformanceModeGUI()
        {
            base.OnInspectorGUI();
<<<<<<< HEAD

            using (new QualityScope(this))
=======
            using (new EditorGUI.DisabledScope(!useCustomValue))
>>>>>>> ef305e56
            {
                EditorGUI.indentLevel++;
                PropertyField(m_MinSmoothness, k_MinimumSmoothnessText);
                PropertyField(m_SmoothnessFadeStart, k_SmoothnessFadeStartText);
                m_SmoothnessFadeStart.value.floatValue = Mathf.Max(m_MinSmoothness.value.floatValue, m_SmoothnessFadeStart.value.floatValue);
                PropertyField(m_RayLength, k_RayLengthText);
                PropertyField(m_ClampValue, k_ClampValueText);
                PropertyField(m_UpscaleRadius, k_UpscaleRadiusText);
                PropertyField(m_FullResolution, k_FullResolutionText);
                PropertyField(m_Denoise, k_DenoiseText);
                {
                    EditorGUI.indentLevel++;
                    PropertyField(m_DenoiserRadius, k_DenoiseRadiusText);
                    EditorGUI.indentLevel--;
                }
                EditorGUI.indentLevel--;
            }
        }

        void RayTracedReflectionGUI()
        {
            HDRenderPipelineAsset currentAsset = HDRenderPipeline.currentAsset;
            PropertyField(m_ReflectSky, k_ReflectSkyText);
            PropertyField(m_LayerMask, k_LayerMaskText);

            if (currentAsset.currentPlatformRenderPipelineSettings.supportedRayTracingMode == RenderPipelineSettings.SupportedRayTracingMode.Both)
            {
                PropertyField(m_Mode, k_ModeText);
                EditorGUI.indentLevel++;
                switch (m_Mode.value.GetEnumValue<RayTracingMode>())
                {
                    case RayTracingMode.Performance:
                    {
                        RayTracingPerformanceModeGUI();
                    }
                    break;
                    case RayTracingMode.Quality:
                    {
                        RayTracingQualityModeGUI();
                    }
                    break;
                }
                EditorGUI.indentLevel--;
            }
            else if (currentAsset.currentPlatformRenderPipelineSettings.supportedRayTracingMode == RenderPipelineSettings.SupportedRayTracingMode.Quality)
            {
                RayTracingQualityModeGUI();
            }
            else
            {
                RayTracingPerformanceModeGUI();
            }
        }

        public override void OnInspectorGUI()
        {
            // This whole editor has nothing to display if the SSR feature is not supported
            HDRenderPipelineAsset currentAsset = HDRenderPipeline.currentAsset;
            if (!currentAsset?.currentPlatformRenderPipelineSettings.supportSSR ?? false)
            {
                EditorGUILayout.Space();
                EditorGUILayout.HelpBox("The current HDRP Asset does not support Screen Space Reflection.", MessageType.Error, wide: true);
                return;
            }

            PropertyField(m_Enable, EditorGUIUtility.TrTextContent("Enable"));

            // The ray tracing enabling checkbox is only displayed if the asset supports ray tracing
            bool rayTracingSupported = HDRenderPipeline.pipelineSupportsRayTracing;
            if (rayTracingSupported)
                PropertyField(m_RayTracing, k_RayTracingText);

            // The rest of the ray tracing UI is only displayed if the asset supports ray tracing and the checkbox is checked.
            if (rayTracingSupported && m_RayTracing.overrideState.boolValue && m_RayTracing.value.boolValue)
            {
                RayTracedReflectionGUI();
            }
            else
            {
                // Shared Data
                PropertyField(m_MinSmoothness, k_MinimumSmoothnessText);
                PropertyField(m_SmoothnessFadeStart, k_SmoothnessFadeStartText);
                PropertyField(m_ReflectSky, k_ReflectSkyText);
                m_SmoothnessFadeStart.value.floatValue  = Mathf.Max(m_MinSmoothness.value.floatValue, m_SmoothnessFadeStart.value.floatValue);
                PropertyField(m_ScreenFadeDistance, k_ScreenFaceDistanceText);
                PropertyField(m_DepthBufferThickness, k_DepthBufferThicknessText);

                m_DepthBufferThickness.value.floatValue = Mathf.Clamp(m_DepthBufferThickness.value.floatValue, 0.001f, 1.0f);

                base.OnInspectorGUI();
<<<<<<< HEAD

                using (new QualityScope(this))
                {
                    PropertyField(m_RayMaxIterations, k_RayMaxIterationsText);
                    m_RayMaxIterations.value.intValue = Mathf.Max(0, m_RayMaxIterations.value.intValue);
=======
                using (new EditorGUI.DisabledScope(!useCustomValue))
                {
                    EditorGUI.indentLevel++;
                    PropertyField(m_RayMaxIterations, k_RayMaxIterationsText);
                    m_RayMaxIterations.value.intValue = Mathf.Max(0, m_RayMaxIterations.value.intValue);
                    EditorGUI.indentLevel--;
>>>>>>> ef305e56
                }
            }
        }

        public override QualitySettingsBlob SaveCustomQualitySettingsAsObject(QualitySettingsBlob settings = null)
        {
            if (settings == null)
                settings = new QualitySettingsBlob();

            // RTR
            settings.Save<float>(m_MinSmoothness);
            settings.Save<float>(m_SmoothnessFadeStart);
            settings.Save<float>(m_RayLength);
            settings.Save<float>(m_ClampValue);
            settings.Save<int>(m_UpscaleRadius);
            settings.Save<bool>(m_FullResolution);
            settings.Save<bool>(m_Denoise);
            settings.Save<int>(m_DenoiserRadius);

            // SSR
            settings.Save<int>(m_RayMaxIterations);

            return settings;
        }

        public override void LoadSettingsFromObject(QualitySettingsBlob settings)
        {
            // RTR
            settings.TryLoad<float>(ref m_MinSmoothness);
            settings.TryLoad<float>(ref m_SmoothnessFadeStart);
            settings.TryLoad<float>(ref m_RayLength);
            settings.TryLoad<float>(ref m_ClampValue);
            settings.TryLoad<int>(ref m_UpscaleRadius);
            settings.TryLoad<bool>(ref m_FullResolution);
            settings.TryLoad<bool>(ref m_Denoise);
            settings.TryLoad<int>(ref m_DenoiserRadius);

            // SSR
            settings.TryLoad<int>(ref m_RayMaxIterations);
        }

        public override void LoadSettingsFromQualityPreset(RenderPipelineSettings settings, int level)
        {
            // RTR
            CopySetting(ref m_MinSmoothness, settings.lightingQualitySettings.RTRMinSmoothness[level]);
            CopySetting(ref m_SmoothnessFadeStart, settings.lightingQualitySettings.RTRSmoothnessFadeStart[level]);
            CopySetting(ref m_RayLength, settings.lightingQualitySettings.RTRRayLength[level]);
            CopySetting(ref m_ClampValue, settings.lightingQualitySettings.RTRClampValue[level]);
            CopySetting(ref m_UpscaleRadius, settings.lightingQualitySettings.RTRUpScaleRadius[level]);
            CopySetting(ref m_FullResolution, settings.lightingQualitySettings.RTRFullResolution[level]);
            CopySetting(ref m_Denoise, settings.lightingQualitySettings.RTRDenoise[level]);
            CopySetting(ref m_DenoiserRadius, settings.lightingQualitySettings.RTRDenoiserRadius[level]);

            // SSR
            CopySetting(ref m_RayMaxIterations, settings.lightingQualitySettings.SSRMaxRaySteps[level]);
        }
    }
}<|MERGE_RESOLUTION|>--- conflicted
+++ resolved
@@ -111,17 +111,13 @@
         void RayTracingPerformanceModeGUI()
         {
             base.OnInspectorGUI();
-<<<<<<< HEAD
 
             using (new QualityScope(this))
-=======
-            using (new EditorGUI.DisabledScope(!useCustomValue))
->>>>>>> ef305e56
             {
                 EditorGUI.indentLevel++;
                 PropertyField(m_MinSmoothness, k_MinimumSmoothnessText);
                 PropertyField(m_SmoothnessFadeStart, k_SmoothnessFadeStartText);
-                m_SmoothnessFadeStart.value.floatValue = Mathf.Max(m_MinSmoothness.value.floatValue, m_SmoothnessFadeStart.value.floatValue);
+                m_SmoothnessFadeStart.value.floatValue  = Mathf.Max(m_MinSmoothness.value.floatValue, m_SmoothnessFadeStart.value.floatValue);
                 PropertyField(m_RayLength, k_RayLengthText);
                 PropertyField(m_ClampValue, k_ClampValueText);
                 PropertyField(m_UpscaleRadius, k_UpscaleRadiusText);
@@ -207,24 +203,16 @@
                 m_DepthBufferThickness.value.floatValue = Mathf.Clamp(m_DepthBufferThickness.value.floatValue, 0.001f, 1.0f);
 
                 base.OnInspectorGUI();
-<<<<<<< HEAD
 
                 using (new QualityScope(this))
-                {
-                    PropertyField(m_RayMaxIterations, k_RayMaxIterationsText);
-                    m_RayMaxIterations.value.intValue = Mathf.Max(0, m_RayMaxIterations.value.intValue);
-=======
-                using (new EditorGUI.DisabledScope(!useCustomValue))
                 {
                     EditorGUI.indentLevel++;
                     PropertyField(m_RayMaxIterations, k_RayMaxIterationsText);
                     m_RayMaxIterations.value.intValue = Mathf.Max(0, m_RayMaxIterations.value.intValue);
                     EditorGUI.indentLevel--;
->>>>>>> ef305e56
                 }
             }
         }
-
         public override QualitySettingsBlob SaveCustomQualitySettingsAsObject(QualitySettingsBlob settings = null)
         {
             if (settings == null)
