--- conflicted
+++ resolved
@@ -57,21 +57,16 @@
             m_SmoothnessFadeStart = Unpack(o.Find(x => x.smoothnessFadeStart));
 
             // SSR Data
-<<<<<<< HEAD
-            m_DepthBufferThickness          = Unpack(o.Find(x => x.depthBufferThickness));
-            m_RayMaxIterations              = Unpack(o.Find(x => x.rayMaxIterations));
-            m_ScreenFadeDistance            = Unpack(o.Find(x => x.screenFadeDistance));
-            m_AccumulationFactor            = Unpack(o.Find(x => x.accumulationFactor));
-            m_BiasFactor                    = Unpack(o.Find(x => x.biasFactor));
-            m_SpeedRejectionFactor          = Unpack(o.Find(x => x.speedRejectionParam));
-=======
             m_ReflectSky = Unpack(o.Find(x => x.reflectSky));
             m_UsedAlgorithm = Unpack(o.Find(x => x.usedAlgorithm));
             m_DepthBufferThickness = Unpack(o.Find(x => x.depthBufferThickness));
             m_RayMaxIterations = Unpack(o.Find(x => x.rayMaxIterations));
             m_ScreenFadeDistance = Unpack(o.Find(x => x.screenFadeDistance));
             m_AccumulationFactor = Unpack(o.Find(x => x.accumulationFactor));
->>>>>>> 4405ba31
+            m_BiasFactor = Unpack(o.Find(x => x.biasFactor));
+            m_SpeedRejectionFactor = Unpack(o.Find(x => x.speedRejectionParam));
+            m_BiasFactor                    = Unpack(o.Find(x => x.biasFactor));
+            m_SpeedRejectionFactor          = Unpack(o.Find(x => x.speedRejectionParam));
 
             // Generic ray tracing
             m_RayMiss = Unpack(o.Find(x => x.rayMiss));
