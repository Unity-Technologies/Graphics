--- conflicted
+++ resolved
@@ -210,13 +210,6 @@
                 m_DepthBufferThickness.value.floatValue = Mathf.Clamp(m_DepthBufferThickness.value.floatValue, 0.001f, 1.0f);
 
                 base.OnInspectorGUI();
-<<<<<<< HEAD
-                GUI.enabled = useCustomValue;
-                PropertyField(m_RayMaxIterations, k_RayMaxIterationsText);
-                m_RayMaxIterations.value.intValue = Mathf.Max(0, m_RayMaxIterations.value.intValue);
-                GUI.enabled = true;
-                PropertyField(m_AccumulationFactor, k_AccumulationFactorText);
-=======
                 using (new EditorGUI.DisabledScope(!useCustomValue))
                 {
                     EditorGUI.indentLevel++;
@@ -224,7 +217,8 @@
                     m_RayMaxIterations.value.intValue = Mathf.Max(0, m_RayMaxIterations.value.intValue);
                     EditorGUI.indentLevel--;
                 }
->>>>>>> b641a233
+                PropertyField(m_AccumulationFactor, k_AccumulationFactorText);
+                PropertyField(m_AccumulationFactor, k_AccumulationFactorText);
             }
         }
     }
