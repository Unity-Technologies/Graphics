--- conflicted
+++ resolved
@@ -38,12 +38,8 @@
         internal SerializedProperty proxyCaptureRotationProxySpace;
         internal SerializedProperty proxyMirrorPositionProxySpace;
         internal SerializedProperty proxyMirrorRotationProxySpace;
-<<<<<<< HEAD
         internal SerializedScalableSettingValue resolutionScalable;
-=======
-        internal SerializedProperty resolution;
         internal SerializedProperty roughReflections;
->>>>>>> d13e23ed
         internal SerializedProperty frustumFieldOfViewMode;
         internal SerializedProperty frustumFixedValue;
         internal SerializedProperty frustumViewerScale;
@@ -66,12 +62,8 @@
             proxyCaptureRotationProxySpace = root.FindPropertyRelative("proxySettings.captureRotationProxySpace");
             proxyMirrorPositionProxySpace = root.FindPropertyRelative("proxySettings.mirrorPositionProxySpace");
             proxyMirrorRotationProxySpace = root.FindPropertyRelative("proxySettings.mirrorRotationProxySpace");
-<<<<<<< HEAD
             resolutionScalable = new SerializedScalableSettingValue(root.Find((ProbeSettings p) => p.resolutionScalable));
-=======
-            resolution = root.FindPropertyRelative("resolution");
             roughReflections = root.FindPropertyRelative("roughReflections");
->>>>>>> d13e23ed
             frustumFieldOfViewMode = root.FindPropertyRelative("frustum.fieldOfViewMode");
             frustumFixedValue = root.FindPropertyRelative("frustum.fixedValue");
             frustumViewerScale = root.FindPropertyRelative("frustum.viewerScale");
