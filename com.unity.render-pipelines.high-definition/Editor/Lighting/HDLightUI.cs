--- conflicted
+++ resolved
@@ -87,25 +87,17 @@
         static HDLightUI()
         {
             Inspector = CED.Group(
-<<<<<<< HEAD
-                CED.AdditionalPropertiesFoldoutGroup(LightUI.Styles.generalHeader, Expandable.General, k_ExpandedState, AdditionalProperties.General, k_AdditionalPropertiesState, DrawGeneralContent, DrawGeneralAdditionalContent),
+                CED.AdditionalPropertiesFoldoutGroup(LightUI.Styles.generalHeader, Expandable.General, k_ExpandedState, AdditionalProperties.General, k_AdditionalPropertiesState,
+                CED.Group((serialized, owner) => DrawGeneralContent(serialized, owner)), DrawGeneralAdditionalContent),
                 CED.FoldoutGroup(LightUI.Styles.shapeHeader, Expandable.Shape, k_ExpandedState, DrawShapeContent),
                 CED.Conditional((serialized, owner) => serialized.type == HDLightType.Directional && !serialized.settings.isCompletelyBaked,
                     CED.FoldoutGroup(s_Styles.celestialBodyHeader, Expandable.CelestialBody, k_ExpandedState, DrawCelestialBodyContent)),
-                CED.AdditionalPropertiesFoldoutGroup(LightUI.Styles.emissionHeader, Expandable.Emission, k_ExpandedState, AdditionalProperties.Emission, k_AdditionalPropertiesState, DrawEmissionContent, DrawEmissionAdditionalContent),
-=======
-                CED.AdditionalPropertiesFoldoutGroup(s_Styles.generalHeader, Expandable.General, k_ExpandedState, AdditionalProperties.General, k_AdditionalPropertiesState,
-                CED.Group((serialized, owner) => DrawGeneralContent(serialized, owner)), DrawGeneralAdditionalContent),
-                CED.FoldoutGroup(s_Styles.shapeHeader, Expandable.Shape, k_ExpandedState, DrawShapeContent),
-                CED.Conditional((serialized, owner) => serialized.type == HDLightType.Directional && !serialized.settings.isCompletelyBaked,
-                    CED.FoldoutGroup(s_Styles.celestialBodyHeader, Expandable.CelestialBody, k_ExpandedState, DrawCelestialBodyContent)),
-                CED.AdditionalPropertiesFoldoutGroup(s_Styles.emissionHeader, Expandable.Emission, k_ExpandedState, AdditionalProperties.Emission, k_AdditionalPropertiesState,
+                CED.AdditionalPropertiesFoldoutGroup(LightUI.Styles.emissionHeader, Expandable.Emission, k_ExpandedState, AdditionalProperties.Emission, k_AdditionalPropertiesState,
                     CED.Group(
                         DrawColor,
                         DrawLightIntensityGUILayout,
                         DrawEmissionContent),
                     DrawEmissionAdditionalContent),
->>>>>>> 296ff24f
                 CED.Conditional((serialized, owner) => serialized.type != HDLightType.Area && !serialized.settings.isCompletelyBaked,
                     CED.FoldoutGroup(s_Styles.volumetricHeader, Expandable.Volumetric, k_ExpandedState, DrawVolumetric)),
                 CED.Conditional((serialized, owner) =>
@@ -144,15 +136,9 @@
                 CED.Group((serialized, owner) =>
                     EditorGUILayout.HelpBox(LightUI.Styles.unsupportedPresetPropertiesMessage, MessageType.Info)),
                 CED.Group((serialized, owner) => EditorGUILayout.Space()),
-<<<<<<< HEAD
-                CED.FoldoutGroup(LightUI.Styles.generalHeader, Expandable.General, k_ExpandedStatePreset, DrawGeneralContent),
-                CED.FoldoutGroup(LightUI.Styles.emissionHeader, Expandable.Emission, k_ExpandedStatePreset, DrawEmissionContentForPreset),
+                CED.FoldoutGroup(LightUI.Styles.generalHeader, Expandable.General, k_ExpandedStatePreset, CED.Group((serialized, owner) => DrawGeneralContent(serialized, owner, true))),
+                CED.FoldoutGroup(LightUI.Styles.emissionHeader, Expandable.Emission, k_ExpandedStatePreset, CED.Group(DrawColor, DrawEmissionContent)),
                 CED.FoldoutGroup(LightUI.Styles.shadowHeader, Expandable.Shadows, k_ExpandedStatePreset, DrawEnableShadowMapInternal)
-=======
-                CED.FoldoutGroup(s_Styles.generalHeader, Expandable.General, k_ExpandedStatePreset, CED.Group((serialized, owner) => DrawGeneralContent(serialized, owner, true))),
-                CED.FoldoutGroup(s_Styles.emissionHeader, Expandable.Emission, k_ExpandedStatePreset, CED.Group(DrawColor, DrawEmissionContent)),
-                CED.FoldoutGroup(s_Styles.shadowHeader, Expandable.Shadows, k_ExpandedStatePreset, DrawEnableShadowMapInternal)
->>>>>>> 296ff24f
             );
 
             Type lightMappingType = typeof(Lightmapping);
@@ -684,9 +670,6 @@
         {
             if (GraphicsSettings.lightsUseLinearIntensity && GraphicsSettings.lightsUseColorTemperature)
             {
-<<<<<<< HEAD
-                if (GraphicsSettings.lightsUseLinearIntensity && GraphicsSettings.lightsUseColorTemperature)
-                {
                     // Use the color temperature bool to create a popup dropdown to choose between the two modes.
                     var colorTemperaturePopupValue = Convert.ToInt32(serialized.settings.useColorTemperature.boolValue);
                     colorTemperaturePopupValue = EditorGUILayout.Popup(LightUI.Styles.lightAppearance, colorTemperaturePopupValue, LightUI.Styles.lightAppearanceOptions);
@@ -707,7 +690,7 @@
                         var temperatureSliderRect = lineRect;
                         temperatureSliderRect.x += EditorGUIUtility.labelWidth + k_ValueUnitSeparator;
                         temperatureSliderRect.width -= EditorGUIUtility.labelWidth + k_ValueUnitSeparator;
-                        k_LightUnitSliderUIDrawer.DrawTemperatureSlider(serialized.settings, serialized.settings.colorTemperature, temperatureSliderRect);
+                        TemperatureSliderUIDrawer.DrawTemperatureSlider(serialized.settings, serialized.settings.colorTemperature, temperatureSliderRect);
 
                         // Value and unit label
                         // Match const defined in EditorGUI.cs
@@ -727,49 +710,6 @@
                     }
                     else
                         EditorGUILayout.PropertyField(serialized.settings.color, LightUI.Styles.color);
-=======
-                // Use the color temperature bool to create a popup dropdown to choose between the two modes.
-                var colorTemperaturePopupValue = Convert.ToInt32(serialized.settings.useColorTemperature.boolValue);
-                var lightAppearanceOptions = new[] { "Color", "Filter and Temperature" };
-                colorTemperaturePopupValue = EditorGUILayout.Popup(s_Styles.lightAppearance, colorTemperaturePopupValue, lightAppearanceOptions);
-                serialized.settings.useColorTemperature.boolValue = Convert.ToBoolean(colorTemperaturePopupValue);
-
-                if (serialized.settings.useColorTemperature.boolValue)
-                {
-                    EditorGUI.indentLevel += 1;
-                    EditorGUILayout.PropertyField(serialized.settings.color, s_Styles.colorFilter);
-
-                    // Light unit slider
-                    const int k_ValueUnitSeparator = 2;
-                    var lineRect = EditorGUILayout.GetControlRect();
-                    var labelRect = lineRect;
-                    labelRect.width = EditorGUIUtility.labelWidth;
-                    EditorGUI.LabelField(labelRect, s_Styles.colorTemperature);
-
-                    var temperatureSliderRect = lineRect;
-                    temperatureSliderRect.x += EditorGUIUtility.labelWidth + k_ValueUnitSeparator;
-                    temperatureSliderRect.width -= EditorGUIUtility.labelWidth + k_ValueUnitSeparator;
-                    TemperatureSliderUIDrawer.Draw(serialized.settings, serialized.serializedObject, serialized.settings.colorTemperature, temperatureSliderRect);
-
-                    // Value and unit label
-                    // Match const defined in EditorGUI.cs
-                    const int k_IndentPerLevel = 15;
-                    const int k_UnitWidth = 100 + k_IndentPerLevel;
-                    int indent = k_IndentPerLevel * EditorGUI.indentLevel;
-                    Rect valueRect = EditorGUILayout.GetControlRect();
-                    valueRect.width += indent - k_ValueUnitSeparator - k_UnitWidth;
-                    Rect unitRect = valueRect;
-                    unitRect.x += valueRect.width - indent + k_ValueUnitSeparator;
-                    unitRect.width = k_UnitWidth + .5f;
-
-                    EditorGUI.PropertyField(valueRect, serialized.settings.colorTemperature, s_Styles.empty);
-                    EditorGUI.Popup(unitRect, 0, new[] { "Kelvin" });
-
-                    EditorGUI.indentLevel -= 1;
->>>>>>> 296ff24f
-                }
-                else
-                    EditorGUILayout.PropertyField(serialized.settings.color, LightUI.Styles.color);
             }
             else
                 EditorGUILayout.PropertyField(serialized.settings.color, s_Styles.color);
