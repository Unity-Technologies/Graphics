--- conflicted
+++ resolved
@@ -194,11 +194,8 @@
              RenderQueueUpgrade,
              ShaderGraphStack,
              MoreMaterialSurfaceOptionFromShaderGraph,
-<<<<<<< HEAD
+             AlphaToMaskUIFix,
              MigrateDecalLayerMask
-=======
-             AlphaToMaskUIFix,
->>>>>>> 94ce7973
         };
 
         #region Migrations
@@ -425,7 +422,15 @@
             HDShaderUtils.ResetMaterialKeywords(material);
         }
 
-<<<<<<< HEAD
+        static void AlphaToMaskUIFix(Material material, HDShaderUtils.ShaderID id)
+        {
+            if (material.HasProperty(kAlphaToMask) && material.HasProperty(kAlphaToMaskInspector))
+            {
+                material.SetFloat(kAlphaToMaskInspector, material.GetFloat(kAlphaToMask));
+                HDShaderUtils.ResetMaterialKeywords(material);
+            }
+        }
+
         static void MigrateDecalLayerMask(Material material, HDShaderUtils.ShaderID id)
         {
             if (material.HasProperty("_SupportDecals"))
@@ -444,15 +449,6 @@
             // We need to reset the custom RenderQueue to take into account the move to specific RenderQueue for Opaque with Decal.
             // this should be handled correctly with reset below
             HDShaderUtils.ResetMaterialKeywords(material);
-=======
-        static void AlphaToMaskUIFix(Material material, HDShaderUtils.ShaderID id)
-        {
-            if (material.HasProperty(kAlphaToMask) && material.HasProperty(kAlphaToMaskInspector))
-            {
-                material.SetFloat(kAlphaToMaskInspector, material.GetFloat(kAlphaToMask));
-                HDShaderUtils.ResetMaterialKeywords(material);
-            }
->>>>>>> 94ce7973
         }
 
         #region Serialization_API
