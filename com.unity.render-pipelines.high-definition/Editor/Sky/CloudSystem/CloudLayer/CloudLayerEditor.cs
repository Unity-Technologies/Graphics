--- conflicted
+++ resolved
@@ -13,11 +13,6 @@
         readonly GUIContent sunLabel        = new GUIContent("Sun light", "The main directional light, used for lighting and shadow casting.");
         readonly GUIContent shadowTiling    = new GUIContent("Shadow Tiling", "The tiling of the cloud shadows texture. Controlled by the cookie size parameter on the sun light.");
 
-<<<<<<< HEAD
-        public override bool hasAdditionalProperties => true;
-
-=======
->>>>>>> 5881cbfb
         struct CloudMapParameter
         {
             public SerializedDataParameter cloudMap;
