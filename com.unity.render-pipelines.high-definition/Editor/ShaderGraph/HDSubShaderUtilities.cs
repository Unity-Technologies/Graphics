--- conflicted
+++ resolved
@@ -1226,7 +1226,6 @@
             });
         }
 
-<<<<<<< HEAD
         public static void AddDecalLayerMaskProperty(PropertyCollector collector, bool receiveDecals)
         {
             if (receiveDecals)
@@ -1241,10 +1240,7 @@
             }
         }
 
-        public static void AddStencilShaderProperties(PropertyCollector collector, bool splitLighting, bool receiveSSR)
-=======
         public static void AddStencilShaderProperties(PropertyCollector collector, bool splitLighting, bool receiveSSR, bool recieveSSRTransparent = false)
->>>>>>> 401c465a
         {
             BaseLitGUI.ComputeStencilProperties(receiveSSR, splitLighting, out int stencilRef, out int stencilWriteMask,
                 out int stencilRefDepth, out int stencilWriteMaskDepth, out int stencilRefGBuffer, out int stencilWriteMaskGBuffer,
