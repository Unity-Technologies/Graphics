--- conflicted
+++ resolved
@@ -622,12 +622,8 @@
             var zClipCode = new ShaderStringBuilder();
             var stencilCode = new ShaderStringBuilder();
             var colorMaskCode = new ShaderStringBuilder();
-<<<<<<< HEAD
             var dotsInstancingCode = new ShaderStringBuilder();
             HDSubShaderUtilities.BuildRenderStatesFromPassAndMaterialOptions(pass, materialOptions, blendCode, cullCode, zTestCode, zWriteCode, zClipCode, stencilCode, colorMaskCode);
-=======
-            HDSubShaderUtilities.BuildRenderStatesFromPass(pass, blendCode, cullCode, zTestCode, zWriteCode, zClipCode, stencilCode, colorMaskCode);
->>>>>>> 92dc9d99
 
             int instancedCount = sharedProperties.GetDotsInstancingPropertiesCount(mode);
 
@@ -779,11 +775,7 @@
             namedFragments.Add("ZClip", zClipCode.ToString());
             namedFragments.Add("Stencil", stencilCode.ToString());
             namedFragments.Add("ColorMask", colorMaskCode.ToString());
-<<<<<<< HEAD
-            namedFragments.Add("LOD", materialOptions.lod.ToString());
             namedFragments.Add("DotsInstancedVars", dotsInstancingCode.ToString());
-=======
->>>>>>> 92dc9d99
 
             // this is the format string for building the 'C# qualified assembly type names' for $buildType() commands
             string buildTypeAssemblyNameFormat = "UnityEditor.Experimental.Rendering.HDPipeline.HDRPShaderStructs+{0}, " + typeof(HDSubShaderUtilities).Assembly.FullName.ToString();
