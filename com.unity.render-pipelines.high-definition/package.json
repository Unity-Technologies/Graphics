{
    "name": "com.unity.render-pipelines.high-definition",
    "description": "The High Definition Render Pipeline (HDRP) is a high-fidelity Scriptable Render Pipeline built by Unity to target modern (Compute Shader compatible) platforms. The HDRP utilizes Physically-Based Lighting techniques, linear lighting, HDR lighting and a configurable hybrid Tile/Cluster deferred/Forward lighting architecture and gives you the tools you need to create games, technical demos, animations and more to a high graphical standard.",
<<<<<<< HEAD
    "version": "5.7.2-preview",
=======
    "version": "5.8.0-preview",
>>>>>>> cc9a04e0
    "unity": "2019.1",
	"unityRelease": "0b6",
    "displayName": "High Definition RP",
    "dependencies": {
<<<<<<< HEAD
        "com.unity.render-pipelines.core": "5.7.2",
        "com.unity.shadergraph": "5.7.2"
=======
        "com.unity.render-pipelines.core": "5.8.0",
        "com.unity.shadergraph": "5.8.0"
>>>>>>> cc9a04e0
    }
}<|MERGE_RESOLUTION|>--- conflicted
+++ resolved
@@ -1,21 +1,12 @@
 {
     "name": "com.unity.render-pipelines.high-definition",
     "description": "The High Definition Render Pipeline (HDRP) is a high-fidelity Scriptable Render Pipeline built by Unity to target modern (Compute Shader compatible) platforms. The HDRP utilizes Physically-Based Lighting techniques, linear lighting, HDR lighting and a configurable hybrid Tile/Cluster deferred/Forward lighting architecture and gives you the tools you need to create games, technical demos, animations and more to a high graphical standard.",
-<<<<<<< HEAD
-    "version": "5.7.2-preview",
-=======
     "version": "5.8.0-preview",
->>>>>>> cc9a04e0
     "unity": "2019.1",
 	"unityRelease": "0b6",
     "displayName": "High Definition RP",
     "dependencies": {
-<<<<<<< HEAD
-        "com.unity.render-pipelines.core": "5.7.2",
-        "com.unity.shadergraph": "5.7.2"
-=======
         "com.unity.render-pipelines.core": "5.8.0",
         "com.unity.shadergraph": "5.8.0"
->>>>>>> cc9a04e0
     }
 }