--- conflicted
+++ resolved
@@ -1,17 +1,6 @@
 {
   "name": "com.unity.render-pipelines.high-definition",
   "description": "The High Definition Render Pipeline (HDRP) is a high-fidelity Scriptable Render Pipeline built by Unity to target modern (Compute Shader compatible) platforms. HDRP utilizes Physically-Based Lighting techniques, linear lighting, HDR lighting, and a configurable hybrid Tile/Cluster deferred/Forward lighting architecture and gives you the tools you need to create games, technical demos, animations, and more to a high graphical standard.",
-<<<<<<< HEAD
-  "version": "10.0.0-preview.1",
-  "unity": "2020.2",
-  "unityRelease": "0a11",
-  "displayName": "High Definition RP",
-  "dependencies": {
-    "com.unity.render-pipelines.core": "10.0.0-preview.1",
-    "com.unity.shadergraph": "10.0.0-preview.1",
-    "com.unity.visualeffectgraph": "10.0.0-preview.1",
-    "com.unity.render-pipelines.high-definition-config": "10.0.0-preview.1"
-=======
   "version": "9.0.0-preview.30",
   "unity": "2020.1",
   "unityRelease": "0b8",
@@ -21,7 +10,6 @@
     "com.unity.shadergraph": "9.0.0-preview.31",
     "com.unity.visualeffectgraph": "9.0.0-preview.30",
     "com.unity.render-pipelines.high-definition-config": "9.0.0-preview.32"
->>>>>>> 2eaed195
   },
   "keywords": [
     "graphics",
