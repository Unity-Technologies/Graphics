# Changelog
All notable changes to this package will be documented in this file.

The format is based on [Keep a Changelog](http://keepachangelog.com/en/1.0.0/)
and this project adheres to [Semantic Versioning](http://semver.org/spec/v2.0.0.html).

## [3.5.0] - 2025-06-18

### Added
- Added Switch2 platform support

### Fixed
- Remove support for PVRTC format in Unity 6.1 or newer
<<<<<<< HEAD
- Fixed issue with FastSign on WebGL/Safari (IN-71005)
=======
- Fixed compute based effects not supported on OpenGLES
>>>>>>> 0c7b706c
- Documentation updates

## [3.4.0] - 2023-12-11

### Added
- Added WebGPU support

### Fixed
- Fixed obsolete FormatUsage error
- Fixed non-scalar logical operation error
- Fixed MSVO to support platforms with limited storage texture support
- Fixed compute based effects not supported on WebGL and Android OpenGL (IN-2999)
- Fixed grid gizmo is visible through geometry when Post Process Layer is enabled (IN-10318)
- Fixed transparent objects rendering incorrectly when TAA is disabled (IN-31494)

## [3.3.0] - 2023-05-11

### Fixed
- Fixed some post effects not scaling correctly when dynamic resolution is enabled on a camera's target texture (case 1166603)
- Fixed obsolete API call GetScriptingDefineSymbolsForGroup
- Remove support for OpenGL ES 2.0 in Unity 2023.1 or newer

## [3.2.2] - 2022-04-05

### Fixed
- Fixed FXAA artefact when trying to preserve alpha channel output.
- Fixed MSVO aliasing artifact by using a z-Bias parameter. (case 1375337)

## [3.2.1] - 2022-01-12

### Fixed
- Fixed missing XR warnings for XR non-friendly effects when using XR plugins (case 1328062)
- Fixed rendering artifacts when depth buffer is used after screen space reflections pass on iOS and M1 (case 1341052)
- Fixed compilation error when built-in VR module is disabled (case 1389160)
- Fixed bug where alpha could not be used with HDR on mobile (case 1387848). HDR texture format is now set from Graphics Tier Settings when using Unity 2019.3 or newer.
- Fixed incorrect Screen-space Reflections rendering on OpenGL platforms (case 1368370)

## [3.2.0] - 2021-11-15

### Fixed
- Catch thrown errors in `PostProcessEffectRenderer`, preventing resources allocation leaks and crash (case 1221972)
- Fixed error thrown when changing post process layer right after creation or before destruction.
- Fix FXAA when render-target has no alpha channel (case 1344618) (case 1351502)

## [3.1.1] - 2021-03-08

### Fixed
- Fix for broken MSVO on desktop platforms.
- Fix for compilation issue with BuildTarget error on XboxOne platform.

## [3.1.0] - 2021-03-02

### Added
- Support for the PlayStation 5 platform has been added.
- Support for the XboxSeries platform has been added.

### Fixed
- Fix for issue thrown upon unloading a scene from an AssetBundle (case 1262826)
- Fix for MSVO when used with dynamic resolution reallocating temporary render targets whenever the dynamic resolution scale was changed which could cause a higher peak VRAM usage and fragmentation (Case 1285605). Temporary targets will now use dynamic scaling as well to solve this. Please note there is a bug in Unity that breaks this fix (case 1285577) To make use of dynamic resolution and MSVO please use Unity 2019.4.19f1, 2020.2.2f1, 2021.1.0a9 or later.
- Fix for compilation error in the FinalPass shader with GLES2/WebGL1 (case 1311160)
- Fix for MSVO errors on unsupported Android platforms (case 1316915)

## [3.0.3] - 2021-02-19

- bump version to 3.0.3 to not conflict with unrelease 3.0.2

## [3.0.2] - 2020-12-08

### Fixed
- Fix FXAA when running on render-targets without alpha channel: force using green channel as luminance

### Changed
- ResetProjection isn't being called anymore if Temporal Anti-aliasing isn't enabled, allowing the use of custom projection matrices.

## [3.0.1] - 2020-10-15

### Fixed
- Fix for a compilation error in the Depth of Field shader on Linux.

## [3.0.0] - 2020-10-13

### Fixed
- Fix for VR Single Pass Instancing (SPI) not working with the built-in renderers. Only effects that currently support SPI for use with SRP will work correctly (so AO for example will not work with SPI even with this fix) (case 1187257)
- Fix for shader compilation errors when importing the 3D+Extras template (case 1234411)
- Fix Duplicated RenderTextures when using MultiScaleVO on Xbox (case 1235888)
- Fix for the rendering being broken when an SRP is in use and its asset comes from quality settings instead of graphics settings.
- Fix for burger buttons on volume components being misaligned on 2019.3+ (case 1238461)
- Fix for depth buffer being discarded when using deferred fog with Vulkan (case 1271512)
- Fix for compilation errors when the built-in VR package is disabled (case 1266931)
- Fix for Temporal Anti-Aliasing produces artifacts on the edges of objects when using VR (case 1167219)
- Fix for blurry image when using the Post Process Layer in single-pass VR (case 1173697)
- Fix for ambient occlusion is misaligned when using single pass rendering VR mode (case 1217583)

### Changed
- Motion Blur and Lens Distortion are disabled only when rendering with stereo cameras instead of having VR enabled in the project.
- Minimum Unity version for this version has been bumped to 2018.4.

## [2.3.0] - 2020-01-10

### Fixed
- Fix for XR multipass and legacy built-in renderer (case 1197855, 1152584)
- Optimized type lookup on domain reload in the editor (case 1203325)
- Fixed a serialization issue causing an assertion on resources (case 1202441)

## [2.2.2] - 2019-11-18

### Fixed
- Fixed deprecated XR API usage.

## [2.2.1] - 2019-11-07

### Fixed
- Fixed a compilation warning with Unity 2019.3 and 2020.1.

### Changed
- Following a change in the compilation pipeline, this version is only compatible with Unity 2017.2 and up.

## [2.1.9] - 2019-10-24

### Fixed
- Shader compilation error on PS4 with Unity 2019.3.

## [2.1.8] - 2019-10-11

### Added
- Support for dynamic resolution.

### Fixed
- Potential fp16 overflow in Depth of Field that could cause NaN on some platforms.
- Error with Screen-space Reflections when HDR is disabled.
- Internal "copy" materials were recreated on every frame after the asset bundle-related fix from 2.1.7.

## [2.1.7] - 2019-06-12

### Added
- Initial Stadia platform support.

### Fixed
- Viewport handling wasn't working correctly when FXAA or SMAA were used with builtin pipelines.
- Depth of Field could end up fully blurry depending on the project setup.
- Reloading an asset bundle that has references to post-processing was broken.

### Changed
- Warning for mobiles about using post-processing with non-fullscreen cameras.
- Directly to Camera Target on the PostProcessLayer component is now disabled by default.
- The framework now uses its own random number generator instead of the default Unity one.

## [2.1.6] - 2019-04-11

### Fixed
- Post-processing would crash if "Managed Stripping Level" was set to Medium or High.
- Serialization warnings on build.
- Removed unwanted garbage collection.

## [2.1.5] - 2019-03-25

### Fixed
- LDR Color grading in gamma mode no longer produces banding artifacts on Mali GPUs on OpenGL ES2.
- Gamma mode no longer darken the screen with LWRP.

## [2.1.4] - 2019-02-27

### Fixed
- Shader compilation errors with OpenGL ES2 and other platforms.
- Proper viewport support on Builtin render pipelines.

## [2.1.3] - 2019-01-30

### Fixed
- Color grading would output negative values in some cases and break rendering on some platforms.
- Custom effects with `allowInSceneView` set to `false` could make the scene view flicker to black.
- R8_SRGB error in 2019.1 when Depth of Field and Temporal Anti-aliasing are enabled at the same time.
- Auto-exposure compute shader on Metal/iOS.

## [2.1.2] - 2018-12-05

### Fixed
- Made the package manager happy.

## [2.1.1] - 2018-11-30

### Fixed
- Optimized volume texture blending.
- Compilation issues with 2019.1+ on some platforms.

### Changed
- Chromatic aberration is now forced to "fast mode" when running on GLES2.0 platforms due to compatibility issues.

## [2.1.0] - 2018-11-26

### Changed
- Minor version bump following the release of 2018.3 and verified compatibility with 2019.1.

## [2.0.20] - 2018-11-22

### Fixed
- Camera viewport wasn't working properly when outputting directly to the backbuffer.
- More improvements to VR support.
- Compatibility fixes for 2017.1 to 2017.4.
- Post-processing wouldn't work when loaded from an asset bundle.
- Compilation issue when Cinemachine is used with Post-processing.

### Changed
- Scriptable Render Pipelines should now call `PostProcessLayer.UpdateVolumeSystem(Camera, CommandBuffer)` at the beginning of the frame.

## [2.0.17-preview] - 2018-11-06

### Fixed
- First pass at improving VR support.
- Assert on Invalid LDR Lookup Texture size; added a check in the inspector for the user.
- Improved performance on Unity 2019.1+ by avoiding unnecessary blits if no other image effect is active.
- Use new ASTC enums on unity 2019.1+.

## [2.0.16-preview] - 2018-10-23

### Fixed
- Grain shader compilation errors on some mobile GPUs.
- Compilation issue with Unity 2019.1+ due to an internal API change.

## [2.0.15-preview] - 2018-10-12

### Fixed
- Warning on `[ShaderIncludePath]` in 2018.3+.

## [2.0.14-preview] - 2018-10-05

### Fixed
- Bloom flicker in single-pass double-wide stereo rendering.
- Right eye bloom offset in single-pass double-wide stereo rendering.
- If any parent of PostProcessingVolume has non-identity scale the Gizmo is rendered incorrectly.
- Cleanup error when going back'n'forth between Builtins & Scriptable pipelines.

### Changed
- Use `ExecuteAlways` in 2018.3+ for better compatibility with "Prefab Mode".

## [2.0.13-preview] - 2018-09-14

### Fixed
- Compilation issue with Unity 2019.1.
- Screen-space reflection memory leak.

## [2.0.12-preview] - 2018-09-07

### Fixed
- Ambient Occlusion could distort the screen on Android/Vulkan.
- Warning about SettingsProvider in 2018.3.
- Fixed issue with physical camera mode not working with post-processing.
- Fixed thread group warning message on Metal and Intel Iris.
- Fixed compatibility with versions pre-2018.2.

## [2.0.10-preview] - 2018-07-24

### Fixed
- Better handling of volumes in nested-prefabs.
- The Multi-scale volumetric obscurance effect wasn't properly releasing some of its temporary targets.
- N3DS deprecation warnings in 2018.3.

## [2.0.9-preview] - 2018-07-16

### Changed
- Update assembly definitions to output assemblies that match Unity naming convention (Unity.*).

## [2.0.8-preview] - 2018-07-06

### Fixed
- Post-processing is now working with VR SRP in PC.
- Crash on Vulkan when blending 3D textures.
- `RuntimeUtilities.DestroyVolume()` works as expected now.
- Excessive CPU usage on PS4 due to a badly initialized render texture.

### Changed
- Improved volume texture blending.

### Added
- `Depth` debug mode can now display linear depth instead of the raw platform depth.

## [2.0.7-preview] - 2018-05-31

### Fixed
- Post-processing wasn't working on Unity 2018.3.

### Added
- Bloom now comes with a `Clamp` parameter to limit the amount of bloom that comes with ultra-bright pixels.

## [2.0.6-preview] - 2018-05-24

### Fixed
- On large scenes, the first object you'd add to a profile could throw a `NullReferenceException`. ([#530](https://github.com/Unity-Technologies/PostProcessing/pull/530))
- Dithering now works correctly in dark areas when working in Gamma mode.
- Colored grain wasn't colored when `POSTFX_DEBUG_STATIC_GRAIN` was set.
- No more warning in the console when `POSTFX_DEBUG_STATIC_GRAIN` is set.

### Changed
- Minor scripting API improvements. ([#530](https://github.com/Unity-Technologies/PostProcessing/pull/530))
- More implicit casts for `VectorXParameter` and `ColorParameter` to `Vector2`, `Vector3` and `Vector4`.
- Script-instantiated profiles in volumes are now properly supported in the inspector. ([#530](https://github.com/Unity-Technologies/PostProcessing/pull/530))
- Improved volume UI & styling.

## [2.0.5-preview] - 2018-04-20

### Fixed
- More XR/platform-specific related fixes.

## [2.0.4-preview] - 2018-04-19

### Fixed
- Temporal Anti-aliasing creating NaN values in some cases. ([#337](https://github.com/Unity-Technologies/PostProcessing/issues/337))
- Auto-exposure has been fixed to work the same way it did before the full-compute port.
- XR compilation errors specific-platforms (2018.2).
- `ArgumentNullException` when attempting to get a property sheet for a null shader. ([#515](https://github.com/Unity-Technologies/PostProcessing/pull/515))
- Stop NaN Propagation not working for opaque-only effects.
- HDR color grading had a slight color temperature offset.
- PSVita compatibility.
- Tizen warning on 2018.2.
- Errors in the console when toggling lighting on/off in the scene view when working in Deferred.
- Debug monitors now work properly with HDRP.

### Added
- Contribution slider for the LDR Lut.
- Support for proper render target load/store actions on mobile (2018.2).

### Changed
- Slightly improved speed & quality of Temporal Anti-aliasing.
- Improved volume texture blending.
- Improved support for LDR Luts of sizes other than 1024x32. ([#507](https://github.com/Unity-Technologies/PostProcessing/issues/507))
- Bloom's `Fast Mode` has been made faster.
- Depth of Field focus is now independent from the screen resolution.
- The number of variants for some shaders has been reduced to improve first-build speed. The biggest one, Uber, is down to 576 variants.

## [2.0.3-preview] - 2018-03-13

### Fixed
- Disabled debug compute shaders on OpenGL ES3 to avoid crashes on a lot of Android devices.
- `NullReferenceException` while mixing volumes and global volumes. ([#498](https://github.com/Unity-Technologies/PostProcessing/issues/498))

### Changed
- Improved performances when blending between identical textures.

## [2.0.2-preview] - 2018-03-07

This is the first release of *PostProcessing*.<|MERGE_RESOLUTION|>--- conflicted
+++ resolved
@@ -11,11 +11,8 @@
 
 ### Fixed
 - Remove support for PVRTC format in Unity 6.1 or newer
-<<<<<<< HEAD
 - Fixed issue with FastSign on WebGL/Safari (IN-71005)
-=======
 - Fixed compute based effects not supported on OpenGLES
->>>>>>> 0c7b706c
 - Documentation updates
 
 ## [3.4.0] - 2023-12-11
