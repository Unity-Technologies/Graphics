# Changelog
All notable changes to this package will be documented in this file.

The format is based on [Keep a Changelog](http://keepachangelog.com/en/1.0.0/)
and this project adheres to [Semantic Versioning](http://semver.org/spec/v2.0.0.html).

## [3.2.1] - 2021-12-16

### Fixed
<<<<<<< HEAD
- Rendering artifacts when depth buffer is used after screen space reflections pass on iOS and M1 (case 1341052)
=======
- Fixed missing XR warnings for XR non-friendly effects when using XR plugins (case 1328062)
>>>>>>> c4826cbe

## [3.2.0] - 2021-11-15

### Fixed
- Catch thrown errors in `PostProcessEffectRenderer`, preventing resources allocation leaks and crash (case 1221972)
- Fixed error thrown when changing post process layer right after creation or before destruction.
- Fix FXAA when render-target has no alpha channel (case 1344618) (case 1351502)

## [3.1.1] - 2021-03-08

### Fixed
- Fix for broken MSVO on desktop platforms.
- Fix for compilation issue with BuildTarget error on XboxOne platform.

## [3.1.0] - 2021-03-02

### Added
- Support for the PlayStation 5 platform has been added.
- Support for the XboxSeries platform has been added.

### Fixed
- Fix for issue thrown upon unloading a scene from an AssetBundle (case 1262826)
- Fix for MSVO when used with dynamic resolution reallocating temporary render targets whenever the dynamic resolution scale was changed which could cause a higher peak VRAM usage and fragmentation (Case 1285605). Temporary targets will now use dynamic scaling as well to solve this. Please note there is a bug in Unity that breaks this fix (case 1285577) To make use of dynamic resolution and MSVO please use Unity 2019.4.19f1, 2020.2.2f1, 2021.1.0a9 or later.
- Fix for compilation error in the FinalPass shader with GLES2/WebGL1 (case 1311160)
- Fix for MSVO errors on unsupported Android platforms (case 1316915)

## [3.0.3] - 2021-02-19

- bump version to 3.0.3 to not conflict with unrelease 3.0.2

## [3.0.2] - 2020-12-08

### Fixed
- Fix FXAA when running on render-targets without alpha channel: force using green channel as luminance

### Changed
- ResetProjection isn't being called anymore if Temporal Anti-aliasing isn't enabled, allowing the use of custom projection matrices.

## [3.0.1] - 2020-10-15

### Fixed
- Fix for a compilation error in the Depth of Field shader on Linux.

## [3.0.0] - 2020-10-13

### Fixed
- Fix for VR Single Pass Instancing (SPI) not working with the built-in renderers. Only effects that currently support SPI for use with SRP will work correctly (so AO for example will not work with SPI even with this fix) (case 1187257)
- Fix for shader compilation errors when importing the 3D+Extras template (case 1234411)
- Fix Duplicated RenderTextures when using MultiScaleVO on Xbox (case 1235888)
- Fix for the rendering being broken when an SRP is in use and its asset comes from quality settings instead of graphics settings.
- Fix for burger buttons on volume components being misaligned on 2019.3+ (case 1238461)
- Fix for depth buffer being discarded when using deferred fog with Vulkan (case 1271512)
- Fix for compilation errors when the built-in VR package is disabled (case 1266931)
- Fix for Temporal Anti-Aliasing produces artifacts on the edges of objects when using VR (case 1167219)
- Fix for blurry image when using the Post Process Layer in single-pass VR (case 1173697)
- Fix for ambient occlusion is misaligned when using single pass rendering VR mode (case 1217583)

### Changed
- Motion Blur and Lens Distortion are disabled only when rendering with stereo cameras instead of having VR enabled in the project.
- Minimum Unity version for this version has been bumped to 2018.4.

## [2.3.0] - 2020-01-10

### Fixed
- Fix for XR multipass and legacy built-in renderer (case 1197855, 1152584)
- Optimized type lookup on domain reload in the editor (case 1203325)
- Fixed a serialization issue causing an assertion on resources (case 1202441)

## [2.2.2] - 2019-11-18

### Fixed
- Fixed deprecated XR API usage.

## [2.2.1] - 2019-11-07

### Fixed
- Fixed a compilation warning with Unity 2019.3 and 2020.1.

### Changed
- Following a change in the compilation pipeline, this version is only compatible with Unity 2017.2 and up.

## [2.1.9] - 2019-10-24

### Fixed
- Shader compilation error on PS4 with Unity 2019.3.

## [2.1.8] - 2019-10-11

### Added
- Support for dynamic resolution.

### Fixed
- Potential fp16 overflow in Depth of Field that could cause NaN on some platforms.
- Error with Screen-space Reflections when HDR is disabled.
- Internal "copy" materials were recreated on every frame after the asset bundle-related fix from 2.1.7.

## [2.1.7] - 2019-06-12

### Added
- Initial Stadia platform support.

### Fixed
- Viewport handling wasn't working correctly when FXAA or SMAA were used with builtin pipelines.
- Depth of Field could end up fully blurry depending on the project setup.
- Reloading an asset bundle that has references to post-processing was broken.

### Changed
- Warning for mobiles about using post-processing with non-fullscreen cameras.
- Directly to Camera Target on the PostProcessLayer component is now disabled by default.
- The framework now uses its own random number generator instead of the default Unity one.

## [2.1.6] - 2019-04-11

### Fixed
- Post-processing would crash if "Managed Stripping Level" was set to Medium or High.
- Serialization warnings on build.
- Removed unwanted garbage collection.

## [2.1.5] - 2019-03-25

### Fixed
- LDR Color grading in gamma mode no longer produces banding artifacts on Mali GPUs on OpenGL ES2.
- Gamma mode no longer darken the screen with LWRP.

## [2.1.4] - 2019-02-27

### Fixed
- Shader compilation errors with OpenGL ES2 and other platforms.
- Proper viewport support on Builtin render pipelines.

## [2.1.3] - 2019-01-30

### Fixed
- Color grading would output negative values in some cases and break rendering on some platforms.
- Custom effects with `allowInSceneView` set to `false` could make the scene view flicker to black.
- R8_SRGB error in 2019.1 when Depth of Field and Temporal Anti-aliasing are enabled at the same time.
- Auto-exposure compute shader on Metal/iOS.

## [2.1.2] - 2018-12-05

### Fixed
- Made the package manager happy.

## [2.1.1] - 2018-11-30

### Fixed
- Optimized volume texture blending.
- Compilation issues with 2019.1+ on some platforms.

### Changed
- Chromatic aberration is now forced to "fast mode" when running on GLES2.0 platforms due to compatibility issues.

## [2.1.0] - 2018-11-26

### Changed
- Minor version bump following the release of 2018.3 and verified compatibility with 2019.1.

## [2.0.20] - 2018-11-22

### Fixed
- Camera viewport wasn't working properly when outputting directly to the backbuffer.
- More improvements to VR support.
- Compatibility fixes for 2017.1 to 2017.4.
- Post-processing wouldn't work when loaded from an asset bundle.
- Compilation issue when Cinemachine is used with Post-processing.

### Changed
- Scriptable Render Pipelines should now call `PostProcessLayer.UpdateVolumeSystem(Camera, CommandBuffer)` at the beginning of the frame.

## [2.0.17-preview] - 2018-11-06

### Fixed
- First pass at improving VR support.
- Assert on Invalid LDR Lookup Texture size; added a check in the inspector for the user.
- Improved performance on Unity 2019.1+ by avoiding unnecessary blits if no other image effect is active.
- Use new ASTC enums on unity 2019.1+.

## [2.0.16-preview] - 2018-10-23

### Fixed
- Grain shader compilation errors on some mobile GPUs.
- Compilation issue with Unity 2019.1+ due to an internal API change.

## [2.0.15-preview] - 2018-10-12

### Fixed
- Warning on `[ShaderIncludePath]` in 2018.3+.

## [2.0.14-preview] - 2018-10-05

### Fixed
- Bloom flicker in single-pass double-wide stereo rendering.
- Right eye bloom offset in single-pass double-wide stereo rendering.
- If any parent of PostProcessingVolume has non-identity scale the Gizmo is rendered incorrectly.
- Cleanup error when going back'n'forth between Builtins & Scriptable pipelines.

### Changed
- Use `ExecuteAlways` in 2018.3+ for better compatibility with "Prefab Mode".

## [2.0.13-preview] - 2018-09-14

### Fixed
- Compilation issue with Unity 2019.1.
- Screen-space reflection memory leak.

## [2.0.12-preview] - 2018-09-07

### Fixed
- Ambient Occlusion could distort the screen on Android/Vulkan.
- Warning about SettingsProvider in 2018.3.
- Fixed issue with physical camera mode not working with post-processing.
- Fixed thread group warning message on Metal and Intel Iris.
- Fixed compatibility with versions pre-2018.2.

## [2.0.10-preview] - 2018-07-24

### Fixed
- Better handling of volumes in nested-prefabs.
- The Multi-scale volumetric obscurance effect wasn't properly releasing some of its temporary targets.
- N3DS deprecation warnings in 2018.3.

## [2.0.9-preview] - 2018-07-16

### Changed
- Update assembly definitions to output assemblies that match Unity naming convention (Unity.*).

## [2.0.8-preview] - 2018-07-06

### Fixed
- Post-processing is now working with VR SRP in PC.
- Crash on Vulkan when blending 3D textures.
- `RuntimeUtilities.DestroyVolume()` works as expected now.
- Excessive CPU usage on PS4 due to a badly initialized render texture.

### Changed
- Improved volume texture blending.

### Added
- `Depth` debug mode can now display linear depth instead of the raw platform depth.

## [2.0.7-preview] - 2018-05-31

### Fixed
- Post-processing wasn't working on Unity 2018.3.

### Added
- Bloom now comes with a `Clamp` parameter to limit the amount of bloom that comes with ultra-bright pixels.

## [2.0.6-preview] - 2018-05-24

### Fixed
- On large scenes, the first object you'd add to a profile could throw a `NullReferenceException`. ([#530](https://github.com/Unity-Technologies/PostProcessing/pull/530))
- Dithering now works correctly in dark areas when working in Gamma mode.
- Colored grain wasn't colored when `POSTFX_DEBUG_STATIC_GRAIN` was set.
- No more warning in the console when `POSTFX_DEBUG_STATIC_GRAIN` is set.

### Changed
- Minor scripting API improvements. ([#530](https://github.com/Unity-Technologies/PostProcessing/pull/530))
- More implicit casts for `VectorXParameter` and `ColorParameter` to `Vector2`, `Vector3` and `Vector4`.
- Script-instantiated profiles in volumes are now properly supported in the inspector. ([#530](https://github.com/Unity-Technologies/PostProcessing/pull/530))
- Improved volume UI & styling.

## [2.0.5-preview] - 2018-04-20

### Fixed
- More XR/platform-specific related fixes.

## [2.0.4-preview] - 2018-04-19

### Fixed
- Temporal Anti-aliasing creating NaN values in some cases. ([#337](https://github.com/Unity-Technologies/PostProcessing/issues/337))
- Auto-exposure has been fixed to work the same way it did before the full-compute port.
- XR compilation errors specific-platforms (2018.2).
- `ArgumentNullException` when attempting to get a property sheet for a null shader. ([#515](https://github.com/Unity-Technologies/PostProcessing/pull/515))
- Stop NaN Propagation not working for opaque-only effects.
- HDR color grading had a slight color temperature offset.
- PSVita compatibility.
- Tizen warning on 2018.2.
- Errors in the console when toggling lighting on/off in the scene view when working in Deferred.
- Debug monitors now work properly with HDRP.

### Added
- Contribution slider for the LDR Lut.
- Support for proper render target load/store actions on mobile (2018.2).

### Changed
- Slightly improved speed & quality of Temporal Anti-aliasing.
- Improved volume texture blending.
- Improved support for LDR Luts of sizes other than 1024x32. ([#507](https://github.com/Unity-Technologies/PostProcessing/issues/507))
- Bloom's `Fast Mode` has been made faster.
- Depth of Field focus is now independent from the screen resolution.
- The number of variants for some shaders has been reduced to improve first-build speed. The biggest one, Uber, is down to 576 variants.

## [2.0.3-preview] - 2018-03-13

### Fixed
- Disabled debug compute shaders on OpenGL ES3 to avoid crashes on a lot of Android devices.
- `NullReferenceException` while mixing volumes and global volumes. ([#498](https://github.com/Unity-Technologies/PostProcessing/issues/498))

### Changed
- Improved performances when blending between identical textures.

## [2.0.2-preview] - 2018-03-07

This is the first release of *PostProcessing*.<|MERGE_RESOLUTION|>--- conflicted
+++ resolved
@@ -7,11 +7,8 @@
 ## [3.2.1] - 2021-12-16
 
 ### Fixed
-<<<<<<< HEAD
-- Rendering artifacts when depth buffer is used after screen space reflections pass on iOS and M1 (case 1341052)
-=======
 - Fixed missing XR warnings for XR non-friendly effects when using XR plugins (case 1328062)
->>>>>>> c4826cbe
+- Fixed rendering artifacts when depth buffer is used after screen space reflections pass on iOS and M1 (case 1341052)
 
 ## [3.2.0] - 2021-11-15
 
