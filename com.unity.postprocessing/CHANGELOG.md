# Changelog
All notable changes to this package will be documented in this file.

The format is based on [Keep a Changelog](http://keepachangelog.com/en/1.0.0/)
and this project adheres to [Semantic Versioning](http://semver.org/spec/v2.0.0.html).

## [3.5.0] - 2025-06-12

### Added
- Added Switch2 platform support

### Fixed
<<<<<<< HEAD
- Documentation updates
=======
- Remove support for PVRTC format in Unity 6.1 or newer
>>>>>>> 3373e492

## [3.4.0] - 2023-12-11

### Added
- Added WebGPU support

### Fixed
- Fixed obsolete FormatUsage error
- Fixed non-scalar logical operation error
- Fixed MSVO to support platforms with limited storage texture support
- Fixed compute based effects not supported on WebGL and Android OpenGL (IN-2999)
- Fixed grid gizmo is visible through geometry when Post Process Layer is enabled (IN-10318)
- Fixed transparent objects rendering incorrectly when TAA is disabled (IN-31494)

## [3.3.0] - 2023-05-11

### Fixed
- Fixed some post effects not scaling correctly when dynamic resolution is enabled on a camera's target texture (case 1166603)
- Fixed obsolete API call GetScriptingDefineSymbolsForGroup
- Remove support for OpenGL ES 2.0 in Unity 2023.1 or newer

## [3.2.2] - 2022-04-05

### Fixed
- Fixed FXAA artefact when trying to preserve alpha channel output.
- Fixed MSVO aliasing artifact by using a z-Bias parameter. (case 1375337)

## [3.2.1] - 2022-01-12

### Fixed
- Fixed missing XR warnings for XR non-friendly effects when using XR plugins (case 1328062)
- Fixed rendering artifacts when depth buffer is used after screen space reflections pass on iOS and M1 (case 1341052)
- Fixed compilation error when built-in VR module is disabled (case 1389160)
- Fixed bug where alpha could not be used with HDR on mobile (case 1387848). HDR texture format is now set from Graphics Tier Settings when using Unity 2019.3 or newer.
- Fixed incorrect Screen-space Reflections rendering on OpenGL platforms (case 1368370)

## [3.2.0] - 2021-11-15

### Fixed
- Catch thrown errors in `PostProcessEffectRenderer`, preventing resources allocation leaks and crash (case 1221972)
- Fixed error thrown when changing post process layer right after creation or before destruction.
- Fix FXAA when render-target has no alpha channel (case 1344618) (case 1351502)

## [3.1.1] - 2021-03-08

### Fixed
- Fix for broken MSVO on desktop platforms.
- Fix for compilation issue with BuildTarget error on XboxOne platform.

## [3.1.0] - 2021-03-02

### Added
- Support for the PlayStation 5 platform has been added.
- Support for the XboxSeries platform has been added.

### Fixed
- Fix for issue thrown upon unloading a scene from an AssetBundle (case 1262826)
- Fix for MSVO when used with dynamic resolution reallocating temporary render targets whenever the dynamic resolution scale was changed which could cause a higher peak VRAM usage and fragmentation (Case 1285605). Temporary targets will now use dynamic scaling as well to solve this. Please note there is a bug in Unity that breaks this fix (case 1285577) To make use of dynamic resolution and MSVO please use Unity 2019.4.19f1, 2020.2.2f1, 2021.1.0a9 or later.
- Fix for compilation error in the FinalPass shader with GLES2/WebGL1 (case 1311160)
- Fix for MSVO errors on unsupported Android platforms (case 1316915)

## [3.0.3] - 2021-02-19

- bump version to 3.0.3 to not conflict with unrelease 3.0.2

## [3.0.2] - 2020-12-08

### Fixed
- Fix FXAA when running on render-targets without alpha channel: force using green channel as luminance

### Changed
- ResetProjection isn't being called anymore if Temporal Anti-aliasing isn't enabled, allowing the use of custom projection matrices.

## [3.0.1] - 2020-10-15

### Fixed
- Fix for a compilation error in the Depth of Field shader on Linux.

## [3.0.0] - 2020-10-13

### Fixed
- Fix for VR Single Pass Instancing (SPI) not working with the built-in renderers. Only effects that currently support SPI for use with SRP will work correctly (so AO for example will not work with SPI even with this fix) (case 1187257)
- Fix for shader compilation errors when importing the 3D+Extras template (case 1234411)
- Fix Duplicated RenderTextures when using MultiScaleVO on Xbox (case 1235888)
- Fix for the rendering being broken when an SRP is in use and its asset comes from quality settings instead of graphics settings.
- Fix for burger buttons on volume components being misaligned on 2019.3+ (case 1238461)
- Fix for depth buffer being discarded when using deferred fog with Vulkan (case 1271512)
- Fix for compilation errors when the built-in VR package is disabled (case 1266931)
- Fix for Temporal Anti-Aliasing produces artifacts on the edges of objects when using VR (case 1167219)
- Fix for blurry image when using the Post Process Layer in single-pass VR (case 1173697)
- Fix for ambient occlusion is misaligned when using single pass rendering VR mode (case 1217583)

### Changed
- Motion Blur and Lens Distortion are disabled only when rendering with stereo cameras instead of having VR enabled in the project.
- Minimum Unity version for this version has been bumped to 2018.4.

## [2.3.0] - 2020-01-10

### Fixed
- Fix for XR multipass and legacy built-in renderer (case 1197855, 1152584)
- Optimized type lookup on domain reload in the editor (case 1203325)
- Fixed a serialization issue causing an assertion on resources (case 1202441)

## [2.2.2] - 2019-11-18

### Fixed
- Fixed deprecated XR API usage.

## [2.2.1] - 2019-11-07

### Fixed
- Fixed a compilation warning with Unity 2019.3 and 2020.1.

### Changed
- Following a change in the compilation pipeline, this version is only compatible with Unity 2017.2 and up.

## [2.1.9] - 2019-10-24

### Fixed
- Shader compilation error on PS4 with Unity 2019.3.

## [2.1.8] - 2019-10-11

### Added
- Support for dynamic resolution.

### Fixed
- Potential fp16 overflow in Depth of Field that could cause NaN on some platforms.
- Error with Screen-space Reflections when HDR is disabled.
- Internal "copy" materials were recreated on every frame after the asset bundle-related fix from 2.1.7.

## [2.1.7] - 2019-06-12

### Added
- Initial Stadia platform support.

### Fixed
- Viewport handling wasn't working correctly when FXAA or SMAA were used with builtin pipelines.
- Depth of Field could end up fully blurry depending on the project setup.
- Reloading an asset bundle that has references to post-processing was broken.

### Changed
- Warning for mobiles about using post-processing with non-fullscreen cameras.
- Directly to Camera Target on the PostProcessLayer component is now disabled by default.
- The framework now uses its own random number generator instead of the default Unity one.

## [2.1.6] - 2019-04-11

### Fixed
- Post-processing would crash if "Managed Stripping Level" was set to Medium or High.
- Serialization warnings on build.
- Removed unwanted garbage collection.

## [2.1.5] - 2019-03-25

### Fixed
- LDR Color grading in gamma mode no longer produces banding artifacts on Mali GPUs on OpenGL ES2.
- Gamma mode no longer darken the screen with LWRP.

## [2.1.4] - 2019-02-27

### Fixed
- Shader compilation errors with OpenGL ES2 and other platforms.
- Proper viewport support on Builtin render pipelines.

## [2.1.3] - 2019-01-30

### Fixed
- Color grading would output negative values in some cases and break rendering on some platforms.
- Custom effects with `allowInSceneView` set to `false` could make the scene view flicker to black.
- R8_SRGB error in 2019.1 when Depth of Field and Temporal Anti-aliasing are enabled at the same time.
- Auto-exposure compute shader on Metal/iOS.

## [2.1.2] - 2018-12-05

### Fixed
- Made the package manager happy.

## [2.1.1] - 2018-11-30

### Fixed
- Optimized volume texture blending.
- Compilation issues with 2019.1+ on some platforms.

### Changed
- Chromatic aberration is now forced to "fast mode" when running on GLES2.0 platforms due to compatibility issues.

## [2.1.0] - 2018-11-26

### Changed
- Minor version bump following the release of 2018.3 and verified compatibility with 2019.1.

## [2.0.20] - 2018-11-22

### Fixed
- Camera viewport wasn't working properly when outputting directly to the backbuffer.
- More improvements to VR support.
- Compatibility fixes for 2017.1 to 2017.4.
- Post-processing wouldn't work when loaded from an asset bundle.
- Compilation issue when Cinemachine is used with Post-processing.

### Changed
- Scriptable Render Pipelines should now call `PostProcessLayer.UpdateVolumeSystem(Camera, CommandBuffer)` at the beginning of the frame.

## [2.0.17-preview] - 2018-11-06

### Fixed
- First pass at improving VR support.
- Assert on Invalid LDR Lookup Texture size; added a check in the inspector for the user.
- Improved performance on Unity 2019.1+ by avoiding unnecessary blits if no other image effect is active.
- Use new ASTC enums on unity 2019.1+.

## [2.0.16-preview] - 2018-10-23

### Fixed
- Grain shader compilation errors on some mobile GPUs.
- Compilation issue with Unity 2019.1+ due to an internal API change.

## [2.0.15-preview] - 2018-10-12

### Fixed
- Warning on `[ShaderIncludePath]` in 2018.3+.

## [2.0.14-preview] - 2018-10-05

### Fixed
- Bloom flicker in single-pass double-wide stereo rendering.
- Right eye bloom offset in single-pass double-wide stereo rendering.
- If any parent of PostProcessingVolume has non-identity scale the Gizmo is rendered incorrectly.
- Cleanup error when going back'n'forth between Builtins & Scriptable pipelines.

### Changed
- Use `ExecuteAlways` in 2018.3+ for better compatibility with "Prefab Mode".

## [2.0.13-preview] - 2018-09-14

### Fixed
- Compilation issue with Unity 2019.1.
- Screen-space reflection memory leak.

## [2.0.12-preview] - 2018-09-07

### Fixed
- Ambient Occlusion could distort the screen on Android/Vulkan.
- Warning about SettingsProvider in 2018.3.
- Fixed issue with physical camera mode not working with post-processing.
- Fixed thread group warning message on Metal and Intel Iris.
- Fixed compatibility with versions pre-2018.2.

## [2.0.10-preview] - 2018-07-24

### Fixed
- Better handling of volumes in nested-prefabs.
- The Multi-scale volumetric obscurance effect wasn't properly releasing some of its temporary targets.
- N3DS deprecation warnings in 2018.3.

## [2.0.9-preview] - 2018-07-16

### Changed
- Update assembly definitions to output assemblies that match Unity naming convention (Unity.*).

## [2.0.8-preview] - 2018-07-06

### Fixed
- Post-processing is now working with VR SRP in PC.
- Crash on Vulkan when blending 3D textures.
- `RuntimeUtilities.DestroyVolume()` works as expected now.
- Excessive CPU usage on PS4 due to a badly initialized render texture.

### Changed
- Improved volume texture blending.

### Added
- `Depth` debug mode can now display linear depth instead of the raw platform depth.

## [2.0.7-preview] - 2018-05-31

### Fixed
- Post-processing wasn't working on Unity 2018.3.

### Added
- Bloom now comes with a `Clamp` parameter to limit the amount of bloom that comes with ultra-bright pixels.

## [2.0.6-preview] - 2018-05-24

### Fixed
- On large scenes, the first object you'd add to a profile could throw a `NullReferenceException`. ([#530](https://github.com/Unity-Technologies/PostProcessing/pull/530))
- Dithering now works correctly in dark areas when working in Gamma mode.
- Colored grain wasn't colored when `POSTFX_DEBUG_STATIC_GRAIN` was set.
- No more warning in the console when `POSTFX_DEBUG_STATIC_GRAIN` is set.

### Changed
- Minor scripting API improvements. ([#530](https://github.com/Unity-Technologies/PostProcessing/pull/530))
- More implicit casts for `VectorXParameter` and `ColorParameter` to `Vector2`, `Vector3` and `Vector4`.
- Script-instantiated profiles in volumes are now properly supported in the inspector. ([#530](https://github.com/Unity-Technologies/PostProcessing/pull/530))
- Improved volume UI & styling.

## [2.0.5-preview] - 2018-04-20

### Fixed
- More XR/platform-specific related fixes.

## [2.0.4-preview] - 2018-04-19

### Fixed
- Temporal Anti-aliasing creating NaN values in some cases. ([#337](https://github.com/Unity-Technologies/PostProcessing/issues/337))
- Auto-exposure has been fixed to work the same way it did before the full-compute port.
- XR compilation errors specific-platforms (2018.2).
- `ArgumentNullException` when attempting to get a property sheet for a null shader. ([#515](https://github.com/Unity-Technologies/PostProcessing/pull/515))
- Stop NaN Propagation not working for opaque-only effects.
- HDR color grading had a slight color temperature offset.
- PSVita compatibility.
- Tizen warning on 2018.2.
- Errors in the console when toggling lighting on/off in the scene view when working in Deferred.
- Debug monitors now work properly with HDRP.

### Added
- Contribution slider for the LDR Lut.
- Support for proper render target load/store actions on mobile (2018.2).

### Changed
- Slightly improved speed & quality of Temporal Anti-aliasing.
- Improved volume texture blending.
- Improved support for LDR Luts of sizes other than 1024x32. ([#507](https://github.com/Unity-Technologies/PostProcessing/issues/507))
- Bloom's `Fast Mode` has been made faster.
- Depth of Field focus is now independent from the screen resolution.
- The number of variants for some shaders has been reduced to improve first-build speed. The biggest one, Uber, is down to 576 variants.

## [2.0.3-preview] - 2018-03-13

### Fixed
- Disabled debug compute shaders on OpenGL ES3 to avoid crashes on a lot of Android devices.
- `NullReferenceException` while mixing volumes and global volumes. ([#498](https://github.com/Unity-Technologies/PostProcessing/issues/498))

### Changed
- Improved performances when blending between identical textures.

## [2.0.2-preview] - 2018-03-07

This is the first release of *PostProcessing*.<|MERGE_RESOLUTION|>--- conflicted
+++ resolved
@@ -10,11 +10,8 @@
 - Added Switch2 platform support
 
 ### Fixed
-<<<<<<< HEAD
+- Remove support for PVRTC format in Unity 6.1 or newer
 - Documentation updates
-=======
-- Remove support for PVRTC format in Unity 6.1 or newer
->>>>>>> 3373e492
 
 ## [3.4.0] - 2023-12-11
 
