# Changelog
All notable changes to this package will be documented in this file.

The format is based on [Keep a Changelog](http://keepachangelog.com/en/1.0.0/)
and this project adheres to [Semantic Versioning](http://semver.org/spec/v2.0.0.html).

<<<<<<< HEAD
## [3.2.1] - 2021-11-23

### Fixed
- Incorrect Screen-space Reflections rendering on OpenGL platforms (case 1368370) 
=======
## [3.2.1] - 2021-11-15

>>>>>>> b8ee790d

## [3.2.0] - 2021-11-15

### Fixed
- Catch thrown errors in `PostProcessEffectRenderer`, preventing resources allocation leaks and crash (case 1221972)
- Fixed error thrown when changing post process layer right after creation or before destruction.
- Fix FXAA when render-target has no alpha channel (case 1344618) (case 1351502)

## [3.1.1] - 2021-03-08

### Fixed
- Fix for broken MSVO on desktop platforms.
- Fix for compilation issue with BuildTarget error on XboxOne platform.

## [3.1.0] - 2021-03-02

### Added
- Support for the PlayStation 5 platform has been added.
- Support for the XboxSeries platform has been added.

### Fixed
- Fix for issue thrown upon unloading a scene from an AssetBundle (case 1262826)
- Fix for MSVO when used with dynamic resolution reallocating temporary render targets whenever the dynamic resolution scale was changed which could cause a higher peak VRAM usage and fragmentation (Case 1285605). Temporary targets will now use dynamic scaling as well to solve this. Please note there is a bug in Unity that breaks this fix (case 1285577) To make use of dynamic resolution and MSVO please use Unity 2019.4.19f1, 2020.2.2f1, 2021.1.0a9 or later.
- Fix for compilation error in the FinalPass shader with GLES2/WebGL1 (case 1311160)
- Fix for MSVO errors on unsupported Android platforms (case 1316915)

## [3.0.3] - 2021-02-19

- bump version to 3.0.3 to not conflict with unrelease 3.0.2

## [3.0.2] - 2020-12-08

### Fixed
- Fix FXAA when running on render-targets without alpha channel: force using green channel as luminance

### Changed
- ResetProjection isn't being called anymore if Temporal Anti-aliasing isn't enabled, allowing the use of custom projection matrices.

## [3.0.1] - 2020-10-15

### Fixed
- Fix for a compilation error in the Depth of Field shader on Linux.

## [3.0.0] - 2020-10-13

### Fixed
- Fix for VR Single Pass Instancing (SPI) not working with the built-in renderers. Only effects that currently support SPI for use with SRP will work correctly (so AO for example will not work with SPI even with this fix) (case 1187257)
- Fix for shader compilation errors when importing the 3D+Extras template (case 1234411)
- Fix Duplicated RenderTextures when using MultiScaleVO on Xbox (case 1235888)
- Fix for the rendering being broken when an SRP is in use and its asset comes from quality settings instead of graphics settings.
- Fix for burger buttons on volume components being misaligned on 2019.3+ (case 1238461)
- Fix for depth buffer being discarded when using deferred fog with Vulkan (case 1271512)
- Fix for compilation errors when the built-in VR package is disabled (case 1266931)
- Fix for Temporal Anti-Aliasing produces artifacts on the edges of objects when using VR (case 1167219)
- Fix for blurry image when using the Post Process Layer in single-pass VR (case 1173697)
- Fix for ambient occlusion is misaligned when using single pass rendering VR mode (case 1217583)

### Changed
- Motion Blur and Lens Distortion are disabled only when rendering with stereo cameras instead of having VR enabled in the project.
- Minimum Unity version for this version has been bumped to 2018.4.

## [2.3.0] - 2020-01-10

### Fixed
- Fix for XR multipass and legacy built-in renderer (case 1197855, 1152584)
- Optimized type lookup on domain reload in the editor (case 1203325)
- Fixed a serialization issue causing an assertion on resources (case 1202441)

## [2.2.2] - 2019-11-18

### Fixed
- Fixed deprecated XR API usage.

## [2.2.1] - 2019-11-07

### Fixed
- Fixed a compilation warning with Unity 2019.3 and 2020.1.

### Changed
- Following a change in the compilation pipeline, this version is only compatible with Unity 2017.2 and up.

## [2.1.9] - 2019-10-24

### Fixed
- Shader compilation error on PS4 with Unity 2019.3.

## [2.1.8] - 2019-10-11

### Added
- Support for dynamic resolution.

### Fixed
- Potential fp16 overflow in Depth of Field that could cause NaN on some platforms.
- Error with Screen-space Reflections when HDR is disabled.
- Internal "copy" materials were recreated on every frame after the asset bundle-related fix from 2.1.7.

## [2.1.7] - 2019-06-12

### Added
- Initial Stadia platform support.

### Fixed
- Viewport handling wasn't working correctly when FXAA or SMAA were used with builtin pipelines.
- Depth of Field could end up fully blurry depending on the project setup.
- Reloading an asset bundle that has references to post-processing was broken.

### Changed
- Warning for mobiles about using post-processing with non-fullscreen cameras.
- Directly to Camera Target on the PostProcessLayer component is now disabled by default.
- The framework now uses its own random number generator instead of the default Unity one.

## [2.1.6] - 2019-04-11

### Fixed
- Post-processing would crash if "Managed Stripping Level" was set to Medium or High.
- Serialization warnings on build.
- Removed unwanted garbage collection.

## [2.1.5] - 2019-03-25

### Fixed
- LDR Color grading in gamma mode no longer produces banding artifacts on Mali GPUs on OpenGL ES2.
- Gamma mode no longer darken the screen with LWRP.

## [2.1.4] - 2019-02-27

### Fixed
- Shader compilation errors with OpenGL ES2 and other platforms.
- Proper viewport support on Builtin render pipelines.

## [2.1.3] - 2019-01-30

### Fixed
- Color grading would output negative values in some cases and break rendering on some platforms.
- Custom effects with `allowInSceneView` set to `false` could make the scene view flicker to black.
- R8_SRGB error in 2019.1 when Depth of Field and Temporal Anti-aliasing are enabled at the same time.
- Auto-exposure compute shader on Metal/iOS.

## [2.1.2] - 2018-12-05

### Fixed
- Made the package manager happy.

## [2.1.1] - 2018-11-30

### Fixed
- Optimized volume texture blending.
- Compilation issues with 2019.1+ on some platforms.

### Changed
- Chromatic aberration is now forced to "fast mode" when running on GLES2.0 platforms due to compatibility issues.

## [2.1.0] - 2018-11-26

### Changed
- Minor version bump following the release of 2018.3 and verified compatibility with 2019.1.

## [2.0.20] - 2018-11-22

### Fixed
- Camera viewport wasn't working properly when outputting directly to the backbuffer.
- More improvements to VR support.
- Compatibility fixes for 2017.1 to 2017.4.
- Post-processing wouldn't work when loaded from an asset bundle.
- Compilation issue when Cinemachine is used with Post-processing.

### Changed
- Scriptable Render Pipelines should now call `PostProcessLayer.UpdateVolumeSystem(Camera, CommandBuffer)` at the beginning of the frame.

## [2.0.17-preview] - 2018-11-06

### Fixed
- First pass at improving VR support.
- Assert on Invalid LDR Lookup Texture size; added a check in the inspector for the user.
- Improved performance on Unity 2019.1+ by avoiding unnecessary blits if no other image effect is active.
- Use new ASTC enums on unity 2019.1+.

## [2.0.16-preview] - 2018-10-23

### Fixed
- Grain shader compilation errors on some mobile GPUs.
- Compilation issue with Unity 2019.1+ due to an internal API change.

## [2.0.15-preview] - 2018-10-12

### Fixed
- Warning on `[ShaderIncludePath]` in 2018.3+.

## [2.0.14-preview] - 2018-10-05

### Fixed
- Bloom flicker in single-pass double-wide stereo rendering.
- Right eye bloom offset in single-pass double-wide stereo rendering.
- If any parent of PostProcessingVolume has non-identity scale the Gizmo is rendered incorrectly.
- Cleanup error when going back'n'forth between Builtins & Scriptable pipelines.

### Changed
- Use `ExecuteAlways` in 2018.3+ for better compatibility with "Prefab Mode".

## [2.0.13-preview] - 2018-09-14

### Fixed
- Compilation issue with Unity 2019.1.
- Screen-space reflection memory leak.

## [2.0.12-preview] - 2018-09-07

### Fixed
- Ambient Occlusion could distort the screen on Android/Vulkan.
- Warning about SettingsProvider in 2018.3.
- Fixed issue with physical camera mode not working with post-processing.
- Fixed thread group warning message on Metal and Intel Iris.
- Fixed compatibility with versions pre-2018.2.

## [2.0.10-preview] - 2018-07-24

### Fixed
- Better handling of volumes in nested-prefabs.
- The Multi-scale volumetric obscurance effect wasn't properly releasing some of its temporary targets.
- N3DS deprecation warnings in 2018.3.

## [2.0.9-preview] - 2018-07-16

### Changed
- Update assembly definitions to output assemblies that match Unity naming convention (Unity.*).

## [2.0.8-preview] - 2018-07-06

### Fixed
- Post-processing is now working with VR SRP in PC.
- Crash on Vulkan when blending 3D textures.
- `RuntimeUtilities.DestroyVolume()` works as expected now.
- Excessive CPU usage on PS4 due to a badly initialized render texture.

### Changed
- Improved volume texture blending.

### Added
- `Depth` debug mode can now display linear depth instead of the raw platform depth.

## [2.0.7-preview] - 2018-05-31

### Fixed
- Post-processing wasn't working on Unity 2018.3.

### Added
- Bloom now comes with a `Clamp` parameter to limit the amount of bloom that comes with ultra-bright pixels.

## [2.0.6-preview] - 2018-05-24

### Fixed
- On large scenes, the first object you'd add to a profile could throw a `NullReferenceException`. ([#530](https://github.com/Unity-Technologies/PostProcessing/pull/530))
- Dithering now works correctly in dark areas when working in Gamma mode.
- Colored grain wasn't colored when `POSTFX_DEBUG_STATIC_GRAIN` was set.
- No more warning in the console when `POSTFX_DEBUG_STATIC_GRAIN` is set.

### Changed
- Minor scripting API improvements. ([#530](https://github.com/Unity-Technologies/PostProcessing/pull/530))
- More implicit casts for `VectorXParameter` and `ColorParameter` to `Vector2`, `Vector3` and `Vector4`.
- Script-instantiated profiles in volumes are now properly supported in the inspector. ([#530](https://github.com/Unity-Technologies/PostProcessing/pull/530))
- Improved volume UI & styling.

## [2.0.5-preview] - 2018-04-20

### Fixed
- More XR/platform-specific related fixes.

## [2.0.4-preview] - 2018-04-19

### Fixed
- Temporal Anti-aliasing creating NaN values in some cases. ([#337](https://github.com/Unity-Technologies/PostProcessing/issues/337))
- Auto-exposure has been fixed to work the same way it did before the full-compute port.
- XR compilation errors specific-platforms (2018.2).
- `ArgumentNullException` when attempting to get a property sheet for a null shader. ([#515](https://github.com/Unity-Technologies/PostProcessing/pull/515))
- Stop NaN Propagation not working for opaque-only effects.
- HDR color grading had a slight color temperature offset.
- PSVita compatibility.
- Tizen warning on 2018.2.
- Errors in the console when toggling lighting on/off in the scene view when working in Deferred.
- Debug monitors now work properly with HDRP.

### Added
- Contribution slider for the LDR Lut.
- Support for proper render target load/store actions on mobile (2018.2).

### Changed
- Slightly improved speed & quality of Temporal Anti-aliasing.
- Improved volume texture blending.
- Improved support for LDR Luts of sizes other than 1024x32. ([#507](https://github.com/Unity-Technologies/PostProcessing/issues/507))
- Bloom's `Fast Mode` has been made faster.
- Depth of Field focus is now independent from the screen resolution.
- The number of variants for some shaders has been reduced to improve first-build speed. The biggest one, Uber, is down to 576 variants.

## [2.0.3-preview] - 2018-03-13

### Fixed
- Disabled debug compute shaders on OpenGL ES3 to avoid crashes on a lot of Android devices.
- `NullReferenceException` while mixing volumes and global volumes. ([#498](https://github.com/Unity-Technologies/PostProcessing/issues/498))

### Changed
- Improved performances when blending between identical textures.

## [2.0.2-preview] - 2018-03-07

This is the first release of *PostProcessing*.<|MERGE_RESOLUTION|>--- conflicted
+++ resolved
@@ -4,15 +4,10 @@
 The format is based on [Keep a Changelog](http://keepachangelog.com/en/1.0.0/)
 and this project adheres to [Semantic Versioning](http://semver.org/spec/v2.0.0.html).
 
-<<<<<<< HEAD
-## [3.2.1] - 2021-11-23
+## [3.2.1] - 2021-11-15
 
 ### Fixed
 - Incorrect Screen-space Reflections rendering on OpenGL platforms (case 1368370) 
-=======
-## [3.2.1] - 2021-11-15
-
->>>>>>> b8ee790d
 
 ## [3.2.0] - 2021-11-15
 
