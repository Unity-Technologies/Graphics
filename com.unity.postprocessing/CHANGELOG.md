# Changelog
All notable changes to this package will be documented in this file.

The format is based on [Keep a Changelog](http://keepachangelog.com/en/1.0.0/)
and this project adheres to [Semantic Versioning](http://semver.org/spec/v2.0.0.html).

## [3.2.1] - 2022-01-12

### Fixed
- Fixed missing XR warnings for XR non-friendly effects when using XR plugins (case 1328062)
<<<<<<< HEAD
- Incorrect Screen-space Reflections rendering on OpenGL platforms (case 1368370)
=======
- Fixed rendering artifacts when depth buffer is used after screen space reflections pass on iOS and M1 (case 1341052)
- Fixed compilation error when built-in VR module is disabled (case 1389160)
- Fixed bug where alpha could not be used with HDR on mobile (case 1387848). HDR texture format is now set from Graphics Tier Settings when using Unity 2019.3 or newer.
>>>>>>> ee981132

## [3.2.0] - 2021-11-15

### Fixed
- Catch thrown errors in `PostProcessEffectRenderer`, preventing resources allocation leaks and crash (case 1221972)
- Fixed error thrown when changing post process layer right after creation or before destruction.
- Fix FXAA when render-target has no alpha channel (case 1344618) (case 1351502)

## [3.1.1] - 2021-03-08

### Fixed
- Fix for broken MSVO on desktop platforms.
- Fix for compilation issue with BuildTarget error on XboxOne platform.

## [3.1.0] - 2021-03-02

### Added
- Support for the PlayStation 5 platform has been added.
- Support for the XboxSeries platform has been added.

### Fixed
- Fix for issue thrown upon unloading a scene from an AssetBundle (case 1262826)
- Fix for MSVO when used with dynamic resolution reallocating temporary render targets whenever the dynamic resolution scale was changed which could cause a higher peak VRAM usage and fragmentation (Case 1285605). Temporary targets will now use dynamic scaling as well to solve this. Please note there is a bug in Unity that breaks this fix (case 1285577) To make use of dynamic resolution and MSVO please use Unity 2019.4.19f1, 2020.2.2f1, 2021.1.0a9 or later.
- Fix for compilation error in the FinalPass shader with GLES2/WebGL1 (case 1311160)
- Fix for MSVO errors on unsupported Android platforms (case 1316915)

## [3.0.3] - 2021-02-19

- bump version to 3.0.3 to not conflict with unrelease 3.0.2

## [3.0.2] - 2020-12-08

### Fixed
- Fix FXAA when running on render-targets without alpha channel: force using green channel as luminance

### Changed
- ResetProjection isn't being called anymore if Temporal Anti-aliasing isn't enabled, allowing the use of custom projection matrices.

## [3.0.1] - 2020-10-15

### Fixed
- Fix for a compilation error in the Depth of Field shader on Linux.

## [3.0.0] - 2020-10-13

### Fixed
- Fix for VR Single Pass Instancing (SPI) not working with the built-in renderers. Only effects that currently support SPI for use with SRP will work correctly (so AO for example will not work with SPI even with this fix) (case 1187257)
- Fix for shader compilation errors when importing the 3D+Extras template (case 1234411)
- Fix Duplicated RenderTextures when using MultiScaleVO on Xbox (case 1235888)
- Fix for the rendering being broken when an SRP is in use and its asset comes from quality settings instead of graphics settings.
- Fix for burger buttons on volume components being misaligned on 2019.3+ (case 1238461)
- Fix for depth buffer being discarded when using deferred fog with Vulkan (case 1271512)
- Fix for compilation errors when the built-in VR package is disabled (case 1266931)
- Fix for Temporal Anti-Aliasing produces artifacts on the edges of objects when using VR (case 1167219)
- Fix for blurry image when using the Post Process Layer in single-pass VR (case 1173697)
- Fix for ambient occlusion is misaligned when using single pass rendering VR mode (case 1217583)

### Changed
- Motion Blur and Lens Distortion are disabled only when rendering with stereo cameras instead of having VR enabled in the project.
- Minimum Unity version for this version has been bumped to 2018.4.

## [2.3.0] - 2020-01-10

### Fixed
- Fix for XR multipass and legacy built-in renderer (case 1197855, 1152584)
- Optimized type lookup on domain reload in the editor (case 1203325)
- Fixed a serialization issue causing an assertion on resources (case 1202441)

## [2.2.2] - 2019-11-18

### Fixed
- Fixed deprecated XR API usage.

## [2.2.1] - 2019-11-07

### Fixed
- Fixed a compilation warning with Unity 2019.3 and 2020.1.

### Changed
- Following a change in the compilation pipeline, this version is only compatible with Unity 2017.2 and up.

## [2.1.9] - 2019-10-24

### Fixed
- Shader compilation error on PS4 with Unity 2019.3.

## [2.1.8] - 2019-10-11

### Added
- Support for dynamic resolution.

### Fixed
- Potential fp16 overflow in Depth of Field that could cause NaN on some platforms.
- Error with Screen-space Reflections when HDR is disabled.
- Internal "copy" materials were recreated on every frame after the asset bundle-related fix from 2.1.7.

## [2.1.7] - 2019-06-12

### Added
- Initial Stadia platform support.

### Fixed
- Viewport handling wasn't working correctly when FXAA or SMAA were used with builtin pipelines.
- Depth of Field could end up fully blurry depending on the project setup.
- Reloading an asset bundle that has references to post-processing was broken.

### Changed
- Warning for mobiles about using post-processing with non-fullscreen cameras.
- Directly to Camera Target on the PostProcessLayer component is now disabled by default.
- The framework now uses its own random number generator instead of the default Unity one.

## [2.1.6] - 2019-04-11

### Fixed
- Post-processing would crash if "Managed Stripping Level" was set to Medium or High.
- Serialization warnings on build.
- Removed unwanted garbage collection.

## [2.1.5] - 2019-03-25

### Fixed
- LDR Color grading in gamma mode no longer produces banding artifacts on Mali GPUs on OpenGL ES2.
- Gamma mode no longer darken the screen with LWRP.

## [2.1.4] - 2019-02-27

### Fixed
- Shader compilation errors with OpenGL ES2 and other platforms.
- Proper viewport support on Builtin render pipelines.

## [2.1.3] - 2019-01-30

### Fixed
- Color grading would output negative values in some cases and break rendering on some platforms.
- Custom effects with `allowInSceneView` set to `false` could make the scene view flicker to black.
- R8_SRGB error in 2019.1 when Depth of Field and Temporal Anti-aliasing are enabled at the same time.
- Auto-exposure compute shader on Metal/iOS.

## [2.1.2] - 2018-12-05

### Fixed
- Made the package manager happy.

## [2.1.1] - 2018-11-30

### Fixed
- Optimized volume texture blending.
- Compilation issues with 2019.1+ on some platforms.

### Changed
- Chromatic aberration is now forced to "fast mode" when running on GLES2.0 platforms due to compatibility issues.

## [2.1.0] - 2018-11-26

### Changed
- Minor version bump following the release of 2018.3 and verified compatibility with 2019.1.

## [2.0.20] - 2018-11-22

### Fixed
- Camera viewport wasn't working properly when outputting directly to the backbuffer.
- More improvements to VR support.
- Compatibility fixes for 2017.1 to 2017.4.
- Post-processing wouldn't work when loaded from an asset bundle.
- Compilation issue when Cinemachine is used with Post-processing.

### Changed
- Scriptable Render Pipelines should now call `PostProcessLayer.UpdateVolumeSystem(Camera, CommandBuffer)` at the beginning of the frame.

## [2.0.17-preview] - 2018-11-06

### Fixed
- First pass at improving VR support.
- Assert on Invalid LDR Lookup Texture size; added a check in the inspector for the user.
- Improved performance on Unity 2019.1+ by avoiding unnecessary blits if no other image effect is active.
- Use new ASTC enums on unity 2019.1+.

## [2.0.16-preview] - 2018-10-23

### Fixed
- Grain shader compilation errors on some mobile GPUs.
- Compilation issue with Unity 2019.1+ due to an internal API change.

## [2.0.15-preview] - 2018-10-12

### Fixed
- Warning on `[ShaderIncludePath]` in 2018.3+.

## [2.0.14-preview] - 2018-10-05

### Fixed
- Bloom flicker in single-pass double-wide stereo rendering.
- Right eye bloom offset in single-pass double-wide stereo rendering.
- If any parent of PostProcessingVolume has non-identity scale the Gizmo is rendered incorrectly.
- Cleanup error when going back'n'forth between Builtins & Scriptable pipelines.

### Changed
- Use `ExecuteAlways` in 2018.3+ for better compatibility with "Prefab Mode".

## [2.0.13-preview] - 2018-09-14

### Fixed
- Compilation issue with Unity 2019.1.
- Screen-space reflection memory leak.

## [2.0.12-preview] - 2018-09-07

### Fixed
- Ambient Occlusion could distort the screen on Android/Vulkan.
- Warning about SettingsProvider in 2018.3.
- Fixed issue with physical camera mode not working with post-processing.
- Fixed thread group warning message on Metal and Intel Iris.
- Fixed compatibility with versions pre-2018.2.

## [2.0.10-preview] - 2018-07-24

### Fixed
- Better handling of volumes in nested-prefabs.
- The Multi-scale volumetric obscurance effect wasn't properly releasing some of its temporary targets.
- N3DS deprecation warnings in 2018.3.

## [2.0.9-preview] - 2018-07-16

### Changed
- Update assembly definitions to output assemblies that match Unity naming convention (Unity.*).

## [2.0.8-preview] - 2018-07-06

### Fixed
- Post-processing is now working with VR SRP in PC.
- Crash on Vulkan when blending 3D textures.
- `RuntimeUtilities.DestroyVolume()` works as expected now.
- Excessive CPU usage on PS4 due to a badly initialized render texture.

### Changed
- Improved volume texture blending.

### Added
- `Depth` debug mode can now display linear depth instead of the raw platform depth.

## [2.0.7-preview] - 2018-05-31

### Fixed
- Post-processing wasn't working on Unity 2018.3.

### Added
- Bloom now comes with a `Clamp` parameter to limit the amount of bloom that comes with ultra-bright pixels.

## [2.0.6-preview] - 2018-05-24

### Fixed
- On large scenes, the first object you'd add to a profile could throw a `NullReferenceException`. ([#530](https://github.com/Unity-Technologies/PostProcessing/pull/530))
- Dithering now works correctly in dark areas when working in Gamma mode.
- Colored grain wasn't colored when `POSTFX_DEBUG_STATIC_GRAIN` was set.
- No more warning in the console when `POSTFX_DEBUG_STATIC_GRAIN` is set.

### Changed
- Minor scripting API improvements. ([#530](https://github.com/Unity-Technologies/PostProcessing/pull/530))
- More implicit casts for `VectorXParameter` and `ColorParameter` to `Vector2`, `Vector3` and `Vector4`.
- Script-instantiated profiles in volumes are now properly supported in the inspector. ([#530](https://github.com/Unity-Technologies/PostProcessing/pull/530))
- Improved volume UI & styling.

## [2.0.5-preview] - 2018-04-20

### Fixed
- More XR/platform-specific related fixes.

## [2.0.4-preview] - 2018-04-19

### Fixed
- Temporal Anti-aliasing creating NaN values in some cases. ([#337](https://github.com/Unity-Technologies/PostProcessing/issues/337))
- Auto-exposure has been fixed to work the same way it did before the full-compute port.
- XR compilation errors specific-platforms (2018.2).
- `ArgumentNullException` when attempting to get a property sheet for a null shader. ([#515](https://github.com/Unity-Technologies/PostProcessing/pull/515))
- Stop NaN Propagation not working for opaque-only effects.
- HDR color grading had a slight color temperature offset.
- PSVita compatibility.
- Tizen warning on 2018.2.
- Errors in the console when toggling lighting on/off in the scene view when working in Deferred.
- Debug monitors now work properly with HDRP.

### Added
- Contribution slider for the LDR Lut.
- Support for proper render target load/store actions on mobile (2018.2).

### Changed
- Slightly improved speed & quality of Temporal Anti-aliasing.
- Improved volume texture blending.
- Improved support for LDR Luts of sizes other than 1024x32. ([#507](https://github.com/Unity-Technologies/PostProcessing/issues/507))
- Bloom's `Fast Mode` has been made faster.
- Depth of Field focus is now independent from the screen resolution.
- The number of variants for some shaders has been reduced to improve first-build speed. The biggest one, Uber, is down to 576 variants.

## [2.0.3-preview] - 2018-03-13

### Fixed
- Disabled debug compute shaders on OpenGL ES3 to avoid crashes on a lot of Android devices.
- `NullReferenceException` while mixing volumes and global volumes. ([#498](https://github.com/Unity-Technologies/PostProcessing/issues/498))

### Changed
- Improved performances when blending between identical textures.

## [2.0.2-preview] - 2018-03-07

This is the first release of *PostProcessing*.<|MERGE_RESOLUTION|>--- conflicted
+++ resolved
@@ -8,13 +8,10 @@
 
 ### Fixed
 - Fixed missing XR warnings for XR non-friendly effects when using XR plugins (case 1328062)
-<<<<<<< HEAD
-- Incorrect Screen-space Reflections rendering on OpenGL platforms (case 1368370)
-=======
 - Fixed rendering artifacts when depth buffer is used after screen space reflections pass on iOS and M1 (case 1341052)
 - Fixed compilation error when built-in VR module is disabled (case 1389160)
 - Fixed bug where alpha could not be used with HDR on mobile (case 1387848). HDR texture format is now set from Graphics Tier Settings when using Unity 2019.3 or newer.
->>>>>>> ee981132
+- Fixed incorrect Screen-space Reflections rendering on OpenGL platforms (case 1368370)
 
 ## [3.2.0] - 2021-11-15
 
