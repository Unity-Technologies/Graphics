--- conflicted
+++ resolved
@@ -7,11 +7,8 @@
 ## [Unreleased]
 
 ### Fixed
-<<<<<<< HEAD
 - Fixed obsolete ProjectWindow usage in Unity 6.4 or newer
-=======
 - Replaced deprecated Mono API with CoreCLR-compatible API
->>>>>>> e3ba5360
 
 ## [3.5.1] - 2025-09-19
 
