--- conflicted
+++ resolved
@@ -35,15 +35,6 @@
 
         if (XRSystem.testModeEnabled)
         {
-<<<<<<< HEAD
-            // Skip incompatible XR tests (layout set to None in the scene)
-            if (settings.xrLayout == XRLayoutOverride.None)
-                yield break;
-
-            // Increase tolerance to account for slight changes due to float precision
-            settings.ImageComparisonSettings.AverageCorrectnessThreshold *= 1.5f;
-            settings.ImageComparisonSettings.PerPixelCorrectnessThreshold *= 1.5f;
-=======
             if (settings.xrCompatible)
             {
                 XRSystem.automatedTestRunning = true;
@@ -57,7 +48,6 @@
                 // Skip incompatible XR tests
                 yield break;
             }
->>>>>>> 84abd233
         }
 
         if (settings.doBeforeTest != null)
