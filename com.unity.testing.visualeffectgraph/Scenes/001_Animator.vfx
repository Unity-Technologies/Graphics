%YAML 1.1
%TAG !u! tag:unity3d.com,2011:
--- !u!114 &114071411328686510
MonoBehaviour:
  m_ObjectHideFlags: 1
  m_CorrespondingSourceObject: {fileID: 0}
  m_PrefabInstance: {fileID: 0}
  m_PrefabAsset: {fileID: 0}
  m_GameObject: {fileID: 0}
  m_Enabled: 1
  m_EditorHideFlags: 0
  m_Script: {fileID: 11500000, guid: 2dc095764ededfa4bb32fa602511ea4b, type: 3}
  m_Name: VFXBasicUpdate
  m_EditorClassIdentifier: 
  m_Parent: {fileID: 114789286144881694}
  m_Children: []
  m_UIPosition: {x: 28, y: -53}
  m_UICollapsed: 0
  m_UISuperCollapsed: 0
  m_InputSlots: []
  m_OutputSlots: []
  m_Label: 
  m_Data: {fileID: 114942164106119674}
  m_InputFlowSlot:
  - link:
    - context: {fileID: 114696786711219316}
      slotIndex: 0
  m_OutputFlowSlot:
  - link:
    - context: {fileID: 114793310504714078}
      slotIndex: 0
  integration: 0
  angularIntegration: 0
  ageParticles: 1
  reapParticles: 1
--- !u!114 &114147867093259196
MonoBehaviour:
  m_ObjectHideFlags: 1
  m_CorrespondingSourceObject: {fileID: 0}
  m_PrefabInstance: {fileID: 0}
  m_PrefabAsset: {fileID: 0}
  m_GameObject: {fileID: 0}
  m_Enabled: 1
  m_EditorHideFlags: 0
  m_Script: {fileID: 11500000, guid: ac39bd03fca81b849929b9c966f1836a, type: 3}
  m_Name: VFXSlotFloat3
  m_EditorClassIdentifier: 
  m_Parent: {fileID: 114250947992964778}
  m_Children:
  - {fileID: 114990656135144038}
  - {fileID: 114585238738887820}
  - {fileID: 114936562591132906}
  m_UIPosition: {x: 0, y: 0}
  m_UICollapsed: 1
  m_UISuperCollapsed: 0
  m_MasterSlot: {fileID: 114250947992964778}
  m_MasterData:
    m_Owner: {fileID: 0}
    m_Value:
      m_Type:
        m_SerializableType: 
      m_SerializableObject: 
    m_Space: 2147483647
  m_Property:
    name: size
    m_serializedType:
      m_SerializableType: UnityEngine.Vector3, UnityEngine.CoreModule, Version=0.0.0.0,
        Culture=neutral, PublicKeyToken=null
    attributes:
    - m_Type: 3
      m_Min: -Infinity
      m_Max: Infinity
      m_Tooltip: The size of the box along each axis.
      m_Regex: 
      m_RegexMaxLength: 0
  m_Direction: 0
  m_LinkedSlots: []
--- !u!114 &114172488940509954
MonoBehaviour:
  m_ObjectHideFlags: 1
  m_CorrespondingSourceObject: {fileID: 0}
  m_PrefabInstance: {fileID: 0}
  m_PrefabAsset: {fileID: 0}
  m_GameObject: {fileID: 0}
  m_Enabled: 1
  m_EditorHideFlags: 0
  m_Script: {fileID: 11500000, guid: f780aa281814f9842a7c076d436932e7, type: 3}
  m_Name: VFXSlotFloat
  m_EditorClassIdentifier: 
  m_Parent: {fileID: 114367733359252222}
  m_Children: []
  m_UIPosition: {x: 0, y: 0}
  m_UICollapsed: 1
  m_UISuperCollapsed: 0
  m_MasterSlot: {fileID: 114250947992964778}
  m_MasterData:
    m_Owner: {fileID: 0}
    m_Value:
      m_Type:
        m_SerializableType: 
      m_SerializableObject: 
    m_Space: 2147483647
  m_Property:
    name: x
    m_serializedType:
      m_SerializableType: System.Single, mscorlib, Version=4.0.0.0, Culture=neutral,
        PublicKeyToken=b77a5c561934e089
    attributes: []
  m_Direction: 0
  m_LinkedSlots: []
--- !u!114 &114172674229021376
MonoBehaviour:
  m_ObjectHideFlags: 1
  m_CorrespondingSourceObject: {fileID: 0}
  m_PrefabInstance: {fileID: 0}
  m_PrefabAsset: {fileID: 0}
  m_GameObject: {fileID: 0}
  m_Enabled: 1
  m_EditorHideFlags: 0
  m_Script: {fileID: 11500000, guid: a971fa2e110a0ac42ac1d8dae408704b, type: 3}
  m_Name: SetAttribute
  m_EditorClassIdentifier: 
  m_Parent: {fileID: 114793310504714078}
  m_Children: []
  m_UIPosition: {x: 0, y: 0}
  m_UICollapsed: 0
  m_UISuperCollapsed: 0
  m_InputSlots:
  - {fileID: 8926484042661614533}
  m_OutputSlots: []
  m_Disabled: 0
  attribute: size
  Composition: 0
  Source: 0
  Random: 0
  channels: 0
--- !u!114 &114239344340793208
MonoBehaviour:
  m_ObjectHideFlags: 1
  m_CorrespondingSourceObject: {fileID: 0}
  m_PrefabInstance: {fileID: 0}
  m_PrefabAsset: {fileID: 0}
  m_GameObject: {fileID: 0}
  m_Enabled: 1
  m_EditorHideFlags: 0
  m_Script: {fileID: 11500000, guid: f780aa281814f9842a7c076d436932e7, type: 3}
  m_Name: VFXSlotFloat
  m_EditorClassIdentifier: 
  m_Parent: {fileID: 114807567015540888}
  m_Children: []
  m_UIPosition: {x: 0, y: 0}
  m_UICollapsed: 1
  m_UISuperCollapsed: 0
  m_MasterSlot: {fileID: 114807567015540888}
  m_MasterData:
    m_Owner: {fileID: 0}
    m_Value:
      m_Type:
        m_SerializableType: 
      m_SerializableObject: 
    m_Space: 2147483647
  m_Property:
    name: z
    m_serializedType:
      m_SerializableType: System.Single, mscorlib, Version=4.0.0.0, Culture=neutral,
        PublicKeyToken=b77a5c561934e089
    attributes: []
  m_Direction: 0
  m_LinkedSlots: []
--- !u!114 &114250947992964778
MonoBehaviour:
  m_ObjectHideFlags: 1
  m_CorrespondingSourceObject: {fileID: 0}
  m_PrefabInstance: {fileID: 0}
  m_PrefabAsset: {fileID: 0}
  m_GameObject: {fileID: 0}
  m_Enabled: 1
  m_EditorHideFlags: 0
  m_Script: {fileID: 11500000, guid: 1b605c022ee79394a8a776c0869b3f9a, type: 3}
  m_Name: VFXSlot
  m_EditorClassIdentifier: 
  m_Parent: {fileID: 0}
  m_Children:
  - {fileID: 114367733359252222}
  - {fileID: 114147867093259196}
  m_UIPosition: {x: 0, y: 0}
  m_UICollapsed: 1
  m_UISuperCollapsed: 0
  m_MasterSlot: {fileID: 114250947992964778}
  m_MasterData:
    m_Owner: {fileID: 114696786711219316}
    m_Value:
      m_Type:
        m_SerializableType: UnityEditor.VFX.AABox, Unity.VisualEffectGraph.Editor,
          Version=0.0.0.0, Culture=neutral, PublicKeyToken=null
      m_SerializableObject: '{"space":0,"center":{"x":0.0,"y":0.0,"z":0.0},"size":{"x":1.0,"y":1.0,"z":1.0}}'
    m_Space: 0
  m_Property:
    name: bounds
    m_serializedType:
      m_SerializableType: UnityEditor.VFX.AABox, Unity.VisualEffectGraph.Editor,
        Version=0.0.0.0, Culture=neutral, PublicKeyToken=null
    attributes: []
  m_Direction: 0
  m_LinkedSlots: []
--- !u!114 &114333373139681610
MonoBehaviour:
  m_ObjectHideFlags: 1
  m_CorrespondingSourceObject: {fileID: 0}
  m_PrefabInstance: {fileID: 0}
  m_PrefabAsset: {fileID: 0}
  m_GameObject: {fileID: 0}
  m_Enabled: 1
  m_EditorHideFlags: 0
  m_Script: {fileID: 11500000, guid: 70a331b1d86cc8d4aa106ccbe0da5852, type: 3}
  m_Name: VFXSlotTexture2D
  m_EditorClassIdentifier: 
  m_Parent: {fileID: 0}
  m_Children: []
  m_UIPosition: {x: 0, y: 0}
  m_UICollapsed: 1
  m_UISuperCollapsed: 0
  m_MasterSlot: {fileID: 114333373139681610}
  m_MasterData:
    m_Owner: {fileID: 114793310504714078}
    m_Value:
      m_Type:
        m_SerializableType: UnityEngine.Texture2D, UnityEngine.CoreModule, Version=0.0.0.0,
          Culture=neutral, PublicKeyToken=null
      m_SerializableObject: '{"obj":{"fileID":2800000,"guid":"276d9e395ae18fe40a9b4988549f2349","type":3}}'
    m_Space: 2147483647
  m_Property:
    name: mainTexture
    m_serializedType:
      m_SerializableType: UnityEngine.Texture2D, UnityEngine.CoreModule, Version=0.0.0.0,
        Culture=neutral, PublicKeyToken=null
    attributes: []
  m_Direction: 0
  m_LinkedSlots: []
--- !u!114 &114367733359252222
MonoBehaviour:
  m_ObjectHideFlags: 1
  m_CorrespondingSourceObject: {fileID: 0}
  m_PrefabInstance: {fileID: 0}
  m_PrefabAsset: {fileID: 0}
  m_GameObject: {fileID: 0}
  m_Enabled: 1
  m_EditorHideFlags: 0
  m_Script: {fileID: 11500000, guid: ac39bd03fca81b849929b9c966f1836a, type: 3}
  m_Name: VFXSlotFloat3
  m_EditorClassIdentifier: 
  m_Parent: {fileID: 114250947992964778}
  m_Children:
  - {fileID: 114172488940509954}
  - {fileID: 114377730329001400}
  - {fileID: 114799785256960774}
  m_UIPosition: {x: 0, y: 0}
  m_UICollapsed: 1
  m_UISuperCollapsed: 0
  m_MasterSlot: {fileID: 114250947992964778}
  m_MasterData:
    m_Owner: {fileID: 0}
    m_Value:
      m_Type:
        m_SerializableType: 
      m_SerializableObject: 
    m_Space: 2147483647
  m_Property:
    name: center
    m_serializedType:
      m_SerializableType: UnityEngine.Vector3, UnityEngine.CoreModule, Version=0.0.0.0,
        Culture=neutral, PublicKeyToken=null
    attributes:
    - m_Type: 3
      m_Min: -Infinity
      m_Max: Infinity
      m_Tooltip: The centre of the box.
      m_Regex: 
      m_RegexMaxLength: 0
  m_Direction: 0
  m_LinkedSlots: []
--- !u!114 &114370700669197398
MonoBehaviour:
  m_ObjectHideFlags: 1
  m_CorrespondingSourceObject: {fileID: 0}
  m_PrefabInstance: {fileID: 0}
  m_PrefabAsset: {fileID: 0}
  m_GameObject: {fileID: 0}
  m_Enabled: 1
  m_EditorHideFlags: 0
  m_Script: {fileID: 11500000, guid: f780aa281814f9842a7c076d436932e7, type: 3}
  m_Name: VFXSlotFloat
  m_EditorClassIdentifier: 
  m_Parent: {fileID: 0}
  m_Children: []
  m_UIPosition: {x: 0, y: 0}
  m_UICollapsed: 1
  m_UISuperCollapsed: 0
  m_MasterSlot: {fileID: 114370700669197398}
  m_MasterData:
    m_Owner: {fileID: 114910038534989534}
    m_Value:
      m_Type:
        m_SerializableType: System.Single, mscorlib, Version=4.0.0.0, Culture=neutral,
          PublicKeyToken=b77a5c561934e089
      m_SerializableObject: 0
    m_Space: 2147483647
  m_Property:
    name: o
    m_serializedType:
      m_SerializableType: System.Single, mscorlib, Version=4.0.0.0, Culture=neutral,
        PublicKeyToken=b77a5c561934e089
    attributes: []
  m_Direction: 1
  m_LinkedSlots:
  - {fileID: 8926484042661614530}
--- !u!114 &114377730329001400
MonoBehaviour:
  m_ObjectHideFlags: 1
  m_CorrespondingSourceObject: {fileID: 0}
  m_PrefabInstance: {fileID: 0}
  m_PrefabAsset: {fileID: 0}
  m_GameObject: {fileID: 0}
  m_Enabled: 1
  m_EditorHideFlags: 0
  m_Script: {fileID: 11500000, guid: f780aa281814f9842a7c076d436932e7, type: 3}
  m_Name: VFXSlotFloat
  m_EditorClassIdentifier: 
  m_Parent: {fileID: 114367733359252222}
  m_Children: []
  m_UIPosition: {x: 0, y: 0}
  m_UICollapsed: 1
  m_UISuperCollapsed: 0
  m_MasterSlot: {fileID: 114250947992964778}
  m_MasterData:
    m_Owner: {fileID: 0}
    m_Value:
      m_Type:
        m_SerializableType: 
      m_SerializableObject: 
    m_Space: 2147483647
  m_Property:
    name: y
    m_serializedType:
      m_SerializableType: System.Single, mscorlib, Version=4.0.0.0, Culture=neutral,
        PublicKeyToken=b77a5c561934e089
    attributes: []
  m_Direction: 0
  m_LinkedSlots: []
--- !u!114 &114398239131578326
MonoBehaviour:
  m_ObjectHideFlags: 1
  m_CorrespondingSourceObject: {fileID: 0}
  m_PrefabInstance: {fileID: 0}
  m_PrefabAsset: {fileID: 0}
  m_GameObject: {fileID: 0}
  m_Enabled: 1
  m_EditorHideFlags: 0
  m_Script: {fileID: 11500000, guid: a971fa2e110a0ac42ac1d8dae408704b, type: 3}
  m_Name: SetAttribute
  m_EditorClassIdentifier: 
  m_Parent: {fileID: 114696786711219316}
  m_Children: []
  m_UIPosition: {x: 0, y: 0}
  m_UICollapsed: 0
  m_UISuperCollapsed: 0
  m_InputSlots:
  - {fileID: 8926484042661614679}
  m_OutputSlots: []
  m_Disabled: 0
  attribute: velocity
  Composition: 0
  Source: 0
  Random: 0
  channels: 6
--- !u!114 &114418781181060818
MonoBehaviour:
  m_ObjectHideFlags: 1
  m_CorrespondingSourceObject: {fileID: 0}
  m_PrefabInstance: {fileID: 0}
  m_PrefabAsset: {fileID: 0}
  m_GameObject: {fileID: 0}
  m_Enabled: 1
  m_EditorHideFlags: 0
  m_Script: {fileID: 11500000, guid: a971fa2e110a0ac42ac1d8dae408704b, type: 3}
  m_Name: SetAttribute
  m_EditorClassIdentifier: 
  m_Parent: {fileID: 114696786711219316}
  m_Children: []
  m_UIPosition: {x: 0, y: 0}
  m_UICollapsed: 0
  m_UISuperCollapsed: 0
  m_InputSlots:
  - {fileID: 114713831834688494}
  m_OutputSlots: []
  m_Disabled: 0
  attribute: lifetime
  Composition: 0
  Source: 0
  Random: 0
  channels: 6
--- !u!114 &114455365769648756
MonoBehaviour:
  m_ObjectHideFlags: 1
  m_CorrespondingSourceObject: {fileID: 0}
  m_PrefabInstance: {fileID: 0}
  m_PrefabAsset: {fileID: 0}
  m_GameObject: {fileID: 0}
  m_Enabled: 1
  m_EditorHideFlags: 0
  m_Script: {fileID: 11500000, guid: f780aa281814f9842a7c076d436932e7, type: 3}
  m_Name: VFXSlotFloat
  m_EditorClassIdentifier: 
  m_Parent: {fileID: 114646169453975412}
  m_Children: []
  m_UIPosition: {x: 0, y: 0}
  m_UICollapsed: 1
  m_UISuperCollapsed: 0
  m_MasterSlot: {fileID: 114646169453975412}
  m_MasterData:
    m_Owner: {fileID: 0}
    m_Value:
      m_Type:
        m_SerializableType: 
      m_SerializableObject: 
    m_Space: 2147483647
  m_Property:
    name: y
    m_serializedType:
      m_SerializableType: System.Single, mscorlib, Version=4.0.0.0, Culture=neutral,
        PublicKeyToken=b77a5c561934e089
    attributes: []
  m_Direction: 1
  m_LinkedSlots: []
--- !u!114 &114501686483895744
MonoBehaviour:
  m_ObjectHideFlags: 1
  m_CorrespondingSourceObject: {fileID: 0}
  m_PrefabInstance: {fileID: 0}
  m_PrefabAsset: {fileID: 0}
  m_GameObject: {fileID: 0}
  m_Enabled: 1
  m_EditorHideFlags: 0
  m_Script: {fileID: 11500000, guid: a971fa2e110a0ac42ac1d8dae408704b, type: 3}
  m_Name: SetAttribute
  m_EditorClassIdentifier: 
  m_Parent: {fileID: 114696786711219316}
  m_Children: []
  m_UIPosition: {x: 0, y: 0}
  m_UICollapsed: 0
  m_UISuperCollapsed: 0
  m_InputSlots:
  - {fileID: 114807567015540888}
  m_OutputSlots: []
  m_Disabled: 0
  attribute: color
  Composition: 0
  Source: 0
  Random: 0
  channels: 6
--- !u!114 &114585238738887820
MonoBehaviour:
  m_ObjectHideFlags: 1
  m_CorrespondingSourceObject: {fileID: 0}
  m_PrefabInstance: {fileID: 0}
  m_PrefabAsset: {fileID: 0}
  m_GameObject: {fileID: 0}
  m_Enabled: 1
  m_EditorHideFlags: 0
  m_Script: {fileID: 11500000, guid: f780aa281814f9842a7c076d436932e7, type: 3}
  m_Name: VFXSlotFloat
  m_EditorClassIdentifier: 
  m_Parent: {fileID: 114147867093259196}
  m_Children: []
  m_UIPosition: {x: 0, y: 0}
  m_UICollapsed: 1
  m_UISuperCollapsed: 0
  m_MasterSlot: {fileID: 114250947992964778}
  m_MasterData:
    m_Owner: {fileID: 0}
    m_Value:
      m_Type:
        m_SerializableType: 
      m_SerializableObject: 
    m_Space: 2147483647
  m_Property:
    name: y
    m_serializedType:
      m_SerializableType: System.Single, mscorlib, Version=4.0.0.0, Culture=neutral,
        PublicKeyToken=b77a5c561934e089
    attributes: []
  m_Direction: 0
  m_LinkedSlots: []
--- !u!114 &114634499285485336
MonoBehaviour:
  m_ObjectHideFlags: 1
  m_CorrespondingSourceObject: {fileID: 0}
  m_PrefabInstance: {fileID: 0}
  m_PrefabAsset: {fileID: 0}
  m_GameObject: {fileID: 0}
  m_Enabled: 1
  m_EditorHideFlags: 0
  m_Script: {fileID: 11500000, guid: f780aa281814f9842a7c076d436932e7, type: 3}
  m_Name: VFXSlotFloat
  m_EditorClassIdentifier: 
  m_Parent: {fileID: 114807567015540888}
  m_Children: []
  m_UIPosition: {x: 0, y: 0}
  m_UICollapsed: 1
  m_UISuperCollapsed: 0
  m_MasterSlot: {fileID: 114807567015540888}
  m_MasterData:
    m_Owner: {fileID: 0}
    m_Value:
      m_Type:
        m_SerializableType: 
      m_SerializableObject: 
    m_Space: 2147483647
  m_Property:
    name: x
    m_serializedType:
      m_SerializableType: System.Single, mscorlib, Version=4.0.0.0, Culture=neutral,
        PublicKeyToken=b77a5c561934e089
    attributes: []
  m_Direction: 0
  m_LinkedSlots: []
--- !u!114 &114646169453975412
MonoBehaviour:
  m_ObjectHideFlags: 1
  m_CorrespondingSourceObject: {fileID: 0}
  m_PrefabInstance: {fileID: 0}
  m_PrefabAsset: {fileID: 0}
  m_GameObject: {fileID: 0}
  m_Enabled: 1
  m_EditorHideFlags: 0
  m_Script: {fileID: 11500000, guid: ac39bd03fca81b849929b9c966f1836a, type: 3}
  m_Name: VFXSlotFloat3
  m_EditorClassIdentifier: 
  m_Parent: {fileID: 0}
  m_Children:
  - {fileID: 114698683851313158}
  - {fileID: 114455365769648756}
  - {fileID: 114745731675519228}
  m_UIPosition: {x: 0, y: 0}
  m_UICollapsed: 1
  m_UISuperCollapsed: 0
  m_MasterSlot: {fileID: 114646169453975412}
  m_MasterData:
    m_Owner: {fileID: 114784476704347036}
    m_Value:
      m_Type:
        m_SerializableType: UnityEngine.Vector3, UnityEngine.CoreModule, Version=0.0.0.0,
          Culture=neutral, PublicKeyToken=null
      m_SerializableObject: '{"x":1.0,"y":1.0,"z":1.0}'
    m_Space: 2147483647
  m_Property:
    name: o
    m_serializedType:
      m_SerializableType: UnityEngine.Vector3, UnityEngine.CoreModule, Version=0.0.0.0,
        Culture=neutral, PublicKeyToken=null
    attributes: []
  m_Direction: 1
  m_LinkedSlots:
  - {fileID: 114807567015540888}
--- !u!114 &114696786711219316
MonoBehaviour:
  m_ObjectHideFlags: 1
  m_CorrespondingSourceObject: {fileID: 0}
  m_PrefabInstance: {fileID: 0}
  m_PrefabAsset: {fileID: 0}
  m_GameObject: {fileID: 0}
  m_Enabled: 1
  m_EditorHideFlags: 0
  m_Script: {fileID: 11500000, guid: 9dfea48843f53fc438eabc12a3a30abc, type: 3}
  m_Name: VFXBasicInitialize
  m_EditorClassIdentifier: 
  m_Parent: {fileID: 114789286144881694}
  m_Children:
  - {fileID: 114398239131578326}
  - {fileID: 114501686483895744}
  - {fileID: 114418781181060818}
  m_UIPosition: {x: 31, y: -588}
  m_UICollapsed: 0
  m_UISuperCollapsed: 0
  m_InputSlots:
  - {fileID: 114250947992964778}
  m_OutputSlots: []
  m_Label: 
  m_Data: {fileID: 114942164106119674}
  m_InputFlowSlot:
  - link:
    - context: {fileID: 114744487124577306}
      slotIndex: 0
  m_OutputFlowSlot:
  - link:
    - context: {fileID: 114071411328686510}
      slotIndex: 0
--- !u!114 &114698683851313158
MonoBehaviour:
  m_ObjectHideFlags: 1
  m_CorrespondingSourceObject: {fileID: 0}
  m_PrefabInstance: {fileID: 0}
  m_PrefabAsset: {fileID: 0}
  m_GameObject: {fileID: 0}
  m_Enabled: 1
  m_EditorHideFlags: 0
  m_Script: {fileID: 11500000, guid: f780aa281814f9842a7c076d436932e7, type: 3}
  m_Name: VFXSlotFloat
  m_EditorClassIdentifier: 
  m_Parent: {fileID: 114646169453975412}
  m_Children: []
  m_UIPosition: {x: 0, y: 0}
  m_UICollapsed: 1
  m_UISuperCollapsed: 0
  m_MasterSlot: {fileID: 114646169453975412}
  m_MasterData:
    m_Owner: {fileID: 0}
    m_Value:
      m_Type:
        m_SerializableType: 
      m_SerializableObject: 
    m_Space: 2147483647
  m_Property:
    name: x
    m_serializedType:
      m_SerializableType: System.Single, mscorlib, Version=4.0.0.0, Culture=neutral,
        PublicKeyToken=b77a5c561934e089
    attributes: []
  m_Direction: 1
  m_LinkedSlots: []
--- !u!114 &114713831834688494
MonoBehaviour:
  m_ObjectHideFlags: 1
  m_CorrespondingSourceObject: {fileID: 0}
  m_PrefabInstance: {fileID: 0}
  m_PrefabAsset: {fileID: 0}
  m_GameObject: {fileID: 0}
  m_Enabled: 1
  m_EditorHideFlags: 0
  m_Script: {fileID: 11500000, guid: f780aa281814f9842a7c076d436932e7, type: 3}
  m_Name: VFXSlotFloat
  m_EditorClassIdentifier: 
  m_Parent: {fileID: 0}
  m_Children: []
  m_UIPosition: {x: 0, y: 0}
  m_UICollapsed: 1
  m_UISuperCollapsed: 0
  m_MasterSlot: {fileID: 114713831834688494}
  m_MasterData:
    m_Owner: {fileID: 114418781181060818}
    m_Value:
      m_Type:
        m_SerializableType: System.Single, mscorlib, Version=4.0.0.0, Culture=neutral,
          PublicKeyToken=b77a5c561934e089
      m_SerializableObject: 5
    m_Space: 2147483647
  m_Property:
    name: Lifetime
    m_serializedType:
      m_SerializableType: System.Single, mscorlib, Version=4.0.0.0, Culture=neutral,
        PublicKeyToken=b77a5c561934e089
    attributes: []
  m_Direction: 0
  m_LinkedSlots: []
--- !u!114 &114744487124577306
MonoBehaviour:
  m_ObjectHideFlags: 1
  m_CorrespondingSourceObject: {fileID: 0}
  m_PrefabInstance: {fileID: 0}
  m_PrefabAsset: {fileID: 0}
  m_GameObject: {fileID: 0}
  m_Enabled: 1
  m_EditorHideFlags: 0
  m_Script: {fileID: 11500000, guid: 73a13919d81fb7444849bae8b5c812a2, type: 3}
  m_Name: VFXBasicSpawner
  m_EditorClassIdentifier: 
  m_Parent: {fileID: 114789286144881694}
  m_Children:
  - {fileID: 114831882300832518}
  m_UIPosition: {x: -29.247982, y: -867.83527}
  m_UICollapsed: 0
  m_UISuperCollapsed: 0
  m_InputSlots: []
  m_OutputSlots: []
  m_Label: 
  m_Data: {fileID: 0}
  m_InputFlowSlot:
  - link: []
  - link: []
  m_OutputFlowSlot:
  - link:
    - context: {fileID: 114696786711219316}
      slotIndex: 0
--- !u!114 &114745731675519228
MonoBehaviour:
  m_ObjectHideFlags: 1
  m_CorrespondingSourceObject: {fileID: 0}
  m_PrefabInstance: {fileID: 0}
  m_PrefabAsset: {fileID: 0}
  m_GameObject: {fileID: 0}
  m_Enabled: 1
  m_EditorHideFlags: 0
  m_Script: {fileID: 11500000, guid: f780aa281814f9842a7c076d436932e7, type: 3}
  m_Name: VFXSlotFloat
  m_EditorClassIdentifier: 
  m_Parent: {fileID: 114646169453975412}
  m_Children: []
  m_UIPosition: {x: 0, y: 0}
  m_UICollapsed: 1
  m_UISuperCollapsed: 0
  m_MasterSlot: {fileID: 114646169453975412}
  m_MasterData:
    m_Owner: {fileID: 0}
    m_Value:
      m_Type:
        m_SerializableType: 
      m_SerializableObject: 
    m_Space: 2147483647
  m_Property:
    name: z
    m_serializedType:
      m_SerializableType: System.Single, mscorlib, Version=4.0.0.0, Culture=neutral,
        PublicKeyToken=b77a5c561934e089
    attributes: []
  m_Direction: 1
  m_LinkedSlots: []
--- !u!114 &114784476704347036
MonoBehaviour:
  m_ObjectHideFlags: 1
  m_CorrespondingSourceObject: {fileID: 0}
  m_PrefabInstance: {fileID: 0}
  m_PrefabAsset: {fileID: 0}
  m_GameObject: {fileID: 0}
  m_Enabled: 1
  m_EditorHideFlags: 0
  m_Script: {fileID: 11500000, guid: 330e0fca1717dde4aaa144f48232aa64, type: 3}
  m_Name: VFXParameter
  m_EditorClassIdentifier: 
  m_Parent: {fileID: 114789286144881694}
  m_Children: []
  m_UIPosition: {x: 0, y: 0}
  m_UICollapsed: 0
  m_UISuperCollapsed: 0
  m_InputSlots: []
  m_OutputSlots:
  - {fileID: 114646169453975412}
  m_ExposedName: color
  m_Exposed: 1
  m_Order: 0
  m_Category: 
  m_Min:
    m_Type:
      m_SerializableType: 
    m_SerializableObject: 
  m_Max:
    m_Type:
      m_SerializableType: 
    m_SerializableObject: 
  m_IsOutput: 0
  m_Tooltip: 
  m_Nodes:
  - m_Id: 0
    linkedSlots:
    - outputSlot: {fileID: 114646169453975412}
      inputSlot: {fileID: 114807567015540888}
    position: {x: -305.7668, y: -333.15585}
    expandedSlots: []
    expanded: 0
--- !u!114 &114789286144881694
MonoBehaviour:
  m_ObjectHideFlags: 1
  m_CorrespondingSourceObject: {fileID: 0}
  m_PrefabInstance: {fileID: 0}
  m_PrefabAsset: {fileID: 0}
  m_GameObject: {fileID: 0}
  m_Enabled: 1
  m_EditorHideFlags: 0
  m_Script: {fileID: 11500000, guid: 7d4c867f6b72b714dbb5fd1780afe208, type: 3}
  m_Name: 01_Animator
  m_EditorClassIdentifier: 
  m_Parent: {fileID: 0}
  m_Children:
  - {fileID: 114696786711219316}
  - {fileID: 114744487124577306}
  - {fileID: 114784476704347036}
  - {fileID: 8926484042661614529}
  - {fileID: 114910038534989534}
  - {fileID: 114071411328686510}
  - {fileID: 114793310504714078}
  - {fileID: 8926484042661614534}
  - {fileID: 8926484042661614550}
  - {fileID: 8926484042661614557}
  - {fileID: 8926484042661614568}
  - {fileID: 8926484042661614591}
  - {fileID: 8926484042661614611}
  - {fileID: 8926484042661614613}
  - {fileID: 8926484042661614615}
  - {fileID: 8926484042661614622}
  - {fileID: 8926484042661614633}
  - {fileID: 8926484042661614656}
  - {fileID: 8926484042661614666}
  - {fileID: 8926484042661614671}
  m_UIPosition: {x: 0, y: 0}
  m_UICollapsed: 1
  m_UISuperCollapsed: 0
  m_UIInfos: {fileID: 8926484042661614528}
  m_ParameterInfo:
  - name: color
    path: color
    tooltip: 
    sheetType: m_Vector3f
    realType: Vector3
    defaultValue:
      m_Type:
        m_SerializableType: UnityEngine.Vector3, UnityEngine.CoreModule, Version=0.0.0.0,
          Culture=neutral, PublicKeyToken=null
      m_SerializableObject: '{"x":1.0,"y":1.0,"z":1.0}'
    min: -Infinity
    max: Infinity
    descendantCount: 0
  - name: velocity
    path: velocity
    tooltip: 
    sheetType: m_Float
    realType: Single
    defaultValue:
      m_Type:
        m_SerializableType: System.Single, mscorlib, Version=4.0.0.0, Culture=neutral,
          PublicKeyToken=b77a5c561934e089
      m_SerializableObject: 0
    min: -Infinity
    max: Infinity
    descendantCount: 0
  - name: an_uint
    path: an_uint
    tooltip: 
    sheetType: m_Uint
    realType: UInt32
    defaultValue:
      m_Type:
        m_SerializableType: System.UInt32, mscorlib, Version=4.0.0.0, Culture=neutral,
          PublicKeyToken=b77a5c561934e089
      m_SerializableObject: 0
    min: -Infinity
    max: Infinity
    descendantCount: 0
  - name: a_int
    path: a_int
    tooltip: 
    sheetType: m_Int
    realType: Int32
    defaultValue:
      m_Type:
        m_SerializableType: System.Int32, mscorlib, Version=4.0.0.0, Culture=neutral,
          PublicKeyToken=b77a5c561934e089
      m_SerializableObject: 0
    min: -Infinity
    max: Infinity
    descendantCount: 0
  - name: a_bool
    path: a_bool
    tooltip: 
    sheetType: m_Bool
    realType: Boolean
    defaultValue:
      m_Type:
        m_SerializableType: System.Boolean, mscorlib, Version=4.0.0.0, Culture=neutral,
          PublicKeyToken=b77a5c561934e089
      m_SerializableObject: False
    min: -Infinity
    max: Infinity
    descendantCount: 0
  - name: a_mesh
    path: a_mesh
    tooltip: 
    sheetType: m_NamedObject
    realType: Mesh
    defaultValue:
      m_Type:
        m_SerializableType: UnityEngine.Mesh, UnityEngine.CoreModule, Version=0.0.0.0,
          Culture=neutral, PublicKeyToken=null
      m_SerializableObject: '{"obj":{"fileID":10207,"guid":"0000000000000000e000000000000000","type":0}}'
    min: -Infinity
    max: Infinity
    descendantCount: 0
  - name: a_texture
    path: a_texture
    tooltip: 
    sheetType: m_NamedObject
    realType: Texture2D
    defaultValue:
      m_Type:
        m_SerializableType: UnityEngine.Texture2D, UnityEngine.CoreModule, Version=0.0.0.0,
          Culture=neutral, PublicKeyToken=null
      m_SerializableObject: '{"obj":{"fileID":2800000,"guid":"276d9e395ae18fe40a9b4988549f2349","type":3}}'
    min: -Infinity
    max: Infinity
    descendantCount: 0
  m_GraphVersion: 2
  m_saved: 1
  m_SubgraphDependencies: []
  m_CategoryPath: 
--- !u!114 &114793310504714078
MonoBehaviour:
  m_ObjectHideFlags: 1
  m_CorrespondingSourceObject: {fileID: 0}
  m_PrefabInstance: {fileID: 0}
  m_PrefabAsset: {fileID: 0}
  m_GameObject: {fileID: 0}
  m_Enabled: 1
  m_EditorHideFlags: 0
  m_Script: {fileID: 11500000, guid: a0b9e6b9139e58d4c957ec54595da7d3, type: 3}
  m_Name: VFXQuadOutput
  m_EditorClassIdentifier: 
  m_Parent: {fileID: 114789286144881694}
  m_Children:
  - {fileID: 114172674229021376}
  m_UIPosition: {x: 11.651577, y: 127.693}
  m_UICollapsed: 0
  m_UISuperCollapsed: 0
  m_InputSlots:
  - {fileID: 114333373139681610}
  m_OutputSlots: []
  m_Label: 
  m_Data: {fileID: 114942164106119674}
  m_InputFlowSlot:
  - link:
    - context: {fileID: 114071411328686510}
      slotIndex: 0
  m_OutputFlowSlot:
  - link: []
  blendMode: 0
  m_SubOutputs:
  - {fileID: 8926484042661614694}
  cullMode: 0
  zWriteMode: 0
  zTestMode: 0
  colorMappingMode: 0
  uvMode: 0
  useSoftParticle: 0
  sortPriority: 0
  sort: 0
  indirectDraw: 0
  castShadows: 0
  preRefraction: 0
  primitiveType: 1
  useGeometryShader: 0
--- !u!114 &114799785256960774
MonoBehaviour:
  m_ObjectHideFlags: 1
  m_CorrespondingSourceObject: {fileID: 0}
  m_PrefabInstance: {fileID: 0}
  m_PrefabAsset: {fileID: 0}
  m_GameObject: {fileID: 0}
  m_Enabled: 1
  m_EditorHideFlags: 0
  m_Script: {fileID: 11500000, guid: f780aa281814f9842a7c076d436932e7, type: 3}
  m_Name: VFXSlotFloat
  m_EditorClassIdentifier: 
  m_Parent: {fileID: 114367733359252222}
  m_Children: []
  m_UIPosition: {x: 0, y: 0}
  m_UICollapsed: 1
  m_UISuperCollapsed: 0
  m_MasterSlot: {fileID: 114250947992964778}
  m_MasterData:
    m_Owner: {fileID: 0}
    m_Value:
      m_Type:
        m_SerializableType: 
      m_SerializableObject: 
    m_Space: 2147483647
  m_Property:
    name: z
    m_serializedType:
      m_SerializableType: System.Single, mscorlib, Version=4.0.0.0, Culture=neutral,
        PublicKeyToken=b77a5c561934e089
    attributes: []
  m_Direction: 0
  m_LinkedSlots: []
--- !u!114 &114807567015540888
MonoBehaviour:
  m_ObjectHideFlags: 1
  m_CorrespondingSourceObject: {fileID: 0}
  m_PrefabInstance: {fileID: 0}
  m_PrefabAsset: {fileID: 0}
  m_GameObject: {fileID: 0}
  m_Enabled: 1
  m_EditorHideFlags: 0
  m_Script: {fileID: 11500000, guid: ac39bd03fca81b849929b9c966f1836a, type: 3}
  m_Name: VFXSlotFloat3
  m_EditorClassIdentifier: 
  m_Parent: {fileID: 0}
  m_Children:
  - {fileID: 114634499285485336}
  - {fileID: 114872359750339748}
  - {fileID: 114239344340793208}
  m_UIPosition: {x: 0, y: 0}
  m_UICollapsed: 1
  m_UISuperCollapsed: 0
  m_MasterSlot: {fileID: 114807567015540888}
  m_MasterData:
    m_Owner: {fileID: 114501686483895744}
    m_Value:
      m_Type:
        m_SerializableType: UnityEngine.Vector3, UnityEngine.CoreModule, Version=0.0.0.0,
          Culture=neutral, PublicKeyToken=null
      m_SerializableObject: '{"x":1.0,"y":1.0,"z":1.0}'
    m_Space: 2147483647
  m_Property:
    name: Color
    m_serializedType:
      m_SerializableType: UnityEngine.Vector3, UnityEngine.CoreModule, Version=0.0.0.0,
        Culture=neutral, PublicKeyToken=null
    attributes:
    - m_Type: 5
      m_Min: -Infinity
      m_Max: Infinity
      m_Tooltip: 
      m_Regex: 
      m_RegexMaxLength: 0
  m_Direction: 0
  m_LinkedSlots:
  - {fileID: 114646169453975412}
--- !u!114 &114831882300832518
MonoBehaviour:
  m_ObjectHideFlags: 1
  m_CorrespondingSourceObject: {fileID: 0}
  m_PrefabInstance: {fileID: 0}
  m_PrefabAsset: {fileID: 0}
  m_GameObject: {fileID: 0}
  m_Enabled: 1
  m_EditorHideFlags: 0
  m_Script: {fileID: 11500000, guid: f05c6884b705ce14d82ae720f0ec209f, type: 3}
  m_Name: VFXSpawnerConstantRate
  m_EditorClassIdentifier: 
  m_Parent: {fileID: 114744487124577306}
  m_Children: []
  m_UIPosition: {x: 0, y: 0}
  m_UICollapsed: 0
  m_UISuperCollapsed: 0
  m_InputSlots:
  - {fileID: 114857505275366950}
  m_OutputSlots: []
  m_Disabled: 0
--- !u!114 &114857505275366950
MonoBehaviour:
  m_ObjectHideFlags: 1
  m_CorrespondingSourceObject: {fileID: 0}
  m_PrefabInstance: {fileID: 0}
  m_PrefabAsset: {fileID: 0}
  m_GameObject: {fileID: 0}
  m_Enabled: 1
  m_EditorHideFlags: 0
  m_Script: {fileID: 11500000, guid: f780aa281814f9842a7c076d436932e7, type: 3}
  m_Name: VFXSlotFloat
  m_EditorClassIdentifier: 
  m_Parent: {fileID: 0}
  m_Children: []
  m_UIPosition: {x: 0, y: 0}
  m_UICollapsed: 1
  m_UISuperCollapsed: 0
  m_MasterSlot: {fileID: 114857505275366950}
  m_MasterData:
    m_Owner: {fileID: 114831882300832518}
    m_Value:
      m_Type:
        m_SerializableType: System.Single, mscorlib, Version=4.0.0.0, Culture=neutral,
          PublicKeyToken=b77a5c561934e089
      m_SerializableObject: 15
    m_Space: 2147483647
  m_Property:
    name: Rate
    m_serializedType:
      m_SerializableType: System.Single, mscorlib, Version=4.0.0.0, Culture=neutral,
        PublicKeyToken=b77a5c561934e089
    attributes:
    - m_Type: 1
      m_Min: 0
      m_Max: Infinity
      m_Tooltip: 
      m_Regex: 
      m_RegexMaxLength: 0
    - m_Type: 3
      m_Min: -Infinity
      m_Max: Infinity
      m_Tooltip: Spawn Rate (in number per seconds)
      m_Regex: 
      m_RegexMaxLength: 0
  m_Direction: 0
  m_LinkedSlots: []
--- !u!114 &114872359750339748
MonoBehaviour:
  m_ObjectHideFlags: 1
  m_CorrespondingSourceObject: {fileID: 0}
  m_PrefabInstance: {fileID: 0}
  m_PrefabAsset: {fileID: 0}
  m_GameObject: {fileID: 0}
  m_Enabled: 1
  m_EditorHideFlags: 0
  m_Script: {fileID: 11500000, guid: f780aa281814f9842a7c076d436932e7, type: 3}
  m_Name: VFXSlotFloat
  m_EditorClassIdentifier: 
  m_Parent: {fileID: 114807567015540888}
  m_Children: []
  m_UIPosition: {x: 0, y: 0}
  m_UICollapsed: 1
  m_UISuperCollapsed: 0
  m_MasterSlot: {fileID: 114807567015540888}
  m_MasterData:
    m_Owner: {fileID: 0}
    m_Value:
      m_Type:
        m_SerializableType: 
      m_SerializableObject: 
    m_Space: 2147483647
  m_Property:
    name: y
    m_serializedType:
      m_SerializableType: System.Single, mscorlib, Version=4.0.0.0, Culture=neutral,
        PublicKeyToken=b77a5c561934e089
    attributes: []
  m_Direction: 0
  m_LinkedSlots: []
--- !u!114 &114910038534989534
MonoBehaviour:
  m_ObjectHideFlags: 1
  m_CorrespondingSourceObject: {fileID: 0}
  m_PrefabInstance: {fileID: 0}
  m_PrefabAsset: {fileID: 0}
  m_GameObject: {fileID: 0}
  m_Enabled: 1
  m_EditorHideFlags: 0
  m_Script: {fileID: 11500000, guid: 330e0fca1717dde4aaa144f48232aa64, type: 3}
  m_Name: VFXParameter
  m_EditorClassIdentifier: 
  m_Parent: {fileID: 114789286144881694}
  m_Children: []
  m_UIPosition: {x: 0, y: 0}
  m_UICollapsed: 0
  m_UISuperCollapsed: 0
  m_InputSlots: []
  m_OutputSlots:
  - {fileID: 114370700669197398}
  m_ExposedName: velocity
  m_Exposed: 1
  m_Order: 1
  m_Category: 
  m_Min:
    m_Type:
      m_SerializableType: 
    m_SerializableObject: 
  m_Max:
    m_Type:
      m_SerializableType: 
    m_SerializableObject: 
  m_IsOutput: 0
  m_Tooltip: 
  m_Nodes:
  - m_Id: 0
    linkedSlots:
    - outputSlot: {fileID: 114370700669197398}
      inputSlot: {fileID: 8926484042661614530}
    position: {x: -424.1694, y: -460.7234}
    expandedSlots: []
    expanded: 0
--- !u!114 &114936562591132906
MonoBehaviour:
  m_ObjectHideFlags: 1
  m_CorrespondingSourceObject: {fileID: 0}
  m_PrefabInstance: {fileID: 0}
  m_PrefabAsset: {fileID: 0}
  m_GameObject: {fileID: 0}
  m_Enabled: 1
  m_EditorHideFlags: 0
  m_Script: {fileID: 11500000, guid: f780aa281814f9842a7c076d436932e7, type: 3}
  m_Name: VFXSlotFloat
  m_EditorClassIdentifier: 
  m_Parent: {fileID: 114147867093259196}
  m_Children: []
  m_UIPosition: {x: 0, y: 0}
  m_UICollapsed: 1
  m_UISuperCollapsed: 0
  m_MasterSlot: {fileID: 114250947992964778}
  m_MasterData:
    m_Owner: {fileID: 0}
    m_Value:
      m_Type:
        m_SerializableType: 
      m_SerializableObject: 
    m_Space: 2147483647
  m_Property:
    name: z
    m_serializedType:
      m_SerializableType: System.Single, mscorlib, Version=4.0.0.0, Culture=neutral,
        PublicKeyToken=b77a5c561934e089
    attributes: []
  m_Direction: 0
  m_LinkedSlots: []
--- !u!114 &114942164106119674
MonoBehaviour:
  m_ObjectHideFlags: 1
  m_CorrespondingSourceObject: {fileID: 0}
  m_PrefabInstance: {fileID: 0}
  m_PrefabAsset: {fileID: 0}
  m_GameObject: {fileID: 0}
  m_Enabled: 1
  m_EditorHideFlags: 0
  m_Script: {fileID: 11500000, guid: d78581a96eae8bf4398c282eb0b098bd, type: 3}
  m_Name: VFXDataParticle
  m_EditorClassIdentifier: 
  m_Parent: {fileID: 114789286144881694}
  m_Children: []
  m_UIPosition: {x: 0, y: 0}
  m_UICollapsed: 1
  m_UISuperCollapsed: 0
  title: 
  m_Owners:
  - {fileID: 114696786711219316}
  - {fileID: 114071411328686510}
  - {fileID: 114793310504714078}
  m_Capacity: 128
  m_Space: 0
--- !u!114 &114990656135144038
MonoBehaviour:
  m_ObjectHideFlags: 1
  m_CorrespondingSourceObject: {fileID: 0}
  m_PrefabInstance: {fileID: 0}
  m_PrefabAsset: {fileID: 0}
  m_GameObject: {fileID: 0}
  m_Enabled: 1
  m_EditorHideFlags: 0
  m_Script: {fileID: 11500000, guid: f780aa281814f9842a7c076d436932e7, type: 3}
  m_Name: VFXSlotFloat
  m_EditorClassIdentifier: 
  m_Parent: {fileID: 114147867093259196}
  m_Children: []
  m_UIPosition: {x: 0, y: 0}
  m_UICollapsed: 1
  m_UISuperCollapsed: 0
  m_MasterSlot: {fileID: 114250947992964778}
  m_MasterData:
    m_Owner: {fileID: 0}
    m_Value:
      m_Type:
        m_SerializableType: 
      m_SerializableObject: 
    m_Space: 2147483647
  m_Property:
    name: x
    m_serializedType:
      m_SerializableType: System.Single, mscorlib, Version=4.0.0.0, Culture=neutral,
        PublicKeyToken=b77a5c561934e089
    attributes: []
  m_Direction: 0
  m_LinkedSlots: []
--- !u!2058629511 &8926484042661614527
VisualEffectResource:
  m_ObjectHideFlags: 0
  m_CorrespondingSourceObject: {fileID: 0}
  m_PrefabInstance: {fileID: 0}
  m_PrefabAsset: {fileID: 0}
  m_Name: 01_Animator
  m_Graph: {fileID: 114789286144881694}
<<<<<<< HEAD
  m_ShaderSources: []
=======
  m_ShaderSources:
  - compute: 1
    name: '[System 1]Initialize'
    source: "#pragma kernel CSMain\n#define NB_THREADS_PER_GROUP 64\n#define VFX_USE_VELOCITY_CURRENT
      1\n#define VFX_USE_COLOR_CURRENT 1\n#define VFX_USE_LIFETIME_CURRENT 1\n#define
      VFX_USE_POSITION_CURRENT 1\n#define VFX_USE_ALIVE_CURRENT 1\n#define VFX_USE_AGE_CURRENT
      1\n#define VFX_LOCAL_SPACE 1\n#include \"Packages/com.unity.visualeffectgraph/Shaders/RenderPipeline/HDRP/VFXDefines.hlsl\"\n\n\nCBUFFER_START(parameters)\n   
      float3 Velocity_a;\n    uint PADDING_0;\n    float3 Color_b;\n    uint PADDING_1;\nCBUFFER_END\n\n\n#include
      \"Packages/com.unity.visualeffectgraph/Shaders/Common/VFXCommonCompute.cginc\"\n#include
      \"Packages/com.unity.visualeffectgraph/Shaders/VFXCommon.cginc\"\n\n\n\nRWByteAddressBuffer
      attributeBuffer;\nByteAddressBuffer sourceAttributeBuffer;\n\nCBUFFER_START(initParams)\n#if
      !VFX_USE_SPAWNER_FROM_GPU\n    uint nbSpawned;\t\t\t\t\t// Numbers of particle
      spawned\n    uint spawnIndex;\t\t\t\t// Index of the first particle spawned\n   
      uint dispatchWidth;\n#else\n    uint offsetInAdditionalOutput;\n\tuint nbMax;\n#endif\n\tuint
      systemSeed;\nCBUFFER_END\n\n#if VFX_USE_ALIVE_CURRENT\nRWStructuredBuffer<uint>
      deadListIn;\nByteAddressBuffer deadListCount; // This is bad to use a SRV to
      fetch deadList count but Unity API currently prevent from copying to CB\n#endif\n\n#if
      VFX_USE_SPAWNER_FROM_GPU\nStructuredBuffer<uint> eventList;\nByteAddressBuffer
      inputAdditional;\n#endif\n\nvoid SetAttribute_E629755(inout float3 velocity,
      float3 Velocity) /*attribute:velocity Composition:Overwrite Source:Slot Random:Off
      channels:XYZ */\n{\n    velocity = Velocity;\n}\nvoid SetAttribute_FDD06EC7(inout
      float3 color, float3 Color) /*attribute:color Composition:Overwrite Source:Slot
      Random:Off channels:XYZ */\n{\n    color = Color;\n}\nvoid SetAttribute_F0142CB9(inout
      float lifetime, float Lifetime) /*attribute:lifetime Composition:Overwrite
      Source:Slot Random:Off channels:XYZ */\n{\n    lifetime = Lifetime;\n}\n\n\n\n[numthreads(NB_THREADS_PER_GROUP,1,1)]\nvoid
      CSMain(uint3 groupId          : SV_GroupID,\n            uint3 groupThreadId   
      : SV_GroupThreadID)\n{\n    uint id = groupThreadId.x + groupId.x * NB_THREADS_PER_GROUP;\n#if
      !VFX_USE_SPAWNER_FROM_GPU\n    id += groupId.y * dispatchWidth * NB_THREADS_PER_GROUP;\n#endif\n\n#if
      VFX_USE_SPAWNER_FROM_GPU\n    uint maxThreadId = inputAdditional.Load((offsetInAdditionalOutput
      * 2 + 0) << 2);\n    uint currentSpawnIndex = inputAdditional.Load((offsetInAdditionalOutput
      * 2 + 1) << 2) - maxThreadId;\n#else\n    uint maxThreadId = nbSpawned;\n   
      uint currentSpawnIndex = spawnIndex;\n#endif\n\n#if VFX_USE_ALIVE_CURRENT\n   
      maxThreadId = min(maxThreadId, deadListCount.Load(0x0));\n#elif VFX_USE_SPAWNER_FROM_GPU\n   
      maxThreadId = min(maxThreadId, nbMax); //otherwise, nbSpawned already clamped
      on CPU\n#endif\n\n    if (id < maxThreadId)\n    {\n#if VFX_USE_SPAWNER_FROM_GPU\n       
      int sourceIndex = eventList[id];\n#endif\n        uint particleIndex = id +
      currentSpawnIndex;\n\t\t\n#if !VFX_USE_SPAWNER_FROM_GPU\n        int sourceIndex
      = 0;\n        /*//Loop with 1 iteration generate a wrong IL Assembly (and actually,
      useless code)\n        uint currentSumSpawnCount = 0u;\n        for (sourceIndex=0;
      sourceIndex<1; sourceIndex++)\n        {\n            currentSumSpawnCount
      += uint(asfloat(sourceAttributeBuffer.Load((sourceIndex * 0x1 + 0x0) << 2)));\n           
      if (id < currentSumSpawnCount)\n            {\n                break;\n           
      }\n        }\n        */\n        \n\n#endif\n        float3 velocity = float3(0,0,0);\n       
      float3 color = float3(1,1,1);\n        float lifetime = (float)1;\n       
      float3 position = float3(0,0,0);\n        bool alive = (bool)true;\n       
      float age = (float)0;\n        \n\n#if VFX_USE_PARTICLEID_CURRENT\n        
      particleId = particleIndex;\n#endif\n#if VFX_USE_SEED_CURRENT\n        seed
      = WangHash(particleIndex ^ systemSeed);\n#endif\n        \n        SetAttribute_E629755(
      /*inout */velocity, Velocity_a);\n        SetAttribute_FDD06EC7( /*inout */color,
      Color_b);\n        {\n            SetAttribute_F0142CB9( /*inout */lifetime,
      (float)5);\n        }\n        \n\n\n#if VFX_USE_ALIVE_CURRENT\n        if
      (alive)\n        {\n\t\t\tuint deadIndex = deadListIn.DecrementCounter();\n           
      uint index = deadListIn[deadIndex];\n            attributeBuffer.Store3((index
      * 0x4 + 0x0) << 2,asuint(velocity));\n            attributeBuffer.Store3((index
      * 0x4 + 0x200) << 2,asuint(color));\n            attributeBuffer.Store((index
      * 0x4 + 0x3) << 2,asuint(lifetime));\n            attributeBuffer.Store3((index
      * 0x4 + 0x400) << 2,asuint(position));\n            attributeBuffer.Store((index
      * 0x4 + 0x403) << 2,uint(alive));\n            attributeBuffer.Store((index
      * 0x1 + 0x600) << 2,asuint(age));\n            \n\n        }\n#else\n       
      uint index = particleIndex;\n        attributeBuffer.Store3((index * 0x4 +
      0x0) << 2,asuint(velocity));\n        attributeBuffer.Store3((index * 0x4 +
      0x200) << 2,asuint(color));\n        attributeBuffer.Store((index * 0x4 + 0x3)
      << 2,asuint(lifetime));\n        attributeBuffer.Store3((index * 0x4 + 0x400)
      << 2,asuint(position));\n        attributeBuffer.Store((index * 0x4 + 0x403)
      << 2,uint(alive));\n        attributeBuffer.Store((index * 0x1 + 0x600) <<
      2,asuint(age));\n        \n\n#endif\n    }\n}\n"
  - compute: 1
    name: '[System 1]Update'
    source: "#pragma kernel CSMain\n#define NB_THREADS_PER_GROUP 64\n#define VFX_USE_VELOCITY_CURRENT
      1\n#define VFX_USE_LIFETIME_CURRENT 1\n#define VFX_USE_POSITION_CURRENT 1\n#define
      VFX_USE_ALIVE_CURRENT 1\n#define VFX_USE_AGE_CURRENT 1\n#define VFX_LOCAL_SPACE
      1\n#include \"Packages/com.unity.visualeffectgraph/Shaders/RenderPipeline/HDRP/VFXDefines.hlsl\"\n\n\nCBUFFER_START(parameters)\n   
      float deltaTime_a;\n    uint3 PADDING_0;\nCBUFFER_END\n\n\n#include \"Packages/com.unity.visualeffectgraph/Shaders/Common/VFXCommonCompute.cginc\"\n#include
      \"Packages/com.unity.visualeffectgraph/Shaders/VFXCommon.cginc\"\n\n\n\nRWByteAddressBuffer
      attributeBuffer;\n\n#if VFX_USE_ALIVE_CURRENT\nRWStructuredBuffer<uint> deadListOut;\n#endif\n\n#if
      VFX_HAS_INDIRECT_DRAW\nRWStructuredBuffer<uint> indirectBuffer;\n#endif\n\nCBUFFER_START(updateParams)\n   
      uint nbMax;\n\tuint dispatchWidth;\n\tuint systemSeed;\nCBUFFER_END\n\nvoid
      EulerIntegration(inout float3 position, float3 velocity, float deltaTime)\n{\n   
      position += velocity * deltaTime;\n}\nvoid Age(inout float age, float deltaTime)\n{\n   
      age += deltaTime;\n}\nvoid Reap(float age, float lifetime, inout bool alive)\n{\n   
      if(age > lifetime) { alive = false; }\n}\n\n\n\n[numthreads(NB_THREADS_PER_GROUP,1,1)]\nvoid
      CSMain(uint3 groupId          : SV_GroupID,\n            uint3 groupThreadId   
      : SV_GroupThreadID)\n{\n\tuint id = groupThreadId.x + groupId.x * NB_THREADS_PER_GROUP
      + groupId.y * dispatchWidth * NB_THREADS_PER_GROUP;\n\tuint index = id;\n\tif
      (id < nbMax)\n\t{\n#if VFX_USE_ALIVE_CURRENT\n\t\tbool alive = (attributeBuffer.Load((index
      * 0x4 + 0x403) << 2));\n\t\t\n\n\t\tif (alive)\n\t\t{\n\t\t\tfloat3 velocity
      = asfloat(attributeBuffer.Load3((index * 0x4 + 0x0) << 2));\n\t\t\tfloat lifetime
      = asfloat(attributeBuffer.Load((index * 0x4 + 0x3) << 2));\n\t\t\tfloat3 position
      = asfloat(attributeBuffer.Load3((index * 0x4 + 0x400) << 2));\n\t\t\tfloat
      age = asfloat(attributeBuffer.Load((index * 0x1 + 0x600) << 2));\n\t\t\t\n\n\t\t\t\n#if
      VFX_USE_OLDPOSITION_CURRENT\n\t\t\toldPosition = position;\n#endif\n\t\t\t\n\t\t\tEulerIntegration(
      /*inout */position, velocity, deltaTime_a);\n\t\t\tAge( /*inout */age, deltaTime_a);\n\t\t\tReap(age,
      lifetime,  /*inout */alive);\n\t\t\t\n\n\t\t\tif (alive)\n\t\t\t{\n\t\t\t\tattributeBuffer.Store3((index
      * 0x4 + 0x400) << 2,asuint(position));\n\t\t\t\tattributeBuffer.Store((index
      * 0x1 + 0x600) << 2,asuint(age));\n\t\t\t\t\n\n#if VFX_HAS_INDIRECT_DRAW\n               
      uint indirectIndex = indirectBuffer.IncrementCounter();\n\t\t\t\tindirectBuffer[indirectIndex]
      = index;\n#endif\n\t\t\t}\n\t\t\telse\n\t\t\t{\n\t\t\t\tattributeBuffer.Store((index
      * 0x4 + 0x403) << 2,uint(alive));\n\t\t\t\t\n\n\t\t\t\tuint deadIndex = deadListOut.IncrementCounter();\n\t\t\t\tdeadListOut[deadIndex]
      = index;\n\t\t\t}\n\t\t}\n#else\n\t\tfloat3 velocity = asfloat(attributeBuffer.Load3((index
      * 0x4 + 0x0) << 2));\n\t\tfloat lifetime = asfloat(attributeBuffer.Load((index
      * 0x4 + 0x3) << 2));\n\t\tfloat3 position = asfloat(attributeBuffer.Load3((index
      * 0x4 + 0x400) << 2));\n\t\tbool alive = (attributeBuffer.Load((index * 0x4
      + 0x403) << 2));\n\t\tfloat age = asfloat(attributeBuffer.Load((index * 0x1
      + 0x600) << 2));\n\t\t\n\n\t\t\n#if VFX_USE_OLDPOSITION_CURRENT\n\t\toldPosition
      = position;\n#endif\n\t\t\n\t\tEulerIntegration( /*inout */position, velocity,
      deltaTime_a);\n\t\tAge( /*inout */age, deltaTime_a);\n\t\tReap(age, lifetime, 
      /*inout */alive);\n\t\t\n\n\t\tattributeBuffer.Store3((index * 0x4 + 0x400)
      << 2,asuint(position));\n\t\tattributeBuffer.Store((index * 0x4 + 0x403) <<
      2,uint(alive));\n\t\tattributeBuffer.Store((index * 0x1 + 0x600) << 2,asuint(age));\n\t\t\n\n#if
      VFX_HAS_INDIRECT_DRAW\n        uint indirectIndex = indirectBuffer.IncrementCounter();\n\t\tindirectBuffer[indirectIndex]
      = index;\n#endif\n#endif\n\t}\n}\n"
  - compute: 0
    name: '[System 1]Quad Output'
    source: "Shader \"Hidden/VFX/001_Animator/System 1/Quad Output\"\n{\n\tSubShader\n\t{\t\n\t\tCull
      Off\n\t\t\n\t\tTags { \"Queue\"=\"Transparent+0\" \"IgnoreProjector\"=\"True\"
      \"RenderType\"=\"Transparent\" }\n\t\t\n\t\t\n\t\t\n\t\t\n\t\t\n\t\t\n\t\t\n\t\t\n\t\t\n\t\t\n\t\t\n\t\t\n\t\t\n\t\t\n\t\tBlend
      SrcAlpha One \n\t\tZTest LEqual\n\t\tZWrite Off\n\t\tCull Off\n\t\t\n\t\n\t\t\t\n\t\tHLSLINCLUDE\n\t\t#if
      !defined(VFX_WORLD_SPACE) && !defined(VFX_LOCAL_SPACE)\n\t\t#define VFX_LOCAL_SPACE
      1\n\t\t#endif\n\t\t\n\t\t#define NB_THREADS_PER_GROUP 64\n\t\t#define VFX_USE_COLOR_CURRENT
      1\n\t\t#define VFX_USE_POSITION_CURRENT 1\n\t\t#define VFX_USE_ALPHA_CURRENT
      1\n\t\t#define VFX_USE_ALIVE_CURRENT 1\n\t\t#define VFX_USE_AXISX_CURRENT 1\n\t\t#define
      VFX_USE_AXISY_CURRENT 1\n\t\t#define VFX_USE_AXISZ_CURRENT 1\n\t\t#define VFX_USE_ANGLEX_CURRENT
      1\n\t\t#define VFX_USE_ANGLEY_CURRENT 1\n\t\t#define VFX_USE_ANGLEZ_CURRENT
      1\n\t\t#define VFX_USE_PIVOTX_CURRENT 1\n\t\t#define VFX_USE_PIVOTY_CURRENT
      1\n\t\t#define VFX_USE_PIVOTZ_CURRENT 1\n\t\t#define VFX_USE_SIZE_CURRENT 1\n\t\t#define
      VFX_USE_SCALEX_CURRENT 1\n\t\t#define VFX_USE_SCALEY_CURRENT 1\n\t\t#define
      VFX_USE_SCALEZ_CURRENT 1\n\t\t#define VFX_COLORMAPPING_DEFAULT 1\n\t\t#define
      IS_TRANSPARENT_PARTICLE 1\n\t\t#define VFX_BLENDMODE_ADD 1\n\t\t#define VFX_PRIMITIVE_QUAD
      1\n\t\t\n\t\t\n\t\t\n\t\t#define VFX_LOCAL_SPACE 1\n\t\t#include \"Packages/com.unity.visualeffectgraph/Shaders/RenderPipeline/HDRP/VFXDefines.hlsl\"\n\t\t\n\n\t\tTexture2D
      mainTexture;\n\t\tSamplerState samplermainTexture;\n\t\t\n\n\t\t\n\t\t#define
      VFX_NEEDS_COLOR_INTERPOLATOR (VFX_USE_COLOR_CURRENT || VFX_USE_ALPHA_CURRENT)\n\t\t\n\t\tByteAddressBuffer
      attributeBuffer;\t\n\t\t\n\t\t#if VFX_HAS_INDIRECT_DRAW\n\t\tStructuredBuffer<uint>
      indirectBuffer;\t\n\t\t#endif\t\n\t\t\n\t\t#if USE_DEAD_LIST_COUNT\n\t\tByteAddressBuffer
      deadListCount;\n\t\t#endif\n\t\t\n\t\tCBUFFER_START(outputParams)\n\t\t\tfloat
      nbMax;\n\t\t\tfloat systemSeed;\n\t\tCBUFFER_END\n\t\t\n\t\tENDHLSL\n\t\t\n\n\t\t\n\t\t//
      Forward pass\n\t\tPass\n\t\t{\t\t\n\t\t\tTags { \"LightMode\"=\"ForwardOnly\"
      }\n\t\t\t\n\t\t\tHLSLPROGRAM\n\t\t\t#pragma target 4.5\n\t\t\t\n\t\t\n\t\t\tstruct
      ps_input\n\t\t\t{\n\t\t\t\tfloat4 pos : SV_POSITION;\n\t\t\t\t#if USE_FLIPBOOK_INTERPOLATION\n\t\t\t\tfloat4
      uv : TEXCOORD0;\n\t\t\t\t#else\n\t\t\t\tfloat2 uv : TEXCOORD0;\t\n\t\t\t\t#endif\n\t\t\t\t#if
      VFX_NEEDS_COLOR_INTERPOLATOR\n\t\t\t\tnointerpolation float4 color : COLOR0;\n\t\t\t\t#endif\n\t\t\t\t#if
      USE_SOFT_PARTICLE || USE_ALPHA_TEST || USE_FLIPBOOK_INTERPOLATION\n\t\t\t\t//
      x: inverse soft particles fade distance\n\t\t\t\t// y: alpha threshold\n\t\t\t\t//
      z: frame blending factor\n\t\t\t\tnointerpolation float3 builtInInterpolants
      : TEXCOORD1;\n\t\t\t\t#endif\n\t\t\t\t#if USE_FLIPBOOK_MOTIONVECTORS\n\t\t\t\t//
      x: motion vectors scale X\n\t\t\t\t// y: motion vectors scale Y\n\t\t\t\tnointerpolation
      float2 builtInInterpolants2 : TEXCOORD2;\n\t\t\t\t#endif\n\t\t\t\t#if VFX_NEEDS_POSWS_INTERPOLATOR\n\t\t\t\tfloat3
      posWS : TEXCOORD3;\n\t\t\t\t#endif\n\t\t\t};\n\t\t\t\n\t\t\tstruct ps_output\n\t\t\t{\n\t\t\t\tfloat4
      color : SV_Target0;\n\t\t\t};\n\t\t\n\t\t#define VFX_VARYING_PS_INPUTS ps_input\n\t\t#define
      VFX_VARYING_POSCS pos\n\t\t#define VFX_VARYING_COLOR color.rgb\n\t\t#define
      VFX_VARYING_ALPHA color.a\n\t\t#define VFX_VARYING_INVSOFTPARTICLEFADEDISTANCE
      builtInInterpolants.x\n\t\t#define VFX_VARYING_ALPHATHRESHOLD builtInInterpolants.y\n\t\t#define
      VFX_VARYING_FRAMEBLEND builtInInterpolants.z\n\t\t#define VFX_VARYING_MOTIONVECTORSCALE
      builtInInterpolants2.xy\n\t\t#define VFX_VARYING_UV uv\n\t\t#if VFX_NEEDS_POSWS_INTERPOLATOR\n\t\t#define
      VFX_VARYING_POSWS posWS\n\t\t#endif\n\t\t\t\t\n\t\t\t#if !(defined(VFX_VARYING_PS_INPUTS)
      && defined(VFX_VARYING_POSCS))\n\t\t\t#error VFX_VARYING_PS_INPUTS, VFX_VARYING_POSCS
      and VFX_VARYING_UV must be defined.\n\t\t\t#endif\n\t\t\t\n\t\t\t#include \"Packages/com.unity.visualeffectgraph/Shaders/RenderPipeline/HDRP/VFXCommon.cginc\"\n\t\t\t#include
      \"Packages/com.unity.visualeffectgraph/Shaders/VFXCommon.cginc\"\n\t\t\t\n\n\t\t\tvoid
      SetAttribute_3278B229(inout float size, float Size) /*attribute:size Composition:Overwrite
      Source:Slot Random:Off channels:X */\n\t\t\t{\n\t\t\t    size = Size;\n\t\t\t}\n\t\t\t\n\n\t\t\t\n\t\t\t#pragma
      vertex vert\n\t\t\tVFX_VARYING_PS_INPUTS vert(uint id : SV_VertexID, uint instanceID
      : SV_InstanceID)\n\t\t\t{\n\t\t\t#if VFX_PRIMITIVE_TRIANGLE\n\t\t\t\tuint index
      = id / 3;\n\t\t\t#elif VFX_PRIMITIVE_QUAD\n\t\t\t\tuint index = (id >> 2) +
      instanceID * 2048;\n\t\t\t#elif VFX_PRIMITIVE_OCTAGON\n\t\t\t\tuint index =
      (id >> 3) + instanceID * 1024;\n\t\t\t#endif\n\t\t\t\n\t\t\t\tVFX_VARYING_PS_INPUTS
      o = (VFX_VARYING_PS_INPUTS)0;\n\t\t\t\n\t\t\t\t\n\t\t\t\t\t\tuint deadCount
      = 0;\n\t\t\t\t\t\t#if USE_DEAD_LIST_COUNT\n\t\t\t\t\t\tdeadCount = deadListCount.Load(0);\n\t\t\t\t\t\t#endif\t\n\t\t\t\t\t\tif
      (index >= asuint(nbMax) - deadCount)\n\t\t\t\t\t\t#if USE_GEOMETRY_SHADER\n\t\t\t\t\t\t\treturn;
      // cull\n\t\t\t\t\t\t#else\n\t\t\t\t\t\t\treturn o; // cull\n\t\t\t\t\t\t#endif\n\t\t\t\t\t\t\n\t\t\t\t\t\t#if
      VFX_HAS_INDIRECT_DRAW\n\t\t\t\t\t\tindex = indirectBuffer[index];\n\t\t\t\t\t\tfloat3
      color = asfloat(attributeBuffer.Load3((index * 0x4 + 0x200) << 2));\n\t\t\t\t\t\tfloat3
      position = asfloat(attributeBuffer.Load3((index * 0x4 + 0x400) << 2));\n\t\t\t\t\t\tfloat
      alpha = (float)1;\n\t\t\t\t\t\tbool alive = (attributeBuffer.Load((index *
      0x4 + 0x403) << 2));\n\t\t\t\t\t\tfloat3 axisX = float3(1,0,0);\n\t\t\t\t\t\tfloat3
      axisY = float3(0,1,0);\n\t\t\t\t\t\tfloat3 axisZ = float3(0,0,1);\n\t\t\t\t\t\tfloat
      angleX = (float)0;\n\t\t\t\t\t\tfloat angleY = (float)0;\n\t\t\t\t\t\tfloat
      angleZ = (float)0;\n\t\t\t\t\t\tfloat pivotX = (float)0;\n\t\t\t\t\t\tfloat
      pivotY = (float)0;\n\t\t\t\t\t\tfloat pivotZ = (float)0;\n\t\t\t\t\t\tfloat
      size = (float)0.1;\n\t\t\t\t\t\tfloat scaleX = (float)1;\n\t\t\t\t\t\tfloat
      scaleY = (float)1;\n\t\t\t\t\t\tfloat scaleZ = (float)1;\n\t\t\t\t\t\t\n\t\t\t\t\n\t\t\t\t\t\t#else\n\t\t\t\t\t\tbool
      alive = (attributeBuffer.Load((index * 0x4 + 0x403) << 2));\n\t\t\t\t\t\t\n\t\t\t\t\n\t\t\t\t\t\tif
      (!alive)\n\t\t\t\t\t\t\treturn o;\n\t\t\t\t\t\t\t\n\t\t\t\t\t\tfloat3 color
      = asfloat(attributeBuffer.Load3((index * 0x4 + 0x200) << 2));\n\t\t\t\t\t\tfloat3
      position = asfloat(attributeBuffer.Load3((index * 0x4 + 0x400) << 2));\n\t\t\t\t\t\tfloat
      alpha = (float)1;\n\t\t\t\t\t\tfloat3 axisX = float3(1,0,0);\n\t\t\t\t\t\tfloat3
      axisY = float3(0,1,0);\n\t\t\t\t\t\tfloat3 axisZ = float3(0,0,1);\n\t\t\t\t\t\tfloat
      angleX = (float)0;\n\t\t\t\t\t\tfloat angleY = (float)0;\n\t\t\t\t\t\tfloat
      angleZ = (float)0;\n\t\t\t\t\t\tfloat pivotX = (float)0;\n\t\t\t\t\t\tfloat
      pivotY = (float)0;\n\t\t\t\t\t\tfloat pivotZ = (float)0;\n\t\t\t\t\t\tfloat
      size = (float)0.1;\n\t\t\t\t\t\tfloat scaleX = (float)1;\n\t\t\t\t\t\tfloat
      scaleY = (float)1;\n\t\t\t\t\t\tfloat scaleZ = (float)1;\n\t\t\t\t\t\t\n\t\t\t\t\n\t\t\t\t\t\t#endif\n\t\t\t\t\t\t\n\t\t\t\t{\n\t\t\t\t   
      SetAttribute_3278B229( /*inout */size, (float)0.015);\n\t\t\t\t}\n\t\t\t\t\n\n\t\t\t\t\n\t\t\t\tif
      (!alive)\n\t\t\t\t\treturn o;\n\t\t\t\t\n\t\t\t#if VFX_PRIMITIVE_QUAD\n\t\t\t\n\t\t\t\to.VFX_VARYING_UV.x
      = float(id & 1);\n\t\t\t\to.VFX_VARYING_UV.y = float((id & 2) >> 1);\n\t\t\t\tconst
      float2 vOffsets = o.VFX_VARYING_UV.xy - 0.5f;\n\t\t\t\t\n\t\t\t#elif VFX_PRIMITIVE_TRIANGLE\n\t\t\t\n\t\t\t\tconst
      float2 kOffsets[] = {\n\t\t\t\t\tfloat2(-0.5f, \t-0.288675129413604736328125f),\n\t\t\t\t\tfloat2(0.0f,
      \t0.57735025882720947265625f),\n\t\t\t\t\tfloat2(0.5f,\t-0.288675129413604736328125f),\n\t\t\t\t};\n\t\t\t\t\n\t\t\t\tconst
      float kUVScale = 0.866025388240814208984375f;\n\t\t\t\t\n\t\t\t\tconst float2
      vOffsets = kOffsets[id % 3];\n\t\t\t\to.VFX_VARYING_UV.xy = (vOffsets * kUVScale)
      + 0.5f;\n\t\t\t\t\n\t\t\t#elif VFX_PRIMITIVE_OCTAGON\t\n\t\t\t\t\n\t\t\t\tconst
      float2 kUvs[8] = \n\t\t\t\t{\n\t\t\t\t\tfloat2(-0.5f,\t0.0f),\n\t\t\t\t\tfloat2(-0.5f,\t0.5f),\n\t\t\t\t\tfloat2(0.0f,\t0.5f),\n\t\t\t\t\tfloat2(0.5f,\t0.5f),\n\t\t\t\t\tfloat2(0.5f,\t0.0f),\n\t\t\t\t\tfloat2(0.5f,\t-0.5f),\n\t\t\t\t\tfloat2(0.0f,\t-0.5f),\n\t\t\t\t\tfloat2(-0.5f,\t-0.5f),\n\t\t\t\t};\n\t\t\t\t\n\t\t\t\t\n\t\t\t\tcropFactor
      = id & 1 ? 1.0f - cropFactor : 1.0f;\n\t\t\t\tconst float2 vOffsets = kUvs[id
      & 7] * cropFactor;\n\t\t\t\to.VFX_VARYING_UV.xy = vOffsets + 0.5f;\n\t\t\t\t\n\t\t\t#endif\n\t\t\t\t\n\t\t\t\t\n\t\t\t\t\t\tfloat3
      size3 = float3(size,size,size);\n\t\t\t\t\t\t#if VFX_USE_SCALEX_CURRENT\n\t\t\t\t\t\tsize3.x
      *= scaleX;\n\t\t\t\t\t\t#endif\n\t\t\t\t\t\t#if VFX_USE_SCALEY_CURRENT\n\t\t\t\t\t\tsize3.y
      *= scaleY;\n\t\t\t\t\t\t#endif\n\t\t\t\t\t\t#if VFX_USE_SCALEZ_CURRENT\n\t\t\t\t\t\tsize3.z
      *= scaleZ;\n\t\t\t\t\t\t#endif\n\t\t\t\t\t\t\n\t\t\t\t\n\t\t\t\tconst float4x4
      elementToVFX = GetElementToVFXMatrix(axisX,axisY,axisZ,float3(angleX,angleY,angleZ),float3(pivotX,pivotY,pivotZ),size3,position);\n\t\t\t\t\t 
      float3 vPos = mul(elementToVFX,float4(vOffsets,0.0f,1.0f)).xyz;\n\t\t\t\n\t\t\t\to.VFX_VARYING_POSCS
      = TransformPositionVFXToClip(vPos);\n\t\t\t\n\t\t\t\tfloat3 normalWS = normalize(TransformDirectionVFXToWorld(normalize(-transpose(elementToVFX)[2].xyz)));\n\t\t\t\t#ifdef
      VFX_VARYING_NORMAL\n\t\t\t\tfloat normalFlip = (size3.x * size3.y * size3.z)
      < 0 ? -1 : 1;\n\t\t\t\to.VFX_VARYING_NORMAL = normalFlip * normalWS;\n\t\t\t\t#endif\n\t\t\t\t#ifdef
      VFX_VARYING_TANGENT\n\t\t\t\to.VFX_VARYING_TANGENT = normalize(TransformDirectionVFXToWorld(normalize(transpose(elementToVFX)[0].xyz)));\n\t\t\t\t#endif\n\t\t\t\t#ifdef
      VFX_VARYING_BENTFACTORS\n\t\t\t\t\n\t\t\t\to.VFX_VARYING_BENTFACTORS = vOffsets
      * bentNormalFactor;\n\t\t\t\t#endif\n\t\t\t\n\t\t\t\t\n\t\t\t\t\t\t#if VFX_USE_COLOR_CURRENT
      && defined(VFX_VARYING_COLOR)\n\t\t\t\t\t\to.VFX_VARYING_COLOR = color;\n\t\t\t\t\t\t#endif\n\t\t\t\t\t\t#if
      VFX_USE_ALPHA_CURRENT && defined(VFX_VARYING_ALPHA) \n\t\t\t\t\t\to.VFX_VARYING_ALPHA
      = alpha;\n\t\t\t\t\t\t#endif\n\t\t\t\t\t\t\n\t\t\t\t\t\t\n\t\t\t\t\t\t#if USE_SOFT_PARTICLE
      && defined(VFX_VARYING_INVSOFTPARTICLEFADEDISTANCE)\n\t\t\t\t\t\t\n\t\t\t\t\t\to.VFX_VARYING_INVSOFTPARTICLEFADEDISTANCE
      = invSoftParticlesFadeDistance;\n\t\t\t\t\t\t#endif\n\t\t\t\t\t\t\n\t\t\t\t\t\t#if
      USE_ALPHA_TEST && defined(VFX_VARYING_ALPHATHRESHOLD)\n\t\t\t\t\t\t\n\t\t\t\t\t\to.VFX_VARYING_ALPHATHRESHOLD
      = alphaThreshold;\n\t\t\t\t\t\t#endif\n\t\t\t\t\t\t\n\t\t\t\t\t\t#if USE_UV_SCALE_BIAS\n\t\t\t\t\t\t\n\t\t\t\t\t\t\n\t\t\t\t\t\to.VFX_VARYING_UV.xy
      = o.VFX_VARYING_UV.xy * uvScale + uvBias;\n\t\t\t\t\t\t#endif\n\t\t\t\t\t\t\n\t\t\t\t\t\t#if
      defined(VFX_VARYING_POSWS)\n\t\t\t\t\t\to.VFX_VARYING_POSWS = TransformPositionVFXToWorld(vPos);\n\t\t\t\t\t\t#endif\n\t\t\t\t\t\t\n\t\t\t\t\t\t\n\t\t\t\t\n\t\t\t\t\n\t\t\t\t\t\t#if
      USE_FLIPBOOK\n\t\t\t\t\t\t\n\t\t\t\t\t\t\n\t\t\t\t\t\tVFXUVData uvData = GetUVData(flipBookSize,
      invFlipBookSize, o.VFX_VARYING_UV.xy, texIndex);\n\t\t\t\t\t\to.VFX_VARYING_UV.xy
      = uvData.uvs.xy;\n\t\t\t\t\t\t#if USE_FLIPBOOK_INTERPOLATION\n\t\t\t\t\t\to.VFX_VARYING_UV.zw
      = uvData.uvs.zw;\n\t\t\t\t\t\to.VFX_VARYING_FRAMEBLEND = uvData.blend;\n\t\t\t\t\t\t#if
      USE_FLIPBOOK_MOTIONVECTORS\n\t\t\t\t\t\t\n\t\t\t\t\t\to.VFX_VARYING_MOTIONVECTORSCALE
      = motionVectorScale * invFlipBookSize;\n\t\t\t\t\t\t#endif\n\t\t\t\t\t\t#endif\n\t\t\t\t\t\t#endif\n\t\t\t\t\t\t\n\t\t\t\n\t\t\t\t\n\t\t\t\n\t\t\t\treturn
      o;\n\t\t\t}\n\t\t\t\n\t\t\t\n\t\t\t\n\t\t\t\n\t\t\t\n\t\t\t\n\t\t\t#include
      \"Packages/com.unity.visualeffectgraph/Shaders/VFXCommonOutput.cginc\"\n\t\t\t\n\t\t\t\n\t\t\t\n\t\t\t\t\n\t\t\t#pragma
      fragment frag\n\t\t\tps_output frag(ps_input i)\n\t\t\t{\n\t\t\t\tps_output
      o = (ps_output)0;\n\t\t\t\tVFXTransformPSInputs(i);\n\t\t\t\n\t\t\t\t#define
      VFX_TEXTURE_COLOR VFXGetTextureColor(VFX_SAMPLER(mainTexture),i)\n\t\t\t\t\n\t\t\t\t\t\t\n\t\t\t\t\t\tfloat4
      color = VFXGetFragmentColor(i);\n\t\t\t\t\t\t\n\t\t\t\t\t\t#ifndef VFX_TEXTURE_COLOR\n\t\t\t\t\t\t\t#define
      VFX_TEXTURE_COLOR float4(1.0,1.0,1.0,1.0)\n\t\t\t\t\t\t#endif\n\t\t\t\t\t\t\n\t\t\t\t\t\t#if
      VFX_COLORMAPPING_DEFAULT\n\t\t\t\t\t\t\to.color = color * VFX_TEXTURE_COLOR;\n\t\t\t\t\t\t#endif\n\t\t\t\t\t\t\n\t\t\t\t\t\t#if
      VFX_COLORMAPPING_GRADIENTMAPPED\n\t\t\t\t\t\t\t\n\t\t\t\t\t\t\to.color = SampleGradient(gradient,
      VFX_TEXTURE_COLOR.a * color.a) * float4(color.rgb,1.0);\n\t\t\t\t\t\t#endif\n\t\t\t\t\t\t\n\t\t\t\t\t\t\n\t\t\n\t\t\t\to.color
      = VFXApplyPreExposure(o.color);\n\t\t\t\to.color = VFXApplyFog(o.color,i);\n\t\t\t\tVFXClipFragmentColor(o.color.a,i);\n\t\t\t\to.color.a
      = saturate(o.color.a);\n\t\t\t\treturn o;\n\t\t\t}\n\t\t\tENDHLSL\n\t\t}\n\t\t\n\n\t\t\n\t}\n}\n"
  - compute: 1
    name: '[System 2]Initialize'
    source: "#pragma kernel CSMain\n#define NB_THREADS_PER_GROUP 64\n#define VFX_USE_POSITION_CURRENT
      1\n#define VFX_USE_VELOCITY_CURRENT 1\n#define VFX_USE_SIZE_CURRENT 1\n#define
      VFX_USE_LIFETIME_CURRENT 1\n#define VFX_USE_COLOR_CURRENT 1\n#define VFX_USE_ALIVE_CURRENT
      1\n#define VFX_USE_AGE_CURRENT 1\n#define VFX_LOCAL_SPACE 1\n#include \"Packages/com.unity.visualeffectgraph/Shaders/RenderPipeline/HDRP/VFXDefines.hlsl\"\n\n\nCBUFFER_START(parameters)\n   
      float3 Position_a;\n    uint PADDING_0;\n    float3 Color_e;\n    uint PADDING_1;\nCBUFFER_END\n\n\n#include
      \"Packages/com.unity.visualeffectgraph/Shaders/Common/VFXCommonCompute.cginc\"\n#include
      \"Packages/com.unity.visualeffectgraph/Shaders/VFXCommon.cginc\"\n\n\n\nRWByteAddressBuffer
      attributeBuffer;\nByteAddressBuffer sourceAttributeBuffer;\n\nCBUFFER_START(initParams)\n#if
      !VFX_USE_SPAWNER_FROM_GPU\n    uint nbSpawned;\t\t\t\t\t// Numbers of particle
      spawned\n    uint spawnIndex;\t\t\t\t// Index of the first particle spawned\n   
      uint dispatchWidth;\n#else\n    uint offsetInAdditionalOutput;\n\tuint nbMax;\n#endif\n\tuint
      systemSeed;\nCBUFFER_END\n\n#if VFX_USE_ALIVE_CURRENT\nRWStructuredBuffer<uint>
      deadListIn;\nByteAddressBuffer deadListCount; // This is bad to use a SRV to
      fetch deadList count but Unity API currently prevent from copying to CB\n#endif\n\n#if
      VFX_USE_SPAWNER_FROM_GPU\nStructuredBuffer<uint> eventList;\nByteAddressBuffer
      inputAdditional;\n#endif\n\nvoid SetAttribute_CAC29747(inout float3 position,
      float3 Position) /*attribute:position Composition:Overwrite Source:Slot Random:Off
      channels:XYZ */\n{\n    position = Position;\n}\nvoid SetAttribute_E629755(inout
      float3 velocity, float3 Velocity) /*attribute:velocity Composition:Overwrite
      Source:Slot Random:Off channels:XYZ */\n{\n    velocity = Velocity;\n}\nvoid
      SetAttribute_3278B229(inout float size, float Size) /*attribute:size Composition:Overwrite
      Source:Slot Random:Off channels:X */\n{\n    size = Size;\n}\nvoid SetAttribute_F0142CB9(inout
      float lifetime, float Lifetime) /*attribute:lifetime Composition:Overwrite
      Source:Slot Random:Off channels:XYZ */\n{\n    lifetime = Lifetime;\n}\nvoid
      SetAttribute_FDD06EC7(inout float3 color, float3 Color) /*attribute:color Composition:Overwrite
      Source:Slot Random:Off channels:XYZ */\n{\n    color = Color;\n}\n\n\n\n[numthreads(NB_THREADS_PER_GROUP,1,1)]\nvoid
      CSMain(uint3 groupId          : SV_GroupID,\n            uint3 groupThreadId   
      : SV_GroupThreadID)\n{\n    uint id = groupThreadId.x + groupId.x * NB_THREADS_PER_GROUP;\n#if
      !VFX_USE_SPAWNER_FROM_GPU\n    id += groupId.y * dispatchWidth * NB_THREADS_PER_GROUP;\n#endif\n\n#if
      VFX_USE_SPAWNER_FROM_GPU\n    uint maxThreadId = inputAdditional.Load((offsetInAdditionalOutput
      * 2 + 0) << 2);\n    uint currentSpawnIndex = inputAdditional.Load((offsetInAdditionalOutput
      * 2 + 1) << 2) - maxThreadId;\n#else\n    uint maxThreadId = nbSpawned;\n   
      uint currentSpawnIndex = spawnIndex;\n#endif\n\n#if VFX_USE_ALIVE_CURRENT\n   
      maxThreadId = min(maxThreadId, deadListCount.Load(0x0));\n#elif VFX_USE_SPAWNER_FROM_GPU\n   
      maxThreadId = min(maxThreadId, nbMax); //otherwise, nbSpawned already clamped
      on CPU\n#endif\n\n    if (id < maxThreadId)\n    {\n#if VFX_USE_SPAWNER_FROM_GPU\n       
      int sourceIndex = eventList[id];\n#endif\n        uint particleIndex = id +
      currentSpawnIndex;\n\t\t\n#if !VFX_USE_SPAWNER_FROM_GPU\n        int sourceIndex
      = 0;\n        /*//Loop with 1 iteration generate a wrong IL Assembly (and actually,
      useless code)\n        uint currentSumSpawnCount = 0u;\n        for (sourceIndex=0;
      sourceIndex<1; sourceIndex++)\n        {\n            currentSumSpawnCount
      += uint(asfloat(sourceAttributeBuffer.Load((sourceIndex * 0x1 + 0x0) << 2)));\n           
      if (id < currentSumSpawnCount)\n            {\n                break;\n           
      }\n        }\n        */\n        \n\n#endif\n        float3 position = float3(0,0,0);\n       
      float3 velocity = float3(0,0,0);\n        float size = (float)0.1;\n       
      float lifetime = (float)1;\n        float3 color = float3(1,1,1);\n       
      bool alive = (bool)true;\n        float age = (float)0;\n        \n\n#if VFX_USE_PARTICLEID_CURRENT\n        
      particleId = particleIndex;\n#endif\n#if VFX_USE_SEED_CURRENT\n        seed
      = WangHash(particleIndex ^ systemSeed);\n#endif\n        \n        SetAttribute_CAC29747(
      /*inout */position, Position_a);\n        {\n            SetAttribute_E629755(
      /*inout */velocity, float3(-0.02,0,0));\n        }\n        {\n           
      SetAttribute_3278B229( /*inout */size, (float)0.005);\n        }\n        {\n           
      SetAttribute_F0142CB9( /*inout */lifetime, (float)5);\n        }\n        SetAttribute_FDD06EC7(
      /*inout */color, Color_e);\n        \n\n\n#if VFX_USE_ALIVE_CURRENT\n       
      if (alive)\n        {\n\t\t\tuint deadIndex = deadListIn.DecrementCounter();\n           
      uint index = deadListIn[deadIndex];\n            attributeBuffer.Store3((index
      * 0x4 + 0x0) << 2,asuint(position));\n            attributeBuffer.Store3((index
      * 0x4 + 0x200) << 2,asuint(velocity));\n            attributeBuffer.Store((index
      * 0x4 + 0x403) << 2,asuint(size));\n            attributeBuffer.Store((index
      * 0x4 + 0x203) << 2,asuint(lifetime));\n            attributeBuffer.Store3((index
      * 0x4 + 0x400) << 2,asuint(color));\n            attributeBuffer.Store((index
      * 0x4 + 0x3) << 2,uint(alive));\n            attributeBuffer.Store((index *
      0x1 + 0x600) << 2,asuint(age));\n            \n\n        }\n#else\n       
      uint index = particleIndex;\n        attributeBuffer.Store3((index * 0x4 +
      0x0) << 2,asuint(position));\n        attributeBuffer.Store3((index * 0x4 +
      0x200) << 2,asuint(velocity));\n        attributeBuffer.Store((index * 0x4
      + 0x403) << 2,asuint(size));\n        attributeBuffer.Store((index * 0x4 +
      0x203) << 2,asuint(lifetime));\n        attributeBuffer.Store3((index * 0x4
      + 0x400) << 2,asuint(color));\n        attributeBuffer.Store((index * 0x4 +
      0x3) << 2,uint(alive));\n        attributeBuffer.Store((index * 0x1 + 0x600)
      << 2,asuint(age));\n        \n\n#endif\n    }\n}\n"
  - compute: 1
    name: '[System 2]Update'
    source: "#pragma kernel CSMain\n#define NB_THREADS_PER_GROUP 64\n#define VFX_USE_POSITION_CURRENT
      1\n#define VFX_USE_VELOCITY_CURRENT 1\n#define VFX_USE_LIFETIME_CURRENT 1\n#define
      VFX_USE_ALIVE_CURRENT 1\n#define VFX_USE_AGE_CURRENT 1\n#define VFX_LOCAL_SPACE
      1\n#include \"Packages/com.unity.visualeffectgraph/Shaders/RenderPipeline/HDRP/VFXDefines.hlsl\"\n\n\nCBUFFER_START(parameters)\n   
      float deltaTime_a;\n    uint3 PADDING_0;\nCBUFFER_END\n\n\n#include \"Packages/com.unity.visualeffectgraph/Shaders/Common/VFXCommonCompute.cginc\"\n#include
      \"Packages/com.unity.visualeffectgraph/Shaders/VFXCommon.cginc\"\n\n\n\nRWByteAddressBuffer
      attributeBuffer;\n\n#if VFX_USE_ALIVE_CURRENT\nRWStructuredBuffer<uint> deadListOut;\n#endif\n\n#if
      VFX_HAS_INDIRECT_DRAW\nRWStructuredBuffer<uint> indirectBuffer;\n#endif\n\nCBUFFER_START(updateParams)\n   
      uint nbMax;\n\tuint dispatchWidth;\n\tuint systemSeed;\nCBUFFER_END\n\nvoid
      EulerIntegration(inout float3 position, float3 velocity, float deltaTime)\n{\n   
      position += velocity * deltaTime;\n}\nvoid Age(inout float age, float deltaTime)\n{\n   
      age += deltaTime;\n}\nvoid Reap(float age, float lifetime, inout bool alive)\n{\n   
      if(age > lifetime) { alive = false; }\n}\n\n\n\n[numthreads(NB_THREADS_PER_GROUP,1,1)]\nvoid
      CSMain(uint3 groupId          : SV_GroupID,\n            uint3 groupThreadId   
      : SV_GroupThreadID)\n{\n\tuint id = groupThreadId.x + groupId.x * NB_THREADS_PER_GROUP
      + groupId.y * dispatchWidth * NB_THREADS_PER_GROUP;\n\tuint index = id;\n\tif
      (id < nbMax)\n\t{\n#if VFX_USE_ALIVE_CURRENT\n\t\tbool alive = (attributeBuffer.Load((index
      * 0x4 + 0x3) << 2));\n\t\t\n\n\t\tif (alive)\n\t\t{\n\t\t\tfloat3 position
      = asfloat(attributeBuffer.Load3((index * 0x4 + 0x0) << 2));\n\t\t\tfloat3 velocity
      = asfloat(attributeBuffer.Load3((index * 0x4 + 0x200) << 2));\n\t\t\tfloat
      lifetime = asfloat(attributeBuffer.Load((index * 0x4 + 0x203) << 2));\n\t\t\tfloat
      age = asfloat(attributeBuffer.Load((index * 0x1 + 0x600) << 2));\n\t\t\t\n\n\t\t\t\n#if
      VFX_USE_OLDPOSITION_CURRENT\n\t\t\toldPosition = position;\n#endif\n\t\t\t\n\t\t\tEulerIntegration(
      /*inout */position, velocity, deltaTime_a);\n\t\t\tAge( /*inout */age, deltaTime_a);\n\t\t\tReap(age,
      lifetime,  /*inout */alive);\n\t\t\t\n\n\t\t\tif (alive)\n\t\t\t{\n\t\t\t\tattributeBuffer.Store3((index
      * 0x4 + 0x0) << 2,asuint(position));\n\t\t\t\tattributeBuffer.Store((index
      * 0x1 + 0x600) << 2,asuint(age));\n\t\t\t\t\n\n#if VFX_HAS_INDIRECT_DRAW\n               
      uint indirectIndex = indirectBuffer.IncrementCounter();\n\t\t\t\tindirectBuffer[indirectIndex]
      = index;\n#endif\n\t\t\t}\n\t\t\telse\n\t\t\t{\n\t\t\t\tattributeBuffer.Store((index
      * 0x4 + 0x3) << 2,uint(alive));\n\t\t\t\t\n\n\t\t\t\tuint deadIndex = deadListOut.IncrementCounter();\n\t\t\t\tdeadListOut[deadIndex]
      = index;\n\t\t\t}\n\t\t}\n#else\n\t\tfloat3 position = asfloat(attributeBuffer.Load3((index
      * 0x4 + 0x0) << 2));\n\t\tfloat3 velocity = asfloat(attributeBuffer.Load3((index
      * 0x4 + 0x200) << 2));\n\t\tfloat lifetime = asfloat(attributeBuffer.Load((index
      * 0x4 + 0x203) << 2));\n\t\tbool alive = (attributeBuffer.Load((index * 0x4
      + 0x3) << 2));\n\t\tfloat age = asfloat(attributeBuffer.Load((index * 0x1 +
      0x600) << 2));\n\t\t\n\n\t\t\n#if VFX_USE_OLDPOSITION_CURRENT\n\t\toldPosition
      = position;\n#endif\n\t\t\n\t\tEulerIntegration( /*inout */position, velocity,
      deltaTime_a);\n\t\tAge( /*inout */age, deltaTime_a);\n\t\tReap(age, lifetime, 
      /*inout */alive);\n\t\t\n\n\t\tattributeBuffer.Store3((index * 0x4 + 0x0) <<
      2,asuint(position));\n\t\tattributeBuffer.Store((index * 0x4 + 0x3) << 2,uint(alive));\n\t\tattributeBuffer.Store((index
      * 0x1 + 0x600) << 2,asuint(age));\n\t\t\n\n#if VFX_HAS_INDIRECT_DRAW\n       
      uint indirectIndex = indirectBuffer.IncrementCounter();\n\t\tindirectBuffer[indirectIndex]
      = index;\n#endif\n#endif\n\t}\n}\n"
  - compute: 0
    name: '[System 2]Mesh Output'
    source: "Shader \"Hidden/VFX/001_Animator/System 2/Mesh Output\"\n{\n\tSubShader\n\t{\t\n\t\tCull
      Off\n\t\t\n\t\tTags { \"Queue\"=\"Geometry+0\" \"IgnoreProjector\"=\"False\"
      \"RenderType\"=\"Opaque\" }\n\t\t\n\t\t\n\t\t\n\t\t\n\t\t\n\t\t\n\t\t\n\t\t\n\t\t\n\t\t\n\t\t\n\t\t\n\t\t\n\t\t\n\t\tZTest
      LEqual\n\t\tZWrite On\n\t\tCull Back\n\t\t\n\t\n\t\t\t\n\t\tHLSLINCLUDE\n\t\t#if
      !defined(VFX_WORLD_SPACE) && !defined(VFX_LOCAL_SPACE)\n\t\t#define VFX_LOCAL_SPACE
      1\n\t\t#endif\n\t\t\n\t\t#define NB_THREADS_PER_GROUP 64\n\t\t#define VFX_USE_POSITION_CURRENT
      1\n\t\t#define VFX_USE_SIZE_CURRENT 1\n\t\t#define VFX_USE_COLOR_CURRENT 1\n\t\t#define
      VFX_USE_ALPHA_CURRENT 1\n\t\t#define VFX_USE_ALIVE_CURRENT 1\n\t\t#define VFX_USE_AXISX_CURRENT
      1\n\t\t#define VFX_USE_AXISY_CURRENT 1\n\t\t#define VFX_USE_AXISZ_CURRENT 1\n\t\t#define
      VFX_USE_ANGLEX_CURRENT 1\n\t\t#define VFX_USE_ANGLEY_CURRENT 1\n\t\t#define
      VFX_USE_ANGLEZ_CURRENT 1\n\t\t#define VFX_USE_PIVOTX_CURRENT 1\n\t\t#define
      VFX_USE_PIVOTY_CURRENT 1\n\t\t#define VFX_USE_PIVOTZ_CURRENT 1\n\t\t#define
      VFX_USE_SCALEX_CURRENT 1\n\t\t#define VFX_USE_SCALEY_CURRENT 1\n\t\t#define
      VFX_USE_SCALEZ_CURRENT 1\n\t\t#define VFX_COLORMAPPING_DEFAULT 1\n\t\t#define
      IS_OPAQUE_PARTICLE 1\n\t\t\n\t\t\n\t\t\n\t\t#define VFX_LOCAL_SPACE 1\n\t\t#include
      \"Packages/com.unity.visualeffectgraph/Shaders/RenderPipeline/HDRP/VFXDefines.hlsl\"\n\t\t\n\n\t\tTexture2D
      mainTexture;\n\t\tSamplerState samplermainTexture;\n\t\t\n\n\t\t\n\t\t#define
      VFX_NEEDS_COLOR_INTERPOLATOR (VFX_USE_COLOR_CURRENT || VFX_USE_ALPHA_CURRENT)\n\t\t\n\t\tByteAddressBuffer
      attributeBuffer;\t\n\t\t\n\t\t#if VFX_HAS_INDIRECT_DRAW\n\t\tStructuredBuffer<uint>
      indirectBuffer;\t\n\t\t#endif\t\n\t\t\n\t\t#if USE_DEAD_LIST_COUNT\n\t\tByteAddressBuffer
      deadListCount;\n\t\t#endif\n\t\t\n\t\tCBUFFER_START(outputParams)\n\t\t\tfloat
      nbMax;\n\t\t\tfloat systemSeed;\n\t\tCBUFFER_END\n\t\t\n\t\tENDHLSL\n\t\t\n\n\t\t//
      Depth pass\n\t\tPass\n\t\t{\t\t\n\t\t\tTags { \"LightMode\"=\"DepthForwardOnly\"
      }\n\t\t\n\t\t\tZWrite On\n\t\t\tBlend Off\n\t\t\t\n\t\t\tHLSLPROGRAM\n\t\t\t#pragma
      target 4.5\n\t\t\t\n\t\t\tstruct ps_input\n\t\t\t{\n\t\t\t\tfloat4 pos : SV_POSITION;\n\t\t\t\t#if
      USE_FLIPBOOK_INTERPOLATION\n\t\t\t\tfloat4 uv : TEXCOORD0;\n\t\t\t\t#else\n\t\t\t\tfloat2
      uv : TEXCOORD0;\t\n\t\t\t\t#endif\n\t\t\t\t#if USE_ALPHA_TEST || USE_FLIPBOOK_INTERPOLATION
      || VFX_USE_ALPHA_CURRENT\n\t\t\t\t// x: alpha threshold\n\t\t\t\t// y: frame
      blending factor\n\t\t\t\t// z: alpha\n\t\t\t\tnointerpolation float3 builtInInterpolants
      : TEXCOORD1;\n\t\t\t\t#endif\n\t\t\t\t#if USE_FLIPBOOK_MOTIONVECTORS\n\t\t\t\t//
      x: motion vectors scale X\n\t\t\t\t// y: motion vectors scale Y\n\t\t\t\tnointerpolation
      float2 builtInInterpolants2 : TEXCOORD2;\n\t\t\t\t#endif\n\t\t\t};\n\t\t\n\t\t#define
      VFX_VARYING_PS_INPUTS ps_input\n\t\t#define VFX_VARYING_POSCS pos\n\t\t#define
      VFX_VARYING_ALPHA builtInInterpolants.z\n\t\t#define VFX_VARYING_ALPHATHRESHOLD
      builtInInterpolants.x\n\t\t#define VFX_VARYING_FRAMEBLEND builtInInterpolants.y\n\t\t#define
      VFX_VARYING_MOTIONVECTORSCALE builtInInterpolants2.xy\n\t\t#define VFX_VARYING_UV
      uv\n\t\t\t\t\t\t\n\t\t\t#if !(defined(VFX_VARYING_PS_INPUTS) && defined(VFX_VARYING_POSCS))\n\t\t\t#error
      VFX_VARYING_PS_INPUTS, VFX_VARYING_POSCS and VFX_VARYING_UV must be defined.\n\t\t\t#endif\n\t\t\t\n\t\t\t#include
      \"Packages/com.unity.visualeffectgraph/Shaders/RenderPipeline/HDRP/VFXCommon.cginc\"\n\t\t\t#include
      \"Packages/com.unity.visualeffectgraph/Shaders/VFXCommon.cginc\"\n\t\t\t\n\n\t\t\t\n\t\t\t\n\t\t\tstruct
      vs_input\n\t\t\t{\n\t\t\t\tfloat3 pos : POSITION;\n\t\t\t\tfloat2 uv : TEXCOORD0;\n\t\t\t\tfloat3
      normal : NORMAL;\n\t\t\t\t#ifdef VFX_VARYING_TANGENT\n\t\t\t\tfloat4 tangent
      : TANGENT;\n\t\t\t\t#endif\n\t\t\t};\n\t\t\t\n\t\t\t#pragma vertex vert\n\t\t\tVFX_VARYING_PS_INPUTS
      vert(vs_input i, uint instanceID : SV_InstanceID)\n\t\t\t{\n\t\t\t\tuint index
      = instanceID;\n\t\t\t\tVFX_VARYING_PS_INPUTS o = (VFX_VARYING_PS_INPUTS)0;\n\t\t\t\n\t\t\t\t\n\t\t\t\t\t\tuint
      deadCount = 0;\n\t\t\t\t\t\t#if USE_DEAD_LIST_COUNT\n\t\t\t\t\t\tdeadCount
      = deadListCount.Load(0);\n\t\t\t\t\t\t#endif\t\n\t\t\t\t\t\tif (index >= asuint(nbMax)
      - deadCount)\n\t\t\t\t\t\t#if USE_GEOMETRY_SHADER\n\t\t\t\t\t\t\treturn; //
      cull\n\t\t\t\t\t\t#else\n\t\t\t\t\t\t\treturn o; // cull\n\t\t\t\t\t\t#endif\n\t\t\t\t\t\t\n\t\t\t\t\t\t#if
      VFX_HAS_INDIRECT_DRAW\n\t\t\t\t\t\tindex = indirectBuffer[index];\n\t\t\t\t\t\tfloat3
      position = asfloat(attributeBuffer.Load3((index * 0x4 + 0x0) << 2));\n\t\t\t\t\t\tfloat
      size = asfloat(attributeBuffer.Load((index * 0x4 + 0x403) << 2));\n\t\t\t\t\t\tfloat3
      color = asfloat(attributeBuffer.Load3((index * 0x4 + 0x400) << 2));\n\t\t\t\t\t\tfloat
      alpha = (float)1;\n\t\t\t\t\t\tbool alive = (attributeBuffer.Load((index *
      0x4 + 0x3) << 2));\n\t\t\t\t\t\tfloat3 axisX = float3(1,0,0);\n\t\t\t\t\t\tfloat3
      axisY = float3(0,1,0);\n\t\t\t\t\t\tfloat3 axisZ = float3(0,0,1);\n\t\t\t\t\t\tfloat
      angleX = (float)0;\n\t\t\t\t\t\tfloat angleY = (float)0;\n\t\t\t\t\t\tfloat
      angleZ = (float)0;\n\t\t\t\t\t\tfloat pivotX = (float)0;\n\t\t\t\t\t\tfloat
      pivotY = (float)0;\n\t\t\t\t\t\tfloat pivotZ = (float)0;\n\t\t\t\t\t\tfloat
      scaleX = (float)1;\n\t\t\t\t\t\tfloat scaleY = (float)1;\n\t\t\t\t\t\tfloat
      scaleZ = (float)1;\n\t\t\t\t\t\t\n\t\t\t\t\n\t\t\t\t\t\t#else\n\t\t\t\t\t\tbool
      alive = (attributeBuffer.Load((index * 0x4 + 0x3) << 2));\n\t\t\t\t\t\t\n\t\t\t\t\n\t\t\t\t\t\tif
      (!alive)\n\t\t\t\t\t\t\treturn o;\n\t\t\t\t\t\t\t\n\t\t\t\t\t\tfloat3 position
      = asfloat(attributeBuffer.Load3((index * 0x4 + 0x0) << 2));\n\t\t\t\t\t\tfloat
      size = asfloat(attributeBuffer.Load((index * 0x4 + 0x403) << 2));\n\t\t\t\t\t\tfloat3
      color = asfloat(attributeBuffer.Load3((index * 0x4 + 0x400) << 2));\n\t\t\t\t\t\tfloat
      alpha = (float)1;\n\t\t\t\t\t\tfloat3 axisX = float3(1,0,0);\n\t\t\t\t\t\tfloat3
      axisY = float3(0,1,0);\n\t\t\t\t\t\tfloat3 axisZ = float3(0,0,1);\n\t\t\t\t\t\tfloat
      angleX = (float)0;\n\t\t\t\t\t\tfloat angleY = (float)0;\n\t\t\t\t\t\tfloat
      angleZ = (float)0;\n\t\t\t\t\t\tfloat pivotX = (float)0;\n\t\t\t\t\t\tfloat
      pivotY = (float)0;\n\t\t\t\t\t\tfloat pivotZ = (float)0;\n\t\t\t\t\t\tfloat
      scaleX = (float)1;\n\t\t\t\t\t\tfloat scaleY = (float)1;\n\t\t\t\t\t\tfloat
      scaleZ = (float)1;\n\t\t\t\t\t\t\n\t\t\t\t\n\t\t\t\t\t\t#endif\n\t\t\t\t\t\t\n\t\t\t\t\n\t\t\t\t\t\t\n\t\t\t\tif
      (!alive)\n\t\t\t\t\treturn o;\n\t\t\t\t\n\t\t\t\to.VFX_VARYING_UV.xy = i.uv;\n\t\t\t\t\n\t\t\t\t\n\t\t\t\t\t\tfloat3
      size3 = float3(size,size,size);\n\t\t\t\t\t\t#if VFX_USE_SCALEX_CURRENT\n\t\t\t\t\t\tsize3.x
      *= scaleX;\n\t\t\t\t\t\t#endif\n\t\t\t\t\t\t#if VFX_USE_SCALEY_CURRENT\n\t\t\t\t\t\tsize3.y
      *= scaleY;\n\t\t\t\t\t\t#endif\n\t\t\t\t\t\t#if VFX_USE_SCALEZ_CURRENT\n\t\t\t\t\t\tsize3.z
      *= scaleZ;\n\t\t\t\t\t\t#endif\n\t\t\t\t\t\t\n\t\t\t\t\n\t\t\t\tfloat4x4 elementToVFX
      = GetElementToVFXMatrix(axisX,axisY,axisZ,float3(angleX,angleY,angleZ),float3(pivotX,pivotY,pivotZ),size3,position);\n\t\t\t\tfloat3
      vPos = mul(elementToVFX,float4(i.pos,1.0f)).xyz;\n\t\t\t\n\t\t\t\to.VFX_VARYING_POSCS
      = TransformPositionVFXToClip(vPos);\n\t\t\t\tfloat3 normalWS = normalize(TransformDirectionVFXToWorld(mul((float3x3)elementToVFX,
      i.normal)));\n\t\t\t\t#ifdef VFX_VARYING_NORMAL // TODO Should use inverse
      transpose\n\t\t\t\to.VFX_VARYING_NORMAL = normalWS;\n\t\t\t\t#endif\n\t\t\t\t#ifdef
      VFX_VARYING_TANGENT\n\t\t\t\to.VFX_VARYING_TANGENT = float4(normalize(TransformDirectionVFXToWorld(mul((float3x3)elementToVFX,i.tangent.xyz))),i.tangent.w);\n\t\t\t\t#endif\n\t\t\t\n\t\t\t\t\n\t\t\t\t\t\t#if
      VFX_USE_COLOR_CURRENT && defined(VFX_VARYING_COLOR)\n\t\t\t\t\t\to.VFX_VARYING_COLOR
      = color;\n\t\t\t\t\t\t#endif\n\t\t\t\t\t\t#if VFX_USE_ALPHA_CURRENT && defined(VFX_VARYING_ALPHA)
      \n\t\t\t\t\t\to.VFX_VARYING_ALPHA = alpha;\n\t\t\t\t\t\t#endif\n\t\t\t\t\t\t\n\t\t\t\t\t\t\n\t\t\t\t\t\t#if
      USE_SOFT_PARTICLE && defined(VFX_VARYING_INVSOFTPARTICLEFADEDISTANCE)\n\t\t\t\t\t\t\n\t\t\t\t\t\to.VFX_VARYING_INVSOFTPARTICLEFADEDISTANCE
      = invSoftParticlesFadeDistance;\n\t\t\t\t\t\t#endif\n\t\t\t\t\t\t\n\t\t\t\t\t\t#if
      USE_ALPHA_TEST && defined(VFX_VARYING_ALPHATHRESHOLD)\n\t\t\t\t\t\t\n\t\t\t\t\t\to.VFX_VARYING_ALPHATHRESHOLD
      = alphaThreshold;\n\t\t\t\t\t\t#endif\n\t\t\t\t\t\t\n\t\t\t\t\t\t#if USE_UV_SCALE_BIAS\n\t\t\t\t\t\t\n\t\t\t\t\t\t\n\t\t\t\t\t\to.VFX_VARYING_UV.xy
      = o.VFX_VARYING_UV.xy * uvScale + uvBias;\n\t\t\t\t\t\t#endif\n\t\t\t\t\t\t\n\t\t\t\t\t\t#if
      defined(VFX_VARYING_POSWS)\n\t\t\t\t\t\to.VFX_VARYING_POSWS = TransformPositionVFXToWorld(vPos);\n\t\t\t\t\t\t#endif\n\t\t\t\t\t\t\n\t\t\t\t\t\t\n\t\t\t\n\t\t\t\t\n\t\t\t\t\t\t#if
      USE_FLIPBOOK\n\t\t\t\t\t\t\n\t\t\t\t\t\t\n\t\t\t\t\t\tVFXUVData uvData = GetUVData(flipBookSize,
      invFlipBookSize, o.VFX_VARYING_UV.xy, texIndex);\n\t\t\t\t\t\to.VFX_VARYING_UV.xy
      = uvData.uvs.xy;\n\t\t\t\t\t\t#if USE_FLIPBOOK_INTERPOLATION\n\t\t\t\t\t\to.VFX_VARYING_UV.zw
      = uvData.uvs.zw;\n\t\t\t\t\t\to.VFX_VARYING_FRAMEBLEND = uvData.blend;\n\t\t\t\t\t\t#if
      USE_FLIPBOOK_MOTIONVECTORS\n\t\t\t\t\t\t\n\t\t\t\t\t\to.VFX_VARYING_MOTIONVECTORSCALE
      = motionVectorScale * invFlipBookSize;\n\t\t\t\t\t\t#endif\n\t\t\t\t\t\t#endif\n\t\t\t\t\t\t#endif\n\t\t\t\t\t\t\n\t\t\t\n\t\t\t\t\n\t\t\t\t\t\t\n\t\t\t\treturn
      o;\n\t\t\t}\n\t\t\t\n\t\t\t\n\t\t\t\n\t\t\t#include \"Packages/com.unity.visualeffectgraph/Shaders/VFXCommonOutput.cginc\"\n\t\t\t\n\t\t\t\n\t\t\t\n\t\t\t\n\t\t\t\t\n\t\t\t#pragma
      fragment frag\n\t\t\tfloat4 frag(ps_input i) : SV_TARGET\n\t\t\t{\n\t\t\t\tVFXTransformPSInputs(i);\n\t\t\t\tfloat
      alpha = VFXGetFragmentColor(i).a;\n\t\t\t\talpha *= VFXGetTextureColor(VFX_SAMPLER(mainTexture),i).a;\t\t\n\t\t\t\tVFXClipFragmentColor(alpha,i);\n\t\t\t\treturn
      (float4)0;\n\t\t\t}\n\t\t\tENDHLSL\n\t\t}\n\t\t\n\n\t\t// Forward pass\n\t\tPass\n\t\t{\t\t\n\t\t\tTags
      { \"LightMode\"=\"ForwardOnly\" }\n\t\t\t\n\t\t\tHLSLPROGRAM\n\t\t\t#pragma
      target 4.5\n\t\t\t\n\t\t\t\n\t\t\tstruct ps_input\n\t\t\t{\n\t\t\t\tfloat4
      pos : SV_POSITION;\n\t\t\t\t#if USE_FLIPBOOK_INTERPOLATION\n\t\t\t\tfloat4
      uv : TEXCOORD0;\n\t\t\t\t#else\n\t\t\t\tfloat2 uv : TEXCOORD0;\t\n\t\t\t\t#endif\n\t\t\t\t#if
      VFX_NEEDS_COLOR_INTERPOLATOR\n\t\t\t\tnointerpolation float4 color : COLOR0;\n\t\t\t\t#endif\n\t\t\t\t#if
      USE_SOFT_PARTICLE || USE_ALPHA_TEST || USE_FLIPBOOK_INTERPOLATION\n\t\t\t\t//
      x: inverse soft particles fade distance\n\t\t\t\t// y: alpha threshold\n\t\t\t\t//
      z: frame blending factor\n\t\t\t\tnointerpolation float3 builtInInterpolants
      : TEXCOORD1;\n\t\t\t\t#endif\n\t\t\t\t#if USE_FLIPBOOK_MOTIONVECTORS\n\t\t\t\t//
      x: motion vectors scale X\n\t\t\t\t// y: motion vectors scale Y\n\t\t\t\tnointerpolation
      float2 builtInInterpolants2 : TEXCOORD2;\n\t\t\t\t#endif\n\t\t\t\t#if VFX_NEEDS_POSWS_INTERPOLATOR\n\t\t\t\tfloat3
      posWS : TEXCOORD3;\n\t\t\t\t#endif\n\t\t\t};\n\t\t\t\n\t\t\tstruct ps_output\n\t\t\t{\n\t\t\t\tfloat4
      color : SV_Target0;\n\t\t\t};\n\t\t\n\t\t#define VFX_VARYING_PS_INPUTS ps_input\n\t\t#define
      VFX_VARYING_POSCS pos\n\t\t#define VFX_VARYING_COLOR color.rgb\n\t\t#define
      VFX_VARYING_ALPHA color.a\n\t\t#define VFX_VARYING_INVSOFTPARTICLEFADEDISTANCE
      builtInInterpolants.x\n\t\t#define VFX_VARYING_ALPHATHRESHOLD builtInInterpolants.y\n\t\t#define
      VFX_VARYING_FRAMEBLEND builtInInterpolants.z\n\t\t#define VFX_VARYING_MOTIONVECTORSCALE
      builtInInterpolants2.xy\n\t\t#define VFX_VARYING_UV uv\n\t\t#if VFX_NEEDS_POSWS_INTERPOLATOR\n\t\t#define
      VFX_VARYING_POSWS posWS\n\t\t#endif\n\t\t\t\t\n\t\t\t#if !(defined(VFX_VARYING_PS_INPUTS)
      && defined(VFX_VARYING_POSCS))\n\t\t\t#error VFX_VARYING_PS_INPUTS, VFX_VARYING_POSCS
      and VFX_VARYING_UV must be defined.\n\t\t\t#endif\n\t\t\t\n\t\t\t#include \"Packages/com.unity.visualeffectgraph/Shaders/RenderPipeline/HDRP/VFXCommon.cginc\"\n\t\t\t#include
      \"Packages/com.unity.visualeffectgraph/Shaders/VFXCommon.cginc\"\n\t\t\t\n\n\t\t\t\n\t\t\t\n\t\t\tstruct
      vs_input\n\t\t\t{\n\t\t\t\tfloat3 pos : POSITION;\n\t\t\t\tfloat2 uv : TEXCOORD0;\n\t\t\t\tfloat3
      normal : NORMAL;\n\t\t\t\t#ifdef VFX_VARYING_TANGENT\n\t\t\t\tfloat4 tangent
      : TANGENT;\n\t\t\t\t#endif\n\t\t\t};\n\t\t\t\n\t\t\t#pragma vertex vert\n\t\t\tVFX_VARYING_PS_INPUTS
      vert(vs_input i, uint instanceID : SV_InstanceID)\n\t\t\t{\n\t\t\t\tuint index
      = instanceID;\n\t\t\t\tVFX_VARYING_PS_INPUTS o = (VFX_VARYING_PS_INPUTS)0;\n\t\t\t\n\t\t\t\t\n\t\t\t\t\t\tuint
      deadCount = 0;\n\t\t\t\t\t\t#if USE_DEAD_LIST_COUNT\n\t\t\t\t\t\tdeadCount
      = deadListCount.Load(0);\n\t\t\t\t\t\t#endif\t\n\t\t\t\t\t\tif (index >= asuint(nbMax)
      - deadCount)\n\t\t\t\t\t\t#if USE_GEOMETRY_SHADER\n\t\t\t\t\t\t\treturn; //
      cull\n\t\t\t\t\t\t#else\n\t\t\t\t\t\t\treturn o; // cull\n\t\t\t\t\t\t#endif\n\t\t\t\t\t\t\n\t\t\t\t\t\t#if
      VFX_HAS_INDIRECT_DRAW\n\t\t\t\t\t\tindex = indirectBuffer[index];\n\t\t\t\t\t\tfloat3
      position = asfloat(attributeBuffer.Load3((index * 0x4 + 0x0) << 2));\n\t\t\t\t\t\tfloat
      size = asfloat(attributeBuffer.Load((index * 0x4 + 0x403) << 2));\n\t\t\t\t\t\tfloat3
      color = asfloat(attributeBuffer.Load3((index * 0x4 + 0x400) << 2));\n\t\t\t\t\t\tfloat
      alpha = (float)1;\n\t\t\t\t\t\tbool alive = (attributeBuffer.Load((index *
      0x4 + 0x3) << 2));\n\t\t\t\t\t\tfloat3 axisX = float3(1,0,0);\n\t\t\t\t\t\tfloat3
      axisY = float3(0,1,0);\n\t\t\t\t\t\tfloat3 axisZ = float3(0,0,1);\n\t\t\t\t\t\tfloat
      angleX = (float)0;\n\t\t\t\t\t\tfloat angleY = (float)0;\n\t\t\t\t\t\tfloat
      angleZ = (float)0;\n\t\t\t\t\t\tfloat pivotX = (float)0;\n\t\t\t\t\t\tfloat
      pivotY = (float)0;\n\t\t\t\t\t\tfloat pivotZ = (float)0;\n\t\t\t\t\t\tfloat
      scaleX = (float)1;\n\t\t\t\t\t\tfloat scaleY = (float)1;\n\t\t\t\t\t\tfloat
      scaleZ = (float)1;\n\t\t\t\t\t\t\n\t\t\t\t\n\t\t\t\t\t\t#else\n\t\t\t\t\t\tbool
      alive = (attributeBuffer.Load((index * 0x4 + 0x3) << 2));\n\t\t\t\t\t\t\n\t\t\t\t\n\t\t\t\t\t\tif
      (!alive)\n\t\t\t\t\t\t\treturn o;\n\t\t\t\t\t\t\t\n\t\t\t\t\t\tfloat3 position
      = asfloat(attributeBuffer.Load3((index * 0x4 + 0x0) << 2));\n\t\t\t\t\t\tfloat
      size = asfloat(attributeBuffer.Load((index * 0x4 + 0x403) << 2));\n\t\t\t\t\t\tfloat3
      color = asfloat(attributeBuffer.Load3((index * 0x4 + 0x400) << 2));\n\t\t\t\t\t\tfloat
      alpha = (float)1;\n\t\t\t\t\t\tfloat3 axisX = float3(1,0,0);\n\t\t\t\t\t\tfloat3
      axisY = float3(0,1,0);\n\t\t\t\t\t\tfloat3 axisZ = float3(0,0,1);\n\t\t\t\t\t\tfloat
      angleX = (float)0;\n\t\t\t\t\t\tfloat angleY = (float)0;\n\t\t\t\t\t\tfloat
      angleZ = (float)0;\n\t\t\t\t\t\tfloat pivotX = (float)0;\n\t\t\t\t\t\tfloat
      pivotY = (float)0;\n\t\t\t\t\t\tfloat pivotZ = (float)0;\n\t\t\t\t\t\tfloat
      scaleX = (float)1;\n\t\t\t\t\t\tfloat scaleY = (float)1;\n\t\t\t\t\t\tfloat
      scaleZ = (float)1;\n\t\t\t\t\t\t\n\t\t\t\t\n\t\t\t\t\t\t#endif\n\t\t\t\t\t\t\n\t\t\t\t\n\t\t\t\t\t\t\n\t\t\t\tif
      (!alive)\n\t\t\t\t\treturn o;\n\t\t\t\t\n\t\t\t\to.VFX_VARYING_UV.xy = i.uv;\n\t\t\t\t\n\t\t\t\t\n\t\t\t\t\t\tfloat3
      size3 = float3(size,size,size);\n\t\t\t\t\t\t#if VFX_USE_SCALEX_CURRENT\n\t\t\t\t\t\tsize3.x
      *= scaleX;\n\t\t\t\t\t\t#endif\n\t\t\t\t\t\t#if VFX_USE_SCALEY_CURRENT\n\t\t\t\t\t\tsize3.y
      *= scaleY;\n\t\t\t\t\t\t#endif\n\t\t\t\t\t\t#if VFX_USE_SCALEZ_CURRENT\n\t\t\t\t\t\tsize3.z
      *= scaleZ;\n\t\t\t\t\t\t#endif\n\t\t\t\t\t\t\n\t\t\t\t\n\t\t\t\tfloat4x4 elementToVFX
      = GetElementToVFXMatrix(axisX,axisY,axisZ,float3(angleX,angleY,angleZ),float3(pivotX,pivotY,pivotZ),size3,position);\n\t\t\t\tfloat3
      vPos = mul(elementToVFX,float4(i.pos,1.0f)).xyz;\n\t\t\t\n\t\t\t\to.VFX_VARYING_POSCS
      = TransformPositionVFXToClip(vPos);\n\t\t\t\tfloat3 normalWS = normalize(TransformDirectionVFXToWorld(mul((float3x3)elementToVFX,
      i.normal)));\n\t\t\t\t#ifdef VFX_VARYING_NORMAL // TODO Should use inverse
      transpose\n\t\t\t\to.VFX_VARYING_NORMAL = normalWS;\n\t\t\t\t#endif\n\t\t\t\t#ifdef
      VFX_VARYING_TANGENT\n\t\t\t\to.VFX_VARYING_TANGENT = float4(normalize(TransformDirectionVFXToWorld(mul((float3x3)elementToVFX,i.tangent.xyz))),i.tangent.w);\n\t\t\t\t#endif\n\t\t\t\n\t\t\t\t\n\t\t\t\t\t\t#if
      VFX_USE_COLOR_CURRENT && defined(VFX_VARYING_COLOR)\n\t\t\t\t\t\to.VFX_VARYING_COLOR
      = color;\n\t\t\t\t\t\t#endif\n\t\t\t\t\t\t#if VFX_USE_ALPHA_CURRENT && defined(VFX_VARYING_ALPHA)
      \n\t\t\t\t\t\to.VFX_VARYING_ALPHA = alpha;\n\t\t\t\t\t\t#endif\n\t\t\t\t\t\t\n\t\t\t\t\t\t\n\t\t\t\t\t\t#if
      USE_SOFT_PARTICLE && defined(VFX_VARYING_INVSOFTPARTICLEFADEDISTANCE)\n\t\t\t\t\t\t\n\t\t\t\t\t\to.VFX_VARYING_INVSOFTPARTICLEFADEDISTANCE
      = invSoftParticlesFadeDistance;\n\t\t\t\t\t\t#endif\n\t\t\t\t\t\t\n\t\t\t\t\t\t#if
      USE_ALPHA_TEST && defined(VFX_VARYING_ALPHATHRESHOLD)\n\t\t\t\t\t\t\n\t\t\t\t\t\to.VFX_VARYING_ALPHATHRESHOLD
      = alphaThreshold;\n\t\t\t\t\t\t#endif\n\t\t\t\t\t\t\n\t\t\t\t\t\t#if USE_UV_SCALE_BIAS\n\t\t\t\t\t\t\n\t\t\t\t\t\t\n\t\t\t\t\t\to.VFX_VARYING_UV.xy
      = o.VFX_VARYING_UV.xy * uvScale + uvBias;\n\t\t\t\t\t\t#endif\n\t\t\t\t\t\t\n\t\t\t\t\t\t#if
      defined(VFX_VARYING_POSWS)\n\t\t\t\t\t\to.VFX_VARYING_POSWS = TransformPositionVFXToWorld(vPos);\n\t\t\t\t\t\t#endif\n\t\t\t\t\t\t\n\t\t\t\t\t\t\n\t\t\t\n\t\t\t\t\n\t\t\t\t\t\t#if
      USE_FLIPBOOK\n\t\t\t\t\t\t\n\t\t\t\t\t\t\n\t\t\t\t\t\tVFXUVData uvData = GetUVData(flipBookSize,
      invFlipBookSize, o.VFX_VARYING_UV.xy, texIndex);\n\t\t\t\t\t\to.VFX_VARYING_UV.xy
      = uvData.uvs.xy;\n\t\t\t\t\t\t#if USE_FLIPBOOK_INTERPOLATION\n\t\t\t\t\t\to.VFX_VARYING_UV.zw
      = uvData.uvs.zw;\n\t\t\t\t\t\to.VFX_VARYING_FRAMEBLEND = uvData.blend;\n\t\t\t\t\t\t#if
      USE_FLIPBOOK_MOTIONVECTORS\n\t\t\t\t\t\t\n\t\t\t\t\t\to.VFX_VARYING_MOTIONVECTORSCALE
      = motionVectorScale * invFlipBookSize;\n\t\t\t\t\t\t#endif\n\t\t\t\t\t\t#endif\n\t\t\t\t\t\t#endif\n\t\t\t\t\t\t\n\t\t\t\n\t\t\t\t\n\t\t\t\t\t\t\n\t\t\t\treturn
      o;\n\t\t\t}\n\t\t\t\n\t\t\t\n\t\t\t\n\t\t\t#include \"Packages/com.unity.visualeffectgraph/Shaders/VFXCommonOutput.cginc\"\n\t\t\t\n\t\t\t\n\t\t\t\n\t\t\t\n\t\t\t\t\n\t\t\t#pragma
      fragment frag\n\t\t\tps_output frag(ps_input i)\n\t\t\t{\n\t\t\t\tps_output
      o = (ps_output)0;\n\t\t\t\tVFXTransformPSInputs(i);\n\t\t\t\t\n\t\t\t\t#define
      VFX_TEXTURE_COLOR VFXGetTextureColor(VFX_SAMPLER(mainTexture),i)\n\t\t\t\t\n\t\t\t\t\t\t\n\t\t\t\t\t\tfloat4
      color = VFXGetFragmentColor(i);\n\t\t\t\t\t\t\n\t\t\t\t\t\t#ifndef VFX_TEXTURE_COLOR\n\t\t\t\t\t\t\t#define
      VFX_TEXTURE_COLOR float4(1.0,1.0,1.0,1.0)\n\t\t\t\t\t\t#endif\n\t\t\t\t\t\t\n\t\t\t\t\t\t#if
      VFX_COLORMAPPING_DEFAULT\n\t\t\t\t\t\t\to.color = color * VFX_TEXTURE_COLOR;\n\t\t\t\t\t\t#endif\n\t\t\t\t\t\t\n\t\t\t\t\t\t#if
      VFX_COLORMAPPING_GRADIENTMAPPED\n\t\t\t\t\t\t\t\n\t\t\t\t\t\t\to.color = SampleGradient(gradient,
      VFX_TEXTURE_COLOR.a * color.a) * float4(color.rgb,1.0);\n\t\t\t\t\t\t#endif\n\t\t\t\t\t\t\n\t\t\t\t\t\t\n\t\t\n\t\t\t\to.color
      = VFXApplyPreExposure(o.color);\n\t\t\t\to.color = VFXApplyFog(o.color,i);\n\t\t\t\tVFXClipFragmentColor(o.color.a,i);\n\t\t\t\to.color.a
      = saturate(o.color.a);\n\t\t\t\treturn o;\n\t\t\t}\n\t\t\tENDHLSL\n\t\t}\n\t\t\n\n\t\t\n\t}\n}\n"
  - compute: 0
    name: '[System 2]Quad Output'
    source: "Shader \"Hidden/VFX/001_Animator/System 2/Quad Output\"\n{\n\tSubShader\n\t{\t\n\t\tCull
      Off\n\t\t\n\t\tTags { \"Queue\"=\"Transparent+0\" \"IgnoreProjector\"=\"True\"
      \"RenderType\"=\"Transparent\" }\n\t\t\n\t\t\n\t\t\n\t\t\n\t\t\n\t\t\n\t\t\n\t\t\n\t\t\n\t\t\n\t\t\n\t\t\n\t\t\n\t\t\n\t\tBlend
      SrcAlpha One \n\t\tZTest LEqual\n\t\tZWrite Off\n\t\tCull Off\n\t\t\n\t\n\t\t\t\n\t\tHLSLINCLUDE\n\t\t#if
      !defined(VFX_WORLD_SPACE) && !defined(VFX_LOCAL_SPACE)\n\t\t#define VFX_LOCAL_SPACE
      1\n\t\t#endif\n\t\t\n\t\t#define NB_THREADS_PER_GROUP 64\n\t\t#define VFX_USE_POSITION_CURRENT
      1\n\t\t#define VFX_USE_SIZE_CURRENT 1\n\t\t#define VFX_USE_COLOR_CURRENT 1\n\t\t#define
      VFX_USE_ALPHA_CURRENT 1\n\t\t#define VFX_USE_ALIVE_CURRENT 1\n\t\t#define VFX_USE_AXISX_CURRENT
      1\n\t\t#define VFX_USE_AXISY_CURRENT 1\n\t\t#define VFX_USE_AXISZ_CURRENT 1\n\t\t#define
      VFX_USE_ANGLEX_CURRENT 1\n\t\t#define VFX_USE_ANGLEY_CURRENT 1\n\t\t#define
      VFX_USE_ANGLEZ_CURRENT 1\n\t\t#define VFX_USE_PIVOTX_CURRENT 1\n\t\t#define
      VFX_USE_PIVOTY_CURRENT 1\n\t\t#define VFX_USE_PIVOTZ_CURRENT 1\n\t\t#define
      VFX_USE_SCALEX_CURRENT 1\n\t\t#define VFX_USE_SCALEY_CURRENT 1\n\t\t#define
      VFX_USE_SCALEZ_CURRENT 1\n\t\t#define VFX_COLORMAPPING_DEFAULT 1\n\t\t#define
      IS_TRANSPARENT_PARTICLE 1\n\t\t#define VFX_BLENDMODE_ADD 1\n\t\t#define VFX_PRIMITIVE_QUAD
      1\n\t\t\n\t\t\n\t\t\n\t\t#define VFX_LOCAL_SPACE 1\n\t\t#include \"Packages/com.unity.visualeffectgraph/Shaders/RenderPipeline/HDRP/VFXDefines.hlsl\"\n\t\t\n\n\t\tTexture2D
      mainTexture;\n\t\tSamplerState samplermainTexture;\n\t\t\n\n\t\t\n\t\t#define
      VFX_NEEDS_COLOR_INTERPOLATOR (VFX_USE_COLOR_CURRENT || VFX_USE_ALPHA_CURRENT)\n\t\t\n\t\tByteAddressBuffer
      attributeBuffer;\t\n\t\t\n\t\t#if VFX_HAS_INDIRECT_DRAW\n\t\tStructuredBuffer<uint>
      indirectBuffer;\t\n\t\t#endif\t\n\t\t\n\t\t#if USE_DEAD_LIST_COUNT\n\t\tByteAddressBuffer
      deadListCount;\n\t\t#endif\n\t\t\n\t\tCBUFFER_START(outputParams)\n\t\t\tfloat
      nbMax;\n\t\t\tfloat systemSeed;\n\t\tCBUFFER_END\n\t\t\n\t\tENDHLSL\n\t\t\n\n\t\t\n\t\t//
      Forward pass\n\t\tPass\n\t\t{\t\t\n\t\t\tTags { \"LightMode\"=\"ForwardOnly\"
      }\n\t\t\t\n\t\t\tHLSLPROGRAM\n\t\t\t#pragma target 4.5\n\t\t\t\n\t\t\n\t\t\tstruct
      ps_input\n\t\t\t{\n\t\t\t\tfloat4 pos : SV_POSITION;\n\t\t\t\t#if USE_FLIPBOOK_INTERPOLATION\n\t\t\t\tfloat4
      uv : TEXCOORD0;\n\t\t\t\t#else\n\t\t\t\tfloat2 uv : TEXCOORD0;\t\n\t\t\t\t#endif\n\t\t\t\t#if
      VFX_NEEDS_COLOR_INTERPOLATOR\n\t\t\t\tnointerpolation float4 color : COLOR0;\n\t\t\t\t#endif\n\t\t\t\t#if
      USE_SOFT_PARTICLE || USE_ALPHA_TEST || USE_FLIPBOOK_INTERPOLATION\n\t\t\t\t//
      x: inverse soft particles fade distance\n\t\t\t\t// y: alpha threshold\n\t\t\t\t//
      z: frame blending factor\n\t\t\t\tnointerpolation float3 builtInInterpolants
      : TEXCOORD1;\n\t\t\t\t#endif\n\t\t\t\t#if USE_FLIPBOOK_MOTIONVECTORS\n\t\t\t\t//
      x: motion vectors scale X\n\t\t\t\t// y: motion vectors scale Y\n\t\t\t\tnointerpolation
      float2 builtInInterpolants2 : TEXCOORD2;\n\t\t\t\t#endif\n\t\t\t\t#if VFX_NEEDS_POSWS_INTERPOLATOR\n\t\t\t\tfloat3
      posWS : TEXCOORD3;\n\t\t\t\t#endif\n\t\t\t};\n\t\t\t\n\t\t\tstruct ps_output\n\t\t\t{\n\t\t\t\tfloat4
      color : SV_Target0;\n\t\t\t};\n\t\t\n\t\t#define VFX_VARYING_PS_INPUTS ps_input\n\t\t#define
      VFX_VARYING_POSCS pos\n\t\t#define VFX_VARYING_COLOR color.rgb\n\t\t#define
      VFX_VARYING_ALPHA color.a\n\t\t#define VFX_VARYING_INVSOFTPARTICLEFADEDISTANCE
      builtInInterpolants.x\n\t\t#define VFX_VARYING_ALPHATHRESHOLD builtInInterpolants.y\n\t\t#define
      VFX_VARYING_FRAMEBLEND builtInInterpolants.z\n\t\t#define VFX_VARYING_MOTIONVECTORSCALE
      builtInInterpolants2.xy\n\t\t#define VFX_VARYING_UV uv\n\t\t#if VFX_NEEDS_POSWS_INTERPOLATOR\n\t\t#define
      VFX_VARYING_POSWS posWS\n\t\t#endif\n\t\t\t\t\n\t\t\t#if !(defined(VFX_VARYING_PS_INPUTS)
      && defined(VFX_VARYING_POSCS))\n\t\t\t#error VFX_VARYING_PS_INPUTS, VFX_VARYING_POSCS
      and VFX_VARYING_UV must be defined.\n\t\t\t#endif\n\t\t\t\n\t\t\t#include \"Packages/com.unity.visualeffectgraph/Shaders/RenderPipeline/HDRP/VFXCommon.cginc\"\n\t\t\t#include
      \"Packages/com.unity.visualeffectgraph/Shaders/VFXCommon.cginc\"\n\t\t\t\n\n\t\t\tvoid
      SetAttribute_39EE3453(inout float size, float Size) /*attribute:size Composition:Multiply
      Source:Slot Random:Off channels:X */\n\t\t\t{\n\t\t\t    size *= Size;\n\t\t\t}\n\t\t\tvoid
      SetAttribute_545F0ED(inout float3 color, float3 Color) /*attribute:color Composition:Multiply
      Source:Slot Random:Off channels:XYZ */\n\t\t\t{\n\t\t\t    color *= Color;\n\t\t\t}\n\t\t\t\n\n\t\t\t\n\t\t\t#pragma
      vertex vert\n\t\t\tVFX_VARYING_PS_INPUTS vert(uint id : SV_VertexID, uint instanceID
      : SV_InstanceID)\n\t\t\t{\n\t\t\t#if VFX_PRIMITIVE_TRIANGLE\n\t\t\t\tuint index
      = id / 3;\n\t\t\t#elif VFX_PRIMITIVE_QUAD\n\t\t\t\tuint index = (id >> 2) +
      instanceID * 2048;\n\t\t\t#elif VFX_PRIMITIVE_OCTAGON\n\t\t\t\tuint index =
      (id >> 3) + instanceID * 1024;\n\t\t\t#endif\n\t\t\t\n\t\t\t\tVFX_VARYING_PS_INPUTS
      o = (VFX_VARYING_PS_INPUTS)0;\n\t\t\t\n\t\t\t\t\n\t\t\t\t\t\tuint deadCount
      = 0;\n\t\t\t\t\t\t#if USE_DEAD_LIST_COUNT\n\t\t\t\t\t\tdeadCount = deadListCount.Load(0);\n\t\t\t\t\t\t#endif\t\n\t\t\t\t\t\tif
      (index >= asuint(nbMax) - deadCount)\n\t\t\t\t\t\t#if USE_GEOMETRY_SHADER\n\t\t\t\t\t\t\treturn;
      // cull\n\t\t\t\t\t\t#else\n\t\t\t\t\t\t\treturn o; // cull\n\t\t\t\t\t\t#endif\n\t\t\t\t\t\t\n\t\t\t\t\t\t#if
      VFX_HAS_INDIRECT_DRAW\n\t\t\t\t\t\tindex = indirectBuffer[index];\n\t\t\t\t\t\tfloat3
      position = asfloat(attributeBuffer.Load3((index * 0x4 + 0x0) << 2));\n\t\t\t\t\t\tfloat
      size = asfloat(attributeBuffer.Load((index * 0x4 + 0x403) << 2));\n\t\t\t\t\t\tfloat3
      color = asfloat(attributeBuffer.Load3((index * 0x4 + 0x400) << 2));\n\t\t\t\t\t\tfloat
      alpha = (float)1;\n\t\t\t\t\t\tbool alive = (attributeBuffer.Load((index *
      0x4 + 0x3) << 2));\n\t\t\t\t\t\tfloat3 axisX = float3(1,0,0);\n\t\t\t\t\t\tfloat3
      axisY = float3(0,1,0);\n\t\t\t\t\t\tfloat3 axisZ = float3(0,0,1);\n\t\t\t\t\t\tfloat
      angleX = (float)0;\n\t\t\t\t\t\tfloat angleY = (float)0;\n\t\t\t\t\t\tfloat
      angleZ = (float)0;\n\t\t\t\t\t\tfloat pivotX = (float)0;\n\t\t\t\t\t\tfloat
      pivotY = (float)0;\n\t\t\t\t\t\tfloat pivotZ = (float)0;\n\t\t\t\t\t\tfloat
      scaleX = (float)1;\n\t\t\t\t\t\tfloat scaleY = (float)1;\n\t\t\t\t\t\tfloat
      scaleZ = (float)1;\n\t\t\t\t\t\t\n\t\t\t\t\n\t\t\t\t\t\t#else\n\t\t\t\t\t\tbool
      alive = (attributeBuffer.Load((index * 0x4 + 0x3) << 2));\n\t\t\t\t\t\t\n\t\t\t\t\n\t\t\t\t\t\tif
      (!alive)\n\t\t\t\t\t\t\treturn o;\n\t\t\t\t\t\t\t\n\t\t\t\t\t\tfloat3 position
      = asfloat(attributeBuffer.Load3((index * 0x4 + 0x0) << 2));\n\t\t\t\t\t\tfloat
      size = asfloat(attributeBuffer.Load((index * 0x4 + 0x403) << 2));\n\t\t\t\t\t\tfloat3
      color = asfloat(attributeBuffer.Load3((index * 0x4 + 0x400) << 2));\n\t\t\t\t\t\tfloat
      alpha = (float)1;\n\t\t\t\t\t\tfloat3 axisX = float3(1,0,0);\n\t\t\t\t\t\tfloat3
      axisY = float3(0,1,0);\n\t\t\t\t\t\tfloat3 axisZ = float3(0,0,1);\n\t\t\t\t\t\tfloat
      angleX = (float)0;\n\t\t\t\t\t\tfloat angleY = (float)0;\n\t\t\t\t\t\tfloat
      angleZ = (float)0;\n\t\t\t\t\t\tfloat pivotX = (float)0;\n\t\t\t\t\t\tfloat
      pivotY = (float)0;\n\t\t\t\t\t\tfloat pivotZ = (float)0;\n\t\t\t\t\t\tfloat
      scaleX = (float)1;\n\t\t\t\t\t\tfloat scaleY = (float)1;\n\t\t\t\t\t\tfloat
      scaleZ = (float)1;\n\t\t\t\t\t\t\n\t\t\t\t\n\t\t\t\t\t\t#endif\n\t\t\t\t\t\t\n\t\t\t\t{\n\t\t\t\t   
      SetAttribute_39EE3453( /*inout */size, (float)2);\n\t\t\t\t}\n\t\t\t\t{\n\t\t\t\t   
      SetAttribute_545F0ED( /*inout */color, float3(0.1254902,0.1254902,0.1254902));\n\t\t\t\t}\n\t\t\t\t\n\n\t\t\t\t\n\t\t\t\tif
      (!alive)\n\t\t\t\t\treturn o;\n\t\t\t\t\n\t\t\t#if VFX_PRIMITIVE_QUAD\n\t\t\t\n\t\t\t\to.VFX_VARYING_UV.x
      = float(id & 1);\n\t\t\t\to.VFX_VARYING_UV.y = float((id & 2) >> 1);\n\t\t\t\tconst
      float2 vOffsets = o.VFX_VARYING_UV.xy - 0.5f;\n\t\t\t\t\n\t\t\t#elif VFX_PRIMITIVE_TRIANGLE\n\t\t\t\n\t\t\t\tconst
      float2 kOffsets[] = {\n\t\t\t\t\tfloat2(-0.5f, \t-0.288675129413604736328125f),\n\t\t\t\t\tfloat2(0.0f,
      \t0.57735025882720947265625f),\n\t\t\t\t\tfloat2(0.5f,\t-0.288675129413604736328125f),\n\t\t\t\t};\n\t\t\t\t\n\t\t\t\tconst
      float kUVScale = 0.866025388240814208984375f;\n\t\t\t\t\n\t\t\t\tconst float2
      vOffsets = kOffsets[id % 3];\n\t\t\t\to.VFX_VARYING_UV.xy = (vOffsets * kUVScale)
      + 0.5f;\n\t\t\t\t\n\t\t\t#elif VFX_PRIMITIVE_OCTAGON\t\n\t\t\t\t\n\t\t\t\tconst
      float2 kUvs[8] = \n\t\t\t\t{\n\t\t\t\t\tfloat2(-0.5f,\t0.0f),\n\t\t\t\t\tfloat2(-0.5f,\t0.5f),\n\t\t\t\t\tfloat2(0.0f,\t0.5f),\n\t\t\t\t\tfloat2(0.5f,\t0.5f),\n\t\t\t\t\tfloat2(0.5f,\t0.0f),\n\t\t\t\t\tfloat2(0.5f,\t-0.5f),\n\t\t\t\t\tfloat2(0.0f,\t-0.5f),\n\t\t\t\t\tfloat2(-0.5f,\t-0.5f),\n\t\t\t\t};\n\t\t\t\t\n\t\t\t\t\n\t\t\t\tcropFactor
      = id & 1 ? 1.0f - cropFactor : 1.0f;\n\t\t\t\tconst float2 vOffsets = kUvs[id
      & 7] * cropFactor;\n\t\t\t\to.VFX_VARYING_UV.xy = vOffsets + 0.5f;\n\t\t\t\t\n\t\t\t#endif\n\t\t\t\t\n\t\t\t\t\n\t\t\t\t\t\tfloat3
      size3 = float3(size,size,size);\n\t\t\t\t\t\t#if VFX_USE_SCALEX_CURRENT\n\t\t\t\t\t\tsize3.x
      *= scaleX;\n\t\t\t\t\t\t#endif\n\t\t\t\t\t\t#if VFX_USE_SCALEY_CURRENT\n\t\t\t\t\t\tsize3.y
      *= scaleY;\n\t\t\t\t\t\t#endif\n\t\t\t\t\t\t#if VFX_USE_SCALEZ_CURRENT\n\t\t\t\t\t\tsize3.z
      *= scaleZ;\n\t\t\t\t\t\t#endif\n\t\t\t\t\t\t\n\t\t\t\t\n\t\t\t\tconst float4x4
      elementToVFX = GetElementToVFXMatrix(axisX,axisY,axisZ,float3(angleX,angleY,angleZ),float3(pivotX,pivotY,pivotZ),size3,position);\n\t\t\t\t\t 
      float3 vPos = mul(elementToVFX,float4(vOffsets,0.0f,1.0f)).xyz;\n\t\t\t\n\t\t\t\to.VFX_VARYING_POSCS
      = TransformPositionVFXToClip(vPos);\n\t\t\t\n\t\t\t\tfloat3 normalWS = normalize(TransformDirectionVFXToWorld(normalize(-transpose(elementToVFX)[2].xyz)));\n\t\t\t\t#ifdef
      VFX_VARYING_NORMAL\n\t\t\t\tfloat normalFlip = (size3.x * size3.y * size3.z)
      < 0 ? -1 : 1;\n\t\t\t\to.VFX_VARYING_NORMAL = normalFlip * normalWS;\n\t\t\t\t#endif\n\t\t\t\t#ifdef
      VFX_VARYING_TANGENT\n\t\t\t\to.VFX_VARYING_TANGENT = normalize(TransformDirectionVFXToWorld(normalize(transpose(elementToVFX)[0].xyz)));\n\t\t\t\t#endif\n\t\t\t\t#ifdef
      VFX_VARYING_BENTFACTORS\n\t\t\t\t\n\t\t\t\to.VFX_VARYING_BENTFACTORS = vOffsets
      * bentNormalFactor;\n\t\t\t\t#endif\n\t\t\t\n\t\t\t\t\n\t\t\t\t\t\t#if VFX_USE_COLOR_CURRENT
      && defined(VFX_VARYING_COLOR)\n\t\t\t\t\t\to.VFX_VARYING_COLOR = color;\n\t\t\t\t\t\t#endif\n\t\t\t\t\t\t#if
      VFX_USE_ALPHA_CURRENT && defined(VFX_VARYING_ALPHA) \n\t\t\t\t\t\to.VFX_VARYING_ALPHA
      = alpha;\n\t\t\t\t\t\t#endif\n\t\t\t\t\t\t\n\t\t\t\t\t\t\n\t\t\t\t\t\t#if USE_SOFT_PARTICLE
      && defined(VFX_VARYING_INVSOFTPARTICLEFADEDISTANCE)\n\t\t\t\t\t\t\n\t\t\t\t\t\to.VFX_VARYING_INVSOFTPARTICLEFADEDISTANCE
      = invSoftParticlesFadeDistance;\n\t\t\t\t\t\t#endif\n\t\t\t\t\t\t\n\t\t\t\t\t\t#if
      USE_ALPHA_TEST && defined(VFX_VARYING_ALPHATHRESHOLD)\n\t\t\t\t\t\t\n\t\t\t\t\t\to.VFX_VARYING_ALPHATHRESHOLD
      = alphaThreshold;\n\t\t\t\t\t\t#endif\n\t\t\t\t\t\t\n\t\t\t\t\t\t#if USE_UV_SCALE_BIAS\n\t\t\t\t\t\t\n\t\t\t\t\t\t\n\t\t\t\t\t\to.VFX_VARYING_UV.xy
      = o.VFX_VARYING_UV.xy * uvScale + uvBias;\n\t\t\t\t\t\t#endif\n\t\t\t\t\t\t\n\t\t\t\t\t\t#if
      defined(VFX_VARYING_POSWS)\n\t\t\t\t\t\to.VFX_VARYING_POSWS = TransformPositionVFXToWorld(vPos);\n\t\t\t\t\t\t#endif\n\t\t\t\t\t\t\n\t\t\t\t\t\t\n\t\t\t\t\n\t\t\t\t\n\t\t\t\t\t\t#if
      USE_FLIPBOOK\n\t\t\t\t\t\t\n\t\t\t\t\t\t\n\t\t\t\t\t\tVFXUVData uvData = GetUVData(flipBookSize,
      invFlipBookSize, o.VFX_VARYING_UV.xy, texIndex);\n\t\t\t\t\t\to.VFX_VARYING_UV.xy
      = uvData.uvs.xy;\n\t\t\t\t\t\t#if USE_FLIPBOOK_INTERPOLATION\n\t\t\t\t\t\to.VFX_VARYING_UV.zw
      = uvData.uvs.zw;\n\t\t\t\t\t\to.VFX_VARYING_FRAMEBLEND = uvData.blend;\n\t\t\t\t\t\t#if
      USE_FLIPBOOK_MOTIONVECTORS\n\t\t\t\t\t\t\n\t\t\t\t\t\to.VFX_VARYING_MOTIONVECTORSCALE
      = motionVectorScale * invFlipBookSize;\n\t\t\t\t\t\t#endif\n\t\t\t\t\t\t#endif\n\t\t\t\t\t\t#endif\n\t\t\t\t\t\t\n\t\t\t\n\t\t\t\t\n\t\t\t\n\t\t\t\treturn
      o;\n\t\t\t}\n\t\t\t\n\t\t\t\n\t\t\t\n\t\t\t\n\t\t\t\n\t\t\t\n\t\t\t#include
      \"Packages/com.unity.visualeffectgraph/Shaders/VFXCommonOutput.cginc\"\n\t\t\t\n\t\t\t\n\t\t\t\n\t\t\t\t\n\t\t\t#pragma
      fragment frag\n\t\t\tps_output frag(ps_input i)\n\t\t\t{\n\t\t\t\tps_output
      o = (ps_output)0;\n\t\t\t\tVFXTransformPSInputs(i);\n\t\t\t\n\t\t\t\t#define
      VFX_TEXTURE_COLOR VFXGetTextureColor(VFX_SAMPLER(mainTexture),i)\n\t\t\t\t\n\t\t\t\t\t\t\n\t\t\t\t\t\tfloat4
      color = VFXGetFragmentColor(i);\n\t\t\t\t\t\t\n\t\t\t\t\t\t#ifndef VFX_TEXTURE_COLOR\n\t\t\t\t\t\t\t#define
      VFX_TEXTURE_COLOR float4(1.0,1.0,1.0,1.0)\n\t\t\t\t\t\t#endif\n\t\t\t\t\t\t\n\t\t\t\t\t\t#if
      VFX_COLORMAPPING_DEFAULT\n\t\t\t\t\t\t\to.color = color * VFX_TEXTURE_COLOR;\n\t\t\t\t\t\t#endif\n\t\t\t\t\t\t\n\t\t\t\t\t\t#if
      VFX_COLORMAPPING_GRADIENTMAPPED\n\t\t\t\t\t\t\t\n\t\t\t\t\t\t\to.color = SampleGradient(gradient,
      VFX_TEXTURE_COLOR.a * color.a) * float4(color.rgb,1.0);\n\t\t\t\t\t\t#endif\n\t\t\t\t\t\t\n\t\t\t\t\t\t\n\t\t\n\t\t\t\to.color
      = VFXApplyPreExposure(o.color);\n\t\t\t\to.color = VFXApplyFog(o.color,i);\n\t\t\t\tVFXClipFragmentColor(o.color.a,i);\n\t\t\t\to.color.a
      = saturate(o.color.a);\n\t\t\t\treturn o;\n\t\t\t}\n\t\t\tENDHLSL\n\t\t}\n\t\t\n\n\t\t\n\t}\n}\n"
>>>>>>> 4ae4efbc
  m_Infos:
    m_Expressions:
      m_Expressions: []
      m_NeedsLocalToWorld: 0
      m_NeedsWorldToLocal: 0
      m_NeededMainCameraBuffers: 0
    m_PropertySheet:
      m_Float:
        m_Array: []
      m_Vector2f:
        m_Array: []
      m_Vector3f:
        m_Array: []
      m_Vector4f:
        m_Array: []
      m_Uint:
        m_Array: []
      m_Int:
        m_Array: []
      m_Matrix4x4f:
        m_Array: []
      m_AnimationCurve:
        m_Array: []
      m_Gradient:
        m_Array: []
      m_NamedObject:
        m_Array: []
      m_Bool:
        m_Array: []
    m_ExposedExpressions: []
    m_Buffers: []
    m_TemporaryBuffers: []
    m_CPUBuffers: []
    m_Events: []
    m_RuntimeVersion: 10
    m_RendererSettings:
      motionVectorGenerationMode: 0
      shadowCastingMode: 0
      receiveShadows: 0
      reflectionProbeUsage: 0
      lightProbeUsage: 0
    m_CullingFlags: 3
    m_UpdateMode: 0
    m_PreWarmDeltaTime: 0.05
    m_PreWarmStepCount: 0
  m_Systems: []
--- !u!114 &8926484042661614528
MonoBehaviour:
  m_ObjectHideFlags: 0
  m_CorrespondingSourceObject: {fileID: 0}
  m_PrefabInstance: {fileID: 0}
  m_PrefabAsset: {fileID: 0}
  m_GameObject: {fileID: 0}
  m_Enabled: 1
  m_EditorHideFlags: 0
  m_Script: {fileID: 11500000, guid: d01270efd3285ea4a9d6c555cb0a8027, type: 3}
  m_Name: 
  m_EditorClassIdentifier: 
  groupInfos: []
  stickyNoteInfos: []
  systemInfos: []
  categories: []
  uiBounds:
    serializedVersion: 2
    x: -424
    y: -913
    width: 2045
    height: 1685
--- !u!114 &8926484042661614529
MonoBehaviour:
  m_ObjectHideFlags: 0
  m_CorrespondingSourceObject: {fileID: 0}
  m_PrefabInstance: {fileID: 0}
  m_PrefabAsset: {fileID: 0}
  m_GameObject: {fileID: 0}
  m_Enabled: 1
  m_EditorHideFlags: 0
  m_Script: {fileID: 11500000, guid: 39201e37c9a341c45bace12065f0cb90, type: 3}
  m_Name: 
  m_EditorClassIdentifier: 
  m_Parent: {fileID: 114789286144881694}
  m_Children: []
  m_UIPosition: {x: -262, y: -487}
  m_UICollapsed: 0
  m_UISuperCollapsed: 0
  m_InputSlots:
  - {fileID: 8926484042661614530}
  - {fileID: 8926484042661614531}
  m_OutputSlots:
  - {fileID: 8926484042661614532}
  m_Operands:
  - name: a
    type:
      m_SerializableType: System.Single, mscorlib, Version=4.0.0.0, Culture=neutral,
        PublicKeyToken=b77a5c561934e089
  - name: b
    type:
      m_SerializableType: System.Single, mscorlib, Version=4.0.0.0, Culture=neutral,
        PublicKeyToken=b77a5c561934e089
--- !u!114 &8926484042661614530
MonoBehaviour:
  m_ObjectHideFlags: 0
  m_CorrespondingSourceObject: {fileID: 0}
  m_PrefabInstance: {fileID: 0}
  m_PrefabAsset: {fileID: 0}
  m_GameObject: {fileID: 0}
  m_Enabled: 1
  m_EditorHideFlags: 0
  m_Script: {fileID: 11500000, guid: f780aa281814f9842a7c076d436932e7, type: 3}
  m_Name: 
  m_EditorClassIdentifier: 
  m_Parent: {fileID: 0}
  m_Children: []
  m_UIPosition: {x: 0, y: 0}
  m_UICollapsed: 1
  m_UISuperCollapsed: 0
  m_MasterSlot: {fileID: 8926484042661614530}
  m_MasterData:
    m_Owner: {fileID: 8926484042661614529}
    m_Value:
      m_Type:
        m_SerializableType: System.Single, mscorlib, Version=4.0.0.0, Culture=neutral,
          PublicKeyToken=b77a5c561934e089
      m_SerializableObject: 1
    m_Space: 2147483647
  m_Property:
    name: a
    m_serializedType:
      m_SerializableType: System.Single, mscorlib, Version=4.0.0.0, Culture=neutral,
        PublicKeyToken=b77a5c561934e089
    attributes: []
  m_Direction: 0
  m_LinkedSlots:
  - {fileID: 114370700669197398}
--- !u!114 &8926484042661614531
MonoBehaviour:
  m_ObjectHideFlags: 0
  m_CorrespondingSourceObject: {fileID: 0}
  m_PrefabInstance: {fileID: 0}
  m_PrefabAsset: {fileID: 0}
  m_GameObject: {fileID: 0}
  m_Enabled: 1
  m_EditorHideFlags: 0
  m_Script: {fileID: 11500000, guid: f780aa281814f9842a7c076d436932e7, type: 3}
  m_Name: 
  m_EditorClassIdentifier: 
  m_Parent: {fileID: 0}
  m_Children: []
  m_UIPosition: {x: 0, y: 0}
  m_UICollapsed: 1
  m_UISuperCollapsed: 0
  m_MasterSlot: {fileID: 8926484042661614531}
  m_MasterData:
    m_Owner: {fileID: 8926484042661614529}
    m_Value:
      m_Type:
        m_SerializableType: System.Single, mscorlib, Version=4.0.0.0, Culture=neutral,
          PublicKeyToken=b77a5c561934e089
      m_SerializableObject: 50
    m_Space: 2147483647
  m_Property:
    name: b
    m_serializedType:
      m_SerializableType: System.Single, mscorlib, Version=4.0.0.0, Culture=neutral,
        PublicKeyToken=b77a5c561934e089
    attributes: []
  m_Direction: 0
  m_LinkedSlots: []
--- !u!114 &8926484042661614532
MonoBehaviour:
  m_ObjectHideFlags: 0
  m_CorrespondingSourceObject: {fileID: 0}
  m_PrefabInstance: {fileID: 0}
  m_PrefabAsset: {fileID: 0}
  m_GameObject: {fileID: 0}
  m_Enabled: 1
  m_EditorHideFlags: 0
  m_Script: {fileID: 11500000, guid: f780aa281814f9842a7c076d436932e7, type: 3}
  m_Name: 
  m_EditorClassIdentifier: 
  m_Parent: {fileID: 0}
  m_Children: []
  m_UIPosition: {x: 0, y: 0}
  m_UICollapsed: 1
  m_UISuperCollapsed: 0
  m_MasterSlot: {fileID: 8926484042661614532}
  m_MasterData:
    m_Owner: {fileID: 8926484042661614529}
    m_Value:
      m_Type:
        m_SerializableType: System.Single, mscorlib, Version=4.0.0.0, Culture=neutral,
          PublicKeyToken=b77a5c561934e089
      m_SerializableObject: 
    m_Space: 2147483647
  m_Property:
    name: 
    m_serializedType:
      m_SerializableType: System.Single, mscorlib, Version=4.0.0.0, Culture=neutral,
        PublicKeyToken=b77a5c561934e089
    attributes: []
  m_Direction: 1
  m_LinkedSlots:
  - {fileID: 8926484042661614681}
--- !u!114 &8926484042661614533
MonoBehaviour:
  m_ObjectHideFlags: 0
  m_CorrespondingSourceObject: {fileID: 0}
  m_PrefabInstance: {fileID: 0}
  m_PrefabAsset: {fileID: 0}
  m_GameObject: {fileID: 0}
  m_Enabled: 1
  m_EditorHideFlags: 0
  m_Script: {fileID: 11500000, guid: f780aa281814f9842a7c076d436932e7, type: 3}
  m_Name: 
  m_EditorClassIdentifier: 
  m_Parent: {fileID: 0}
  m_Children: []
  m_UIPosition: {x: 0, y: 0}
  m_UICollapsed: 1
  m_UISuperCollapsed: 0
  m_MasterSlot: {fileID: 8926484042661614533}
  m_MasterData:
    m_Owner: {fileID: 114172674229021376}
    m_Value:
      m_Type:
        m_SerializableType: System.Single, mscorlib, Version=4.0.0.0, Culture=neutral,
          PublicKeyToken=b77a5c561934e089
      m_SerializableObject: 0.015
    m_Space: 2147483647
  m_Property:
    name: Size
    m_serializedType:
      m_SerializableType: System.Single, mscorlib, Version=4.0.0.0, Culture=neutral,
        PublicKeyToken=b77a5c561934e089
    attributes: []
  m_Direction: 0
  m_LinkedSlots: []
--- !u!114 &8926484042661614534
MonoBehaviour:
  m_ObjectHideFlags: 0
  m_CorrespondingSourceObject: {fileID: 0}
  m_PrefabInstance: {fileID: 0}
  m_PrefabAsset: {fileID: 0}
  m_GameObject: {fileID: 0}
  m_Enabled: 1
  m_EditorHideFlags: 0
  m_Script: {fileID: 11500000, guid: 9dfea48843f53fc438eabc12a3a30abc, type: 3}
  m_Name: 
  m_EditorClassIdentifier: 
  m_Parent: {fileID: 114789286144881694}
  m_Children:
  - {fileID: 8926484042661614581}
  - {fileID: 8926484042661614586}
  - {fileID: 8926484042661614579}
  - {fileID: 8926484042661614594}
  - {fileID: 8926484042661614658}
  m_UIPosition: {x: 1083, y: -637}
  m_UICollapsed: 0
  m_UISuperCollapsed: 0
  m_InputSlots:
  - {fileID: 8926484042661614535}
  m_OutputSlots: []
  m_Label: 
  m_Data: {fileID: 8926484042661614544}
  m_InputFlowSlot:
  - link:
    - context: {fileID: 8926484042661614591}
      slotIndex: 0
  m_OutputFlowSlot:
  - link:
    - context: {fileID: 8926484042661614550}
      slotIndex: 0
--- !u!114 &8926484042661614535
MonoBehaviour:
  m_ObjectHideFlags: 0
  m_CorrespondingSourceObject: {fileID: 0}
  m_PrefabInstance: {fileID: 0}
  m_PrefabAsset: {fileID: 0}
  m_GameObject: {fileID: 0}
  m_Enabled: 1
  m_EditorHideFlags: 0
  m_Script: {fileID: 11500000, guid: 1b605c022ee79394a8a776c0869b3f9a, type: 3}
  m_Name: 
  m_EditorClassIdentifier: 
  m_Parent: {fileID: 0}
  m_Children:
  - {fileID: 8926484042661614536}
  - {fileID: 8926484042661614540}
  m_UIPosition: {x: 0, y: 0}
  m_UICollapsed: 1
  m_UISuperCollapsed: 0
  m_MasterSlot: {fileID: 8926484042661614535}
  m_MasterData:
    m_Owner: {fileID: 8926484042661614534}
    m_Value:
      m_Type:
        m_SerializableType: UnityEditor.VFX.AABox, Unity.VisualEffectGraph.Editor,
          Version=0.0.0.0, Culture=neutral, PublicKeyToken=null
      m_SerializableObject: '{"center":{"x":0.0,"y":0.0,"z":0.0},"size":{"x":1.0,"y":1.0,"z":1.0}}'
    m_Space: 0
  m_Property:
    name: bounds
    m_serializedType:
      m_SerializableType: UnityEditor.VFX.AABox, Unity.VisualEffectGraph.Editor,
        Version=0.0.0.0, Culture=neutral, PublicKeyToken=null
    attributes: []
  m_Direction: 0
  m_LinkedSlots: []
--- !u!114 &8926484042661614536
MonoBehaviour:
  m_ObjectHideFlags: 0
  m_CorrespondingSourceObject: {fileID: 0}
  m_PrefabInstance: {fileID: 0}
  m_PrefabAsset: {fileID: 0}
  m_GameObject: {fileID: 0}
  m_Enabled: 1
  m_EditorHideFlags: 0
  m_Script: {fileID: 11500000, guid: ac39bd03fca81b849929b9c966f1836a, type: 3}
  m_Name: 
  m_EditorClassIdentifier: 
  m_Parent: {fileID: 8926484042661614535}
  m_Children:
  - {fileID: 8926484042661614537}
  - {fileID: 8926484042661614538}
  - {fileID: 8926484042661614539}
  m_UIPosition: {x: 0, y: 0}
  m_UICollapsed: 1
  m_UISuperCollapsed: 0
  m_MasterSlot: {fileID: 8926484042661614535}
  m_MasterData:
    m_Owner: {fileID: 0}
    m_Value:
      m_Type:
        m_SerializableType: 
      m_SerializableObject: 
    m_Space: 2147483647
  m_Property:
    name: center
    m_serializedType:
      m_SerializableType: UnityEngine.Vector3, UnityEngine.CoreModule, Version=0.0.0.0,
        Culture=neutral, PublicKeyToken=null
    attributes:
    - m_Type: 3
      m_Min: -Infinity
      m_Max: Infinity
      m_Tooltip: The centre of the box.
      m_Regex: 
      m_RegexMaxLength: 0
  m_Direction: 0
  m_LinkedSlots: []
--- !u!114 &8926484042661614537
MonoBehaviour:
  m_ObjectHideFlags: 0
  m_CorrespondingSourceObject: {fileID: 0}
  m_PrefabInstance: {fileID: 0}
  m_PrefabAsset: {fileID: 0}
  m_GameObject: {fileID: 0}
  m_Enabled: 1
  m_EditorHideFlags: 0
  m_Script: {fileID: 11500000, guid: f780aa281814f9842a7c076d436932e7, type: 3}
  m_Name: 
  m_EditorClassIdentifier: 
  m_Parent: {fileID: 8926484042661614536}
  m_Children: []
  m_UIPosition: {x: 0, y: 0}
  m_UICollapsed: 1
  m_UISuperCollapsed: 0
  m_MasterSlot: {fileID: 8926484042661614535}
  m_MasterData:
    m_Owner: {fileID: 0}
    m_Value:
      m_Type:
        m_SerializableType: 
      m_SerializableObject: 
    m_Space: 2147483647
  m_Property:
    name: x
    m_serializedType:
      m_SerializableType: System.Single, mscorlib, Version=4.0.0.0, Culture=neutral,
        PublicKeyToken=b77a5c561934e089
    attributes: []
  m_Direction: 0
  m_LinkedSlots: []
--- !u!114 &8926484042661614538
MonoBehaviour:
  m_ObjectHideFlags: 0
  m_CorrespondingSourceObject: {fileID: 0}
  m_PrefabInstance: {fileID: 0}
  m_PrefabAsset: {fileID: 0}
  m_GameObject: {fileID: 0}
  m_Enabled: 1
  m_EditorHideFlags: 0
  m_Script: {fileID: 11500000, guid: f780aa281814f9842a7c076d436932e7, type: 3}
  m_Name: 
  m_EditorClassIdentifier: 
  m_Parent: {fileID: 8926484042661614536}
  m_Children: []
  m_UIPosition: {x: 0, y: 0}
  m_UICollapsed: 1
  m_UISuperCollapsed: 0
  m_MasterSlot: {fileID: 8926484042661614535}
  m_MasterData:
    m_Owner: {fileID: 0}
    m_Value:
      m_Type:
        m_SerializableType: 
      m_SerializableObject: 
    m_Space: 2147483647
  m_Property:
    name: y
    m_serializedType:
      m_SerializableType: System.Single, mscorlib, Version=4.0.0.0, Culture=neutral,
        PublicKeyToken=b77a5c561934e089
    attributes: []
  m_Direction: 0
  m_LinkedSlots: []
--- !u!114 &8926484042661614539
MonoBehaviour:
  m_ObjectHideFlags: 0
  m_CorrespondingSourceObject: {fileID: 0}
  m_PrefabInstance: {fileID: 0}
  m_PrefabAsset: {fileID: 0}
  m_GameObject: {fileID: 0}
  m_Enabled: 1
  m_EditorHideFlags: 0
  m_Script: {fileID: 11500000, guid: f780aa281814f9842a7c076d436932e7, type: 3}
  m_Name: 
  m_EditorClassIdentifier: 
  m_Parent: {fileID: 8926484042661614536}
  m_Children: []
  m_UIPosition: {x: 0, y: 0}
  m_UICollapsed: 1
  m_UISuperCollapsed: 0
  m_MasterSlot: {fileID: 8926484042661614535}
  m_MasterData:
    m_Owner: {fileID: 0}
    m_Value:
      m_Type:
        m_SerializableType: 
      m_SerializableObject: 
    m_Space: 2147483647
  m_Property:
    name: z
    m_serializedType:
      m_SerializableType: System.Single, mscorlib, Version=4.0.0.0, Culture=neutral,
        PublicKeyToken=b77a5c561934e089
    attributes: []
  m_Direction: 0
  m_LinkedSlots: []
--- !u!114 &8926484042661614540
MonoBehaviour:
  m_ObjectHideFlags: 0
  m_CorrespondingSourceObject: {fileID: 0}
  m_PrefabInstance: {fileID: 0}
  m_PrefabAsset: {fileID: 0}
  m_GameObject: {fileID: 0}
  m_Enabled: 1
  m_EditorHideFlags: 0
  m_Script: {fileID: 11500000, guid: ac39bd03fca81b849929b9c966f1836a, type: 3}
  m_Name: 
  m_EditorClassIdentifier: 
  m_Parent: {fileID: 8926484042661614535}
  m_Children:
  - {fileID: 8926484042661614541}
  - {fileID: 8926484042661614542}
  - {fileID: 8926484042661614543}
  m_UIPosition: {x: 0, y: 0}
  m_UICollapsed: 1
  m_UISuperCollapsed: 0
  m_MasterSlot: {fileID: 8926484042661614535}
  m_MasterData:
    m_Owner: {fileID: 0}
    m_Value:
      m_Type:
        m_SerializableType: 
      m_SerializableObject: 
    m_Space: 2147483647
  m_Property:
    name: size
    m_serializedType:
      m_SerializableType: UnityEngine.Vector3, UnityEngine.CoreModule, Version=0.0.0.0,
        Culture=neutral, PublicKeyToken=null
    attributes:
    - m_Type: 3
      m_Min: -Infinity
      m_Max: Infinity
      m_Tooltip: The size of the box along each axis.
      m_Regex: 
      m_RegexMaxLength: 0
  m_Direction: 0
  m_LinkedSlots: []
--- !u!114 &8926484042661614541
MonoBehaviour:
  m_ObjectHideFlags: 0
  m_CorrespondingSourceObject: {fileID: 0}
  m_PrefabInstance: {fileID: 0}
  m_PrefabAsset: {fileID: 0}
  m_GameObject: {fileID: 0}
  m_Enabled: 1
  m_EditorHideFlags: 0
  m_Script: {fileID: 11500000, guid: f780aa281814f9842a7c076d436932e7, type: 3}
  m_Name: 
  m_EditorClassIdentifier: 
  m_Parent: {fileID: 8926484042661614540}
  m_Children: []
  m_UIPosition: {x: 0, y: 0}
  m_UICollapsed: 1
  m_UISuperCollapsed: 0
  m_MasterSlot: {fileID: 8926484042661614535}
  m_MasterData:
    m_Owner: {fileID: 0}
    m_Value:
      m_Type:
        m_SerializableType: 
      m_SerializableObject: 
    m_Space: 2147483647
  m_Property:
    name: x
    m_serializedType:
      m_SerializableType: System.Single, mscorlib, Version=4.0.0.0, Culture=neutral,
        PublicKeyToken=b77a5c561934e089
    attributes: []
  m_Direction: 0
  m_LinkedSlots: []
--- !u!114 &8926484042661614542
MonoBehaviour:
  m_ObjectHideFlags: 0
  m_CorrespondingSourceObject: {fileID: 0}
  m_PrefabInstance: {fileID: 0}
  m_PrefabAsset: {fileID: 0}
  m_GameObject: {fileID: 0}
  m_Enabled: 1
  m_EditorHideFlags: 0
  m_Script: {fileID: 11500000, guid: f780aa281814f9842a7c076d436932e7, type: 3}
  m_Name: 
  m_EditorClassIdentifier: 
  m_Parent: {fileID: 8926484042661614540}
  m_Children: []
  m_UIPosition: {x: 0, y: 0}
  m_UICollapsed: 1
  m_UISuperCollapsed: 0
  m_MasterSlot: {fileID: 8926484042661614535}
  m_MasterData:
    m_Owner: {fileID: 0}
    m_Value:
      m_Type:
        m_SerializableType: 
      m_SerializableObject: 
    m_Space: 2147483647
  m_Property:
    name: y
    m_serializedType:
      m_SerializableType: System.Single, mscorlib, Version=4.0.0.0, Culture=neutral,
        PublicKeyToken=b77a5c561934e089
    attributes: []
  m_Direction: 0
  m_LinkedSlots: []
--- !u!114 &8926484042661614543
MonoBehaviour:
  m_ObjectHideFlags: 0
  m_CorrespondingSourceObject: {fileID: 0}
  m_PrefabInstance: {fileID: 0}
  m_PrefabAsset: {fileID: 0}
  m_GameObject: {fileID: 0}
  m_Enabled: 1
  m_EditorHideFlags: 0
  m_Script: {fileID: 11500000, guid: f780aa281814f9842a7c076d436932e7, type: 3}
  m_Name: 
  m_EditorClassIdentifier: 
  m_Parent: {fileID: 8926484042661614540}
  m_Children: []
  m_UIPosition: {x: 0, y: 0}
  m_UICollapsed: 1
  m_UISuperCollapsed: 0
  m_MasterSlot: {fileID: 8926484042661614535}
  m_MasterData:
    m_Owner: {fileID: 0}
    m_Value:
      m_Type:
        m_SerializableType: 
      m_SerializableObject: 
    m_Space: 2147483647
  m_Property:
    name: z
    m_serializedType:
      m_SerializableType: System.Single, mscorlib, Version=4.0.0.0, Culture=neutral,
        PublicKeyToken=b77a5c561934e089
    attributes: []
  m_Direction: 0
  m_LinkedSlots: []
--- !u!114 &8926484042661614544
MonoBehaviour:
  m_ObjectHideFlags: 0
  m_CorrespondingSourceObject: {fileID: 0}
  m_PrefabInstance: {fileID: 0}
  m_PrefabAsset: {fileID: 0}
  m_GameObject: {fileID: 0}
  m_Enabled: 1
  m_EditorHideFlags: 0
  m_Script: {fileID: 11500000, guid: d78581a96eae8bf4398c282eb0b098bd, type: 3}
  m_Name: 
  m_EditorClassIdentifier: 
  m_Parent: {fileID: 114789286144881694}
  m_Children: []
  m_UIPosition: {x: 0, y: 0}
  m_UICollapsed: 1
  m_UISuperCollapsed: 0
  title: 
  m_Owners:
  - {fileID: 8926484042661614534}
  - {fileID: 8926484042661614550}
  - {fileID: 8926484042661614557}
  - {fileID: 8926484042661614568}
  m_Capacity: 128
  m_Space: 0
--- !u!114 &8926484042661614550
MonoBehaviour:
  m_ObjectHideFlags: 0
  m_CorrespondingSourceObject: {fileID: 0}
  m_PrefabInstance: {fileID: 0}
  m_PrefabAsset: {fileID: 0}
  m_GameObject: {fileID: 0}
  m_Enabled: 1
  m_EditorHideFlags: 0
  m_Script: {fileID: 11500000, guid: 2dc095764ededfa4bb32fa602511ea4b, type: 3}
  m_Name: 
  m_EditorClassIdentifier: 
  m_Parent: {fileID: 114789286144881694}
  m_Children: []
  m_UIPosition: {x: 1081, y: 43}
  m_UICollapsed: 0
  m_UISuperCollapsed: 0
  m_InputSlots: []
  m_OutputSlots: []
  m_Label: 
  m_Data: {fileID: 8926484042661614544}
  m_InputFlowSlot:
  - link:
    - context: {fileID: 8926484042661614534}
      slotIndex: 0
  m_OutputFlowSlot:
  - link:
    - context: {fileID: 8926484042661614557}
      slotIndex: 0
    - context: {fileID: 8926484042661614568}
      slotIndex: 0
  integration: 0
  angularIntegration: 0
  ageParticles: 1
  reapParticles: 1
--- !u!114 &8926484042661614557
MonoBehaviour:
  m_ObjectHideFlags: 0
  m_CorrespondingSourceObject: {fileID: 0}
  m_PrefabInstance: {fileID: 0}
  m_PrefabAsset: {fileID: 0}
  m_GameObject: {fileID: 0}
  m_Enabled: 1
  m_EditorHideFlags: 0
  m_Script: {fileID: 11500000, guid: e837ba02e1cb47d4394b6c186d164156, type: 3}
  m_Name: 
  m_EditorClassIdentifier: 
  m_Parent: {fileID: 114789286144881694}
  m_Children: []
  m_UIPosition: {x: 791, y: 237}
  m_UICollapsed: 0
  m_UISuperCollapsed: 0
  m_InputSlots:
  - {fileID: 8926484042661614558}
  - {fileID: 8926484042661614559}
  - {fileID: 8926484042661614560}
  m_OutputSlots: []
  m_Label: 
  m_Data: {fileID: 8926484042661614544}
  m_InputFlowSlot:
  - link:
    - context: {fileID: 8926484042661614550}
      slotIndex: 0
  m_OutputFlowSlot:
  - link: []
  blendMode: 4
  m_SubOutputs:
  - {fileID: 8926484042661614695}
  cullMode: 0
  zWriteMode: 0
  zTestMode: 0
  colorMappingMode: 0
  uvMode: 0
  useSoftParticle: 0
  sortPriority: 0
  sort: 0
  indirectDraw: 0
  castShadows: 0
  preRefraction: 0
--- !u!114 &8926484042661614558
MonoBehaviour:
  m_ObjectHideFlags: 0
  m_CorrespondingSourceObject: {fileID: 0}
  m_PrefabInstance: {fileID: 0}
  m_PrefabAsset: {fileID: 0}
  m_GameObject: {fileID: 0}
  m_Enabled: 1
  m_EditorHideFlags: 0
  m_Script: {fileID: 11500000, guid: 70a331b1d86cc8d4aa106ccbe0da5852, type: 3}
  m_Name: 
  m_EditorClassIdentifier: 
  m_Parent: {fileID: 0}
  m_Children: []
  m_UIPosition: {x: 0, y: 0}
  m_UICollapsed: 1
  m_UISuperCollapsed: 0
  m_MasterSlot: {fileID: 8926484042661614558}
  m_MasterData:
    m_Owner: {fileID: 8926484042661614557}
    m_Value:
      m_Type:
        m_SerializableType: UnityEngine.Texture2D, UnityEngine.CoreModule, Version=0.0.0.0,
          Culture=neutral, PublicKeyToken=null
      m_SerializableObject: '{"obj":{"fileID":2800000,"guid":"039eecbca64d7d746baf0dd7d360fe32","type":3}}'
    m_Space: 2147483647
  m_Property:
    name: mainTexture
    m_serializedType:
      m_SerializableType: UnityEngine.Texture2D, UnityEngine.CoreModule, Version=0.0.0.0,
        Culture=neutral, PublicKeyToken=null
    attributes:
    - m_Type: 3
      m_Min: -Infinity
      m_Max: Infinity
      m_Tooltip: Texture to be applied to the mesh.
      m_Regex: 
      m_RegexMaxLength: 0
  m_Direction: 0
  m_LinkedSlots: []
--- !u!114 &8926484042661614559
MonoBehaviour:
  m_ObjectHideFlags: 0
  m_CorrespondingSourceObject: {fileID: 0}
  m_PrefabInstance: {fileID: 0}
  m_PrefabAsset: {fileID: 0}
  m_GameObject: {fileID: 0}
  m_Enabled: 1
  m_EditorHideFlags: 0
  m_Script: {fileID: 11500000, guid: b47b8679b468b7347a00cdd50589bc9f, type: 3}
  m_Name: 
  m_EditorClassIdentifier: 
  m_Parent: {fileID: 0}
  m_Children: []
  m_UIPosition: {x: 0, y: 0}
  m_UICollapsed: 1
  m_UISuperCollapsed: 0
  m_MasterSlot: {fileID: 8926484042661614559}
  m_MasterData:
    m_Owner: {fileID: 8926484042661614557}
    m_Value:
      m_Type:
        m_SerializableType: UnityEngine.Mesh, UnityEngine.CoreModule, Version=0.0.0.0,
          Culture=neutral, PublicKeyToken=null
      m_SerializableObject: '{"obj":{"fileID":10207,"guid":"0000000000000000e000000000000000","type":0}}'
    m_Space: 2147483647
  m_Property:
    name: mesh
    m_serializedType:
      m_SerializableType: UnityEngine.Mesh, UnityEngine.CoreModule, Version=0.0.0.0,
        Culture=neutral, PublicKeyToken=null
    attributes:
    - m_Type: 3
      m_Min: -Infinity
      m_Max: Infinity
      m_Tooltip: Mesh to be used for particle rendering.
      m_Regex: 
      m_RegexMaxLength: 0
  m_Direction: 0
  m_LinkedSlots:
  - {fileID: 8926484042661614667}
--- !u!114 &8926484042661614560
MonoBehaviour:
  m_ObjectHideFlags: 0
  m_CorrespondingSourceObject: {fileID: 0}
  m_PrefabInstance: {fileID: 0}
  m_PrefabAsset: {fileID: 0}
  m_GameObject: {fileID: 0}
  m_Enabled: 1
  m_EditorHideFlags: 0
  m_Script: {fileID: 11500000, guid: c52d920e7fff73b498050a6b3c4404ca, type: 3}
  m_Name: 
  m_EditorClassIdentifier: 
  m_Parent: {fileID: 0}
  m_Children: []
  m_UIPosition: {x: 0, y: 0}
  m_UICollapsed: 1
  m_UISuperCollapsed: 0
  m_MasterSlot: {fileID: 8926484042661614560}
  m_MasterData:
    m_Owner: {fileID: 8926484042661614557}
    m_Value:
      m_Type:
        m_SerializableType: System.UInt32, mscorlib, Version=4.0.0.0, Culture=neutral,
          PublicKeyToken=b77a5c561934e089
      m_SerializableObject: 4294967295
    m_Space: 2147483647
  m_Property:
    name: subMeshMask
    m_serializedType:
      m_SerializableType: System.UInt32, mscorlib, Version=4.0.0.0, Culture=neutral,
        PublicKeyToken=b77a5c561934e089
    attributes:
    - m_Type: 3
      m_Min: -Infinity
      m_Max: Infinity
      m_Tooltip: Define a bitmask to control which submeshes are rendered.
      m_Regex: 
      m_RegexMaxLength: 0
    - m_Type: 8
      m_Min: -Infinity
      m_Max: Infinity
      m_Tooltip: 
      m_Regex: 
      m_RegexMaxLength: 0
  m_Direction: 0
  m_LinkedSlots: []
--- !u!114 &8926484042661614568
MonoBehaviour:
  m_ObjectHideFlags: 0
  m_CorrespondingSourceObject: {fileID: 0}
  m_PrefabInstance: {fileID: 0}
  m_PrefabAsset: {fileID: 0}
  m_GameObject: {fileID: 0}
  m_Enabled: 1
  m_EditorHideFlags: 0
  m_Script: {fileID: 11500000, guid: a0b9e6b9139e58d4c957ec54595da7d3, type: 3}
  m_Name: 
  m_EditorClassIdentifier: 
  m_Parent: {fileID: 114789286144881694}
  m_Children:
  - {fileID: 8926484042661614596}
  - {fileID: 8926484042661614674}
  m_UIPosition: {x: 1237, y: 368}
  m_UICollapsed: 0
  m_UISuperCollapsed: 0
  m_InputSlots:
  - {fileID: 8926484042661614569}
  m_OutputSlots: []
  m_Label: 
  m_Data: {fileID: 8926484042661614544}
  m_InputFlowSlot:
  - link:
    - context: {fileID: 8926484042661614550}
      slotIndex: 0
  m_OutputFlowSlot:
  - link: []
  blendMode: 0
  m_SubOutputs:
  - {fileID: 8926484042661614696}
  cullMode: 0
  zWriteMode: 0
  zTestMode: 0
  colorMappingMode: 0
  uvMode: 0
  useSoftParticle: 0
  sortPriority: 0
  sort: 0
  indirectDraw: 0
  castShadows: 0
  preRefraction: 0
  primitiveType: 1
  useGeometryShader: 0
--- !u!114 &8926484042661614569
MonoBehaviour:
  m_ObjectHideFlags: 0
  m_CorrespondingSourceObject: {fileID: 0}
  m_PrefabInstance: {fileID: 0}
  m_PrefabAsset: {fileID: 0}
  m_GameObject: {fileID: 0}
  m_Enabled: 1
  m_EditorHideFlags: 0
  m_Script: {fileID: 11500000, guid: 70a331b1d86cc8d4aa106ccbe0da5852, type: 3}
  m_Name: 
  m_EditorClassIdentifier: 
  m_Parent: {fileID: 0}
  m_Children: []
  m_UIPosition: {x: 0, y: 0}
  m_UICollapsed: 1
  m_UISuperCollapsed: 0
  m_MasterSlot: {fileID: 8926484042661614569}
  m_MasterData:
    m_Owner: {fileID: 8926484042661614568}
    m_Value:
      m_Type:
        m_SerializableType: UnityEngine.Texture2D, UnityEngine.CoreModule, Version=0.0.0.0,
          Culture=neutral, PublicKeyToken=null
      m_SerializableObject: '{"obj":{"fileID":2800000,"guid":"276d9e395ae18fe40a9b4988549f2349","type":3}}'
    m_Space: 2147483647
  m_Property:
    name: mainTexture
    m_serializedType:
      m_SerializableType: UnityEngine.Texture2D, UnityEngine.CoreModule, Version=0.0.0.0,
        Culture=neutral, PublicKeyToken=null
    attributes: []
  m_Direction: 0
  m_LinkedSlots:
  - {fileID: 8926484042661614672}
--- !u!114 &8926484042661614579
MonoBehaviour:
  m_ObjectHideFlags: 0
  m_CorrespondingSourceObject: {fileID: 0}
  m_PrefabInstance: {fileID: 0}
  m_PrefabAsset: {fileID: 0}
  m_GameObject: {fileID: 0}
  m_Enabled: 1
  m_EditorHideFlags: 0
  m_Script: {fileID: 11500000, guid: a971fa2e110a0ac42ac1d8dae408704b, type: 3}
  m_Name: 
  m_EditorClassIdentifier: 
  m_Parent: {fileID: 8926484042661614534}
  m_Children: []
  m_UIPosition: {x: 0, y: 2}
  m_UICollapsed: 0
  m_UISuperCollapsed: 0
  m_InputSlots:
  - {fileID: 8926484042661614580}
  m_OutputSlots: []
  m_Disabled: 0
  attribute: size
  Composition: 0
  Source: 0
  Random: 0
  channels: 0
--- !u!114 &8926484042661614580
MonoBehaviour:
  m_ObjectHideFlags: 0
  m_CorrespondingSourceObject: {fileID: 0}
  m_PrefabInstance: {fileID: 0}
  m_PrefabAsset: {fileID: 0}
  m_GameObject: {fileID: 0}
  m_Enabled: 1
  m_EditorHideFlags: 0
  m_Script: {fileID: 11500000, guid: f780aa281814f9842a7c076d436932e7, type: 3}
  m_Name: 
  m_EditorClassIdentifier: 
  m_Parent: {fileID: 0}
  m_Children: []
  m_UIPosition: {x: 0, y: 0}
  m_UICollapsed: 1
  m_UISuperCollapsed: 0
  m_MasterSlot: {fileID: 8926484042661614580}
  m_MasterData:
    m_Owner: {fileID: 8926484042661614579}
    m_Value:
      m_Type:
        m_SerializableType: System.Single, mscorlib, Version=4.0.0.0, Culture=neutral,
          PublicKeyToken=b77a5c561934e089
      m_SerializableObject: 0.005
    m_Space: 2147483647
  m_Property:
    name: Size
    m_serializedType:
      m_SerializableType: System.Single, mscorlib, Version=4.0.0.0, Culture=neutral,
        PublicKeyToken=b77a5c561934e089
    attributes: []
  m_Direction: 0
  m_LinkedSlots: []
--- !u!114 &8926484042661614581
MonoBehaviour:
  m_ObjectHideFlags: 0
  m_CorrespondingSourceObject: {fileID: 0}
  m_PrefabInstance: {fileID: 0}
  m_PrefabAsset: {fileID: 0}
  m_GameObject: {fileID: 0}
  m_Enabled: 1
  m_EditorHideFlags: 0
  m_Script: {fileID: 11500000, guid: a971fa2e110a0ac42ac1d8dae408704b, type: 3}
  m_Name: 
  m_EditorClassIdentifier: 
  m_Parent: {fileID: 8926484042661614534}
  m_Children: []
  m_UIPosition: {x: 0, y: 0}
  m_UICollapsed: 0
  m_UISuperCollapsed: 0
  m_InputSlots:
  - {fileID: 8926484042661614684}
  m_OutputSlots: []
  m_Disabled: 0
  attribute: position
  Composition: 0
  Source: 0
  Random: 0
  channels: 6
--- !u!114 &8926484042661614586
MonoBehaviour:
  m_ObjectHideFlags: 0
  m_CorrespondingSourceObject: {fileID: 0}
  m_PrefabInstance: {fileID: 0}
  m_PrefabAsset: {fileID: 0}
  m_GameObject: {fileID: 0}
  m_Enabled: 1
  m_EditorHideFlags: 0
  m_Script: {fileID: 11500000, guid: a971fa2e110a0ac42ac1d8dae408704b, type: 3}
  m_Name: 
  m_EditorClassIdentifier: 
  m_Parent: {fileID: 8926484042661614534}
  m_Children: []
  m_UIPosition: {x: 0, y: 0}
  m_UICollapsed: 0
  m_UISuperCollapsed: 0
  m_InputSlots:
  - {fileID: 8926484042661614689}
  m_OutputSlots: []
  m_Disabled: 0
  attribute: velocity
  Composition: 0
  Source: 0
  Random: 0
  channels: 6
--- !u!114 &8926484042661614591
MonoBehaviour:
  m_ObjectHideFlags: 0
  m_CorrespondingSourceObject: {fileID: 0}
  m_PrefabInstance: {fileID: 0}
  m_PrefabAsset: {fileID: 0}
  m_GameObject: {fileID: 0}
  m_Enabled: 1
  m_EditorHideFlags: 0
  m_Script: {fileID: 11500000, guid: 73a13919d81fb7444849bae8b5c812a2, type: 3}
  m_Name: 
  m_EditorClassIdentifier: 
  m_Parent: {fileID: 114789286144881694}
  m_Children:
  - {fileID: 8926484042661614592}
  m_UIPosition: {x: 885, y: -913}
  m_UICollapsed: 0
  m_UISuperCollapsed: 0
  m_InputSlots: []
  m_OutputSlots: []
  m_Label: 
  m_Data: {fileID: 0}
  m_InputFlowSlot:
  - link: []
  - link: []
  m_OutputFlowSlot:
  - link:
    - context: {fileID: 8926484042661614534}
      slotIndex: 0
--- !u!114 &8926484042661614592
MonoBehaviour:
  m_ObjectHideFlags: 0
  m_CorrespondingSourceObject: {fileID: 0}
  m_PrefabInstance: {fileID: 0}
  m_PrefabAsset: {fileID: 0}
  m_GameObject: {fileID: 0}
  m_Enabled: 1
  m_EditorHideFlags: 0
  m_Script: {fileID: 11500000, guid: f05c6884b705ce14d82ae720f0ec209f, type: 3}
  m_Name: 
  m_EditorClassIdentifier: 
  m_Parent: {fileID: 8926484042661614591}
  m_Children: []
  m_UIPosition: {x: 0, y: 0}
  m_UICollapsed: 0
  m_UISuperCollapsed: 0
  m_InputSlots:
  - {fileID: 8926484042661614593}
  m_OutputSlots: []
  m_Disabled: 0
--- !u!114 &8926484042661614593
MonoBehaviour:
  m_ObjectHideFlags: 0
  m_CorrespondingSourceObject: {fileID: 0}
  m_PrefabInstance: {fileID: 0}
  m_PrefabAsset: {fileID: 0}
  m_GameObject: {fileID: 0}
  m_Enabled: 1
  m_EditorHideFlags: 0
  m_Script: {fileID: 11500000, guid: f780aa281814f9842a7c076d436932e7, type: 3}
  m_Name: 
  m_EditorClassIdentifier: 
  m_Parent: {fileID: 0}
  m_Children: []
  m_UIPosition: {x: 0, y: 0}
  m_UICollapsed: 1
  m_UISuperCollapsed: 0
  m_MasterSlot: {fileID: 8926484042661614593}
  m_MasterData:
    m_Owner: {fileID: 8926484042661614592}
    m_Value:
      m_Type:
        m_SerializableType: System.Single, mscorlib, Version=4.0.0.0, Culture=neutral,
          PublicKeyToken=b77a5c561934e089
      m_SerializableObject: 8
    m_Space: 2147483647
  m_Property:
    name: Rate
    m_serializedType:
      m_SerializableType: System.Single, mscorlib, Version=4.0.0.0, Culture=neutral,
        PublicKeyToken=b77a5c561934e089
    attributes:
    - m_Type: 1
      m_Min: 0
      m_Max: Infinity
      m_Tooltip: 
      m_Regex: 
      m_RegexMaxLength: 0
    - m_Type: 3
      m_Min: -Infinity
      m_Max: Infinity
      m_Tooltip: Spawn Rate (in number per seconds)
      m_Regex: 
      m_RegexMaxLength: 0
  m_Direction: 0
  m_LinkedSlots: []
--- !u!114 &8926484042661614594
MonoBehaviour:
  m_ObjectHideFlags: 0
  m_CorrespondingSourceObject: {fileID: 0}
  m_PrefabInstance: {fileID: 0}
  m_PrefabAsset: {fileID: 0}
  m_GameObject: {fileID: 0}
  m_Enabled: 1
  m_EditorHideFlags: 0
  m_Script: {fileID: 11500000, guid: a971fa2e110a0ac42ac1d8dae408704b, type: 3}
  m_Name: 
  m_EditorClassIdentifier: 
  m_Parent: {fileID: 8926484042661614534}
  m_Children: []
  m_UIPosition: {x: 0, y: 0}
  m_UICollapsed: 0
  m_UISuperCollapsed: 0
  m_InputSlots:
  - {fileID: 8926484042661614595}
  m_OutputSlots: []
  m_Disabled: 0
  attribute: lifetime
  Composition: 0
  Source: 0
  Random: 0
  channels: 6
--- !u!114 &8926484042661614595
MonoBehaviour:
  m_ObjectHideFlags: 0
  m_CorrespondingSourceObject: {fileID: 0}
  m_PrefabInstance: {fileID: 0}
  m_PrefabAsset: {fileID: 0}
  m_GameObject: {fileID: 0}
  m_Enabled: 1
  m_EditorHideFlags: 0
  m_Script: {fileID: 11500000, guid: f780aa281814f9842a7c076d436932e7, type: 3}
  m_Name: 
  m_EditorClassIdentifier: 
  m_Parent: {fileID: 0}
  m_Children: []
  m_UIPosition: {x: 0, y: 0}
  m_UICollapsed: 1
  m_UISuperCollapsed: 0
  m_MasterSlot: {fileID: 8926484042661614595}
  m_MasterData:
    m_Owner: {fileID: 8926484042661614594}
    m_Value:
      m_Type:
        m_SerializableType: System.Single, mscorlib, Version=4.0.0.0, Culture=neutral,
          PublicKeyToken=b77a5c561934e089
      m_SerializableObject: 5
    m_Space: 2147483647
  m_Property:
    name: Lifetime
    m_serializedType:
      m_SerializableType: System.Single, mscorlib, Version=4.0.0.0, Culture=neutral,
        PublicKeyToken=b77a5c561934e089
    attributes: []
  m_Direction: 0
  m_LinkedSlots: []
--- !u!114 &8926484042661614596
MonoBehaviour:
  m_ObjectHideFlags: 0
  m_CorrespondingSourceObject: {fileID: 0}
  m_PrefabInstance: {fileID: 0}
  m_PrefabAsset: {fileID: 0}
  m_GameObject: {fileID: 0}
  m_Enabled: 1
  m_EditorHideFlags: 0
  m_Script: {fileID: 11500000, guid: a971fa2e110a0ac42ac1d8dae408704b, type: 3}
  m_Name: 
  m_EditorClassIdentifier: 
  m_Parent: {fileID: 8926484042661614568}
  m_Children: []
  m_UIPosition: {x: 0, y: 0}
  m_UICollapsed: 0
  m_UISuperCollapsed: 0
  m_InputSlots:
  - {fileID: 8926484042661614601}
  m_OutputSlots: []
  m_Disabled: 0
  attribute: size
  Composition: 2
  Source: 0
  Random: 0
  channels: 0
--- !u!114 &8926484042661614601
MonoBehaviour:
  m_ObjectHideFlags: 0
  m_CorrespondingSourceObject: {fileID: 0}
  m_PrefabInstance: {fileID: 0}
  m_PrefabAsset: {fileID: 0}
  m_GameObject: {fileID: 0}
  m_Enabled: 1
  m_EditorHideFlags: 0
  m_Script: {fileID: 11500000, guid: f780aa281814f9842a7c076d436932e7, type: 3}
  m_Name: 
  m_EditorClassIdentifier: 
  m_Parent: {fileID: 0}
  m_Children: []
  m_UIPosition: {x: 0, y: 0}
  m_UICollapsed: 1
  m_UISuperCollapsed: 0
  m_MasterSlot: {fileID: 8926484042661614601}
  m_MasterData:
    m_Owner: {fileID: 8926484042661614596}
    m_Value:
      m_Type:
        m_SerializableType: System.Single, mscorlib, Version=4.0.0.0, Culture=neutral,
          PublicKeyToken=b77a5c561934e089
      m_SerializableObject: 2
    m_Space: 2147483647
  m_Property:
    name: Size
    m_serializedType:
      m_SerializableType: System.Single, mscorlib, Version=4.0.0.0, Culture=neutral,
        PublicKeyToken=b77a5c561934e089
    attributes: []
  m_Direction: 0
  m_LinkedSlots: []
--- !u!114 &8926484042661614611
MonoBehaviour:
  m_ObjectHideFlags: 0
  m_CorrespondingSourceObject: {fileID: 0}
  m_PrefabInstance: {fileID: 0}
  m_PrefabAsset: {fileID: 0}
  m_GameObject: {fileID: 0}
  m_Enabled: 1
  m_EditorHideFlags: 0
  m_Script: {fileID: 11500000, guid: 330e0fca1717dde4aaa144f48232aa64, type: 3}
  m_Name: 
  m_EditorClassIdentifier: 
  m_Parent: {fileID: 114789286144881694}
  m_Children: []
  m_UIPosition: {x: 0, y: 0}
  m_UICollapsed: 0
  m_UISuperCollapsed: 0
  m_InputSlots: []
  m_OutputSlots:
  - {fileID: 8926484042661614612}
  m_ExposedName: an_uint
  m_Exposed: 1
  m_Order: 2
  m_Category: 
  m_Min:
    m_Type:
      m_SerializableType: 
    m_SerializableObject: 
  m_Max:
    m_Type:
      m_SerializableType: 
    m_SerializableObject: 
  m_IsOutput: 0
  m_Tooltip: 
  m_Nodes:
  - m_Id: 0
    linkedSlots:
    - outputSlot: {fileID: 8926484042661614612}
      inputSlot: {fileID: 8926484042661614620}
    position: {x: 572.65784, y: -359.63904}
    expandedSlots: []
    expanded: 0
--- !u!114 &8926484042661614612
MonoBehaviour:
  m_ObjectHideFlags: 0
  m_CorrespondingSourceObject: {fileID: 0}
  m_PrefabInstance: {fileID: 0}
  m_PrefabAsset: {fileID: 0}
  m_GameObject: {fileID: 0}
  m_Enabled: 1
  m_EditorHideFlags: 0
  m_Script: {fileID: 11500000, guid: c52d920e7fff73b498050a6b3c4404ca, type: 3}
  m_Name: 
  m_EditorClassIdentifier: 
  m_Parent: {fileID: 0}
  m_Children: []
  m_UIPosition: {x: 0, y: 0}
  m_UICollapsed: 1
  m_UISuperCollapsed: 0
  m_MasterSlot: {fileID: 8926484042661614612}
  m_MasterData:
    m_Owner: {fileID: 8926484042661614611}
    m_Value:
      m_Type:
        m_SerializableType: System.UInt32, mscorlib, Version=4.0.0.0, Culture=neutral,
          PublicKeyToken=b77a5c561934e089
      m_SerializableObject: 0
    m_Space: 2147483647
  m_Property:
    name: o
    m_serializedType:
      m_SerializableType: System.UInt32, mscorlib, Version=4.0.0.0, Culture=neutral,
        PublicKeyToken=b77a5c561934e089
    attributes: []
  m_Direction: 1
  m_LinkedSlots:
  - {fileID: 8926484042661614620}
--- !u!114 &8926484042661614613
MonoBehaviour:
  m_ObjectHideFlags: 0
  m_CorrespondingSourceObject: {fileID: 0}
  m_PrefabInstance: {fileID: 0}
  m_PrefabAsset: {fileID: 0}
  m_GameObject: {fileID: 0}
  m_Enabled: 1
  m_EditorHideFlags: 0
  m_Script: {fileID: 11500000, guid: 330e0fca1717dde4aaa144f48232aa64, type: 3}
  m_Name: 
  m_EditorClassIdentifier: 
  m_Parent: {fileID: 114789286144881694}
  m_Children: []
  m_UIPosition: {x: 0, y: 0}
  m_UICollapsed: 0
  m_UISuperCollapsed: 0
  m_InputSlots: []
  m_OutputSlots:
  - {fileID: 8926484042661614614}
  m_ExposedName: a_int
  m_Exposed: 1
  m_Order: 3
  m_Category: 
  m_Min:
    m_Type:
      m_SerializableType: 
    m_SerializableObject: 
  m_Max:
    m_Type:
      m_SerializableType: 
    m_SerializableObject: 
  m_IsOutput: 0
  m_Tooltip: 
  m_Nodes:
  - m_Id: 0
    linkedSlots:
    - outputSlot: {fileID: 8926484042661614614}
      inputSlot: {fileID: 8926484042661614619}
    position: {x: 576.707, y: -429.19476}
    expandedSlots: []
    expanded: 0
--- !u!114 &8926484042661614614
MonoBehaviour:
  m_ObjectHideFlags: 0
  m_CorrespondingSourceObject: {fileID: 0}
  m_PrefabInstance: {fileID: 0}
  m_PrefabAsset: {fileID: 0}
  m_GameObject: {fileID: 0}
  m_Enabled: 1
  m_EditorHideFlags: 0
  m_Script: {fileID: 11500000, guid: 4d246e354feb93041a837a9ef59437cb, type: 3}
  m_Name: 
  m_EditorClassIdentifier: 
  m_Parent: {fileID: 0}
  m_Children: []
  m_UIPosition: {x: 0, y: 0}
  m_UICollapsed: 1
  m_UISuperCollapsed: 0
  m_MasterSlot: {fileID: 8926484042661614614}
  m_MasterData:
    m_Owner: {fileID: 8926484042661614613}
    m_Value:
      m_Type:
        m_SerializableType: System.Int32, mscorlib, Version=4.0.0.0, Culture=neutral,
          PublicKeyToken=b77a5c561934e089
      m_SerializableObject: 0
    m_Space: 2147483647
  m_Property:
    name: o
    m_serializedType:
      m_SerializableType: System.Int32, mscorlib, Version=4.0.0.0, Culture=neutral,
        PublicKeyToken=b77a5c561934e089
    attributes: []
  m_Direction: 1
  m_LinkedSlots:
  - {fileID: 8926484042661614619}
--- !u!114 &8926484042661614615
MonoBehaviour:
  m_ObjectHideFlags: 0
  m_CorrespondingSourceObject: {fileID: 0}
  m_PrefabInstance: {fileID: 0}
  m_PrefabAsset: {fileID: 0}
  m_GameObject: {fileID: 0}
  m_Enabled: 1
  m_EditorHideFlags: 0
  m_Script: {fileID: 11500000, guid: c7acf5424f3655744af4b8f63298fa0f, type: 3}
  m_Name: 
  m_EditorClassIdentifier: 
  m_Parent: {fileID: 114789286144881694}
  m_Children: []
  m_UIPosition: {x: 728, y: -448}
  m_UICollapsed: 0
  m_UISuperCollapsed: 0
  m_InputSlots:
  - {fileID: 8926484042661614619}
  - {fileID: 8926484042661614620}
  m_OutputSlots:
  - {fileID: 8926484042661614621}
  m_Operands:
  - name: a
    type:
      m_SerializableType: System.Int32, mscorlib, Version=4.0.0.0, Culture=neutral,
        PublicKeyToken=b77a5c561934e089
  - name: b
    type:
      m_SerializableType: System.UInt32, mscorlib, Version=4.0.0.0, Culture=neutral,
        PublicKeyToken=b77a5c561934e089
--- !u!114 &8926484042661614619
MonoBehaviour:
  m_ObjectHideFlags: 0
  m_CorrespondingSourceObject: {fileID: 0}
  m_PrefabInstance: {fileID: 0}
  m_PrefabAsset: {fileID: 0}
  m_GameObject: {fileID: 0}
  m_Enabled: 1
  m_EditorHideFlags: 0
  m_Script: {fileID: 11500000, guid: 4d246e354feb93041a837a9ef59437cb, type: 3}
  m_Name: 
  m_EditorClassIdentifier: 
  m_Parent: {fileID: 0}
  m_Children: []
  m_UIPosition: {x: 0, y: 0}
  m_UICollapsed: 1
  m_UISuperCollapsed: 0
  m_MasterSlot: {fileID: 8926484042661614619}
  m_MasterData:
    m_Owner: {fileID: 8926484042661614615}
    m_Value:
      m_Type:
        m_SerializableType: System.Int32, mscorlib, Version=4.0.0.0, Culture=neutral,
          PublicKeyToken=b77a5c561934e089
      m_SerializableObject: 0
    m_Space: 2147483647
  m_Property:
    name: a
    m_serializedType:
      m_SerializableType: System.Int32, mscorlib, Version=4.0.0.0, Culture=neutral,
        PublicKeyToken=b77a5c561934e089
    attributes: []
  m_Direction: 0
  m_LinkedSlots:
  - {fileID: 8926484042661614614}
--- !u!114 &8926484042661614620
MonoBehaviour:
  m_ObjectHideFlags: 0
  m_CorrespondingSourceObject: {fileID: 0}
  m_PrefabInstance: {fileID: 0}
  m_PrefabAsset: {fileID: 0}
  m_GameObject: {fileID: 0}
  m_Enabled: 1
  m_EditorHideFlags: 0
  m_Script: {fileID: 11500000, guid: c52d920e7fff73b498050a6b3c4404ca, type: 3}
  m_Name: 
  m_EditorClassIdentifier: 
  m_Parent: {fileID: 0}
  m_Children: []
  m_UIPosition: {x: 0, y: 0}
  m_UICollapsed: 1
  m_UISuperCollapsed: 0
  m_MasterSlot: {fileID: 8926484042661614620}
  m_MasterData:
    m_Owner: {fileID: 8926484042661614615}
    m_Value:
      m_Type:
        m_SerializableType: System.UInt32, mscorlib, Version=4.0.0.0, Culture=neutral,
          PublicKeyToken=b77a5c561934e089
      m_SerializableObject: 0
    m_Space: 2147483647
  m_Property:
    name: b
    m_serializedType:
      m_SerializableType: System.UInt32, mscorlib, Version=4.0.0.0, Culture=neutral,
        PublicKeyToken=b77a5c561934e089
    attributes: []
  m_Direction: 0
  m_LinkedSlots:
  - {fileID: 8926484042661614612}
--- !u!114 &8926484042661614621
MonoBehaviour:
  m_ObjectHideFlags: 0
  m_CorrespondingSourceObject: {fileID: 0}
  m_PrefabInstance: {fileID: 0}
  m_PrefabAsset: {fileID: 0}
  m_GameObject: {fileID: 0}
  m_Enabled: 1
  m_EditorHideFlags: 0
  m_Script: {fileID: 11500000, guid: c52d920e7fff73b498050a6b3c4404ca, type: 3}
  m_Name: 
  m_EditorClassIdentifier: 
  m_Parent: {fileID: 0}
  m_Children: []
  m_UIPosition: {x: 0, y: 0}
  m_UICollapsed: 1
  m_UISuperCollapsed: 0
  m_MasterSlot: {fileID: 8926484042661614621}
  m_MasterData:
    m_Owner: {fileID: 8926484042661614615}
    m_Value:
      m_Type:
        m_SerializableType: System.UInt32, mscorlib, Version=4.0.0.0, Culture=neutral,
          PublicKeyToken=b77a5c561934e089
      m_SerializableObject: 0
    m_Space: 2147483647
  m_Property:
    name: 
    m_serializedType:
      m_SerializableType: System.UInt32, mscorlib, Version=4.0.0.0, Culture=neutral,
        PublicKeyToken=b77a5c561934e089
    attributes: []
  m_Direction: 1
  m_LinkedSlots:
  - {fileID: 8926484042661614627}
--- !u!114 &8926484042661614622
MonoBehaviour:
  m_ObjectHideFlags: 0
  m_CorrespondingSourceObject: {fileID: 0}
  m_PrefabInstance: {fileID: 0}
  m_PrefabAsset: {fileID: 0}
  m_GameObject: {fileID: 0}
  m_Enabled: 1
  m_EditorHideFlags: 0
  m_Script: {fileID: 11500000, guid: 39201e37c9a341c45bace12065f0cb90, type: 3}
  m_Name: 
  m_EditorClassIdentifier: 
  m_Parent: {fileID: 114789286144881694}
  m_Children: []
  m_UIPosition: {x: 896, y: -442}
  m_UICollapsed: 0
  m_UISuperCollapsed: 0
  m_InputSlots:
  - {fileID: 8926484042661614627}
  - {fileID: 8926484042661614624}
  m_OutputSlots:
  - {fileID: 8926484042661614625}
  m_Operands:
  - name: a
    type:
      m_SerializableType: System.Single, mscorlib, Version=4.0.0.0, Culture=neutral,
        PublicKeyToken=b77a5c561934e089
  - name: b
    type:
      m_SerializableType: System.Single, mscorlib, Version=4.0.0.0, Culture=neutral,
        PublicKeyToken=b77a5c561934e089
--- !u!114 &8926484042661614624
MonoBehaviour:
  m_ObjectHideFlags: 0
  m_CorrespondingSourceObject: {fileID: 0}
  m_PrefabInstance: {fileID: 0}
  m_PrefabAsset: {fileID: 0}
  m_GameObject: {fileID: 0}
  m_Enabled: 1
  m_EditorHideFlags: 0
  m_Script: {fileID: 11500000, guid: f780aa281814f9842a7c076d436932e7, type: 3}
  m_Name: 
  m_EditorClassIdentifier: 
  m_Parent: {fileID: 0}
  m_Children: []
  m_UIPosition: {x: 0, y: 0}
  m_UICollapsed: 1
  m_UISuperCollapsed: 0
  m_MasterSlot: {fileID: 8926484042661614624}
  m_MasterData:
    m_Owner: {fileID: 8926484042661614622}
    m_Value:
      m_Type:
        m_SerializableType: System.Single, mscorlib, Version=4.0.0.0, Culture=neutral,
          PublicKeyToken=b77a5c561934e089
      m_SerializableObject: 3000
    m_Space: 2147483647
  m_Property:
    name: b
    m_serializedType:
      m_SerializableType: System.Single, mscorlib, Version=4.0.0.0, Culture=neutral,
        PublicKeyToken=b77a5c561934e089
    attributes: []
  m_Direction: 0
  m_LinkedSlots: []
--- !u!114 &8926484042661614625
MonoBehaviour:
  m_ObjectHideFlags: 0
  m_CorrespondingSourceObject: {fileID: 0}
  m_PrefabInstance: {fileID: 0}
  m_PrefabAsset: {fileID: 0}
  m_GameObject: {fileID: 0}
  m_Enabled: 1
  m_EditorHideFlags: 0
  m_Script: {fileID: 11500000, guid: f780aa281814f9842a7c076d436932e7, type: 3}
  m_Name: 
  m_EditorClassIdentifier: 
  m_Parent: {fileID: 0}
  m_Children: []
  m_UIPosition: {x: 0, y: 0}
  m_UICollapsed: 1
  m_UISuperCollapsed: 0
  m_MasterSlot: {fileID: 8926484042661614625}
  m_MasterData:
    m_Owner: {fileID: 8926484042661614622}
    m_Value:
      m_Type:
        m_SerializableType: System.Single, mscorlib, Version=4.0.0.0, Culture=neutral,
          PublicKeyToken=b77a5c561934e089
      m_SerializableObject: 
    m_Space: 2147483647
  m_Property:
    name: 
    m_serializedType:
      m_SerializableType: System.Single, mscorlib, Version=4.0.0.0, Culture=neutral,
        PublicKeyToken=b77a5c561934e089
    attributes: []
  m_Direction: 1
  m_LinkedSlots:
  - {fileID: 8926484042661614687}
--- !u!114 &8926484042661614627
MonoBehaviour:
  m_ObjectHideFlags: 0
  m_CorrespondingSourceObject: {fileID: 0}
  m_PrefabInstance: {fileID: 0}
  m_PrefabAsset: {fileID: 0}
  m_GameObject: {fileID: 0}
  m_Enabled: 1
  m_EditorHideFlags: 0
  m_Script: {fileID: 11500000, guid: f780aa281814f9842a7c076d436932e7, type: 3}
  m_Name: 
  m_EditorClassIdentifier: 
  m_Parent: {fileID: 0}
  m_Children: []
  m_UIPosition: {x: 0, y: 0}
  m_UICollapsed: 1
  m_UISuperCollapsed: 0
  m_MasterSlot: {fileID: 8926484042661614627}
  m_MasterData:
    m_Owner: {fileID: 8926484042661614622}
    m_Value:
      m_Type:
        m_SerializableType: System.Single, mscorlib, Version=4.0.0.0, Culture=neutral,
          PublicKeyToken=b77a5c561934e089
      m_SerializableObject: 1
    m_Space: 2147483647
  m_Property:
    name: a
    m_serializedType:
      m_SerializableType: System.Single, mscorlib, Version=4.0.0.0, Culture=neutral,
        PublicKeyToken=b77a5c561934e089
    attributes: []
  m_Direction: 0
  m_LinkedSlots:
  - {fileID: 8926484042661614621}
--- !u!114 &8926484042661614633
MonoBehaviour:
  m_ObjectHideFlags: 0
  m_CorrespondingSourceObject: {fileID: 0}
  m_PrefabInstance: {fileID: 0}
  m_PrefabAsset: {fileID: 0}
  m_GameObject: {fileID: 0}
  m_Enabled: 1
  m_EditorHideFlags: 0
  m_Script: {fileID: 11500000, guid: 9717a5f0d23f1d843aef2943f049a21d, type: 3}
  m_Name: 
  m_EditorClassIdentifier: 
  m_Parent: {fileID: 114789286144881694}
  m_Children: []
  m_UIPosition: {x: 728, y: -129}
  m_UICollapsed: 0
  m_UISuperCollapsed: 0
  m_InputSlots:
  - {fileID: 8926484042661614634}
  - {fileID: 8926484042661614638}
  - {fileID: 8926484042661614643}
  m_OutputSlots:
  - {fileID: 8926484042661614648}
  m_Type:
    m_SerializableType: UnityEngine.Color, UnityEngine.CoreModule, Version=0.0.0.0,
      Culture=neutral, PublicKeyToken=null
--- !u!114 &8926484042661614634
MonoBehaviour:
  m_ObjectHideFlags: 0
  m_CorrespondingSourceObject: {fileID: 0}
  m_PrefabInstance: {fileID: 0}
  m_PrefabAsset: {fileID: 0}
  m_GameObject: {fileID: 0}
  m_Enabled: 1
  m_EditorHideFlags: 0
  m_Script: {fileID: 11500000, guid: b4c11ff25089a324daf359f4b0629b33, type: 3}
  m_Name: 
  m_EditorClassIdentifier: 
  m_Parent: {fileID: 0}
  m_Children: []
  m_UIPosition: {x: 0, y: 0}
  m_UICollapsed: 1
  m_UISuperCollapsed: 0
  m_MasterSlot: {fileID: 8926484042661614634}
  m_MasterData:
    m_Owner: {fileID: 8926484042661614633}
    m_Value:
      m_Type:
        m_SerializableType: System.Boolean, mscorlib, Version=4.0.0.0, Culture=neutral,
          PublicKeyToken=b77a5c561934e089
      m_SerializableObject: False
    m_Space: 2147483647
  m_Property:
    name: predicate
    m_serializedType:
      m_SerializableType: System.Boolean, mscorlib, Version=4.0.0.0, Culture=neutral,
        PublicKeyToken=b77a5c561934e089
    attributes:
    - m_Type: 3
      m_Min: -Infinity
      m_Max: Infinity
      m_Tooltip: The predicate
      m_Regex: 
      m_RegexMaxLength: 0
  m_Direction: 0
  m_LinkedSlots:
  - {fileID: 8926484042661614657}
--- !u!114 &8926484042661614638
MonoBehaviour:
  m_ObjectHideFlags: 0
  m_CorrespondingSourceObject: {fileID: 0}
  m_PrefabInstance: {fileID: 0}
  m_PrefabAsset: {fileID: 0}
  m_GameObject: {fileID: 0}
  m_Enabled: 1
  m_EditorHideFlags: 0
  m_Script: {fileID: 11500000, guid: c82227d5759e296488798b1554a72a15, type: 3}
  m_Name: 
  m_EditorClassIdentifier: 
  m_Parent: {fileID: 0}
  m_Children:
  - {fileID: 8926484042661614639}
  - {fileID: 8926484042661614640}
  - {fileID: 8926484042661614641}
  - {fileID: 8926484042661614642}
  m_UIPosition: {x: 0, y: 0}
  m_UICollapsed: 1
  m_UISuperCollapsed: 0
  m_MasterSlot: {fileID: 8926484042661614638}
  m_MasterData:
    m_Owner: {fileID: 8926484042661614633}
    m_Value:
      m_Type:
        m_SerializableType: UnityEngine.Color, UnityEngine.CoreModule, Version=0.0.0.0,
          Culture=neutral, PublicKeyToken=null
      m_SerializableObject: '{"r":0.0,"g":1.0,"b":0.0,"a":0.0}'
    m_Space: 2147483647
  m_Property:
    name: True
    m_serializedType:
      m_SerializableType: UnityEngine.Color, UnityEngine.CoreModule, Version=0.0.0.0,
        Culture=neutral, PublicKeyToken=null
    attributes: []
  m_Direction: 0
  m_LinkedSlots: []
--- !u!114 &8926484042661614639
MonoBehaviour:
  m_ObjectHideFlags: 0
  m_CorrespondingSourceObject: {fileID: 0}
  m_PrefabInstance: {fileID: 0}
  m_PrefabAsset: {fileID: 0}
  m_GameObject: {fileID: 0}
  m_Enabled: 1
  m_EditorHideFlags: 0
  m_Script: {fileID: 11500000, guid: f780aa281814f9842a7c076d436932e7, type: 3}
  m_Name: 
  m_EditorClassIdentifier: 
  m_Parent: {fileID: 8926484042661614638}
  m_Children: []
  m_UIPosition: {x: 0, y: 0}
  m_UICollapsed: 1
  m_UISuperCollapsed: 0
  m_MasterSlot: {fileID: 8926484042661614638}
  m_MasterData:
    m_Owner: {fileID: 0}
    m_Value:
      m_Type:
        m_SerializableType: 
      m_SerializableObject: 
    m_Space: 2147483647
  m_Property:
    name: r
    m_serializedType:
      m_SerializableType: System.Single, mscorlib, Version=4.0.0.0, Culture=neutral,
        PublicKeyToken=b77a5c561934e089
    attributes: []
  m_Direction: 0
  m_LinkedSlots: []
--- !u!114 &8926484042661614640
MonoBehaviour:
  m_ObjectHideFlags: 0
  m_CorrespondingSourceObject: {fileID: 0}
  m_PrefabInstance: {fileID: 0}
  m_PrefabAsset: {fileID: 0}
  m_GameObject: {fileID: 0}
  m_Enabled: 1
  m_EditorHideFlags: 0
  m_Script: {fileID: 11500000, guid: f780aa281814f9842a7c076d436932e7, type: 3}
  m_Name: 
  m_EditorClassIdentifier: 
  m_Parent: {fileID: 8926484042661614638}
  m_Children: []
  m_UIPosition: {x: 0, y: 0}
  m_UICollapsed: 1
  m_UISuperCollapsed: 0
  m_MasterSlot: {fileID: 8926484042661614638}
  m_MasterData:
    m_Owner: {fileID: 0}
    m_Value:
      m_Type:
        m_SerializableType: 
      m_SerializableObject: 
    m_Space: 2147483647
  m_Property:
    name: g
    m_serializedType:
      m_SerializableType: System.Single, mscorlib, Version=4.0.0.0, Culture=neutral,
        PublicKeyToken=b77a5c561934e089
    attributes: []
  m_Direction: 0
  m_LinkedSlots: []
--- !u!114 &8926484042661614641
MonoBehaviour:
  m_ObjectHideFlags: 0
  m_CorrespondingSourceObject: {fileID: 0}
  m_PrefabInstance: {fileID: 0}
  m_PrefabAsset: {fileID: 0}
  m_GameObject: {fileID: 0}
  m_Enabled: 1
  m_EditorHideFlags: 0
  m_Script: {fileID: 11500000, guid: f780aa281814f9842a7c076d436932e7, type: 3}
  m_Name: 
  m_EditorClassIdentifier: 
  m_Parent: {fileID: 8926484042661614638}
  m_Children: []
  m_UIPosition: {x: 0, y: 0}
  m_UICollapsed: 1
  m_UISuperCollapsed: 0
  m_MasterSlot: {fileID: 8926484042661614638}
  m_MasterData:
    m_Owner: {fileID: 0}
    m_Value:
      m_Type:
        m_SerializableType: 
      m_SerializableObject: 
    m_Space: 2147483647
  m_Property:
    name: b
    m_serializedType:
      m_SerializableType: System.Single, mscorlib, Version=4.0.0.0, Culture=neutral,
        PublicKeyToken=b77a5c561934e089
    attributes: []
  m_Direction: 0
  m_LinkedSlots: []
--- !u!114 &8926484042661614642
MonoBehaviour:
  m_ObjectHideFlags: 0
  m_CorrespondingSourceObject: {fileID: 0}
  m_PrefabInstance: {fileID: 0}
  m_PrefabAsset: {fileID: 0}
  m_GameObject: {fileID: 0}
  m_Enabled: 1
  m_EditorHideFlags: 0
  m_Script: {fileID: 11500000, guid: f780aa281814f9842a7c076d436932e7, type: 3}
  m_Name: 
  m_EditorClassIdentifier: 
  m_Parent: {fileID: 8926484042661614638}
  m_Children: []
  m_UIPosition: {x: 0, y: 0}
  m_UICollapsed: 1
  m_UISuperCollapsed: 0
  m_MasterSlot: {fileID: 8926484042661614638}
  m_MasterData:
    m_Owner: {fileID: 0}
    m_Value:
      m_Type:
        m_SerializableType: 
      m_SerializableObject: 
    m_Space: 2147483647
  m_Property:
    name: a
    m_serializedType:
      m_SerializableType: System.Single, mscorlib, Version=4.0.0.0, Culture=neutral,
        PublicKeyToken=b77a5c561934e089
    attributes: []
  m_Direction: 0
  m_LinkedSlots: []
--- !u!114 &8926484042661614643
MonoBehaviour:
  m_ObjectHideFlags: 0
  m_CorrespondingSourceObject: {fileID: 0}
  m_PrefabInstance: {fileID: 0}
  m_PrefabAsset: {fileID: 0}
  m_GameObject: {fileID: 0}
  m_Enabled: 1
  m_EditorHideFlags: 0
  m_Script: {fileID: 11500000, guid: c82227d5759e296488798b1554a72a15, type: 3}
  m_Name: 
  m_EditorClassIdentifier: 
  m_Parent: {fileID: 0}
  m_Children:
  - {fileID: 8926484042661614644}
  - {fileID: 8926484042661614645}
  - {fileID: 8926484042661614646}
  - {fileID: 8926484042661614647}
  m_UIPosition: {x: 0, y: 0}
  m_UICollapsed: 1
  m_UISuperCollapsed: 0
  m_MasterSlot: {fileID: 8926484042661614643}
  m_MasterData:
    m_Owner: {fileID: 8926484042661614633}
    m_Value:
      m_Type:
        m_SerializableType: UnityEngine.Color, UnityEngine.CoreModule, Version=0.0.0.0,
          Culture=neutral, PublicKeyToken=null
      m_SerializableObject: '{"r":1.0,"g":0.0,"b":0.0,"a":0.0}'
    m_Space: 2147483647
  m_Property:
    name: False
    m_serializedType:
      m_SerializableType: UnityEngine.Color, UnityEngine.CoreModule, Version=0.0.0.0,
        Culture=neutral, PublicKeyToken=null
    attributes: []
  m_Direction: 0
  m_LinkedSlots: []
--- !u!114 &8926484042661614644
MonoBehaviour:
  m_ObjectHideFlags: 0
  m_CorrespondingSourceObject: {fileID: 0}
  m_PrefabInstance: {fileID: 0}
  m_PrefabAsset: {fileID: 0}
  m_GameObject: {fileID: 0}
  m_Enabled: 1
  m_EditorHideFlags: 0
  m_Script: {fileID: 11500000, guid: f780aa281814f9842a7c076d436932e7, type: 3}
  m_Name: 
  m_EditorClassIdentifier: 
  m_Parent: {fileID: 8926484042661614643}
  m_Children: []
  m_UIPosition: {x: 0, y: 0}
  m_UICollapsed: 1
  m_UISuperCollapsed: 0
  m_MasterSlot: {fileID: 8926484042661614643}
  m_MasterData:
    m_Owner: {fileID: 0}
    m_Value:
      m_Type:
        m_SerializableType: 
      m_SerializableObject: 
    m_Space: 2147483647
  m_Property:
    name: r
    m_serializedType:
      m_SerializableType: System.Single, mscorlib, Version=4.0.0.0, Culture=neutral,
        PublicKeyToken=b77a5c561934e089
    attributes: []
  m_Direction: 0
  m_LinkedSlots: []
--- !u!114 &8926484042661614645
MonoBehaviour:
  m_ObjectHideFlags: 0
  m_CorrespondingSourceObject: {fileID: 0}
  m_PrefabInstance: {fileID: 0}
  m_PrefabAsset: {fileID: 0}
  m_GameObject: {fileID: 0}
  m_Enabled: 1
  m_EditorHideFlags: 0
  m_Script: {fileID: 11500000, guid: f780aa281814f9842a7c076d436932e7, type: 3}
  m_Name: 
  m_EditorClassIdentifier: 
  m_Parent: {fileID: 8926484042661614643}
  m_Children: []
  m_UIPosition: {x: 0, y: 0}
  m_UICollapsed: 1
  m_UISuperCollapsed: 0
  m_MasterSlot: {fileID: 8926484042661614643}
  m_MasterData:
    m_Owner: {fileID: 0}
    m_Value:
      m_Type:
        m_SerializableType: 
      m_SerializableObject: 
    m_Space: 2147483647
  m_Property:
    name: g
    m_serializedType:
      m_SerializableType: System.Single, mscorlib, Version=4.0.0.0, Culture=neutral,
        PublicKeyToken=b77a5c561934e089
    attributes: []
  m_Direction: 0
  m_LinkedSlots: []
--- !u!114 &8926484042661614646
MonoBehaviour:
  m_ObjectHideFlags: 0
  m_CorrespondingSourceObject: {fileID: 0}
  m_PrefabInstance: {fileID: 0}
  m_PrefabAsset: {fileID: 0}
  m_GameObject: {fileID: 0}
  m_Enabled: 1
  m_EditorHideFlags: 0
  m_Script: {fileID: 11500000, guid: f780aa281814f9842a7c076d436932e7, type: 3}
  m_Name: 
  m_EditorClassIdentifier: 
  m_Parent: {fileID: 8926484042661614643}
  m_Children: []
  m_UIPosition: {x: 0, y: 0}
  m_UICollapsed: 1
  m_UISuperCollapsed: 0
  m_MasterSlot: {fileID: 8926484042661614643}
  m_MasterData:
    m_Owner: {fileID: 0}
    m_Value:
      m_Type:
        m_SerializableType: 
      m_SerializableObject: 
    m_Space: 2147483647
  m_Property:
    name: b
    m_serializedType:
      m_SerializableType: System.Single, mscorlib, Version=4.0.0.0, Culture=neutral,
        PublicKeyToken=b77a5c561934e089
    attributes: []
  m_Direction: 0
  m_LinkedSlots: []
--- !u!114 &8926484042661614647
MonoBehaviour:
  m_ObjectHideFlags: 0
  m_CorrespondingSourceObject: {fileID: 0}
  m_PrefabInstance: {fileID: 0}
  m_PrefabAsset: {fileID: 0}
  m_GameObject: {fileID: 0}
  m_Enabled: 1
  m_EditorHideFlags: 0
  m_Script: {fileID: 11500000, guid: f780aa281814f9842a7c076d436932e7, type: 3}
  m_Name: 
  m_EditorClassIdentifier: 
  m_Parent: {fileID: 8926484042661614643}
  m_Children: []
  m_UIPosition: {x: 0, y: 0}
  m_UICollapsed: 1
  m_UISuperCollapsed: 0
  m_MasterSlot: {fileID: 8926484042661614643}
  m_MasterData:
    m_Owner: {fileID: 0}
    m_Value:
      m_Type:
        m_SerializableType: 
      m_SerializableObject: 
    m_Space: 2147483647
  m_Property:
    name: a
    m_serializedType:
      m_SerializableType: System.Single, mscorlib, Version=4.0.0.0, Culture=neutral,
        PublicKeyToken=b77a5c561934e089
    attributes: []
  m_Direction: 0
  m_LinkedSlots: []
--- !u!114 &8926484042661614648
MonoBehaviour:
  m_ObjectHideFlags: 0
  m_CorrespondingSourceObject: {fileID: 0}
  m_PrefabInstance: {fileID: 0}
  m_PrefabAsset: {fileID: 0}
  m_GameObject: {fileID: 0}
  m_Enabled: 1
  m_EditorHideFlags: 0
  m_Script: {fileID: 11500000, guid: c82227d5759e296488798b1554a72a15, type: 3}
  m_Name: 
  m_EditorClassIdentifier: 
  m_Parent: {fileID: 0}
  m_Children:
  - {fileID: 8926484042661614649}
  - {fileID: 8926484042661614650}
  - {fileID: 8926484042661614651}
  - {fileID: 8926484042661614652}
  m_UIPosition: {x: 0, y: 0}
  m_UICollapsed: 1
  m_UISuperCollapsed: 0
  m_MasterSlot: {fileID: 8926484042661614648}
  m_MasterData:
    m_Owner: {fileID: 8926484042661614633}
    m_Value:
      m_Type:
        m_SerializableType: UnityEngine.Color, UnityEngine.CoreModule, Version=0.0.0.0,
          Culture=neutral, PublicKeyToken=null
      m_SerializableObject: 
    m_Space: 2147483647
  m_Property:
    name: 
    m_serializedType:
      m_SerializableType: UnityEngine.Color, UnityEngine.CoreModule, Version=0.0.0.0,
        Culture=neutral, PublicKeyToken=null
    attributes: []
  m_Direction: 1
  m_LinkedSlots:
  - {fileID: 8926484042661614659}
--- !u!114 &8926484042661614649
MonoBehaviour:
  m_ObjectHideFlags: 0
  m_CorrespondingSourceObject: {fileID: 0}
  m_PrefabInstance: {fileID: 0}
  m_PrefabAsset: {fileID: 0}
  m_GameObject: {fileID: 0}
  m_Enabled: 1
  m_EditorHideFlags: 0
  m_Script: {fileID: 11500000, guid: f780aa281814f9842a7c076d436932e7, type: 3}
  m_Name: 
  m_EditorClassIdentifier: 
  m_Parent: {fileID: 8926484042661614648}
  m_Children: []
  m_UIPosition: {x: 0, y: 0}
  m_UICollapsed: 1
  m_UISuperCollapsed: 0
  m_MasterSlot: {fileID: 8926484042661614648}
  m_MasterData:
    m_Owner: {fileID: 0}
    m_Value:
      m_Type:
        m_SerializableType: 
      m_SerializableObject: 
    m_Space: 2147483647
  m_Property:
    name: r
    m_serializedType:
      m_SerializableType: System.Single, mscorlib, Version=4.0.0.0, Culture=neutral,
        PublicKeyToken=b77a5c561934e089
    attributes: []
  m_Direction: 1
  m_LinkedSlots: []
--- !u!114 &8926484042661614650
MonoBehaviour:
  m_ObjectHideFlags: 0
  m_CorrespondingSourceObject: {fileID: 0}
  m_PrefabInstance: {fileID: 0}
  m_PrefabAsset: {fileID: 0}
  m_GameObject: {fileID: 0}
  m_Enabled: 1
  m_EditorHideFlags: 0
  m_Script: {fileID: 11500000, guid: f780aa281814f9842a7c076d436932e7, type: 3}
  m_Name: 
  m_EditorClassIdentifier: 
  m_Parent: {fileID: 8926484042661614648}
  m_Children: []
  m_UIPosition: {x: 0, y: 0}
  m_UICollapsed: 1
  m_UISuperCollapsed: 0
  m_MasterSlot: {fileID: 8926484042661614648}
  m_MasterData:
    m_Owner: {fileID: 0}
    m_Value:
      m_Type:
        m_SerializableType: 
      m_SerializableObject: 
    m_Space: 2147483647
  m_Property:
    name: g
    m_serializedType:
      m_SerializableType: System.Single, mscorlib, Version=4.0.0.0, Culture=neutral,
        PublicKeyToken=b77a5c561934e089
    attributes: []
  m_Direction: 1
  m_LinkedSlots: []
--- !u!114 &8926484042661614651
MonoBehaviour:
  m_ObjectHideFlags: 0
  m_CorrespondingSourceObject: {fileID: 0}
  m_PrefabInstance: {fileID: 0}
  m_PrefabAsset: {fileID: 0}
  m_GameObject: {fileID: 0}
  m_Enabled: 1
  m_EditorHideFlags: 0
  m_Script: {fileID: 11500000, guid: f780aa281814f9842a7c076d436932e7, type: 3}
  m_Name: 
  m_EditorClassIdentifier: 
  m_Parent: {fileID: 8926484042661614648}
  m_Children: []
  m_UIPosition: {x: 0, y: 0}
  m_UICollapsed: 1
  m_UISuperCollapsed: 0
  m_MasterSlot: {fileID: 8926484042661614648}
  m_MasterData:
    m_Owner: {fileID: 0}
    m_Value:
      m_Type:
        m_SerializableType: 
      m_SerializableObject: 
    m_Space: 2147483647
  m_Property:
    name: b
    m_serializedType:
      m_SerializableType: System.Single, mscorlib, Version=4.0.0.0, Culture=neutral,
        PublicKeyToken=b77a5c561934e089
    attributes: []
  m_Direction: 1
  m_LinkedSlots: []
--- !u!114 &8926484042661614652
MonoBehaviour:
  m_ObjectHideFlags: 0
  m_CorrespondingSourceObject: {fileID: 0}
  m_PrefabInstance: {fileID: 0}
  m_PrefabAsset: {fileID: 0}
  m_GameObject: {fileID: 0}
  m_Enabled: 1
  m_EditorHideFlags: 0
  m_Script: {fileID: 11500000, guid: f780aa281814f9842a7c076d436932e7, type: 3}
  m_Name: 
  m_EditorClassIdentifier: 
  m_Parent: {fileID: 8926484042661614648}
  m_Children: []
  m_UIPosition: {x: 0, y: 0}
  m_UICollapsed: 1
  m_UISuperCollapsed: 0
  m_MasterSlot: {fileID: 8926484042661614648}
  m_MasterData:
    m_Owner: {fileID: 0}
    m_Value:
      m_Type:
        m_SerializableType: 
      m_SerializableObject: 
    m_Space: 2147483647
  m_Property:
    name: a
    m_serializedType:
      m_SerializableType: System.Single, mscorlib, Version=4.0.0.0, Culture=neutral,
        PublicKeyToken=b77a5c561934e089
    attributes: []
  m_Direction: 1
  m_LinkedSlots: []
--- !u!114 &8926484042661614656
MonoBehaviour:
  m_ObjectHideFlags: 0
  m_CorrespondingSourceObject: {fileID: 0}
  m_PrefabInstance: {fileID: 0}
  m_PrefabAsset: {fileID: 0}
  m_GameObject: {fileID: 0}
  m_Enabled: 1
  m_EditorHideFlags: 0
  m_Script: {fileID: 11500000, guid: 330e0fca1717dde4aaa144f48232aa64, type: 3}
  m_Name: 
  m_EditorClassIdentifier: 
  m_Parent: {fileID: 114789286144881694}
  m_Children: []
  m_UIPosition: {x: 0, y: 0}
  m_UICollapsed: 0
  m_UISuperCollapsed: 0
  m_InputSlots: []
  m_OutputSlots:
  - {fileID: 8926484042661614657}
  m_ExposedName: a_bool
  m_Exposed: 1
  m_Order: 4
  m_Category: 
  m_Min:
    m_Type:
      m_SerializableType: 
    m_SerializableObject: 
  m_Max:
    m_Type:
      m_SerializableType: 
    m_SerializableObject: 
  m_IsOutput: 0
  m_Tooltip: 
  m_Nodes:
  - m_Id: 0
    linkedSlots:
    - outputSlot: {fileID: 8926484042661614657}
      inputSlot: {fileID: 8926484042661614634}
    position: {x: 572.712, y: -99.13225}
    expandedSlots: []
    expanded: 0
--- !u!114 &8926484042661614657
MonoBehaviour:
  m_ObjectHideFlags: 0
  m_CorrespondingSourceObject: {fileID: 0}
  m_PrefabInstance: {fileID: 0}
  m_PrefabAsset: {fileID: 0}
  m_GameObject: {fileID: 0}
  m_Enabled: 1
  m_EditorHideFlags: 0
  m_Script: {fileID: 11500000, guid: b4c11ff25089a324daf359f4b0629b33, type: 3}
  m_Name: 
  m_EditorClassIdentifier: 
  m_Parent: {fileID: 0}
  m_Children: []
  m_UIPosition: {x: 0, y: 0}
  m_UICollapsed: 1
  m_UISuperCollapsed: 0
  m_MasterSlot: {fileID: 8926484042661614657}
  m_MasterData:
    m_Owner: {fileID: 8926484042661614656}
    m_Value:
      m_Type:
        m_SerializableType: System.Boolean, mscorlib, Version=4.0.0.0, Culture=neutral,
          PublicKeyToken=b77a5c561934e089
      m_SerializableObject: False
    m_Space: 2147483647
  m_Property:
    name: o
    m_serializedType:
      m_SerializableType: System.Boolean, mscorlib, Version=4.0.0.0, Culture=neutral,
        PublicKeyToken=b77a5c561934e089
    attributes: []
  m_Direction: 1
  m_LinkedSlots:
  - {fileID: 8926484042661614634}
--- !u!114 &8926484042661614658
MonoBehaviour:
  m_ObjectHideFlags: 0
  m_CorrespondingSourceObject: {fileID: 0}
  m_PrefabInstance: {fileID: 0}
  m_PrefabAsset: {fileID: 0}
  m_GameObject: {fileID: 0}
  m_Enabled: 1
  m_EditorHideFlags: 0
  m_Script: {fileID: 11500000, guid: a971fa2e110a0ac42ac1d8dae408704b, type: 3}
  m_Name: 
  m_EditorClassIdentifier: 
  m_Parent: {fileID: 8926484042661614534}
  m_Children: []
  m_UIPosition: {x: 0, y: 2}
  m_UICollapsed: 0
  m_UISuperCollapsed: 0
  m_InputSlots:
  - {fileID: 8926484042661614659}
  m_OutputSlots: []
  m_Disabled: 0
  attribute: color
  Composition: 0
  Source: 0
  Random: 0
  channels: 6
--- !u!114 &8926484042661614659
MonoBehaviour:
  m_ObjectHideFlags: 0
  m_CorrespondingSourceObject: {fileID: 0}
  m_PrefabInstance: {fileID: 0}
  m_PrefabAsset: {fileID: 0}
  m_GameObject: {fileID: 0}
  m_Enabled: 1
  m_EditorHideFlags: 0
  m_Script: {fileID: 11500000, guid: ac39bd03fca81b849929b9c966f1836a, type: 3}
  m_Name: 
  m_EditorClassIdentifier: 
  m_Parent: {fileID: 0}
  m_Children:
  - {fileID: 8926484042661614660}
  - {fileID: 8926484042661614661}
  - {fileID: 8926484042661614662}
  m_UIPosition: {x: 0, y: 0}
  m_UICollapsed: 1
  m_UISuperCollapsed: 0
  m_MasterSlot: {fileID: 8926484042661614659}
  m_MasterData:
    m_Owner: {fileID: 8926484042661614658}
    m_Value:
      m_Type:
        m_SerializableType: UnityEngine.Vector3, UnityEngine.CoreModule, Version=0.0.0.0,
          Culture=neutral, PublicKeyToken=null
      m_SerializableObject: '{"x":1.0,"y":1.0,"z":1.0}'
    m_Space: 2147483647
  m_Property:
    name: Color
    m_serializedType:
      m_SerializableType: UnityEngine.Vector3, UnityEngine.CoreModule, Version=0.0.0.0,
        Culture=neutral, PublicKeyToken=null
    attributes:
    - m_Type: 5
      m_Min: -Infinity
      m_Max: Infinity
      m_Tooltip: 
      m_Regex: 
      m_RegexMaxLength: 0
  m_Direction: 0
  m_LinkedSlots:
  - {fileID: 8926484042661614648}
--- !u!114 &8926484042661614660
MonoBehaviour:
  m_ObjectHideFlags: 0
  m_CorrespondingSourceObject: {fileID: 0}
  m_PrefabInstance: {fileID: 0}
  m_PrefabAsset: {fileID: 0}
  m_GameObject: {fileID: 0}
  m_Enabled: 1
  m_EditorHideFlags: 0
  m_Script: {fileID: 11500000, guid: f780aa281814f9842a7c076d436932e7, type: 3}
  m_Name: 
  m_EditorClassIdentifier: 
  m_Parent: {fileID: 8926484042661614659}
  m_Children: []
  m_UIPosition: {x: 0, y: 0}
  m_UICollapsed: 1
  m_UISuperCollapsed: 0
  m_MasterSlot: {fileID: 8926484042661614659}
  m_MasterData:
    m_Owner: {fileID: 0}
    m_Value:
      m_Type:
        m_SerializableType: 
      m_SerializableObject: 
    m_Space: 2147483647
  m_Property:
    name: x
    m_serializedType:
      m_SerializableType: System.Single, mscorlib, Version=4.0.0.0, Culture=neutral,
        PublicKeyToken=b77a5c561934e089
    attributes: []
  m_Direction: 0
  m_LinkedSlots: []
--- !u!114 &8926484042661614661
MonoBehaviour:
  m_ObjectHideFlags: 0
  m_CorrespondingSourceObject: {fileID: 0}
  m_PrefabInstance: {fileID: 0}
  m_PrefabAsset: {fileID: 0}
  m_GameObject: {fileID: 0}
  m_Enabled: 1
  m_EditorHideFlags: 0
  m_Script: {fileID: 11500000, guid: f780aa281814f9842a7c076d436932e7, type: 3}
  m_Name: 
  m_EditorClassIdentifier: 
  m_Parent: {fileID: 8926484042661614659}
  m_Children: []
  m_UIPosition: {x: 0, y: 0}
  m_UICollapsed: 1
  m_UISuperCollapsed: 0
  m_MasterSlot: {fileID: 8926484042661614659}
  m_MasterData:
    m_Owner: {fileID: 0}
    m_Value:
      m_Type:
        m_SerializableType: 
      m_SerializableObject: 
    m_Space: 2147483647
  m_Property:
    name: y
    m_serializedType:
      m_SerializableType: System.Single, mscorlib, Version=4.0.0.0, Culture=neutral,
        PublicKeyToken=b77a5c561934e089
    attributes: []
  m_Direction: 0
  m_LinkedSlots: []
--- !u!114 &8926484042661614662
MonoBehaviour:
  m_ObjectHideFlags: 0
  m_CorrespondingSourceObject: {fileID: 0}
  m_PrefabInstance: {fileID: 0}
  m_PrefabAsset: {fileID: 0}
  m_GameObject: {fileID: 0}
  m_Enabled: 1
  m_EditorHideFlags: 0
  m_Script: {fileID: 11500000, guid: f780aa281814f9842a7c076d436932e7, type: 3}
  m_Name: 
  m_EditorClassIdentifier: 
  m_Parent: {fileID: 8926484042661614659}
  m_Children: []
  m_UIPosition: {x: 0, y: 0}
  m_UICollapsed: 1
  m_UISuperCollapsed: 0
  m_MasterSlot: {fileID: 8926484042661614659}
  m_MasterData:
    m_Owner: {fileID: 0}
    m_Value:
      m_Type:
        m_SerializableType: 
      m_SerializableObject: 
    m_Space: 2147483647
  m_Property:
    name: z
    m_serializedType:
      m_SerializableType: System.Single, mscorlib, Version=4.0.0.0, Culture=neutral,
        PublicKeyToken=b77a5c561934e089
    attributes: []
  m_Direction: 0
  m_LinkedSlots: []
--- !u!114 &8926484042661614666
MonoBehaviour:
  m_ObjectHideFlags: 0
  m_CorrespondingSourceObject: {fileID: 0}
  m_PrefabInstance: {fileID: 0}
  m_PrefabAsset: {fileID: 0}
  m_GameObject: {fileID: 0}
  m_Enabled: 1
  m_EditorHideFlags: 0
  m_Script: {fileID: 11500000, guid: 330e0fca1717dde4aaa144f48232aa64, type: 3}
  m_Name: 
  m_EditorClassIdentifier: 
  m_Parent: {fileID: 114789286144881694}
  m_Children: []
  m_UIPosition: {x: 0, y: 0}
  m_UICollapsed: 0
  m_UISuperCollapsed: 0
  m_InputSlots: []
  m_OutputSlots:
  - {fileID: 8926484042661614667}
  m_ExposedName: a_mesh
  m_Exposed: 1
  m_Order: 5
  m_Category: 
  m_Min:
    m_Type:
      m_SerializableType: 
    m_SerializableObject: 
  m_Max:
    m_Type:
      m_SerializableType: 
    m_SerializableObject: 
  m_IsOutput: 0
  m_Tooltip: 
  m_Nodes:
  - m_Id: 0
    linkedSlots:
    - outputSlot: {fileID: 8926484042661614667}
      inputSlot: {fileID: 8926484042661614559}
    position: {x: 601.3971, y: 370.86652}
    expandedSlots: []
    expanded: 0
--- !u!114 &8926484042661614667
MonoBehaviour:
  m_ObjectHideFlags: 0
  m_CorrespondingSourceObject: {fileID: 0}
  m_PrefabInstance: {fileID: 0}
  m_PrefabAsset: {fileID: 0}
  m_GameObject: {fileID: 0}
  m_Enabled: 1
  m_EditorHideFlags: 0
  m_Script: {fileID: 11500000, guid: b47b8679b468b7347a00cdd50589bc9f, type: 3}
  m_Name: 
  m_EditorClassIdentifier: 
  m_Parent: {fileID: 0}
  m_Children: []
  m_UIPosition: {x: 0, y: 0}
  m_UICollapsed: 1
  m_UISuperCollapsed: 0
  m_MasterSlot: {fileID: 8926484042661614667}
  m_MasterData:
    m_Owner: {fileID: 8926484042661614666}
    m_Value:
      m_Type:
        m_SerializableType: UnityEngine.Mesh, UnityEngine.CoreModule, Version=0.0.0.0,
          Culture=neutral, PublicKeyToken=null
      m_SerializableObject: '{"obj":{"fileID":10207,"guid":"0000000000000000e000000000000000","type":0}}'
    m_Space: 2147483647
  m_Property:
    name: o
    m_serializedType:
      m_SerializableType: UnityEngine.Mesh, UnityEngine.CoreModule, Version=0.0.0.0,
        Culture=neutral, PublicKeyToken=null
    attributes: []
  m_Direction: 1
  m_LinkedSlots:
  - {fileID: 8926484042661614559}
--- !u!114 &8926484042661614671
MonoBehaviour:
  m_ObjectHideFlags: 0
  m_CorrespondingSourceObject: {fileID: 0}
  m_PrefabInstance: {fileID: 0}
  m_PrefabAsset: {fileID: 0}
  m_GameObject: {fileID: 0}
  m_Enabled: 1
  m_EditorHideFlags: 0
  m_Script: {fileID: 11500000, guid: 330e0fca1717dde4aaa144f48232aa64, type: 3}
  m_Name: 
  m_EditorClassIdentifier: 
  m_Parent: {fileID: 114789286144881694}
  m_Children: []
  m_UIPosition: {x: 0, y: 0}
  m_UICollapsed: 0
  m_UISuperCollapsed: 0
  m_InputSlots: []
  m_OutputSlots:
  - {fileID: 8926484042661614672}
  m_ExposedName: a_texture
  m_Exposed: 1
  m_Order: 6
  m_Category: 
  m_Min:
    m_Type:
      m_SerializableType: 
    m_SerializableObject: 
  m_Max:
    m_Type:
      m_SerializableType: 
    m_SerializableObject: 
  m_IsOutput: 0
  m_Tooltip: 
  m_Nodes:
  - m_Id: 0
    linkedSlots:
    - outputSlot: {fileID: 8926484042661614672}
      inputSlot: {fileID: 8926484042661614569}
    position: {x: 1093.5249, y: 489.35388}
    expandedSlots: []
    expanded: 0
--- !u!114 &8926484042661614672
MonoBehaviour:
  m_ObjectHideFlags: 0
  m_CorrespondingSourceObject: {fileID: 0}
  m_PrefabInstance: {fileID: 0}
  m_PrefabAsset: {fileID: 0}
  m_GameObject: {fileID: 0}
  m_Enabled: 1
  m_EditorHideFlags: 0
  m_Script: {fileID: 11500000, guid: 70a331b1d86cc8d4aa106ccbe0da5852, type: 3}
  m_Name: 
  m_EditorClassIdentifier: 
  m_Parent: {fileID: 0}
  m_Children: []
  m_UIPosition: {x: 0, y: 0}
  m_UICollapsed: 1
  m_UISuperCollapsed: 0
  m_MasterSlot: {fileID: 8926484042661614672}
  m_MasterData:
    m_Owner: {fileID: 8926484042661614671}
    m_Value:
      m_Type:
        m_SerializableType: UnityEngine.Texture2D, UnityEngine.CoreModule, Version=0.0.0.0,
          Culture=neutral, PublicKeyToken=null
      m_SerializableObject: '{"obj":{"fileID":2800000,"guid":"276d9e395ae18fe40a9b4988549f2349","type":3}}'
    m_Space: 2147483647
  m_Property:
    name: o
    m_serializedType:
      m_SerializableType: UnityEngine.Texture2D, UnityEngine.CoreModule, Version=0.0.0.0,
        Culture=neutral, PublicKeyToken=null
    attributes: []
  m_Direction: 1
  m_LinkedSlots:
  - {fileID: 8926484042661614569}
--- !u!114 &8926484042661614674
MonoBehaviour:
  m_ObjectHideFlags: 0
  m_CorrespondingSourceObject: {fileID: 0}
  m_PrefabInstance: {fileID: 0}
  m_PrefabAsset: {fileID: 0}
  m_GameObject: {fileID: 0}
  m_Enabled: 1
  m_EditorHideFlags: 0
  m_Script: {fileID: 11500000, guid: a971fa2e110a0ac42ac1d8dae408704b, type: 3}
  m_Name: 
  m_EditorClassIdentifier: 
  m_Parent: {fileID: 8926484042661614568}
  m_Children: []
  m_UIPosition: {x: 0, y: 0}
  m_UICollapsed: 0
  m_UISuperCollapsed: 0
  m_InputSlots:
  - {fileID: 8926484042661614675}
  m_OutputSlots: []
  m_Disabled: 0
  attribute: color
  Composition: 2
  Source: 0
  Random: 0
  channels: 6
--- !u!114 &8926484042661614675
MonoBehaviour:
  m_ObjectHideFlags: 0
  m_CorrespondingSourceObject: {fileID: 0}
  m_PrefabInstance: {fileID: 0}
  m_PrefabAsset: {fileID: 0}
  m_GameObject: {fileID: 0}
  m_Enabled: 1
  m_EditorHideFlags: 0
  m_Script: {fileID: 11500000, guid: ac39bd03fca81b849929b9c966f1836a, type: 3}
  m_Name: 
  m_EditorClassIdentifier: 
  m_Parent: {fileID: 0}
  m_Children:
  - {fileID: 8926484042661614676}
  - {fileID: 8926484042661614677}
  - {fileID: 8926484042661614678}
  m_UIPosition: {x: 0, y: 0}
  m_UICollapsed: 1
  m_UISuperCollapsed: 0
  m_MasterSlot: {fileID: 8926484042661614675}
  m_MasterData:
    m_Owner: {fileID: 8926484042661614674}
    m_Value:
      m_Type:
        m_SerializableType: UnityEngine.Vector3, UnityEngine.CoreModule, Version=0.0.0.0,
          Culture=neutral, PublicKeyToken=null
      m_SerializableObject: '{"x":0.125490203499794,"y":0.125490203499794,"z":0.125490203499794}'
    m_Space: 2147483647
  m_Property:
    name: Color
    m_serializedType:
      m_SerializableType: UnityEngine.Vector3, UnityEngine.CoreModule, Version=0.0.0.0,
        Culture=neutral, PublicKeyToken=null
    attributes:
    - m_Type: 5
      m_Min: -Infinity
      m_Max: Infinity
      m_Tooltip: 
      m_Regex: 
      m_RegexMaxLength: 0
  m_Direction: 0
  m_LinkedSlots: []
--- !u!114 &8926484042661614676
MonoBehaviour:
  m_ObjectHideFlags: 0
  m_CorrespondingSourceObject: {fileID: 0}
  m_PrefabInstance: {fileID: 0}
  m_PrefabAsset: {fileID: 0}
  m_GameObject: {fileID: 0}
  m_Enabled: 1
  m_EditorHideFlags: 0
  m_Script: {fileID: 11500000, guid: f780aa281814f9842a7c076d436932e7, type: 3}
  m_Name: 
  m_EditorClassIdentifier: 
  m_Parent: {fileID: 8926484042661614675}
  m_Children: []
  m_UIPosition: {x: 0, y: 0}
  m_UICollapsed: 1
  m_UISuperCollapsed: 0
  m_MasterSlot: {fileID: 8926484042661614675}
  m_MasterData:
    m_Owner: {fileID: 0}
    m_Value:
      m_Type:
        m_SerializableType: 
      m_SerializableObject: 
    m_Space: 2147483647
  m_Property:
    name: x
    m_serializedType:
      m_SerializableType: System.Single, mscorlib, Version=4.0.0.0, Culture=neutral,
        PublicKeyToken=b77a5c561934e089
    attributes: []
  m_Direction: 0
  m_LinkedSlots: []
--- !u!114 &8926484042661614677
MonoBehaviour:
  m_ObjectHideFlags: 0
  m_CorrespondingSourceObject: {fileID: 0}
  m_PrefabInstance: {fileID: 0}
  m_PrefabAsset: {fileID: 0}
  m_GameObject: {fileID: 0}
  m_Enabled: 1
  m_EditorHideFlags: 0
  m_Script: {fileID: 11500000, guid: f780aa281814f9842a7c076d436932e7, type: 3}
  m_Name: 
  m_EditorClassIdentifier: 
  m_Parent: {fileID: 8926484042661614675}
  m_Children: []
  m_UIPosition: {x: 0, y: 0}
  m_UICollapsed: 1
  m_UISuperCollapsed: 0
  m_MasterSlot: {fileID: 8926484042661614675}
  m_MasterData:
    m_Owner: {fileID: 0}
    m_Value:
      m_Type:
        m_SerializableType: 
      m_SerializableObject: 
    m_Space: 2147483647
  m_Property:
    name: y
    m_serializedType:
      m_SerializableType: System.Single, mscorlib, Version=4.0.0.0, Culture=neutral,
        PublicKeyToken=b77a5c561934e089
    attributes: []
  m_Direction: 0
  m_LinkedSlots: []
--- !u!114 &8926484042661614678
MonoBehaviour:
  m_ObjectHideFlags: 0
  m_CorrespondingSourceObject: {fileID: 0}
  m_PrefabInstance: {fileID: 0}
  m_PrefabAsset: {fileID: 0}
  m_GameObject: {fileID: 0}
  m_Enabled: 1
  m_EditorHideFlags: 0
  m_Script: {fileID: 11500000, guid: f780aa281814f9842a7c076d436932e7, type: 3}
  m_Name: 
  m_EditorClassIdentifier: 
  m_Parent: {fileID: 8926484042661614675}
  m_Children: []
  m_UIPosition: {x: 0, y: 0}
  m_UICollapsed: 1
  m_UISuperCollapsed: 0
  m_MasterSlot: {fileID: 8926484042661614675}
  m_MasterData:
    m_Owner: {fileID: 0}
    m_Value:
      m_Type:
        m_SerializableType: 
      m_SerializableObject: 
    m_Space: 2147483647
  m_Property:
    name: z
    m_serializedType:
      m_SerializableType: System.Single, mscorlib, Version=4.0.0.0, Culture=neutral,
        PublicKeyToken=b77a5c561934e089
    attributes: []
  m_Direction: 0
  m_LinkedSlots: []
--- !u!114 &8926484042661614679
MonoBehaviour:
  m_ObjectHideFlags: 0
  m_CorrespondingSourceObject: {fileID: 0}
  m_PrefabInstance: {fileID: 0}
  m_PrefabAsset: {fileID: 0}
  m_GameObject: {fileID: 0}
  m_Enabled: 1
  m_EditorHideFlags: 0
  m_Script: {fileID: 11500000, guid: a9f9544b71b7dab44a4644b6807e8bf6, type: 3}
  m_Name: 
  m_EditorClassIdentifier: 
  m_Parent: {fileID: 0}
  m_Children:
  - {fileID: 8926484042661614680}
  m_UIPosition: {x: 0, y: 0}
  m_UICollapsed: 1
  m_UISuperCollapsed: 0
  m_MasterSlot: {fileID: 8926484042661614679}
  m_MasterData:
    m_Owner: {fileID: 114398239131578326}
    m_Value:
      m_Type:
        m_SerializableType: UnityEditor.VFX.Vector, Unity.VisualEffectGraph.Editor,
          Version=0.0.0.0, Culture=neutral, PublicKeyToken=null
      m_SerializableObject: '{"vector":{"x":0.0,"y":0.017999999225139619,"z":0.0}}'
    m_Space: 0
  m_Property:
    name: Velocity
    m_serializedType:
      m_SerializableType: UnityEditor.VFX.Vector, Unity.VisualEffectGraph.Editor,
        Version=0.0.0.0, Culture=neutral, PublicKeyToken=null
    attributes: []
  m_Direction: 0
  m_LinkedSlots: []
--- !u!114 &8926484042661614680
MonoBehaviour:
  m_ObjectHideFlags: 0
  m_CorrespondingSourceObject: {fileID: 0}
  m_PrefabInstance: {fileID: 0}
  m_PrefabAsset: {fileID: 0}
  m_GameObject: {fileID: 0}
  m_Enabled: 1
  m_EditorHideFlags: 0
  m_Script: {fileID: 11500000, guid: ac39bd03fca81b849929b9c966f1836a, type: 3}
  m_Name: 
  m_EditorClassIdentifier: 
  m_Parent: {fileID: 8926484042661614679}
  m_Children:
  - {fileID: 8926484042661614681}
  - {fileID: 8926484042661614682}
  - {fileID: 8926484042661614683}
  m_UIPosition: {x: 0, y: 0}
  m_UICollapsed: 1
  m_UISuperCollapsed: 0
  m_MasterSlot: {fileID: 8926484042661614679}
  m_MasterData:
    m_Owner: {fileID: 0}
    m_Value:
      m_Type:
        m_SerializableType: 
      m_SerializableObject: 
    m_Space: 2147483647
  m_Property:
    name: vector
    m_serializedType:
      m_SerializableType: UnityEngine.Vector3, UnityEngine.CoreModule, Version=0.0.0.0,
        Culture=neutral, PublicKeyToken=null
    attributes:
    - m_Type: 3
      m_Min: -Infinity
      m_Max: Infinity
      m_Tooltip: The vector.
      m_Regex: 
      m_RegexMaxLength: 0
  m_Direction: 0
  m_LinkedSlots: []
--- !u!114 &8926484042661614681
MonoBehaviour:
  m_ObjectHideFlags: 0
  m_CorrespondingSourceObject: {fileID: 0}
  m_PrefabInstance: {fileID: 0}
  m_PrefabAsset: {fileID: 0}
  m_GameObject: {fileID: 0}
  m_Enabled: 1
  m_EditorHideFlags: 0
  m_Script: {fileID: 11500000, guid: f780aa281814f9842a7c076d436932e7, type: 3}
  m_Name: 
  m_EditorClassIdentifier: 
  m_Parent: {fileID: 8926484042661614680}
  m_Children: []
  m_UIPosition: {x: 0, y: 0}
  m_UICollapsed: 1
  m_UISuperCollapsed: 0
  m_MasterSlot: {fileID: 8926484042661614679}
  m_MasterData:
    m_Owner: {fileID: 0}
    m_Value:
      m_Type:
        m_SerializableType: 
      m_SerializableObject: 
    m_Space: 2147483647
  m_Property:
    name: x
    m_serializedType:
      m_SerializableType: System.Single, mscorlib, Version=4.0.0.0, Culture=neutral,
        PublicKeyToken=b77a5c561934e089
    attributes: []
  m_Direction: 0
  m_LinkedSlots:
  - {fileID: 8926484042661614532}
--- !u!114 &8926484042661614682
MonoBehaviour:
  m_ObjectHideFlags: 0
  m_CorrespondingSourceObject: {fileID: 0}
  m_PrefabInstance: {fileID: 0}
  m_PrefabAsset: {fileID: 0}
  m_GameObject: {fileID: 0}
  m_Enabled: 1
  m_EditorHideFlags: 0
  m_Script: {fileID: 11500000, guid: f780aa281814f9842a7c076d436932e7, type: 3}
  m_Name: 
  m_EditorClassIdentifier: 
  m_Parent: {fileID: 8926484042661614680}
  m_Children: []
  m_UIPosition: {x: 0, y: 0}
  m_UICollapsed: 1
  m_UISuperCollapsed: 0
  m_MasterSlot: {fileID: 8926484042661614679}
  m_MasterData:
    m_Owner: {fileID: 0}
    m_Value:
      m_Type:
        m_SerializableType: 
      m_SerializableObject: 
    m_Space: 2147483647
  m_Property:
    name: y
    m_serializedType:
      m_SerializableType: System.Single, mscorlib, Version=4.0.0.0, Culture=neutral,
        PublicKeyToken=b77a5c561934e089
    attributes: []
  m_Direction: 0
  m_LinkedSlots: []
--- !u!114 &8926484042661614683
MonoBehaviour:
  m_ObjectHideFlags: 0
  m_CorrespondingSourceObject: {fileID: 0}
  m_PrefabInstance: {fileID: 0}
  m_PrefabAsset: {fileID: 0}
  m_GameObject: {fileID: 0}
  m_Enabled: 1
  m_EditorHideFlags: 0
  m_Script: {fileID: 11500000, guid: f780aa281814f9842a7c076d436932e7, type: 3}
  m_Name: 
  m_EditorClassIdentifier: 
  m_Parent: {fileID: 8926484042661614680}
  m_Children: []
  m_UIPosition: {x: 0, y: 0}
  m_UICollapsed: 1
  m_UISuperCollapsed: 0
  m_MasterSlot: {fileID: 8926484042661614679}
  m_MasterData:
    m_Owner: {fileID: 0}
    m_Value:
      m_Type:
        m_SerializableType: 
      m_SerializableObject: 
    m_Space: 2147483647
  m_Property:
    name: z
    m_serializedType:
      m_SerializableType: System.Single, mscorlib, Version=4.0.0.0, Culture=neutral,
        PublicKeyToken=b77a5c561934e089
    attributes: []
  m_Direction: 0
  m_LinkedSlots: []
--- !u!114 &8926484042661614684
MonoBehaviour:
  m_ObjectHideFlags: 0
  m_CorrespondingSourceObject: {fileID: 0}
  m_PrefabInstance: {fileID: 0}
  m_PrefabAsset: {fileID: 0}
  m_GameObject: {fileID: 0}
  m_Enabled: 1
  m_EditorHideFlags: 0
  m_Script: {fileID: 11500000, guid: 5265657162cc1a241bba03a3b0476d99, type: 3}
  m_Name: 
  m_EditorClassIdentifier: 
  m_Parent: {fileID: 0}
  m_Children:
  - {fileID: 8926484042661614685}
  m_UIPosition: {x: 0, y: 0}
  m_UICollapsed: 1
  m_UISuperCollapsed: 0
  m_MasterSlot: {fileID: 8926484042661614684}
  m_MasterData:
    m_Owner: {fileID: 8926484042661614581}
    m_Value:
      m_Type:
        m_SerializableType: UnityEditor.VFX.Position, Unity.VisualEffectGraph.Editor,
          Version=0.0.0.0, Culture=neutral, PublicKeyToken=null
      m_SerializableObject: '{"position":{"x":0.09000000357627869,"y":0.0,"z":0.0}}'
    m_Space: 0
  m_Property:
    name: Position
    m_serializedType:
      m_SerializableType: UnityEditor.VFX.Position, Unity.VisualEffectGraph.Editor,
        Version=0.0.0.0, Culture=neutral, PublicKeyToken=null
    attributes: []
  m_Direction: 0
  m_LinkedSlots: []
--- !u!114 &8926484042661614685
MonoBehaviour:
  m_ObjectHideFlags: 0
  m_CorrespondingSourceObject: {fileID: 0}
  m_PrefabInstance: {fileID: 0}
  m_PrefabAsset: {fileID: 0}
  m_GameObject: {fileID: 0}
  m_Enabled: 1
  m_EditorHideFlags: 0
  m_Script: {fileID: 11500000, guid: ac39bd03fca81b849929b9c966f1836a, type: 3}
  m_Name: 
  m_EditorClassIdentifier: 
  m_Parent: {fileID: 8926484042661614684}
  m_Children:
  - {fileID: 8926484042661614686}
  - {fileID: 8926484042661614687}
  - {fileID: 8926484042661614688}
  m_UIPosition: {x: 0, y: 0}
  m_UICollapsed: 1
  m_UISuperCollapsed: 0
  m_MasterSlot: {fileID: 8926484042661614684}
  m_MasterData:
    m_Owner: {fileID: 0}
    m_Value:
      m_Type:
        m_SerializableType: 
      m_SerializableObject: 
    m_Space: 2147483647
  m_Property:
    name: position
    m_serializedType:
      m_SerializableType: UnityEngine.Vector3, UnityEngine.CoreModule, Version=0.0.0.0,
        Culture=neutral, PublicKeyToken=null
    attributes:
    - m_Type: 3
      m_Min: -Infinity
      m_Max: Infinity
      m_Tooltip: The position.
      m_Regex: 
      m_RegexMaxLength: 0
  m_Direction: 0
  m_LinkedSlots: []
--- !u!114 &8926484042661614686
MonoBehaviour:
  m_ObjectHideFlags: 0
  m_CorrespondingSourceObject: {fileID: 0}
  m_PrefabInstance: {fileID: 0}
  m_PrefabAsset: {fileID: 0}
  m_GameObject: {fileID: 0}
  m_Enabled: 1
  m_EditorHideFlags: 0
  m_Script: {fileID: 11500000, guid: f780aa281814f9842a7c076d436932e7, type: 3}
  m_Name: 
  m_EditorClassIdentifier: 
  m_Parent: {fileID: 8926484042661614685}
  m_Children: []
  m_UIPosition: {x: 0, y: 0}
  m_UICollapsed: 1
  m_UISuperCollapsed: 0
  m_MasterSlot: {fileID: 8926484042661614684}
  m_MasterData:
    m_Owner: {fileID: 0}
    m_Value:
      m_Type:
        m_SerializableType: 
      m_SerializableObject: 
    m_Space: 2147483647
  m_Property:
    name: x
    m_serializedType:
      m_SerializableType: System.Single, mscorlib, Version=4.0.0.0, Culture=neutral,
        PublicKeyToken=b77a5c561934e089
    attributes: []
  m_Direction: 0
  m_LinkedSlots: []
--- !u!114 &8926484042661614687
MonoBehaviour:
  m_ObjectHideFlags: 0
  m_CorrespondingSourceObject: {fileID: 0}
  m_PrefabInstance: {fileID: 0}
  m_PrefabAsset: {fileID: 0}
  m_GameObject: {fileID: 0}
  m_Enabled: 1
  m_EditorHideFlags: 0
  m_Script: {fileID: 11500000, guid: f780aa281814f9842a7c076d436932e7, type: 3}
  m_Name: 
  m_EditorClassIdentifier: 
  m_Parent: {fileID: 8926484042661614685}
  m_Children: []
  m_UIPosition: {x: 0, y: 0}
  m_UICollapsed: 1
  m_UISuperCollapsed: 0
  m_MasterSlot: {fileID: 8926484042661614684}
  m_MasterData:
    m_Owner: {fileID: 0}
    m_Value:
      m_Type:
        m_SerializableType: 
      m_SerializableObject: 
    m_Space: 2147483647
  m_Property:
    name: y
    m_serializedType:
      m_SerializableType: System.Single, mscorlib, Version=4.0.0.0, Culture=neutral,
        PublicKeyToken=b77a5c561934e089
    attributes: []
  m_Direction: 0
  m_LinkedSlots:
  - {fileID: 8926484042661614625}
--- !u!114 &8926484042661614688
MonoBehaviour:
  m_ObjectHideFlags: 0
  m_CorrespondingSourceObject: {fileID: 0}
  m_PrefabInstance: {fileID: 0}
  m_PrefabAsset: {fileID: 0}
  m_GameObject: {fileID: 0}
  m_Enabled: 1
  m_EditorHideFlags: 0
  m_Script: {fileID: 11500000, guid: f780aa281814f9842a7c076d436932e7, type: 3}
  m_Name: 
  m_EditorClassIdentifier: 
  m_Parent: {fileID: 8926484042661614685}
  m_Children: []
  m_UIPosition: {x: 0, y: 0}
  m_UICollapsed: 1
  m_UISuperCollapsed: 0
  m_MasterSlot: {fileID: 8926484042661614684}
  m_MasterData:
    m_Owner: {fileID: 0}
    m_Value:
      m_Type:
        m_SerializableType: 
      m_SerializableObject: 
    m_Space: 2147483647
  m_Property:
    name: z
    m_serializedType:
      m_SerializableType: System.Single, mscorlib, Version=4.0.0.0, Culture=neutral,
        PublicKeyToken=b77a5c561934e089
    attributes: []
  m_Direction: 0
  m_LinkedSlots: []
--- !u!114 &8926484042661614689
MonoBehaviour:
  m_ObjectHideFlags: 0
  m_CorrespondingSourceObject: {fileID: 0}
  m_PrefabInstance: {fileID: 0}
  m_PrefabAsset: {fileID: 0}
  m_GameObject: {fileID: 0}
  m_Enabled: 1
  m_EditorHideFlags: 0
  m_Script: {fileID: 11500000, guid: a9f9544b71b7dab44a4644b6807e8bf6, type: 3}
  m_Name: 
  m_EditorClassIdentifier: 
  m_Parent: {fileID: 0}
  m_Children:
  - {fileID: 8926484042661614690}
  m_UIPosition: {x: 0, y: 0}
  m_UICollapsed: 1
  m_UISuperCollapsed: 0
  m_MasterSlot: {fileID: 8926484042661614689}
  m_MasterData:
    m_Owner: {fileID: 8926484042661614586}
    m_Value:
      m_Type:
        m_SerializableType: UnityEditor.VFX.Vector, Unity.VisualEffectGraph.Editor,
          Version=0.0.0.0, Culture=neutral, PublicKeyToken=null
      m_SerializableObject: '{"vector":{"x":-0.019999999552965165,"y":0.0,"z":0.0}}'
    m_Space: 0
  m_Property:
    name: Velocity
    m_serializedType:
      m_SerializableType: UnityEditor.VFX.Vector, Unity.VisualEffectGraph.Editor,
        Version=0.0.0.0, Culture=neutral, PublicKeyToken=null
    attributes: []
  m_Direction: 0
  m_LinkedSlots: []
--- !u!114 &8926484042661614690
MonoBehaviour:
  m_ObjectHideFlags: 0
  m_CorrespondingSourceObject: {fileID: 0}
  m_PrefabInstance: {fileID: 0}
  m_PrefabAsset: {fileID: 0}
  m_GameObject: {fileID: 0}
  m_Enabled: 1
  m_EditorHideFlags: 0
  m_Script: {fileID: 11500000, guid: ac39bd03fca81b849929b9c966f1836a, type: 3}
  m_Name: 
  m_EditorClassIdentifier: 
  m_Parent: {fileID: 8926484042661614689}
  m_Children:
  - {fileID: 8926484042661614691}
  - {fileID: 8926484042661614692}
  - {fileID: 8926484042661614693}
  m_UIPosition: {x: 0, y: 0}
  m_UICollapsed: 1
  m_UISuperCollapsed: 0
  m_MasterSlot: {fileID: 8926484042661614689}
  m_MasterData:
    m_Owner: {fileID: 0}
    m_Value:
      m_Type:
        m_SerializableType: 
      m_SerializableObject: 
    m_Space: 2147483647
  m_Property:
    name: vector
    m_serializedType:
      m_SerializableType: UnityEngine.Vector3, UnityEngine.CoreModule, Version=0.0.0.0,
        Culture=neutral, PublicKeyToken=null
    attributes:
    - m_Type: 3
      m_Min: -Infinity
      m_Max: Infinity
      m_Tooltip: The vector.
      m_Regex: 
      m_RegexMaxLength: 0
  m_Direction: 0
  m_LinkedSlots: []
--- !u!114 &8926484042661614691
MonoBehaviour:
  m_ObjectHideFlags: 0
  m_CorrespondingSourceObject: {fileID: 0}
  m_PrefabInstance: {fileID: 0}
  m_PrefabAsset: {fileID: 0}
  m_GameObject: {fileID: 0}
  m_Enabled: 1
  m_EditorHideFlags: 0
  m_Script: {fileID: 11500000, guid: f780aa281814f9842a7c076d436932e7, type: 3}
  m_Name: 
  m_EditorClassIdentifier: 
  m_Parent: {fileID: 8926484042661614690}
  m_Children: []
  m_UIPosition: {x: 0, y: 0}
  m_UICollapsed: 1
  m_UISuperCollapsed: 0
  m_MasterSlot: {fileID: 8926484042661614689}
  m_MasterData:
    m_Owner: {fileID: 0}
    m_Value:
      m_Type:
        m_SerializableType: 
      m_SerializableObject: 
    m_Space: 2147483647
  m_Property:
    name: x
    m_serializedType:
      m_SerializableType: System.Single, mscorlib, Version=4.0.0.0, Culture=neutral,
        PublicKeyToken=b77a5c561934e089
    attributes: []
  m_Direction: 0
  m_LinkedSlots: []
--- !u!114 &8926484042661614692
MonoBehaviour:
  m_ObjectHideFlags: 0
  m_CorrespondingSourceObject: {fileID: 0}
  m_PrefabInstance: {fileID: 0}
  m_PrefabAsset: {fileID: 0}
  m_GameObject: {fileID: 0}
  m_Enabled: 1
  m_EditorHideFlags: 0
  m_Script: {fileID: 11500000, guid: f780aa281814f9842a7c076d436932e7, type: 3}
  m_Name: 
  m_EditorClassIdentifier: 
  m_Parent: {fileID: 8926484042661614690}
  m_Children: []
  m_UIPosition: {x: 0, y: 0}
  m_UICollapsed: 1
  m_UISuperCollapsed: 0
  m_MasterSlot: {fileID: 8926484042661614689}
  m_MasterData:
    m_Owner: {fileID: 0}
    m_Value:
      m_Type:
        m_SerializableType: 
      m_SerializableObject: 
    m_Space: 2147483647
  m_Property:
    name: y
    m_serializedType:
      m_SerializableType: System.Single, mscorlib, Version=4.0.0.0, Culture=neutral,
        PublicKeyToken=b77a5c561934e089
    attributes: []
  m_Direction: 0
  m_LinkedSlots: []
--- !u!114 &8926484042661614693
MonoBehaviour:
  m_ObjectHideFlags: 0
  m_CorrespondingSourceObject: {fileID: 0}
  m_PrefabInstance: {fileID: 0}
  m_PrefabAsset: {fileID: 0}
  m_GameObject: {fileID: 0}
  m_Enabled: 1
  m_EditorHideFlags: 0
  m_Script: {fileID: 11500000, guid: f780aa281814f9842a7c076d436932e7, type: 3}
  m_Name: 
  m_EditorClassIdentifier: 
  m_Parent: {fileID: 8926484042661614690}
  m_Children: []
  m_UIPosition: {x: 0, y: 0}
  m_UICollapsed: 1
  m_UISuperCollapsed: 0
  m_MasterSlot: {fileID: 8926484042661614689}
  m_MasterData:
    m_Owner: {fileID: 0}
    m_Value:
      m_Type:
        m_SerializableType: 
      m_SerializableObject: 
    m_Space: 2147483647
  m_Property:
    name: z
    m_serializedType:
      m_SerializableType: System.Single, mscorlib, Version=4.0.0.0, Culture=neutral,
        PublicKeyToken=b77a5c561934e089
    attributes: []
  m_Direction: 0
  m_LinkedSlots: []
--- !u!114 &8926484042661614694
MonoBehaviour:
  m_ObjectHideFlags: 0
  m_CorrespondingSourceObject: {fileID: 0}
  m_PrefabInstance: {fileID: 0}
  m_PrefabAsset: {fileID: 0}
  m_GameObject: {fileID: 0}
  m_Enabled: 1
  m_EditorHideFlags: 0
  m_Script: {fileID: 11500000, guid: 081ffb0090424ba4cb05370a42ead6b9, type: 3}
  m_Name: 
  m_EditorClassIdentifier: 
  m_Parent: {fileID: 0}
  m_Children: []
  m_UIPosition: {x: 0, y: 0}
  m_UICollapsed: 1
  m_UISuperCollapsed: 0
  opaqueRenderQueue: 0
  transparentRenderQueue: 1
--- !u!114 &8926484042661614695
MonoBehaviour:
  m_ObjectHideFlags: 0
  m_CorrespondingSourceObject: {fileID: 0}
  m_PrefabInstance: {fileID: 0}
  m_PrefabAsset: {fileID: 0}
  m_GameObject: {fileID: 0}
  m_Enabled: 1
  m_EditorHideFlags: 0
  m_Script: {fileID: 11500000, guid: 081ffb0090424ba4cb05370a42ead6b9, type: 3}
  m_Name: 
  m_EditorClassIdentifier: 
  m_Parent: {fileID: 0}
  m_Children: []
  m_UIPosition: {x: 0, y: 0}
  m_UICollapsed: 1
  m_UISuperCollapsed: 0
  opaqueRenderQueue: 0
  transparentRenderQueue: 1
--- !u!114 &8926484042661614696
MonoBehaviour:
  m_ObjectHideFlags: 0
  m_CorrespondingSourceObject: {fileID: 0}
  m_PrefabInstance: {fileID: 0}
  m_PrefabAsset: {fileID: 0}
  m_GameObject: {fileID: 0}
  m_Enabled: 1
  m_EditorHideFlags: 0
  m_Script: {fileID: 11500000, guid: 081ffb0090424ba4cb05370a42ead6b9, type: 3}
  m_Name: 
  m_EditorClassIdentifier: 
  m_Parent: {fileID: 0}
  m_Children: []
  m_UIPosition: {x: 0, y: 0}
  m_UICollapsed: 1
  m_UISuperCollapsed: 0
  opaqueRenderQueue: 0
  transparentRenderQueue: 1<|MERGE_RESOLUTION|>--- conflicted
+++ resolved
@@ -1262,9 +1262,6 @@
   m_PrefabAsset: {fileID: 0}
   m_Name: 01_Animator
   m_Graph: {fileID: 114789286144881694}
-<<<<<<< HEAD
-  m_ShaderSources: []
-=======
   m_ShaderSources:
   - compute: 1
     name: '[System 1]Initialize'
@@ -1956,26 +1953,309 @@
       VFX_TEXTURE_COLOR.a * color.a) * float4(color.rgb,1.0);\n\t\t\t\t\t\t#endif\n\t\t\t\t\t\t\n\t\t\t\t\t\t\n\t\t\n\t\t\t\to.color
       = VFXApplyPreExposure(o.color);\n\t\t\t\to.color = VFXApplyFog(o.color,i);\n\t\t\t\tVFXClipFragmentColor(o.color.a,i);\n\t\t\t\to.color.a
       = saturate(o.color.a);\n\t\t\t\treturn o;\n\t\t\t}\n\t\t\tENDHLSL\n\t\t}\n\t\t\n\n\t\t\n\t}\n}\n"
->>>>>>> 4ae4efbc
   m_Infos:
     m_Expressions:
-      m_Expressions: []
+      m_Expressions:
+      - op: 1
+        valueIndex: 0
+        data[0]: -1
+        data[1]: -1
+        data[2]: -1
+        data[3]: 5
+      - op: 67
+        valueIndex: 1
+        data[0]: 0
+        data[1]: -1
+        data[2]: -1
+        data[3]: -1
+      - op: 1
+        valueIndex: 2
+        data[0]: -1
+        data[1]: -1
+        data[2]: -1
+        data[3]: 6
+      - op: 28
+        valueIndex: 3
+        data[0]: 1
+        data[1]: 2
+        data[2]: -1
+        data[3]: 6
+      - op: 1
+        valueIndex: 4
+        data[0]: -1
+        data[1]: -1
+        data[2]: -1
+        data[3]: 17
+      - op: 1
+        valueIndex: 5
+        data[0]: -1
+        data[1]: -1
+        data[2]: -1
+        data[3]: 4
+      - op: 1
+        valueIndex: 9
+        data[0]: -1
+        data[1]: -1
+        data[2]: -1
+        data[3]: 4
+      - op: 1
+        valueIndex: 13
+        data[0]: -1
+        data[1]: -1
+        data[2]: -1
+        data[3]: 1
+      - op: 64
+        valueIndex: 14
+        data[0]: 3
+        data[1]: -1
+        data[2]: -1
+        data[3]: -1
+      - op: 73
+        valueIndex: 15
+        data[0]: 4
+        data[1]: 6
+        data[2]: 5
+        data[3]: 4
+      - op: 1
+        valueIndex: 19
+        data[0]: -1
+        data[1]: -1
+        data[2]: -1
+        data[3]: 1
+      - op: 1
+        valueIndex: 20
+        data[0]: -1
+        data[1]: -1
+        data[2]: -1
+        data[3]: 1
+      - op: 5
+        valueIndex: 21
+        data[0]: 9
+        data[1]: -1
+        data[2]: 1
+        data[3]: 4
+      - op: 5
+        valueIndex: 22
+        data[0]: 9
+        data[1]: -1
+        data[2]: 0
+        data[3]: 4
+      - op: 27
+        valueIndex: 23
+        data[0]: 8
+        data[1]: 11
+        data[2]: -1
+        data[3]: 1
+      - op: 27
+        valueIndex: 24
+        data[0]: 10
+        data[1]: 7
+        data[2]: -1
+        data[3]: 1
+      - op: 5
+        valueIndex: 25
+        data[0]: 9
+        data[1]: -1
+        data[2]: 2
+        data[3]: 4
+      - op: 1
+        valueIndex: 26
+        data[0]: -1
+        data[1]: -1
+        data[2]: -1
+        data[3]: 1
+      - op: 1
+        valueIndex: 27
+        data[0]: -1
+        data[1]: -1
+        data[2]: -1
+        data[3]: 1
+      - op: 1
+        valueIndex: 28
+        data[0]: -1
+        data[1]: -1
+        data[2]: -1
+        data[3]: 1
+      - op: 3
+        valueIndex: 29
+        data[0]: 13
+        data[1]: 12
+        data[2]: 16
+        data[3]: -1
+      - op: 1
+        valueIndex: 32
+        data[0]: -1
+        data[1]: -1
+        data[2]: -1
+        data[3]: 1
+      - op: 1
+        valueIndex: 33
+        data[0]: -1
+        data[1]: -1
+        data[2]: -1
+        data[3]: 7
+      - op: 1
+        valueIndex: 34
+        data[0]: -1
+        data[1]: -1
+        data[2]: -1
+        data[3]: 3
+      - op: 1
+        valueIndex: 37
+        data[0]: -1
+        data[1]: -1
+        data[2]: -1
+        data[3]: 3
+      - op: 1
+        valueIndex: 40
+        data[0]: -1
+        data[1]: -1
+        data[2]: -1
+        data[3]: 1
+      - op: 1
+        valueIndex: 41
+        data[0]: -1
+        data[1]: -1
+        data[2]: -1
+        data[3]: 7
+      - op: 1
+        valueIndex: 42
+        data[0]: -1
+        data[1]: -1
+        data[2]: -1
+        data[3]: 1
+      - op: 6
+        valueIndex: 43
+        data[0]: -1
+        data[1]: -1
+        data[2]: -1
+        data[3]: -1
+      - op: 1
+        valueIndex: 44
+        data[0]: -1
+        data[1]: -1
+        data[2]: -1
+        data[3]: 1
+      - op: 3
+        valueIndex: 45
+        data[0]: 15
+        data[1]: 17
+        data[2]: 18
+        data[3]: -1
+      - op: 1
+        valueIndex: 48
+        data[0]: -1
+        data[1]: -1
+        data[2]: -1
+        data[3]: 7
+      - op: 1
+        valueIndex: 49
+        data[0]: -1
+        data[1]: -1
+        data[2]: -1
+        data[3]: 3
+      - op: 1
+        valueIndex: 52
+        data[0]: -1
+        data[1]: -1
+        data[2]: -1
+        data[3]: 1
+      - op: 1
+        valueIndex: 53
+        data[0]: -1
+        data[1]: -1
+        data[2]: -1
+        data[3]: 6
+      - op: 1
+        valueIndex: 54
+        data[0]: -1
+        data[1]: -1
+        data[2]: -1
+        data[3]: 15
+      - op: 1
+        valueIndex: 55
+        data[0]: -1
+        data[1]: -1
+        data[2]: -1
+        data[3]: 1
+      - op: 1
+        valueIndex: 56
+        data[0]: -1
+        data[1]: -1
+        data[2]: -1
+        data[3]: 3
+      - op: 3
+        valueIndex: 59
+        data[0]: 19
+        data[1]: 14
+        data[2]: 18
+        data[3]: -1
+      - op: 1
+        valueIndex: 62
+        data[0]: -1
+        data[1]: -1
+        data[2]: -1
+        data[3]: 3
       m_NeedsLocalToWorld: 0
       m_NeedsWorldToLocal: 0
       m_NeededMainCameraBuffers: 0
     m_PropertySheet:
       m_Float:
-        m_Array: []
+        m_Array:
+        - m_ExpressionIndex: 7
+          m_Value: 50
+        - m_ExpressionIndex: 10
+          m_Value: 0
+        - m_ExpressionIndex: 11
+          m_Value: 3000
+        - m_ExpressionIndex: 17
+          m_Value: 0.018
+        - m_ExpressionIndex: 18
+          m_Value: 0
+        - m_ExpressionIndex: 19
+          m_Value: 0.09
+        - m_ExpressionIndex: 21
+          m_Value: 0.005
+        - m_ExpressionIndex: 25
+          m_Value: 0.015
+        - m_ExpressionIndex: 27
+          m_Value: 2
+        - m_ExpressionIndex: 29
+          m_Value: 5
+        - m_ExpressionIndex: 33
+          m_Value: 8
+        - m_ExpressionIndex: 36
+          m_Value: 15
       m_Vector2f:
         m_Array: []
       m_Vector3f:
-        m_Array: []
+        m_Array:
+        - m_ExpressionIndex: 23
+          m_Value: {x: -0.02, y: 0, z: 0}
+        - m_ExpressionIndex: 24
+          m_Value: {x: 0, y: 0, z: 0}
+        - m_ExpressionIndex: 32
+          m_Value: {x: 1, y: 1, z: 1}
+        - m_ExpressionIndex: 37
+          m_Value: {x: 1, y: 1, z: 1}
+        - m_ExpressionIndex: 39
+          m_Value: {x: 0.1254902, y: 0.1254902, z: 0.1254902}
       m_Vector4f:
-        m_Array: []
+        m_Array:
+        - m_ExpressionIndex: 5
+          m_Value: {x: 1, y: 0, z: 0, w: 0}
+        - m_ExpressionIndex: 6
+          m_Value: {x: 0, y: 1, z: 0, w: 0}
       m_Uint:
-        m_Array: []
+        m_Array:
+        - m_ExpressionIndex: 2
+          m_Value: 0
+        - m_ExpressionIndex: 34
+          m_Value: 4294967295
       m_Int:
-        m_Array: []
+        m_Array:
+        - m_ExpressionIndex: 0
+          m_Value: 0
       m_Matrix4x4f:
         m_Array: []
       m_AnimationCurve:
@@ -1983,14 +2263,295 @@
       m_Gradient:
         m_Array: []
       m_NamedObject:
-        m_Array: []
+        m_Array:
+        - m_ExpressionIndex: 22
+          m_Value: {fileID: 2800000, guid: 039eecbca64d7d746baf0dd7d360fe32, type: 3}
+        - m_ExpressionIndex: 26
+          m_Value: {fileID: 2800000, guid: 276d9e395ae18fe40a9b4988549f2349, type: 3}
+        - m_ExpressionIndex: 31
+          m_Value: {fileID: 2800000, guid: 276d9e395ae18fe40a9b4988549f2349, type: 3}
+        - m_ExpressionIndex: 35
+          m_Value: {fileID: 10207, guid: 0000000000000000e000000000000000, type: 0}
       m_Bool:
-        m_Array: []
-    m_ExposedExpressions: []
-    m_Buffers: []
+        m_Array:
+        - m_ExpressionIndex: 4
+          m_Value: 0
+    m_ExposedExpressions:
+    - nameId: a_bool
+      index: 4
+    - nameId: a_int
+      index: 0
+    - nameId: a_mesh
+      index: 35
+    - nameId: a_texture
+      index: 31
+    - nameId: an_uint
+      index: 2
+    - nameId: color
+      index: 32
+    - nameId: velocity
+      index: 10
+    m_Buffers:
+    - type: 1
+      size: 1664
+      layout:
+      - name: velocity
+        type: 3
+        offset:
+          bucket: 0
+          structure: 4
+          element: 0
+      - name: lifetime
+        type: 1
+        offset:
+          bucket: 0
+          structure: 4
+          element: 3
+      - name: color
+        type: 3
+        offset:
+          bucket: 512
+          structure: 4
+          element: 0
+      - name: position
+        type: 3
+        offset:
+          bucket: 1024
+          structure: 4
+          element: 0
+      - name: alive
+        type: 17
+        offset:
+          bucket: 1024
+          structure: 4
+          element: 3
+      - name: age
+        type: 1
+        offset:
+          bucket: 1536
+          structure: 1
+          element: 0
+      capacity: 128
+      stride: 4
+    - type: 1
+      size: 1664
+      layout:
+      - name: position
+        type: 3
+        offset:
+          bucket: 0
+          structure: 4
+          element: 0
+      - name: alive
+        type: 17
+        offset:
+          bucket: 0
+          structure: 4
+          element: 3
+      - name: velocity
+        type: 3
+        offset:
+          bucket: 512
+          structure: 4
+          element: 0
+      - name: lifetime
+        type: 1
+        offset:
+          bucket: 512
+          structure: 4
+          element: 3
+      - name: color
+        type: 3
+        offset:
+          bucket: 1024
+          structure: 4
+          element: 0
+      - name: size
+        type: 1
+        offset:
+          bucket: 1024
+          structure: 4
+          element: 3
+      - name: age
+        type: 1
+        offset:
+          bucket: 1536
+          structure: 1
+          element: 0
+      capacity: 128
+      stride: 4
+    - type: 1
+      size: 1664
+      layout:
+      - name: velocity
+        type: 3
+        offset:
+          bucket: 0
+          structure: 4
+          element: 0
+      - name: lifetime
+        type: 1
+        offset:
+          bucket: 0
+          structure: 4
+          element: 3
+      - name: color
+        type: 3
+        offset:
+          bucket: 512
+          structure: 4
+          element: 0
+      - name: position
+        type: 3
+        offset:
+          bucket: 1024
+          structure: 4
+          element: 0
+      - name: alive
+        type: 17
+        offset:
+          bucket: 1024
+          structure: 4
+          element: 3
+      - name: age
+        type: 1
+        offset:
+          bucket: 1536
+          structure: 1
+          element: 0
+      capacity: 128
+      stride: 4
+    - type: 1
+      size: 1
+      layout:
+      - name: spawnCount
+        type: 1
+        offset:
+          bucket: 0
+          structure: 1
+          element: 0
+      capacity: 1
+      stride: 4
+    - type: 4
+      size: 128
+      layout: []
+      capacity: 0
+      stride: 4
+    - type: 1
+      size: 1
+      layout: []
+      capacity: 0
+      stride: 4
+    - type: 1
+      size: 1664
+      layout:
+      - name: position
+        type: 3
+        offset:
+          bucket: 0
+          structure: 4
+          element: 0
+      - name: alive
+        type: 17
+        offset:
+          bucket: 0
+          structure: 4
+          element: 3
+      - name: velocity
+        type: 3
+        offset:
+          bucket: 512
+          structure: 4
+          element: 0
+      - name: lifetime
+        type: 1
+        offset:
+          bucket: 512
+          structure: 4
+          element: 3
+      - name: color
+        type: 3
+        offset:
+          bucket: 1024
+          structure: 4
+          element: 0
+      - name: size
+        type: 1
+        offset:
+          bucket: 1024
+          structure: 4
+          element: 3
+      - name: age
+        type: 1
+        offset:
+          bucket: 1536
+          structure: 1
+          element: 0
+      capacity: 128
+      stride: 4
+    - type: 1
+      size: 1
+      layout:
+      - name: spawnCount
+        type: 1
+        offset:
+          bucket: 0
+          structure: 1
+          element: 0
+      capacity: 1
+      stride: 4
+    - type: 4
+      size: 128
+      layout: []
+      capacity: 0
+      stride: 4
+    - type: 1
+      size: 1
+      layout: []
+      capacity: 0
+      stride: 4
     m_TemporaryBuffers: []
-    m_CPUBuffers: []
-    m_Events: []
+    m_CPUBuffers:
+    - capacity: 1
+      stride: 1
+      layout:
+      - name: spawnCount
+        type: 1
+        offset:
+          bucket: 0
+          structure: 1
+          element: 0
+      initialData:
+        data: 00000000
+    - capacity: 1
+      stride: 1
+      layout:
+      - name: spawnCount
+        type: 1
+        offset:
+          bucket: 0
+          structure: 1
+          element: 0
+      initialData:
+        data: 00000000
+    - capacity: 1
+      stride: 1
+      layout:
+      - name: spawnCount
+        type: 1
+        offset:
+          bucket: 0
+          structure: 1
+          element: 0
+      initialData:
+        data: 00000000
+    m_Events:
+    - name: OnPlay
+      playSystems: 0000000001000000
+      stopSystems: 
+    - name: OnStop
+      playSystems: 
+      stopSystems: 0000000001000000
     m_RuntimeVersion: 10
     m_RendererSettings:
       motionVectorGenerationMode: 0
@@ -2002,7 +2563,200 @@
     m_UpdateMode: 0
     m_PreWarmDeltaTime: 0.05
     m_PreWarmStepCount: 0
-  m_Systems: []
+  m_Systems:
+  - type: 0
+    flags: 0
+    capacity: 0
+    layer: 4294967295
+    buffers:
+    - nameId: spawner_output
+      index: 1
+    values: []
+    tasks:
+    - type: 268435456
+      buffers: []
+      temporaryBuffers: []
+      values:
+      - nameId: Rate
+        index: 33
+      params: []
+      processor: {fileID: 0}
+      shaderSourceIndex: -1
+  - type: 0
+    flags: 0
+    capacity: 0
+    layer: 4294967295
+    buffers:
+    - nameId: spawner_output
+      index: 2
+    values: []
+    tasks:
+    - type: 268435456
+      buffers: []
+      temporaryBuffers: []
+      values:
+      - nameId: Rate
+        index: 36
+      params: []
+      processor: {fileID: 0}
+      shaderSourceIndex: -1
+  - type: 1
+    flags: 1
+    capacity: 128
+    layer: 4294967295
+    buffers:
+    - nameId: attributeBuffer
+      index: 0
+    - nameId: sourceAttributeBuffer
+      index: 3
+    - nameId: deadList
+      index: 4
+    - nameId: deadListCount
+      index: 5
+    - nameId: spawner_input
+      index: 2
+    values:
+    - nameId: bounds_center
+      index: 24
+    - nameId: bounds_size
+      index: 37
+    tasks:
+    - type: 536870912
+      buffers:
+      - nameId: attributeBuffer
+        index: 0
+      - nameId: deadListIn
+        index: 4
+      - nameId: deadListCount
+        index: 5
+      - nameId: sourceAttributeBuffer
+        index: 3
+      temporaryBuffers: []
+      values:
+      - nameId: Velocity_a
+        index: 30
+      - nameId: Color_b
+        index: 32
+      params:
+      - nameId: bounds_center
+        index: 24
+      - nameId: bounds_size
+        index: 37
+      processor: {fileID: 0}
+      shaderSourceIndex: 0
+    - type: 805306368
+      buffers:
+      - nameId: attributeBuffer
+        index: 0
+      - nameId: deadListOut
+        index: 4
+      temporaryBuffers: []
+      values:
+      - nameId: deltaTime_a
+        index: 28
+      params: []
+      processor: {fileID: 0}
+      shaderSourceIndex: 1
+    - type: 1073741826
+      buffers:
+      - nameId: attributeBuffer
+        index: 0
+      temporaryBuffers: []
+      values:
+      - nameId: mainTexture
+        index: 26
+      params:
+      - nameId: sortPriority
+        index: 0
+      processor: {fileID: 0}
+      shaderSourceIndex: 2
+  - type: 1
+    flags: 1
+    capacity: 128
+    layer: 4294967295
+    buffers:
+    - nameId: attributeBuffer
+      index: 1
+    - nameId: sourceAttributeBuffer
+      index: 7
+    - nameId: deadList
+      index: 8
+    - nameId: deadListCount
+      index: 9
+    - nameId: spawner_input
+      index: 1
+    values:
+    - nameId: bounds_center
+      index: 24
+    - nameId: bounds_size
+      index: 37
+    tasks:
+    - type: 536870912
+      buffers:
+      - nameId: attributeBuffer
+        index: 1
+      - nameId: deadListIn
+        index: 8
+      - nameId: deadListCount
+        index: 9
+      - nameId: sourceAttributeBuffer
+        index: 7
+      temporaryBuffers: []
+      values:
+      - nameId: Position_a
+        index: 38
+      - nameId: Color_e
+        index: 20
+      params:
+      - nameId: bounds_center
+        index: 24
+      - nameId: bounds_size
+        index: 37
+      processor: {fileID: 0}
+      shaderSourceIndex: 3
+    - type: 805306368
+      buffers:
+      - nameId: attributeBuffer
+        index: 1
+      - nameId: deadListOut
+        index: 8
+      temporaryBuffers: []
+      values:
+      - nameId: deltaTime_a
+        index: 28
+      params: []
+      processor: {fileID: 0}
+      shaderSourceIndex: 4
+    - type: 1073741828
+      buffers:
+      - nameId: attributeBuffer
+        index: 1
+      temporaryBuffers: []
+      values:
+      - nameId: mainTexture
+        index: 22
+      params:
+      - nameId: mesh
+        index: 35
+      - nameId: subMeshMask
+        index: 34
+      - nameId: sortPriority
+        index: 0
+      processor: {fileID: 0}
+      shaderSourceIndex: 5
+    - type: 1073741826
+      buffers:
+      - nameId: attributeBuffer
+        index: 1
+      temporaryBuffers: []
+      values:
+      - nameId: mainTexture
+        index: 31
+      params:
+      - nameId: sortPriority
+        index: 0
+      processor: {fileID: 0}
+      shaderSourceIndex: 6
 --- !u!114 &8926484042661614528
 MonoBehaviour:
   m_ObjectHideFlags: 0
