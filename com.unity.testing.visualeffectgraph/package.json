{
    "name": "com.unity.testing.visualeffectgraph",
    "displayName": "Visual Effect Graphic Tests",
    "version": "11.0.0",
    "unity": "2021.1",
    "unityRelease": "0a2",
    "description": "This package contains common graphics tests from several scriptable renderpipeline",
    "dependencies": {
        "com.unity.visualeffectgraph": "11.0.0",
<<<<<<< HEAD
        "com.unity.testframework.graphics": "7.6.0-preview",
        "com.unity.testing.graphics-performance": "8.0.0",
        "com.unity.test-framework": "1.1.14"
=======
        "com.unity.testframework.graphics": "7.7.1-preview"
>>>>>>> 4888a6c6
    }
}<|MERGE_RESOLUTION|>--- conflicted
+++ resolved
@@ -7,12 +7,8 @@
     "description": "This package contains common graphics tests from several scriptable renderpipeline",
     "dependencies": {
         "com.unity.visualeffectgraph": "11.0.0",
-<<<<<<< HEAD
-        "com.unity.testframework.graphics": "7.6.0-preview",
+        "com.unity.testframework.graphics": "7.7.1-preview",
         "com.unity.testing.graphics-performance": "8.0.0",
         "com.unity.test-framework": "1.1.14"
-=======
-        "com.unity.testframework.graphics": "7.7.1-preview"
->>>>>>> 4888a6c6
     }
 }