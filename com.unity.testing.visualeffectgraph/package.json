--- conflicted
+++ resolved
@@ -7,11 +7,7 @@
     "description": "This package contains common graphics tests from several scriptable renderpipeline",
     "dependencies": {
         "com.unity.visualeffectgraph": "8.0.0",
-<<<<<<< HEAD
-        "com.unity.testframework.graphics": "7.1.13-preview",
+        "com.unity.testframework.graphics": "7.2.1-preview"
         "com.unity.testing.graphics-performance": "8.0.0"
-=======
-        "com.unity.testframework.graphics": "7.2.1-preview"
->>>>>>> 1449cac7
     }
 }