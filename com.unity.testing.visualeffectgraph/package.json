--- conflicted
+++ resolved
@@ -6,14 +6,9 @@
     "unityRelease": "0a2",
     "description": "This package contains common graphics tests from several scriptable renderpipeline",
     "dependencies": {
-<<<<<<< HEAD
-        "com.unity.visualeffectgraph": "8.0.0",
-        "com.unity.testframework.graphics": "7.2.2-preview",
+        "com.unity.visualeffectgraph": "11.0.0",
+        "com.unity.testframework.graphics": "7.6.0-preview"
         "com.unity.testing.graphics-performance": "8.0.0",
 		"com.unity.test-framework": "1.1.14"
-=======
-        "com.unity.visualeffectgraph": "11.0.0",
-        "com.unity.testframework.graphics": "7.6.0-preview"
->>>>>>> 4e920bde
     }
 }