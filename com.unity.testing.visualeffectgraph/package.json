{
    "name": "com.unity.testing.visualeffectgraph",
    "displayName": "Visual Effect Graphic Tests",
    "version": "8.1.0",
    "unity": "2020.1",
    "unityRelease": "0a23",
    "description": "This package contains common graphics tests from several scriptable renderpipeline",
    "dependencies": {
<<<<<<< HEAD
        "com.unity.visualeffectgraph": "8.0.0",
        "com.unity.testframework.graphics": "7.1.7-preview"
=======
        "com.unity.visualeffectgraph": "8.1.0",
        "com.unity.testframework.graphics": "8.1.0"
>>>>>>> 474839b9
    }
}<|MERGE_RESOLUTION|>--- conflicted
+++ resolved
@@ -6,12 +6,7 @@
     "unityRelease": "0a23",
     "description": "This package contains common graphics tests from several scriptable renderpipeline",
     "dependencies": {
-<<<<<<< HEAD
-        "com.unity.visualeffectgraph": "8.0.0",
-        "com.unity.testframework.graphics": "7.1.7-preview"
-=======
         "com.unity.visualeffectgraph": "8.1.0",
-        "com.unity.testframework.graphics": "8.1.0"
->>>>>>> 474839b9
+        "com.unity.testframework.graphics": "7.1.12-preview"
     }
 }