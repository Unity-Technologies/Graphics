using UnityEngine.TestTools.Graphics;

namespace UnityEngine.VFX.Test
{
    class VFXGraphicsTestSettings : GraphicsTestSettings
    {
        static public readonly int defaultCaptureFrameRate = 20;
<<<<<<< HEAD
        static public readonly float defaultCapturePeriod = 1.0f / (float)defaultCaptureFrameRate;
        static public readonly float defaultSimulateTime = 6.0f - defaultCapturePeriod;
=======
        static public readonly float defaultFrequency = 1.0f / (float)defaultCaptureFrameRate;
        static public readonly float defaultSimulateTime = 6.0f;
        static public readonly float defaultAverageCorrectnessThreshold = 5e-4f;
>>>>>>> f1ae1f48

        public int captureFrameRate = defaultCaptureFrameRate;
        public float simulateTime = defaultSimulateTime;

        VFXGraphicsTestSettings()
        {
            base.ImageComparisonSettings.AverageCorrectnessThreshold = defaultAverageCorrectnessThreshold;
        }
    }
}<|MERGE_RESOLUTION|>--- conflicted
+++ resolved
@@ -5,14 +5,9 @@
     class VFXGraphicsTestSettings : GraphicsTestSettings
     {
         static public readonly int defaultCaptureFrameRate = 20;
-<<<<<<< HEAD
         static public readonly float defaultCapturePeriod = 1.0f / (float)defaultCaptureFrameRate;
         static public readonly float defaultSimulateTime = 6.0f - defaultCapturePeriod;
-=======
-        static public readonly float defaultFrequency = 1.0f / (float)defaultCaptureFrameRate;
-        static public readonly float defaultSimulateTime = 6.0f;
         static public readonly float defaultAverageCorrectnessThreshold = 5e-4f;
->>>>>>> f1ae1f48
 
         public int captureFrameRate = defaultCaptureFrameRate;
         public float simulateTime = defaultSimulateTime;
