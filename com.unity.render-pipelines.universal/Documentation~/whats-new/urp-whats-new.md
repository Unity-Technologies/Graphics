--- conflicted
+++ resolved
@@ -10,11 +10,8 @@
 
 ### Scene Debug View Modes
 
-<<<<<<< HEAD
 ![Rendering Debugger](../Images/whats-new/urp-12/rendering-debugger.png)
 
-=======
->>>>>>> 0953e085
 Improvements in this release bring URP's **Scene Debug View Modes** closer to parity with the options available in Built-in Render Pipeline. The Render Pipeline Debug Window is also included as a new debugging workflow for URP in this release. Users can use Debug Window to inspect the properties of materials being rendered, how the light interacts with these materials, and how shadows and LOD operations are performed to produce the final frame.
 
 ### Reflection probe blending and box projection support
@@ -37,7 +34,6 @@
 
 The new decal system enables you to project decal materials into the surfaces of a Scene. Decals projected into a scene will wrap around meshes and interact with the Scene’s lighting. Decals are useful for adding extra textural detail to a Scene, especially in order to break up materials’ repetitiveness and detail patterns.
 
-<<<<<<< HEAD
 For more information about this feature, see the page [Decal Renderer Feature](../renderer-feature-decal.md).
 
 ### Depth prepass (Depth Priming Mode)
@@ -52,18 +48,6 @@
 
 ![Light Cookie sample](../Images/whats-new/urp-12/light-cookie-sample-1.png)
 
-=======
-This release adds support for depth prepass, a rendering pass in which all visible opaque meshes are rendered to populate the depth buffer (without incurring fragment shading cost), which can be reused by subsequent passes. A depth prepass eliminates or significantly reduces geometry rendering overdraw. In other words, any subsequent color pass can reuse this depth buffer to produce one fragment shader invocation per pixel.
-
-For more information about this feature, see the page [Decal Renderer Feature](../renderer-feature-decal.md).
-
-### Light Layers
-
-Light Layers are specific rendering layers to allow the masking of certain lights in a scene to affect certain particular meshes. In other words, much like Layer Masks, the lights assigned to a specific layer will only affect meshes assigned to the same layer.
-
-### URP Light Cookies
-
->>>>>>> 0953e085
 The **URP Light Cookies** feature enables a technique for masking or filtering outgoing light’s intensity to produce patterned illumination. This feature can be used to change the appearance, shape, and intensity of cast light for artistic effects or to simulate complex lighting scenarios with minimal runtime performance impact.
 
 ### Converter framework: Built-in Render Pipeline to URP
@@ -76,7 +60,6 @@
 
 ### URP Volume system update frequency
 
-<<<<<<< HEAD
 ![Volume update modes](../Images/whats-new/urp-12/volume-update-modes.png)
 
 URP Volume system update frequency lets you to optimize the performance of your Volumes framework according to your content and target platform requirements.
@@ -91,19 +74,12 @@
 
 Light Layers let you mask certain lights in a Scene to affect particular meshes. The lights assigned to a specific layer only affect meshes assigned to the same layer.
 
-=======
-URP Volume system update frequency lets you to optimize the performance of your Volumes framework according to your content and target platform requirements.
-
->>>>>>> 0953e085
 ### New URP package samples
 
 New URP samples are available in the Package Manager. The samples show use cases of URP features, their configuration, and practical applications in one or more scenes.
 
-<<<<<<< HEAD
 > **Note**: in the current URP version, there is a known issue that prevents the rendering effects from working correctly. [Follow this link to read the description of the issue and how to fix it](../known-issues.md#urp-samples-known-issue-1).
 
-=======
->>>>>>> 0953e085
 ### Lens Flare system
 
 ![Lens Flare system](../Images/whats-new/urp-12/urp-lens-flare-art-demo.png)<br/>*A sample URP scene using lens flares*.
@@ -118,7 +94,6 @@
 
 ### SpeedTree 8 vegetation
 
-<<<<<<< HEAD
 This release adds support for SpeedTree 8 vegetation to URP, including support for animated vegetation using the SpeedTree wind system. URP uses Shader Graphs to support SpeedTree 8, for more information see the page [SpeedTree Sub Graph Assets](https://docs.unity3d.com/Packages/com.unity.shadergraph@12.0/manual/SpeedTree8-SubGraphAssets.html).
 
 ### Shader Graph: Override Material properties
@@ -128,9 +103,6 @@
 When enabled, this property lets you override certain surface properties on Materials. Before this release, those properties were set in a Shader Graph.
 
 ![Allow Material Override property.](../Images/whats-new/urp-12/allow-material-override.png)
-=======
-SpeedTree 8 vegetation has been added to HDRP and URP, including support for animated vegetation using the SpeedTree wind system, created with Shader Graph.
->>>>>>> 0953e085
 
 ## Improvements
 
@@ -138,7 +110,6 @@
 
 ### SSAO improvements
 
-<<<<<<< HEAD
 This release brings multiple SSAO improvements:
 
 * SSAO supports the Deferred Rendering Path.
@@ -155,7 +126,7 @@
 
 ### More optimal handling of the depth buffer with MSAA enabled
 
-Previously, with MSAA enabled, Unity executed an extra depth prepass to populate the depth buffer. 
+Previously, with MSAA enabled, Unity executed an extra depth prepass to populate the depth buffer.
 In this release, Unity doesn't execute the extra depth prepass and reuses the  depth texture from the opaque pass instead.
 
 ### URP 2D Renderer improvements
@@ -166,22 +137,6 @@
 
 * The 2D Renderer can now be customized with Renderer Features which let you add custom passes.
 
-=======
-This release brings several SSAO improvements, including enhanced mobile platform performance and support for deferred rendering, normal maps in depth/normal buffer, unlit surfaces, and particles.
-
-### SRP settings workflow improvements
-
-The SRP settings workflow improvements are a series of UI/UX improvements intended to impact workflows and provide consistency between the SRP render pipelines. For this iteration, the focus was mainly on aligning the light and camera components between URP and HDRP. The changes consist of aligning header design, sub-header designs, expanders, settings order, naming, and the indentation of dependent fields. While these are mostly cosmetic changes, they have a high impact.
-
-### URP 2D Renderer improvements
-
-This release contains multiple URP 2D Renderer improvements:
-
-* New SceneView Debug Modes in URP let 2D developers access the following views: Mask, Alpha channel, Overdraw or Mipmaps. The Sprite Mask feature has been adjusted to work correctly in SRP.
-
-* The 2D Renderer can now be customized with Renderer Features which let you add custom passes.
-
->>>>>>> 0953e085
 * 2D Lights are now integrated in the Light Explorer window, and they are no longer labeled as Experimental.
 
 * 2D shadow optimizations.
