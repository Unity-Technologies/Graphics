--- conflicted
+++ resolved
@@ -4,13 +4,8 @@
 
 To upgrade built-in Shaders:
 
-<<<<<<< HEAD
-1. Open your Project in Unity, and go to __Edit__ > __Render Pipeline__ > **Universal Render Pipeline**.
-2. According to your needs, select either __Upgrade Project Materials to URP Materials__ or __Upgrade Selected Materials to URP Materials__.
-=======
 1. Open your Project in Unity, and go to __Edit__ > __Rendering__ > **Materials**.
 2. According to your needs, select either __Convert All Built-in Project Materials to URP__ or __Convert Selected Built-in Materials to URP__.
->>>>>>> 7c1144fe
 
 **Note:** These changes cannot be undone. Backup your Project before you upgrade it.
 
