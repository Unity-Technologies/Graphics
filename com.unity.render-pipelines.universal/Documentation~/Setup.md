# Requirements and setup

Install the following Editor and package versions to begin working with the __2D Renderer__:

- __Unity 2019.2.0b1__ or later

- __Universal Render Pipeline__ version 6.7 or higher (available via the Package Manager)

## 2D Renderer Setup
1. Create a new Project using the [2D template](https://docs.unity3d.com/Manual/ProjectTemplates.html).![](Images/2D/New_Project_With_Template.png)


2. Create a new __Pipeline Asset__ by going to the __Assets__ menu and selecting __Create > Rendering > Universal Render Pipeline > Pipeline Asset__ and then name the Asset.![](Images/2D/image_2.png)
<<<<<<< HEAD

=======
>>>>>>> 7c1144fe


3. Create a new __2D Renderer__ by going to __Assets > Create > Rendering > URP 2D Renderer__. Give it a name when prompted.

   ![](Images/2D/image_3.png)


4. Assign the __2D Renderer__ as the default Renderer for the Render Pipeline Asset. Drag the __2D Renderer__ Asset onto the __Renderer List__, or select the circle icon to open the __Select Object__ window and then select the __2D Renderer__ Asset from the list.


5. Set the graphics quality settings:

   __Option 1: For a single setting across all platforms__

   ![](Images/2D/image_4.png)

   1. Go to __Edit > Project Settings__ and select the __Graphics__ category.
   2. Drag the __Pipeline Asset__ created earlier to the __Scriptable Render Pipeline Settings__ box, or select the circle icon to the right of the box to open the __Select Object__ window and then select the Asset from the list.

   __Option 2: For settings per quality level__![](Images/2D/Quality_Settings.png)

   1. Go to __Edit > Project Settings__ and select the [Quality](https://docs.unity3d.com/Manual/class-QualitySettings.html) category.
   2. Select a quality level to be included in your Project.
   3. Drag the __Pipeline Asset__ created earlier to the __Rendering__ box, or select the circle open to the right of the box to open the __Select Object__ window and then select the Asset from the list.
   4. Repeat steps 2-3 for each quality level and platform included in your  Project.

The __2D Renderer__ is now set up for your Project.

__Note:__ If you use the __2D Renderer__ in your Project, some of the options related to 3D rendering in the __Universal Render Pipeline Asset__ will not have any impact on your final app or game.<|MERGE_RESOLUTION|>--- conflicted
+++ resolved
@@ -11,10 +11,6 @@
 
 
 2. Create a new __Pipeline Asset__ by going to the __Assets__ menu and selecting __Create > Rendering > Universal Render Pipeline > Pipeline Asset__ and then name the Asset.![](Images/2D/image_2.png)
-<<<<<<< HEAD
-
-=======
->>>>>>> 7c1144fe
 
 
 3. Create a new __2D Renderer__ by going to __Assets > Create > Rendering > URP 2D Renderer__. Give it a name when prompted.
