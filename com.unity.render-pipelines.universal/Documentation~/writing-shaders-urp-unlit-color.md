# URP unlit shader with color input

The Unity shader in this example adds the __Base Color__ property to the Material. You can select the color using that property and the shader fills the mesh shape with the color.

Use the Unity shader source file from section [URP unlit basic shader](writing-shaders-urp-basic-unlit-structure.md) and make the following changes to the ShaderLab code:

1. Add the `_BaseColor` property definition to the Properties block:

    ```c++
    Properties
    {
<<<<<<< HEAD
        _BaseColor("Base Color", Color) = (1, 1, 1, 1)
=======
        [MainColor] _BaseColor("Base Color", Color) = (1, 1, 1, 1)
>>>>>>> 7c1144fe
    }
    ```

    This declaration adds the `_BaseColor` property with the label __Base Color__ to the Material:

    ![Base Color property on a Material](Images/shader-examples/urp-material-prop-base-color.png)

<<<<<<< HEAD
    The `_BaseColor` property name is a reserved name. When you declare a property with this name, Unity uses this property as the [main color](https://docs.unity3d.com/ScriptReference/Material-color.html) of the Material.
=======
    When you declare a property with the `[MainColor]` attribute, Unity uses this property as the [main color](https://docs.unity3d.com/ScriptReference/Material-color.html) of the Material.

    > **Note**: For compatibility reasons, the `_Color` property name is a reserved name. Unity uses a property with the name `_Color` as the [main color](https://docs.unity3d.com/ScriptReference/Material-color.html) even it does not have the `[MainColor]` attribute.
>>>>>>> 7c1144fe

2. When you declare a property in the Properties block, you also need to declare it in the HLSL code.

    > __NOTE__: To ensure that the Unity shader is SRP Batcher compatible, declare all Material properties inside a single `CBUFFER` block with the name `UnityPerMaterial`. For more information on the SRP Batcher, see the page [Scriptable Render Pipeline (SRP) Batcher](https://docs.unity3d.com/Manual/SRPBatcher.html).

    Add the following code before the vertex shader:

    ```c++
    CBUFFER_START(UnityPerMaterial)
        half4 _BaseColor;
    CBUFFER_END
    ```

3. Change the code in the fragment shader so that it returns the `_BaseColor` property.

    ```c++
    half4 frag() : SV_Target
    {
        return _BaseColor;
    }
    ```

Now you can select the color in the **Base Color** field in the Inspector window. The fragment shader fills the mesh with the color you select.

![Base Color field on a Material](Images/shader-examples/unlit-shader-tutorial-color-field-with-scene.png)

Below is the complete ShaderLab code for this example.

```c++
// This shader fills the mesh shape with a color that a user can change using the
// Inspector window on a Material.
Shader "Example/URPUnlitShaderColor"
{
    // The _BaseColor variable is visible in the Material's Inspector, as a field
    // called Base Color. You can use it to select a custom color. This variable
    // has the default value (1, 1, 1, 1).
    Properties
    {
<<<<<<< HEAD
        _BaseColor("Base Color", Color) = (1, 1, 1, 1)
=======
        [MainColor] _BaseColor("Base Color", Color) = (1, 1, 1, 1)
>>>>>>> 7c1144fe
    }

    SubShader
    {
        Tags { "RenderType" = "Opaque" "RenderPipeline" = "UniversalPipeline" }

        Pass
        {
            HLSLPROGRAM
            #pragma vertex vert
            #pragma fragment frag

            #include "Packages/com.unity.render-pipelines.universal/ShaderLibrary/Core.hlsl"

            struct Attributes
            {
                float4 positionOS   : POSITION;
            };

            struct Varyings
            {
                float4 positionHCS  : SV_POSITION;
            };

            // To make the Unity shader SRP Batcher compatible, declare all
            // properties related to a Material in a a single CBUFFER block with
            // the name UnityPerMaterial.
            CBUFFER_START(UnityPerMaterial)
                // The following line declares the _BaseColor variable, so that you
                // can use it in the fragment shader.
                half4 _BaseColor;
            CBUFFER_END

            Varyings vert(Attributes IN)
            {
                Varyings OUT;
                OUT.positionHCS = TransformObjectToHClip(IN.positionOS.xyz);
                return OUT;
            }

            half4 frag() : SV_Target
            {
                // Returning the _BaseColor value.
                return _BaseColor;
            }
            ENDHLSL
        }
    }
}
```

Section [Drawing a texture](writing-shaders-urp-unlit-texture.md) shows how to draw a texture on the mesh.<|MERGE_RESOLUTION|>--- conflicted
+++ resolved
@@ -9,11 +9,7 @@
     ```c++
     Properties
     {
-<<<<<<< HEAD
-        _BaseColor("Base Color", Color) = (1, 1, 1, 1)
-=======
         [MainColor] _BaseColor("Base Color", Color) = (1, 1, 1, 1)
->>>>>>> 7c1144fe
     }
     ```
 
@@ -21,13 +17,9 @@
 
     ![Base Color property on a Material](Images/shader-examples/urp-material-prop-base-color.png)
 
-<<<<<<< HEAD
-    The `_BaseColor` property name is a reserved name. When you declare a property with this name, Unity uses this property as the [main color](https://docs.unity3d.com/ScriptReference/Material-color.html) of the Material.
-=======
     When you declare a property with the `[MainColor]` attribute, Unity uses this property as the [main color](https://docs.unity3d.com/ScriptReference/Material-color.html) of the Material.
 
     > **Note**: For compatibility reasons, the `_Color` property name is a reserved name. Unity uses a property with the name `_Color` as the [main color](https://docs.unity3d.com/ScriptReference/Material-color.html) even it does not have the `[MainColor]` attribute.
->>>>>>> 7c1144fe
 
 2. When you declare a property in the Properties block, you also need to declare it in the HLSL code.
 
@@ -66,11 +58,7 @@
     // has the default value (1, 1, 1, 1).
     Properties
     {
-<<<<<<< HEAD
-        _BaseColor("Base Color", Color) = (1, 1, 1, 1)
-=======
         [MainColor] _BaseColor("Base Color", Color) = (1, 1, 1, 1)
->>>>>>> 7c1144fe
     }
 
     SubShader
