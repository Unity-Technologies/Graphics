#  Universal Render Pipeline overview

![Universal Render Pipeline in action](Images/AssetShots/Beauty/Overview.png)

The Universal Render Pipeline (URP) is a prebuilt Scriptable Render Pipeline, made by Unity. URP provides artist-friendly workflows that let you quickly and easily create optimized graphics across a range of platforms, from mobile to high-end consoles and PCs.

## Requirements

For information about requirements and compatibility, see section [Requirements](requirements.md).

<<<<<<< HEAD
## What's new in URP
For information on what's new in the latest version of URP, see the [Changelog](../changelog/CHANGELOG.html).
=======
## What's new in URP 

For information on what's new in the latest version of URP, see section [What's new in URP](whats-new/urp-whats-new.md).
>>>>>>> 157f4984

## Getting started with URP
For information on starting a new URP Project from scratch, or about installing URP in an existing Unity Project, see [Getting started](InstallingAndConfiguringURP.md).

## Upgrading
For information on upgrading from a previous version of URP to the current version, or for information about upgrading from the Lightweight Render Pipeline (LWRP) to URP, see  [Upgrade guides](upgrade-guides.md).<|MERGE_RESOLUTION|>--- conflicted
+++ resolved
@@ -8,14 +8,9 @@
 
 For information about requirements and compatibility, see section [Requirements](requirements.md).
 
-<<<<<<< HEAD
 ## What's new in URP
-For information on what's new in the latest version of URP, see the [Changelog](../changelog/CHANGELOG.html).
-=======
-## What's new in URP 
 
 For information on what's new in the latest version of URP, see section [What's new in URP](whats-new/urp-whats-new.md).
->>>>>>> 157f4984
 
 ## Getting started with URP
 For information on starting a new URP Project from scratch, or about installing URP in an existing Unity Project, see [Getting started](InstallingAndConfiguringURP.md).
