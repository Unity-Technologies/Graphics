# 2D Renderer Data Asset

![The 2D Renderer Data Asset property settings](Images/2D/2dRendererData_properties.png)

The __2D Renderer Data__ asset contains the settings that affect the way __2D Lights__ are applied to lit Sprites. You can set the way Lights emulate HDR lighting with the [HDR Emulation Scale](HDREmulationScale), or customize your own [Light Blend Styles](LightBlendStyles). Refer to their respective pages for more information about their properties and options.

## Default Material Type

![The 2D Renderer Data Asset property settings](Images/2D/Default_Material_Type.png)

Unity assigns a Material of the selected __Default Material Type__ to Sprites when they are created. The available options have the following properties and functions.

__Lit__:  Unity assigns a Material with the Lit type (default Material: Sprite-Lit-Default). 2D Lights affect Materials of this type.

__Unlit__: Unity assigns a Material with the Unlit type (default Material:  Sprite-Lit-Default). 2D Lights do not affect Materials of this type.

__Custom__: Unity assigns a Material with the Custom type. When you select this  option, Unity shows the __Default Custom Material__ box. Assign the desired Material to this box.

![The 2D Renderer Data Asset property settings](Images/2D/Default_Custom_Material.png)


## Use Depth/Stencil Buffer

This option is enabled by default. Clear this option to disable the Depth/[Stencil](https://docs.unity3d.com/Manual/SL-Stencil.html) Buffer. Doing so might improve your project’s performance, especially on mobile platforms. You should clear this option if you are not using any features that require the Depth/Stencil Buffer (such as [Sprite Mask](https://docs.unity3d.com/Manual/class-SpriteMask.html)).

## Camera Sorting Layer Texture

The __2D Renderer Data__ can specify how to supply the shader variable _CameraSortingLayerTexture for use in custom shaders.

### Bound
All layers captured for use in the supplied texture will be drawn from the very back layer until and including the layer specified by __Bound__

### Downsampling Method
<<<<<<< HEAD
Downsampling will reduce the texture resolution used by _CameraSortingLayerTexture_. The options are: __None__, __2x Bilinear__, __4x Box__, __4x Bilinear__

## Renderer Features

The 2D Renderer supports Renderer Features. The setup for the features are called before any of the 2D built-in passes are queued.

Please refer to the [Renderer Features](urp-renderer-feature) for more information.
=======
Downsampling will reduce the texture resolution used by _CameraSortingLayerTexture_. The options are: __None__, __2x Bilinear__, __4x Box__, __4x Bilinear__
>>>>>>> 83909240
<|MERGE_RESOLUTION|>--- conflicted
+++ resolved
@@ -31,14 +31,10 @@
 All layers captured for use in the supplied texture will be drawn from the very back layer until and including the layer specified by __Bound__
 
 ### Downsampling Method
-<<<<<<< HEAD
 Downsampling will reduce the texture resolution used by _CameraSortingLayerTexture_. The options are: __None__, __2x Bilinear__, __4x Box__, __4x Bilinear__
 
 ## Renderer Features
 
 The 2D Renderer supports Renderer Features. The setup for the features are called before any of the 2D built-in passes are queued.
 
-Please refer to the [Renderer Features](urp-renderer-feature) for more information.
-=======
-Downsampling will reduce the texture resolution used by _CameraSortingLayerTexture_. The options are: __None__, __2x Bilinear__, __4x Box__, __4x Bilinear__
->>>>>>> 83909240
+Please refer to the [Renderer Features](urp-renderer-feature) for more information.