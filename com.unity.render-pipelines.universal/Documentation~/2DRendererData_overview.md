# 2D Renderer Data Asset

![The 2D Renderer Data Asset property settings](Images/2D/2dRendererData_properties.png)

<<<<<<< HEAD
The __2D Renderer Data__ Asset contains the settings that affect the way __2D Lights__ are applied to lit Sprites. You can set the way Lights emulate HDR lighting with the [HDR Emulation Scale](HDREmulationScale), or customize your own [Light Blend Styles](LightBlendStyles). Refer to their respective pages for more information about their properties and options.

## Use Depth/Stencil Buffer

This option is enabled by default. Clear this option to disable the Depth/[Stencil](https://docs.unity3d.com/Manual/SL-Stencil.html) Buffer. Doing so might improve your project’s performance, especially on mobile platforms. You should clear this option if you are not using any features that require the Depth/Stencil Buffer (such as [Sprite Mask](https://docs.unity3d.com/Manual/class-SpriteMask.html)).

## Post-processing Data

Unity automatically assigns a default Asset to this property that contains the resources (such as Textures and Shaders) that the post-processing effects require. If you want to use your own post-processing Shaders or lookup Textures, replace the default Asset.
=======
The __2D Renderer Data__ asset contains the settings that affect the way __2D Lights__ are applied to lit Sprites. You can set the way Lights emulate HDR lighting with the [HDR Emulation Scale](HDREmulationScale), or customize your own [Light Blend Styles](LightBlendStyles). Refer to their respective pages for more information about their properties and options.
>>>>>>> 7c1144fe

## Default Material Type

![The 2D Renderer Data Asset property settings](Images/2D/Default_Material_Type.png)

Unity assigns a Material of the selected __Default Material Type__ to Sprites when they are created. The available options have the following properties and functions.

__Lit__:  Unity assigns a Material with the Lit type (default Material: Sprite-Lit-Default). 2D Lights affect Materials of this type.

__Unlit__: Unity assigns a Material with the Unlit type (default Material:  Sprite-Lit-Default). 2D Lights do not affect Materials of this type.

__Custom__: Unity assigns a Material with the Custom type. When you select this  option, Unity shows the __Default Custom Material__ box. Assign the desired Material to this box.

![The 2D Renderer Data Asset property settings](Images/2D/Default_Custom_Material.png)


## Use Depth/Stencil Buffer

This option is enabled by default. Clear this option to disable the Depth/[Stencil](https://docs.unity3d.com/Manual/SL-Stencil.html) Buffer. Doing so might improve your project’s performance, especially on mobile platforms. You should clear this option if you are not using any features that require the Depth/Stencil Buffer (such as [Sprite Mask](https://docs.unity3d.com/Manual/class-SpriteMask.html)).

## Camera Sorting Layer Texture

The __2D Renderer Data__ can specify how to supply the shader variable _CameraSortingLayerTexture for use in custom shaders.

### Bound
All layers captured for use in the supplied texture will be drawn from the very back layer until and including the layer specified by __Bound__

### Downsampling Method
Downsampling will reduce the texture resolution used by _CameraSortingLayerTexture_. The options are: __None__, __2x Bilinear__, __4x Box__, __4x Bilinear__

## Renderer Features

The 2D Renderer supports [URP Renderer Features](urp-renderer-features). The setup for the features are called before any of the 2D built-in passes are queued. Refer to the [URP Renderer Features](urp-renderer-features) documentation for more information.<|MERGE_RESOLUTION|>--- conflicted
+++ resolved
@@ -2,19 +2,7 @@
 
 ![The 2D Renderer Data Asset property settings](Images/2D/2dRendererData_properties.png)
 
-<<<<<<< HEAD
-The __2D Renderer Data__ Asset contains the settings that affect the way __2D Lights__ are applied to lit Sprites. You can set the way Lights emulate HDR lighting with the [HDR Emulation Scale](HDREmulationScale), or customize your own [Light Blend Styles](LightBlendStyles). Refer to their respective pages for more information about their properties and options.
-
-## Use Depth/Stencil Buffer
-
-This option is enabled by default. Clear this option to disable the Depth/[Stencil](https://docs.unity3d.com/Manual/SL-Stencil.html) Buffer. Doing so might improve your project’s performance, especially on mobile platforms. You should clear this option if you are not using any features that require the Depth/Stencil Buffer (such as [Sprite Mask](https://docs.unity3d.com/Manual/class-SpriteMask.html)).
-
-## Post-processing Data
-
-Unity automatically assigns a default Asset to this property that contains the resources (such as Textures and Shaders) that the post-processing effects require. If you want to use your own post-processing Shaders or lookup Textures, replace the default Asset.
-=======
 The __2D Renderer Data__ asset contains the settings that affect the way __2D Lights__ are applied to lit Sprites. You can set the way Lights emulate HDR lighting with the [HDR Emulation Scale](HDREmulationScale), or customize your own [Light Blend Styles](LightBlendStyles). Refer to their respective pages for more information about their properties and options.
->>>>>>> 7c1144fe
 
 ## Default Material Type
 
@@ -29,7 +17,6 @@
 __Custom__: Unity assigns a Material with the Custom type. When you select this  option, Unity shows the __Default Custom Material__ box. Assign the desired Material to this box.
 
 ![The 2D Renderer Data Asset property settings](Images/2D/Default_Custom_Material.png)
-
 
 ## Use Depth/Stencil Buffer
 
