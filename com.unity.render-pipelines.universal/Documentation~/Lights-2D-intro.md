# Introduction to 2D Lighting

<<<<<<< HEAD
When using [Universal Render Pipeline](https://docs.unity3d.com/Packages/com.unity.render-pipelines.universal@latest/index.html) (URP) with the __2D Renderer__ selected, the __Light 2D__ component introduces a way to apply 2D optimized lighting to Sprites.
=======
The 2D Lighting system included with URP consists of a set of artist friendly tools and runtime components that help you quickly create a lit 2D Scene through core Unity components such as the Sprite Renderer, and 2D Light components that act as 2D counterparts to familiar 3D Light components.
>>>>>>> 7c1144fe

These tools are designed to integrate seamlessly with 2D Renderers such as the Sprite Renderer, Tilemap Renderer, and Sprite Shape Renderer. This system of tools and components are optimized for mobile systems, and for running on multiple platforms.

<<<<<<< HEAD
- [Freeform](LightTypes.html#freeform)
- [Sprite](LightTypes.html#sprite)
- [Parametric](LightTypes.html#parametric)
- [Point](LightTypes.html#point)
- [Global](LightTypes.html#global)
=======
### Differences from 3D Lights
>>>>>>> 7c1144fe

There are a number of key differences between the implementation and behavior of 2D lights and 3D lights. These consists of the following:

<<<<<<< HEAD
The package includes the __2D Renderer Data__ Asset which contains the __Blend Styles__ parameters, and allows you to create up to four custom Light Operations for your Project.
=======
#### New 2D specific components and render pass
The 2D Graphics systems includes its own set of 2D Light components, Shader Graph sub-targets and a custom 2D render pass that are specifically designed for 2D lighting and rendering. Editor tooling for the 2D Lights and pass configuration are also included.
>>>>>>> 7c1144fe

#### Coplanar
The 2D Graphics lighting model was designed specifically to work with 2D worlds that are coplanar and multilayered. 2D Lights do not require depth separation between it and the object it is lighting. The 2D shadow system also works in coplanar and does not require depth separation.

<<<<<<< HEAD
__Note:__ If you have the experimental 2D Renderer enabled (menu: __Graphics Settings__ > add the 2D Renderer Asset under __Scriptable Render Pipeline Settings__), some of the options related to 3D rendering in the URP Asset don't have any impact on your final app or game.
=======
#### Not physically based
The lighting calculation in 2D Lights is not physics based as it is with 3D Lights. The details of the lighting model calculation can be found here.

#### No interoperability with 3D Lights and 3D Renderers

Currently both 3D and 2D Lights can only affect 3D and 2D Renderers respectively. 2D Lighting does not work on or effect 3D Renderers such as the Mesh Renderer, while 3D Lighting will similarly have no effect on 2D Renderers such as the Sprite Renderer. While interoperability between the respective Lights and Renderers may be developed in the future, currently a combination of 2D and 3D Lights and 2D and 3D Renderers in a single Scene can be achieved by using the camera stacking technique.

### 2D Graphics Pipeline technical details
The 2D Graphics pipeline rendering process can be broken down into 2 distinct phases:
1) Draw Light Render Textures
2) Draw Renderers

Light Render Textures are Render Textures that contain information about the Light’s color and shape in screen space.

These two phases are only repeated  for each distinctly lit set of Light Layers. In other words, if Sorting Layer 1-4 has the exact same set of Lights, it will only perform the above set of operations once.

The default setup allows a number of batches to be drawn ahead of time before drawing the Renderers to reduce target switching. The ideal setup would allow the pipeline to render the For example, if the setup allows it, the pipeline will render the Light Render Textures for all the batches and only then move on to draw the Renderers. This prevents loading and unloading of the color target. See <Optimization> for more detailed information.
Pre-phase: Calculate Sorting Layer batching
Before proceeding with the  any rendering phases,actually takes place, the 2D Graphics pipeline firstwill analyses the Scene to assess which Layers can be batched together in a single draw operation. The following is the criteria that determine whether Layers are batched together:
They are consecutive Layers.
They share the exact same set of Lights.

It is highly recommended to batch as many Layers as possible to minimize the number of Light Render Textures draw operations and improve performance.


#### Phase 1: Draw Light Render Textures
After the batching , the pipeline then draws the Light Textures for that batch. This essentially draws the Light’s shape onto a Render Texture. The light’s color and shape can be blended onto the target Light Render Texture using Additive or Alpha Blended depending on the light’s setup.

![](Images/2D/introduction_phase1.png)

It is worth noting that a Light Render Texture is only created whenever there is at least 1 2D Lights that are targeting it. For example, if all the lights of a layer only uses Blend Style #1, then there is only 1 Light Render Texture created.

#### Phase 2: Draw Renderers
Once all the Light Render Textures has been drawn, it is now the turn to draw the Renderers. The system will keep track which set of Light Render Textures should be used to draw which set of renderers. They are associated during the batching process in Phase 0.

When the Renderers are being drawn, it will have access to all (one for each blend style) the available Light Render Textures. In the shader, the final color is calculated by combining the input color with colors from the Light Render Texture using the specified operation.

![](Images/2D/introduction_phase2.png)

An example of a setup with 4 active blend styles illustrating how multiple blend styles come together. In most cases, you would only need 2 blend styles.

### Optimization
In addition to the standard optimization techniques such as reducing draw calls, culling and optimizing Shaders, there are several techniques and considerations that are unique to the 2D Graphics pipeline.

#### Number of Blend Styles
The easiest way to increase rendering performance is to reduce the number of blend styles used. Each blend style is a Render Texture that needs to be rendered and subsequently uploaded.

Reducing the number of blend styles has a direct impact on the performance. For simple scenes a single blend style could suffice. It is also common to use up to 2 blend styles in a scene.
Light Render Texture Scale
The 2D Graphics system relies on screen space Light Render Texture to capture light contribution. This means there are a lot of Render Texture drawing subsequent uploading. Choosing the right Render Texture size directly impacts the performance.

By default it is set at 0.5x of screen resolution. Smaller Light Render Texture size will give better performance at the cost of visual artifact. Half screen size resolution provides a good performance with almost no noticeable artifact in most situations.

Experiment and find a scale suitable for your project.

#### Layer Batching
To further reduce the number of Light Render Textures, it is crucial to make the sorting layer batchable. Layers that are batched together share the same set of Light Render Textures. Uniquely lit layers will have its own set thus increasing the amount of work needed.

Layers can be batch together if they share the same set of lights.

#### Pre-rendering of Light Render Texture
Multiple sets of Light Render Textures can be rendered a head of drawing the renderers. In an ideal situation, all the Light Render Textures will be rendered upfront and only then the pipeline moves on to drawing the renderers onto the final color output. This reduces the need to load/unload/reload of final color output.

In a very complex setup with a lot distinctly lit layers, it may not be practical to prerender all Light Render Textures. The limit can be configured in the 2D Renderer Data inspector.

#### Normal Maps
Using normalps to simulate depth is currently a very expensive operation. If it is enabled, a full size Render Texture is created during a depth prepass and the renderers are drawn onto it. This is done for each layer batch.

If normal mapping effect to simulate depth perception is not needed, ensure that all lights have the normal map option disabled.
>>>>>>> 7c1144fe
<|MERGE_RESOLUTION|>--- conflicted
+++ resolved
@@ -1,38 +1,19 @@
 # Introduction to 2D Lighting
 
-<<<<<<< HEAD
-When using [Universal Render Pipeline](https://docs.unity3d.com/Packages/com.unity.render-pipelines.universal@latest/index.html) (URP) with the __2D Renderer__ selected, the __Light 2D__ component introduces a way to apply 2D optimized lighting to Sprites.
-=======
 The 2D Lighting system included with URP consists of a set of artist friendly tools and runtime components that help you quickly create a lit 2D Scene through core Unity components such as the Sprite Renderer, and 2D Light components that act as 2D counterparts to familiar 3D Light components.
->>>>>>> 7c1144fe
 
 These tools are designed to integrate seamlessly with 2D Renderers such as the Sprite Renderer, Tilemap Renderer, and Sprite Shape Renderer. This system of tools and components are optimized for mobile systems, and for running on multiple platforms.
 
-<<<<<<< HEAD
-- [Freeform](LightTypes.html#freeform)
-- [Sprite](LightTypes.html#sprite)
-- [Parametric](LightTypes.html#parametric)
-- [Point](LightTypes.html#point)
-- [Global](LightTypes.html#global)
-=======
 ### Differences from 3D Lights
->>>>>>> 7c1144fe
 
 There are a number of key differences between the implementation and behavior of 2D lights and 3D lights. These consists of the following:
 
-<<<<<<< HEAD
-The package includes the __2D Renderer Data__ Asset which contains the __Blend Styles__ parameters, and allows you to create up to four custom Light Operations for your Project.
-=======
 #### New 2D specific components and render pass
 The 2D Graphics systems includes its own set of 2D Light components, Shader Graph sub-targets and a custom 2D render pass that are specifically designed for 2D lighting and rendering. Editor tooling for the 2D Lights and pass configuration are also included.
->>>>>>> 7c1144fe
 
 #### Coplanar
 The 2D Graphics lighting model was designed specifically to work with 2D worlds that are coplanar and multilayered. 2D Lights do not require depth separation between it and the object it is lighting. The 2D shadow system also works in coplanar and does not require depth separation.
 
-<<<<<<< HEAD
-__Note:__ If you have the experimental 2D Renderer enabled (menu: __Graphics Settings__ > add the 2D Renderer Asset under __Scriptable Render Pipeline Settings__), some of the options related to 3D rendering in the URP Asset don't have any impact on your final app or game.
-=======
 #### Not physically based
 The lighting calculation in 2D Lights is not physics based as it is with 3D Lights. The details of the lighting model calculation can be found here.
 
@@ -101,5 +82,4 @@
 #### Normal Maps
 Using normalps to simulate depth is currently a very expensive operation. If it is enabled, a full size Render Texture is created during a depth prepass and the renderers are drawn onto it. This is done for each layer batch.
 
-If normal mapping effect to simulate depth perception is not needed, ensure that all lights have the normal map option disabled.
->>>>>>> 7c1144fe
+If normal mapping effect to simulate depth perception is not needed, ensure that all lights have the normal map option disabled.