--- conflicted
+++ resolved
@@ -7,11 +7,7 @@
 ## [12.0.0] - 2021-01-11
 
 ### Added
-<<<<<<< HEAD
-- Added Depth and DepthNormals passes to particles shaders.
-=======
 - Added support for the PlayStation 5 platform.
->>>>>>> ba1336fd
 
 ### Fixed
 - Fixed an issue where objects in motion might jitter when the Pixel Perfect Camera is used. [case 1300474](https://issuetracker.unity3d.com/issues/urp-characters-sprite-repeats-in-the-build-when-using-pixel-perfect-camera-and-2d-renderer)
