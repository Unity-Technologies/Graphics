--- conflicted
+++ resolved
@@ -89,9 +89,6 @@
 - Fixed an issue that caused errors if you disabled the VR Module when building a project.
 - Fixed an issue where the default TerrainLit Material was outdated, which caused the default Terrain to use per-vertex normals instead of per-pixel normals.
 - Fixed shader errors and warnings in the default Universal RP Terrain Shader. [case 1185948](https://issuetracker.unity3d.com/issues/urp-terrain-slash-lit-base-pass-shader-does-not-compile)
-<<<<<<< HEAD
-- Optimized shader compilation times.
-=======
 - Fixed an issue where the URP Material Upgrader tried to upgrade standard Universal Shaders. [case 1144710](https://issuetracker.unity3d.com/issues/upgrading-to-lwrp-materials-is-trying-to-upgrade-lwrp-materials)
 - Fixed an issue where some Materials threw errors when you upgraded them to Universal Shaders. [case 1200938](https://issuetracker.unity3d.com/issues/universal-some-materials-throw-errors-when-updated-to-universal-rp-through-update-materials-to-universal-rp)
 - Fixed issue where normal maps on terrain appeared to have flipped X-components when compared to the same normal map on a mesh. [case 1181518](https://fogbugz.unity3d.com/f/cases/1181518/)
@@ -131,7 +128,7 @@
 - Fixed an issue that causes double sRGB correction on Quest. [case 1209292](https://issuetracker.unity3d.com/product/unity/issues/guid/1209292)
 - Fixed an issue where terrain DepthOnly pass does not work for XR.
 - Fixed an issue that caused depth texture to be flipped when sampling from shaders [case 1225362](https://issuetracker.unity3d.com/issues/game-object-is-rendered-incorrectly-in-the-game-view-when-sampling-depth-texture)
->>>>>>> ebdef151
+- Optimized shader compilation times by compiling different variant sets for vertex and fragment shaders.
 
 ## [7.1.1] - 2019-09-05
 ### Upgrade Guide
