# Changelog
All notable changes to this package will be documented in this file.

The format is based on [Keep a Changelog](http://keepachangelog.com/en/1.0.0/)
and this project adheres to [Semantic Versioning](http://semver.org/spec/v2.0.0.html).

## [12.0.0] - 2021-01-11
### Added
- Added View Vector node to mimic old behavior of View Direction node in URP.
- Added support for the PlayStation 5 platform.
- Enabled deferred renderer in UI.

### Changed
- The Forward Renderer asset is renamed to the Universal Renderer asset. The Universal Renderer asset contains the property Rendering Path that lets you select the Forward or the Deferred Rendering Path.
- Move Assets/Create/Rendering/Universal Render Pipeline/Pipeline Asset (2D Renderer) to Assets/Create/Rendering/URP Asset (with 2D Renderer)
- Move Assets/Create/Rendering/Universal Render Pipeline/2D Renderer to Assets/Create/Rendering/URP 2D Renderer
- Move Assets/Create/Rendering/Universal Render Pipeline/Renderer Feature to Assets/Create/Rendering/URP Renderer Feature
- Move Assets/Create/Rendering/Universal Render Pipeline/Post-process Data to Assets/Create/Rendering/URP Post-process Data
- Move Assets/Create/Rendering/Universal Render Pipeline/Pipeline Asset (Forward Renderer) to Assets/Create/Rendering/URP Asset (with Forward Renderer)
- Move Assets/Create/Rendering/Universal Render Pipeline/XR System Data to Assets/Create/Rendering/URP XR System Data
- Move Assets/Create/Rendering/Universal Render Pipeline/Forward Renderer to Assets/Create/Rendering/URP Forward Renderer
- Removing unused temporary depth buffers for Depth of Field and Panini Projection.
- Optimized the Bokeh Depth of Field shader on mobile by using half precision floats.
- Opacity as Density blending feature for Terrain Lit Shader is now disabled when the Terrain has more than four Terrain Layers. This is now similar to the Height-blend feature for the Terrain Lit Shader.

### Fixed
<<<<<<< HEAD
- Fixed Opacity as Density blending artifacts on Terrain that that caused Terrain to have modified splat weights of zero in some areas and greater than one in others.
=======
- Fixed an issue where ShadowCaster2D was generating garbage when running in the editor. [case 1304158](https://issuetracker.unity3d.com/product/unity/issues/guid/1304158/)
>>>>>>> 21f12b8f
- Fixed an issue where objects in motion might jitter when the Pixel Perfect Camera is used. [case 1300474](https://issuetracker.unity3d.com/issues/urp-characters-sprite-repeats-in-the-build-when-using-pixel-perfect-camera-and-2d-renderer)
- Fixed an issue where the scene view camera was not correctly cleared for the 2D Renderer. [case 1311377](https://issuetracker.unity3d.com/product/unity/issues/guid/1311377/)
- Fixed an issue where the letter box/pillar box areas were not properly cleared when the Pixel Perfect Camera is used. [case 1291224](https://issuetracker.unity3d.com/issues/pixel-perfect-image-artifact-appear-between-the-reference-resolution-and-screen-resolution-borders-when-strech-fill-is-enabled)
- Fixed an issue where the Cinemachine Pixel Perfect Extension might cause the Orthographic Size of the Camera to jump to 1 when the Scene is loaded. [case 1249076](https://issuetracker.unity3d.com/issues/cinemachine-pixel-perfect-camera-extension-causes-the-orthogonal-size-to-jump-to-1-when-the-scene-is-loaded)
- Fixed an issue where 2D Shadows were casting to the wrong layers [case 1300753][https://issuetracker.unity3d.com/product/unity/issues/guid/1300753/]
- Fixed an issue where render scale was breaking SSAO in scene view. [case 1296710](https://issuetracker.unity3d.com/issues/ssao-effect-floating-in-the-air-in-scene-view-when-2-objects-with-shadergraph-materials-are-on-top-of-each-other)
- Fixed GC allocations from XR occlusion mesh when using multipass.
- Fixed an issue where the inspector of Renderer Data would break after adding RenderObjects renderer feature and then adding another renderer feature.
- Fixed an issue where soft particles did not work with orthographic projection. [case 1294607](https://issuetracker.unity3d.com/product/unity/issues/guid/1294607/)
- Fixed wrong shader / properties assignement to materials created from 3DsMax 2021 Physical Material. (case 1293576)
- Normalized the view direction in Shader Graph to be consistent across Scriptable Render Pieplines.
- Fixed material upgrader to run in batch mode [case 1305402]
- Fixed an issue in shaderGraph target where the ShaderPass.hlsl was being included after SHADERPASS was defined
- Fixed an issue where Particle Lit shader had an incorrect fallback shader [case 1312459]
- Fixed an issue with backbuffer MSAA on Vulkan desktop platforms.
- Fixed shadow cascade blend culling factor.
- Removed Custom.meta which was causing warnings. [case 1314288](https://issuetracker.unity3d.com/issues/urp-warnings-about-missing-metadata-appear-after-installing)
- Fixed a case where shadow fade was clipped too early.

### Changed
- Change Asset/Create/Shader/Universal Render Pipeline/Lit Shader Graph to Asset/Create/Shader Graph/URP/Lit Shader Graph
- Change Asset/Create/Shader/Universal Render Pipeline/Sprite Lit Shader Graph to Asset/Create/Shader Graph/URP/Sprite Lit Shader Graph
- Change Asset/Create/Shader/Universal Render Pipeline/Unlit Shader Graph to Asset/Create/Shader Graph/URP/Unlit Shader Graph
- Change Asset/Create/Shader/Universal Render Pipeline/Sprite Unlit Shader Graph to Asset/Create/Shader Graph/URP/Sprite Unlit Shader Graph
- Moved Edit/Render Pipeline/Universal Render Pipeline/Upgrade Project Materials to 2D Renderer Materials to Edit/Rendering/Materials/Convert All Built-in Materials to URP 2D Renderer
- Moved Edit/Render Pipeline/Universal Render Pipeline/Upgrade Scene Materials to 2D Renderer Materials to Edit/Rendering/Materials/Convert All Built-in Scene Materials to URP 2D Renderer
- Moved Edit/Render Pipeline/Universal Render Pipeline/Upgrade Project URP Parametric Lights to Freeform to Edit/Rendering/Lights/Convert Project URP Parametric Lights to Freeform
- Moved Edit/Render Pipeline/Universal Render Pipeline/Upgrade Scene URP Parametric Lights to Freeform to Edit/Rendering/Lights/Convert Scene URP Parametric Lights to Freeform
- Moved Edit/Render Pipeline/Universal Render Pipeline/Upgrade Project Materials to URP Materials to Edit/Rendering/Materials/Convert All Built-in Materials to URP
- Moved Edit/Render Pipeline/Universal Render Pipeline/Upgrade Selected Materials to URP Materials to Edit/Rendering/Materials/Convert Selected Built-in Materials to URP
- Deprecated GetShadowFade in Shadows.hlsl, use GetMainLightShadowFade or GetAdditionalLightShadowFade.
- Improved shadow cascade GUI drawing with pixel perfect, hover and focus functionalities.
- Shadow fade now uses border value for calculating shadow fade distance and fall off linearly.

## [11.0.0] - 2020-10-21
### Added
- Added real-time Point Light Shadows.
- Added a supported MSAA samples count check, so the actual supported MSAA samples count value can be assigned to RenderTexture descriptors.
- Added the TerrainCompatible SubShader Tag. Use this Tag in your custom shader to tell Unity that the shader is compatible with the Terrain system.
- Added _CameraSortingLayerTexture global shader variable and related parameters
- Added preset shapes for creating a freeform light
- Added serialization of Freeform ShapeLight mesh to avoid CPU cost of generating them on the runtime.
- Added 2D Renderer Asset Preset for creating a Universal Renderer Asset
- Added an option to use faster, but less accurate approximation functions when converting between the sRGB and Linear color spaces.
- Added screen space shadow as renderer feature
- Added [DisallowMultipleRendererFeature] attribute for Renderer Features.

### Changed
- Optimized 2D Renderer performance on mobile GPUs by reducing the number of render target switches.
- Optimized 2D Renderer performance by rendering the normal buffer at the same lower resolution as the light buffers.
- Improved Light2D UI/UX
- Improved 2D Menu layout
- Deprecated Light2D Parametric Light
- Deprecated Light2D point light cookie
- Renamed Light2D point light to spot light
- 2D Renderer: The per Blend Style render texture scale setting was replaced by a global scale setting for all Blend Styles.
- Optimized 2D Renderer performance by using a tiny light texture for layer/blend style pairs for which no light is rendered.
- Reorgnized the settings in 2D Renderer Data Inspector.
- FallOff Lookup Texture is now part of 2D RenderData.
- Creating a Shadow Caster 2D will use try and use sprite and physics bounds as the default shape
- Deleting all points in a Shadow Caster will cause the shape to use the bounds.
- Improved Geometry for Smooth Falloff of 2D Shape Lights.
- Updated the tooltips for Light 2D Inspector.
- Removed the Custom blend Mode option from the Blend Styles.
- New default Blend Styles when a new 2D Renderer Data asset is created.
- Added a supported MSAA samples count check, so the actual supported MSAA samples count value can be assigned to RenderTexture descriptors.
- Bloom in Gamma color-space now more closely matches Linear color-space, this will mean project using Bloom and Gamma color-space may need to adjust Bloom Intensity to match previous look.
- Autodesk Interactive Shader Graph files and folders containing them were renamed. The new file paths do not have spaces.
- Changed shader keywords of main light shadow from toggling to enumerating.
- Always use "High" quality normals, which normalizes the normal in pixel shader. "Low" quality normals looked too much like a bug.
- Re-enabled implicit MSAA resolve to backbuffer on Metal MacOS.
- Optimized 2D performance by rendering straight to the backbuffer if possible
- Changed Post Process Data to bool. When it is no enabled all post processing is stripped from build, when it is enabled you can still override resources there.
- Converted XR automated tests to use MockHMD.
- Reduced the size of the fragment input struct of the Terrain and Forward lighting shaders.

### Fixed
- Fixed an issue where additional lights would not render with WebGL 1
- Fixed an issue where the 2D Renderer was incorrectly rendering transparency with normal maps on an empty background.
- Fixed an issue that that caused a null error when creating a Sprite Light. [case 1307125](https://issuetracker.unity3d.com/issues/urp-nullreferenceexception-thrown-on-creating-sprite-light-2d-object-in-the-hierarchy)
- Fixed an issue where Sprites on one Sorting Layer were fully lit even when there's no 2D light targeting that layer.
- Fixed an issue where null reference exception was thrown when creating a 2D Renderer Data asset while scripts are compiling. [case 1263040](https://issuetracker.unity3d.com/issues/urp-nullreferenceexception-error-is-thrown-on-creating-2d-renderer-asset)
- Fixed an issue where no preview would show for the lit sprite master node in shadergraph
- Fixed an issue where no shader was generated for unlit sprite shaders in shadergraph
- Fixed an issue where Sprite-Lit-Default shader's Normal Map property wasn't affected by Tiling or Offset. [case 1270850](https://issuetracker.unity3d.com/issues/sprite-lit-default-shaders-normal-map-and-mask-textures-are-not-affected-by-tiling-and-offset-values)
- Fixed an issue where normal-mapped Sprites could render differently depending on whether they're dynamically-batched. [case 1286186](https://issuetracker.unity3d.com/issues/urp-2d-2d-light-on-a-rotated-sprite-is-skewed-when-using-normal-map-and-sorting-layer-is-not-default)
- Removed the warning about mis-matched vertex streams when creating a default Particle System. [case 1285272](https://issuetracker.unity3d.com/issues/particles-urp-default-material-shows-warning-in-inspector)
- Fixed latest mockHMD renderviewport scale doesn't fill whole view after scaling. [case 1286161] (https://issuetracker.unity3d.com/issues/xr-urp-renderviewportscale-doesnt-fill-whole-view-after-scaling)
- Fixed camera renders black in XR when user sets invalid MSAA value.
- Fixed an issue causing additional lights to stop working when set as the sun source. [case 1278768](https://issuetracker.unity3d.com/issues/urp-every-light-type-is-rendered-as-directional-light-if-it-is-set-as-sun-source-of-the-environment)
- Fixed an issue causing passthrough camera to not render. [case 1283894](https://issuetracker.unity3d.com/product/unity/issues/guid/1283894/)
- Fixed an issue that caused a null reference when Lift Gamma Gain was being displayed in the Inspector and URP was upgraded to a newer version.  [case 1283588](https://issuetracker.unity3d.com/issues/argumentnullexception-is-thrown-when-upgrading-urp-package-and-volume-with-lift-gamma-gain-is-focused-in-inspector)
- Fixed an issue where soft particles were not rendered when depth texture was disabled in the URP Asset. [case 1162556](https://issuetracker.unity3d.com/issues/lwrp-unlit-particles-shader-is-not-rendered-when-soft-particles-are-enabled-on-built-application)
- Fixed an issue where soft particles were rendered opaque on OpenGL. [case 1226288](https://issuetracker.unity3d.com/issues/urp-objects-that-are-using-soft-particles-are-rendered-opaque-when-opengl-is-used)
- Fixed an issue where the depth texture sample node used an incorrect texture in some frames. [case 1268079](https://issuetracker.unity3d.com/issues/urp-depth-texture-sample-node-does-not-use-correct-texture-in-some-frames)
- Fixed a compiler error in BakedLit shader when using Hybrid Renderer.
- Fixed an issue with upgrading material set to cutout didn't properly set alpha clipping. [case 1235516](https://issuetracker.unity3d.com/issues/urp-upgrade-material-utility-does-not-set-the-alpha-clipping-when-material-was-using-a-shader-with-rendering-mode-set-to-cutout)
- Fixed XR camera fov can be changed through camera inspector.
- Fixed an issue where Universal Render Pipeline with disabled antiAliasing was overwriting QualitySettings.asset on frequent cases. [case 1219159](https://issuetracker.unity3d.com/issues/urp-qualitysettings-dot-asset-file-gets-overwritten-with-the-same-content-when-the-editor-is-closed)
- Fixed a case where overlay camera with output texture caused base camera not to render to screen. [case 1283225](https://issuetracker.unity3d.com/issues/game-view-renders-a-black-view-when-having-an-overlay-camera-which-had-output-texture-assigned-in-the-camera-stack)
- Fixed an issue where the scene view camera ignored the pipeline assets HDR setting. [case 1284369](https://issuetracker.unity3d.com/issues/urp-scene-view-camera-ignores-pipeline-assets-hdr-settings-when-main-camera-uses-pipeline-settings)
- Fixed an issue where the Camera inspector was grabbing the URP asset in Graphics Settings rather than the currently active.
- Fixed an issue where the Light Explorer was grabbing the URP asset in Graphics Settings rather than the currently active.
- Fixed an issue causing materials to be upgraded multiple times.
- Fixed bloom inconsistencies between Gamma and Linear color-spaces.
- Fixed an issue in where all the entries in the Renderer List wasn't selectable and couldn't be deleted.
- Fixed Deferred renderer on some Android devices by forcing accurate GBuffer normals. [case 1288042]
- Fixed an issue where MSAA did not work in Editor Game View on Windows with Vulkan.
- Fixed issue where selecting and deselecting Forward Renderer asset would leak memory [case 1290628](https://issuetracker.unity3d.com/issues/urp-scriptablerendererfeatureeditor-memory-leak-while-interacting-with-forward-renderer-in-the-project-window)
- Fixed the default background color for previews to use the original color.
- Fixed an issue where the scene view would turn black when bloom was enabled. [case 1298790](https://issuetracker.unity3d.com/issues/urp-bloom-and-tonemapping-causes-the-screen-to-go-black-in-scene-mode)
- Fixed an issue where having "Opaque Texture" and MSAA enabled would cause the opaque texture to be rendered black on old Apple GPUs [case 1247423](https://issuetracker.unity3d.com/issues/urp-metal-opaque-objects-are-rendered-black-when-msaa-is-enabled)
- Fixed SAMPLE_TEXTURECUBE_ARRAY_LOD macro when using OpenGL ES. [case 1285132](https://issuetracker.unity3d.com/issues/urp-android-error-sample-texturecube-array-lod-is-not-supported-on-gles-3-dot-0-when-using-cubemap-array-shader-shaders)
- Fixed an issue such that it is now posible to enqueue render passes at runtime.
- Fixed SpeedTree LOD fade functionality. [case 1198135]

## [10.2.0] - 2020-10-19

### Changed
- Changed RenderObjectsFeature UI to only expose valid events. Previously, when selecting events before BeforeRenderingPrepasses objects would not be drawn correctly as stereo and camera setup only happens before rendering opaques objects.
- Transparent Lit ShaderGraph using Additive blending will now properly fade with alpha [1270344]

### Fixed
- Fixed the Unlit shader not being SRP Batcher compatible on OpenGLES/OpenGLCore. [case 1263720](https://issuetracker.unity3d.com/issues/urp-mobile-srp-batcher-is-not-visible-on-mobile-devices-in-frame-debugger)
- Fixed an issue with soft particles not rendering correctly for overlay cameras with post processing. [case 1241626](https://issuetracker.unity3d.com/issues/soft-particles-does-not-fade-out-near-the-opaque-surfaces-when-post-processing-is-enabled-on-a-stacked-camera)
- Fixed MSAA override on camera does not work in non-XR project if target eye is selected to both eye.

## [10.1.0] - 2020-10-12
- Added support for the Shadowmask Mixed Lighting Mode (Forward only), which supports up to four baked-shadow Lights.
- Added ComplexLit shader for advanced material features and deferred forward fallback.
- Added Clear Coat feature for ComplexLit shader and for shader graph.
- Added Parallax Mapping to the Lit shader (Lit.shader).
- Added the Detail Inputs setting group in the Lit shader (Lit.shader).
- Added Smooth shadow fading.
- Added SSAO support for deferred renderer.
- The pipeline now outputs a warning in the console when trying to access camera color or depth texture when those are not valid. Those textures are only available in the context of `ScriptableRenderPass`.
- Added a property to access the renderer from the `CameraData`.

### Changed
- Shader functions SampleSH9, SampleSHPixel, SampleSHVertex are now gamma corrected in gamma space. As result LightProbes are gamma corrected too.
- The maximum number of visible lights when using OpenGL ES 3.x on Android now depends on the minimum OpenGL ES 3.x version as configured in PlayerSettings.
- The default value of the HDR property of a newly created Universal Render Pipeline Asset, is now set to true.

### Fixed
- Fixed an issue where the CapturePass would not capture the post processing effects.
- Fixed an issue were the filter window could not be defocused using the mouse. [case 1242032](https://issuetracker.unity3d.com/issues/urp-volume-override-window-doesnt-disappear-when-clicked-on-the-other-windows-in-the-editor)
- Fixed camera backgrounds not matching between editor and build when background is set to 'Uninitialized'. [case 1224369](https://issuetracker.unity3d.com/issues/urp-uninitialized-camera-background-type-does-not-match-between-the-build-and-game-view)
- Fixed a case where main light hard shadows would not work if any other light is present with soft shadows.[case 1250829](https://issuetracker.unity3d.com/issues/main-light-shadows-are-ignored-in-favor-of-additional-lights-shadows)
- Fixed issue that caused color grading to not work correctly with camera stacking. [case 1263193](https://issuetracker.unity3d.com/product/unity/issues/guid/1263193/)
- Fixed an issue that caused an infinite asset database reimport when running Unity in command line with -testResults argument.
- Fixed ParticlesUnlit shader to use fog color instead of always black. [case 1264585]
- Fixed issue that caused some properties in the camera to not be bolded and highlighted when edited in prefab mode. [case 1230082](https://issuetracker.unity3d.com/issues/urp-camera-prefab-fields-render-type-renderer-background-type-are-not-bolded-and-highlighted-when-edited-in-prefab-mode)
- Fixed issue where blur would sometimes flicker [case 1224915](https://issuetracker.unity3d.com/issues/urp-bloom-effect-flickers-when-using-integrated-post-processing-feature-set)
- Fixed an issue in where the camera inspector didn't refresh properly when changing pipeline in graphic settings. [case 1222668](https://issuetracker.unity3d.com/issues/urp-camera-properties-not-refreshing-on-adding-or-removing-urp-pipeline-in-the-graphics-setting)
- Fixed depth of field to work with dynamic resolution. [case 1225467](https://issuetracker.unity3d.com/issues/dynamic-resolution-rendering-error-when-using-depth-of-field-in-urp)
- Fixed FXAA, SSAO, Motion Blur to work with dynamic resolution.
- Fixed an issue where Pixel lighting variants were stripped in builds if another URP asset had Additional Lights set to Per Vertex [case 1263514](https://issuetracker.unity3d.com/issues/urp-all-pixel-lighting-variants-are-stripped-in-build-if-at-least-one-urp-asset-has-additional-lights-set-to-per-vertex)
- Fixed an issue where transparent meshes were rendered opaque when using custom render passes [case 1262887](https://issuetracker.unity3d.com/issues/urp-transparent-meshes-are-rendered-as-opaques-when-using-lit-shader-with-custom-render-pass)
- Fixed regression from 8.x.x that increased launch times on Android with GLES3. [case 1269119](https://issuetracker.unity3d.com/issues/android-launch-times-increased-x4-from-urp-8-dot-1-0-to-urp-10-dot-0-0-preview-dot-26)
- Fixed an issue with a render texture failing assertion when chosing an invalid format. [case 1222676](https://issuetracker.unity3d.com/issues/the-error-occurs-when-a-render-texture-which-has-a-certain-color-format-is-applied-to-the-cameras-output-target)
- Fixed an issue that caused the unity_CameraToWorld matrix to have z flipped values. [case 1257518](https://issuetracker.unity3d.com/issues/parameter-unity-cameratoworld-dot-13-23-33-is-inverted-when-using-universal-rp-7-dot-4-1-and-newer)
- Fixed not using the local skybox on the camera game object when the Skybox Material property in the Lighting window was set to null.
- Fixed an issue where, if URP was not in use, you would sometimes get errors about 2D Lights when going through the menus.
- Fixed GC when using XR single-pass automated tests.
- Fixed an issue that caused a null reference when deleting camera component in a prefab. [case 1244430](https://issuetracker.unity3d.com/issues/urp-argumentnullexception-error-is-thrown-on-removing-camera-component-from-camera-prefab)
- Fixed resolution of intermediate textures when rendering to part of a render texture. [case 1261287](https://issuetracker.unity3d.com/product/unity/issues/guid/1261287/)
- Fixed indirect albedo not working with shadergraph shaders in some rare setups. [case 1274967](https://issuetracker.unity3d.com/issues/gameobjects-with-custom-mesh-are-not-reflecting-the-light-when-using-the-shader-graph-shaders)
- Fixed XR mirroView sRGB issue when color space is gamma.
- Fixed an issue where XR eye textures are recreated multiple times per frame due to per camera MSAA change.
- Fixed an issue wehre XR mirror view selector stuck.
- Fixed LightProbes to have gamma correct when using gamma color space. [case 1268911](https://issuetracker.unity3d.com/issues/urp-has-no-gamma-correction-for-lightprobes)
- Fixed GLES2 shader compilation.
- Fixed useless mip maps on temporary RTs/PostProcessing inherited from Main RT descriptor.
- Fixed issue with lens distortion breaking rendering when enabled and its intensity is 0.
- Fixed mixed lighting subtractive and shadowmask modes for deferred renderer.
- Fixed issue that caused motion blur to not work in XR.
- Fixed 2D renderer when using Linear rendering on Android directly to backbuffer.
- Fixed issue where multiple cameras would cause GC each frame. [case 1259717](https://issuetracker.unity3d.com/issues/urp-scriptablerendercontext-dot-getcamera-array-dot-resize-creates-garbage-every-frame-when-more-than-one-camera-is-active)
- Fixed Missing camera cannot be removed after scene is saved by removing the Missing camera label. [case 1252255](https://issuetracker.unity3d.com/issues/universal-rp-missing-camera-cannot-be-removed-from-camera-stack-after-scene-is-saved)
- Fixed MissingReferenceException when removing Missing camera from camera stack by removing Missing camera label. [case 1252263](https://issuetracker.unity3d.com/issues/universal-rp-missingreferenceexception-errors-when-removing-missing-camera-from-stack)
- Fixed slow down in the editor when editing properties in the UI for renderer features. [case 1279804](https://issuetracker.unity3d.com/issues/a-short-freeze-occurs-in-the-editor-when-expanding-or-collapsing-with-the-arrow-the-renderer-feature-in-the-forward-renderer)
- Fixed test 130_UnityMatrixIVP on OpenGL ES 3
- Fixed MSAA on Metal MacOS and Editor.

## [10.0.0] - 2020-06-10
### Added
- Added the option to strip Terrain hole Shader variants.
- Added support for additional Directional Lights. The amount of additional Directional Lights is limited by the maximum Per-object Lights in the Render Pipeline Asset.
- Added default implementations of OnPreprocessMaterialDescription for FBX, Obj, Sketchup and 3DS file formats.
- Added Transparency Sort Mode and Transparency Sort Axis to 2DRendererData.
- Added support for a user defined default material to 2DRendererData.
- Added the option to toggle shadow receiving on transparent objects.
- Added XR multipass rendering. Multipass rendering is a requirement on many VR platforms and allows graceful fallback when single-pass rendering isn't available.
- Added support for Camera Stacking when using the Forward Renderer. This introduces the Camera `Render Type` property. A Base Camera can be initialized with either the Skybox or Solid Color, and can combine its output with that of one or more Overlay Cameras. An Overlay Camera is always initialized with the contents of the previous Camera that rendered in the Camera Stack.
- Added AssetPostprocessors and Shadergraphs to handle Arnold Standard Surface and 3DsMax Physical material import from FBX.
- Added `[MainTexture]` and `[MainColor]` shader property attributes to URP shader properties. These will link script material.mainTextureOffset and material.color to `_BaseMap` and `_BaseColor` shader properties.
- Added the option to specify the maximum number of visible lights. If you set a value, lights are sorted based on their distance from the Camera.
- Added the option to control the transparent layer separately in the Forward Renderer.
- Added the ability to set individual RendererFeatures to be active or not, use `ScriptableRendererFeature.SetActive(bool)` to set whether a Renderer Feature will execute,  `ScriptableRendererFeature.isActive` can be used to check the current active state of the Renderer Feature.
 additional steps to the 2D Renderer setup page for quality and platform settings.
- If Unity Editor Analytics are enabled, Universal collects anonymous data about usage of Universal. This helps the Universal team focus our efforts on the most common scenarios, and better understand the needs of our customers.
- Added a OnCameraSetup() function to the ScriptableRenderPass API, that gets called by the renderer before rendering each camera
- Added a OnCameraCleanup() function to the ScriptableRenderPass API, that gets called by the renderer after rendering each camera
- Added Default Material Type options to the 2D Renderer Data Asset property settings.
- Added additional steps to the 2D Renderer setup page for quality and platform settings.
- Added option to disable XR autotests on test settings.
- Shader Preprocessor strips gbuffer shader variants if DeferredRenderer is not in the list of renderers in any Scriptable Pipeline Assets.
- Added an option to enable/disable Adaptive Performance when the Adaptive Performance package is available in the project.
- Added support for 3DsMax's 2021 Simplified Physical Material from FBX files in the Model Importer.
- Added GI to SpeedTree
- Added support for DXT5nm-style normal maps on Android, iOS and tvOS
- Added stencil override support for deferred renderer.
- Added a warning message when a renderer is used with an unsupported graphics API, as the deferred renderer does not officially support GL-based platforms.
- Added option to skip a number of final bloom iterations.
- Added support for [Screen Space Ambient Occlusion](https://docs.unity3d.com/Packages/com.unity.render-pipelines.universal@10.0/manual/post-processing-ssao.html) and a new shader variant _SCREEN_SPACE_OCCLUSION.
- Added support for Normal Texture being generated in a prepass.
- Added a ConfigureInput() function to ScriptableRenderPass, so it is possible for passes to ask that a Depth, Normal and/or Opaque textures to be generated by the forward renderer.
- Added a float2 normalizedScreenSpaceUV to the InputData Struct.
- Added new sections to documentation: [Writing custom shaders](https://docs.unity3d.com/Packages/com.unity.render-pipelines.universal@10.0/manual/writing-custom-shaders-urp.html), and [Using the beginCameraRendering event](https://docs.unity3d.com/Packages/com.unity.render-pipelines.universal@10.0/manual/using-begincamerarendering.html).
- Added support for GPU instanced mesh particles on supported platforms.
- Added API to check if a Camera or Light is compatible with Universal Render Pipeline.

### Changed
- Moved the icon that indicates the type of a Light 2D from the Inspector header to the Light Type field.
- Eliminated some GC allocations from the 2D Renderer.
- Added SceneSelection pass for TerrainLit shader.
- Remove final blit pass to force alpha to 1.0 on mobile platforms.
- Deprecated the CinemachineUniversalPixelPerfect extension. Use the one from Cinemachine v2.4 instead.
- Replaced PlayerSettings.virtualRealitySupported with XRGraphics.tryEnable.
- Blend Style in the 2DRendererData are now automatically enabled/disabled.
- When using the 2D Renderer, Sprites will render with a faster rendering path when no lights are present.
- Particle shaders now receive shadows
- The Scene view now mirrors the Volume Layer Mask set on the Main Camera.
- Drawing order of SRPDefaultUnlit is now the same as the Built-in Render Pipline.
- Made MaterialDescriptionPreprocessors private.
- UniversalRenderPipelineAsset no longer supports presets. [Case 1197020](https://issuetracker.unity3d.com/issues/urp-reset-functionality-does-not-work-on-preset-of-universalrenderpipelineassets).
- The number of maximum visible lights is now determined by whether the platform is mobile or not.
- Renderer Feature list is now redesigned to fit more closely to the Volume Profile UI, this vastly improves UX and reliability of the Renderer Features List.
- Default color values for Lit and SimpleLit shaders changed to white due to issues with texture based workflows.
- You can now subclass ForwardRenderer to create a custom renderer based on it.
- URP is now computing tangent space per fragment.
- Optimized the 2D Renderer to skip rendering into certain internal buffers when not necessary.
- You can now subclass ForwardRenderer to create a custom renderer based on it.
- URP shaders that contain a priority slider now no longer have an offset of 50 by default.
- The virtual ScriptableRenderer.FrameCleanup() function has been marked obsolete and replaced by ScriptableRenderer.OnCameraCleanup() to better describe when the function gets invoked by the renderer.
- DepthOnlyPass, CopyDepthPass and CopyColorPass now use OnCameraSetup() instead of Configure() to set up their passes before executing as they only need to get their rendertextures once per camera instead of once per eye.
- Updated shaders to be compatible with Microsoft's DXC.
- Mesh GPU Instancing option is now hidden from the particles system renderer as this feature is not supported by URP.
- The 2D Renderer now supports camera stacking.
- 2D shaders now use half-precision floats whenever precise results are not necessary.
- Removed the ETC1_EXTERNAL_ALPHA variant from Shader Graph Sprite shaders.
- Eliminated some unnecessary clearing of render targets when using the 2D Renderer.
- The rendering of 2D lights is more effient as sorting layers affected by the same set of lights are now batched.
- Removed the 8 renderer limit from URP Asset.
- Merged the deferred renderer into the forward renderer.
- Changing the default value of Skip Iterations to 1 in Bloom effect editor
- Use SystemInfo to check if multiview is supported instead of being platform hardcoded
- Default attachment setup behaviour for ScriptableRenderPasses that execute before rendering opaques is now set use current the active render target setup. This improves performance in some situations.
- Combine XR occlusion meshes into one when using single-pass (multiview or instancing) to reduce draw calls and state changes.
- Shaders included in the URP package now use local Material keywords instead of global keywords. This increases the amount of available global user-defined Material keywords.

### Fixed
- Fixed an issue that caused WebGL to render blank screen when Depth texture was enabled [case 1240228](https://issuetracker.unity3d.com/issues/webgl-urp-scene-is-rendered-black-in-webgl-build-when-depth-texture-is-enabled)
- Fixed NaNs in tonemap algorithms (neutral and ACES) on platforms defaulting to lower precision.
- Fixed a performance problem with ShaderPreprocessor with large amount of active shader variants in the project
- Fixed an issue where linear to sRGB conversion occurred twice on certain Android devices.
- Fixed an issue where there were 2 widgets showing the outer angle of a spot light.
- Fixed an issue where Unity rendered fullscreen quads with the pink error shader when you enabled the Stop NaN post-processing pass.
- Fixed an issue where Terrain hole Shader changes were missing. [Case 1179808](https://issuetracker.unity3d.com/issues/terrain-brush-tool-is-not-drawing-when-paint-holes-is-selected).
- Fixed an issue where the Shader Graph `SceneDepth` node didn't work with XR single-pass (double-wide) rendering. See [case 1123069](https://issuetracker.unity3d.com/issues/lwrp-vr-shadergraph-scenedepth-doesnt-work-in-single-pass-rendering).
- Fixed Unlit and BakedLit shader compilations in the meta pass.
- Fixed an issue where the Bokeh Depth of Field shader would fail to compile on PS4.
- Fixed an issue where the Scene lighting button didn't work when you used the 2D Renderer.
- Fixed a performance regression when you used the 2D Renderer.
- Fixed an issue where the Freeform 2D Light gizmo didn't correctly show the Falloff offset.
- Fixed an issue where the 2D Renderer rendered nothing when you used shadow-casting lights with incompatible Renderer2DData.
- Fixed an issue where errors were generated when the Physics2D module was not included in the project's manifest.
- Fixed an issue where Prefab previews were incorrectly lit when you used the 2D Renderer.
- Fixed an issue where the Light didn't update correctly when you deleted a Sprite that a Sprite 2D Light uses.
- Fixed an issue where 2D Lighting was broken for Perspective Cameras.
- Fixed an issue where resetting a Freeform 2D Light would throw null reference exceptions. [Case 1184536](https://issuetracker.unity3d.com/issues/lwrp-changing-light-type-to-freeform-after-clicking-on-reset-throws-multiple-arguementoutofrangeexception).
- Fixed an issue where Freeform 2D Lights were not culled correctly when there was a Falloff Offset.
- Fixed an issue where Tilemap palettes were invisible in the Tile Palette window when the 2D Renderer was in use. [Case 1162550](https://issuetracker.unity3d.com/issues/adding-tiles-in-the-tile-palette-makes-the-tiles-invisible).
- Fixed issue where black emission would cause unneccesary inspector UI repaints. [Case 1105661](https://issuetracker.unity3d.com/issues/lwrp-inspector-window-is-being-repainted-when-using-the-material-with-emission-enabled-and-set-to-black-00-0).
- Fixed user LUT sampling being done in Linear instead of sRGB.
- Fixed an issue when trying to get the Renderer via API on the first frame. [Case 1189196](https://issuetracker.unity3d.com/product/unity/issues/guid/1189196/).
- Fixed a material leak on domain reload.
- Fixed an issue where deleting an entry from the Renderer List and then undoing that change could cause a null reference. [Case 1191896](https://issuetracker.unity3d.com/issues/nullreferenceexception-when-attempting-to-remove-entry-from-renderer-features-list-after-it-has-been-removed-and-then-undone).
- Fixed an issue where the user would get an error if they removed the Additional Camera Data component. [Case 1189926](https://issuetracker.unity3d.com/issues/unable-to-remove-universal-slash-hd-additional-camera-data-component-serializedobject-target-destroyed-error-is-thrown).
- Fixed post-processing with XR single-pass rendering modes.
- Fixed an issue where Cinemachine v2.4 couldn't be used together with Universal RP due to a circular dependency between the two packages.
- Fixed an issue that caused shaders containing `HDRP` string in their path to be stripped from the build.
- Fixed an issue that caused only selected object to render in SceneView when Wireframe drawmode was selected.
- Fixed Renderer Features UI tooltips. [Case 1191901](https://issuetracker.unity3d.com/issues/forward-renderers-render-objects-layer-mask-tooltip-is-incorrect-and-contains-a-typo).
- Fixed multiple issues where Shader Graph shaders failed to build for XR in the Universal RP.
- Fixed an issue when using the 2D Renderer where some types of renderers would not be assigned the correct material.
- Fixed inconsistent lighting between the forward renderer and the deferred renderer, that was caused by a missing normalize operation on vertex normals on some speedtree shader variants.
- Fixed issue where XR Multiview failed to render when using URP Shader Graph Shaders
- Fixed lazy initialization with last version of ResourceReloader
- Fixed broken images in package documentation.
- Fixed an issue where viewport aspect ratio was wrong when using the Stretch Fill option of the Pixel Perfect Camera. [case 1188695](https://issuetracker.unity3d.com/issues/pixel-perfect-camera-component-does-not-maintain-the-aspect-ratio-when-the-stretch-fill-is-enabled)
- Fixed an issue where setting a Normal map on a newly created material would not update. [case 1197217](https://issuetracker.unity3d.com/product/unity/issues/guid/1197217/)
- Fixed an issue where post-processing was not applied for custom renderers set to run on the "After Rendering" event [case 1196219](https://issuetracker.unity3d.com/issues/urp-post-processing-is-not-applied-to-the-scene-when-render-ui-event-is-set-to-after-rendering)
- Fixed an issue that caused an extra blit when using custom renderers [case 1156741](https://issuetracker.unity3d.com/issues/lwrp-performance-decrease-when-using-a-scriptablerendererfeature)
- Fixed an issue with transparent objects not receiving shadows when using shadow cascades. [case 1116936](https://issuetracker.unity3d.com/issues/lwrp-cascaded-shadows-do-not-appear-on-alpha-blended-objects)
- Fixed issue where using a ForwardRendererData preset would cause a crash. [case 1201052](https://issuetracker.unity3d.com/product/unity/issues/guid/1201052/)
- Fixed an issue where particles had dark outlines when blended together [case 1199812](https://issuetracker.unity3d.com/issues/urp-soft-particles-create-dark-blending-artefacts-when-intersecting-with-scene-geometry)
- Fixed an issue with deleting shader passes in the custom renderer features list [case 1201664](https://issuetracker.unity3d.com/issues/urp-remove-button-is-not-activated-in-shader-passes-list-after-creating-objects-from-renderer-features-in-urpassets-renderer)
- Fixed camera inverse view-projection matrix in XR mode, depth-copy and color-copy passes.
- Fixed an issue with the null check when `UniversalRenderPipelineLightEditor.cs` tries to access `SceneView.lastActiveSceneView`.
- Fixed an issue where the 'Depth Texture' drop down was incorrectly disabled in the Camera Inspector.
- Fixed an issue that caused errors if you disabled the VR Module when building a project.
- Fixed an issue where the default TerrainLit Material was outdated, which caused the default Terrain to use per-vertex normals instead of per-pixel normals.
- Fixed shader errors and warnings in the default Universal RP Terrain Shader. [case 1185948](https://issuetracker.unity3d.com/issues/urp-terrain-slash-lit-base-pass-shader-does-not-compile)
- Fixed an issue where the URP Material Upgrader tried to upgrade standard Universal Shaders. [case 1144710](https://issuetracker.unity3d.com/issues/upgrading-to-lwrp-materials-is-trying-to-upgrade-lwrp-materials)
- Fixed an issue where some Materials threw errors when you upgraded them to Universal Shaders. [case 1200938](https://issuetracker.unity3d.com/issues/universal-some-materials-throw-errors-when-updated-to-universal-rp-through-update-materials-to-universal-rp)
- Fixed issue where normal maps on terrain appeared to have flipped X-components when compared to the same normal map on a mesh. [case 1181518](https://fogbugz.unity3d.com/f/cases/1181518/)
- Fixed an issue where the editor would sometimes crash when using additional lights [case 1176131](https://issuetracker.unity3d.com/issues/mac-crash-on-processshadowcasternodevisibilityandcullwithoutumbra-when-same-rp-asset-is-set-in-graphics-and-quality-settings)
- Fixed RemoveComponent on Camera contextual menu to not remove Camera while a component depend on it.
- Fixed an issue where right eye is not rendered to. [case 1170619](https://issuetracker.unity3d.com/issues/vr-lwrp-terrain-is-not-rendered-in-the-right-eye-of-an-hmd-when-using-single-pass-instanced-stereo-rendering-mode-with-lwrp)
- Fixed issue where TerrainDetailLit.shader fails to compile when XR is enabled.
- Fixed an issue that allowed height-based blending on Terrains with more than 4 materials, which is not supported.
- Fixed an issue where opaque objects were outputting incorrect alpha values [case 1168283](https://issuetracker.unity3d.com/issues/lwrp-alpha-clipping-material-makes-other-materials-look-like-alpha-clipping-when-gameobject-is-shown-in-render-texture)
- Fixed an issue where a depth texture was always created when post-processing was enabled, even if no effects made use of it.
- Fixed incorrect light attenuation on some platforms.
- Fixed an issue where the Volume System would not use the Cameras Transform when no `Volume Trigger` was set.
- Fixed an issue where post processing disappeared when using custom renderers and SMAA or no AA
- Fixed an issue where the 2D Renderer upgrader did not upgrade using the correct default material
- Fixed an issue with soft particles having dark blending when intersecting with scene geometry [case 1199812](https://issuetracker.unity3d.com/issues/urp-soft-particles-create-dark-blending-artefacts-when-intersecting-with-scene-geometry)
- Fixed an issue with additive particles blending incorrectly [case 1215713](https://issuetracker.unity3d.com/issues/universal-render-pipeline-additive-particles-not-using-vertex-alpha)
- Fixed an issue where camera preview window was missing in scene view. [case 1211971](https://issuetracker.unity3d.com/issues/scene-view-urp-camera-preview-window-is-missing-in-the-scene-view)
- Fixed an issue with shadow cascade values were not readable in the render pipeline asset [case 1219003](https://issuetracker.unity3d.com/issues/urp-cascade-values-truncated-on-selecting-two-or-four-cascades-in-shadows-under-universalrenderpipelineasset)
- Fixed an issue where MSAA isn't applied until eye textures are relocated by changing their resolution. [case 1197958](https://issuetracker.unity3d.com/issues/oculus-quest-oculus-go-urp-msaa-isnt-applied-until-eye-textures-are-relocated-by-changing-their-resolution)
- Fixed an issue where camera stacking didn't work properly inside prefab mode. [case 1220509](https://issuetracker.unity3d.com/issues/urp-cannot-assign-overlay-cameras-to-a-camera-stack-while-in-prefab-mode)
- Fixed the definition of `mad()` in SMAA shader for OpenGL.
- Fixed an issue where partical shaders failed to handle Single-Pass Stereo VR rendering with Double-Wide Textures. [case 1201208](https://issuetracker.unity3d.com/issues/urp-vr-each-eye-uses-the-cameraopaquetexture-of-both-eyes-for-rendering-when-using-single-pass-rendering-mode)
- Fixed an issue that caused assets to be reimported if player prefs were cleared. [case 1192259](https://issuetracker.unity3d.com/issues/lwrp-clearing-playerprefs-through-a-script-or-editor-causes-delay-and-console-errors-to-appear-when-entering-the-play-mode)
- Fixed missing Custom Render Features after Library deletion. [case 1196338](https://issuetracker.unity3d.com/product/unity/issues/guid/1196338/)
- Fixed not being able to remove a Renderer Feature due to tricky UI selection rects. [case 1208113](https://issuetracker.unity3d.com/product/unity/issues/guid/1208113/)
- Fixed an issue where the Camera Override on the Render Object Feature would not work with many Render Features in a row. [case 1205185](https://issuetracker.unity3d.com/product/unity/issues/guid/1205185/)
- Fixed UI clipping issue in Forward Renderer inspector. [case 1211954](https://issuetracker.unity3d.com/product/unity/issues/guid/1211954/)
- Fixed a Null ref when trying to remove a missing Renderer Feature from the Forward Renderer. [case 1196651](https://issuetracker.unity3d.com/product/unity/issues/guid/1196651/)
- Fixed data serialization issue when adding a Renderer Feature to teh Forward Renderer. [case 1214779](https://issuetracker.unity3d.com/product/unity/issues/guid/1214779/)
- Fixed issue with AssetPostprocessors dependencies causing models to be imported twice when upgrading the package version.
- Fixed an issue where NullReferenceException might be thrown when creating 2D Lights. [case 1219374](https://issuetracker.unity3d.com/issues/urp-nullreferenceexception-threw-on-adding-the-light-2d-experimental-component-when-2d-render-data-not-assigned)
- Fixed an issue with a blurry settings icon. [case 1201895](https://issuetracker.unity3d.com/issues/urp-setting-icon-blurred-in-universalrendererpipelineasset)
- Fixed issue that caused the QualitySettings anti-aliasing changing without user interaction. [case 1195272](https://issuetracker.unity3d.com/issues/lwrp-the-anti-alias-quality-settings-value-is-changing-without-user-interaction)
- Fixed an issue where Shader Graph shaders generate undeclared identifier 'GetWorldSpaceNormalizeViewDir' error.
- Fixed an issue where rendering into RenderTexture with Single Pass Instanced renders both eyes overlapping.
- Fixed an issue where Renderscale setting has no effect when using XRSDK.
- Fixed an issue where renderScale != 1 or Display.main.requiresBlitToBackbuffer forced an unnecessary blit on XR.
- Fixed an issue that causes double sRGB correction on Quest. [case 1209292](https://issuetracker.unity3d.com/product/unity/issues/guid/1209292)
- Fixed an issue where terrain DepthOnly pass does not work for XR.
- Fixed an issue that caused depth texture to be flipped when sampling from shaders [case 1225362](https://issuetracker.unity3d.com/issues/game-object-is-rendered-incorrectly-in-the-game-view-when-sampling-depth-texture)
- Fixed an issue with URP switching such that every avaiable URP makes a total set of supported features such that all URPs are taken into consideration. [case 1157420](https://issuetracker.unity3d.com/issues/lwrp-srp-switching-doesnt-work-even-with-manually-adding-shadervariants-per-scene)
- Fixed an issue where XR multipass repeatedly throws error messages "Multi pass stereo mode doesn't support Camera Stacking".
- Fixed an issue with shadows not appearing on terrains when no cascades were selected [case 1226530](https://issuetracker.unity3d.com/issues/urp-no-shadows-on-terrain-when-cascades-is-set-to-no-cascades-in-render-pipeline-asset-settings)
- Fixed a shader issue that caused the Color in Sprite Shape to work improperly.
- Fixed an issue with URP switching such that every available URP makes a total set of supported features such that all URPs are taken into consideration. [case 1157420](https://issuetracker.unity3d.com/issues/lwrp-srp-switching-doesnt-work-even-with-manually-adding-shadervariants-per-scene)
- Metallic slider on the Lit shader is now linear meaning correct values are used for PBR.
- Fixed an issue where Post-Processing caused nothing to render on GLES2.
- Fixed an issue that causes viewport to not work correctly when rendering to textures. [case 1225103](https://issuetracker.unity3d.com/issues/urp-the-viewport-rect-isnt-correctly-applied-when-the-camera-is-outputting-into-a-rendertexture)
- Fixed an issue that caused incorrect sampling of HDR reflection probe textures.
- Fixed UI text of RenderObjects feature to display LightMode tag instead of Shader Pass Name. [case 1201696](https://issuetracker.unity3d.com/issues/render-feature-slash-pass-ui-has-a-field-for-shader-pass-name-when-it-actually-expects-shader-pass-lightmode)
- Fixed an issue when Linear -> sRGB conversion would not happen on some Android devices. [case 1226208](https://issuetracker.unity3d.com/issues/no-srgb-conversion-on-some-android-devices-when-using-the-universal-render-pipeline)
- Fixed issue where using DOF at the same time as Dynamic Scaling, the depth buffer was smapled with incorrect UVs. [case 1225467](https://issuetracker.unity3d.com/product/unity/issues/guid/1225467/)
- Fixed an issue where an exception would be thrown when resetting the ShadowCaster2D component. [case 1225339](https://issuetracker.unity3d.com/issues/urp-unassignedreferenceexception-thrown-on-resetting-the-shadow-caster-2d-component)
- Fixe an issue where using a Subtractive Blend Style for your 2D Lights might cause artifacts in certain post-processing effects. [case 1215584](https://issuetracker.unity3d.com/issues/urp-incorrect-colors-in-scene-when-using-subtractive-and-multiply-blend-mode-in-gamma-color-space)
- Fixed an issue where Cinemachine Pixel Perfect Extension didn't work when CinemachineBrain Update Method is anything other than Late Update.
- Fixed an issue where Sprite Shader Graph shaders weren't double-sided by default.
- Fixed an issue where particles using Sprite Shader Graph shaders were invisible.
- Fixed an issue where Scene objects might be incorrectly affected by 2D Lights from a previous Sorting Layer.
- Fixed an issue where errors would appear in the Console when entering Play Mode with a 2D Light selected in the Hierarchy. [Case 1226918](https://issuetracker.unity3d.com/issues/errors-appear-in-the-console-when-global-2d-light-is-selected-in-hierarchy)
- Fixed an issue that caused Android GLES to render blank screen when Depth texture was enabled without Opaque texture [case 1219325](https://issuetracker.unity3d.com/issues/scene-is-not-rendered-on-android-8-and-9-when-depth-texture-is-enabled-in-urp-asset)
- Fixed an issue that caused transparent objects to always render over top of world space UI. [case 1219877](https://issuetracker.unity3d.com/product/unity/issues/guid/1219877/)
- Fixed issue causing sorting fudge to not work between shadergraph and urp particle shaders. [case 1222762](https://issuetracker.unity3d.com/product/unity/issues/guid/1222762/)
- Fixed shader compilation errors when using multiple lights in DX10 level GPU. [case 1222302](https://issuetracker.unity3d.com/issues/urp-no-materials-apart-from-ui-are-rendered-when-using-direct3d11-graphics-api-on-a-dx10-gpu)
- Fixed an issue with shadows not being correctly calculated in some shaders.
- Fixed invalid implementation of one function in LWRP -> URP backward compatibility support.
- Fixed issue where maximum number of visible lights in C# code did not match maximum number in shader code on some platforms.
- Fixed OpenGL ES 3.0 support for URP ShaderGraph. [case 1230890](https://issuetracker.unity3d.com/issues/urptemplate-gles3-android-custom-shader-fails-to-compile-on-adreno-306-gpu)
- Fixed an issue where multi edit camera properties didn't work. [case 1230080](https://issuetracker.unity3d.com/issues/urp-certain-settings-are-not-applied-to-all-cameras-when-multi-editing-in-the-inspector)
- Fixed an issue where the emission value in particle shaders would not update in the editor without entering the Play mode.
- Fixed issues with performance when importing fbx files.
- Fixed issues with NullReferenceException happening with URP shaders.
- Fixed an issue that caused memory allocations when sorting cameras. [case 1226448](https://issuetracker.unity3d.com/issues/2d-renderer-using-more-than-one-camera-that-renders-out-to-a-render-texture-creates-gc-alloc-every-frame)
- Fixed an issue where grid lines were drawn on top of opaque objects in the preview window. [Case 1240723](https://issuetracker.unity3d.com/issues/urp-grid-is-rendered-in-front-of-the-model-in-the-inspector-animation-preview-window-when-depth-or-opaque-texture-is-enabled).
- Fixed an issue where objects in the preview window were affected by layer mask settings in the default renderer. [Case 1204376](https://issuetracker.unity3d.com/issues/urp-prefab-preview-is-blank-when-a-custom-forward-renderer-data-and-default-layer-mask-is-mixed-are-used).
- Fixed an issue with reflections when using an orthographic camera [case 1209255](https://issuetracker.unity3d.com/issues/urp-weird-reflections-when-using-lit-material-and-a-camera-with-orthographic-projection)
- Fixed issue that caused unity_AmbientSky, unity_AmbientEquator and unity_AmbientGround variables to be unintialized.
- Fixed issue that caused `SHADERGRAPH_AMBIENT_SKY`, `SHADERGRAPH_AMBIENT_EQUATOR` and `SHADERGRAPH_AMBIENT_GROUND` variables to be uninitialized.
- Fixed SceneView Draw Modes not being properly updated after opening new scene view panels or changing the editor layout.
- Fixed GLES shaders compilation failing on Windows platform (not a mobile platform) due to uniform count limit.
- Fixed an issue that caused the inverse view and projection matrix to output wrong values in some platforms. [case 1243990](https://issuetracker.unity3d.com/issues/urp-8-dot-1-breaks-unity-matrix-i-vp)
- Fixed an issue where the Render Scale setting of the pipeline asset didn't properly change the resolution when using the 2D Renderer. [case 1241537](https://issuetracker.unity3d.com/issues/render-scale-is-not-applied-to-the-rendered-image-when-2d-renderer-is-used-and-hdr-option-is-disabled)
- Fixed an issue where 2D lights didn't respect the Camera's Culling Mask. [case 1239136](https://issuetracker.unity3d.com/issues/urp-2d-2d-lights-are-ignored-by-camera-culling-mask)
- Fixed broken documentation links for some 2D related components.
- Fixed an issue where Sprite shaders generated by Shader Graph weren't double-sided. [case 1261232](https://issuetracker.unity3d.com/product/unity/issues/guid/1261232/)
- Fixed an issue where the package would fail to compile if the Animation module was disabled. [case 1227068](https://issuetracker.unity3d.com/product/unity/issues/guid/1227068/)
- Fixed an issue where Stencil settings wasn't serialized properly in sub object [case 1241218](https://issuetracker.unity3d.com/issues/stencil-overrides-in-urp-7-dot-3-1-render-objects-does-not-save-or-apply)
- Fixed an issue with not being able to remove Light Mode Tags [case 1240895](https://issuetracker.unity3d.com/issues/urp-unable-to-remove-added-lightmode-tags-of-filters-property-in-render-object)
- Fixed an issue where preset button could still be used, when it is not supposed to. [case 1246261](https://issuetracker.unity3d.com/issues/urp-reset-functionality-does-not-work-for-renderobject-preset-asset)
- Fixed an issue where Model Importer Materials used the Standard Shader from the Built-in Render Pipeline instead of URP Lit shader when the import happened at Editor startup.
- Fixed an issue where only unique names of cameras could be added to the camera stack.
- Fixed issue that caused shaders to fail to compile in OpenGL 4.1 or below.
- Fixed an issue where camera stacking with MSAA on OpenGL resulted in a black screen. [case 1250602](https://issuetracker.unity3d.com/issues/urp-camera-stacking-results-in-black-screen-when-msaa-and-opengl-graphics-api-are-used)
- Optimized shader compilation times by compiling different variant sets for vertex and fragment shaders.
- Fixed shadows for additional lights by limiting MAX_VISIBLE_LIGHTS to 16 for OpenGL ES 2.0 and 3.0 on mobile platforms. [case 1244391](https://issuetracker.unity3d.com/issues/android-urp-spotlight-shadows-are-not-being-rendered-on-adreno-330-and-320-when-built)
- Fixed Lit/SimpleLit/ParticlesLit/ParticlesSimpleLit/ParticlesUnlit shaders emission color not to be converted from gamma to linear color space. [case 1249615]
- Fixed missing unity_MatrixInvP for shader code and shaderGraph.
- Fixed XR support for deferred renderer.
- Fixing RenderObject to reflect name changes done at CustomForwardRenderer asset in project view. [case 1246256](https://issuetracker.unity3d.com/issues/urp-renderobject-name-does-not-reflect-inside-customforwardrendererdata-asset-on-renaming-in-the-inspector)
- Fixing camera overlay stacking adding to respect unity general reference restrictions. [case 1240788](https://issuetracker.unity3d.com/issues/urp-overlay-camera-is-missing-in-stack-list-of-the-base-camera-prefab)
- Fixed profiler marker errors. [case 1240963](https://issuetracker.unity3d.com/issues/urp-errors-are-thrown-in-a-console-when-using-profiler-to-profile-editor)
- Fixed issue that caused the pipeline to not create _CameraColorTexture if a custom render pass is injected. [case 1232761](https://issuetracker.unity3d.com/issues/urp-the-intermediate-color-texture-is-no-longer-created-when-there-is-at-least-one-renderer-feature)
- Fixed target eye UI for XR rendering is missing from camera inspector. [case 1261612](https://issuetracker.unity3d.com/issues/xr-cameras-target-eye-property-is-missing-when-inspector-is-in-normal-mode)
- Fixed an issue where terrain and speedtree materials would not get upgraded by upgrade project materials. [case 1204189](https://fogbugz.unity3d.com/f/cases/1204189/)
- Fixed an issue that caused renderer feature to not render correctly if the pass was injected before rendering opaques and didn't implement `Configure` method. [case 1259750](https://issuetracker.unity3d.com/issues/urp-not-rendering-with-a-renderer-feature-before-rendering-shadows)
- Fixed an issue where postFX's temp texture is not released properly.
- Fixed an issue where ArgumentOutOfRangeException errors were thrown after removing Render feature [case 1268147](https://issuetracker.unity3d.com/issues/urp-argumentoutofrangeexception-errors-are-thrown-on-undoing-after-removing-render-feature)
- Fixed an issue where depth and depth/normal of grass isn't rendered to depth texture.
- Fixed an issue that impacted MSAA performance on iOS/Metal [case 1219054](https://issuetracker.unity3d.com/issues/urp-ios-msaa-has-a-bigger-negative-impact-on-performance-when-using-urp-compared-to-built-in-rp)
- Fixed an issue that caused a warning to be thrown about temporary render texture not found when user calls ConfigureTarget(0). [case 1220871](https://issuetracker.unity3d.com/issues/urp-scriptable-render-passes-which-dont-require-a-bound-render-target-triggers-render-target-warning)
- Fixed performance issues in the C# shader stripper.

## [7.1.1] - 2019-09-05
### Upgrade Guide
- The render pipeline now handles custom renderers differently. You must now set up renderers for the Camera on the Render Pipeline Asset.
- Render Pipeline Assets upgrades automatically and either creates a default forward renderer in your project or links the existing custom one that you've assigned.
- If you have custom renderers assigned to Cameras, you must now add them to the current Render Pipeline Asset. Then you can select which renderer to use on the Camera.

### Added
- Added shader function `GetMainLightShadowParams`. This returns a half4 for the main light that packs shadow strength in x component and shadow soft property in y component.
- Added shader function `GetAdditionalLightShadowParams`. This returns a half4 for an additional light that packs shadow strength in x component and shadow soft property in y component.
- Added a `Debug Level` option to the Render Pipeline Asset. With this, you can control the amount of debug information generated by the render pipeline.
- Added ability to set the `ScriptableRenderer` that the Camera renders with via C# using `UniversalAdditionalCameraData.SetRenderer(int index)`. This maps to the **Renderer List** on the Render Pipeline Asset.
- Added shadow support for the 2D Renderer.
- Added ShadowCaster2D, and CompositeShadowCaster2D components.
- Added shadow intensity and shadow volume intensity properties to Light2D.
- Added new Gizmos for Lights.
- Added CinemachineUniversalPixelPerfect, a Cinemachine Virtual Camera Extension that solves some compatibility issues between Cinemachine and Pixel Perfect Camera.
- Added an option that disables the depth/stencil buffer for the 2D Renderer.
- Added manipulation handles for the inner cone angle for spot lights.
- Added documentation for the built-in post-processing solution and Volumes framework (and removed incorrect mention of the PPv2 package).

### Changed
- Increased visible lights limit for the forward renderer. It now supports 256 visible lights except in mobile platforms. Mobile platforms support 32 visible lights.
- Increased per-object lights limit for the forward renderer. It now supports 8 per-object lights in all platforms except GLES2. GLES2 supports 4 per-object lights.
- The Sprite-Lit-Default shader and the Sprite Lit Shader Graph shaders now use the vertex tangents for tangent space calculations.
- Temporary render textures for cameras rendering to render textures now use the same format and multisampling configuration as camera's target texture.
- All platforms now use R11G11B10_UFloat format for HDR render textures if supported.
- There is now a list of `ScriptableRendererData` on the Render Pipeline Asset as opposed to a renderer type. These are available to all Cameras and are included in builds.
- The renderer override on the Camera is now an enum that maps to the list of `ScriptableRendererData` on the Render Pipeline Asset.
- Pixel Perfect Camera now allows rendering to a render texture.
- Light2D GameObjects that you've created now have a default position with z equal to 0.
- Documentation: Changed the "Getting Started" section into "Install and Configure". Re-arranged the Table of Content.

### Fixed
- Fixed LightProbe occlusion contribution. [case 1146667](https://issuetracker.unity3d.com/product/unity/issues/guid/1146667/)
- Fixed an issue that caused a log message to be printed in the console when creating a new Material. [case 1173160](https://issuetracker.unity3d.com/product/unity/issues/guid/1173160/)
- Fixed an issue where OnRenderObjectCallback was never invoked. [case 1122420](https://issuetracker.unity3d.com/issues/lwrp-gl-dot-lines-and-debug-dot-drawline-dont-render-when-scriptable-render-pipeline-settings-is-set-to-lwrp)
- Fixed an issue where Sprite Masks didn't function properly when using the 2D Renderer. [case 1163474](https://issuetracker.unity3d.com/issues/lwrp-sprite-renderer-ignores-sprite-mask-when-lightweight-render-pipeline-asset-data-is-set-to-2d-renderer-experimental)
- Fixed memory leaks when using the Frame Debugger with the 2D Renderer.
- Fixed an issue where materials using `_Time` did not animate in the scene. [1175396](https://issuetracker.unity3d.com/product/unity/issues/guid/1175396/)
- Fixed an issue where the Particle Lit shader had artifacts when both soft particles and HDR were enabled. [1136285](https://issuetracker.unity3d.com/product/unity/issues/guid/1136285/)
- Fixed an issue where the Area Lights were set to Realtime, which caused them to not bake. [1159838](https://issuetracker.unity3d.com/issues/lwrp-template-baked-area-lights-do-not-work-if-project-is-created-with-lightweight-rp-template)
- Fixed an issue where the Disc Light did not generate any light. [1175097](https://issuetracker.unity3d.com/issues/using-lwrp-area-light-does-not-generate-light-when-its-shape-is-set-to-disc)
- Fixed an issue where the alpha was killed when an opaque texture was requested on an offscreen camera with HDR enabled [case 1163320](https://issuetracker.unity3d.com/issues/lwrp-mobile-secondary-camera-background-alpha-value-is-lost-when-hdr-and-opaque-texture-are-enabled-in-lwrp-asset).
- Fixed an issue that caused Orthographic camera with far plane set to 0 to span Unity console with errors. [case 1172269](https://issuetracker.unity3d.com/issues/orthographic-camera-with-far-plane-set-to-0-results-in-assertions)
- Fixed an issue causing heap allocation in `RenderPipelineManager.DoRenderLoop` [case 1156241](https://issuetracker.unity3d.com/issues/lwrp-playerloop-renderpipelinemanager-dot-dorenderloop-internal-gc-dot-alloc-allocates-around-2-dot-6kb-for-every-camera-in-the-scene)
- Fixed an issue that caused shadow artifacts when using large spot angle values [case 1136165](https://issuetracker.unity3d.com/issues/lwrp-adjusting-spot-angle-on-a-spotlight-produces-shadowmap-artifacts)
- Fixed an issue that caused self-shadowing artifacts when adjusting shadow near-plane on spot lights.
- Fixed an issue that caused specular highlights to disappear when the smoothness value was set to 1.0. [case 1161827](https://issuetracker.unity3d.com/issues/lwrp-hdrp-lit-shader-max-smoothness-value-is-incosistent-between-pipelines)
- Fixed an issue in the Material upgrader that caused transparent Materials to not upgrade correctly to Universal RP. [case 1170419](https://issuetracker.unity3d.com/issues/shader-conversion-upgrading-project-materials-causes-standard-transparent-materials-to-flicker-when-moving-the-camera).
- Fixed an issue causing shadows to be incorrectly rendered when a light was close to the shadow caster.
- Fixed post-processing for the 2D Renderer.
- Fixed an issue in Light2D that caused a black line to appear for a 360 degree spotlight.
- Fixed a post-processing rendering issue with non-fullscreen viewport. [case 1177660](https://issuetracker.unity3d.com/issues/urp-render-scale-slider-value-modifies-viewport-coordinates-of-the-screen-instead-of-the-resolution)
- Fixed an issue where **Undo** would not undo the creation of Additional Camera Data. [case 1158861](https://issuetracker.unity3d.com/issues/lwrp-additional-camera-data-script-component-appears-on-camera-after-manually-re-picking-use-pipeline-settings)
- Fixed an issue where selecting the same drop-down menu item twice would trigger a change event. [case 1158861](https://issuetracker.unity3d.com/issues/lwrp-additional-camera-data-script-component-appears-on-camera-after-manually-re-picking-use-pipeline-settings)
- Fixed an issue where selecting certain objects that use instancing materials would throw console warnings. [case 1127324](https://issuetracker.unity3d.com/issues/console-warning-is-being-spammed-when-having-lwrp-enabled-and-shader-with-gpu-instancing-present-in-the-scene)
- Fixed a GUID conflict with LWRP. [case 1179895](https://issuetracker.unity3d.com/product/unity/issues/guid/1179895/)
- Fixed an issue where the Terrain shader generated NaNs.
- Fixed an issue that caused the `Opaque Color` pass to never render at half or quarter resolution.
- Fixed and issue where stencil state on a `ForwardRendererData` was reset each time rendering happened.

## [7.0.1] - 2019-07-25
### Changed
- Platform checks now provide more helpful feedback about supported features in the Inspectors.

### Fixed
- Fixed specular lighting related artifacts on Mobile [case 1143049](https://issuetracker.unity3d.com/issues/ios-lwrp-rounded-cubes-has-graphical-artifacts-when-setting-pbr-shaders-smoothness-about-to-0-dot-65-in-shadergraph) and [case 1164822](https://issuetracker.unity3d.com/issues/lwrp-specular-highlight-becomes-hard-edged-when-increasing-the-size-of-an-object).
- Post-processing is no longer enabled in the previews.
- Unity no longer force-enables post-processing on a camera by default.
- Fixed an issue that caused the Scene to render darker in GLES3 and linear color space. [case 1169789](https://issuetracker.unity3d.com/issues/lwrp-android-scene-is-rendered-darker-in-build-when-graphics-api-set-to-gles3-and-color-space-set-to-linear)

## [7.0.0] - 2019-07-17
### Universal Render Pipeline
- LWRP has been renamed to the "Universal Render Pipeline" (UniversalRP).
- UniversalRP is the same as LWRP in terms of features and scope.
- Classes have moved to the Universal namespace (from LWRP).

### Upgrade Guide
- Upgrading to URP is designed to be almost seamless from the user side.
- LWRP package still exists, this forwards includes and classes to the UniversalRP Package.
- Please see the more involved upgrade guide (https://docs.google.com/document/d/1Xd5bZa8pYZRHri-EnNkyhwrWEzSa15vtnpcg--xUCIs/).

### Added
- Initial Stadia platform support.
- Added a menu option to create a new `ScriptableRendererFeature` script. To do so in the Editor, click on Asset > Create > Rendering > Lightweight Render Pipeline > Renderer Feature.
- Added documentation for SpeedTree Shaders in LWRP.
- Added extended features to LWRP Terrain Shader, so terrain assets can be forward-compatible with HDRP.
- Enabled per-layer advanced or legacy-mode blending in LWRP Terrain Shader.
- Added the documentation page "Rendering in LWRP", which describes the forward rendering camera loop.
- Added documentation overview for how Post Processing Version 2 works in LWRP.
- Added documentation notes and FAQ entry on the 2D Renderer affecting the LWRP Asset.

### Changed
- Replaced beginCameraRendering callbacks by non obsolete implementation in Light2D
- Updated `ScriptableRendererFeature` and `ScriptableRenderPass` API docs.
- Changed shader type Real to translate to FP16 precision on some platforms.

### Fixed
- Fixed a case where built-in Shader time values could be out of sync with actual time. [case 1142495](https://fogbugz.unity3d.com/f/cases/1142495/)
- Fixed an issue that caused forward renderer resources to not load properly when you upgraded LWRP from an older version to 7.0.0. [case 1154925](https://issuetracker.unity3d.com/issues/lwrp-upgrading-lwrp-package-to-7-dot-0-0-breaks-forwardrenderdata-asset-in-resource-files)
- Fixed GC spikes caused by LWRP allocating heap memory every frame.
- Fixed distortion effect on particle unlit shader.
- Fixed NullReference exception caused when trying to add a ScriptableRendererFeature.
- Fixed issue with certain LWRP shaders not showing when using forward/2D renderer.
- Fixed the shadow resolve pass and the final pass, so they're not consuming unnecessary bandwidth. [case 1152439](https://issuetracker.unity3d.com/issues/lwrp-mobile-increased-memory-usage-and-extra-rendering-steps)
- Added missing page for 2D Lights in LWRP.
- Tilemap tiles no longer appear black when you use the 2D renderer.
- Sprites in the preview window are no longer lit by 2D Scene lighting.
- Fixed warnings for unsupported shadow map formats for GLES2 API.
- Disabled shadows for devices that do not support shadow maps or depth textures.
- Fixed support for LWRP per-pixel terrain. [case 1110520](https://fogbugz.unity3d.com/f/cases/1110520)
- Fixed some basic UI/usability issues with LWRP terrain Materials (use of warnings and modal value changes).
- Fixed an issue where using LWRP and Sprite Shape together would produce meta file conflicts.
- Fixed specular calculation fp16 overflow on some platforms
- Fixed shader compilation errors for Android XR projects.
- Updated the pipeline Asset UI to cap the render scale at 2x so that it matches the render pipeline implementation limit.

## [6.7.0] - 2019-05-16
### Added
- Added SpeedTree Shaders.
- Added two Shader Graph master nodes: Lit Sprite and Unlit Sprite. They only work with the 2D renderer.
- Added documentation for the 2D renderer.

### Changed
- The 2D renderer and Light2D component received a number of improvements and are now ready to try as experimental features.
- Updated the [Feature Comparison Table](lwrp-builtin-feature-comparison.md) to reflect the current state of LWRP features.

### Fixed
- When in playmode, the error 'Non matching Profiler.EndSample' no longer appears. [case 1140750](https://fogbugz.unity3d.com/f/cases/1140750/)
- LWRP Particle Shaders now correctly render in stereo rendering modes. [case 1106699](https://fogbugz.unity3d.com/f/cases/1106699/)
- Shaders with 'debug' in the name are no longer stripped automatically. [case 1112983](https://fogbugz.unity3d.com/f/cases/1112983/)
- Fixed tiling issue with selection outline and baked cutout shadows.
- in the Shadergraph Unlit Master node, Premultiply no longer acts the same as Alpha. [case 1114708](https://fogbugz.unity3d.com/f/cases/1114708/)
- Fixed an issue where Lightprobe data was missing if it was needed per-pixel and GPU instancing was enabled.
- The Soft ScreenSpaceShadows Shader variant no longer gets stripped form builds. [case 1138236](https://fogbugz.unity3d.com/f/cases/1138236/)
- Fixed a typo in the Particle Unlit Shader, so Soft Particles now work correctly.
- Fixed emissive Materials not being baked for some meshes. [case 1145297](https://issuetracker.unity3d.com/issues/lwrp-emissive-materials-are-not-baked)
- Camera matrices are now correctly set up when you call rendering functions in EndCameraRendering. [case 1146586](https://issuetracker.unity3d.com/issues/lwrp-drawmeshnow-returns-wrong-positions-slash-scales-when-called-from-endcamerarendering-hook)
- Fixed GI not baking correctly while in gamma color space.
- Fixed a NullReference exception when adding a renderer feature that is contained in a global namespace. [case 1147068](https://issuetracker.unity3d.com/issues/scriptablerenderpipeline-inspector-ui-crashes-when-a-scriptablerenderfeature-is-not-in-a-namespace)
- Shaders are now set up for VR stereo instancing on Vulkan. [case 1142952](https://fogbugz.unity3d.com/f/cases/1142952/).
- VR stereo matrices and vertex inputs are now set up on Vulkan. [case 1142952](https://fogbugz.unity3d.com/f/cases/1142952/).
- Fixed the Material Upgrader so it's now run upon updating the LWRP package. [1148764](https://issuetracker.unity3d.com/product/unity/issues/guid/1148764/)
- Fixed a NullReference exception when you create a new Lightweight Render Pipeline Asset. [case 1153388](https://issuetracker.unity3d.com/product/unity/issues/guid/1153388/)

## [6.6.0] - 2019-04-01
### Added
- Added support for Baked Indirect mixed lighting.
- You can now use Light Probes for occlusion. This means that baked lights can now occlude dynamic objects.
- Added RenderObjects. You can add RenderObjects to a Renderer to perform custom rendering.
- (WIP) Added an experimental 2D renderer that implements a 2D lighting system.
- (WIP) Added a Light2D component that works with the 2D renderer to add lighting effects to 2D sprites.

### Fixed
- Fixed a project import issue in the LWRP template.
- Fixed the warnings that appear when you create new Unlit Shader Graphs using the Lightweight Render Pipeline.
- Fixed light attenuation precision on mobile platforms.
- Fixed split-screen rendering on mobile platforms.
- Fixed rendering when using an off-screen camera that renders to a depth texture.
- Fixed the exposed stencil render state in the renderer.
- Fixed the default layer mask so it's now applied to a depth pre-pass.
- Made several improvements and fixes to the render pass UI.
- Fixed artifacts that appeared due to precision errors in large scaled objects.
- Fixed an XR rendering issue where Unity required a depth texture.
- Fixed an issue that caused transparent objects to sort incorrectly.

## [6.5.0] - 2019-03-07
### Added
- You can now create a custom forward renderer by clicking on `Assets/Create/Rendering/Lightweight Render Pipeline/Forward Renderer`. This creates an Asset in your Project. You can add additional features to it and drag-n-drop the renderer to either the pipeline Asset or to a camera.
- You can now add `ScriptableRendererFeature`  to the `ScriptableRenderer` to extend it with custom effects. A feature is an `ScriptableObject` that can be drag-n-dropped in the renderer and adds one or more `ScriptableRenderPass` to the renderer.
- `ScriptableRenderer` now exposes interface to configure lights. To do so, implement `SetupLights` when you create a new renderer.
- `ScriptableRenderer` now exposes interface to configure culling. To do so, implement `SetupCullingParameters` when you create a new renderer.
- `ScriptableRendererData` contains rendering resources for `ScriptableRenderer`. A renderer can be overridden globally for all cameras or on a per-camera basis.
- `ScriptableRenderPass` now has a `RenderPassEvents`. This controls where in the pipeline the render pass is added.
- `ScriptableRenderPass` now exposes `ConfigureTarget` and `ConfigureClear`. This allows the renderer to automatically figure out the currently active rendering targets.
- `ScriptableRenderPass` now exposes `Blit`. This performs a blit and sets the active render target in the renderer.
- `ScriptableRenderPass` now exposes `RenderPostProcessing`. This renders post-processing and sets the active render target in the renderer.
- `ScriptableRenderPass` now exposes `CreateDrawingSettings` as a helper for render passes that need to call `ScriptableRenderContext.DrawRenderers`.

### Changed
- Removed `RegisterShaderPassName` from `ScriptableRenderPass`. Instead, `CreateDrawingSettings` now  takes one or a list of `ShaderTagId`.
- Removed remaining experimental namespace from LWRP. All APIrelated to `ScriptableRenderer`, `ScriptableRenderPass`, and render pass injection is now out of preview.
- Removed `SetRenderTarget` from `ScriptableRenderPass`. You should never call it. Instead, call `ConfigureTarget`, and the renderer automatically sets up targets for you.
- Removed `RenderFullscreenQuad` from `ScriptableRenderer`. Use `CommandBuffer.DrawMesh` and `RenderingUtils.fullscreenMesh` instead.
- Removed `RenderPostProcess` from `ScriptableRenderer`. Use `ScriptableRenderPass.RenderPostProcessing` instead.
- Removed `postProcessingContext` property from `ScriptableRenderer`. This is now exposed in `RenderingUtils.postProcessingContext`.
- Removed `GetCameraClearFlag` from `ScriptableRenderer`.

### Fixed
- Fixed y-flip in VR when post-processing is active.
- Fixed occlusion mesh for VR not rendering before rendering opaques.
- Enabling or disabling SRP Batcher in runtime works now.
- Fixed video player recorder when post-processing is enabled.

## [6.4.0] - 2019-02-21

## [6.3.0] - 2019-02-18

## [6.2.0] - 2019-02-15

### Changed
- Code refactor: all macros with ARGS have been swapped with macros with PARAM. This is because the ARGS macros were incorrectly named.

## [6.1.0] - 2019-02-13

## [6.0.0] - 2019-02-23
### Added
- You can now implement a custom renderer for LWRP. To do so, implement an `IRendererData` that contains all resources used in rendering. Then create an `IRendererSetup` that creates and queues `ScriptableRenderPass`. Change the renderer type either in the Pipeline Asset or in the Camera Inspector.
- LWRP now uses the Unity recorder extension. You can use this to capture the output of Cameras.
- You can now inject a custom render pass before LWRP renders opaque objects. To do so, implement an `IBeforeRender` interface.
- Distortion support in all Particle Shaders.
- An upgrade system for LWRP Materials with `MaterialPostprocessor`.
- An upgrade path for Unlit shaders
- Tooltips for Shaders.
- SRP Batcher support for Particle Shaders.
- Docs for these Shaders: Baked Lit, Particles Lit, Particles Simple Lit, and Particles Unlit.
- LWRP now supports dynamic resolution scaling. The target platform must also support it.
- LWRP now includes version defines for both C# and Shaders in the format of `LWRP_X_Y_Z_OR_NEWER`. For example, `LWRP_5_3_0_OR_NEWER` defines version 5.3.0.
- The Terrain Lit Shader now samples Spherical Harmonics if you haven't baked any lightmaps for terrain.
- Added a __Priority__ option, which you can use to tweak the rendering order. This is similar to render queue in the built-in render pipeline. These Shaders now have this option: Lit, Simple Lit, Baked Lit, Unlit, and all three Particle Shaders.
- Added support for overriding terrain detail rendering shaders, via the render pipeline editor resources asset.

### Changed
- You can now only initialize a camera by setting a Background Type. The supported options are Skybox, Solid Color, and Don't Care.
- LWRP now uses non-square shadowmap textures when it renders directional shadows with 2 shadow cascades.
- LWRP now uses RGB111110 as the HDR format on mobile devices, when this format is supported.
- Removed `IAfterDepthPrePass` interface.
- We’ve redesigned the Shader GUI. For example, all property names in Shaders are now inline across the board
- The Simple Lit Shader now has Smoothness, which can be stored in the alpha of specular or albedo maps.
- The Simple Lit and Particles Simple Lit Shaders now take shininess from the length (brightness) of the specular map.
- The __Double sided__ property is now __Render Face__. This means you can also do front face culling.
- Changed the docs for Lit Shader, Simple Lit Shader and Unlit Shader according to Shader GUI changes.
- When you create a new LWRP Asset, it will now be initialized with settings that favor performance on mobile platforms.
- Updated the [FAQ](faq.md) and the [Built-in/LWRP feature comparison table](lwrp-builtin-feature-comparison.md).

### Fixed
- Several tweaks to reduce bandwidth consumption on mobile devices.
- The foldouts in the Lightweight Asset inspector UI now remember their state.
- Added missing meta file for GizmosRenderingPass.cs.
- Fixed artifacts when using multiple or Depth Only cameras. [Case 1072615](https://issuetracker.unity3d.com/issues/ios-using-multiple-cameras-in-the-scene-in-lightweight-render-pipeline-gives-corrupted-image-in-ios-device)
- Fixed a typo in ERROR_ON_UNSUPPORTED_FUNCTION() that was causing the shader compiler to run out of memory in GLES2. [Case 1104271](https://issuetracker.unity3d.com/issues/mobile-os-restarts-because-of-high-memory-usage-when-compiling-shaders-for-opengles2)
- LWRP now renders shadows on scaled objects correctly. [Case 1109017](https://issuetracker.unity3d.com/issues/scaled-objects-render-shadows-and-specularity-incorrectly-in-the-lwrp-on-device)
- LWRP now allows some Asset settings to be changed at runtime. [Case 1105552](https://issuetracker.unity3d.com/issues/lwrp-changing-render-scale-in-runtime-has-no-effect-since-lwrp-3-dot-3-0)
- Realtime shadows now work in GLES2. [Case 1087251](https://issuetracker.unity3d.com/issues/android-lwrp-no-real-time-light-and-shadows-using-gles2)
- Framedebugger now renders correctly when stepping through drawcalls.
- Cameras that request MSAA and Opaque Textures now use less frame bandwidth when they render.
- Fixed rendering in the gamma color space, so it doesn't appear darker.
- Particles SImple Lit and Particles Unlit Shaders now work correctly.
- __Soft Particles__ now work correctly.
- Camera fading for particles.
- Fixed a typo in the Unlit `IgnoreProjector` tag.
- Particles render in both eyes with stereo instancing
- Fixed specular issues on mobile. [case 1109017](https://issuetracker.unity3d.com/issues/scaled-objects-render-shadows-and-specularity-incorrectly-in-the-lwrp-on-device)
- Fixed issue causing LWRP to create MSAA framebuffer even when MSAA setting was disabled.
- Post-processing in mobile VR is now forced to be disabled. It was causing many rendering issues.
- Fixed Editor Previews breaking in Play Mode when VR is enabled. [Case 1109009](https://issuetracker.unity3d.com/issues/lwrp-editor-previews-break-in-play-mode-if-vr-is-enabled)
- A camera's HDR enable flag is now respected when rendering in XR.
- Terrain detail rendering now works correctly when LWRP is installed but inactive.

## [5.2.0] - 2018-11-27
### Added
- LWRP now handles blits that are required by the device when rendering to the backbuffer.
- You can now enable the SRP Batcher. To do so, go to the `Pipeline Asset`. Under `Advanced`, toggle `SRP Batcher`.

### Changed
- Renamed shader variable `unity_LightIndicesOffsetAndCount` to `unity_PerObjectLightData`.
- Shader variables `unity_4LightIndices0` and `unity_4LightIndices1` are now declared as `unity_PerObjectLightIndices` array.

## [5.1.0] - 2018-11-19
### Added
- The user documentation for LWRP is now in this GitHub repo, instead of in the separate GitHub wiki. You can find the most up-to-date pages in the [TableOfContents.md](TableOfCotents.md) file. Pages not listed in that file are still in progress.

### Changed
- The LWRP package is no longer in preview.
- LWRP built-in render passes are now internal.
- Changed namespace from `UnityEngine.Experimental.Rendering.LightweightPipeline` to `UnityEngine.Rendering.LWRP`.
- Changed namespace from `UnityEditor.Experimental.Rendering.LightweightPipeline` to `UnityEditor.Rendering.LWRP`.

### Fixed
- LWRP now respects the iOS Player setting **Force hard shadows**. When you enable this setting, hardware filtering of shadows is disabled.
- Scene view mode now renders baked lightmaps correctly. [Case 1092227](https://issuetracker.unity3d.com/issues/lwrp-scene-view-modes-render-objects-black)
- Shadow bias calculations are now correct for both Shader Graph and Terrain shaders.
- Blit shader now ignores culling.
- When you select __Per Vertex__ option for __Additional Lights__, the __Per Object Limit__ option is not greyed out anymore.
- When you change camera viewport height to values above 1.0, the Unity Editor doesn't freeze anymore. [Case 1097497](https://issuetracker.unity3d.com/issues/macos-lwrp-editor-freezes-after-changing-cameras-viewport-rect-values)
- When you use AR with LWRP, the following error message is not displayed in the console anymore: "The camera list passed to the render pipeline is either null or empty."

## [5.0.0-preview] - 2018-09-28
### Added
- Added occlusion mesh rendering/hookup for VR
- You can now configure default depth and normal shadow bias values in the pipeline asset.
- You can now add the `LWRPAdditionalLightData` component to a `Light` to override the default depth and normal shadow bias.
- You can now log the amount of shader variants in your build. To do so, go to the `Pipeline Asset`. Under `Advanced`, select and set the `Shader Variant Log Level`.
### Changed
- Removed the `supportedShaderFeatures` property from LWRP core. The shader stripper now figures out which variants to strip based on the current assigned pipeline Asset in the Graphics settings.
### Fixed
- The following error does not appear in console anymore: ("Begin/End Profiler section mismatch")
- When you select a material with the Lit shader, this no longer causes the following error in the console: ("Material doesn't have..."). [case 1092354](https://fogbugz.unity3d.com/f/cases/1092354/)
- In the Simple Lit shader, per-vertex additional lights are now shaded properly.
- Shader variant stripping now works when you're building a Project with Cloud Build. This greatly reduces build times from Cloud Build.
- Dynamic Objects now receive lighting when the light mode is set to mixed.
- MSAA now works on Desktop platforms.
- The shadow bias value is now computed correctly for shadow cascades and different shadow resolutions. [case 1076285](https://issuetracker.unity3d.com/issues/lwrp-realtime-directional-light-shadow-maps-exhibit-artifacts)
- When you use __Area Light__ with LWRP, __Cast Shadows__ no longer overlaps with other UI elements in the Inspector. [case 1085363](https://issuetracker.unity3d.com/issues/inspector-area-light-cast-shadows-ui-option-is-obscured-by-render-mode-for-lwrp-regression-in-2018-dot-3a3)

### Changed
Read/write XRGraphicsConfig -> Read-only XRGraphics interface to XRSettings.

## [4.0.0-preview] - 2018-09-28
### Added
- When you have enabled Gizmos, they now appear correctly in the Game view.
- Added requiresDepthPrepass field to RenderingData struct to tell if the runtime platform requires a depth prepass to generate a camera depth texture.
- The `RenderingData` struct now holds a reference to `CullResults`.
- When __HDR__ is enabled in the Camera but disabled in the Asset, an information box in the Camera Inspector informs you about it.
- When __MSAA__ is enabled in the Camera but disabled in the Asset, an information box in the Camera Inspector informs you about it.
- Enabled instancing on the terrain shader.
- Sorting of opaque objects now respects camera `opaqueSortMode` setting.
- Sorting of opaque objects disables front-to-back sorting flag, when camera settings allow that and the GPU has hidden surface removal.
- LWRP now has a Custom Light Explorer that suits its feature set.
- LWRP now supports Vertex Lit shaders for detail meshes on terrain.
- LWRP now has three interactive Autodesk shaders: Autodesk Interactive, Autodesk Interactive Masked and Autodesk Interactive Transparent.
- [Shader API] The `GetMainLight` and `GetAdditionalLight` functions can now compute shadow attenuation and store it in the new `shadowAttenuation` field in `LightData` struct.
- [Shader API] Added a `VertexPositionInputs` struct that contains vertex position in difference spaces (world, view, hclip).
- [Shader API] Added a `GetVertexPositionInputs` function to get an initialized `VertexPositionInputs`.
- [Shader API] Added a `GetPerObjectLightIndex` function to return the per-object index given a for-loop index.
- [Shader API] Added a `GetShadowCoord` function that takes a `VertexPositionInputs` as input.
- [ShaderLibrary] Added VertexNormalInputs struct that contains data for per-pixel normal computation.
- [ShaderLibrary] Added GetVertexNormalInputs function to return an initialized VertexNormalInputs.

### Changed
- The `RenderingData` struct is now read-only.
- `ScriptableRenderer`always performs a Clear before calling `IRendererSetup::Setup.`
- `ScriptableRenderPass::Execute` no longer takes `CullResults` as input. Instead, use `RenderingData`as input, since that references `CullResults`.
- `IRendererSetup_Setup` no longer takes `ScriptableRenderContext` and `CullResults` as input.
- Shader includes are now referenced via package relative paths instead of via the deprecated shader export path mechanism https://docs.unity3d.com/2018.3/Documentation/ScriptReference/ShaderIncludePathAttribute.html.
- The LWRP Asset settings were re-organized to be more clear.
- Vertex lighting now controls if additional lights should be shaded per-vertex or per-pixel.
- Renamed all `Local Lights` nomenclature to `Additional Lights`.
- Changed shader naming to conform to our SRP shader code convention.
- [Shader API] Renamed `SpotAttenuation` function to `AngleAttenuation`.
- [Shader API] Renamed `_SHADOWS_ENABLED` keyword to `_MAIN_LIGHT_SHADOWS`
- [Shader API] Renamed `_SHADOWS_CASCADE` keyword to `_MAIN_LIGHT_SHADOWS_CASCADE`
- [Shader API] Renamed `_VERTEX_LIGHTS` keyword to `_ADDITIONAL_LIGHTS_VERTEX`.
- [Shader API] Renamed `_LOCAL_SHADOWS_ENABLED` to `_ADDITIONAL_LIGHT_SHADOWS`
- [Shader API] Renamed `GetLight` function to `GetAdditionalLight`.
- [Shader API] Renamed `GetPixelLightCount` function to `GetAdditionalLightsCount`.
- [Shader API] Renamed `attenuation` to `distanceAttenuation` in `LightData`.
- [Shader API] Renamed `GetLocalLightShadowStrength` function to `GetAdditionalLightShadowStrength`.
- [Shader API] Renamed `SampleScreenSpaceShadowMap` functions to `SampleScreenSpaceShadowmap`.
- [Shader API] Renamed `MainLightRealtimeShadowAttenuation` function to `MainLightRealtimeShadow`.
- [Shader API] Renamed light constants from `Directional` and `Local` to `MainLight` and `AdditionalLights`.
- [Shader API] Renamed `GetLocalLightShadowSamplingData` function to `GetAdditionalLightShadowSamplingData`.
- [Shader API] Removed OUTPUT_NORMAL macro.
- [Shader API] Removed `lightIndex` and `substractiveAttenuation` from `LightData`.
- [Shader API] Removed `ComputeShadowCoord` function. `GetShadowCoord` is provided instead.
- All `LightweightPipeline` references in API and classes are now named `LightweightRenderPipeline`.
- Files no longer have the `Lightweight` prefix.
- Renamed Physically Based shaders to `Lit`, `ParticlesLit`, and `TerrainLit`.
- Renamed Simple Lighting shaders to `SimpleLit`, and `ParticlesSimpleLit`.
- [ShaderLibrary] Renamed `InputSurfacePBR.hlsl`, `InputSurfaceSimple.hlsl`, and `InputSurfaceUnlit` to `LitInput.hlsl`, `SimpleLitInput.hlsl`, and `UnlitInput.hlsl`. These files were moved from the `ShaderLibrary` folder to the`Shaders`.
- [ShaderLibrary] Renamed `LightweightPassLit.hlsl` and `LightweightPassLitSimple.hlsl` to `LitForwardPass.hlsl` and `SimpleLitForwardPass.hlsl`. These files were moved from the `ShaderLibrary` folder to `Shaders`.
- [ShaderLibrary] Renamed `LightweightPassMetaPBR.hlsl`, `LightweightPassMetaSimple.hlsl` and `LighweightPassMetaUnlit` to `LitMetaPass.hlsl`, `SimpleLitMetaPass.hlsl` and `UnlitMetaPass.hlsl`. These files were moved from the `ShaderLibrary` folder to `Shaders`.
- [ShaderLibrary] Renamed `LightweightPassShadow.hlsl` to `ShadowCasterPass.hlsl`. This file was moved to the `Shaders` folder.
- [ShaderLibrary] Renamed `LightweightPassDepthOnly.hlsl` to `DepthOnlyPass.hlsl`. This file was moved to the `Shaders` folder.
- [ShaderLibrary] Renamed `InputSurfaceTerrain.hlsl` to `TerrainLitInput.hlsl`. This file was moved to the `Shaders` folder.
- [ShaderLibrary] Renamed `LightweightPassLitTerrain.hlsl` to `TerrainLitPases.hlsl`. This file was moved to the `Shaders` folder.
- [ShaderLibrary] Renamed `ParticlesPBR.hlsl` to `ParticlesLitInput.hlsl`. This file was moved to the `Shaders` folder.
- [ShaderLibrary] Renamed `InputSurfacePBR.hlsl` to `LitInput.hlsl`. This file was moved to the `Shaders` folder.
- [ShaderLibrary] Renamed `InputSurfaceUnlit.hlsl` to `UnlitInput.hlsl`. This file was moved to the `Shaders` folder.
- [ShaderLibrary] Renamed `InputBuiltin.hlsl` to `UnityInput.hlsl`.
- [ShaderLibrary] Renamed `LightweightPassMetaCommon.hlsl` to `MetaInput.hlsl`.
- [ShaderLibrary] Renamed `InputSurfaceCommon.hlsl` to `SurfaceInput.hlsl`.
- [ShaderLibrary] Removed LightInput struct and GetLightDirectionAndAttenuation. Use GetAdditionalLight function instead.
- [ShaderLibrary] Removed ApplyFog and ApplyFogColor functions. Use MixFog and MixFogColor instead.
- [ShaderLibrary] Removed TangentWorldToNormal function. Use TransformTangentToWorld instead.
- [ShaderLibrary] Removed view direction normalization functions. View direction should always be normalized per pixel for accurate results.
- [ShaderLibrary] Renamed FragmentNormalWS function to NormalizeNormalPerPixel.

### Fixed
- If you have more than 16 lights in a scene, LWRP no longer causes random glitches while rendering lights.
- The Unlit shader now samples Global Illumination correctly.
- The Inspector window for the Unlit shader now displays correctly.
- Reduced GC pressure by removing several per-frame memory allocations.
- The tooltip for the the camera __MSAA__ property now appears correctly.
- Fixed multiple C# code analysis rule violations.
- The fullscreen mesh is no longer recreated upon every call to `ScriptableRenderer.fullscreenMesh`.

## [3.3.0-preview] - 2018-01-01
### Added
- Added callbacks to LWRP that can be attached to a camera (IBeforeCameraRender, IAfterDepthPrePass, IAfterOpaquePass, IAfterOpaquePostProcess, IAfterSkyboxPass, IAfterTransparentPass, IAfterRender)

###Changed
- Clean up LWRP creation of render textures. If we are not going straight to screen ensure that we create both depth and color targets.
- UNITY_DECLARE_FRAMEBUFFER_INPUT and UNITY_READ_FRAMEBUFFER_INPUT macros were added. They are necessary for reading transient attachments.
- UNITY_MATRIX_I_VP is now defined.
- Renamed LightweightForwardRenderer to ScriptableRenderer.
- Moved all light constants to _LightBuffer CBUFFER. Now _PerCamera CBUFFER contains all other per camera constants.
- Change real-time attenuation to inverse square.
- Change attenuation for baked GI to inverse square, to match real-time attenuation.
- Small optimization in light attenuation shader code.

### Fixed
- Lightweight Unlit shader UI doesn't throw an error about missing receive shadow property anymore.

## [3.2.0-preview] - 2018-01-01
### Changed
- Receive Shadows property is now exposed in the material instead of in the renderer.
- The UI for Lightweight asset has been updated with new categories. A more clean structure and foldouts has been added to keep things organized.

### Fixed
- Shadow casters are now properly culled per cascade. (case 1059142)
- Rendering no longer breaks when Android platform is selected in Build Settings. (case 1058812)
- Scriptable passes no longer have missing material references. Now they access cached materials in the renderer.(case 1061353)
- When you change a Shadow Cascade option in the Pipeline Asset, this no longer warns you that you've exceeded the array size for the _WorldToShadow property.
- Terrain shader optimizations.

## [3.1.0-preview] - 2018-01-01

### Fixed
- Fixed assert errors caused by multi spot lights
- Fixed LWRP-DirectionalShadowConstantBuffer params setting

## [3.0.0-preview] - 2018-01-01
### Added
- Added camera additional data component to control shadows, depth and color texture.
- pipeline now uses XRSEttings.eyeTextureResolutionScale as renderScale when in XR.
- New pass architecture. Allows for custom passes to be written and then used on a per camera basis in LWRP

### Changed
- Shadow rendering has been optimized for the Mali Utgard architecture by removing indexing and avoiding divisions for orthographic projections. This reduces the frame time by 25% on the Overdraw benchmark.
- Removed 7x7 tent filtering when using cascades.
- Screenspace shadow resolve is now only done when rendering shadow cascades.
- Updated the UI for the Lighweight pipeline asset.
- Update assembly definitions to output assemblies that match Unity naming convention (Unity.*).

### Fixed
- Post-processing now works with VR on PC.
- PS4 compiler error
- Fixed VR multiview rendering by forcing MSAA to be off. There's a current issue in engine that breaks MSAA and Texture2DArray.
- Fixed UnityPerDraw CB layout
- GLCore compute buffer compiler error
- Occlusion strength not being applied on LW standard shaders
- CopyDepth pass is being called even when a depth from prepass is available
- GLES2 shader compiler error in IntegrationTests
- Can't set RenderScale and ShadowDistance by script
- VR Single Pass Instancing shadows
- Fixed compilation errors on platforms with limited XRSetting support.

## [2.0.0-preview] - 2018-01-01

### Added
- Explicit render target load/store actions were added to improve tile utilization
- Camera opaque color can be requested on the pipeline asset. It can be accessed in the shader by defining a _CameraOpaqueTexture. This can be used as an alternative to GrabPass.
- Dynamic Batching can be enabled in the pipeline asset
- Pipeline now strips unused or invalid variants and passes based on selected pipeline capabilities in the asset. This reduces build and memory consuption on target.
- Shader stripping settings were added to pipeline asset

### Changed
#### Pipeline
- Pipeline code is now more modular and extensible. A ForwardRenderer class is initialized by the pipeline with RenderingData and it's responsible for enqueueing and executing passes. In the future pluggable renderers will be supported.
- On mobile 1 directional light + up to 4 local lights (point or spot) are computed
- On other platforms 1 directional light + up to 8 local lights are computed
- Multiple shadow casting lights are supported. Currently only 1 directional + 4 spots light shadows.
#### Shading Framework
- Directional Lights are always considered a main light in shader. They have a fast shading path with no branching and no indexing.
- GetMainLight() is provided in shader to initialize Light struct with main light shading data.
- Directional lights have a dedicated shadowmap for performance reasons. Shadow coord always comes from interpolator.
- MainLigthRealtimeShadowAttenuation(float4 shadowCoord) is provided to compute main light realtime shadows.
- Spot and Point lights are always shaded in the light loop. Branching on uniform and indexing happens when shading them.
- GetLight(half index, float3 positionWS) is provided in shader to initialize Light struct for spot and point lights.
- Spot light shadows are baked into a single shadow atlas.
- Shadow coord for spot lights is always computed on fragment.
- Use LocalLightShadowAttenuation(int lightIndex, float3 positionWS) to comppute realtime shadows for spot lights.

### Fixed
- Issue that was causing VR on Android to render black
- Camera viewport issues
- UWP build issues
- Prevent nested camera rendering in the pipeline

## [1.1.4-preview] - 2018-01-01

### Added
 - Terrain and grass shaders ported
 - Updated materials and shader default albedo and specular color to midgrey.
 - Exposed _ScaledScreenParams to shader. It works the same as _ScreenParams but takes pipeline RenderScale into consideration
 - Performance Improvements in mobile

### Fixed
 - SRP Shader library issue that was causing all constants to be highp in mobile
 - shader error that prevented LWRP to build to UWP
 - shader compilation errors in Linux due to case sensitive includes
 - Rendering Texture flipping issue
 - Standard Particles shader cutout and blending modes
 - crash caused by using projectors
 - issue that was causing Shadow Strength to not be computed on mobile
 - Material Upgrader issue that caused editor to SoftLocks
 - GI in Unlit shader
 - Null reference in the Unlit material shader GUI

## [1.1.2-preview] - 2018-01-01

### Changed
 - Performance improvements in mobile

### Fixed
 - Shadows on GLES 2.0
 - CPU performance regression in shadow rendering
 - Alpha clip shadow issues
 - Unmatched command buffer error message
 - Null reference exception caused by missing resource in LWRP
 - Issue that was causing Camera clear flags was being ignored in mobile


## [1.1.1-preview] - 2018-01-01

### Added
 - Added Cascade Split selection UI
 - Added SHADER_HINT_NICE_QUALITY. If user defines this to 1 in the shader Lightweight pipeline will favor quality even on mobile platforms.

### Changed
 - Shadowmap uses 16bit format instead of 32bit.
 - Small shader performance improvements

### Fixed
 - Subtractive Mode
 - Shadow Distance does not accept negative values anymore


## [0.1.24] - 2018-01-01

### Added
 - Added Light abstraction layer on lightweight shader library.
 - Added HDR global setting on pipeline asset.
 - Added Soft Particles settings on pipeline asset.
 - Ported particles shaders to SRP library

### Changed
 - HDR RT now uses what format is configured in Tier settings.
 - Refactored lightweight standard shaders and shader library to improve ease of use.
 - Optimized tile LOAD op on mobile.
 - Reduced GC pressure
 - Reduced shader variant count by ~56% by improving fog and lightmap keywords
 - Converted LW shader library files to use real/half when necessary.

### Fixed
 - Realtime shadows on OpenGL
 - Shader compiler errors in GLES 2.0
 - Issue sorting issues when BeforeTransparent custom fx was enabled.
 - VR single pass rendering.
 - Viewport rendering issues when rendering to backbuffer.
 - Viewport rendering issues when rendering to with MSAA turned off.
 - Multi-camera rendering.

## [0.1.23] - 2018-01-01

### Added
 - UI Improvements (Rendering features not supported by LW are hidden)

### Changed
 - Shaders were ported to the new SRP shader library.
 - Constant Buffer refactor to use new Batcher
 - Shadow filtering and bias improved.
 - Pipeline now updates color constants in gamma when in Gamma colorspace.
 - Optimized ALU and CB usage on Shadows.
 - Reduced shader variant count by ~33% by improving shadow and light classification keywords
 - Default resources were removed from the pipeline asset.

### Fixed
 - Fixed shader include path when using SRP from package manager.
 - Fixed spot light attenuation to match Unity Built-in pipeline.
 - Fixed depth pre-pass clearing issue.

## [0.1.12] - 2018-01-01

### Added
 - Standard Unlit shader now has an option to sample GI.
 - Added Material Upgrader for stock Unity Mobile and Legacy Shaders.
 - UI improvements

### Changed
- Realtime shadow filtering was improved.

### Fixed
 - Fixed an issue that was including unreferenced shaders in the build.
 - Fixed a null reference caused by Particle System component lights.<|MERGE_RESOLUTION|>--- conflicted
+++ resolved
@@ -24,11 +24,8 @@
 - Opacity as Density blending feature for Terrain Lit Shader is now disabled when the Terrain has more than four Terrain Layers. This is now similar to the Height-blend feature for the Terrain Lit Shader.
 
 ### Fixed
-<<<<<<< HEAD
-- Fixed Opacity as Density blending artifacts on Terrain that that caused Terrain to have modified splat weights of zero in some areas and greater than one in others.
-=======
+- Fixed Opacity as Density blending artifacts on Terrain that that caused Terrain to have modified splat weights of zero in some areas and greater than one in others. [case 1283124](https://issuetracker.unity3d.com/product/unity/issues/guid/1283124/)
 - Fixed an issue where ShadowCaster2D was generating garbage when running in the editor. [case 1304158](https://issuetracker.unity3d.com/product/unity/issues/guid/1304158/)
->>>>>>> 21f12b8f
 - Fixed an issue where objects in motion might jitter when the Pixel Perfect Camera is used. [case 1300474](https://issuetracker.unity3d.com/issues/urp-characters-sprite-repeats-in-the-build-when-using-pixel-perfect-camera-and-2d-renderer)
 - Fixed an issue where the scene view camera was not correctly cleared for the 2D Renderer. [case 1311377](https://issuetracker.unity3d.com/product/unity/issues/guid/1311377/)
 - Fixed an issue where the letter box/pillar box areas were not properly cleared when the Pixel Perfect Camera is used. [case 1291224](https://issuetracker.unity3d.com/issues/pixel-perfect-image-artifact-appear-between-the-reference-resolution-and-screen-resolution-borders-when-strech-fill-is-enabled)
