--- conflicted
+++ resolved
@@ -34,9 +34,6 @@
 - Fixed regression from 8.x.x that increased launch times on Android with GLES3. [case 1269119](https://issuetracker.unity3d.com/issues/android-launch-times-increased-x4-from-urp-8-dot-1-0-to-urp-10-dot-0-0-preview-dot-26)
 - Fixed an issue with a render texture failing assertion when chosing an invalid format. [case 1222676](https://issuetracker.unity3d.com/issues/the-error-occurs-when-a-render-texture-which-has-a-certain-color-format-is-applied-to-the-cameras-output-target)
 - Fixed an issue that caused the unity_CameraToWorld matrix to have z flipped values. [case 1257518](https://issuetracker.unity3d.com/issues/parameter-unity-cameratoworld-dot-13-23-33-is-inverted-when-using-universal-rp-7-dot-4-1-and-newer)
-<<<<<<< HEAD
-- Fixed LightProbes to have gamma correct when using gamma color space. [case 1268911](https://issuetracker.unity3d.com/issues/urp-has-no-gamma-correction-for-lightprobes)
-=======
 - Fixed not using the local skybox on the camera game object when the Skybox Material property in the Lighting window was set to null.
 - Fixed an issue where, if URP was not in use, you would sometimes get errors about 2D Lights when going through the menus.
 - Fixed GC when using XR single-pass automated tests.
@@ -44,7 +41,7 @@
 - Fixed XR mirroView sRGB issue when color space is gamma.
 - Fixed an issue where XR eye textures are recreated multiple times per frame due to per camera MSAA change.
 - Fixed an issue wehre XR mirror view selector stuck. 
->>>>>>> 544d920d
+- Fixed LightProbes to have gamma correct when using gamma color space. [case 1268911](https://issuetracker.unity3d.com/issues/urp-has-no-gamma-correction-for-lightprobes)
 
 ## [10.0.0] - 2019-06-10
 ### Added
