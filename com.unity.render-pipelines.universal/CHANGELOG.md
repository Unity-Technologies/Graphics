# Changelog
All notable changes to this package will be documented in this file.

The format is based on [Keep a Changelog](http://keepachangelog.com/en/1.0.0/)
and this project adheres to [Semantic Versioning](http://semver.org/spec/v2.0.0.html).

## [12.0.0] - 2021-01-11
### Added
- Added View Vector node to mimic old behavior of View Direction node in URP.
- Added support for the PlayStation 5 platform.
- Enabled deferred renderer in UI.

### Changed
- The Forward Renderer asset is renamed to the Universal Renderer asset. The Universal Renderer asset contains the property Rendering Path that lets you select the Forward or the Deferred Rendering Path.
- Move Assets/Create/Rendering/Universal Render Pipeline/Pipeline Asset (2D Renderer) to Assets/Create/Rendering/URP Asset (with 2D Renderer)
- Move Assets/Create/Rendering/Universal Render Pipeline/2D Renderer to Assets/Create/Rendering/URP 2D Renderer
- Move Assets/Create/Rendering/Universal Render Pipeline/Renderer Feature to Assets/Create/Rendering/URP Renderer Feature
- Move Assets/Create/Rendering/Universal Render Pipeline/Post-process Data to Assets/Create/Rendering/URP Post-process Data
- Move Assets/Create/Rendering/Universal Render Pipeline/Pipeline Asset (Forward Renderer) to Assets/Create/Rendering/URP Asset (with Forward Renderer)
- Move Assets/Create/Rendering/Universal Render Pipeline/XR System Data to Assets/Create/Rendering/URP XR System Data
- Move Assets/Create/Rendering/Universal Render Pipeline/Forward Renderer to Assets/Create/Rendering/URP Forward Renderer
- Removing unused temporary depth buffers for Depth of Field and Panini Projection.
- Optimized the Bokeh Depth of Field shader on mobile by using half precision floats.

### Fixed
- Fixed an issue where ShadowCaster2D was generating garbage when running in the editor. [case 1304158](https://issuetracker.unity3d.com/product/unity/issues/guid/1304158/)
- Fixed an issue where objects in motion might jitter when the Pixel Perfect Camera is used. [case 1300474](https://issuetracker.unity3d.com/issues/urp-characters-sprite-repeats-in-the-build-when-using-pixel-perfect-camera-and-2d-renderer)
- Fixed an issue where the scene view camera was not correctly cleared for the 2D Renderer. [case 1311377](https://issuetracker.unity3d.com/product/unity/issues/guid/1311377/)
- Fixed an issue where the letter box/pillar box areas were not properly cleared when the Pixel Perfect Camera is used. [case 1291224](https://issuetracker.unity3d.com/issues/pixel-perfect-image-artifact-appear-between-the-reference-resolution-and-screen-resolution-borders-when-strech-fill-is-enabled)
- Fixed an issue where the Cinemachine Pixel Perfect Extension might cause the Orthographic Size of the Camera to jump to 1 when the Scene is loaded. [case 1249076](https://issuetracker.unity3d.com/issues/cinemachine-pixel-perfect-camera-extension-causes-the-orthogonal-size-to-jump-to-1-when-the-scene-is-loaded)
- Fixed an issue where 2D Shadows were casting to the wrong layers [case 1300753][https://issuetracker.unity3d.com/product/unity/issues/guid/1300753/]
- Fixed an issue where render scale was breaking SSAO in scene view. [case 1296710](https://issuetracker.unity3d.com/issues/ssao-effect-floating-in-the-air-in-scene-view-when-2-objects-with-shadergraph-materials-are-on-top-of-each-other)
- Fixed GC allocations from XR occlusion mesh when using multipass.
- Fixed an issue where the inspector of Renderer Data would break after adding RenderObjects renderer feature and then adding another renderer feature.
- Fixed an issue where soft particles did not work with orthographic projection. [case 1294607](https://issuetracker.unity3d.com/product/unity/issues/guid/1294607/)
- Fixed wrong shader / properties assignement to materials created from 3DsMax 2021 Physical Material. (case 1293576)
- Normalized the view direction in Shader Graph to be consistent across Scriptable Render Pieplines.
- Fixed material upgrader to run in batch mode [case 1305402]
- Fixed gizmos drawing in game view. [case 1302504](https://issuetracker.unity3d.com/issues/urp-handles-with-set-ztest-do-not-respect-depth-sorting-in-the-game-view)
- Fixed an issue in shaderGraph target where the ShaderPass.hlsl was being included after SHADERPASS was defined
- Fixed an issue where Particle Lit shader had an incorrect fallback shader [case 1312459]
- Fixed an issue with backbuffer MSAA on Vulkan desktop platforms.
- Fixed shadow cascade blend culling factor.
<<<<<<< HEAD
- Fixed shadowCoord error when main light shadow defined in unlit shader graph [case 1175274](https://issuetracker.unity3d.com/issues/shadows-not-applying-when-using-file-in-a-custom-function-node-with-universal-rp)
=======
- Removed Custom.meta which was causing warnings. [case 1314288](https://issuetracker.unity3d.com/issues/urp-warnings-about-missing-metadata-appear-after-installing)
- Fixed a case where shadow fade was clipped too early.
>>>>>>> af35b5f0

### Changed
- Change Asset/Create/Shader/Universal Render Pipeline/Lit Shader Graph to Asset/Create/Shader Graph/URP/Lit Shader Graph
- Change Asset/Create/Shader/Universal Render Pipeline/Sprite Lit Shader Graph to Asset/Create/Shader Graph/URP/Sprite Lit Shader Graph
- Change Asset/Create/Shader/Universal Render Pipeline/Unlit Shader Graph to Asset/Create/Shader Graph/URP/Unlit Shader Graph
- Change Asset/Create/Shader/Universal Render Pipeline/Sprite Unlit Shader Graph to Asset/Create/Shader Graph/URP/Sprite Unlit Shader Graph
- Moved Edit/Render Pipeline/Universal Render Pipeline/Upgrade Project Materials to 2D Renderer Materials to Edit/Rendering/Materials/Convert All Built-in Materials to URP 2D Renderer
- Moved Edit/Render Pipeline/Universal Render Pipeline/Upgrade Scene Materials to 2D Renderer Materials to Edit/Rendering/Materials/Convert All Built-in Scene Materials to URP 2D Renderer
- Moved Edit/Render Pipeline/Universal Render Pipeline/Upgrade Project URP Parametric Lights to Freeform to Edit/Rendering/Lights/Convert Project URP Parametric Lights to Freeform
- Moved Edit/Render Pipeline/Universal Render Pipeline/Upgrade Scene URP Parametric Lights to Freeform to Edit/Rendering/Lights/Convert Scene URP Parametric Lights to Freeform
- Moved Edit/Render Pipeline/Universal Render Pipeline/Upgrade Project Materials to URP Materials to Edit/Rendering/Materials/Convert All Built-in Materials to URP
- Moved Edit/Render Pipeline/Universal Render Pipeline/Upgrade Selected Materials to URP Materials to Edit/Rendering/Materials/Convert Selected Built-in Materials to URP
- Deprecated GetShadowFade in Shadows.hlsl, use GetMainLightShadowFade or GetAdditionalLightShadowFade.
- Improved shadow cascade GUI drawing with pixel perfect, hover and focus functionalities.
- Shadow fade now uses border value for calculating shadow fade distance and fall off linearly.
- Using the same MaterialHeaderScope for material editor as HDRP is using

## [11.0.0] - 2020-10-21
### Added
- Added real-time Point Light Shadows.
- Added a supported MSAA samples count check, so the actual supported MSAA samples count value can be assigned to RenderTexture descriptors.
- Added the TerrainCompatible SubShader Tag. Use this Tag in your custom shader to tell Unity that the shader is compatible with the Terrain system.
- Added _CameraSortingLayerTexture global shader variable and related parameters
- Added preset shapes for creating a freeform light
- Added serialization of Freeform ShapeLight mesh to avoid CPU cost of generating them on the runtime.
- Added 2D Renderer Asset Preset for creating a Universal Renderer Asset
- Added an option to use faster, but less accurate approximation functions when converting between the sRGB and Linear color spaces.
- Added screen space shadow as renderer feature
- Added [DisallowMultipleRendererFeature] attribute for Renderer Features.

### Changed
- Optimized 2D Renderer performance on mobile GPUs by reducing the number of render target switches.
- Optimized 2D Renderer performance by rendering the normal buffer at the same lower resolution as the light buffers.
- Improved Light2D UI/UX
- Improved 2D Menu layout
- Deprecated Light2D Parametric Light
- Deprecated Light2D point light cookie
- Renamed Light2D point light to spot light
- 2D Renderer: The per Blend Style render texture scale setting was replaced by a global scale setting for all Blend Styles.
- Optimized 2D Renderer performance by using a tiny light texture for layer/blend style pairs for which no light is rendered.
- Reorgnized the settings in 2D Renderer Data Inspector.
- FallOff Lookup Texture is now part of 2D RenderData.
- Creating a Shadow Caster 2D will use try and use sprite and physics bounds as the default shape
- Deleting all points in a Shadow Caster will cause the shape to use the bounds.
- Improved Geometry for Smooth Falloff of 2D Shape Lights.
- Updated the tooltips for Light 2D Inspector.
- Removed the Custom blend Mode option from the Blend Styles.
- New default Blend Styles when a new 2D Renderer Data asset is created.
- Added a supported MSAA samples count check, so the actual supported MSAA samples count value can be assigned to RenderTexture descriptors.
- Bloom in Gamma color-space now more closely matches Linear color-space, this will mean project using Bloom and Gamma color-space may need to adjust Bloom Intensity to match previous look.
- Autodesk Interactive Shader Graph files and folders containing them were renamed. The new file paths do not have spaces.
- Changed shader keywords of main light shadow from toggling to enumerating.
- Always use "High" quality normals, which normalizes the normal in pixel shader. "Low" quality normals looked too much like a bug.
- Re-enabled implicit MSAA resolve to backbuffer on Metal MacOS.
- Optimized 2D performance by rendering straight to the backbuffer if possible
- Changed Post Process Data to bool. When it is no enabled all post processing is stripped from build, when it is enabled you can still override resources there.
- Converted XR automated tests to use MockHMD.
- Reduced the size of the fragment input struct of the Terrain and Forward lighting shaders.

### Fixed
- Fixed an issue where additional lights would not render with WebGL 1
- Fixed an issue where the 2D Renderer was incorrectly rendering transparency with normal maps on an empty background.
- Fixed an issue that that caused a null error when creating a Sprite Light. [case 1307125](https://issuetracker.unity3d.com/issues/urp-nullreferenceexception-thrown-on-creating-sprite-light-2d-object-in-the-hierarchy)
- Fixed an issue where Sprites on one Sorting Layer were fully lit even when there's no 2D light targeting that layer.
- Fixed an issue where null reference exception was thrown when creating a 2D Renderer Data asset while scripts are compiling. [case 1263040](https://issuetracker.unity3d.com/issues/urp-nullreferenceexception-error-is-thrown-on-creating-2d-renderer-asset)
- Fixed an issue where no preview would show for the lit sprite master node in shadergraph
- Fixed an issue where no shader was generated for unlit sprite shaders in shadergraph
- Fixed an issue where Sprite-Lit-Default shader's Normal Map property wasn't affected by Tiling or Offset. [case 1270850](https://issuetracker.unity3d.com/issues/sprite-lit-default-shaders-normal-map-and-mask-textures-are-not-affected-by-tiling-and-offset-values)
- Fixed an issue where normal-mapped Sprites could render differently depending on whether they're dynamically-batched. [case 1286186](https://issuetracker.unity3d.com/issues/urp-2d-2d-light-on-a-rotated-sprite-is-skewed-when-using-normal-map-and-sorting-layer-is-not-default)
- Removed the warning about mis-matched vertex streams when creating a default Particle System. [case 1285272](https://issuetracker.unity3d.com/issues/particles-urp-default-material-shows-warning-in-inspector)
- Fixed latest mockHMD renderviewport scale doesn't fill whole view after scaling. [case 1286161] (https://issuetracker.unity3d.com/issues/xr-urp-renderviewportscale-doesnt-fill-whole-view-after-scaling)
- Fixed camera renders black in XR when user sets invalid MSAA value.
- Fixed an issue causing additional lights to stop working when set as the sun source. [case 1278768](https://issuetracker.unity3d.com/issues/urp-every-light-type-is-rendered-as-directional-light-if-it-is-set-as-sun-source-of-the-environment)
- Fixed an issue causing passthrough camera to not render. [case 1283894](https://issuetracker.unity3d.com/product/unity/issues/guid/1283894/)
- Fixed an issue that caused a null reference when Lift Gamma Gain was being displayed in the Inspector and URP was upgraded to a newer version.  [case 1283588](https://issuetracker.unity3d.com/issues/argumentnullexception-is-thrown-when-upgrading-urp-package-and-volume-with-lift-gamma-gain-is-focused-in-inspector)
- Fixed an issue where soft particles were not rendered when depth texture was disabled in the URP Asset. [case 1162556](https://issuetracker.unity3d.com/issues/lwrp-unlit-particles-shader-is-not-rendered-when-soft-particles-are-enabled-on-built-application)
- Fixed an issue where soft particles were rendered opaque on OpenGL. [case 1226288](https://issuetracker.unity3d.com/issues/urp-objects-that-are-using-soft-particles-are-rendered-opaque-when-opengl-is-used)
- Fixed an issue where the depth texture sample node used an incorrect texture in some frames. [case 1268079](https://issuetracker.unity3d.com/issues/urp-depth-texture-sample-node-does-not-use-correct-texture-in-some-frames)
- Fixed a compiler error in BakedLit shader when using Hybrid Renderer.
- Fixed an issue with upgrading material set to cutout didn't properly set alpha clipping. [case 1235516](https://issuetracker.unity3d.com/issues/urp-upgrade-material-utility-does-not-set-the-alpha-clipping-when-material-was-using-a-shader-with-rendering-mode-set-to-cutout)
- Fixed XR camera fov can be changed through camera inspector.
- Fixed an issue where Universal Render Pipeline with disabled antiAliasing was overwriting QualitySettings.asset on frequent cases. [case 1219159](https://issuetracker.unity3d.com/issues/urp-qualitysettings-dot-asset-file-gets-overwritten-with-the-same-content-when-the-editor-is-closed)
- Fixed a case where overlay camera with output texture caused base camera not to render to screen. [case 1283225](https://issuetracker.unity3d.com/issues/game-view-renders-a-black-view-when-having-an-overlay-camera-which-had-output-texture-assigned-in-the-camera-stack)
- Fixed an issue where the scene view camera ignored the pipeline assets HDR setting. [case 1284369](https://issuetracker.unity3d.com/issues/urp-scene-view-camera-ignores-pipeline-assets-hdr-settings-when-main-camera-uses-pipeline-settings)
- Fixed an issue where the Camera inspector was grabbing the URP asset in Graphics Settings rather than the currently active.
- Fixed an issue where the Light Explorer was grabbing the URP asset in Graphics Settings rather than the currently active.
- Fixed an issue causing materials to be upgraded multiple times.
- Fixed bloom inconsistencies between Gamma and Linear color-spaces.
- Fixed an issue in where all the entries in the Renderer List wasn't selectable and couldn't be deleted.
- Fixed Deferred renderer on some Android devices by forcing accurate GBuffer normals. [case 1288042]
- Fixed an issue where MSAA did not work in Editor Game View on Windows with Vulkan.
- Fixed issue where selecting and deselecting Forward Renderer asset would leak memory [case 1290628](https://issuetracker.unity3d.com/issues/urp-scriptablerendererfeatureeditor-memory-leak-while-interacting-with-forward-renderer-in-the-project-window)
- Fixed the default background color for previews to use the original color.
- Fixed an issue where the scene view would turn black when bloom was enabled. [case 1298790](https://issuetracker.unity3d.com/issues/urp-bloom-and-tonemapping-causes-the-screen-to-go-black-in-scene-mode)
- Fixed an issue where having "Opaque Texture" and MSAA enabled would cause the opaque texture to be rendered black on old Apple GPUs [case 1247423](https://issuetracker.unity3d.com/issues/urp-metal-opaque-objects-are-rendered-black-when-msaa-is-enabled)
- Fixed SAMPLE_TEXTURECUBE_ARRAY_LOD macro when using OpenGL ES. [case 1285132](https://issuetracker.unity3d.com/issues/urp-android-error-sample-texturecube-array-lod-is-not-supported-on-gles-3-dot-0-when-using-cubemap-array-shader-shaders)
- Fixed an issue such that it is now posible to enqueue render passes at runtime.
- Fixed SpeedTree LOD fade functionality. [case 1198135]

## [10.2.0] - 2020-10-19

### Changed
- Changed RenderObjectsFeature UI to only expose valid events. Previously, when selecting events before BeforeRenderingPrepasses objects would not be drawn correctly as stereo and camera setup only happens before rendering opaques objects.
- Transparent Lit ShaderGraph using Additive blending will now properly fade with alpha [1270344]

### Fixed
- Fixed the Unlit shader not being SRP Batcher compatible on OpenGLES/OpenGLCore. [case 1263720](https://issuetracker.unity3d.com/issues/urp-mobile-srp-batcher-is-not-visible-on-mobile-devices-in-frame-debugger)
- Fixed an issue with soft particles not rendering correctly for overlay cameras with post processing. [case 1241626](https://issuetracker.unity3d.com/issues/soft-particles-does-not-fade-out-near-the-opaque-surfaces-when-post-processing-is-enabled-on-a-stacked-camera)
- Fixed MSAA override on camera does not work in non-XR project if target eye is selected to both eye.

## [10.1.0] - 2020-10-12
- Added support for the Shadowmask Mixed Lighting Mode (Forward only), which supports up to four baked-shadow Lights.
- Added ComplexLit shader for advanced material features and deferred forward fallback.
- Added Clear Coat feature for ComplexLit shader and for shader graph.
- Added Parallax Mapping to the Lit shader (Lit.shader).
- Added the Detail Inputs setting group in the Lit shader (Lit.shader).
- Added Smooth shadow fading.
- Added SSAO support for deferred renderer.
- The pipeline now outputs a warning in the console when trying to access camera color or depth texture when those are not valid. Those textures are only available in the context of `ScriptableRenderPass`.
- Added a property to access the renderer from the `CameraData`.

### Changed
- Shader functions SampleSH9, SampleSHPixel, SampleSHVertex are now gamma corrected in gamma space. As result LightProbes are gamma corrected too.
- The maximum number of visible lights when using OpenGL ES 3.x on Android now depends on the minimum OpenGL ES 3.x version as configured in PlayerSettings.
- The default value of the HDR property of a newly created Universal Render Pipeline Asset, is now set to true.

### Fixed
- Fixed an issue where the CapturePass would not capture the post processing effects.
- Fixed an issue were the filter window could not be defocused using the mouse. [case 1242032](https://issuetracker.unity3d.com/issues/urp-volume-override-window-doesnt-disappear-when-clicked-on-the-other-windows-in-the-editor)
- Fixed camera backgrounds not matching between editor and build when background is set to 'Uninitialized'. [case 1224369](https://issuetracker.unity3d.com/issues/urp-uninitialized-camera-background-type-does-not-match-between-the-build-and-game-view)
- Fixed a case where main light hard shadows would not work if any other light is present with soft shadows.[case 1250829](https://issuetracker.unity3d.com/issues/main-light-shadows-are-ignored-in-favor-of-additional-lights-shadows)
- Fixed issue that caused color grading to not work correctly with camera stacking. [case 1263193](https://issuetracker.unity3d.com/product/unity/issues/guid/1263193/)
- Fixed an issue that caused an infinite asset database reimport when running Unity in command line with -testResults argument.
- Fixed ParticlesUnlit shader to use fog color instead of always black. [case 1264585]
- Fixed issue that caused some properties in the camera to not be bolded and highlighted when edited in prefab mode. [case 1230082](https://issuetracker.unity3d.com/issues/urp-camera-prefab-fields-render-type-renderer-background-type-are-not-bolded-and-highlighted-when-edited-in-prefab-mode)
- Fixed issue where blur would sometimes flicker [case 1224915](https://issuetracker.unity3d.com/issues/urp-bloom-effect-flickers-when-using-integrated-post-processing-feature-set)
- Fixed an issue in where the camera inspector didn't refresh properly when changing pipeline in graphic settings. [case 1222668](https://issuetracker.unity3d.com/issues/urp-camera-properties-not-refreshing-on-adding-or-removing-urp-pipeline-in-the-graphics-setting)
- Fixed depth of field to work with dynamic resolution. [case 1225467](https://issuetracker.unity3d.com/issues/dynamic-resolution-rendering-error-when-using-depth-of-field-in-urp)
- Fixed FXAA, SSAO, Motion Blur to work with dynamic resolution.
- Fixed an issue where Pixel lighting variants were stripped in builds if another URP asset had Additional Lights set to Per Vertex [case 1263514](https://issuetracker.unity3d.com/issues/urp-all-pixel-lighting-variants-are-stripped-in-build-if-at-least-one-urp-asset-has-additional-lights-set-to-per-vertex)
- Fixed an issue where transparent meshes were rendered opaque when using custom render passes [case 1262887](https://issuetracker.unity3d.com/issues/urp-transparent-meshes-are-rendered-as-opaques-when-using-lit-shader-with-custom-render-pass)
- Fixed regression from 8.x.x that increased launch times on Android with GLES3. [case 1269119](https://issuetracker.unity3d.com/issues/android-launch-times-increased-x4-from-urp-8-dot-1-0-to-urp-10-dot-0-0-preview-dot-26)
- Fixed an issue with a render texture failing assertion when chosing an invalid format. [case 1222676](https://issuetracker.unity3d.com/issues/the-error-occurs-when-a-render-texture-which-has-a-certain-color-format-is-applied-to-the-cameras-output-target)
- Fixed an issue that caused the unity_CameraToWorld matrix to have z flipped values. [case 1257518](https://issuetracker.unity3d.com/issues/parameter-unity-cameratoworld-dot-13-23-33-is-inverted-when-using-universal-rp-7-dot-4-1-and-newer)
- Fixed not using the local skybox on the camera game object when the Skybox Material property in the Lighting window was set to null.
- Fixed an issue where, if URP was not in use, you would sometimes get errors about 2D Lights when going through the menus.
- Fixed GC when using XR single-pass automated tests.
- Fixed an issue that caused a null reference when deleting camera component in a prefab. [case 1244430](https://issuetracker.unity3d.com/issues/urp-argumentnullexception-error-is-thrown-on-removing-camera-component-from-camera-prefab)
- Fixed resolution of intermediate textures when rendering to part of a render texture. [case 1261287](https://issuetracker.unity3d.com/product/unity/issues/guid/1261287/)
- Fixed indirect albedo not working with shadergraph shaders in some rare setups. [case 1274967](https://issuetracker.unity3d.com/issues/gameobjects-with-custom-mesh-are-not-reflecting-the-light-when-using-the-shader-graph-shaders)
- Fixed XR mirroView sRGB issue when color space is gamma.
- Fixed an issue where XR eye textures are recreated multiple times per frame due to per camera MSAA change.
- Fixed an issue wehre XR mirror view selector stuck.
- Fixed LightProbes to have gamma correct when using gamma color space. [case 1268911](https://issuetracker.unity3d.com/issues/urp-has-no-gamma-correction-for-lightprobes)
- Fixed GLES2 shader compilation.
- Fixed useless mip maps on temporary RTs/PostProcessing inherited from Main RT descriptor.
- Fixed issue with lens distortion breaking rendering when enabled and its intensity is 0.
- Fixed mixed lighting subtractive and shadowmask modes for deferred renderer.
- Fixed issue that caused motion blur to not work in XR.
- Fixed 2D renderer when using Linear rendering on Android directly to backbuffer.
- Fixed issue where multiple cameras would cause GC each frame. [case 1259717](https://issuetracker.unity3d.com/issues/urp-scriptablerendercontext-dot-getcamera-array-dot-resize-creates-garbage-every-frame-when-more-than-one-camera-is-active)
- Fixed Missing camera cannot be removed after scene is saved by removing the Missing camera label. [case 1252255](https://issuetracker.unity3d.com/issues/universal-rp-missing-camera-cannot-be-removed-from-camera-stack-after-scene-is-saved)
- Fixed MissingReferenceException when removing Missing camera from camera stack by removing Missing camera label. [case 1252263](https://issuetracker.unity3d.com/issues/universal-rp-missingreferenceexception-errors-when-removing-missing-camera-from-stack)
- Fixed slow down in the editor when editing properties in the UI for renderer features. [case 1279804](https://issuetracker.unity3d.com/issues/a-short-freeze-occurs-in-the-editor-when-expanding-or-collapsing-with-the-arrow-the-renderer-feature-in-the-forward-renderer)
- Fixed test 130_UnityMatrixIVP on OpenGL ES 3
- Fixed MSAA on Metal MacOS and Editor.

## [10.0.0] - 2020-06-10
### Added
- Added the option to strip Terrain hole Shader variants.
- Added support for additional Directional Lights. The amount of additional Directional Lights is limited by the maximum Per-object Lights in the Render Pipeline Asset.
- Added default implementations of OnPreprocessMaterialDescription for FBX, Obj, Sketchup and 3DS file formats.
- Added Transparency Sort Mode and Transparency Sort Axis to 2DRendererData.
- Added support for a user defined default material to 2DRendererData.
- Added the option to toggle shadow receiving on transparent objects.
- Added XR multipass rendering. Multipass rendering is a requirement on many VR platforms and allows graceful fallback when single-pass rendering isn't available.
- Added support for Camera Stacking when using the Forward Renderer. This introduces the Camera `Render Type` property. A Base Camera can be initialized with either the Skybox or Solid Color, and can combine its output with that of one or more Overlay Cameras. An Overlay Camera is always initialized with the contents of the previous Camera that rendered in the Camera Stack.
- Added AssetPostprocessors and Shadergraphs to handle Arnold Standard Surface and 3DsMax Physical material import from FBX.
- Added `[MainTexture]` and `[MainColor]` shader property attributes to URP shader properties. These will link script material.mainTextureOffset and material.color to `_BaseMap` and `_BaseColor` shader properties.
- Added the option to specify the maximum number of visible lights. If you set a value, lights are sorted based on their distance from the Camera.
- Added the option to control the transparent layer separately in the Forward Renderer.
- Added the ability to set individual RendererFeatures to be active or not, use `ScriptableRendererFeature.SetActive(bool)` to set whether a Renderer Feature will execute,  `ScriptableRendererFeature.isActive` can be used to check the current active state of the Renderer Feature.
 additional steps to the 2D Renderer setup page for quality and platform settings.
- If Unity Editor Analytics are enabled, Universal collects anonymous data about usage of Universal. This helps the Universal team focus our efforts on the most common scenarios, and better understand the needs of our customers.
- Added a OnCameraSetup() function to the ScriptableRenderPass API, that gets called by the renderer before rendering each camera
- Added a OnCameraCleanup() function to the ScriptableRenderPass API, that gets called by the renderer after rendering each camera
- Added Default Material Type options to the 2D Renderer Data Asset property settings.
- Added additional steps to the 2D Renderer setup page for quality and platform settings.
- Added option to disable XR autotests on test settings.
- Shader Preprocessor strips gbuffer shader variants if DeferredRenderer is not in the list of renderers in any Scriptable Pipeline Assets.
- Added an option to enable/disable Adaptive Performance when the Adaptive Performance package is available in the project.
- Added support for 3DsMax's 2021 Simplified Physical Material from FBX files in the Model Importer.
- Added GI to SpeedTree
- Added support for DXT5nm-style normal maps on Android, iOS and tvOS
- Added stencil override support for deferred renderer.
- Added a warning message when a renderer is used with an unsupported graphics API, as the deferred renderer does not officially support GL-based platforms.
- Added option to skip a number of final bloom iterations.
- Added support for [Screen Space Ambient Occlusion](https://docs.unity3d.com/Packages/com.unity.render-pipelines.universal@10.0/manual/post-processing-ssao.html) and a new shader variant _SCREEN_SPACE_OCCLUSION.
- Added support for Normal Texture being generated in a prepass.
- Added a ConfigureInput() function to ScriptableRenderPass, so it is possible for passes to ask that a Depth, Normal and/or Opaque textures to be generated by the forward renderer.
- Added a float2 normalizedScreenSpaceUV to the InputData Struct.
- Added new sections to documentation: [Writing custom shaders](https://docs.unity3d.com/Packages/com.unity.render-pipelines.universal@10.0/manual/writing-custom-shaders-urp.html), and [Using the beginCameraRendering event](https://docs.unity3d.com/Packages/com.unity.render-pipelines.universal@10.0/manual/using-begincamerarendering.html).
- Added support for GPU instanced mesh particles on supported platforms.
- Added API to check if a Camera or Light is compatible with Universal Render Pipeline.

### Changed
- Moved the icon that indicates the type of a Light 2D from the Inspector header to the Light Type field.
- Eliminated some GC allocations from the 2D Renderer.
- Added SceneSelection pass for TerrainLit shader.
- Remove final blit pass to force alpha to 1.0 on mobile platforms.
- Deprecated the CinemachineUniversalPixelPerfect extension. Use the one from Cinemachine v2.4 instead.
- Replaced PlayerSettings.virtualRealitySupported with XRGraphics.tryEnable.
- Blend Style in the 2DRendererData are now automatically enabled/disabled.
- When using the 2D Renderer, Sprites will render with a faster rendering path when no lights are present.
- Particle shaders now receive shadows
- The Scene view now mirrors the Volume Layer Mask set on the Main Camera.
- Drawing order of SRPDefaultUnlit is now the same as the Built-in Render Pipline.
- Made MaterialDescriptionPreprocessors private.
- UniversalRenderPipelineAsset no longer supports presets. [Case 1197020](https://issuetracker.unity3d.com/issues/urp-reset-functionality-does-not-work-on-preset-of-universalrenderpipelineassets).
- The number of maximum visible lights is now determined by whether the platform is mobile or not.
- Renderer Feature list is now redesigned to fit more closely to the Volume Profile UI, this vastly improves UX and reliability of the Renderer Features List.
- Default color values for Lit and SimpleLit shaders changed to white due to issues with texture based workflows.
- You can now subclass ForwardRenderer to create a custom renderer based on it.
- URP is now computing tangent space per fragment.
- Optimized the 2D Renderer to skip rendering into certain internal buffers when not necessary.
- You can now subclass ForwardRenderer to create a custom renderer based on it.
- URP shaders that contain a priority slider now no longer have an offset of 50 by default.
- The virtual ScriptableRenderer.FrameCleanup() function has been marked obsolete and replaced by ScriptableRenderer.OnCameraCleanup() to better describe when the function gets invoked by the renderer.
- DepthOnlyPass, CopyDepthPass and CopyColorPass now use OnCameraSetup() instead of Configure() to set up their passes before executing as they only need to get their rendertextures once per camera instead of once per eye.
- Updated shaders to be compatible with Microsoft's DXC.
- Mesh GPU Instancing option is now hidden from the particles system renderer as this feature is not supported by URP.
- The 2D Renderer now supports camera stacking.
- 2D shaders now use half-precision floats whenever precise results are not necessary.
- Removed the ETC1_EXTERNAL_ALPHA variant from Shader Graph Sprite shaders.
- Eliminated some unnecessary clearing of render targets when using the 2D Renderer.
- The rendering of 2D lights is more effient as sorting layers affected by the same set of lights are now batched.
- Removed the 8 renderer limit from URP Asset.
- Merged the deferred renderer into the forward renderer.
- Changing the default value of Skip Iterations to 1 in Bloom effect editor
- Use SystemInfo to check if multiview is supported instead of being platform hardcoded
- Default attachment setup behaviour for ScriptableRenderPasses that execute before rendering opaques is now set use current the active render target setup. This improves performance in some situations.
- Combine XR occlusion meshes into one when using single-pass (multiview or instancing) to reduce draw calls and state changes.
- Shaders included in the URP package now use local Material keywords instead of global keywords. This increases the amount of available global user-defined Material keywords.

### Fixed
- Fixed an issue that caused WebGL to render blank screen when Depth texture was enabled [case 1240228](https://issuetracker.unity3d.com/issues/webgl-urp-scene-is-rendered-black-in-webgl-build-when-depth-texture-is-enabled)
- Fixed NaNs in tonemap algorithms (neutral and ACES) on platforms defaulting to lower precision.
- Fixed a performance problem with ShaderPreprocessor with large amount of active shader variants in the project
- Fixed an issue where linear to sRGB conversion occurred twice on certain Android devices.
- Fixed an issue where there were 2 widgets showing the outer angle of a spot light.
- Fixed an issue where Unity rendered fullscreen quads with the pink error shader when you enabled the Stop NaN post-processing pass.
- Fixed an issue where Terrain hole Shader changes were missing. [Case 1179808](https://issuetracker.unity3d.com/issues/terrain-brush-tool-is-not-drawing-when-paint-holes-is-selected).
- Fixed an issue where the Shader Graph `SceneDepth` node didn't work with XR single-pass (double-wide) rendering. See [case 1123069](https://issuetracker.unity3d.com/issues/lwrp-vr-shadergraph-scenedepth-doesnt-work-in-single-pass-rendering).
- Fixed Unlit and BakedLit shader compilations in the meta pass.
- Fixed an issue where the Bokeh Depth of Field shader would fail to compile on PS4.
- Fixed an issue where the Scene lighting button didn't work when you used the 2D Renderer.
- Fixed a performance regression when you used the 2D Renderer.
- Fixed an issue where the Freeform 2D Light gizmo didn't correctly show the Falloff offset.
- Fixed an issue where the 2D Renderer rendered nothing when you used shadow-casting lights with incompatible Renderer2DData.
- Fixed an issue where errors were generated when the Physics2D module was not included in the project's manifest.
- Fixed an issue where Prefab previews were incorrectly lit when you used the 2D Renderer.
- Fixed an issue where the Light didn't update correctly when you deleted a Sprite that a Sprite 2D Light uses.
- Fixed an issue where 2D Lighting was broken for Perspective Cameras.
- Fixed an issue where resetting a Freeform 2D Light would throw null reference exceptions. [Case 1184536](https://issuetracker.unity3d.com/issues/lwrp-changing-light-type-to-freeform-after-clicking-on-reset-throws-multiple-arguementoutofrangeexception).
- Fixed an issue where Freeform 2D Lights were not culled correctly when there was a Falloff Offset.
- Fixed an issue where Tilemap palettes were invisible in the Tile Palette window when the 2D Renderer was in use. [Case 1162550](https://issuetracker.unity3d.com/issues/adding-tiles-in-the-tile-palette-makes-the-tiles-invisible).
- Fixed issue where black emission would cause unneccesary inspector UI repaints. [Case 1105661](https://issuetracker.unity3d.com/issues/lwrp-inspector-window-is-being-repainted-when-using-the-material-with-emission-enabled-and-set-to-black-00-0).
- Fixed user LUT sampling being done in Linear instead of sRGB.
- Fixed an issue when trying to get the Renderer via API on the first frame. [Case 1189196](https://issuetracker.unity3d.com/product/unity/issues/guid/1189196/).
- Fixed a material leak on domain reload.
- Fixed an issue where deleting an entry from the Renderer List and then undoing that change could cause a null reference. [Case 1191896](https://issuetracker.unity3d.com/issues/nullreferenceexception-when-attempting-to-remove-entry-from-renderer-features-list-after-it-has-been-removed-and-then-undone).
- Fixed an issue where the user would get an error if they removed the Additional Camera Data component. [Case 1189926](https://issuetracker.unity3d.com/issues/unable-to-remove-universal-slash-hd-additional-camera-data-component-serializedobject-target-destroyed-error-is-thrown).
- Fixed post-processing with XR single-pass rendering modes.
- Fixed an issue where Cinemachine v2.4 couldn't be used together with Universal RP due to a circular dependency between the two packages.
- Fixed an issue that caused shaders containing `HDRP` string in their path to be stripped from the build.
- Fixed an issue that caused only selected object to render in SceneView when Wireframe drawmode was selected.
- Fixed Renderer Features UI tooltips. [Case 1191901](https://issuetracker.unity3d.com/issues/forward-renderers-render-objects-layer-mask-tooltip-is-incorrect-and-contains-a-typo).
- Fixed multiple issues where Shader Graph shaders failed to build for XR in the Universal RP.
- Fixed an issue when using the 2D Renderer where some types of renderers would not be assigned the correct material.
- Fixed inconsistent lighting between the forward renderer and the deferred renderer, that was caused by a missing normalize operation on vertex normals on some speedtree shader variants.
- Fixed issue where XR Multiview failed to render when using URP Shader Graph Shaders
- Fixed lazy initialization with last version of ResourceReloader
- Fixed broken images in package documentation.
- Fixed an issue where viewport aspect ratio was wrong when using the Stretch Fill option of the Pixel Perfect Camera. [case 1188695](https://issuetracker.unity3d.com/issues/pixel-perfect-camera-component-does-not-maintain-the-aspect-ratio-when-the-stretch-fill-is-enabled)
- Fixed an issue where setting a Normal map on a newly created material would not update. [case 1197217](https://issuetracker.unity3d.com/product/unity/issues/guid/1197217/)
- Fixed an issue where post-processing was not applied for custom renderers set to run on the "After Rendering" event [case 1196219](https://issuetracker.unity3d.com/issues/urp-post-processing-is-not-applied-to-the-scene-when-render-ui-event-is-set-to-after-rendering)
- Fixed an issue that caused an extra blit when using custom renderers [case 1156741](https://issuetracker.unity3d.com/issues/lwrp-performance-decrease-when-using-a-scriptablerendererfeature)
- Fixed an issue with transparent objects not receiving shadows when using shadow cascades. [case 1116936](https://issuetracker.unity3d.com/issues/lwrp-cascaded-shadows-do-not-appear-on-alpha-blended-objects)
- Fixed issue where using a ForwardRendererData preset would cause a crash. [case 1201052](https://issuetracker.unity3d.com/product/unity/issues/guid/1201052/)
- Fixed an issue where particles had dark outlines when blended together [case 1199812](https://issuetracker.unity3d.com/issues/urp-soft-particles-create-dark-blending-artefacts-when-intersecting-with-scene-geometry)
- Fixed an issue with deleting shader passes in the custom renderer features list [case 1201664](https://issuetracker.unity3d.com/issues/urp-remove-button-is-not-activated-in-shader-passes-list-after-creating-objects-from-renderer-features-in-urpassets-renderer)
- Fixed camera inverse view-projection matrix in XR mode, depth-copy and color-copy passes.
- Fixed an issue with the null check when `UniversalRenderPipelineLightEditor.cs` tries to access `SceneView.lastActiveSceneView`.
- Fixed an issue where the 'Depth Texture' drop down was incorrectly disabled in the Camera Inspector.
- Fixed an issue that caused errors if you disabled the VR Module when building a project.
- Fixed an issue where the default TerrainLit Material was outdated, which caused the default Terrain to use per-vertex normals instead of per-pixel normals.
- Fixed shader errors and warnings in the default Universal RP Terrain Shader. [case 1185948](https://issuetracker.unity3d.com/issues/urp-terrain-slash-lit-base-pass-shader-does-not-compile)
- Fixed an issue where the URP Material Upgrader tried to upgrade standard Universal Shaders. [case 1144710](https://issuetracker.unity3d.com/issues/upgrading-to-lwrp-materials-is-trying-to-upgrade-lwrp-materials)
- Fixed an issue where some Materials threw errors when you upgraded them to Universal Shaders. [case 1200938](https://issuetracker.unity3d.com/issues/universal-some-materials-throw-errors-when-updated-to-universal-rp-through-update-materials-to-universal-rp)
- Fixed issue where normal maps on terrain appeared to have flipped X-components when compared to the same normal map on a mesh. [case 1181518](https://fogbugz.unity3d.com/f/cases/1181518/)
- Fixed an issue where the editor would sometimes crash when using additional lights [case 1176131](https://issuetracker.unity3d.com/issues/mac-crash-on-processshadowcasternodevisibilityandcullwithoutumbra-when-same-rp-asset-is-set-in-graphics-and-quality-settings)
- Fixed RemoveComponent on Camera contextual menu to not remove Camera while a component depend on it.
- Fixed an issue where right eye is not rendered to. [case 1170619](https://issuetracker.unity3d.com/issues/vr-lwrp-terrain-is-not-rendered-in-the-right-eye-of-an-hmd-when-using-single-pass-instanced-stereo-rendering-mode-with-lwrp)
- Fixed issue where TerrainDetailLit.shader fails to compile when XR is enabled.
- Fixed an issue that allowed height-based blending on Terrains with more than 4 materials, which is not supported.
- Fixed an issue where opaque objects were outputting incorrect alpha values [case 1168283](https://issuetracker.unity3d.com/issues/lwrp-alpha-clipping-material-makes-other-materials-look-like-alpha-clipping-when-gameobject-is-shown-in-render-texture)
- Fixed an issue where a depth texture was always created when post-processing was enabled, even if no effects made use of it.
- Fixed incorrect light attenuation on some platforms.
- Fixed an issue where the Volume System would not use the Cameras Transform when no `Volume Trigger` was set.
- Fixed an issue where post processing disappeared when using custom renderers and SMAA or no AA
- Fixed an issue where the 2D Renderer upgrader did not upgrade using the correct default material
- Fixed an issue with soft particles having dark blending when intersecting with scene geometry [case 1199812](https://issuetracker.unity3d.com/issues/urp-soft-particles-create-dark-blending-artefacts-when-intersecting-with-scene-geometry)
- Fixed an issue with additive particles blending incorrectly [case 1215713](https://issuetracker.unity3d.com/issues/universal-render-pipeline-additive-particles-not-using-vertex-alpha)
- Fixed an issue where camera preview window was missing in scene view. [case 1211971](https://issuetracker.unity3d.com/issues/scene-view-urp-camera-preview-window-is-missing-in-the-scene-view)
- Fixed an issue with shadow cascade values were not readable in the render pipeline asset [case 1219003](https://issuetracker.unity3d.com/issues/urp-cascade-values-truncated-on-selecting-two-or-four-cascades-in-shadows-under-universalrenderpipelineasset)
- Fixed an issue where MSAA isn't applied until eye textures are relocated by changing their resolution. [case 1197958](https://issuetracker.unity3d.com/issues/oculus-quest-oculus-go-urp-msaa-isnt-applied-until-eye-textures-are-relocated-by-changing-their-resolution)
- Fixed an issue where camera stacking didn't work properly inside prefab mode. [case 1220509](https://issuetracker.unity3d.com/issues/urp-cannot-assign-overlay-cameras-to-a-camera-stack-while-in-prefab-mode)
- Fixed the definition of `mad()` in SMAA shader for OpenGL.
- Fixed an issue where partical shaders failed to handle Single-Pass Stereo VR rendering with Double-Wide Textures. [case 1201208](https://issuetracker.unity3d.com/issues/urp-vr-each-eye-uses-the-cameraopaquetexture-of-both-eyes-for-rendering-when-using-single-pass-rendering-mode)
- Fixed an issue that caused assets to be reimported if player prefs were cleared. [case 1192259](https://issuetracker.unity3d.com/issues/lwrp-clearing-playerprefs-through-a-script-or-editor-causes-delay-and-console-errors-to-appear-when-entering-the-play-mode)
- Fixed missing Custom Render Features after Library deletion. [case 1196338](https://issuetracker.unity3d.com/product/unity/issues/guid/1196338/)
- Fixed not being able to remove a Renderer Feature due to tricky UI selection rects. [case 1208113](https://issuetracker.unity3d.com/product/unity/issues/guid/1208113/)
- Fixed an issue where the Camera Override on the Render Object Feature would not work with many Render Features in a row. [case 1205185](https://issuetracker.unity3d.com/product/unity/issues/guid/1205185/)
- Fixed UI clipping issue in Forward Renderer inspector. [case 1211954](https://issuetracker.unity3d.com/product/unity/issues/guid/1211954/)
- Fixed a Null ref when trying to remove a missing Renderer Feature from the Forward Renderer. [case 1196651](https://issuetracker.unity3d.com/product/unity/issues/guid/1196651/)
- Fixed data serialization issue when adding a Renderer Feature to teh Forward Renderer. [case 1214779](https://issuetracker.unity3d.com/product/unity/issues/guid/1214779/)
- Fixed issue with AssetPostprocessors dependencies causing models to be imported twice when upgrading the package version.
- Fixed an issue where NullReferenceException might be thrown when creating 2D Lights. [case 1219374](https://issuetracker.unity3d.com/issues/urp-nullreferenceexception-threw-on-adding-the-light-2d-experimental-component-when-2d-render-data-not-assigned)
- Fixed an issue with a blurry settings icon. [case 1201895](https://issuetracker.unity3d.com/issues/urp-setting-icon-blurred-in-universalrendererpipelineasset)
- Fixed issue that caused the QualitySettings anti-aliasing changing without user interaction. [case 1195272](https://issuetracker.unity3d.com/issues/lwrp-the-anti-alias-quality-settings-value-is-changing-without-user-interaction)
- Fixed an issue where Shader Graph shaders generate undeclared identifier 'GetWorldSpaceNormalizeViewDir' error.
- Fixed an issue where rendering into RenderTexture with Single Pass Instanced renders both eyes overlapping.
- Fixed an issue where Renderscale setting has no effect when using XRSDK.
- Fixed an issue where renderScale != 1 or Display.main.requiresBlitToBackbuffer forced an unnecessary blit on XR.
- Fixed an issue that causes double sRGB correction on Quest. [case 1209292](https://issuetracker.unity3d.com/product/unity/issues/guid/1209292)
- Fixed an issue where terrain DepthOnly pass does not work for XR.
- Fixed an issue that caused depth texture to be flipped when sampling from shaders [case 1225362](https://issuetracker.unity3d.com/issues/game-object-is-rendered-incorrectly-in-the-game-view-when-sampling-depth-texture)
- Fixed an issue with URP switching such that every avaiable URP makes a total set of supported features such that all URPs are taken into consideration. [case 1157420](https://issuetracker.unity3d.com/issues/lwrp-srp-switching-doesnt-work-even-with-manually-adding-shadervariants-per-scene)
- Fixed an issue where XR multipass repeatedly throws error messages "Multi pass stereo mode doesn't support Camera Stacking".
- Fixed an issue with shadows not appearing on terrains when no cascades were selected [case 1226530](https://issuetracker.unity3d.com/issues/urp-no-shadows-on-terrain-when-cascades-is-set-to-no-cascades-in-render-pipeline-asset-settings)
- Fixed a shader issue that caused the Color in Sprite Shape to work improperly.
- Fixed an issue with URP switching such that every available URP makes a total set of supported features such that all URPs are taken into consideration. [case 1157420](https://issuetracker.unity3d.com/issues/lwrp-srp-switching-doesnt-work-even-with-manually-adding-shadervariants-per-scene)
- Metallic slider on the Lit shader is now linear meaning correct values are used for PBR.
- Fixed an issue where Post-Processing caused nothing to render on GLES2.
- Fixed an issue that causes viewport to not work correctly when rendering to textures. [case 1225103](https://issuetracker.unity3d.com/issues/urp-the-viewport-rect-isnt-correctly-applied-when-the-camera-is-outputting-into-a-rendertexture)
- Fixed an issue that caused incorrect sampling of HDR reflection probe textures.
- Fixed UI text of RenderObjects feature to display LightMode tag instead of Shader Pass Name. [case 1201696](https://issuetracker.unity3d.com/issues/render-feature-slash-pass-ui-has-a-field-for-shader-pass-name-when-it-actually-expects-shader-pass-lightmode)
- Fixed an issue when Linear -> sRGB conversion would not happen on some Android devices. [case 1226208](https://issuetracker.unity3d.com/issues/no-srgb-conversion-on-some-android-devices-when-using-the-universal-render-pipeline)
- Fixed issue where using DOF at the same time as Dynamic Scaling, the depth buffer was smapled with incorrect UVs. [case 1225467](https://issuetracker.unity3d.com/product/unity/issues/guid/1225467/)
- Fixed an issue where an exception would be thrown when resetting the ShadowCaster2D component. [case 1225339](https://issuetracker.unity3d.com/issues/urp-unassignedreferenceexception-thrown-on-resetting-the-shadow-caster-2d-component)
- Fixe an issue where using a Subtractive Blend Style for your 2D Lights might cause artifacts in certain post-processing effects. [case 1215584](https://issuetracker.unity3d.com/issues/urp-incorrect-colors-in-scene-when-using-subtractive-and-multiply-blend-mode-in-gamma-color-space)
- Fixed an issue where Cinemachine Pixel Perfect Extension didn't work when CinemachineBrain Update Method is anything other than Late Update.
- Fixed an issue where Sprite Shader Graph shaders weren't double-sided by default.
- Fixed an issue where particles using Sprite Shader Graph shaders were invisible.
- Fixed an issue where Scene objects might be incorrectly affected by 2D Lights from a previous Sorting Layer.
- Fixed an issue where errors would appear in the Console when entering Play Mode with a 2D Light selected in the Hierarchy. [Case 1226918](https://issuetracker.unity3d.com/issues/errors-appear-in-the-console-when-global-2d-light-is-selected-in-hierarchy)
- Fixed an issue that caused Android GLES to render blank screen when Depth texture was enabled without Opaque texture [case 1219325](https://issuetracker.unity3d.com/issues/scene-is-not-rendered-on-android-8-and-9-when-depth-texture-is-enabled-in-urp-asset)
- Fixed an issue that caused transparent objects to always render over top of world space UI. [case 1219877](https://issuetracker.unity3d.com/product/unity/issues/guid/1219877/)
- Fixed issue causing sorting fudge to not work between shadergraph and urp particle shaders. [case 1222762](https://issuetracker.unity3d.com/product/unity/issues/guid/1222762/)
- Fixed shader compilation errors when using multiple lights in DX10 level GPU. [case 1222302](https://issuetracker.unity3d.com/issues/urp-no-materials-apart-from-ui-are-rendered-when-using-direct3d11-graphics-api-on-a-dx10-gpu)
- Fixed an issue with shadows not being correctly calculated in some shaders.
- Fixed invalid implementation of one function in LWRP -> URP backward compatibility support.
- Fixed issue where maximum number of visible lights in C# code did not match maximum number in shader code on some platforms.
- Fixed OpenGL ES 3.0 support for URP ShaderGraph. [case 1230890](https://issuetracker.unity3d.com/issues/urptemplate-gles3-android-custom-shader-fails-to-compile-on-adreno-306-gpu)
- Fixed an issue where multi edit camera properties didn't work. [case 1230080](https://issuetracker.unity3d.com/issues/urp-certain-settings-are-not-applied-to-all-cameras-when-multi-editing-in-the-inspector)
- Fixed an issue where the emission value in particle shaders would not update in the editor without entering the Play mode.
- Fixed issues with performance when importing fbx files.
- Fixed issues with NullReferenceException happening with URP shaders.
- Fixed an issue that caused memory allocations when sorting cameras. [case 1226448](https://issuetracker.unity3d.com/issues/2d-renderer-using-more-than-one-camera-that-renders-out-to-a-render-texture-creates-gc-alloc-every-frame)
- Fixed an issue where grid lines were drawn on top of opaque objects in the preview window. [Case 1240723](https://issuetracker.unity3d.com/issues/urp-grid-is-rendered-in-front-of-the-model-in-the-inspector-animation-preview-window-when-depth-or-opaque-texture-is-enabled).
- Fixed an issue where objects in the preview window were affected by layer mask settings in the default renderer. [Case 1204376](https://issuetracker.unity3d.com/issues/urp-prefab-preview-is-blank-when-a-custom-forward-renderer-data-and-default-layer-mask-is-mixed-are-used).
- Fixed an issue with reflections when using an orthographic camera [case 1209255](https://issuetracker.unity3d.com/issues/urp-weird-reflections-when-using-lit-material-and-a-camera-with-orthographic-projection)
- Fixed issue that caused unity_AmbientSky, unity_AmbientEquator and unity_AmbientGround variables to be unintialized.
- Fixed issue that caused `SHADERGRAPH_AMBIENT_SKY`, `SHADERGRAPH_AMBIENT_EQUATOR` and `SHADERGRAPH_AMBIENT_GROUND` variables to be uninitialized.
- Fixed SceneView Draw Modes not being properly updated after opening new scene view panels or changing the editor layout.
- Fixed GLES shaders compilation failing on Windows platform (not a mobile platform) due to uniform count limit.
- Fixed an issue that caused the inverse view and projection matrix to output wrong values in some platforms. [case 1243990](https://issuetracker.unity3d.com/issues/urp-8-dot-1-breaks-unity-matrix-i-vp)
- Fixed an issue where the Render Scale setting of the pipeline asset didn't properly change the resolution when using the 2D Renderer. [case 1241537](https://issuetracker.unity3d.com/issues/render-scale-is-not-applied-to-the-rendered-image-when-2d-renderer-is-used-and-hdr-option-is-disabled)
- Fixed an issue where 2D lights didn't respect the Camera's Culling Mask. [case 1239136](https://issuetracker.unity3d.com/issues/urp-2d-2d-lights-are-ignored-by-camera-culling-mask)
- Fixed broken documentation links for some 2D related components.
- Fixed an issue where Sprite shaders generated by Shader Graph weren't double-sided. [case 1261232](https://issuetracker.unity3d.com/product/unity/issues/guid/1261232/)
- Fixed an issue where the package would fail to compile if the Animation module was disabled. [case 1227068](https://issuetracker.unity3d.com/product/unity/issues/guid/1227068/)
- Fixed an issue where Stencil settings wasn't serialized properly in sub object [case 1241218](https://issuetracker.unity3d.com/issues/stencil-overrides-in-urp-7-dot-3-1-render-objects-does-not-save-or-apply)
- Fixed an issue with not being able to remove Light Mode Tags [case 1240895](https://issuetracker.unity3d.com/issues/urp-unable-to-remove-added-lightmode-tags-of-filters-property-in-render-object)
- Fixed an issue where preset button could still be used, when it is not supposed to. [case 1246261](https://issuetracker.unity3d.com/issues/urp-reset-functionality-does-not-work-for-renderobject-preset-asset)
- Fixed an issue where Model Importer Materials used the Standard Shader from the Built-in Render Pipeline instead of URP Lit shader when the import happened at Editor startup.
- Fixed an issue where only unique names of cameras could be added to the camera stack.
- Fixed issue that caused shaders to fail to compile in OpenGL 4.1 or below.
- Fixed an issue where camera stacking with MSAA on OpenGL resulted in a black screen. [case 1250602](https://issuetracker.unity3d.com/issues/urp-camera-stacking-results-in-black-screen-when-msaa-and-opengl-graphics-api-are-used)
- Optimized shader compilation times by compiling different variant sets for vertex and fragment shaders.
- Fixed shadows for additional lights by limiting MAX_VISIBLE_LIGHTS to 16 for OpenGL ES 2.0 and 3.0 on mobile platforms. [case 1244391](https://issuetracker.unity3d.com/issues/android-urp-spotlight-shadows-are-not-being-rendered-on-adreno-330-and-320-when-built)
- Fixed Lit/SimpleLit/ParticlesLit/ParticlesSimpleLit/ParticlesUnlit shaders emission color not to be converted from gamma to linear color space. [case 1249615]
- Fixed missing unity_MatrixInvP for shader code and shaderGraph.
- Fixed XR support for deferred renderer.
- Fixing RenderObject to reflect name changes done at CustomForwardRenderer asset in project view. [case 1246256](https://issuetracker.unity3d.com/issues/urp-renderobject-name-does-not-reflect-inside-customforwardrendererdata-asset-on-renaming-in-the-inspector)
- Fixing camera overlay stacking adding to respect unity general reference restrictions. [case 1240788](https://issuetracker.unity3d.com/issues/urp-overlay-camera-is-missing-in-stack-list-of-the-base-camera-prefab)
- Fixed profiler marker errors. [case 1240963](https://issuetracker.unity3d.com/issues/urp-errors-are-thrown-in-a-console-when-using-profiler-to-profile-editor)
- Fixed issue that caused the pipeline to not create _CameraColorTexture if a custom render pass is injected. [case 1232761](https://issuetracker.unity3d.com/issues/urp-the-intermediate-color-texture-is-no-longer-created-when-there-is-at-least-one-renderer-feature)
- Fixed target eye UI for XR rendering is missing from camera inspector. [case 1261612](https://issuetracker.unity3d.com/issues/xr-cameras-target-eye-property-is-missing-when-inspector-is-in-normal-mode)
- Fixed an issue where terrain and speedtree materials would not get upgraded by upgrade project materials. [case 1204189](https://fogbugz.unity3d.com/f/cases/1204189/)
- Fixed an issue that caused renderer feature to not render correctly if the pass was injected before rendering opaques and didn't implement `Configure` method. [case 1259750](https://issuetracker.unity3d.com/issues/urp-not-rendering-with-a-renderer-feature-before-rendering-shadows)
- Fixed an issue where postFX's temp texture is not released properly.
- Fixed an issue where ArgumentOutOfRangeException errors were thrown after removing Render feature [case 1268147](https://issuetracker.unity3d.com/issues/urp-argumentoutofrangeexception-errors-are-thrown-on-undoing-after-removing-render-feature)
- Fixed an issue where depth and depth/normal of grass isn't rendered to depth texture.
- Fixed an issue that impacted MSAA performance on iOS/Metal [case 1219054](https://issuetracker.unity3d.com/issues/urp-ios-msaa-has-a-bigger-negative-impact-on-performance-when-using-urp-compared-to-built-in-rp)
- Fixed an issue that caused a warning to be thrown about temporary render texture not found when user calls ConfigureTarget(0). [case 1220871](https://issuetracker.unity3d.com/issues/urp-scriptable-render-passes-which-dont-require-a-bound-render-target-triggers-render-target-warning)
- Fixed performance issues in the C# shader stripper.

## [7.1.1] - 2019-09-05
### Upgrade Guide
- The render pipeline now handles custom renderers differently. You must now set up renderers for the Camera on the Render Pipeline Asset.
- Render Pipeline Assets upgrades automatically and either creates a default forward renderer in your project or links the existing custom one that you've assigned.
- If you have custom renderers assigned to Cameras, you must now add them to the current Render Pipeline Asset. Then you can select which renderer to use on the Camera.

### Added
- Added shader function `GetMainLightShadowParams`. This returns a half4 for the main light that packs shadow strength in x component and shadow soft property in y component.
- Added shader function `GetAdditionalLightShadowParams`. This returns a half4 for an additional light that packs shadow strength in x component and shadow soft property in y component.
- Added a `Debug Level` option to the Render Pipeline Asset. With this, you can control the amount of debug information generated by the render pipeline.
- Added ability to set the `ScriptableRenderer` that the Camera renders with via C# using `UniversalAdditionalCameraData.SetRenderer(int index)`. This maps to the **Renderer List** on the Render Pipeline Asset.
- Added shadow support for the 2D Renderer.
- Added ShadowCaster2D, and CompositeShadowCaster2D components.
- Added shadow intensity and shadow volume intensity properties to Light2D.
- Added new Gizmos for Lights.
- Added CinemachineUniversalPixelPerfect, a Cinemachine Virtual Camera Extension that solves some compatibility issues between Cinemachine and Pixel Perfect Camera.
- Added an option that disables the depth/stencil buffer for the 2D Renderer.
- Added manipulation handles for the inner cone angle for spot lights.
- Added documentation for the built-in post-processing solution and Volumes framework (and removed incorrect mention of the PPv2 package).

### Changed
- Increased visible lights limit for the forward renderer. It now supports 256 visible lights except in mobile platforms. Mobile platforms support 32 visible lights.
- Increased per-object lights limit for the forward renderer. It now supports 8 per-object lights in all platforms except GLES2. GLES2 supports 4 per-object lights.
- The Sprite-Lit-Default shader and the Sprite Lit Shader Graph shaders now use the vertex tangents for tangent space calculations.
- Temporary render textures for cameras rendering to render textures now use the same format and multisampling configuration as camera's target texture.
- All platforms now use R11G11B10_UFloat format for HDR render textures if supported.
- There is now a list of `ScriptableRendererData` on the Render Pipeline Asset as opposed to a renderer type. These are available to all Cameras and are included in builds.
- The renderer override on the Camera is now an enum that maps to the list of `ScriptableRendererData` on the Render Pipeline Asset.
- Pixel Perfect Camera now allows rendering to a render texture.
- Light2D GameObjects that you've created now have a default position with z equal to 0.
- Documentation: Changed the "Getting Started" section into "Install and Configure". Re-arranged the Table of Content.

### Fixed
- Fixed LightProbe occlusion contribution. [case 1146667](https://issuetracker.unity3d.com/product/unity/issues/guid/1146667/)
- Fixed an issue that caused a log message to be printed in the console when creating a new Material. [case 1173160](https://issuetracker.unity3d.com/product/unity/issues/guid/1173160/)
- Fixed an issue where OnRenderObjectCallback was never invoked. [case 1122420](https://issuetracker.unity3d.com/issues/lwrp-gl-dot-lines-and-debug-dot-drawline-dont-render-when-scriptable-render-pipeline-settings-is-set-to-lwrp)
- Fixed an issue where Sprite Masks didn't function properly when using the 2D Renderer. [case 1163474](https://issuetracker.unity3d.com/issues/lwrp-sprite-renderer-ignores-sprite-mask-when-lightweight-render-pipeline-asset-data-is-set-to-2d-renderer-experimental)
- Fixed memory leaks when using the Frame Debugger with the 2D Renderer.
- Fixed an issue where materials using `_Time` did not animate in the scene. [1175396](https://issuetracker.unity3d.com/product/unity/issues/guid/1175396/)
- Fixed an issue where the Particle Lit shader had artifacts when both soft particles and HDR were enabled. [1136285](https://issuetracker.unity3d.com/product/unity/issues/guid/1136285/)
- Fixed an issue where the Area Lights were set to Realtime, which caused them to not bake. [1159838](https://issuetracker.unity3d.com/issues/lwrp-template-baked-area-lights-do-not-work-if-project-is-created-with-lightweight-rp-template)
- Fixed an issue where the Disc Light did not generate any light. [1175097](https://issuetracker.unity3d.com/issues/using-lwrp-area-light-does-not-generate-light-when-its-shape-is-set-to-disc)
- Fixed an issue where the alpha was killed when an opaque texture was requested on an offscreen camera with HDR enabled [case 1163320](https://issuetracker.unity3d.com/issues/lwrp-mobile-secondary-camera-background-alpha-value-is-lost-when-hdr-and-opaque-texture-are-enabled-in-lwrp-asset).
- Fixed an issue that caused Orthographic camera with far plane set to 0 to span Unity console with errors. [case 1172269](https://issuetracker.unity3d.com/issues/orthographic-camera-with-far-plane-set-to-0-results-in-assertions)
- Fixed an issue causing heap allocation in `RenderPipelineManager.DoRenderLoop` [case 1156241](https://issuetracker.unity3d.com/issues/lwrp-playerloop-renderpipelinemanager-dot-dorenderloop-internal-gc-dot-alloc-allocates-around-2-dot-6kb-for-every-camera-in-the-scene)
- Fixed an issue that caused shadow artifacts when using large spot angle values [case 1136165](https://issuetracker.unity3d.com/issues/lwrp-adjusting-spot-angle-on-a-spotlight-produces-shadowmap-artifacts)
- Fixed an issue that caused self-shadowing artifacts when adjusting shadow near-plane on spot lights.
- Fixed an issue that caused specular highlights to disappear when the smoothness value was set to 1.0. [case 1161827](https://issuetracker.unity3d.com/issues/lwrp-hdrp-lit-shader-max-smoothness-value-is-incosistent-between-pipelines)
- Fixed an issue in the Material upgrader that caused transparent Materials to not upgrade correctly to Universal RP. [case 1170419](https://issuetracker.unity3d.com/issues/shader-conversion-upgrading-project-materials-causes-standard-transparent-materials-to-flicker-when-moving-the-camera).
- Fixed an issue causing shadows to be incorrectly rendered when a light was close to the shadow caster.
- Fixed post-processing for the 2D Renderer.
- Fixed an issue in Light2D that caused a black line to appear for a 360 degree spotlight.
- Fixed a post-processing rendering issue with non-fullscreen viewport. [case 1177660](https://issuetracker.unity3d.com/issues/urp-render-scale-slider-value-modifies-viewport-coordinates-of-the-screen-instead-of-the-resolution)
- Fixed an issue where **Undo** would not undo the creation of Additional Camera Data. [case 1158861](https://issuetracker.unity3d.com/issues/lwrp-additional-camera-data-script-component-appears-on-camera-after-manually-re-picking-use-pipeline-settings)
- Fixed an issue where selecting the same drop-down menu item twice would trigger a change event. [case 1158861](https://issuetracker.unity3d.com/issues/lwrp-additional-camera-data-script-component-appears-on-camera-after-manually-re-picking-use-pipeline-settings)
- Fixed an issue where selecting certain objects that use instancing materials would throw console warnings. [case 1127324](https://issuetracker.unity3d.com/issues/console-warning-is-being-spammed-when-having-lwrp-enabled-and-shader-with-gpu-instancing-present-in-the-scene)
- Fixed a GUID conflict with LWRP. [case 1179895](https://issuetracker.unity3d.com/product/unity/issues/guid/1179895/)
- Fixed an issue where the Terrain shader generated NaNs.
- Fixed an issue that caused the `Opaque Color` pass to never render at half or quarter resolution.
- Fixed and issue where stencil state on a `ForwardRendererData` was reset each time rendering happened.

## [7.0.1] - 2019-07-25
### Changed
- Platform checks now provide more helpful feedback about supported features in the Inspectors.

### Fixed
- Fixed specular lighting related artifacts on Mobile [case 1143049](https://issuetracker.unity3d.com/issues/ios-lwrp-rounded-cubes-has-graphical-artifacts-when-setting-pbr-shaders-smoothness-about-to-0-dot-65-in-shadergraph) and [case 1164822](https://issuetracker.unity3d.com/issues/lwrp-specular-highlight-becomes-hard-edged-when-increasing-the-size-of-an-object).
- Post-processing is no longer enabled in the previews.
- Unity no longer force-enables post-processing on a camera by default.
- Fixed an issue that caused the Scene to render darker in GLES3 and linear color space. [case 1169789](https://issuetracker.unity3d.com/issues/lwrp-android-scene-is-rendered-darker-in-build-when-graphics-api-set-to-gles3-and-color-space-set-to-linear)

## [7.0.0] - 2019-07-17
### Universal Render Pipeline
- LWRP has been renamed to the "Universal Render Pipeline" (UniversalRP).
- UniversalRP is the same as LWRP in terms of features and scope.
- Classes have moved to the Universal namespace (from LWRP).

### Upgrade Guide
- Upgrading to URP is designed to be almost seamless from the user side.
- LWRP package still exists, this forwards includes and classes to the UniversalRP Package.
- Please see the more involved upgrade guide (https://docs.google.com/document/d/1Xd5bZa8pYZRHri-EnNkyhwrWEzSa15vtnpcg--xUCIs/).

### Added
- Initial Stadia platform support.
- Added a menu option to create a new `ScriptableRendererFeature` script. To do so in the Editor, click on Asset > Create > Rendering > Lightweight Render Pipeline > Renderer Feature.
- Added documentation for SpeedTree Shaders in LWRP.
- Added extended features to LWRP Terrain Shader, so terrain assets can be forward-compatible with HDRP.
- Enabled per-layer advanced or legacy-mode blending in LWRP Terrain Shader.
- Added the documentation page "Rendering in LWRP", which describes the forward rendering camera loop.
- Added documentation overview for how Post Processing Version 2 works in LWRP.
- Added documentation notes and FAQ entry on the 2D Renderer affecting the LWRP Asset.

### Changed
- Replaced beginCameraRendering callbacks by non obsolete implementation in Light2D
- Updated `ScriptableRendererFeature` and `ScriptableRenderPass` API docs.
- Changed shader type Real to translate to FP16 precision on some platforms.

### Fixed
- Fixed a case where built-in Shader time values could be out of sync with actual time. [case 1142495](https://fogbugz.unity3d.com/f/cases/1142495/)
- Fixed an issue that caused forward renderer resources to not load properly when you upgraded LWRP from an older version to 7.0.0. [case 1154925](https://issuetracker.unity3d.com/issues/lwrp-upgrading-lwrp-package-to-7-dot-0-0-breaks-forwardrenderdata-asset-in-resource-files)
- Fixed GC spikes caused by LWRP allocating heap memory every frame.
- Fixed distortion effect on particle unlit shader.
- Fixed NullReference exception caused when trying to add a ScriptableRendererFeature.
- Fixed issue with certain LWRP shaders not showing when using forward/2D renderer.
- Fixed the shadow resolve pass and the final pass, so they're not consuming unnecessary bandwidth. [case 1152439](https://issuetracker.unity3d.com/issues/lwrp-mobile-increased-memory-usage-and-extra-rendering-steps)
- Added missing page for 2D Lights in LWRP.
- Tilemap tiles no longer appear black when you use the 2D renderer.
- Sprites in the preview window are no longer lit by 2D Scene lighting.
- Fixed warnings for unsupported shadow map formats for GLES2 API.
- Disabled shadows for devices that do not support shadow maps or depth textures.
- Fixed support for LWRP per-pixel terrain. [case 1110520](https://fogbugz.unity3d.com/f/cases/1110520)
- Fixed some basic UI/usability issues with LWRP terrain Materials (use of warnings and modal value changes).
- Fixed an issue where using LWRP and Sprite Shape together would produce meta file conflicts.
- Fixed specular calculation fp16 overflow on some platforms
- Fixed shader compilation errors for Android XR projects.
- Updated the pipeline Asset UI to cap the render scale at 2x so that it matches the render pipeline implementation limit.

## [6.7.0] - 2019-05-16
### Added
- Added SpeedTree Shaders.
- Added two Shader Graph master nodes: Lit Sprite and Unlit Sprite. They only work with the 2D renderer.
- Added documentation for the 2D renderer.

### Changed
- The 2D renderer and Light2D component received a number of improvements and are now ready to try as experimental features.
- Updated the [Feature Comparison Table](lwrp-builtin-feature-comparison.md) to reflect the current state of LWRP features.

### Fixed
- When in playmode, the error 'Non matching Profiler.EndSample' no longer appears. [case 1140750](https://fogbugz.unity3d.com/f/cases/1140750/)
- LWRP Particle Shaders now correctly render in stereo rendering modes. [case 1106699](https://fogbugz.unity3d.com/f/cases/1106699/)
- Shaders with 'debug' in the name are no longer stripped automatically. [case 1112983](https://fogbugz.unity3d.com/f/cases/1112983/)
- Fixed tiling issue with selection outline and baked cutout shadows.
- in the Shadergraph Unlit Master node, Premultiply no longer acts the same as Alpha. [case 1114708](https://fogbugz.unity3d.com/f/cases/1114708/)
- Fixed an issue where Lightprobe data was missing if it was needed per-pixel and GPU instancing was enabled.
- The Soft ScreenSpaceShadows Shader variant no longer gets stripped form builds. [case 1138236](https://fogbugz.unity3d.com/f/cases/1138236/)
- Fixed a typo in the Particle Unlit Shader, so Soft Particles now work correctly.
- Fixed emissive Materials not being baked for some meshes. [case 1145297](https://issuetracker.unity3d.com/issues/lwrp-emissive-materials-are-not-baked)
- Camera matrices are now correctly set up when you call rendering functions in EndCameraRendering. [case 1146586](https://issuetracker.unity3d.com/issues/lwrp-drawmeshnow-returns-wrong-positions-slash-scales-when-called-from-endcamerarendering-hook)
- Fixed GI not baking correctly while in gamma color space.
- Fixed a NullReference exception when adding a renderer feature that is contained in a global namespace. [case 1147068](https://issuetracker.unity3d.com/issues/scriptablerenderpipeline-inspector-ui-crashes-when-a-scriptablerenderfeature-is-not-in-a-namespace)
- Shaders are now set up for VR stereo instancing on Vulkan. [case 1142952](https://fogbugz.unity3d.com/f/cases/1142952/).
- VR stereo matrices and vertex inputs are now set up on Vulkan. [case 1142952](https://fogbugz.unity3d.com/f/cases/1142952/).
- Fixed the Material Upgrader so it's now run upon updating the LWRP package. [1148764](https://issuetracker.unity3d.com/product/unity/issues/guid/1148764/)
- Fixed a NullReference exception when you create a new Lightweight Render Pipeline Asset. [case 1153388](https://issuetracker.unity3d.com/product/unity/issues/guid/1153388/)

## [6.6.0] - 2019-04-01
### Added
- Added support for Baked Indirect mixed lighting.
- You can now use Light Probes for occlusion. This means that baked lights can now occlude dynamic objects.
- Added RenderObjects. You can add RenderObjects to a Renderer to perform custom rendering.
- (WIP) Added an experimental 2D renderer that implements a 2D lighting system.
- (WIP) Added a Light2D component that works with the 2D renderer to add lighting effects to 2D sprites.

### Fixed
- Fixed a project import issue in the LWRP template.
- Fixed the warnings that appear when you create new Unlit Shader Graphs using the Lightweight Render Pipeline.
- Fixed light attenuation precision on mobile platforms.
- Fixed split-screen rendering on mobile platforms.
- Fixed rendering when using an off-screen camera that renders to a depth texture.
- Fixed the exposed stencil render state in the renderer.
- Fixed the default layer mask so it's now applied to a depth pre-pass.
- Made several improvements and fixes to the render pass UI.
- Fixed artifacts that appeared due to precision errors in large scaled objects.
- Fixed an XR rendering issue where Unity required a depth texture.
- Fixed an issue that caused transparent objects to sort incorrectly.

## [6.5.0] - 2019-03-07
### Added
- You can now create a custom forward renderer by clicking on `Assets/Create/Rendering/Lightweight Render Pipeline/Forward Renderer`. This creates an Asset in your Project. You can add additional features to it and drag-n-drop the renderer to either the pipeline Asset or to a camera.
- You can now add `ScriptableRendererFeature`  to the `ScriptableRenderer` to extend it with custom effects. A feature is an `ScriptableObject` that can be drag-n-dropped in the renderer and adds one or more `ScriptableRenderPass` to the renderer.
- `ScriptableRenderer` now exposes interface to configure lights. To do so, implement `SetupLights` when you create a new renderer.
- `ScriptableRenderer` now exposes interface to configure culling. To do so, implement `SetupCullingParameters` when you create a new renderer.
- `ScriptableRendererData` contains rendering resources for `ScriptableRenderer`. A renderer can be overridden globally for all cameras or on a per-camera basis.
- `ScriptableRenderPass` now has a `RenderPassEvents`. This controls where in the pipeline the render pass is added.
- `ScriptableRenderPass` now exposes `ConfigureTarget` and `ConfigureClear`. This allows the renderer to automatically figure out the currently active rendering targets.
- `ScriptableRenderPass` now exposes `Blit`. This performs a blit and sets the active render target in the renderer.
- `ScriptableRenderPass` now exposes `RenderPostProcessing`. This renders post-processing and sets the active render target in the renderer.
- `ScriptableRenderPass` now exposes `CreateDrawingSettings` as a helper for render passes that need to call `ScriptableRenderContext.DrawRenderers`.

### Changed
- Removed `RegisterShaderPassName` from `ScriptableRenderPass`. Instead, `CreateDrawingSettings` now  takes one or a list of `ShaderTagId`.
- Removed remaining experimental namespace from LWRP. All APIrelated to `ScriptableRenderer`, `ScriptableRenderPass`, and render pass injection is now out of preview.
- Removed `SetRenderTarget` from `ScriptableRenderPass`. You should never call it. Instead, call `ConfigureTarget`, and the renderer automatically sets up targets for you.
- Removed `RenderFullscreenQuad` from `ScriptableRenderer`. Use `CommandBuffer.DrawMesh` and `RenderingUtils.fullscreenMesh` instead.
- Removed `RenderPostProcess` from `ScriptableRenderer`. Use `ScriptableRenderPass.RenderPostProcessing` instead.
- Removed `postProcessingContext` property from `ScriptableRenderer`. This is now exposed in `RenderingUtils.postProcessingContext`.
- Removed `GetCameraClearFlag` from `ScriptableRenderer`.

### Fixed
- Fixed y-flip in VR when post-processing is active.
- Fixed occlusion mesh for VR not rendering before rendering opaques.
- Enabling or disabling SRP Batcher in runtime works now.
- Fixed video player recorder when post-processing is enabled.

## [6.4.0] - 2019-02-21

## [6.3.0] - 2019-02-18

## [6.2.0] - 2019-02-15

### Changed
- Code refactor: all macros with ARGS have been swapped with macros with PARAM. This is because the ARGS macros were incorrectly named.

## [6.1.0] - 2019-02-13

## [6.0.0] - 2019-02-23
### Added
- You can now implement a custom renderer for LWRP. To do so, implement an `IRendererData` that contains all resources used in rendering. Then create an `IRendererSetup` that creates and queues `ScriptableRenderPass`. Change the renderer type either in the Pipeline Asset or in the Camera Inspector.
- LWRP now uses the Unity recorder extension. You can use this to capture the output of Cameras.
- You can now inject a custom render pass before LWRP renders opaque objects. To do so, implement an `IBeforeRender` interface.
- Distortion support in all Particle Shaders.
- An upgrade system for LWRP Materials with `MaterialPostprocessor`.
- An upgrade path for Unlit shaders
- Tooltips for Shaders.
- SRP Batcher support for Particle Shaders.
- Docs for these Shaders: Baked Lit, Particles Lit, Particles Simple Lit, and Particles Unlit.
- LWRP now supports dynamic resolution scaling. The target platform must also support it.
- LWRP now includes version defines for both C# and Shaders in the format of `LWRP_X_Y_Z_OR_NEWER`. For example, `LWRP_5_3_0_OR_NEWER` defines version 5.3.0.
- The Terrain Lit Shader now samples Spherical Harmonics if you haven't baked any lightmaps for terrain.
- Added a __Priority__ option, which you can use to tweak the rendering order. This is similar to render queue in the built-in render pipeline. These Shaders now have this option: Lit, Simple Lit, Baked Lit, Unlit, and all three Particle Shaders.
- Added support for overriding terrain detail rendering shaders, via the render pipeline editor resources asset.

### Changed
- You can now only initialize a camera by setting a Background Type. The supported options are Skybox, Solid Color, and Don't Care.
- LWRP now uses non-square shadowmap textures when it renders directional shadows with 2 shadow cascades.
- LWRP now uses RGB111110 as the HDR format on mobile devices, when this format is supported.
- Removed `IAfterDepthPrePass` interface.
- We’ve redesigned the Shader GUI. For example, all property names in Shaders are now inline across the board
- The Simple Lit Shader now has Smoothness, which can be stored in the alpha of specular or albedo maps.
- The Simple Lit and Particles Simple Lit Shaders now take shininess from the length (brightness) of the specular map.
- The __Double sided__ property is now __Render Face__. This means you can also do front face culling.
- Changed the docs for Lit Shader, Simple Lit Shader and Unlit Shader according to Shader GUI changes.
- When you create a new LWRP Asset, it will now be initialized with settings that favor performance on mobile platforms.
- Updated the [FAQ](faq.md) and the [Built-in/LWRP feature comparison table](lwrp-builtin-feature-comparison.md).

### Fixed
- Several tweaks to reduce bandwidth consumption on mobile devices.
- The foldouts in the Lightweight Asset inspector UI now remember their state.
- Added missing meta file for GizmosRenderingPass.cs.
- Fixed artifacts when using multiple or Depth Only cameras. [Case 1072615](https://issuetracker.unity3d.com/issues/ios-using-multiple-cameras-in-the-scene-in-lightweight-render-pipeline-gives-corrupted-image-in-ios-device)
- Fixed a typo in ERROR_ON_UNSUPPORTED_FUNCTION() that was causing the shader compiler to run out of memory in GLES2. [Case 1104271](https://issuetracker.unity3d.com/issues/mobile-os-restarts-because-of-high-memory-usage-when-compiling-shaders-for-opengles2)
- LWRP now renders shadows on scaled objects correctly. [Case 1109017](https://issuetracker.unity3d.com/issues/scaled-objects-render-shadows-and-specularity-incorrectly-in-the-lwrp-on-device)
- LWRP now allows some Asset settings to be changed at runtime. [Case 1105552](https://issuetracker.unity3d.com/issues/lwrp-changing-render-scale-in-runtime-has-no-effect-since-lwrp-3-dot-3-0)
- Realtime shadows now work in GLES2. [Case 1087251](https://issuetracker.unity3d.com/issues/android-lwrp-no-real-time-light-and-shadows-using-gles2)
- Framedebugger now renders correctly when stepping through drawcalls.
- Cameras that request MSAA and Opaque Textures now use less frame bandwidth when they render.
- Fixed rendering in the gamma color space, so it doesn't appear darker.
- Particles SImple Lit and Particles Unlit Shaders now work correctly.
- __Soft Particles__ now work correctly.
- Camera fading for particles.
- Fixed a typo in the Unlit `IgnoreProjector` tag.
- Particles render in both eyes with stereo instancing
- Fixed specular issues on mobile. [case 1109017](https://issuetracker.unity3d.com/issues/scaled-objects-render-shadows-and-specularity-incorrectly-in-the-lwrp-on-device)
- Fixed issue causing LWRP to create MSAA framebuffer even when MSAA setting was disabled.
- Post-processing in mobile VR is now forced to be disabled. It was causing many rendering issues.
- Fixed Editor Previews breaking in Play Mode when VR is enabled. [Case 1109009](https://issuetracker.unity3d.com/issues/lwrp-editor-previews-break-in-play-mode-if-vr-is-enabled)
- A camera's HDR enable flag is now respected when rendering in XR.
- Terrain detail rendering now works correctly when LWRP is installed but inactive.

## [5.2.0] - 2018-11-27
### Added
- LWRP now handles blits that are required by the device when rendering to the backbuffer.
- You can now enable the SRP Batcher. To do so, go to the `Pipeline Asset`. Under `Advanced`, toggle `SRP Batcher`.

### Changed
- Renamed shader variable `unity_LightIndicesOffsetAndCount` to `unity_PerObjectLightData`.
- Shader variables `unity_4LightIndices0` and `unity_4LightIndices1` are now declared as `unity_PerObjectLightIndices` array.

## [5.1.0] - 2018-11-19
### Added
- The user documentation for LWRP is now in this GitHub repo, instead of in the separate GitHub wiki. You can find the most up-to-date pages in the [TableOfContents.md](TableOfCotents.md) file. Pages not listed in that file are still in progress.

### Changed
- The LWRP package is no longer in preview.
- LWRP built-in render passes are now internal.
- Changed namespace from `UnityEngine.Experimental.Rendering.LightweightPipeline` to `UnityEngine.Rendering.LWRP`.
- Changed namespace from `UnityEditor.Experimental.Rendering.LightweightPipeline` to `UnityEditor.Rendering.LWRP`.

### Fixed
- LWRP now respects the iOS Player setting **Force hard shadows**. When you enable this setting, hardware filtering of shadows is disabled.
- Scene view mode now renders baked lightmaps correctly. [Case 1092227](https://issuetracker.unity3d.com/issues/lwrp-scene-view-modes-render-objects-black)
- Shadow bias calculations are now correct for both Shader Graph and Terrain shaders.
- Blit shader now ignores culling.
- When you select __Per Vertex__ option for __Additional Lights__, the __Per Object Limit__ option is not greyed out anymore.
- When you change camera viewport height to values above 1.0, the Unity Editor doesn't freeze anymore. [Case 1097497](https://issuetracker.unity3d.com/issues/macos-lwrp-editor-freezes-after-changing-cameras-viewport-rect-values)
- When you use AR with LWRP, the following error message is not displayed in the console anymore: "The camera list passed to the render pipeline is either null or empty."

## [5.0.0-preview] - 2018-09-28
### Added
- Added occlusion mesh rendering/hookup for VR
- You can now configure default depth and normal shadow bias values in the pipeline asset.
- You can now add the `LWRPAdditionalLightData` component to a `Light` to override the default depth and normal shadow bias.
- You can now log the amount of shader variants in your build. To do so, go to the `Pipeline Asset`. Under `Advanced`, select and set the `Shader Variant Log Level`.
### Changed
- Removed the `supportedShaderFeatures` property from LWRP core. The shader stripper now figures out which variants to strip based on the current assigned pipeline Asset in the Graphics settings.
### Fixed
- The following error does not appear in console anymore: ("Begin/End Profiler section mismatch")
- When you select a material with the Lit shader, this no longer causes the following error in the console: ("Material doesn't have..."). [case 1092354](https://fogbugz.unity3d.com/f/cases/1092354/)
- In the Simple Lit shader, per-vertex additional lights are now shaded properly.
- Shader variant stripping now works when you're building a Project with Cloud Build. This greatly reduces build times from Cloud Build.
- Dynamic Objects now receive lighting when the light mode is set to mixed.
- MSAA now works on Desktop platforms.
- The shadow bias value is now computed correctly for shadow cascades and different shadow resolutions. [case 1076285](https://issuetracker.unity3d.com/issues/lwrp-realtime-directional-light-shadow-maps-exhibit-artifacts)
- When you use __Area Light__ with LWRP, __Cast Shadows__ no longer overlaps with other UI elements in the Inspector. [case 1085363](https://issuetracker.unity3d.com/issues/inspector-area-light-cast-shadows-ui-option-is-obscured-by-render-mode-for-lwrp-regression-in-2018-dot-3a3)

### Changed
Read/write XRGraphicsConfig -> Read-only XRGraphics interface to XRSettings.

## [4.0.0-preview] - 2018-09-28
### Added
- When you have enabled Gizmos, they now appear correctly in the Game view.
- Added requiresDepthPrepass field to RenderingData struct to tell if the runtime platform requires a depth prepass to generate a camera depth texture.
- The `RenderingData` struct now holds a reference to `CullResults`.
- When __HDR__ is enabled in the Camera but disabled in the Asset, an information box in the Camera Inspector informs you about it.
- When __MSAA__ is enabled in the Camera but disabled in the Asset, an information box in the Camera Inspector informs you about it.
- Enabled instancing on the terrain shader.
- Sorting of opaque objects now respects camera `opaqueSortMode` setting.
- Sorting of opaque objects disables front-to-back sorting flag, when camera settings allow that and the GPU has hidden surface removal.
- LWRP now has a Custom Light Explorer that suits its feature set.
- LWRP now supports Vertex Lit shaders for detail meshes on terrain.
- LWRP now has three interactive Autodesk shaders: Autodesk Interactive, Autodesk Interactive Masked and Autodesk Interactive Transparent.
- [Shader API] The `GetMainLight` and `GetAdditionalLight` functions can now compute shadow attenuation and store it in the new `shadowAttenuation` field in `LightData` struct.
- [Shader API] Added a `VertexPositionInputs` struct that contains vertex position in difference spaces (world, view, hclip).
- [Shader API] Added a `GetVertexPositionInputs` function to get an initialized `VertexPositionInputs`.
- [Shader API] Added a `GetPerObjectLightIndex` function to return the per-object index given a for-loop index.
- [Shader API] Added a `GetShadowCoord` function that takes a `VertexPositionInputs` as input.
- [ShaderLibrary] Added VertexNormalInputs struct that contains data for per-pixel normal computation.
- [ShaderLibrary] Added GetVertexNormalInputs function to return an initialized VertexNormalInputs.

### Changed
- The `RenderingData` struct is now read-only.
- `ScriptableRenderer`always performs a Clear before calling `IRendererSetup::Setup.`
- `ScriptableRenderPass::Execute` no longer takes `CullResults` as input. Instead, use `RenderingData`as input, since that references `CullResults`.
- `IRendererSetup_Setup` no longer takes `ScriptableRenderContext` and `CullResults` as input.
- Shader includes are now referenced via package relative paths instead of via the deprecated shader export path mechanism https://docs.unity3d.com/2018.3/Documentation/ScriptReference/ShaderIncludePathAttribute.html.
- The LWRP Asset settings were re-organized to be more clear.
- Vertex lighting now controls if additional lights should be shaded per-vertex or per-pixel.
- Renamed all `Local Lights` nomenclature to `Additional Lights`.
- Changed shader naming to conform to our SRP shader code convention.
- [Shader API] Renamed `SpotAttenuation` function to `AngleAttenuation`.
- [Shader API] Renamed `_SHADOWS_ENABLED` keyword to `_MAIN_LIGHT_SHADOWS`
- [Shader API] Renamed `_SHADOWS_CASCADE` keyword to `_MAIN_LIGHT_SHADOWS_CASCADE`
- [Shader API] Renamed `_VERTEX_LIGHTS` keyword to `_ADDITIONAL_LIGHTS_VERTEX`.
- [Shader API] Renamed `_LOCAL_SHADOWS_ENABLED` to `_ADDITIONAL_LIGHT_SHADOWS`
- [Shader API] Renamed `GetLight` function to `GetAdditionalLight`.
- [Shader API] Renamed `GetPixelLightCount` function to `GetAdditionalLightsCount`.
- [Shader API] Renamed `attenuation` to `distanceAttenuation` in `LightData`.
- [Shader API] Renamed `GetLocalLightShadowStrength` function to `GetAdditionalLightShadowStrength`.
- [Shader API] Renamed `SampleScreenSpaceShadowMap` functions to `SampleScreenSpaceShadowmap`.
- [Shader API] Renamed `MainLightRealtimeShadowAttenuation` function to `MainLightRealtimeShadow`.
- [Shader API] Renamed light constants from `Directional` and `Local` to `MainLight` and `AdditionalLights`.
- [Shader API] Renamed `GetLocalLightShadowSamplingData` function to `GetAdditionalLightShadowSamplingData`.
- [Shader API] Removed OUTPUT_NORMAL macro.
- [Shader API] Removed `lightIndex` and `substractiveAttenuation` from `LightData`.
- [Shader API] Removed `ComputeShadowCoord` function. `GetShadowCoord` is provided instead.
- All `LightweightPipeline` references in API and classes are now named `LightweightRenderPipeline`.
- Files no longer have the `Lightweight` prefix.
- Renamed Physically Based shaders to `Lit`, `ParticlesLit`, and `TerrainLit`.
- Renamed Simple Lighting shaders to `SimpleLit`, and `ParticlesSimpleLit`.
- [ShaderLibrary] Renamed `InputSurfacePBR.hlsl`, `InputSurfaceSimple.hlsl`, and `InputSurfaceUnlit` to `LitInput.hlsl`, `SimpleLitInput.hlsl`, and `UnlitInput.hlsl`. These files were moved from the `ShaderLibrary` folder to the`Shaders`.
- [ShaderLibrary] Renamed `LightweightPassLit.hlsl` and `LightweightPassLitSimple.hlsl` to `LitForwardPass.hlsl` and `SimpleLitForwardPass.hlsl`. These files were moved from the `ShaderLibrary` folder to `Shaders`.
- [ShaderLibrary] Renamed `LightweightPassMetaPBR.hlsl`, `LightweightPassMetaSimple.hlsl` and `LighweightPassMetaUnlit` to `LitMetaPass.hlsl`, `SimpleLitMetaPass.hlsl` and `UnlitMetaPass.hlsl`. These files were moved from the `ShaderLibrary` folder to `Shaders`.
- [ShaderLibrary] Renamed `LightweightPassShadow.hlsl` to `ShadowCasterPass.hlsl`. This file was moved to the `Shaders` folder.
- [ShaderLibrary] Renamed `LightweightPassDepthOnly.hlsl` to `DepthOnlyPass.hlsl`. This file was moved to the `Shaders` folder.
- [ShaderLibrary] Renamed `InputSurfaceTerrain.hlsl` to `TerrainLitInput.hlsl`. This file was moved to the `Shaders` folder.
- [ShaderLibrary] Renamed `LightweightPassLitTerrain.hlsl` to `TerrainLitPases.hlsl`. This file was moved to the `Shaders` folder.
- [ShaderLibrary] Renamed `ParticlesPBR.hlsl` to `ParticlesLitInput.hlsl`. This file was moved to the `Shaders` folder.
- [ShaderLibrary] Renamed `InputSurfacePBR.hlsl` to `LitInput.hlsl`. This file was moved to the `Shaders` folder.
- [ShaderLibrary] Renamed `InputSurfaceUnlit.hlsl` to `UnlitInput.hlsl`. This file was moved to the `Shaders` folder.
- [ShaderLibrary] Renamed `InputBuiltin.hlsl` to `UnityInput.hlsl`.
- [ShaderLibrary] Renamed `LightweightPassMetaCommon.hlsl` to `MetaInput.hlsl`.
- [ShaderLibrary] Renamed `InputSurfaceCommon.hlsl` to `SurfaceInput.hlsl`.
- [ShaderLibrary] Removed LightInput struct and GetLightDirectionAndAttenuation. Use GetAdditionalLight function instead.
- [ShaderLibrary] Removed ApplyFog and ApplyFogColor functions. Use MixFog and MixFogColor instead.
- [ShaderLibrary] Removed TangentWorldToNormal function. Use TransformTangentToWorld instead.
- [ShaderLibrary] Removed view direction normalization functions. View direction should always be normalized per pixel for accurate results.
- [ShaderLibrary] Renamed FragmentNormalWS function to NormalizeNormalPerPixel.

### Fixed
- If you have more than 16 lights in a scene, LWRP no longer causes random glitches while rendering lights.
- The Unlit shader now samples Global Illumination correctly.
- The Inspector window for the Unlit shader now displays correctly.
- Reduced GC pressure by removing several per-frame memory allocations.
- The tooltip for the the camera __MSAA__ property now appears correctly.
- Fixed multiple C# code analysis rule violations.
- The fullscreen mesh is no longer recreated upon every call to `ScriptableRenderer.fullscreenMesh`.

## [3.3.0-preview] - 2018-01-01
### Added
- Added callbacks to LWRP that can be attached to a camera (IBeforeCameraRender, IAfterDepthPrePass, IAfterOpaquePass, IAfterOpaquePostProcess, IAfterSkyboxPass, IAfterTransparentPass, IAfterRender)

###Changed
- Clean up LWRP creation of render textures. If we are not going straight to screen ensure that we create both depth and color targets.
- UNITY_DECLARE_FRAMEBUFFER_INPUT and UNITY_READ_FRAMEBUFFER_INPUT macros were added. They are necessary for reading transient attachments.
- UNITY_MATRIX_I_VP is now defined.
- Renamed LightweightForwardRenderer to ScriptableRenderer.
- Moved all light constants to _LightBuffer CBUFFER. Now _PerCamera CBUFFER contains all other per camera constants.
- Change real-time attenuation to inverse square.
- Change attenuation for baked GI to inverse square, to match real-time attenuation.
- Small optimization in light attenuation shader code.

### Fixed
- Lightweight Unlit shader UI doesn't throw an error about missing receive shadow property anymore.

## [3.2.0-preview] - 2018-01-01
### Changed
- Receive Shadows property is now exposed in the material instead of in the renderer.
- The UI for Lightweight asset has been updated with new categories. A more clean structure and foldouts has been added to keep things organized.

### Fixed
- Shadow casters are now properly culled per cascade. (case 1059142)
- Rendering no longer breaks when Android platform is selected in Build Settings. (case 1058812)
- Scriptable passes no longer have missing material references. Now they access cached materials in the renderer.(case 1061353)
- When you change a Shadow Cascade option in the Pipeline Asset, this no longer warns you that you've exceeded the array size for the _WorldToShadow property.
- Terrain shader optimizations.

## [3.1.0-preview] - 2018-01-01

### Fixed
- Fixed assert errors caused by multi spot lights
- Fixed LWRP-DirectionalShadowConstantBuffer params setting

## [3.0.0-preview] - 2018-01-01
### Added
- Added camera additional data component to control shadows, depth and color texture.
- pipeline now uses XRSEttings.eyeTextureResolutionScale as renderScale when in XR.
- New pass architecture. Allows for custom passes to be written and then used on a per camera basis in LWRP

### Changed
- Shadow rendering has been optimized for the Mali Utgard architecture by removing indexing and avoiding divisions for orthographic projections. This reduces the frame time by 25% on the Overdraw benchmark.
- Removed 7x7 tent filtering when using cascades.
- Screenspace shadow resolve is now only done when rendering shadow cascades.
- Updated the UI for the Lighweight pipeline asset.
- Update assembly definitions to output assemblies that match Unity naming convention (Unity.*).

### Fixed
- Post-processing now works with VR on PC.
- PS4 compiler error
- Fixed VR multiview rendering by forcing MSAA to be off. There's a current issue in engine that breaks MSAA and Texture2DArray.
- Fixed UnityPerDraw CB layout
- GLCore compute buffer compiler error
- Occlusion strength not being applied on LW standard shaders
- CopyDepth pass is being called even when a depth from prepass is available
- GLES2 shader compiler error in IntegrationTests
- Can't set RenderScale and ShadowDistance by script
- VR Single Pass Instancing shadows
- Fixed compilation errors on platforms with limited XRSetting support.

## [2.0.0-preview] - 2018-01-01

### Added
- Explicit render target load/store actions were added to improve tile utilization
- Camera opaque color can be requested on the pipeline asset. It can be accessed in the shader by defining a _CameraOpaqueTexture. This can be used as an alternative to GrabPass.
- Dynamic Batching can be enabled in the pipeline asset
- Pipeline now strips unused or invalid variants and passes based on selected pipeline capabilities in the asset. This reduces build and memory consuption on target.
- Shader stripping settings were added to pipeline asset

### Changed
#### Pipeline
- Pipeline code is now more modular and extensible. A ForwardRenderer class is initialized by the pipeline with RenderingData and it's responsible for enqueueing and executing passes. In the future pluggable renderers will be supported.
- On mobile 1 directional light + up to 4 local lights (point or spot) are computed
- On other platforms 1 directional light + up to 8 local lights are computed
- Multiple shadow casting lights are supported. Currently only 1 directional + 4 spots light shadows.
#### Shading Framework
- Directional Lights are always considered a main light in shader. They have a fast shading path with no branching and no indexing.
- GetMainLight() is provided in shader to initialize Light struct with main light shading data.
- Directional lights have a dedicated shadowmap for performance reasons. Shadow coord always comes from interpolator.
- MainLigthRealtimeShadowAttenuation(float4 shadowCoord) is provided to compute main light realtime shadows.
- Spot and Point lights are always shaded in the light loop. Branching on uniform and indexing happens when shading them.
- GetLight(half index, float3 positionWS) is provided in shader to initialize Light struct for spot and point lights.
- Spot light shadows are baked into a single shadow atlas.
- Shadow coord for spot lights is always computed on fragment.
- Use LocalLightShadowAttenuation(int lightIndex, float3 positionWS) to comppute realtime shadows for spot lights.

### Fixed
- Issue that was causing VR on Android to render black
- Camera viewport issues
- UWP build issues
- Prevent nested camera rendering in the pipeline

## [1.1.4-preview] - 2018-01-01

### Added
 - Terrain and grass shaders ported
 - Updated materials and shader default albedo and specular color to midgrey.
 - Exposed _ScaledScreenParams to shader. It works the same as _ScreenParams but takes pipeline RenderScale into consideration
 - Performance Improvements in mobile

### Fixed
 - SRP Shader library issue that was causing all constants to be highp in mobile
 - shader error that prevented LWRP to build to UWP
 - shader compilation errors in Linux due to case sensitive includes
 - Rendering Texture flipping issue
 - Standard Particles shader cutout and blending modes
 - crash caused by using projectors
 - issue that was causing Shadow Strength to not be computed on mobile
 - Material Upgrader issue that caused editor to SoftLocks
 - GI in Unlit shader
 - Null reference in the Unlit material shader GUI

## [1.1.2-preview] - 2018-01-01

### Changed
 - Performance improvements in mobile

### Fixed
 - Shadows on GLES 2.0
 - CPU performance regression in shadow rendering
 - Alpha clip shadow issues
 - Unmatched command buffer error message
 - Null reference exception caused by missing resource in LWRP
 - Issue that was causing Camera clear flags was being ignored in mobile


## [1.1.1-preview] - 2018-01-01

### Added
 - Added Cascade Split selection UI
 - Added SHADER_HINT_NICE_QUALITY. If user defines this to 1 in the shader Lightweight pipeline will favor quality even on mobile platforms.

### Changed
 - Shadowmap uses 16bit format instead of 32bit.
 - Small shader performance improvements

### Fixed
 - Subtractive Mode
 - Shadow Distance does not accept negative values anymore


## [0.1.24] - 2018-01-01

### Added
 - Added Light abstraction layer on lightweight shader library.
 - Added HDR global setting on pipeline asset.
 - Added Soft Particles settings on pipeline asset.
 - Ported particles shaders to SRP library

### Changed
 - HDR RT now uses what format is configured in Tier settings.
 - Refactored lightweight standard shaders and shader library to improve ease of use.
 - Optimized tile LOAD op on mobile.
 - Reduced GC pressure
 - Reduced shader variant count by ~56% by improving fog and lightmap keywords
 - Converted LW shader library files to use real/half when necessary.

### Fixed
 - Realtime shadows on OpenGL
 - Shader compiler errors in GLES 2.0
 - Issue sorting issues when BeforeTransparent custom fx was enabled.
 - VR single pass rendering.
 - Viewport rendering issues when rendering to backbuffer.
 - Viewport rendering issues when rendering to with MSAA turned off.
 - Multi-camera rendering.

## [0.1.23] - 2018-01-01

### Added
 - UI Improvements (Rendering features not supported by LW are hidden)

### Changed
 - Shaders were ported to the new SRP shader library.
 - Constant Buffer refactor to use new Batcher
 - Shadow filtering and bias improved.
 - Pipeline now updates color constants in gamma when in Gamma colorspace.
 - Optimized ALU and CB usage on Shadows.
 - Reduced shader variant count by ~33% by improving shadow and light classification keywords
 - Default resources were removed from the pipeline asset.

### Fixed
 - Fixed shader include path when using SRP from package manager.
 - Fixed spot light attenuation to match Unity Built-in pipeline.
 - Fixed depth pre-pass clearing issue.

## [0.1.12] - 2018-01-01

### Added
 - Standard Unlit shader now has an option to sample GI.
 - Added Material Upgrader for stock Unity Mobile and Legacy Shaders.
 - UI improvements

### Changed
- Realtime shadow filtering was improved.

### Fixed
 - Fixed an issue that was including unreferenced shaders in the build.
 - Fixed a null reference caused by Particle System component lights.<|MERGE_RESOLUTION|>--- conflicted
+++ resolved
@@ -41,12 +41,9 @@
 - Fixed an issue where Particle Lit shader had an incorrect fallback shader [case 1312459]
 - Fixed an issue with backbuffer MSAA on Vulkan desktop platforms.
 - Fixed shadow cascade blend culling factor.
-<<<<<<< HEAD
 - Fixed shadowCoord error when main light shadow defined in unlit shader graph [case 1175274](https://issuetracker.unity3d.com/issues/shadows-not-applying-when-using-file-in-a-custom-function-node-with-universal-rp)
-=======
 - Removed Custom.meta which was causing warnings. [case 1314288](https://issuetracker.unity3d.com/issues/urp-warnings-about-missing-metadata-appear-after-installing)
 - Fixed a case where shadow fade was clipped too early.
->>>>>>> af35b5f0
 
 ### Changed
 - Change Asset/Create/Shader/Universal Render Pipeline/Lit Shader Graph to Asset/Create/Shader Graph/URP/Lit Shader Graph
