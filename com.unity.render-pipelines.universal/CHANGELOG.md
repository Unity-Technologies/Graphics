# Changelog
All notable changes to this package will be documented in this file.

The format is based on [Keep a Changelog](http://keepachangelog.com/en/1.0.0/)
and this project adheres to [Semantic Versioning](http://semver.org/spec/v2.0.0.html).

## [11.0.0] - 2020-10-21

### Changed
- Optimized 2D Renderer performance on mobile GPUs by reducing the number of render target switches.
- Optimized 2D Renderer performance by rendering the normal buffer at the same lower resolution as the light buffers.
- 2D Renderer: The per Blend Style render texture scale setting was replaced by a global scale setting for all Blend Styles.
- Optimized 2D Renderer performance by using a tiny light texture for layer/blend style pairs for which no light is rendered.
<<<<<<< HEAD
- Added serialization of Freeform ShapeLight mesh to avoid CPU cost of generating them on the runtime.
=======
- FallOff Lookup Texture is now part of 2D RenderData.
>>>>>>> 2a74cfad

### Fixed
- Fixed an issue where Sprites on one Sorting Layer were fully lit even when there's no 2D light targeting that layer.
- Fixed an issue where null reference exception was thrown when creating a 2D Renderer Data asset while scripts are compiling. [case 1263040](https://issuetracker.unity3d.com/issues/urp-nullreferenceexception-error-is-thrown-on-creating-2d-renderer-asset)
- Fixed an issue where Sprite-Lit-Default shader's Normal Map property wasn't affected by Tiling or Offset. [case 1270850](https://issuetracker.unity3d.com/issues/sprite-lit-default-shaders-normal-map-and-mask-textures-are-not-affected-by-tiling-and-offset-values)
- Removed the warning about mis-matched vertex streams when creating a default Particle System. [case 1285272](https://issuetracker.unity3d.com/issues/particles-urp-default-material-shows-warning-in-inspector)
- Fixed latest mockHMD renderviewport scale doesn't fill whole view after scaling. [case 1286161] (https://issuetracker.unity3d.com/issues/xr-urp-renderviewportscale-doesnt-fill-whole-view-after-scaling)
- Fixed camera renders black in XR when user sets invalid MSAA value.
- Fixed an issue causing additional lights to stop working when set as the sun source. [case 1278768](https://issuetracker.unity3d.com/issues/urp-every-light-type-is-rendered-as-directional-light-if-it-is-set-as-sun-source-of-the-environment)

## [10.2.0] - 2020-10-19

### Changed
- Changed RenderObjectsFeature UI to only expose valid events. Previously, when selecting events before BeforeRenderingPrepasses objects would not be drawn correctly as stereo and camera setup only happens before rendering opaques objects.

### Fixed
- Fixed the Unlit shader not being SRP Batcher compatible on OpenGLES/OpenGLCore. [case 1263720](https://issuetracker.unity3d.com/issues/urp-mobile-srp-batcher-is-not-visible-on-mobile-devices-in-frame-debugger)
- Fixed an issue with soft particles not rendering correctly for overlay cameras with post processing. [case 1241626](https://issuetracker.unity3d.com/issues/soft-particles-does-not-fade-out-near-the-opaque-surfaces-when-post-processing-is-enabled-on-a-stacked-camera)


## [10.1.0] - 2020-10-12
### Added
- Added support for the Shadowmask Mixed Lighting Mode (Forward only), which supports up to four baked-shadow Lights.
- Added ComplexLit shader for advanced material features and deferred forward fallback.
- Added Clear Coat feature for ComplexLit shader and for shader graph.
- Added Parallax Mapping to the Lit shader (Lit.shader).
- Added the Detail Inputs setting group in the Lit shader (Lit.shader).
- Added Smooth shadow fading.
- The pipeline now outputs a warning in the console when trying to access camera color or depth texture when those are not valid. Those textures are only available in the context of `ScriptableRenderPass`.
- Added a property to access the renderer from the `CameraData`.

### Changed
- Shader functions SampleSH9, SampleSHPixel, SampleSHVertex are now gamma corrected in gamma space. As result LightProbes are gamma corrected too.
- The maximum number of visible lights when using OpenGL ES 3.x on Android now depends on the minimum OpenGL ES 3.x version as configured in PlayerSettings.
- The default value of the HDR property of a newly created Universal Render Pipeline Asset, is now set to true.

### Fixed
- Fixed an issue where the CapturePass would not capture the post processing effects.
- Fixed an issue were the filter window could not be defocused using the mouse. [case 1242032](https://issuetracker.unity3d.com/issues/urp-volume-override-window-doesnt-disappear-when-clicked-on-the-other-windows-in-the-editor)
- Fixed camera backgrounds not matching between editor and build when background is set to 'Uninitialized'. [case 1224369](https://issuetracker.unity3d.com/issues/urp-uninitialized-camera-background-type-does-not-match-between-the-build-and-game-view)
- Fixed a case where main light hard shadows would not work if any other light is present with soft shadows.[case 1250829](https://issuetracker.unity3d.com/issues/main-light-shadows-are-ignored-in-favor-of-additional-lights-shadows)
- Fixed issue that caused color grading to not work correctly with camera stacking. [case 1263193](https://issuetracker.unity3d.com/product/unity/issues/guid/1263193/)
- Fixed an issue that caused an infinite asset database reimport when running Unity in command line with -testResults argument.
- Fixed ParticlesUnlit shader to use fog color instead of always black. [case 1264585]
- Fixed issue that caused some properties in the camera to not be bolded and highlighted when edited in prefab mode. [case 1230082](https://issuetracker.unity3d.com/issues/urp-camera-prefab-fields-render-type-renderer-background-type-are-not-bolded-and-highlighted-when-edited-in-prefab-mode)
- Fixed issue where blur would sometimes flicker [case 1224915](https://issuetracker.unity3d.com/issues/urp-bloom-effect-flickers-when-using-integrated-post-processing-feature-set)
- Fixed an issue in where the camera inspector didn't refresh properly when changing pipeline in graphic settings. [case 1222668](https://issuetracker.unity3d.com/issues/urp-camera-properties-not-refreshing-on-adding-or-removing-urp-pipeline-in-the-graphics-setting)
- Fixed depth of field to work with dynamic resolution. [case 1225467](https://issuetracker.unity3d.com/issues/dynamic-resolution-rendering-error-when-using-depth-of-field-in-urp)
- Fixed FXAA, SSAO, Motion Blur to work with dynamic resolution.
- Fixed an issue where Pixel lighting variants were stripped in builds if another URP asset had Additional Lights set to Per Vertex [case 1263514](https://issuetracker.unity3d.com/issues/urp-all-pixel-lighting-variants-are-stripped-in-build-if-at-least-one-urp-asset-has-additional-lights-set-to-per-vertex)
- Fixed an issue where transparent meshes were rendered opaque when using custom render passes [case 1262887](https://issuetracker.unity3d.com/issues/urp-transparent-meshes-are-rendered-as-opaques-when-using-lit-shader-with-custom-render-pass)
- Fixed regression from 8.x.x that increased launch times on Android with GLES3. [case 1269119](https://issuetracker.unity3d.com/issues/android-launch-times-increased-x4-from-urp-8-dot-1-0-to-urp-10-dot-0-0-preview-dot-26)
- Fixed an issue with a render texture failing assertion when chosing an invalid format. [case 1222676](https://issuetracker.unity3d.com/issues/the-error-occurs-when-a-render-texture-which-has-a-certain-color-format-is-applied-to-the-cameras-output-target)
- Fixed an issue that caused the unity_CameraToWorld matrix to have z flipped values. [case 1257518](https://issuetracker.unity3d.com/issues/parameter-unity-cameratoworld-dot-13-23-33-is-inverted-when-using-universal-rp-7-dot-4-1-and-newer)
- Fixed not using the local skybox on the camera game object when the Skybox Material property in the Lighting window was set to null.
- Fixed an issue where, if URP was not in use, you would sometimes get errors about 2D Lights when going through the menus.
- Fixed GC when using XR single-pass automated tests.
- Fixed an issue that caused a null reference when deleting camera component in a prefab. [case 1244430](https://issuetracker.unity3d.com/issues/urp-argumentnullexception-error-is-thrown-on-removing-camera-component-from-camera-prefab)
- Fixed resolution of intermediate textures when rendering to part of a render texture. [case 1261287](https://issuetracker.unity3d.com/product/unity/issues/guid/1261287/)
- Fixed indirect albedo not working with shadergraph shaders in some rare setups. [case 1274967](https://issuetracker.unity3d.com/issues/gameobjects-with-custom-mesh-are-not-reflecting-the-light-when-using-the-shader-graph-shaders)
- Fixed XR mirroView sRGB issue when color space is gamma.
- Fixed an issue where XR eye textures are recreated multiple times per frame due to per camera MSAA change.
- Fixed an issue wehre XR mirror view selector stuck. 
- Fixed LightProbes to have gamma correct when using gamma color space. [case 1268911](https://issuetracker.unity3d.com/issues/urp-has-no-gamma-correction-for-lightprobes)
- Fixed GLES2 shader compilation.
- Fixed useless mip maps on temporary RTs/PostProcessing inherited from Main RT descriptor.
- Fixed issue with lens distortion breaking rendering when enabled and its intensity is 0.
- Fixed mixed lighting subtractive and shadowmask modes for deferred renderer.
- Fixed issue that caused motion blur to not work in XR.
- Fixed issue where multiple cameras would cause GC each frame. [case 1259717](https://issuetracker.unity3d.com/issues/urp-scriptablerendercontext-dot-getcamera-array-dot-resize-creates-garbage-every-frame-when-more-than-one-camera-is-active)
- Fixed Missing camera cannot be removed after scene is saved by removing the Missing camera label. [case 1252255](https://issuetracker.unity3d.com/issues/universal-rp-missing-camera-cannot-be-removed-from-camera-stack-after-scene-is-saved)
- Fixed MissingReferenceException when removing Missing camera from camera stack by removing Missing camera label. [case 1252263](https://issuetracker.unity3d.com/issues/universal-rp-missingreferenceexception-errors-when-removing-missing-camera-from-stack)
- Fixed slow down in the editor when editing properties in the UI for renderer features. [case 1279804](https://issuetracker.unity3d.com/issues/a-short-freeze-occurs-in-the-editor-when-expanding-or-collapsing-with-the-arrow-the-renderer-feature-in-the-forward-renderer)
- Fixed test 130_UnityMatrixIVP on OpenGL ES 3

## [10.0.0] - 2020-06-10
### Added
- Added the option to strip Terrain hole Shader variants.
- Added support for additional Directional Lights. The amount of additional Directional Lights is limited by the maximum Per-object Lights in the Render Pipeline Asset.
- Added default implementations of OnPreprocessMaterialDescription for FBX, Obj, Sketchup and 3DS file formats.
- Added Transparency Sort Mode and Transparency Sort Axis to 2DRendererData.
- Added support for a user defined default material to 2DRendererData.
- Added the option to toggle shadow receiving on transparent objects.
- Added XR multipass rendering. Multipass rendering is a requirement on many VR platforms and allows graceful fallback when single-pass rendering isn't available.
- Added support for Camera Stacking when using the Forward Renderer. This introduces the Camera `Render Type` property. A Base Camera can be initialized with either the Skybox or Solid Color, and can combine its output with that of one or more Overlay Cameras. An Overlay Camera is always initialized with the contents of the previous Camera that rendered in the Camera Stack.
- Added AssetPostprocessors and Shadergraphs to handle Arnold Standard Surface and 3DsMax Physical material import from FBX.
- Added `[MainTexture]` and `[MainColor]` shader property attributes to URP shader properties. These will link script material.mainTextureOffset and material.color to `_BaseMap` and `_BaseColor` shader properties.
- Added the option to specify the maximum number of visible lights. If you set a value, lights are sorted based on their distance from the Camera.
- Added the option to control the transparent layer separately in the Forward Renderer.
- Added the ability to set individual RendererFeatures to be active or not, use `ScriptableRendererFeature.SetActive(bool)` to set whether a Renderer Feature will execute,  `ScriptableRendererFeature.isActive` can be used to check the current active state of the Renderer Feature.
 additional steps to the 2D Renderer setup page for quality and platform settings.
- If Unity Editor Analytics are enabled, Universal collects anonymous data about usage of Universal. This helps the Universal team focus our efforts on the most common scenarios, and better understand the needs of our customers.
- Added a OnCameraSetup() function to the ScriptableRenderPass API, that gets called by the renderer before rendering each camera
- Added a OnCameraCleanup() function to the ScriptableRenderPass API, that gets called by the renderer after rendering each camera
- Added Default Material Type options to the 2D Renderer Data Asset property settings.
- Added additional steps to the 2D Renderer setup page for quality and platform settings.
- Added option to disable XR autotests on test settings.
- Shader Preprocessor strips gbuffer shader variants if DeferredRenderer is not in the list of renderers in any Scriptable Pipeline Assets.
- Added an option to enable/disable Adaptive Performance when the Adaptive Performance package is available in the project.
- Added support for 3DsMax's 2021 Simplified Physical Material from FBX files in the Model Importer.
- Added GI to SpeedTree
- Added support for DXT5nm-style normal maps on Android, iOS and tvOS
- Added stencil override support for deferred renderer.
- Added a warning message when a renderer is used with an unsupported graphics API, as the deferred renderer does not officially support GL-based platforms.
- Added option to skip a number of final bloom iterations.
- Added support for [Screen Space Ambient Occlusion](https://docs.unity3d.com/Packages/com.unity.render-pipelines.universal@10.0/manual/post-processing-ssao.html) and a new shader variant _SCREEN_SPACE_OCCLUSION.
- Added support for Normal Texture being generated in a prepass.
- Added a ConfigureInput() function to ScriptableRenderPass, so it is possible for passes to ask that a Depth, Normal and/or Opaque textures to be generated by the forward renderer.
- Added a float2 normalizedScreenSpaceUV to the InputData Struct.
- Added new sections to documentation: [Writing custom shaders](https://docs.unity3d.com/Packages/com.unity.render-pipelines.universal@10.0/manual/writing-custom-shaders-urp.html), and [Using the beginCameraRendering event](https://docs.unity3d.com/Packages/com.unity.render-pipelines.universal@10.0/manual/using-begincamerarendering.html).
- Added support for GPU instanced mesh particles on supported platforms.
- Added API to check if a Camera or Light is compatible with Universal Render Pipeline.

### Changed
- Moved the icon that indicates the type of a Light 2D from the Inspector header to the Light Type field.
- Eliminated some GC allocations from the 2D Renderer.
- Added SceneSelection pass for TerrainLit shader.
- Remove final blit pass to force alpha to 1.0 on mobile platforms.
- Deprecated the CinemachineUniversalPixelPerfect extension. Use the one from Cinemachine v2.4 instead.
- Replaced PlayerSettings.virtualRealitySupported with XRGraphics.tryEnable.
- Blend Style in the 2DRendererData are now automatically enabled/disabled.
- When using the 2D Renderer, Sprites will render with a faster rendering path when no lights are present.
- Particle shaders now receive shadows
- The Scene view now mirrors the Volume Layer Mask set on the Main Camera.
- Drawing order of SRPDefaultUnlit is now the same as the Built-in Render Pipline.
- Made MaterialDescriptionPreprocessors private.
- UniversalRenderPipelineAsset no longer supports presets. [Case 1197020](https://issuetracker.unity3d.com/issues/urp-reset-functionality-does-not-work-on-preset-of-universalrenderpipelineassets).
- The number of maximum visible lights is now determined by whether the platform is mobile or not.
- Renderer Feature list is now redesigned to fit more closely to the Volume Profile UI, this vastly improves UX and reliability of the Renderer Features List.
- Default color values for Lit and SimpleLit shaders changed to white due to issues with texture based workflows.
- You can now subclass ForwardRenderer to create a custom renderer based on it.
- URP is now computing tangent space per fragment.
- Optimized the 2D Renderer to skip rendering into certain internal buffers when not necessary.
- You can now subclass ForwardRenderer to create a custom renderer based on it.
- URP shaders that contain a priority slider now no longer have an offset of 50 by default.
- The virtual ScriptableRenderer.FrameCleanup() function has been marked obsolete and replaced by ScriptableRenderer.OnCameraCleanup() to better describe when the function gets invoked by the renderer.
- DepthOnlyPass, CopyDepthPass and CopyColorPass now use OnCameraSetup() instead of Configure() to set up their passes before executing as they only need to get their rendertextures once per camera instead of once per eye.
- Updated shaders to be compatible with Microsoft's DXC.
- Mesh GPU Instancing option is now hidden from the particles system renderer as this feature is not supported by URP.
- The 2D Renderer now supports camera stacking.
- 2D shaders now use half-precision floats whenever precise results are not necessary.
- Removed the ETC1_EXTERNAL_ALPHA variant from Shader Graph Sprite shaders.
- Eliminated some unnecessary clearing of render targets when using the 2D Renderer.
- The rendering of 2D lights is more effient as sorting layers affected by the same set of lights are now batched.
- Removed the 8 renderer limit from URP Asset.
- Merged the deferred renderer into the forward renderer.
- Changing the default value of Skip Iterations to 1 in Bloom effect editor
- Use SystemInfo to check if multiview is supported instead of being platform hardcoded
- Default attachment setup behaviour for ScriptableRenderPasses that execute before rendering opaques is now set use current the active render target setup. This improves performance in some situations.
- Combine XR occlusion meshes into one when using single-pass (multiview or instancing) to reduce draw calls and state changes.
- Shaders included in the URP package now use local Material keywords instead of global keywords. This increases the amount of available global user-defined Material keywords.

### Fixed
- Fixed an issue that caused WebGL to render blank screen when Depth texture was enabled [case 1240228](https://issuetracker.unity3d.com/issues/webgl-urp-scene-is-rendered-black-in-webgl-build-when-depth-texture-is-enabled)
- Fixed NaNs in tonemap algorithms (neutral and ACES) on Nintendo Switch.
- Fixed a performance problem with ShaderPreprocessor with large amount of active shader variants in the project 
- Fixed an issue where linear to sRGB conversion occurred twice on certain Android devices.
- Fixed an issue where there were 2 widgets showing the outer angle of a spot light.
- Fixed an issue where Unity rendered fullscreen quads with the pink error shader when you enabled the Stop NaN post-processing pass.
- Fixed an issue where Terrain hole Shader changes were missing. [Case 1179808](https://issuetracker.unity3d.com/issues/terrain-brush-tool-is-not-drawing-when-paint-holes-is-selected).
- Fixed an issue where the Shader Graph `SceneDepth` node didn't work with XR single-pass (double-wide) rendering. See [case 1123069](https://issuetracker.unity3d.com/issues/lwrp-vr-shadergraph-scenedepth-doesnt-work-in-single-pass-rendering).
- Fixed Unlit and BakedLit shader compilations in the meta pass.
- Fixed an issue where the Bokeh Depth of Field shader would fail to compile on PS4.
- Fixed an issue where the Scene lighting button didn't work when you used the 2D Renderer.
- Fixed a performance regression when you used the 2D Renderer.
- Fixed an issue where the Freeform 2D Light gizmo didn't correctly show the Falloff offset.
- Fixed an issue where the 2D Renderer rendered nothing when you used shadow-casting lights with incompatible Renderer2DData.
- Fixed an issue where errors were generated when the Physics2D module was not included in the project's manifest.
- Fixed an issue where Prefab previews were incorrectly lit when you used the 2D Renderer.
- Fixed an issue where the Light didn't update correctly when you deleted a Sprite that a Sprite 2D Light uses.
- Fixed an issue where 2D Lighting was broken for Perspective Cameras.
- Fixed an issue where resetting a Freeform 2D Light would throw null reference exceptions. [Case 1184536](https://issuetracker.unity3d.com/issues/lwrp-changing-light-type-to-freeform-after-clicking-on-reset-throws-multiple-arguementoutofrangeexception).
- Fixed an issue where Freeform 2D Lights were not culled correctly when there was a Falloff Offset.
- Fixed an issue where Tilemap palettes were invisible in the Tile Palette window when the 2D Renderer was in use. [Case 1162550](https://issuetracker.unity3d.com/issues/adding-tiles-in-the-tile-palette-makes-the-tiles-invisible).
- Fixed issue where black emission would cause unneccesary inspector UI repaints. [Case 1105661](https://issuetracker.unity3d.com/issues/lwrp-inspector-window-is-being-repainted-when-using-the-material-with-emission-enabled-and-set-to-black-00-0).
- Fixed user LUT sampling being done in Linear instead of sRGB.
- Fixed an issue when trying to get the Renderer via API on the first frame. [Case 1189196](https://issuetracker.unity3d.com/product/unity/issues/guid/1189196/).
- Fixed a material leak on domain reload.
- Fixed an issue where deleting an entry from the Renderer List and then undoing that change could cause a null reference. [Case 1191896](https://issuetracker.unity3d.com/issues/nullreferenceexception-when-attempting-to-remove-entry-from-renderer-features-list-after-it-has-been-removed-and-then-undone).
- Fixed an issue where the user would get an error if they removed the Additional Camera Data component. [Case 1189926](https://issuetracker.unity3d.com/issues/unable-to-remove-universal-slash-hd-additional-camera-data-component-serializedobject-target-destroyed-error-is-thrown).
- Fixed post-processing with XR single-pass rendering modes.
- Fixed an issue where Cinemachine v2.4 couldn't be used together with Universal RP due to a circular dependency between the two packages.
- Fixed an issue that caused shaders containing `HDRP` string in their path to be stripped from the build.
- Fixed an issue that caused only selected object to render in SceneView when Wireframe drawmode was selected.
- Fixed Renderer Features UI tooltips. [Case 1191901](https://issuetracker.unity3d.com/issues/forward-renderers-render-objects-layer-mask-tooltip-is-incorrect-and-contains-a-typo).
- Fixed multiple issues where Shader Graph shaders failed to build for XR in the Universal RP.
- Fixed an issue when using the 2D Renderer where some types of renderers would not be assigned the correct material.
- Fixed inconsistent lighting between the forward renderer and the deferred renderer, that was caused by a missing normalize operation on vertex normals on some speedtree shader variants.
- Fixed issue where XR Multiview failed to render when using URP Shader Graph Shaders
- Fixed lazy initialization with last version of ResourceReloader
- Fixed broken images in package documentation.
- Fixed an issue where viewport aspect ratio was wrong when using the Stretch Fill option of the Pixel Perfect Camera. [case 1188695](https://issuetracker.unity3d.com/issues/pixel-perfect-camera-component-does-not-maintain-the-aspect-ratio-when-the-stretch-fill-is-enabled)
- Fixed an issue where setting a Normal map on a newly created material would not update. [case 1197217](https://issuetracker.unity3d.com/product/unity/issues/guid/1197217/)
- Fixed an issue where post-processing was not applied for custom renderers set to run on the "After Rendering" event [case 1196219](https://issuetracker.unity3d.com/issues/urp-post-processing-is-not-applied-to-the-scene-when-render-ui-event-is-set-to-after-rendering)
- Fixed an issue that caused an extra blit when using custom renderers [case 1156741](https://issuetracker.unity3d.com/issues/lwrp-performance-decrease-when-using-a-scriptablerendererfeature)
- Fixed an issue with transparent objects not receiving shadows when using shadow cascades. [case 1116936](https://issuetracker.unity3d.com/issues/lwrp-cascaded-shadows-do-not-appear-on-alpha-blended-objects)
- Fixed issue where using a ForwardRendererData preset would cause a crash. [case 1201052](https://issuetracker.unity3d.com/product/unity/issues/guid/1201052/)
- Fixed an issue where particles had dark outlines when blended together [case 1199812](https://issuetracker.unity3d.com/issues/urp-soft-particles-create-dark-blending-artefacts-when-intersecting-with-scene-geometry)
- Fixed an issue with deleting shader passes in the custom renderer features list [case 1201664](https://issuetracker.unity3d.com/issues/urp-remove-button-is-not-activated-in-shader-passes-list-after-creating-objects-from-renderer-features-in-urpassets-renderer)
- Fixed camera inverse view-projection matrix in XR mode, depth-copy and color-copy passes.
- Fixed an issue with the null check when `UniversalRenderPipelineLightEditor.cs` tries to access `SceneView.lastActiveSceneView`.
- Fixed an issue where the 'Depth Texture' drop down was incorrectly disabled in the Camera Inspector. 
- Fixed an issue that caused errors if you disabled the VR Module when building a project.
- Fixed an issue where the default TerrainLit Material was outdated, which caused the default Terrain to use per-vertex normals instead of per-pixel normals.
- Fixed shader errors and warnings in the default Universal RP Terrain Shader. [case 1185948](https://issuetracker.unity3d.com/issues/urp-terrain-slash-lit-base-pass-shader-does-not-compile)
- Fixed an issue where the URP Material Upgrader tried to upgrade standard Universal Shaders. [case 1144710](https://issuetracker.unity3d.com/issues/upgrading-to-lwrp-materials-is-trying-to-upgrade-lwrp-materials)
- Fixed an issue where some Materials threw errors when you upgraded them to Universal Shaders. [case 1200938](https://issuetracker.unity3d.com/issues/universal-some-materials-throw-errors-when-updated-to-universal-rp-through-update-materials-to-universal-rp)
- Fixed issue where normal maps on terrain appeared to have flipped X-components when compared to the same normal map on a mesh. [case 1181518](https://fogbugz.unity3d.com/f/cases/1181518/)
- Fixed an issue where the editor would sometimes crash when using additional lights [case 1176131](https://issuetracker.unity3d.com/issues/mac-crash-on-processshadowcasternodevisibilityandcullwithoutumbra-when-same-rp-asset-is-set-in-graphics-and-quality-settings)
- Fixed RemoveComponent on Camera contextual menu to not remove Camera while a component depend on it.
- Fixed an issue where right eye is not rendered to. [case 1170619](https://issuetracker.unity3d.com/issues/vr-lwrp-terrain-is-not-rendered-in-the-right-eye-of-an-hmd-when-using-single-pass-instanced-stereo-rendering-mode-with-lwrp)
- Fixed issue where TerrainDetailLit.shader fails to compile when XR is enabled.
- Fixed an issue that allowed height-based blending on Terrains with more than 4 materials, which is not supported.
- Fixed an issue where opaque objects were outputting incorrect alpha values [case 1168283](https://issuetracker.unity3d.com/issues/lwrp-alpha-clipping-material-makes-other-materials-look-like-alpha-clipping-when-gameobject-is-shown-in-render-texture)
- Fixed an issue where a depth texture was always created when post-processing was enabled, even if no effects made use of it.
- Fixed incorrect light attenuation on Nintendo Switch.
- Fixed an issue where the Volume System would not use the Cameras Transform when no `Volume Trigger` was set.
- Fixed an issue where post processing disappeared when using custom renderers and SMAA or no AA
- Fixed an issue where the 2D Renderer upgrader did not upgrade using the correct default material
- Fixed an issue with soft particles having dark blending when intersecting with scene geometry [case 1199812](https://issuetracker.unity3d.com/issues/urp-soft-particles-create-dark-blending-artefacts-when-intersecting-with-scene-geometry)
- Fixed an issue with additive particles blending incorrectly [case 1215713](https://issuetracker.unity3d.com/issues/universal-render-pipeline-additive-particles-not-using-vertex-alpha)
- Fixed an issue where camera preview window was missing in scene view. [case 1211971](https://issuetracker.unity3d.com/issues/scene-view-urp-camera-preview-window-is-missing-in-the-scene-view)
- Fixed an issue with shadow cascade values were not readable in the render pipeline asset [case 1219003](https://issuetracker.unity3d.com/issues/urp-cascade-values-truncated-on-selecting-two-or-four-cascades-in-shadows-under-universalrenderpipelineasset)
- Fixed an issue where MSAA isn't applied until eye textures are relocated by changing their resolution. [case 1197958](https://issuetracker.unity3d.com/issues/oculus-quest-oculus-go-urp-msaa-isnt-applied-until-eye-textures-are-relocated-by-changing-their-resolution)
- Fixed an issue where camera stacking didn't work properly inside prefab mode. [case 1220509](https://issuetracker.unity3d.com/issues/urp-cannot-assign-overlay-cameras-to-a-camera-stack-while-in-prefab-mode)
- Fixed the definition of `mad()` in SMAA shader for OpenGL.
- Fixed an issue where partical shaders failed to handle Single-Pass Stereo VR rendering with Double-Wide Textures. [case 1201208](https://issuetracker.unity3d.com/issues/urp-vr-each-eye-uses-the-cameraopaquetexture-of-both-eyes-for-rendering-when-using-single-pass-rendering-mode)
- Fixed an issue that caused assets to be reimported if player prefs were cleared. [case 1192259](https://issuetracker.unity3d.com/issues/lwrp-clearing-playerprefs-through-a-script-or-editor-causes-delay-and-console-errors-to-appear-when-entering-the-play-mode)
- Fixed missing Custom Render Features after Library deletion. [case 1196338](https://issuetracker.unity3d.com/product/unity/issues/guid/1196338/)
- Fixed not being able to remove a Renderer Feature due to tricky UI selection rects. [case 1208113](https://issuetracker.unity3d.com/product/unity/issues/guid/1208113/)
- Fixed an issue where the Camera Override on the Render Object Feature would not work with many Render Features in a row. [case 1205185](https://issuetracker.unity3d.com/product/unity/issues/guid/1205185/)
- Fixed UI clipping issue in Forward Renderer inspector. [case 1211954](https://issuetracker.unity3d.com/product/unity/issues/guid/1211954/)
- Fixed a Null ref when trying to remove a missing Renderer Feature from the Forward Renderer. [case 1196651](https://issuetracker.unity3d.com/product/unity/issues/guid/1196651/)
- Fixed data serialization issue when adding a Renderer Feature to teh Forward Renderer. [case 1214779](https://issuetracker.unity3d.com/product/unity/issues/guid/1214779/)
- Fixed issue with AssetPostprocessors dependencies causing models to be imported twice when upgrading the package version.
- Fixed an issue where NullReferenceException might be thrown when creating 2D Lights. [case 1219374](https://issuetracker.unity3d.com/issues/urp-nullreferenceexception-threw-on-adding-the-light-2d-experimental-component-when-2d-render-data-not-assigned) 
- Fixed an issue with a blurry settings icon. [case 1201895](https://issuetracker.unity3d.com/issues/urp-setting-icon-blurred-in-universalrendererpipelineasset)
- Fixed issue that caused the QualitySettings anti-aliasing changing without user interaction. [case 1195272](https://issuetracker.unity3d.com/issues/lwrp-the-anti-alias-quality-settings-value-is-changing-without-user-interaction)
- Fixed an issue where Shader Graph shaders generate undeclared identifier 'GetWorldSpaceNormalizeViewDir' error.
- Fixed an issue where rendering into RenderTexture with Single Pass Instanced renders both eyes overlapping.
- Fixed an issue where Renderscale setting has no effect when using XRSDK.
- Fixed an issue where renderScale != 1 or Display.main.requiresBlitToBackbuffer forced an unnecessary blit on XR.
- Fixed an issue that causes double sRGB correction on Quest. [case 1209292](https://issuetracker.unity3d.com/product/unity/issues/guid/1209292)
- Fixed an issue where terrain DepthOnly pass does not work for XR.
- Fixed an issue that caused depth texture to be flipped when sampling from shaders [case 1225362](https://issuetracker.unity3d.com/issues/game-object-is-rendered-incorrectly-in-the-game-view-when-sampling-depth-texture)
- Fixed an issue with URP switching such that every avaiable URP makes a total set of supported features such that all URPs are taken into consideration. [case 1157420](https://issuetracker.unity3d.com/issues/lwrp-srp-switching-doesnt-work-even-with-manually-adding-shadervariants-per-scene)
- Fixed an issue where XR multipass repeatedly throws error messages "Multi pass stereo mode doesn't support Camera Stacking".
- Fixed an issue with shadows not appearing on terrains when no cascades were selected [case 1226530](https://issuetracker.unity3d.com/issues/urp-no-shadows-on-terrain-when-cascades-is-set-to-no-cascades-in-render-pipeline-asset-settings)
- Fixed a shader issue that caused the Color in Sprite Shape to work improperly.
- Fixed an issue with URP switching such that every available URP makes a total set of supported features such that all URPs are taken into consideration. [case 1157420](https://issuetracker.unity3d.com/issues/lwrp-srp-switching-doesnt-work-even-with-manually-adding-shadervariants-per-scene)
- Metallic slider on the Lit shader is now linear meaning correct values are used for PBR.
- Fixed an issue where Post-Processing caused nothing to render on GLES2.
- Fixed an issue that causes viewport to not work correctly when rendering to textures. [case 1225103](https://issuetracker.unity3d.com/issues/urp-the-viewport-rect-isnt-correctly-applied-when-the-camera-is-outputting-into-a-rendertexture)
- Fixed an issue that caused incorrect sampling of HDR reflection probe textures.
- Fixed UI text of RenderObjects feature to display LightMode tag instead of Shader Pass Name. [case 1201696](https://issuetracker.unity3d.com/issues/render-feature-slash-pass-ui-has-a-field-for-shader-pass-name-when-it-actually-expects-shader-pass-lightmode)
- Fixed an issue when Linear -> sRGB conversion would not happen on some Android devices. [case 1226208](https://issuetracker.unity3d.com/issues/no-srgb-conversion-on-some-android-devices-when-using-the-universal-render-pipeline)
- Fixed issue where using DOF at the same time as Dynamic Scaling, the depth buffer was smapled with incorrect UVs. [case 1225467](https://issuetracker.unity3d.com/product/unity/issues/guid/1225467/)
- Fixed an issue where an exception would be thrown when resetting the ShadowCaster2D component. [case 1225339](https://issuetracker.unity3d.com/issues/urp-unassignedreferenceexception-thrown-on-resetting-the-shadow-caster-2d-component)
- Fixe an issue where using a Subtractive Blend Style for your 2D Lights might cause artifacts in certain post-processing effects. [case 1215584](https://issuetracker.unity3d.com/issues/urp-incorrect-colors-in-scene-when-using-subtractive-and-multiply-blend-mode-in-gamma-color-space)
- Fixed an issue where Cinemachine Pixel Perfect Extension didn't work when CinemachineBrain Update Method is anything other than Late Update.
- Fixed an issue where Sprite Shader Graph shaders weren't double-sided by default.
- Fixed an issue where particles using Sprite Shader Graph shaders were invisible.
- Fixed an issue where Scene objects might be incorrectly affected by 2D Lights from a previous Sorting Layer.
- Fixed an issue where errors would appear in the Console when entering Play Mode with a 2D Light selected in the Hierarchy. [Case 1226918](https://issuetracker.unity3d.com/issues/errors-appear-in-the-console-when-global-2d-light-is-selected-in-hierarchy)
- Fixed an issue that caused Android GLES to render blank screen when Depth texture was enabled without Opaque texture [case 1219325](https://issuetracker.unity3d.com/issues/scene-is-not-rendered-on-android-8-and-9-when-depth-texture-is-enabled-in-urp-asset)
- Fixed an issue that caused transparent objects to always render over top of world space UI. [case 1219877](https://issuetracker.unity3d.com/product/unity/issues/guid/1219877/)
- Fixed issue causing sorting fudge to not work between shadergraph and urp particle shaders. [case 1222762](https://issuetracker.unity3d.com/product/unity/issues/guid/1222762/)
- Fixed shader compilation errors when using multiple lights in DX10 level GPU. [case 1222302](https://issuetracker.unity3d.com/issues/urp-no-materials-apart-from-ui-are-rendered-when-using-direct3d11-graphics-api-on-a-dx10-gpu)
- Fixed an issue with shadows not being correctly calculated in some shaders.
- Fixed invalid implementation of one function in LWRP -> URP backward compatibility support.
- Fixed issue on Nintendo Switch where maximum number of visible lights in C# code did not match maximum number in shader code.
- Fixed OpenGL ES 3.0 support for URP ShaderGraph. [case 1230890](https://issuetracker.unity3d.com/issues/urptemplate-gles3-android-custom-shader-fails-to-compile-on-adreno-306-gpu)
- Fixed an issue where multi edit camera properties didn't work. [case 1230080](https://issuetracker.unity3d.com/issues/urp-certain-settings-are-not-applied-to-all-cameras-when-multi-editing-in-the-inspector)
- Fixed an issue where the emission value in particle shaders would not update in the editor without entering the Play mode.
- Fixed issues with performance when importing fbx files.
- Fixed issues with NullReferenceException happening with URP shaders.
- Fixed an issue that caused memory allocations when sorting cameras. [case 1226448](https://issuetracker.unity3d.com/issues/2d-renderer-using-more-than-one-camera-that-renders-out-to-a-render-texture-creates-gc-alloc-every-frame)
- Fixed an issue where grid lines were drawn on top of opaque objects in the preview window. [Case 1240723](https://issuetracker.unity3d.com/issues/urp-grid-is-rendered-in-front-of-the-model-in-the-inspector-animation-preview-window-when-depth-or-opaque-texture-is-enabled).
- Fixed an issue where objects in the preview window were affected by layer mask settings in the default renderer. [Case 1204376](https://issuetracker.unity3d.com/issues/urp-prefab-preview-is-blank-when-a-custom-forward-renderer-data-and-default-layer-mask-is-mixed-are-used).
- Fixed an issue with reflections when using an orthographic camera [case 1209255](https://issuetracker.unity3d.com/issues/urp-weird-reflections-when-using-lit-material-and-a-camera-with-orthographic-projection)
- Fixed issue that caused unity_AmbientSky, unity_AmbientEquator and unity_AmbientGround variables to be unintialized.
- Fixed issue that caused `SHADERGRAPH_AMBIENT_SKY`, `SHADERGRAPH_AMBIENT_EQUATOR` and `SHADERGRAPH_AMBIENT_GROUND` variables to be uninitialized.
- Fixed SceneView Draw Modes not being properly updated after opening new scene view panels or changing the editor layout.
- Fixed GLES shaders compilation failing on Windows platform (not a mobile platform) due to uniform count limit.
- Fixed an issue that caused the inverse view and projection matrix to output wrong values in some platforms. [case 1243990](https://issuetracker.unity3d.com/issues/urp-8-dot-1-breaks-unity-matrix-i-vp)
- Fixed an issue where the Render Scale setting of the pipeline asset didn't properly change the resolution when using the 2D Renderer. [case 1241537](https://issuetracker.unity3d.com/issues/render-scale-is-not-applied-to-the-rendered-image-when-2d-renderer-is-used-and-hdr-option-is-disabled)
- Fixed an issue where 2D lights didn't respect the Camera's Culling Mask. [case 1239136](https://issuetracker.unity3d.com/issues/urp-2d-2d-lights-are-ignored-by-camera-culling-mask)
- Fixed broken documentation links for some 2D related components.
- Fixed an issue where Sprite shaders generated by Shader Graph weren't double-sided. [case 1261232](https://issuetracker.unity3d.com/product/unity/issues/guid/1261232/)
- Fixed an issue where the package would fail to compile if the Animation module was disabled. [case 1227068](https://issuetracker.unity3d.com/product/unity/issues/guid/1227068/)
- Fixed an issue where Stencil settings wasn't serialized properly in sub object [case 1241218](https://issuetracker.unity3d.com/issues/stencil-overrides-in-urp-7-dot-3-1-render-objects-does-not-save-or-apply)
- Fixed an issue with not being able to remove Light Mode Tags [case 1240895](https://issuetracker.unity3d.com/issues/urp-unable-to-remove-added-lightmode-tags-of-filters-property-in-render-object)
- Fixed an issue where preset button could still be used, when it is not supposed to. [case 1246261](https://issuetracker.unity3d.com/issues/urp-reset-functionality-does-not-work-for-renderobject-preset-asset)
- Fixed an issue where Model Importer Materials used the Standard Shader from the Built-in Render Pipeline instead of URP Lit shader when the import happened at Editor startup.
- Fixed an issue where only unique names of cameras could be added to the camera stack.
- Fixed issue that caused shaders to fail to compile in OpenGL 4.1 or below.
- Fixed an issue where camera stacking with MSAA on OpenGL resulted in a black screen. [case 1250602](https://issuetracker.unity3d.com/issues/urp-camera-stacking-results-in-black-screen-when-msaa-and-opengl-graphics-api-are-used)
- Optimized shader compilation times by compiling different variant sets for vertex and fragment shaders.
- Fixed shadows for additional lights by limiting MAX_VISIBLE_LIGHTS to 16 for OpenGL ES 2.0 and 3.0 on mobile platforms. [case 1244391](https://issuetracker.unity3d.com/issues/android-urp-spotlight-shadows-are-not-being-rendered-on-adreno-330-and-320-when-built)
- Fixed Lit/SimpleLit/ParticlesLit/ParticlesSimpleLit/ParticlesUnlit shaders emission color not to be converted from gamma to linear color space. [case 1249615]
- Fixed missing unity_MatrixInvP for shader code and shaderGraph.
- Fixed XR support for deferred renderer.
- Fixing RenderObject to reflect name changes done at CustomForwardRenderer asset in project view. [case 1246256](https://issuetracker.unity3d.com/issues/urp-renderobject-name-does-not-reflect-inside-customforwardrendererdata-asset-on-renaming-in-the-inspector)
- Fixing camera overlay stacking adding to respect unity general reference restrictions. [case 1240788](https://issuetracker.unity3d.com/issues/urp-overlay-camera-is-missing-in-stack-list-of-the-base-camera-prefab)
- Fixed profiler marker errors. [case 1240963](https://issuetracker.unity3d.com/issues/urp-errors-are-thrown-in-a-console-when-using-profiler-to-profile-editor)
- Fixed issue that caused the pipeline to not create _CameraColorTexture if a custom render pass is injected. [case 1232761](https://issuetracker.unity3d.com/issues/urp-the-intermediate-color-texture-is-no-longer-created-when-there-is-at-least-one-renderer-feature)
- Fixed target eye UI for XR rendering is missing from camera inspector. [case 1261612](https://issuetracker.unity3d.com/issues/xr-cameras-target-eye-property-is-missing-when-inspector-is-in-normal-mode)
- Fixed an issue where terrain and speedtree materials would not get upgraded by upgrade project materials. [case 1204189](https://fogbugz.unity3d.com/f/cases/1204189/)
- Fixed an issue that caused renderer feature to not render correctly if the pass was injected before rendering opaques and didn't implement `Configure` method. [case 1259750](https://issuetracker.unity3d.com/issues/urp-not-rendering-with-a-renderer-feature-before-rendering-shadows)
- Fixed an issue where postFX's temp texture is not released properly.
- Fixed an issue where ArgumentOutOfRangeException errors were thrown after removing Render feature [case 1268147](https://issuetracker.unity3d.com/issues/urp-argumentoutofrangeexception-errors-are-thrown-on-undoing-after-removing-render-feature)
- Fixed an issue where depth and depth/normal of grass isn't rendered to depth texture.
- Fixed an issue that impacted MSAA performance on iOS/Metal [case 1219054](https://issuetracker.unity3d.com/issues/urp-ios-msaa-has-a-bigger-negative-impact-on-performance-when-using-urp-compared-to-built-in-rp)
- Fixed an issue that caused a warning to be thrown about temporary render texture not found when user calls ConfigureTarget(0). [case 1220871](https://issuetracker.unity3d.com/issues/urp-scriptable-render-passes-which-dont-require-a-bound-render-target-triggers-render-target-warning)
- Fixed performance issues in the C# shader stripper.

## [7.1.1] - 2019-09-05
### Upgrade Guide
- The render pipeline now handles custom renderers differently. You must now set up renderers for the Camera on the Render Pipeline Asset.
- Render Pipeline Assets upgrades automatically and either creates a default forward renderer in your project or links the existing custom one that you've assigned.
- If you have custom renderers assigned to Cameras, you must now add them to the current Render Pipeline Asset. Then you can select which renderer to use on the Camera.

### Added
- Added shader function `GetMainLightShadowParams`. This returns a half4 for the main light that packs shadow strength in x component and shadow soft property in y component.
- Added shader function `GetAdditionalLightShadowParams`. This returns a half4 for an additional light that packs shadow strength in x component and shadow soft property in y component.
- Added a `Debug Level` option to the Render Pipeline Asset. With this, you can control the amount of debug information generated by the render pipeline.
- Added ability to set the `ScriptableRenderer` that the Camera renders with via C# using `UniversalAdditionalCameraData.SetRenderer(int index)`. This maps to the **Renderer List** on the Render Pipeline Asset.
- Added shadow support for the 2D Renderer. 
- Added ShadowCaster2D, and CompositeShadowCaster2D components.
- Added shadow intensity and shadow volume intensity properties to Light2D.
- Added new Gizmos for Lights.
- Added CinemachineUniversalPixelPerfect, a Cinemachine Virtual Camera Extension that solves some compatibility issues between Cinemachine and Pixel Perfect Camera.
- Added an option that disables the depth/stencil buffer for the 2D Renderer.
- Added manipulation handles for the inner cone angle for spot lights.
- Added documentation for the built-in post-processing solution and Volumes framework (and removed incorrect mention of the PPv2 package). 

### Changed
- Increased visible lights limit for the forward renderer. It now supports 256 visible lights except in mobile platforms. Mobile platforms support 32 visible lights.
- Increased per-object lights limit for the forward renderer. It now supports 8 per-object lights in all platforms except GLES2. GLES2 supports 4 per-object lights.
- The Sprite-Lit-Default shader and the Sprite Lit Shader Graph shaders now use the vertex tangents for tangent space calculations.
- Temporary render textures for cameras rendering to render textures now use the same format and multisampling configuration as camera's target texture.
- All platforms now use R11G11B10_UFloat format for HDR render textures if supported.
- There is now a list of `ScriptableRendererData` on the Render Pipeline Asset as opposed to a renderer type. These are available to all Cameras and are included in builds.
- The renderer override on the Camera is now an enum that maps to the list of `ScriptableRendererData` on the Render Pipeline Asset.
- Pixel Perfect Camera now allows rendering to a render texture.
- Light2D GameObjects that you've created now have a default position with z equal to 0.
- Documentation: Changed the "Getting Started" section into "Install and Configure". Re-arranged the Table of Content.  

### Fixed
- Fixed LightProbe occlusion contribution. [case 1146667](https://issuetracker.unity3d.com/product/unity/issues/guid/1146667/)
- Fixed an issue that caused a log message to be printed in the console when creating a new Material. [case 1173160](https://issuetracker.unity3d.com/product/unity/issues/guid/1173160/)
- Fixed an issue where OnRenderObjectCallback was never invoked. [case 1122420](https://issuetracker.unity3d.com/issues/lwrp-gl-dot-lines-and-debug-dot-drawline-dont-render-when-scriptable-render-pipeline-settings-is-set-to-lwrp)
- Fixed an issue where Sprite Masks didn't function properly when using the 2D Renderer. [case 1163474](https://issuetracker.unity3d.com/issues/lwrp-sprite-renderer-ignores-sprite-mask-when-lightweight-render-pipeline-asset-data-is-set-to-2d-renderer-experimental)
- Fixed memory leaks when using the Frame Debugger with the 2D Renderer.
- Fixed an issue where materials using `_Time` did not animate in the scene. [1175396](https://issuetracker.unity3d.com/product/unity/issues/guid/1175396/)
- Fixed an issue where the Particle Lit shader had artifacts when both soft particles and HDR were enabled. [1136285](https://issuetracker.unity3d.com/product/unity/issues/guid/1136285/)
- Fixed an issue where the Area Lights were set to Realtime, which caused them to not bake. [1159838](https://issuetracker.unity3d.com/issues/lwrp-template-baked-area-lights-do-not-work-if-project-is-created-with-lightweight-rp-template)
- Fixed an issue where the Disc Light did not generate any light. [1175097](https://issuetracker.unity3d.com/issues/using-lwrp-area-light-does-not-generate-light-when-its-shape-is-set-to-disc)
- Fixed an issue where the alpha was killed when an opaque texture was requested on an offscreen camera with HDR enabled [case 1163320](https://issuetracker.unity3d.com/issues/lwrp-mobile-secondary-camera-background-alpha-value-is-lost-when-hdr-and-opaque-texture-are-enabled-in-lwrp-asset).
- Fixed an issue that caused Orthographic camera with far plane set to 0 to span Unity console with errors. [case 1172269](https://issuetracker.unity3d.com/issues/orthographic-camera-with-far-plane-set-to-0-results-in-assertions)
- Fixed an issue causing heap allocation in `RenderPipelineManager.DoRenderLoop` [case 1156241](https://issuetracker.unity3d.com/issues/lwrp-playerloop-renderpipelinemanager-dot-dorenderloop-internal-gc-dot-alloc-allocates-around-2-dot-6kb-for-every-camera-in-the-scene)
- Fixed an issue that caused shadow artifacts when using large spot angle values [case 1136165](https://issuetracker.unity3d.com/issues/lwrp-adjusting-spot-angle-on-a-spotlight-produces-shadowmap-artifacts)
- Fixed an issue that caused self-shadowing artifacts when adjusting shadow near-plane on spot lights.
- Fixed an issue that caused specular highlights to disappear when the smoothness value was set to 1.0. [case 1161827](https://issuetracker.unity3d.com/issues/lwrp-hdrp-lit-shader-max-smoothness-value-is-incosistent-between-pipelines)
- Fixed an issue in the Material upgrader that caused transparent Materials to not upgrade correctly to Universal RP. [case 1170419](https://issuetracker.unity3d.com/issues/shader-conversion-upgrading-project-materials-causes-standard-transparent-materials-to-flicker-when-moving-the-camera).
- Fixed an issue causing shadows to be incorrectly rendered when a light was close to the shadow caster.
- Fixed post-processing for the 2D Renderer.
- Fixed an issue in Light2D that caused a black line to appear for a 360 degree spotlight.
- Fixed a post-processing rendering issue with non-fullscreen viewport. [case 1177660](https://issuetracker.unity3d.com/issues/urp-render-scale-slider-value-modifies-viewport-coordinates-of-the-screen-instead-of-the-resolution)
- Fixed an issue where **Undo** would not undo the creation of Additional Camera Data. [case 1158861](https://issuetracker.unity3d.com/issues/lwrp-additional-camera-data-script-component-appears-on-camera-after-manually-re-picking-use-pipeline-settings)
- Fixed an issue where selecting the same drop-down menu item twice would trigger a change event. [case 1158861](https://issuetracker.unity3d.com/issues/lwrp-additional-camera-data-script-component-appears-on-camera-after-manually-re-picking-use-pipeline-settings)
- Fixed an issue where selecting certain objects that use instancing materials would throw console warnings. [case 1127324](https://issuetracker.unity3d.com/issues/console-warning-is-being-spammed-when-having-lwrp-enabled-and-shader-with-gpu-instancing-present-in-the-scene)
- Fixed a GUID conflict with LWRP. [case 1179895](https://issuetracker.unity3d.com/product/unity/issues/guid/1179895/)
- Fixed an issue where the Terrain shader generated NaNs.
- Fixed an issue that caused the `Opaque Color` pass to never render at half or quarter resolution.
- Fixed and issue where stencil state on a `ForwardRendererData` was reset each time rendering happened.

## [7.0.1] - 2019-07-25
### Changed
- Platform checks now provide more helpful feedback about supported features in the Inspectors.

### Fixed
- Fixed specular lighting related artifacts on Mobile [case 1143049](https://issuetracker.unity3d.com/issues/ios-lwrp-rounded-cubes-has-graphical-artifacts-when-setting-pbr-shaders-smoothness-about-to-0-dot-65-in-shadergraph) and [case 1164822](https://issuetracker.unity3d.com/issues/lwrp-specular-highlight-becomes-hard-edged-when-increasing-the-size-of-an-object).
- Post-processing is no longer enabled in the previews.
- Unity no longer force-enables post-processing on a camera by default.
- Fixed an issue that caused the Scene to render darker in GLES3 and linear color space. [case 1169789](https://issuetracker.unity3d.com/issues/lwrp-android-scene-is-rendered-darker-in-build-when-graphics-api-set-to-gles3-and-color-space-set-to-linear)

## [7.0.0] - 2019-07-17
### Universal Render Pipeline
- LWRP has been renamed to the "Universal Render Pipeline" (UniversalRP).
- UniversalRP is the same as LWRP in terms of features and scope.
- Classes have moved to the Universal namespace (from LWRP).

### Upgrade Guide
- Upgrading to UniversalRP is designed to be almost seamless from the user side.
- LWRP package still exists, this forwards includes and classes to the UniversalRP Package.
- Please see the more involved upgrade guide (https://docs.google.com/document/d/1Xd5bZa8pYZRHri-EnNkyhwrWEzSa15vtnpcg--xUCIs/).

### Added
- Initial Stadia platform support.
- Added a menu option to create a new `ScriptableRendererFeature` script. To do so in the Editor, click on Asset > Create > Rendering > Lightweight Render Pipeline > Renderer Feature.
- Added documentation for SpeedTree Shaders in LWRP.
- Added extended features to LWRP Terrain Shader, so terrain assets can be forward-compatible with HDRP.
- Enabled per-layer advanced or legacy-mode blending in LWRP Terrain Shader. 
- Added the documentation page "Rendering in LWRP", which describes the forward rendering camera loop.
- Added documentation overview for how Post Processing Version 2 works in LWRP.
- Added documentation notes and FAQ entry on the 2D Renderer affecting the LWRP Asset.

### Changed
- Replaced beginCameraRendering callbacks by non obsolete implementation in Light2D
- Updated `ScriptableRendererFeature` and `ScriptableRenderPass` API docs.
- Shader type Real translates to FP16 precision on Nintendo Switch.

### Fixed
- Fixed a case where built-in Shader time values could be out of sync with actual time. [case 1142495](https://fogbugz.unity3d.com/f/cases/1142495/)
- Fixed an issue that caused forward renderer resources to not load properly when you upgraded LWRP from an older version to 7.0.0. [case 1154925](https://issuetracker.unity3d.com/issues/lwrp-upgrading-lwrp-package-to-7-dot-0-0-breaks-forwardrenderdata-asset-in-resource-files)
- Fixed GC spikes caused by LWRP allocating heap memory every frame.
- Fixed distortion effect on particle unlit shader.
- Fixed NullReference exception caused when trying to add a ScriptableRendererFeature.
- Fixed issue with certain LWRP shaders not showing when using forward/2D renderer.
- Fixed the shadow resolve pass and the final pass, so they're not consuming unnecessary bandwidth. [case 1152439](https://issuetracker.unity3d.com/issues/lwrp-mobile-increased-memory-usage-and-extra-rendering-steps) 
- Added missing page for 2D Lights in LWRP.
- Tilemap tiles no longer appear black when you use the 2D renderer.
- Sprites in the preview window are no longer lit by 2D Scene lighting.
- Fixed warnings for unsupported shadow map formats for GLES2 API.
- Disabled shadows for devices that do not support shadow maps or depth textures.
- Fixed support for LWRP per-pixel terrain. [case 1110520](https://fogbugz.unity3d.com/f/cases/1110520)
- Fixed some basic UI/usability issues with LWRP terrain Materials (use of warnings and modal value changes).
- Fixed an issue where using LWRP and Sprite Shape together would produce meta file conflicts.
- Fixed fp16 overflow in Switch in specular calculation
- Fixed shader compilation errors for Android XR projects.
- Updated the pipeline Asset UI to cap the render scale at 2x so that it matches the render pipeline implementation limit.

## [6.7.0] - 2019-05-16
### Added
- Added SpeedTree Shaders.
- Added two Shader Graph master nodes: Lit Sprite and Unlit Sprite. They only work with the 2D renderer.
- Added documentation for the 2D renderer.

### Changed
- The 2D renderer and Light2D component received a number of improvements and are now ready to try as experimental features.
- Updated the [Feature Comparison Table](lwrp-builtin-feature-comparison.md) to reflect the current state of LWRP features.

### Fixed
- When in playmode, the error 'Non matching Profiler.EndSample' no longer appears. [case 1140750](https://fogbugz.unity3d.com/f/cases/1140750/)
- LWRP Particle Shaders now correctly render in stereo rendering modes. [case 1106699](https://fogbugz.unity3d.com/f/cases/1106699/)
- Shaders with 'debug' in the name are no longer stripped automatically. [case 1112983](https://fogbugz.unity3d.com/f/cases/1112983/)
- Fixed tiling issue with selection outline and baked cutout shadows.
- in the Shadergraph Unlit Master node, Premultiply no longer acts the same as Alpha. [case 1114708](https://fogbugz.unity3d.com/f/cases/1114708/)
- Fixed an issue where Lightprobe data was missing if it was needed per-pixel and GPU instancing was enabled.
- The Soft ScreenSpaceShadows Shader variant no longer gets stripped form builds. [case 1138236](https://fogbugz.unity3d.com/f/cases/1138236/)
- Fixed a typo in the Particle Unlit Shader, so Soft Particles now work correctly.
- Fixed emissive Materials not being baked for some meshes. [case 1145297](https://issuetracker.unity3d.com/issues/lwrp-emissive-materials-are-not-baked)
- Camera matrices are now correctly set up when you call rendering functions in EndCameraRendering. [case 1146586](https://issuetracker.unity3d.com/issues/lwrp-drawmeshnow-returns-wrong-positions-slash-scales-when-called-from-endcamerarendering-hook)
- Fixed GI not baking correctly while in gamma color space.
- Fixed a NullReference exception when adding a renderer feature that is contained in a global namespace. [case 1147068](https://issuetracker.unity3d.com/issues/scriptablerenderpipeline-inspector-ui-crashes-when-a-scriptablerenderfeature-is-not-in-a-namespace)
- Shaders are now set up for VR stereo instancing on Vulkan. [case 1142952](https://fogbugz.unity3d.com/f/cases/1142952/).
- VR stereo matrices and vertex inputs are now set up on Vulkan. [case 1142952](https://fogbugz.unity3d.com/f/cases/1142952/).
- Fixed the Material Upgrader so it's now run upon updating the LWRP package. [1148764](https://issuetracker.unity3d.com/product/unity/issues/guid/1148764/)
- Fixed a NullReference exception when you create a new Lightweight Render Pipeline Asset. [case 1153388](https://issuetracker.unity3d.com/product/unity/issues/guid/1153388/) 

## [6.6.0] - 2019-04-01
### Added
- Added support for Baked Indirect mixed lighting.
- You can now use Light Probes for occlusion. This means that baked lights can now occlude dynamic objects.
- Added RenderObjects. You can add RenderObjects to a Renderer to perform custom rendering.
- (WIP) Added an experimental 2D renderer that implements a 2D lighting system.
- (WIP) Added a Light2D component that works with the 2D renderer to add lighting effects to 2D sprites.

### Fixed
- Fixed a project import issue in the LWRP template.
- Fixed the warnings that appear when you create new Unlit Shader Graphs using the Lightweight Render Pipeline.
- Fixed light attenuation precision on mobile platforms.
- Fixed split-screen rendering on mobile platforms.
- Fixed rendering when using an off-screen camera that renders to a depth texture.
- Fixed the exposed stencil render state in the renderer.
- Fixed the default layer mask so it's now applied to a depth pre-pass.
- Made several improvements and fixes to the render pass UI.
- Fixed artifacts that appeared due to precision errors in large scaled objects.
- Fixed an XR rendering issue where Unity required a depth texture.
- Fixed an issue that caused transparent objects to sort incorrectly.

## [6.5.0] - 2019-03-07
### Added
- You can now create a custom forward renderer by clicking on `Assets/Create/Rendering/Lightweight Render Pipeline/Forward Renderer`. This creates an Asset in your Project. You can add additional features to it and drag-n-drop the renderer to either the pipeline Asset or to a camera.
- You can now add `ScriptableRendererFeature`  to the `ScriptableRenderer` to extend it with custom effects. A feature is an `ScriptableObject` that can be drag-n-dropped in the renderer and adds one or more `ScriptableRenderPass` to the renderer.
- `ScriptableRenderer` now exposes interface to configure lights. To do so, implement `SetupLights` when you create a new renderer.
- `ScriptableRenderer` now exposes interface to configure culling. To do so, implement `SetupCullingParameters` when you create a new renderer.
- `ScriptableRendererData` contains rendering resources for `ScriptableRenderer`. A renderer can be overridden globally for all cameras or on a per-camera basis.
- `ScriptableRenderPass` now has a `RenderPassEvents`. This controls where in the pipeline the render pass is added.
- `ScriptableRenderPass` now exposes `ConfigureTarget` and `ConfigureClear`. This allows the renderer to automatically figure out the currently active rendering targets.
- `ScriptableRenderPass` now exposes `Blit`. This performs a blit and sets the active render target in the renderer.
- `ScriptableRenderPass` now exposes `RenderPostProcessing`. This renders post-processing and sets the active render target in the renderer.
- `ScriptableRenderPass` now exposes `CreateDrawingSettings` as a helper for render passes that need to call `ScriptableRenderContext.DrawRenderers`.

### Changed
- Removed `RegisterShaderPassName` from `ScriptableRenderPass`. Instead, `CreateDrawingSettings` now  takes one or a list of `ShaderTagId`. 
- Removed remaining experimental namespace from LWRP. All APIrelated to `ScriptableRenderer`, `ScriptableRenderPass`, and render pass injection is now out of preview.
- Removed `SetRenderTarget` from `ScriptableRenderPass`. You should never call it. Instead, call `ConfigureTarget`, and the renderer automatically sets up targets for you. 
- Removed `RenderFullscreenQuad` from `ScriptableRenderer`. Use `CommandBuffer.DrawMesh` and `RenderingUtils.fullscreenMesh` instead.
- Removed `RenderPostProcess` from `ScriptableRenderer`. Use `ScriptableRenderPass.RenderPostProcessing` instead.
- Removed `postProcessingContext` property from `ScriptableRenderer`. This is now exposed in `RenderingUtils.postProcessingContext`.
- Removed `GetCameraClearFlag` from `ScriptableRenderer`.

### Fixed
- Fixed y-flip in VR when post-processing is active.
- Fixed occlusion mesh for VR not rendering before rendering opaques.
- Enabling or disabling SRP Batcher in runtime works now.
- Fixed video player recorder when post-processing is enabled.

## [6.4.0] - 2019-02-21

## [6.3.0] - 2019-02-18

## [6.2.0] - 2019-02-15

### Changed
- Code refactor: all macros with ARGS have been swapped with macros with PARAM. This is because the ARGS macros were incorrectly named.

## [6.1.0] - 2019-02-13

## [6.0.0] - 2019-02-23
### Added
- You can now implement a custom renderer for LWRP. To do so, implement an `IRendererData` that contains all resources used in rendering. Then create an `IRendererSetup` that creates and queues `ScriptableRenderPass`. Change the renderer type either in the Pipeline Asset or in the Camera Inspector.
- LWRP now uses the Unity recorder extension. You can use this to capture the output of Cameras.
- You can now inject a custom render pass before LWRP renders opaque objects. To do so, implement an `IBeforeRender` interface.
- Distortion support in all Particle Shaders.
- An upgrade system for LWRP Materials with `MaterialPostprocessor`.
- An upgrade path for Unlit shaders
- Tooltips for Shaders.
- SRP Batcher support for Particle Shaders.
- Docs for these Shaders: Baked Lit, Particles Lit, Particles Simple Lit, and Particles Unlit.
- LWRP now supports dynamic resolution scaling. The target platform must also support it.
- LWRP now includes version defines for both C# and Shaders in the format of `LWRP_X_Y_Z_OR_NEWER`. For example, `LWRP_5_3_0_OR_NEWER` defines version 5.3.0.
- The Terrain Lit Shader now samples Spherical Harmonics if you haven't baked any lightmaps for terrain.
- Added a __Priority__ option, which you can use to tweak the rendering order. This is similar to render queue in the built-in render pipeline. These Shaders now have this option: Lit, Simple Lit, Baked Lit, Unlit, and all three Particle Shaders.
- Added support for overriding terrain detail rendering shaders, via the render pipeline editor resources asset.

### Changed
- You can now only initialize a camera by setting a Background Type. The supported options are Skybox, Solid Color, and Don't Care.
- LWRP now uses non-square shadowmap textures when it renders directional shadows with 2 shadow cascades. 
- LWRP now uses RGB111110 as the HDR format on mobile devices, when this format is supported.
- Removed `IAfterDepthPrePass` interface.
- We’ve redesigned the Shader GUI. For example, all property names in Shaders are now inline across the board
- The Simple Lit Shader now has Smoothness, which can be stored in the alpha of specular or albedo maps.
- The Simple Lit and Particles Simple Lit Shaders now take shininess from the length (brightness) of the specular map.
- The __Double sided__ property is now __Render Face__. This means you can also do front face culling.
- Changed the docs for Lit Shader, Simple Lit Shader and Unlit Shader according to Shader GUI changes.
- When you create a new LWRP Asset, it will now be initialized with settings that favor performance on mobile platforms.
- Updated the [FAQ](faq.md) and the [Built-in/LWRP feature comparison table](lwrp-builtin-feature-comparison.md).

### Fixed
- Several tweaks to reduce bandwidth consumption on mobile devices.
- The foldouts in the Lightweight Asset inspector UI now remember their state.
- Added missing meta file for GizmosRenderingPass.cs.
- Fixed artifacts when using multiple or Depth Only cameras. [Case 1072615](https://issuetracker.unity3d.com/issues/ios-using-multiple-cameras-in-the-scene-in-lightweight-render-pipeline-gives-corrupted-image-in-ios-device)
- Fixed a typo in ERROR_ON_UNSUPPORTED_FUNCTION() that was causing the shader compiler to run out of memory in GLES2. [Case 1104271](https://issuetracker.unity3d.com/issues/mobile-os-restarts-because-of-high-memory-usage-when-compiling-shaders-for-opengles2)
- LWRP now renders shadows on scaled objects correctly. [Case 1109017](https://issuetracker.unity3d.com/issues/scaled-objects-render-shadows-and-specularity-incorrectly-in-the-lwrp-on-device)
- LWRP now allows some Asset settings to be changed at runtime. [Case 1105552](https://issuetracker.unity3d.com/issues/lwrp-changing-render-scale-in-runtime-has-no-effect-since-lwrp-3-dot-3-0)
- Realtime shadows now work in GLES2. [Case 1087251](https://issuetracker.unity3d.com/issues/android-lwrp-no-real-time-light-and-shadows-using-gles2)
- Framedebugger now renders correctly when stepping through drawcalls.
- Cameras that request MSAA and Opaque Textures now use less frame bandwidth when they render.
- Fixed rendering in the gamma color space, so it doesn't appear darker.
- Particles SImple Lit and Particles Unlit Shaders now work correctly.
- __Soft Particles__ now work correctly.
- Camera fading for particles.
- Fixed a typo in the Unlit `IgnoreProjector` tag.
- Particles render in both eyes with stereo instancing
- Fixed specular issues on mobile. [case 1109017](https://issuetracker.unity3d.com/issues/scaled-objects-render-shadows-and-specularity-incorrectly-in-the-lwrp-on-device)
- Fixed issue causing LWRP to create MSAA framebuffer even when MSAA setting was disabled.
- Post-processing in mobile VR is now forced to be disabled. It was causing many rendering issues.
- Fixed Editor Previews breaking in Play Mode when VR is enabled. [Case 1109009](https://issuetracker.unity3d.com/issues/lwrp-editor-previews-break-in-play-mode-if-vr-is-enabled)
- A camera's HDR enable flag is now respected when rendering in XR.
- Terrain detail rendering now works correctly when LWRP is installed but inactive.

## [5.2.0] - 2018-11-27
### Added
- LWRP now handles blits that are required by the device when rendering to the backbuffer.
- You can now enable the SRP Batcher. To do so, go to the `Pipeline Asset`. Under `Advanced`, toggle `SRP Batcher`.

### Changed
- Renamed shader variable `unity_LightIndicesOffsetAndCount` to `unity_PerObjectLightData`.
- Shader variables `unity_4LightIndices0` and `unity_4LightIndices1` are now declared as `unity_PerObjectLightIndices` array.

## [5.1.0] - 2018-11-19
### Added
- The user documentation for LWRP is now in this GitHub repo, instead of in the separate GitHub wiki. You can find the most up-to-date pages in the [TableOfContents.md](TableOfCotents.md) file. Pages not listed in that file are still in progress.

### Changed
- The LWRP package is no longer in preview.
- LWRP built-in render passes are now internal.
- Changed namespace from `UnityEngine.Experimental.Rendering.LightweightPipeline` to `UnityEngine.Rendering.LWRP`.
- Changed namespace from `UnityEditor.Experimental.Rendering.LightweightPipeline` to `UnityEditor.Rendering.LWRP`.

### Fixed
- LWRP now respects the iOS Player setting **Force hard shadows**. When you enable this setting, hardware filtering of shadows is disabled.
- Scene view mode now renders baked lightmaps correctly. [Case 1092227](https://issuetracker.unity3d.com/issues/lwrp-scene-view-modes-render-objects-black)
- Shadow bias calculations are now correct for both Shader Graph and Terrain shaders.
- Blit shader now ignores culling.
- When you select __Per Vertex__ option for __Additional Lights__, the __Per Object Limit__ option is not greyed out anymore.
- When you change camera viewport height to values above 1.0, the Unity Editor doesn't freeze anymore. [Case 1097497](https://issuetracker.unity3d.com/issues/macos-lwrp-editor-freezes-after-changing-cameras-viewport-rect-values)
- When you use AR with LWRP, the following error message is not displayed in the console anymore: "The camera list passed to the render pipeline is either null or empty."

## [5.0.0-preview] - 2018-09-28
### Added
- Added occlusion mesh rendering/hookup for VR
- You can now configure default depth and normal shadow bias values in the pipeline asset.
- You can now add the `LWRPAdditionalLightData` component to a `Light` to override the default depth and normal shadow bias.
- You can now log the amount of shader variants in your build. To do so, go to the `Pipeline Asset`. Under `Advanced`, select and set the `Shader Variant Log Level`.
### Changed
- Removed the `supportedShaderFeatures` property from LWRP core. The shader stripper now figures out which variants to strip based on the current assigned pipeline Asset in the Graphics settings.
### Fixed
- The following error does not appear in console anymore: ("Begin/End Profiler section mismatch")
- When you select a material with the Lit shader, this no longer causes the following error in the console: ("Material doesn't have..."). [case 1092354](https://fogbugz.unity3d.com/f/cases/1092354/)
- In the Simple Lit shader, per-vertex additional lights are now shaded properly.
- Shader variant stripping now works when you're building a Project with Cloud Build. This greatly reduces build times from Cloud Build.
- Dynamic Objects now receive lighting when the light mode is set to mixed.
- MSAA now works on Desktop platforms.
- The shadow bias value is now computed correctly for shadow cascades and different shadow resolutions. [case 1076285](https://issuetracker.unity3d.com/issues/lwrp-realtime-directional-light-shadow-maps-exhibit-artifacts)
- When you use __Area Light__ with LWRP, __Cast Shadows__ no longer overlaps with other UI elements in the Inspector. [case 1085363](https://issuetracker.unity3d.com/issues/inspector-area-light-cast-shadows-ui-option-is-obscured-by-render-mode-for-lwrp-regression-in-2018-dot-3a3)

### Changed
Read/write XRGraphicsConfig -> Read-only XRGraphics interface to XRSettings. 

## [4.0.0-preview] - 2018-09-28
### Added
- When you have enabled Gizmos, they now appear correctly in the Game view.
- Added requiresDepthPrepass field to RenderingData struct to tell if the runtime platform requires a depth prepass to generate a camera depth texture.
- The `RenderingData` struct now holds a reference to `CullResults`.
- When __HDR__ is enabled in the Camera but disabled in the Asset, an information box in the Camera Inspector informs you about it.
- When __MSAA__ is enabled in the Camera but disabled in the Asset, an information box in the Camera Inspector informs you about it.
- Enabled instancing on the terrain shader.
- Sorting of opaque objects now respects camera `opaqueSortMode` setting.
- Sorting of opaque objects disables front-to-back sorting flag, when camera settings allow that and the GPU has hidden surface removal.
- LWRP now has a Custom Light Explorer that suits its feature set.
- LWRP now supports Vertex Lit shaders for detail meshes on terrain.
- LWRP now has three interactive Autodesk shaders: Autodesk Interactive, Autodesk Interactive Masked and Autodesk Interactive Transparent.
- [Shader API] The `GetMainLight` and `GetAdditionalLight` functions can now compute shadow attenuation and store it in the new `shadowAttenuation` field in `LightData` struct.
- [Shader API] Added a `VertexPositionInputs` struct that contains vertex position in difference spaces (world, view, hclip).
- [Shader API] Added a `GetVertexPositionInputs` function to get an initialized `VertexPositionInputs`.
- [Shader API] Added a `GetPerObjectLightIndex` function to return the per-object index given a for-loop index.
- [Shader API] Added a `GetShadowCoord` function that takes a `VertexPositionInputs` as input.
- [ShaderLibrary] Added VertexNormalInputs struct that contains data for per-pixel normal computation.
- [ShaderLibrary] Added GetVertexNormalInputs function to return an initialized VertexNormalInputs.

### Changed
- The `RenderingData` struct is now read-only.
- `ScriptableRenderer`always performs a Clear before calling `IRendererSetup::Setup.` 
- `ScriptableRenderPass::Execute` no longer takes `CullResults` as input. Instead, use `RenderingData`as input, since that references `CullResults`.
- `IRendererSetup_Setup` no longer takes `ScriptableRenderContext` and `CullResults` as input.
- Shader includes are now referenced via package relative paths instead of via the deprecated shader export path mechanism https://docs.unity3d.com/2018.3/Documentation/ScriptReference/ShaderIncludePathAttribute.html.
- The LWRP Asset settings were re-organized to be more clear.
- Vertex lighting now controls if additional lights should be shaded per-vertex or per-pixel.
- Renamed all `Local Lights` nomenclature to `Additional Lights`.
- Changed shader naming to conform to our SRP shader code convention.
- [Shader API] Renamed `SpotAttenuation` function to `AngleAttenuation`.
- [Shader API] Renamed `_SHADOWS_ENABLED` keyword to `_MAIN_LIGHT_SHADOWS`
- [Shader API] Renamed `_SHADOWS_CASCADE` keyword to `_MAIN_LIGHT_SHADOWS_CASCADE`
- [Shader API] Renamed `_VERTEX_LIGHTS` keyword to `_ADDITIONAL_LIGHTS_VERTEX`.
- [Shader API] Renamed `_LOCAL_SHADOWS_ENABLED` to `_ADDITIONAL_LIGHT_SHADOWS`
- [Shader API] Renamed `GetLight` function to `GetAdditionalLight`.
- [Shader API] Renamed `GetPixelLightCount` function to `GetAdditionalLightsCount`.
- [Shader API] Renamed `attenuation` to `distanceAttenuation` in `LightData`.
- [Shader API] Renamed `GetLocalLightShadowStrength` function to `GetAdditionalLightShadowStrength`.
- [Shader API] Renamed `SampleScreenSpaceShadowMap` functions to `SampleScreenSpaceShadowmap`.
- [Shader API] Renamed `MainLightRealtimeShadowAttenuation` function to `MainLightRealtimeShadow`.
- [Shader API] Renamed light constants from `Directional` and `Local` to `MainLight` and `AdditionalLights`.
- [Shader API] Renamed `GetLocalLightShadowSamplingData` function to `GetAdditionalLightShadowSamplingData`.
- [Shader API] Removed OUTPUT_NORMAL macro.
- [Shader API] Removed `lightIndex` and `substractiveAttenuation` from `LightData`.
- [Shader API] Removed `ComputeShadowCoord` function. `GetShadowCoord` is provided instead.
- All `LightweightPipeline` references in API and classes are now named `LightweightRenderPipeline`.
- Files no longer have the `Lightweight` prefix.
- Renamed Physically Based shaders to `Lit`, `ParticlesLit`, and `TerrainLit`.
- Renamed Simple Lighting shaders to `SimpleLit`, and `ParticlesSimpleLit`.
- [ShaderLibrary] Renamed `InputSurfacePBR.hlsl`, `InputSurfaceSimple.hlsl`, and `InputSurfaceUnlit` to `LitInput.hlsl`, `SimpleLitInput.hlsl`, and `UnlitInput.hlsl`. These files were moved from the `ShaderLibrary` folder to the`Shaders`.
- [ShaderLibrary] Renamed `LightweightPassLit.hlsl` and `LightweightPassLitSimple.hlsl` to `LitForwardPass.hlsl` and `SimpleLitForwardPass.hlsl`. These files were moved from the `ShaderLibrary` folder to `Shaders`.
- [ShaderLibrary] Renamed `LightweightPassMetaPBR.hlsl`, `LightweightPassMetaSimple.hlsl` and `LighweightPassMetaUnlit` to `LitMetaPass.hlsl`, `SimpleLitMetaPass.hlsl` and `UnlitMetaPass.hlsl`. These files were moved from the `ShaderLibrary` folder to `Shaders`.
- [ShaderLibrary] Renamed `LightweightPassShadow.hlsl` to `ShadowCasterPass.hlsl`. This file was moved to the `Shaders` folder.
- [ShaderLibrary] Renamed `LightweightPassDepthOnly.hlsl` to `DepthOnlyPass.hlsl`. This file was moved to the `Shaders` folder.
- [ShaderLibrary] Renamed `InputSurfaceTerrain.hlsl` to `TerrainLitInput.hlsl`. This file was moved to the `Shaders` folder.
- [ShaderLibrary] Renamed `LightweightPassLitTerrain.hlsl` to `TerrainLitPases.hlsl`. This file was moved to the `Shaders` folder.
- [ShaderLibrary] Renamed `ParticlesPBR.hlsl` to `ParticlesLitInput.hlsl`. This file was moved to the `Shaders` folder.
- [ShaderLibrary] Renamed `InputSurfacePBR.hlsl` to `LitInput.hlsl`. This file was moved to the `Shaders` folder.
- [ShaderLibrary] Renamed `InputSurfaceUnlit.hlsl` to `UnlitInput.hlsl`. This file was moved to the `Shaders` folder.
- [ShaderLibrary] Renamed `InputBuiltin.hlsl` to `UnityInput.hlsl`.
- [ShaderLibrary] Renamed `LightweightPassMetaCommon.hlsl` to `MetaInput.hlsl`.
- [ShaderLibrary] Renamed `InputSurfaceCommon.hlsl` to `SurfaceInput.hlsl`.
- [ShaderLibrary] Removed LightInput struct and GetLightDirectionAndAttenuation. Use GetAdditionalLight function instead.
- [ShaderLibrary] Removed ApplyFog and ApplyFogColor functions. Use MixFog and MixFogColor instead.
- [ShaderLibrary] Removed TangentWorldToNormal function. Use TransformTangentToWorld instead.
- [ShaderLibrary] Removed view direction normalization functions. View direction should always be normalized per pixel for accurate results.
- [ShaderLibrary] Renamed FragmentNormalWS function to NormalizeNormalPerPixel.

### Fixed
- If you have more than 16 lights in a scene, LWRP no longer causes random glitches while rendering lights.
- The Unlit shader now samples Global Illumination correctly.
- The Inspector window for the Unlit shader now displays correctly.
- Reduced GC pressure by removing several per-frame memory allocations.
- The tooltip for the the camera __MSAA__ property now appears correctly.
- Fixed multiple C# code analysis rule violations.
- The fullscreen mesh is no longer recreated upon every call to `ScriptableRenderer.fullscreenMesh`.

## [3.3.0-preview] - 2018-01-01
### Added
- Added callbacks to LWRP that can be attached to a camera (IBeforeCameraRender, IAfterDepthPrePass, IAfterOpaquePass, IAfterOpaquePostProcess, IAfterSkyboxPass, IAfterTransparentPass, IAfterRender)

###Changed
- Clean up LWRP creation of render textures. If we are not going straight to screen ensure that we create both depth and color targets.
- UNITY_DECLARE_FRAMEBUFFER_INPUT and UNITY_READ_FRAMEBUFFER_INPUT macros were added. They are necessary for reading transient attachments.
- UNITY_MATRIX_I_VP is now defined.
- Renamed LightweightForwardRenderer to ScriptableRenderer.
- Moved all light constants to _LightBuffer CBUFFER. Now _PerCamera CBUFFER contains all other per camera constants.
- Change real-time attenuation to inverse square.
- Change attenuation for baked GI to inverse square, to match real-time attenuation.
- Small optimization in light attenuation shader code.

### Fixed
- Lightweight Unlit shader UI doesn't throw an error about missing receive shadow property anymore.

## [3.2.0-preview] - 2018-01-01
### Changed
- Receive Shadows property is now exposed in the material instead of in the renderer.
- The UI for Lightweight asset has been updated with new categories. A more clean structure and foldouts has been added to keep things organized.

### Fixed
- Shadow casters are now properly culled per cascade. (case 1059142)
- Rendering no longer breaks when Android platform is selected in Build Settings. (case 1058812)
- Scriptable passes no longer have missing material references. Now they access cached materials in the renderer.(case 1061353)
- When you change a Shadow Cascade option in the Pipeline Asset, this no longer warns you that you've exceeded the array size for the _WorldToShadow property.
- Terrain shader optimizations.

## [3.1.0-preview] - 2018-01-01

### Fixed
- Fixed assert errors caused by multi spot lights
- Fixed LWRP-DirectionalShadowConstantBuffer params setting

## [3.0.0-preview] - 2018-01-01
### Added
- Added camera additional data component to control shadows, depth and color texture.
- pipeline now uses XRSEttings.eyeTextureResolutionScale as renderScale when in XR.
- New pass architecture. Allows for custom passes to be written and then used on a per camera basis in LWRP

### Changed
- Shadow rendering has been optimized for the Mali Utgard architecture by removing indexing and avoiding divisions for orthographic projections. This reduces the frame time by 25% on the Overdraw benchmark.
- Removed 7x7 tent filtering when using cascades.
- Screenspace shadow resolve is now only done when rendering shadow cascades.
- Updated the UI for the Lighweight pipeline asset.
- Update assembly definitions to output assemblies that match Unity naming convention (Unity.*).

### Fixed
- Post-processing now works with VR on PC.
- PS4 compiler error
- Fixed VR multiview rendering by forcing MSAA to be off. There's a current issue in engine that breaks MSAA and Texture2DArray.
- Fixed UnityPerDraw CB layout
- GLCore compute buffer compiler error
- Occlusion strength not being applied on LW standard shaders
- CopyDepth pass is being called even when a depth from prepass is available
- GLES2 shader compiler error in IntegrationTests
- Can't set RenderScale and ShadowDistance by script
- VR Single Pass Instancing shadows
- Fixed compilation errors on Nintendo Switch (limited XRSetting support).

## [2.0.0-preview] - 2018-01-01

### Added
- Explicit render target load/store actions were added to improve tile utilization
- Camera opaque color can be requested on the pipeline asset. It can be accessed in the shader by defining a _CameraOpaqueTexture. This can be used as an alternative to GrabPass.
- Dynamic Batching can be enabled in the pipeline asset
- Pipeline now strips unused or invalid variants and passes based on selected pipeline capabilities in the asset. This reduces build and memory consuption on target.
- Shader stripping settings were added to pipeline asset

### Changed
#### Pipeline
- Pipeline code is now more modular and extensible. A ForwardRenderer class is initialized by the pipeline with RenderingData and it's responsible for enqueueing and executing passes. In the future pluggable renderers will be supported.
- On mobile 1 directional light + up to 4 local lights (point or spot) are computed
- On other platforms 1 directional light + up to 8 local lights are computed
- Multiple shadow casting lights are supported. Currently only 1 directional + 4 spots light shadows.
#### Shading Framework
- Directional Lights are always considered a main light in shader. They have a fast shading path with no branching and no indexing.
- GetMainLight() is provided in shader to initialize Light struct with main light shading data. 
- Directional lights have a dedicated shadowmap for performance reasons. Shadow coord always comes from interpolator.
- MainLigthRealtimeShadowAttenuation(float4 shadowCoord) is provided to compute main light realtime shadows.
- Spot and Point lights are always shaded in the light loop. Branching on uniform and indexing happens when shading them.
- GetLight(half index, float3 positionWS) is provided in shader to initialize Light struct for spot and point lights.
- Spot light shadows are baked into a single shadow atlas.
- Shadow coord for spot lights is always computed on fragment.
- Use LocalLightShadowAttenuation(int lightIndex, float3 positionWS) to comppute realtime shadows for spot lights.

### Fixed
- Issue that was causing VR on Android to render black
- Camera viewport issues
- UWP build issues
- Prevent nested camera rendering in the pipeline

## [1.1.4-preview] - 2018-01-01

### Added
 - Terrain and grass shaders ported
 - Updated materials and shader default albedo and specular color to midgrey.
 - Exposed _ScaledScreenParams to shader. It works the same as _ScreenParams but takes pipeline RenderScale into consideration
 - Performance Improvements in mobile

### Fixed
 - SRP Shader library issue that was causing all constants to be highp in mobile
 - shader error that prevented LWRP to build to UWP
 - shader compilation errors in Linux due to case sensitive includes
 - Rendering Texture flipping issue
 - Standard Particles shader cutout and blending modes
 - crash caused by using projectors
 - issue that was causing Shadow Strength to not be computed on mobile
 - Material Upgrader issue that caused editor to SoftLocks
 - GI in Unlit shader
 - Null reference in the Unlit material shader GUI

## [1.1.2-preview] - 2018-01-01

### Changed
 - Performance improvements in mobile  

### Fixed
 - Shadows on GLES 2.0
 - CPU performance regression in shadow rendering
 - Alpha clip shadow issues
 - Unmatched command buffer error message
 - Null reference exception caused by missing resource in LWRP
 - Issue that was causing Camera clear flags was being ignored in mobile


## [1.1.1-preview] - 2018-01-01

### Added
 - Added Cascade Split selection UI
 - Added SHADER_HINT_NICE_QUALITY. If user defines this to 1 in the shader Lightweight pipeline will favor quality even on mobile platforms.

### Changed
 - Shadowmap uses 16bit format instead of 32bit.
 - Small shader performance improvements

### Fixed
 - Subtractive Mode
 - Shadow Distance does not accept negative values anymore


## [0.1.24] - 2018-01-01

### Added
 - Added Light abstraction layer on lightweight shader library.
 - Added HDR global setting on pipeline asset. 
 - Added Soft Particles settings on pipeline asset.
 - Ported particles shaders to SRP library

### Changed
 - HDR RT now uses what format is configured in Tier settings.
 - Refactored lightweight standard shaders and shader library to improve ease of use.
 - Optimized tile LOAD op on mobile.
 - Reduced GC pressure
 - Reduced shader variant count by ~56% by improving fog and lightmap keywords
 - Converted LW shader library files to use real/half when necessary.

### Fixed
 - Realtime shadows on OpenGL
 - Shader compiler errors in GLES 2.0
 - Issue sorting issues when BeforeTransparent custom fx was enabled.
 - VR single pass rendering.
 - Viewport rendering issues when rendering to backbuffer.
 - Viewport rendering issues when rendering to with MSAA turned off.
 - Multi-camera rendering.

## [0.1.23] - 2018-01-01

### Added
 - UI Improvements (Rendering features not supported by LW are hidden)

### Changed
 - Shaders were ported to the new SRP shader library. 
 - Constant Buffer refactor to use new Batcher
 - Shadow filtering and bias improved.
 - Pipeline now updates color constants in gamma when in Gamma colorspace.
 - Optimized ALU and CB usage on Shadows.
 - Reduced shader variant count by ~33% by improving shadow and light classification keywords
 - Default resources were removed from the pipeline asset.

### Fixed
 - Fixed shader include path when using SRP from package manager.
 - Fixed spot light attenuation to match Unity Built-in pipeline.
 - Fixed depth pre-pass clearing issue.

## [0.1.12] - 2018-01-01

### Added
 - Standard Unlit shader now has an option to sample GI.
 - Added Material Upgrader for stock Unity Mobile and Legacy Shaders.
 - UI improvements

### Changed
- Realtime shadow filtering was improved. 

### Fixed
 - Fixed an issue that was including unreferenced shaders in the build.
 - Fixed a null reference caused by Particle System component lights.<|MERGE_RESOLUTION|>--- conflicted
+++ resolved
@@ -11,11 +11,8 @@
 - Optimized 2D Renderer performance by rendering the normal buffer at the same lower resolution as the light buffers.
 - 2D Renderer: The per Blend Style render texture scale setting was replaced by a global scale setting for all Blend Styles.
 - Optimized 2D Renderer performance by using a tiny light texture for layer/blend style pairs for which no light is rendered.
-<<<<<<< HEAD
 - Added serialization of Freeform ShapeLight mesh to avoid CPU cost of generating them on the runtime.
-=======
 - FallOff Lookup Texture is now part of 2D RenderData.
->>>>>>> 2a74cfad
 
 ### Fixed
 - Fixed an issue where Sprites on one Sorting Layer were fully lit even when there's no 2D light targeting that layer.
