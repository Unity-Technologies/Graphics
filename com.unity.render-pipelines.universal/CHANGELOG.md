--- conflicted
+++ resolved
@@ -8,11 +8,8 @@
 
 ### Fixed
 - Fixed a case where main light hard shadows would not work if any other light is present with soft shadows.[case 1250829](https://issuetracker.unity3d.com/issues/main-light-shadows-are-ignored-in-favor-of-additional-lights-shadows)
-<<<<<<< HEAD
+- Fixed issue that caused color grading to not work correctly with camera stacking. [case 1263193](https://issuetracker.unity3d.com/product/unity/issues/guid/1263193/)
 - Fixed an issue that caused an infinite asset database reimport when running Unity in command line with -testResults argument.
-=======
-- Fixed issue that caused color grading to not work correctly with camera stacking. [case 1263193](https://issuetracker.unity3d.com/product/unity/issues/guid/1263193/)
->>>>>>> 31194cea
 
 ## [10.0.0] - 2019-06-10
 ### Added
