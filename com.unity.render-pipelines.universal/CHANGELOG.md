--- conflicted
+++ resolved
@@ -4,17 +4,10 @@
 The format is based on [Keep a Changelog](http://keepachangelog.com/en/1.0.0/)
 and this project adheres to [Semantic Versioning](http://semver.org/spec/v2.0.0.html).
 
-<<<<<<< HEAD
-## [7.5.2] - 2020-09-11
+## [7.5.2] - 2020-09-14
 
 ### Fixed
 - Fixed an issue where Pixel lighting variants were stripped in builds if another URP asset had Additional Lights set to Per Vertex [case 1263514](https://issuetracker.unity3d.com/issues/urp-all-pixel-lighting-variants-are-stripped-in-build-if-at-least-one-urp-asset-has-additional-lights-set-to-per-vertex)
-=======
-## [7.5.2] - 2020-09-14
-
-Version Updated
-The version number for this package has increased due to a version update of a related graphics package.
->>>>>>> b99157c4
 
 ## [7.5.1] - 2020-09-02
 
