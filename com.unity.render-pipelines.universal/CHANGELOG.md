--- conflicted
+++ resolved
@@ -8,16 +8,12 @@
 
 ### Added
 - Added a supported MSAA samples count check, so the actual supported MSAA samples count value can be assigned to RenderTexture descriptors.
-<<<<<<< HEAD
-- Added an option to use faster, but less accurate approximation functions when converting between the sRGB and Linear color spaces.
-
-=======
 - Added _CameraSortingLayerTexture global shader variable and related parameters
 - Added preset shapes for creating a freeform light
 - Added serialization of Freeform ShapeLight mesh to avoid CPU cost of generating them on the runtime.
 - Added 2D Renderer Asset Preset for creating a Universal Renderer Asset
+- Added an option to use faster, but less accurate approximation functions when converting between the sRGB and Linear color spaces.
   
->>>>>>> 480f1640
 ### Changed
 - Optimized 2D Renderer performance on mobile GPUs by reducing the number of render target switches.
 - Optimized 2D Renderer performance by rendering the normal buffer at the same lower resolution as the light buffers.
