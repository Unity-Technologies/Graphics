# Changelog
All notable changes to this package will be documented in this file.

The format is based on [Keep a Changelog](http://keepachangelog.com/en/1.0.0/)
and this project adheres to [Semantic Versioning](http://semver.org/spec/v2.0.0.html).


## [10.2.0] - 2020-10-19

### Added
- Added a supported MSAA samples count check, so the actual supported MSAA samples count value can be assigned to RenderTexture descriptors.

### Changed
- Changed RenderObjectsFeature UI to only expose valid events. Previously, when selecting events before BeforeRenderingPrepasses objects would not be drawn correctly as stereo and camera setup only happens before rendering opaques objects.
- Shader functions SampleSH9, SampleSHPixel, SampleSHVertex are now gamma corrected in gamma space. As result LightProbes are gamma corrected too.
- Bloom in Gamma color-space now more closely matches Linear color-space, this will mean project using Bloom and Gamma color-space may need to adjust Bloom Intensity to match previous look.

### Fixed
- Fixed the Unlit shader not being SRP Batcher compatible on OpenGLES/OpenGLCore. [case 1263720](https://issuetracker.unity3d.com/issues/urp-mobile-srp-batcher-is-not-visible-on-mobile-devices-in-frame-debugger)
- Fixed an issue with soft particles not rendering correctly for overlay cameras with post processing. [case 1241626](https://issuetracker.unity3d.com/issues/soft-particles-does-not-fade-out-near-the-opaque-surfaces-when-post-processing-is-enabled-on-a-stacked-camera)
- Removed the warning about mis-matched vertex streams when creating a default Particle System. [case 1285272](https://issuetracker.unity3d.com/issues/particles-urp-default-material-shows-warning-in-inspector)
- Fixed latest mockHMD renderviewport scale doesn't fill whole view after scaling. [case 1286161] (https://issuetracker.unity3d.com/issues/xr-urp-renderviewportscale-doesnt-fill-whole-view-after-scaling)
- Fixed camera renders black in XR when user sets invalid MSAA value.
- Fixed an issue causing additional lights to stop working when set as the sun source. [case 1278768](https://issuetracker.unity3d.com/issues/urp-every-light-type-is-rendered-as-directional-light-if-it-is-set-as-sun-source-of-the-environment)
- Fixed an issue that caused a null reference when Lift Gamma Gain was being displayed in the Inspector and URP was upgraded to a newer version.  [case 1283588](https://issuetracker.unity3d.com/issues/argumentnullexception-is-thrown-when-upgrading-urp-package-and-volume-with-lift-gamma-gain-is-focused-in-inspector)
- Fixed an issue where soft particles were not rendered when depth texture was disabled in the URP Asset. [case 1162556](https://issuetracker.unity3d.com/issues/lwrp-unlit-particles-shader-is-not-rendered-when-soft-particles-are-enabled-on-built-application)
- Fixed an issue where soft particles were rendered opaque on OpenGL. [case 1226288](https://issuetracker.unity3d.com/issues/urp-objects-that-are-using-soft-particles-are-rendered-opaque-when-opengl-is-used)
- Fixed an issue where the depth texture sample node used an incorrect texture in some frames. [case 1268079](https://issuetracker.unity3d.com/issues/urp-depth-texture-sample-node-does-not-use-correct-texture-in-some-frames)
- Fixed MSAA on Metal MacOS and Editor.
- Fixed an issue causing passthrough camera to not render. [case 1283894](https://issuetracker.unity3d.com/product/unity/issues/guid/1283894/) 
- Fixed MSAA override on camera does not work in non-XR project if target eye is selected to both eye.
- Fixed a compiler error in BakedLit shader when using Hybrid Renderer.
- Fixed XR camera fov can be changed through camera inspector.
- Fixed LightProbes to have gamma correct when using gamma color space. [case 1268911](https://issuetracker.unity3d.com/issues/urp-has-no-gamma-correction-for-lightprobes)
- Fixed an issue causing materials to be upgraded multiple times.
- Fixed an issue where the Camera inspector was grabbing the URP asset in Graphics Settings rather than the currently active.
- Fixed an issue where the Light Explorer was grabbing the URP asset in Graphics Settings rather than the currently active.
<<<<<<< HEAD
- Fixed bloom inconsistencies between Gamma and Linear color-spaces.
=======
- Fixed an issue where the scene view camera ignored the pipeline assets HDR setting. [case 1284369](https://issuetracker.unity3d.com/issues/urp-scene-view-camera-ignores-pipeline-assets-hdr-settings-when-main-camera-uses-pipeline-settings)
>>>>>>> c8fb7a08

## [10.1.0] - 2020-10-12
### Added
- Added support for the Shadowmask Mixed Lighting Mode (Forward only), which supports up to four baked-shadow Lights.
- Added ComplexLit shader for advanced material features and deferred forward fallback.
- Added Clear Coat feature for ComplexLit shader and for shader graph.
- Added Parallax Mapping to the Lit shader (Lit.shader).
- Added the Detail Inputs setting group in the Lit shader (Lit.shader).
- Added Smooth shadow fading.
- The pipeline now outputs a warning in the console when trying to access camera color or depth texture when those are not valid. Those textures are only available in the context of `ScriptableRenderPass`.
- Added a property to access the renderer from the `CameraData`.

### Changed
- The maximum number of visible lights when using OpenGL ES 3.x on Android now depends on the minimum OpenGL ES 3.x version as configured in PlayerSettings.
- The default value of the HDR property of a newly created Universal Render Pipeline Asset, is now set to true.

### Fixed
- Fixed an issue where the CapturePass would not capture the post processing effects.
- Fixed an issue were the filter window could not be defocused using the mouse. [case 1242032](https://issuetracker.unity3d.com/issues/urp-volume-override-window-doesnt-disappear-when-clicked-on-the-other-windows-in-the-editor)
- Fixed camera backgrounds not matching between editor and build when background is set to 'Uninitialized'. [case 1224369](https://issuetracker.unity3d.com/issues/urp-uninitialized-camera-background-type-does-not-match-between-the-build-and-game-view)
- Fixed a case where main light hard shadows would not work if any other light is present with soft shadows.[case 1250829](https://issuetracker.unity3d.com/issues/main-light-shadows-are-ignored-in-favor-of-additional-lights-shadows)
- Fixed issue that caused color grading to not work correctly with camera stacking. [case 1263193](https://issuetracker.unity3d.com/product/unity/issues/guid/1263193/)
- Fixed an issue that caused an infinite asset database reimport when running Unity in command line with -testResults argument.
- Fixed ParticlesUnlit shader to use fog color instead of always black. [case 1264585]
- Fixed issue that caused some properties in the camera to not be bolded and highlighted when edited in prefab mode. [case 1230082](https://issuetracker.unity3d.com/issues/urp-camera-prefab-fields-render-type-renderer-background-type-are-not-bolded-and-highlighted-when-edited-in-prefab-mode)
- Fixed issue where blur would sometimes flicker [case 1224915](https://issuetracker.unity3d.com/issues/urp-bloom-effect-flickers-when-using-integrated-post-processing-feature-set)
- Fixed an issue in where the camera inspector didn't refresh properly when changing pipeline in graphic settings. [case 1222668](https://issuetracker.unity3d.com/issues/urp-camera-properties-not-refreshing-on-adding-or-removing-urp-pipeline-in-the-graphics-setting)
- Fixed depth of field to work with dynamic resolution. [case 1225467](https://issuetracker.unity3d.com/issues/dynamic-resolution-rendering-error-when-using-depth-of-field-in-urp)
- Fixed FXAA, SSAO, Motion Blur to work with dynamic resolution.
- Fixed an issue where Pixel lighting variants were stripped in builds if another URP asset had Additional Lights set to Per Vertex [case 1263514](https://issuetracker.unity3d.com/issues/urp-all-pixel-lighting-variants-are-stripped-in-build-if-at-least-one-urp-asset-has-additional-lights-set-to-per-vertex)
- Fixed an issue where transparent meshes were rendered opaque when using custom render passes [case 1262887](https://issuetracker.unity3d.com/issues/urp-transparent-meshes-are-rendered-as-opaques-when-using-lit-shader-with-custom-render-pass)
- Fixed regression from 8.x.x that increased launch times on Android with GLES3. [case 1269119](https://issuetracker.unity3d.com/issues/android-launch-times-increased-x4-from-urp-8-dot-1-0-to-urp-10-dot-0-0-preview-dot-26)
- Fixed an issue with a render texture failing assertion when chosing an invalid format. [case 1222676](https://issuetracker.unity3d.com/issues/the-error-occurs-when-a-render-texture-which-has-a-certain-color-format-is-applied-to-the-cameras-output-target)
- Fixed an issue that caused the unity_CameraToWorld matrix to have z flipped values. [case 1257518](https://issuetracker.unity3d.com/issues/parameter-unity-cameratoworld-dot-13-23-33-is-inverted-when-using-universal-rp-7-dot-4-1-and-newer)
- Fixed not using the local skybox on the camera game object when the Skybox Material property in the Lighting window was set to null.
- Fixed an issue where, if URP was not in use, you would sometimes get errors about 2D Lights when going through the menus.
- Fixed GC when using XR single-pass automated tests.
- Fixed an issue that caused a null reference when deleting camera component in a prefab. [case 1244430](https://issuetracker.unity3d.com/issues/urp-argumentnullexception-error-is-thrown-on-removing-camera-component-from-camera-prefab)
- Fixed resolution of intermediate textures when rendering to part of a render texture. [case 1261287](https://issuetracker.unity3d.com/product/unity/issues/guid/1261287/)
- Fixed indirect albedo not working with shadergraph shaders in some rare setups. [case 1274967](https://issuetracker.unity3d.com/issues/gameobjects-with-custom-mesh-are-not-reflecting-the-light-when-using-the-shader-graph-shaders)
- Fixed XR mirroView sRGB issue when color space is gamma.
- Fixed an issue where XR eye textures are recreated multiple times per frame due to per camera MSAA change.
- Fixed an issue wehre XR mirror view selector stuck. 
- Fixed GLES2 shader compilation.
- Fixed issue with lens distortion breaking rendering when enabled and its intensity is 0.
- Fixed issue that caused motion blur to not work in XR.
- Fixed issue where multiple cameras would cause GC each frame. [case 1259717](https://issuetracker.unity3d.com/issues/urp-scriptablerendercontext-dot-getcamera-array-dot-resize-creates-garbage-every-frame-when-more-than-one-camera-is-active)
- Fixed Missing camera cannot be removed after scene is saved by removing the Missing camera label. [case 1252255](https://issuetracker.unity3d.com/issues/universal-rp-missing-camera-cannot-be-removed-from-camera-stack-after-scene-is-saved)
- Fixed MissingReferenceException when removing Missing camera from camera stack by removing Missing camera label. [case 1252263](https://issuetracker.unity3d.com/issues/universal-rp-missingreferenceexception-errors-when-removing-missing-camera-from-stack)
- Fixed slow down in the editor when editing properties in the UI for renderer features. [case 1279804](https://issuetracker.unity3d.com/issues/a-short-freeze-occurs-in-the-editor-when-expanding-or-collapsing-with-the-arrow-the-renderer-feature-in-the-forward-renderer)

## [10.0.0] - 2020-06-10
### Added
- Added the option to strip Terrain hole Shader variants.
- Added support for additional Directional Lights. The amount of additional Directional Lights is limited by the maximum Per-object Lights in the Render Pipeline Asset.
- Added default implementations of OnPreprocessMaterialDescription for FBX, Obj, Sketchup and 3DS file formats.
- Added Transparency Sort Mode and Transparency Sort Axis to 2DRendererData.
- Added support for a user defined default material to 2DRendererData.
- Added the option to toggle shadow receiving on transparent objects.
- Added XR multipass rendering. Multipass rendering is a requirement on many VR platforms and allows graceful fallback when single-pass rendering isn't available.
- Added support for Camera Stacking when using the Forward Renderer. This introduces the Camera `Render Type` property. A Base Camera can be initialized with either the Skybox or Solid Color, and can combine its output with that of one or more Overlay Cameras. An Overlay Camera is always initialized with the contents of the previous Camera that rendered in the Camera Stack.
- Added AssetPostprocessors and Shadergraphs to handle Arnold Standard Surface and 3DsMax Physical material import from FBX.
- Added `[MainTexture]` and `[MainColor]` shader property attributes to URP shader properties. These will link script material.mainTextureOffset and material.color to `_BaseMap` and `_BaseColor` shader properties.
- Added the option to specify the maximum number of visible lights. If you set a value, lights are sorted based on their distance from the Camera.
- Added the option to control the transparent layer separately in the Forward Renderer.
- Added the ability to set individual RendererFeatures to be active or not, use `ScriptableRendererFeature.SetActive(bool)` to set whether a Renderer Feature will execute,  `ScriptableRendererFeature.isActive` can be used to check the current active state of the Renderer Feature.
 additional steps to the 2D Renderer setup page for quality and platform settings.
- If Unity Editor Analytics are enabled, Universal collects anonymous data about usage of Universal. This helps the Universal team focus our efforts on the most common scenarios, and better understand the needs of our customers.
- Added a OnCameraSetup() function to the ScriptableRenderPass API, that gets called by the renderer before rendering each camera
- Added a OnCameraCleanup() function to the ScriptableRenderPass API, that gets called by the renderer after rendering each camera
- Added Default Material Type options to the 2D Renderer Data Asset property settings.
- Added additional steps to the 2D Renderer setup page for quality and platform settings.
- Added option to disable XR autotests on test settings.
- Shader Preprocessor strips gbuffer shader variants if DeferredRenderer is not in the list of renderers in any Scriptable Pipeline Assets.
- Added an option to enable/disable Adaptive Performance when the Adaptive Performance package is available in the project.
- Added support for 3DsMax's 2021 Simplified Physical Material from FBX files in the Model Importer.
- Added GI to SpeedTree
- Added support for DXT5nm-style normal maps on Android, iOS and tvOS
- Added stencil override support for deferred renderer.
- Added a warning message when a renderer is used with an unsupported graphics API, as the deferred renderer does not officially support GL-based platforms.
- Added option to skip a number of final bloom iterations.
- Added support for [Screen Space Ambient Occlusion](https://docs.unity3d.com/Packages/com.unity.render-pipelines.universal@10.0/manual/post-processing-ssao.html) and a new shader variant _SCREEN_SPACE_OCCLUSION.
- Added support for Normal Texture being generated in a prepass.
- Added a ConfigureInput() function to ScriptableRenderPass, so it is possible for passes to ask that a Depth, Normal and/or Opaque textures to be generated by the forward renderer.
- Added a float2 normalizedScreenSpaceUV to the InputData Struct.
- Added new sections to documentation: [Writing custom shaders](https://docs.unity3d.com/Packages/com.unity.render-pipelines.universal@10.0/manual/writing-custom-shaders-urp.html), and [Using the beginCameraRendering event](https://docs.unity3d.com/Packages/com.unity.render-pipelines.universal@10.0/manual/using-begincamerarendering.html).
- Added support for GPU instanced mesh particles on supported platforms.
- Added API to check if a Camera or Light is compatible with Universal Render Pipeline.

### Changed
- Moved the icon that indicates the type of a Light 2D from the Inspector header to the Light Type field.
- Eliminated some GC allocations from the 2D Renderer.
- Added SceneSelection pass for TerrainLit shader.
- Remove final blit pass to force alpha to 1.0 on mobile platforms.
- Deprecated the CinemachineUniversalPixelPerfect extension. Use the one from Cinemachine v2.4 instead.
- Replaced PlayerSettings.virtualRealitySupported with XRGraphics.tryEnable.
- Blend Style in the 2DRendererData are now automatically enabled/disabled.
- When using the 2D Renderer, Sprites will render with a faster rendering path when no lights are present.
- Particle shaders now receive shadows
- The Scene view now mirrors the Volume Layer Mask set on the Main Camera.
- Drawing order of SRPDefaultUnlit is now the same as the Built-in Render Pipline.
- Made MaterialDescriptionPreprocessors private.
- UniversalRenderPipelineAsset no longer supports presets. [Case 1197020](https://issuetracker.unity3d.com/issues/urp-reset-functionality-does-not-work-on-preset-of-universalrenderpipelineassets).
- The number of maximum visible lights is now determined by whether the platform is mobile or not.
- Renderer Feature list is now redesigned to fit more closely to the Volume Profile UI, this vastly improves UX and reliability of the Renderer Features List.
- Default color values for Lit and SimpleLit shaders changed to white due to issues with texture based workflows.
- You can now subclass ForwardRenderer to create a custom renderer based on it.
- URP is now computing tangent space per fragment.
- Optimized the 2D Renderer to skip rendering into certain internal buffers when not necessary.
- You can now subclass ForwardRenderer to create a custom renderer based on it.
- URP shaders that contain a priority slider now no longer have an offset of 50 by default.
- The virtual ScriptableRenderer.FrameCleanup() function has been marked obsolete and replaced by ScriptableRenderer.OnCameraCleanup() to better describe when the function gets invoked by the renderer.
- DepthOnlyPass, CopyDepthPass and CopyColorPass now use OnCameraSetup() instead of Configure() to set up their passes before executing as they only need to get their rendertextures once per camera instead of once per eye.
- Updated shaders to be compatible with Microsoft's DXC.
- Mesh GPU Instancing option is now hidden from the particles system renderer as this feature is not supported by URP.
- The 2D Renderer now supports camera stacking.
- 2D shaders now use half-precision floats whenever precise results are not necessary.
- Removed the ETC1_EXTERNAL_ALPHA variant from Shader Graph Sprite shaders.
- Eliminated some unnecessary clearing of render targets when using the 2D Renderer.
- The rendering of 2D lights is more effient as sorting layers affected by the same set of lights are now batched.
- Removed the 8 renderer limit from URP Asset.
- Merged the deferred renderer into the forward renderer.
- Changing the default value of Skip Iterations to 1 in Bloom effect editor
- Use SystemInfo to check if multiview is supported instead of being platform hardcoded
- Default attachment setup behaviour for ScriptableRenderPasses that execute before rendering opaques is now set use current the active render target setup. This improves performance in some situations.
- Combine XR occlusion meshes into one when using single-pass (multiview or instancing) to reduce draw calls and state changes.
- Shaders included in the URP package now use local Material keywords instead of global keywords. This increases the amount of available global user-defined Material keywords.

### Fixed
- Fixed an issue that caused WebGL to render blank screen when Depth texture was enabled [case 1240228](https://issuetracker.unity3d.com/issues/webgl-urp-scene-is-rendered-black-in-webgl-build-when-depth-texture-is-enabled)
- Fixed NaNs in tonemap algorithms (neutral and ACES) on Nintendo Switch.
- Fixed a performance problem with ShaderPreprocessor with large amount of active shader variants in the project 
- Fixed an issue where linear to sRGB conversion occurred twice on certain Android devices.
- Fixed an issue where there were 2 widgets showing the outer angle of a spot light.
- Fixed an issue where Unity rendered fullscreen quads with the pink error shader when you enabled the Stop NaN post-processing pass.
- Fixed an issue where Terrain hole Shader changes were missing. [Case 1179808](https://issuetracker.unity3d.com/issues/terrain-brush-tool-is-not-drawing-when-paint-holes-is-selected).
- Fixed an issue where the Shader Graph `SceneDepth` node didn't work with XR single-pass (double-wide) rendering. See [case 1123069](https://issuetracker.unity3d.com/issues/lwrp-vr-shadergraph-scenedepth-doesnt-work-in-single-pass-rendering).
- Fixed Unlit and BakedLit shader compilations in the meta pass.
- Fixed an issue where the Bokeh Depth of Field shader would fail to compile on PS4.
- Fixed an issue where the Scene lighting button didn't work when you used the 2D Renderer.
- Fixed a performance regression when you used the 2D Renderer.
- Fixed an issue where the Freeform 2D Light gizmo didn't correctly show the Falloff offset.
- Fixed an issue where the 2D Renderer rendered nothing when you used shadow-casting lights with incompatible Renderer2DData.
- Fixed an issue where errors were generated when the Physics2D module was not included in the project's manifest.
- Fixed an issue where Prefab previews were incorrectly lit when you used the 2D Renderer.
- Fixed an issue where the Light didn't update correctly when you deleted a Sprite that a Sprite 2D Light uses.
- Fixed an issue where 2D Lighting was broken for Perspective Cameras.
- Fixed an issue where resetting a Freeform 2D Light would throw null reference exceptions. [Case 1184536](https://issuetracker.unity3d.com/issues/lwrp-changing-light-type-to-freeform-after-clicking-on-reset-throws-multiple-arguementoutofrangeexception).
- Fixed an issue where Freeform 2D Lights were not culled correctly when there was a Falloff Offset.
- Fixed an issue where Tilemap palettes were invisible in the Tile Palette window when the 2D Renderer was in use. [Case 1162550](https://issuetracker.unity3d.com/issues/adding-tiles-in-the-tile-palette-makes-the-tiles-invisible).
- Fixed issue where black emission would cause unneccesary inspector UI repaints. [Case 1105661](https://issuetracker.unity3d.com/issues/lwrp-inspector-window-is-being-repainted-when-using-the-material-with-emission-enabled-and-set-to-black-00-0).
- Fixed user LUT sampling being done in Linear instead of sRGB.
- Fixed an issue when trying to get the Renderer via API on the first frame. [Case 1189196](https://issuetracker.unity3d.com/product/unity/issues/guid/1189196/).
- Fixed a material leak on domain reload.
- Fixed an issue where deleting an entry from the Renderer List and then undoing that change could cause a null reference. [Case 1191896](https://issuetracker.unity3d.com/issues/nullreferenceexception-when-attempting-to-remove-entry-from-renderer-features-list-after-it-has-been-removed-and-then-undone).
- Fixed an issue where the user would get an error if they removed the Additional Camera Data component. [Case 1189926](https://issuetracker.unity3d.com/issues/unable-to-remove-universal-slash-hd-additional-camera-data-component-serializedobject-target-destroyed-error-is-thrown).
- Fixed post-processing with XR single-pass rendering modes.
- Fixed an issue where Cinemachine v2.4 couldn't be used together with Universal RP due to a circular dependency between the two packages.
- Fixed an issue that caused shaders containing `HDRP` string in their path to be stripped from the build.
- Fixed an issue that caused only selected object to render in SceneView when Wireframe drawmode was selected.
- Fixed Renderer Features UI tooltips. [Case 1191901](https://issuetracker.unity3d.com/issues/forward-renderers-render-objects-layer-mask-tooltip-is-incorrect-and-contains-a-typo).
- Fixed multiple issues where Shader Graph shaders failed to build for XR in the Universal RP.
- Fixed an issue when using the 2D Renderer where some types of renderers would not be assigned the correct material.
- Fixed inconsistent lighting between the forward renderer and the deferred renderer, that was caused by a missing normalize operation on vertex normals on some speedtree shader variants.
- Fixed issue where XR Multiview failed to render when using URP Shader Graph Shaders
- Fixed lazy initialization with last version of ResourceReloader
- Fixed broken images in package documentation.
- Fixed an issue where viewport aspect ratio was wrong when using the Stretch Fill option of the Pixel Perfect Camera. [case 1188695](https://issuetracker.unity3d.com/issues/pixel-perfect-camera-component-does-not-maintain-the-aspect-ratio-when-the-stretch-fill-is-enabled)
- Fixed an issue where setting a Normal map on a newly created material would not update. [case 1197217](https://issuetracker.unity3d.com/product/unity/issues/guid/1197217/)
- Fixed an issue where post-processing was not applied for custom renderers set to run on the "After Rendering" event [case 1196219](https://issuetracker.unity3d.com/issues/urp-post-processing-is-not-applied-to-the-scene-when-render-ui-event-is-set-to-after-rendering)
- Fixed an issue that caused an extra blit when using custom renderers [case 1156741](https://issuetracker.unity3d.com/issues/lwrp-performance-decrease-when-using-a-scriptablerendererfeature)
- Fixed an issue with transparent objects not receiving shadows when using shadow cascades. [case 1116936](https://issuetracker.unity3d.com/issues/lwrp-cascaded-shadows-do-not-appear-on-alpha-blended-objects)
- Fixed issue where using a ForwardRendererData preset would cause a crash. [case 1201052](https://issuetracker.unity3d.com/product/unity/issues/guid/1201052/)
- Fixed an issue where particles had dark outlines when blended together [case 1199812](https://issuetracker.unity3d.com/issues/urp-soft-particles-create-dark-blending-artefacts-when-intersecting-with-scene-geometry)
- Fixed an issue with deleting shader passes in the custom renderer features list [case 1201664](https://issuetracker.unity3d.com/issues/urp-remove-button-is-not-activated-in-shader-passes-list-after-creating-objects-from-renderer-features-in-urpassets-renderer)
- Fixed camera inverse view-projection matrix in XR mode, depth-copy and color-copy passes.
- Fixed an issue with the null check when `UniversalRenderPipelineLightEditor.cs` tries to access `SceneView.lastActiveSceneView`.
- Fixed an issue where the 'Depth Texture' drop down was incorrectly disabled in the Camera Inspector. 
- Fixed an issue that caused errors if you disabled the VR Module when building a project.
- Fixed an issue where the default TerrainLit Material was outdated, which caused the default Terrain to use per-vertex normals instead of per-pixel normals.
- Fixed shader errors and warnings in the default Universal RP Terrain Shader. [case 1185948](https://issuetracker.unity3d.com/issues/urp-terrain-slash-lit-base-pass-shader-does-not-compile)
- Fixed an issue where the URP Material Upgrader tried to upgrade standard Universal Shaders. [case 1144710](https://issuetracker.unity3d.com/issues/upgrading-to-lwrp-materials-is-trying-to-upgrade-lwrp-materials)
- Fixed an issue where some Materials threw errors when you upgraded them to Universal Shaders. [case 1200938](https://issuetracker.unity3d.com/issues/universal-some-materials-throw-errors-when-updated-to-universal-rp-through-update-materials-to-universal-rp)
- Fixed issue where normal maps on terrain appeared to have flipped X-components when compared to the same normal map on a mesh. [case 1181518](https://fogbugz.unity3d.com/f/cases/1181518/)
- Fixed an issue where the editor would sometimes crash when using additional lights [case 1176131](https://issuetracker.unity3d.com/issues/mac-crash-on-processshadowcasternodevisibilityandcullwithoutumbra-when-same-rp-asset-is-set-in-graphics-and-quality-settings)
- Fixed RemoveComponent on Camera contextual menu to not remove Camera while a component depend on it.
- Fixed an issue where right eye is not rendered to. [case 1170619](https://issuetracker.unity3d.com/issues/vr-lwrp-terrain-is-not-rendered-in-the-right-eye-of-an-hmd-when-using-single-pass-instanced-stereo-rendering-mode-with-lwrp)
- Fixed issue where TerrainDetailLit.shader fails to compile when XR is enabled.
- Fixed an issue that allowed height-based blending on Terrains with more than 4 materials, which is not supported.
- Fixed an issue where opaque objects were outputting incorrect alpha values [case 1168283](https://issuetracker.unity3d.com/issues/lwrp-alpha-clipping-material-makes-other-materials-look-like-alpha-clipping-when-gameobject-is-shown-in-render-texture)
- Fixed an issue where a depth texture was always created when post-processing was enabled, even if no effects made use of it.
- Fixed incorrect light attenuation on Nintendo Switch.
- Fixed an issue where the Volume System would not use the Cameras Transform when no `Volume Trigger` was set.
- Fixed an issue where post processing disappeared when using custom renderers and SMAA or no AA
- Fixed an issue where the 2D Renderer upgrader did not upgrade using the correct default material
- Fixed an issue with soft particles having dark blending when intersecting with scene geometry [case 1199812](https://issuetracker.unity3d.com/issues/urp-soft-particles-create-dark-blending-artefacts-when-intersecting-with-scene-geometry)
- Fixed an issue with additive particles blending incorrectly [case 1215713](https://issuetracker.unity3d.com/issues/universal-render-pipeline-additive-particles-not-using-vertex-alpha)
- Fixed an issue where camera preview window was missing in scene view. [case 1211971](https://issuetracker.unity3d.com/issues/scene-view-urp-camera-preview-window-is-missing-in-the-scene-view)
- Fixed an issue with shadow cascade values were not readable in the render pipeline asset [case 1219003](https://issuetracker.unity3d.com/issues/urp-cascade-values-truncated-on-selecting-two-or-four-cascades-in-shadows-under-universalrenderpipelineasset)
- Fixed an issue where MSAA isn't applied until eye textures are relocated by changing their resolution. [case 1197958](https://issuetracker.unity3d.com/issues/oculus-quest-oculus-go-urp-msaa-isnt-applied-until-eye-textures-are-relocated-by-changing-their-resolution)
- Fixed an issue where camera stacking didn't work properly inside prefab mode. [case 1220509](https://issuetracker.unity3d.com/issues/urp-cannot-assign-overlay-cameras-to-a-camera-stack-while-in-prefab-mode)
- Fixed the definition of `mad()` in SMAA shader for OpenGL.
- Fixed an issue where partical shaders failed to handle Single-Pass Stereo VR rendering with Double-Wide Textures. [case 1201208](https://issuetracker.unity3d.com/issues/urp-vr-each-eye-uses-the-cameraopaquetexture-of-both-eyes-for-rendering-when-using-single-pass-rendering-mode)
- Fixed an issue that caused assets to be reimported if player prefs were cleared. [case 1192259](https://issuetracker.unity3d.com/issues/lwrp-clearing-playerprefs-through-a-script-or-editor-causes-delay-and-console-errors-to-appear-when-entering-the-play-mode)
- Fixed missing Custom Render Features after Library deletion. [case 1196338](https://issuetracker.unity3d.com/product/unity/issues/guid/1196338/)
- Fixed not being able to remove a Renderer Feature due to tricky UI selection rects. [case 1208113](https://issuetracker.unity3d.com/product/unity/issues/guid/1208113/)
- Fixed an issue where the Camera Override on the Render Object Feature would not work with many Render Features in a row. [case 1205185](https://issuetracker.unity3d.com/product/unity/issues/guid/1205185/)
- Fixed UI clipping issue in Forward Renderer inspector. [case 1211954](https://issuetracker.unity3d.com/product/unity/issues/guid/1211954/)
- Fixed a Null ref when trying to remove a missing Renderer Feature from the Forward Renderer. [case 1196651](https://issuetracker.unity3d.com/product/unity/issues/guid/1196651/)
- Fixed data serialization issue when adding a Renderer Feature to teh Forward Renderer. [case 1214779](https://issuetracker.unity3d.com/product/unity/issues/guid/1214779/)
- Fixed issue with AssetPostprocessors dependencies causing models to be imported twice when upgrading the package version.
- Fixed an issue where NullReferenceException might be thrown when creating 2D Lights. [case 1219374](https://issuetracker.unity3d.com/issues/urp-nullreferenceexception-threw-on-adding-the-light-2d-experimental-component-when-2d-render-data-not-assigned) 
- Fixed an issue with a blurry settings icon. [case 1201895](https://issuetracker.unity3d.com/issues/urp-setting-icon-blurred-in-universalrendererpipelineasset)
- Fixed issue that caused the QualitySettings anti-aliasing changing without user interaction. [case 1195272](https://issuetracker.unity3d.com/issues/lwrp-the-anti-alias-quality-settings-value-is-changing-without-user-interaction)
- Fixed an issue where Shader Graph shaders generate undeclared identifier 'GetWorldSpaceNormalizeViewDir' error.
- Fixed an issue where rendering into RenderTexture with Single Pass Instanced renders both eyes overlapping.
- Fixed an issue where Renderscale setting has no effect when using XRSDK.
- Fixed an issue where renderScale != 1 or Display.main.requiresBlitToBackbuffer forced an unnecessary blit on XR.
- Fixed an issue that causes double sRGB correction on Quest. [case 1209292](https://issuetracker.unity3d.com/product/unity/issues/guid/1209292)
- Fixed an issue where terrain DepthOnly pass does not work for XR.
- Fixed an issue that caused depth texture to be flipped when sampling from shaders [case 1225362](https://issuetracker.unity3d.com/issues/game-object-is-rendered-incorrectly-in-the-game-view-when-sampling-depth-texture)
- Fixed an issue with URP switching such that every avaiable URP makes a total set of supported features such that all URPs are taken into consideration. [case 1157420](https://issuetracker.unity3d.com/issues/lwrp-srp-switching-doesnt-work-even-with-manually-adding-shadervariants-per-scene)
- Fixed an issue where XR multipass repeatedly throws error messages "Multi pass stereo mode doesn't support Camera Stacking".
- Fixed an issue with shadows not appearing on terrains when no cascades were selected [case 1226530](https://issuetracker.unity3d.com/issues/urp-no-shadows-on-terrain-when-cascades-is-set-to-no-cascades-in-render-pipeline-asset-settings)
- Fixed a shader issue that caused the Color in Sprite Shape to work improperly.
- Fixed an issue with URP switching such that every available URP makes a total set of supported features such that all URPs are taken into consideration. [case 1157420](https://issuetracker.unity3d.com/issues/lwrp-srp-switching-doesnt-work-even-with-manually-adding-shadervariants-per-scene)
- Metallic slider on the Lit shader is now linear meaning correct values are used for PBR.
- Fixed an issue where Post-Processing caused nothing to render on GLES2.
- Fixed an issue that causes viewport to not work correctly when rendering to textures. [case 1225103](https://issuetracker.unity3d.com/issues/urp-the-viewport-rect-isnt-correctly-applied-when-the-camera-is-outputting-into-a-rendertexture)
- Fixed an issue that caused incorrect sampling of HDR reflection probe textures.
- Fixed UI text of RenderObjects feature to display LightMode tag instead of Shader Pass Name. [case 1201696](https://issuetracker.unity3d.com/issues/render-feature-slash-pass-ui-has-a-field-for-shader-pass-name-when-it-actually-expects-shader-pass-lightmode)
- Fixed an issue when Linear -> sRGB conversion would not happen on some Android devices. [case 1226208](https://issuetracker.unity3d.com/issues/no-srgb-conversion-on-some-android-devices-when-using-the-universal-render-pipeline)
- Fixed issue where using DOF at the same time as Dynamic Scaling, the depth buffer was smapled with incorrect UVs. [case 1225467](https://issuetracker.unity3d.com/product/unity/issues/guid/1225467/)
- Fixed an issue where an exception would be thrown when resetting the ShadowCaster2D component. [case 1225339](https://issuetracker.unity3d.com/issues/urp-unassignedreferenceexception-thrown-on-resetting-the-shadow-caster-2d-component)
- Fixe an issue where using a Subtractive Blend Style for your 2D Lights might cause artifacts in certain post-processing effects. [case 1215584](https://issuetracker.unity3d.com/issues/urp-incorrect-colors-in-scene-when-using-subtractive-and-multiply-blend-mode-in-gamma-color-space)
- Fixed an issue where Cinemachine Pixel Perfect Extension didn't work when CinemachineBrain Update Method is anything other than Late Update.
- Fixed an issue where Sprite Shader Graph shaders weren't double-sided by default.
- Fixed an issue where particles using Sprite Shader Graph shaders were invisible.
- Fixed an issue where Scene objects might be incorrectly affected by 2D Lights from a previous Sorting Layer.
- Fixed an issue where errors would appear in the Console when entering Play Mode with a 2D Light selected in the Hierarchy. [Case 1226918](https://issuetracker.unity3d.com/issues/errors-appear-in-the-console-when-global-2d-light-is-selected-in-hierarchy)
- Fixed an issue that caused Android GLES to render blank screen when Depth texture was enabled without Opaque texture [case 1219325](https://issuetracker.unity3d.com/issues/scene-is-not-rendered-on-android-8-and-9-when-depth-texture-is-enabled-in-urp-asset)
- Fixed an issue that caused transparent objects to always render over top of world space UI. [case 1219877](https://issuetracker.unity3d.com/product/unity/issues/guid/1219877/)
- Fixed issue causing sorting fudge to not work between shadergraph and urp particle shaders. [case 1222762](https://issuetracker.unity3d.com/product/unity/issues/guid/1222762/)
- Fixed shader compilation errors when using multiple lights in DX10 level GPU. [case 1222302](https://issuetracker.unity3d.com/issues/urp-no-materials-apart-from-ui-are-rendered-when-using-direct3d11-graphics-api-on-a-dx10-gpu)
- Fixed an issue with shadows not being correctly calculated in some shaders.
- Fixed invalid implementation of one function in LWRP -> URP backward compatibility support.
- Fixed issue on Nintendo Switch where maximum number of visible lights in C# code did not match maximum number in shader code.
- Fixed OpenGL ES 3.0 support for URP ShaderGraph. [case 1230890](https://issuetracker.unity3d.com/issues/urptemplate-gles3-android-custom-shader-fails-to-compile-on-adreno-306-gpu)
- Fixed an issue where multi edit camera properties didn't work. [case 1230080](https://issuetracker.unity3d.com/issues/urp-certain-settings-are-not-applied-to-all-cameras-when-multi-editing-in-the-inspector)
- Fixed an issue where the emission value in particle shaders would not update in the editor without entering the Play mode.
- Fixed issues with performance when importing fbx files.
- Fixed issues with NullReferenceException happening with URP shaders.
- Fixed an issue that caused memory allocations when sorting cameras. [case 1226448](https://issuetracker.unity3d.com/issues/2d-renderer-using-more-than-one-camera-that-renders-out-to-a-render-texture-creates-gc-alloc-every-frame)
- Fixed an issue where grid lines were drawn on top of opaque objects in the preview window. [Case 1240723](https://issuetracker.unity3d.com/issues/urp-grid-is-rendered-in-front-of-the-model-in-the-inspector-animation-preview-window-when-depth-or-opaque-texture-is-enabled).
- Fixed an issue where objects in the preview window were affected by layer mask settings in the default renderer. [Case 1204376](https://issuetracker.unity3d.com/issues/urp-prefab-preview-is-blank-when-a-custom-forward-renderer-data-and-default-layer-mask-is-mixed-are-used).
- Fixed an issue with reflections when using an orthographic camera [case 1209255](https://issuetracker.unity3d.com/issues/urp-weird-reflections-when-using-lit-material-and-a-camera-with-orthographic-projection)
- Fixed issue that caused unity_AmbientSky, unity_AmbientEquator and unity_AmbientGround variables to be unintialized.
- Fixed issue that caused `SHADERGRAPH_AMBIENT_SKY`, `SHADERGRAPH_AMBIENT_EQUATOR` and `SHADERGRAPH_AMBIENT_GROUND` variables to be uninitialized.
- Fixed SceneView Draw Modes not being properly updated after opening new scene view panels or changing the editor layout.
- Fixed GLES shaders compilation failing on Windows platform (not a mobile platform) due to uniform count limit.
- Fixed an issue that caused the inverse view and projection matrix to output wrong values in some platforms. [case 1243990](https://issuetracker.unity3d.com/issues/urp-8-dot-1-breaks-unity-matrix-i-vp)
- Fixed an issue where the Render Scale setting of the pipeline asset didn't properly change the resolution when using the 2D Renderer. [case 1241537](https://issuetracker.unity3d.com/issues/render-scale-is-not-applied-to-the-rendered-image-when-2d-renderer-is-used-and-hdr-option-is-disabled)
- Fixed an issue where 2D lights didn't respect the Camera's Culling Mask. [case 1239136](https://issuetracker.unity3d.com/issues/urp-2d-2d-lights-are-ignored-by-camera-culling-mask)
- Fixed broken documentation links for some 2D related components.
- Fixed an issue where Sprite shaders generated by Shader Graph weren't double-sided. [case 1261232](https://issuetracker.unity3d.com/product/unity/issues/guid/1261232/)
- Fixed an issue where the package would fail to compile if the Animation module was disabled. [case 1227068](https://issuetracker.unity3d.com/product/unity/issues/guid/1227068/)
- Fixed an issue where Stencil settings wasn't serialized properly in sub object [case 1241218](https://issuetracker.unity3d.com/issues/stencil-overrides-in-urp-7-dot-3-1-render-objects-does-not-save-or-apply)
- Fixed an issue with not being able to remove Light Mode Tags [case 1240895](https://issuetracker.unity3d.com/issues/urp-unable-to-remove-added-lightmode-tags-of-filters-property-in-render-object)
- Fixed an issue where preset button could still be used, when it is not supposed to. [case 1246261](https://issuetracker.unity3d.com/issues/urp-reset-functionality-does-not-work-for-renderobject-preset-asset)
- Fixed an issue where Model Importer Materials used the Standard Shader from the Built-in Render Pipeline instead of URP Lit shader when the import happened at Editor startup.
- Fixed an issue where only unique names of cameras could be added to the camera stack.
- Fixed issue that caused shaders to fail to compile in OpenGL 4.1 or below.
- Fixed an issue where camera stacking with MSAA on OpenGL resulted in a black screen. [case 1250602](https://issuetracker.unity3d.com/issues/urp-camera-stacking-results-in-black-screen-when-msaa-and-opengl-graphics-api-are-used)
- Optimized shader compilation times by compiling different variant sets for vertex and fragment shaders.
- Fixed shadows for additional lights by limiting MAX_VISIBLE_LIGHTS to 16 for OpenGL ES 2.0 and 3.0 on mobile platforms. [case 1244391](https://issuetracker.unity3d.com/issues/android-urp-spotlight-shadows-are-not-being-rendered-on-adreno-330-and-320-when-built)
- Fixed Lit/SimpleLit/ParticlesLit/ParticlesSimpleLit/ParticlesUnlit shaders emission color not to be converted from gamma to linear color space. [case 1249615]
- Fixed missing unity_MatrixInvP for shader code and shaderGraph.
- Fixed XR support for deferred renderer.
- Fixing RenderObject to reflect name changes done at CustomForwardRenderer asset in project view. [case 1246256](https://issuetracker.unity3d.com/issues/urp-renderobject-name-does-not-reflect-inside-customforwardrendererdata-asset-on-renaming-in-the-inspector)
- Fixing camera overlay stacking adding to respect unity general reference restrictions. [case 1240788](https://issuetracker.unity3d.com/issues/urp-overlay-camera-is-missing-in-stack-list-of-the-base-camera-prefab)
- Fixed profiler marker errors. [case 1240963](https://issuetracker.unity3d.com/issues/urp-errors-are-thrown-in-a-console-when-using-profiler-to-profile-editor)
- Fixed issue that caused the pipeline to not create _CameraColorTexture if a custom render pass is injected. [case 1232761](https://issuetracker.unity3d.com/issues/urp-the-intermediate-color-texture-is-no-longer-created-when-there-is-at-least-one-renderer-feature)
- Fixed target eye UI for XR rendering is missing from camera inspector. [case 1261612](https://issuetracker.unity3d.com/issues/xr-cameras-target-eye-property-is-missing-when-inspector-is-in-normal-mode)
- Fixed an issue where terrain and speedtree materials would not get upgraded by upgrade project materials. [case 1204189](https://fogbugz.unity3d.com/f/cases/1204189/)
- Fixed an issue that caused renderer feature to not render correctly if the pass was injected before rendering opaques and didn't implement `Configure` method. [case 1259750](https://issuetracker.unity3d.com/issues/urp-not-rendering-with-a-renderer-feature-before-rendering-shadows)
- Fixed an issue where postFX's temp texture is not released properly.
- Fixed an issue where ArgumentOutOfRangeException errors were thrown after removing Render feature [case 1268147](https://issuetracker.unity3d.com/issues/urp-argumentoutofrangeexception-errors-are-thrown-on-undoing-after-removing-render-feature)
- Fixed an issue where depth and depth/normal of grass isn't rendered to depth texture.
- Fixed an issue that impacted MSAA performance on iOS/Metal [case 1219054](https://issuetracker.unity3d.com/issues/urp-ios-msaa-has-a-bigger-negative-impact-on-performance-when-using-urp-compared-to-built-in-rp)
- Fixed an issue that caused a warning to be thrown about temporary render texture not found when user calls ConfigureTarget(0). [case 1220871](https://issuetracker.unity3d.com/issues/urp-scriptable-render-passes-which-dont-require-a-bound-render-target-triggers-render-target-warning)
- Fixed performance issues in the C# shader stripper.

## [7.1.1] - 2019-09-05
### Upgrade Guide
- The render pipeline now handles custom renderers differently. You must now set up renderers for the Camera on the Render Pipeline Asset.
- Render Pipeline Assets upgrades automatically and either creates a default forward renderer in your project or links the existing custom one that you've assigned.
- If you have custom renderers assigned to Cameras, you must now add them to the current Render Pipeline Asset. Then you can select which renderer to use on the Camera.

### Added
- Added shader function `GetMainLightShadowParams`. This returns a half4 for the main light that packs shadow strength in x component and shadow soft property in y component.
- Added shader function `GetAdditionalLightShadowParams`. This returns a half4 for an additional light that packs shadow strength in x component and shadow soft property in y component.
- Added a `Debug Level` option to the Render Pipeline Asset. With this, you can control the amount of debug information generated by the render pipeline.
- Added ability to set the `ScriptableRenderer` that the Camera renders with via C# using `UniversalAdditionalCameraData.SetRenderer(int index)`. This maps to the **Renderer List** on the Render Pipeline Asset.
- Added shadow support for the 2D Renderer. 
- Added ShadowCaster2D, and CompositeShadowCaster2D components.
- Added shadow intensity and shadow volume intensity properties to Light2D.
- Added new Gizmos for Lights.
- Added CinemachineUniversalPixelPerfect, a Cinemachine Virtual Camera Extension that solves some compatibility issues between Cinemachine and Pixel Perfect Camera.
- Added an option that disables the depth/stencil buffer for the 2D Renderer.
- Added manipulation handles for the inner cone angle for spot lights.
- Added documentation for the built-in post-processing solution and Volumes framework (and removed incorrect mention of the PPv2 package). 

### Changed
- Increased visible lights limit for the forward renderer. It now supports 256 visible lights except in mobile platforms. Mobile platforms support 32 visible lights.
- Increased per-object lights limit for the forward renderer. It now supports 8 per-object lights in all platforms except GLES2. GLES2 supports 4 per-object lights.
- The Sprite-Lit-Default shader and the Sprite Lit Shader Graph shaders now use the vertex tangents for tangent space calculations.
- Temporary render textures for cameras rendering to render textures now use the same format and multisampling configuration as camera's target texture.
- All platforms now use R11G11B10_UFloat format for HDR render textures if supported.
- There is now a list of `ScriptableRendererData` on the Render Pipeline Asset as opposed to a renderer type. These are available to all Cameras and are included in builds.
- The renderer override on the Camera is now an enum that maps to the list of `ScriptableRendererData` on the Render Pipeline Asset.
- Pixel Perfect Camera now allows rendering to a render texture.
- Light2D GameObjects that you've created now have a default position with z equal to 0.
- Documentation: Changed the "Getting Started" section into "Install and Configure". Re-arranged the Table of Content.  

### Fixed
- Fixed LightProbe occlusion contribution. [case 1146667](https://issuetracker.unity3d.com/product/unity/issues/guid/1146667/)
- Fixed an issue that caused a log message to be printed in the console when creating a new Material. [case 1173160](https://issuetracker.unity3d.com/product/unity/issues/guid/1173160/)
- Fixed an issue where OnRenderObjectCallback was never invoked. [case 1122420](https://issuetracker.unity3d.com/issues/lwrp-gl-dot-lines-and-debug-dot-drawline-dont-render-when-scriptable-render-pipeline-settings-is-set-to-lwrp)
- Fixed an issue where Sprite Masks didn't function properly when using the 2D Renderer. [case 1163474](https://issuetracker.unity3d.com/issues/lwrp-sprite-renderer-ignores-sprite-mask-when-lightweight-render-pipeline-asset-data-is-set-to-2d-renderer-experimental)
- Fixed memory leaks when using the Frame Debugger with the 2D Renderer.
- Fixed an issue where materials using `_Time` did not animate in the scene. [1175396](https://issuetracker.unity3d.com/product/unity/issues/guid/1175396/)
- Fixed an issue where the Particle Lit shader had artifacts when both soft particles and HDR were enabled. [1136285](https://issuetracker.unity3d.com/product/unity/issues/guid/1136285/)
- Fixed an issue where the Area Lights were set to Realtime, which caused them to not bake. [1159838](https://issuetracker.unity3d.com/issues/lwrp-template-baked-area-lights-do-not-work-if-project-is-created-with-lightweight-rp-template)
- Fixed an issue where the Disc Light did not generate any light. [1175097](https://issuetracker.unity3d.com/issues/using-lwrp-area-light-does-not-generate-light-when-its-shape-is-set-to-disc)
- Fixed an issue where the alpha was killed when an opaque texture was requested on an offscreen camera with HDR enabled [case 1163320](https://issuetracker.unity3d.com/issues/lwrp-mobile-secondary-camera-background-alpha-value-is-lost-when-hdr-and-opaque-texture-are-enabled-in-lwrp-asset).
- Fixed an issue that caused Orthographic camera with far plane set to 0 to span Unity console with errors. [case 1172269](https://issuetracker.unity3d.com/issues/orthographic-camera-with-far-plane-set-to-0-results-in-assertions)
- Fixed an issue causing heap allocation in `RenderPipelineManager.DoRenderLoop` [case 1156241](https://issuetracker.unity3d.com/issues/lwrp-playerloop-renderpipelinemanager-dot-dorenderloop-internal-gc-dot-alloc-allocates-around-2-dot-6kb-for-every-camera-in-the-scene)
- Fixed an issue that caused shadow artifacts when using large spot angle values [case 1136165](https://issuetracker.unity3d.com/issues/lwrp-adjusting-spot-angle-on-a-spotlight-produces-shadowmap-artifacts)
- Fixed an issue that caused self-shadowing artifacts when adjusting shadow near-plane on spot lights.
- Fixed an issue that caused specular highlights to disappear when the smoothness value was set to 1.0. [case 1161827](https://issuetracker.unity3d.com/issues/lwrp-hdrp-lit-shader-max-smoothness-value-is-incosistent-between-pipelines)
- Fixed an issue in the Material upgrader that caused transparent Materials to not upgrade correctly to Universal RP. [case 1170419](https://issuetracker.unity3d.com/issues/shader-conversion-upgrading-project-materials-causes-standard-transparent-materials-to-flicker-when-moving-the-camera).
- Fixed an issue causing shadows to be incorrectly rendered when a light was close to the shadow caster.
- Fixed post-processing for the 2D Renderer.
- Fixed an issue in Light2D that caused a black line to appear for a 360 degree spotlight.
- Fixed a post-processing rendering issue with non-fullscreen viewport. [case 1177660](https://issuetracker.unity3d.com/issues/urp-render-scale-slider-value-modifies-viewport-coordinates-of-the-screen-instead-of-the-resolution)
- Fixed an issue where **Undo** would not undo the creation of Additional Camera Data. [case 1158861](https://issuetracker.unity3d.com/issues/lwrp-additional-camera-data-script-component-appears-on-camera-after-manually-re-picking-use-pipeline-settings)
- Fixed an issue where selecting the same drop-down menu item twice would trigger a change event. [case 1158861](https://issuetracker.unity3d.com/issues/lwrp-additional-camera-data-script-component-appears-on-camera-after-manually-re-picking-use-pipeline-settings)
- Fixed an issue where selecting certain objects that use instancing materials would throw console warnings. [case 1127324](https://issuetracker.unity3d.com/issues/console-warning-is-being-spammed-when-having-lwrp-enabled-and-shader-with-gpu-instancing-present-in-the-scene)
- Fixed a GUID conflict with LWRP. [case 1179895](https://issuetracker.unity3d.com/product/unity/issues/guid/1179895/)
- Fixed an issue where the Terrain shader generated NaNs.
- Fixed an issue that caused the `Opaque Color` pass to never render at half or quarter resolution.
- Fixed and issue where stencil state on a `ForwardRendererData` was reset each time rendering happened.

## [7.0.1] - 2019-07-25
### Changed
- Platform checks now provide more helpful feedback about supported features in the Inspectors.

### Fixed
- Fixed specular lighting related artifacts on Mobile [case 1143049](https://issuetracker.unity3d.com/issues/ios-lwrp-rounded-cubes-has-graphical-artifacts-when-setting-pbr-shaders-smoothness-about-to-0-dot-65-in-shadergraph) and [case 1164822](https://issuetracker.unity3d.com/issues/lwrp-specular-highlight-becomes-hard-edged-when-increasing-the-size-of-an-object).
- Post-processing is no longer enabled in the previews.
- Unity no longer force-enables post-processing on a camera by default.
- Fixed an issue that caused the Scene to render darker in GLES3 and linear color space. [case 1169789](https://issuetracker.unity3d.com/issues/lwrp-android-scene-is-rendered-darker-in-build-when-graphics-api-set-to-gles3-and-color-space-set-to-linear)

## [7.0.0] - 2019-07-17
### Universal Render Pipeline
- LWRP has been renamed to the "Universal Render Pipeline" (UniversalRP).
- UniversalRP is the same as LWRP in terms of features and scope.
- Classes have moved to the Universal namespace (from LWRP).

### Upgrade Guide
- Upgrading to UniversalRP is designed to be almost seamless from the user side.
- LWRP package still exists, this forwards includes and classes to the UniversalRP Package.
- Please see the more involved upgrade guide (https://docs.google.com/document/d/1Xd5bZa8pYZRHri-EnNkyhwrWEzSa15vtnpcg--xUCIs/).

### Added
- Initial Stadia platform support.
- Added a menu option to create a new `ScriptableRendererFeature` script. To do so in the Editor, click on Asset > Create > Rendering > Lightweight Render Pipeline > Renderer Feature.
- Added documentation for SpeedTree Shaders in LWRP.
- Added extended features to LWRP Terrain Shader, so terrain assets can be forward-compatible with HDRP.
- Enabled per-layer advanced or legacy-mode blending in LWRP Terrain Shader. 
- Added the documentation page "Rendering in LWRP", which describes the forward rendering camera loop.
- Added documentation overview for how Post Processing Version 2 works in LWRP.
- Added documentation notes and FAQ entry on the 2D Renderer affecting the LWRP Asset.

### Changed
- Replaced beginCameraRendering callbacks by non obsolete implementation in Light2D
- Updated `ScriptableRendererFeature` and `ScriptableRenderPass` API docs.
- Shader type Real translates to FP16 precision on Nintendo Switch.

### Fixed
- Fixed a case where built-in Shader time values could be out of sync with actual time. [case 1142495](https://fogbugz.unity3d.com/f/cases/1142495/)
- Fixed an issue that caused forward renderer resources to not load properly when you upgraded LWRP from an older version to 7.0.0. [case 1154925](https://issuetracker.unity3d.com/issues/lwrp-upgrading-lwrp-package-to-7-dot-0-0-breaks-forwardrenderdata-asset-in-resource-files)
- Fixed GC spikes caused by LWRP allocating heap memory every frame.
- Fixed distortion effect on particle unlit shader.
- Fixed NullReference exception caused when trying to add a ScriptableRendererFeature.
- Fixed issue with certain LWRP shaders not showing when using forward/2D renderer.
- Fixed the shadow resolve pass and the final pass, so they're not consuming unnecessary bandwidth. [case 1152439](https://issuetracker.unity3d.com/issues/lwrp-mobile-increased-memory-usage-and-extra-rendering-steps) 
- Added missing page for 2D Lights in LWRP.
- Tilemap tiles no longer appear black when you use the 2D renderer.
- Sprites in the preview window are no longer lit by 2D Scene lighting.
- Fixed warnings for unsupported shadow map formats for GLES2 API.
- Disabled shadows for devices that do not support shadow maps or depth textures.
- Fixed support for LWRP per-pixel terrain. [case 1110520](https://fogbugz.unity3d.com/f/cases/1110520)
- Fixed some basic UI/usability issues with LWRP terrain Materials (use of warnings and modal value changes).
- Fixed an issue where using LWRP and Sprite Shape together would produce meta file conflicts.
- Fixed fp16 overflow in Switch in specular calculation
- Fixed shader compilation errors for Android XR projects.
- Updated the pipeline Asset UI to cap the render scale at 2x so that it matches the render pipeline implementation limit.

## [6.7.0] - 2019-05-16
### Added
- Added SpeedTree Shaders.
- Added two Shader Graph master nodes: Lit Sprite and Unlit Sprite. They only work with the 2D renderer.
- Added documentation for the 2D renderer.

### Changed
- The 2D renderer and Light2D component received a number of improvements and are now ready to try as experimental features.
- Updated the [Feature Comparison Table](lwrp-builtin-feature-comparison.md) to reflect the current state of LWRP features.

### Fixed
- When in playmode, the error 'Non matching Profiler.EndSample' no longer appears. [case 1140750](https://fogbugz.unity3d.com/f/cases/1140750/)
- LWRP Particle Shaders now correctly render in stereo rendering modes. [case 1106699](https://fogbugz.unity3d.com/f/cases/1106699/)
- Shaders with 'debug' in the name are no longer stripped automatically. [case 1112983](https://fogbugz.unity3d.com/f/cases/1112983/)
- Fixed tiling issue with selection outline and baked cutout shadows.
- in the Shadergraph Unlit Master node, Premultiply no longer acts the same as Alpha. [case 1114708](https://fogbugz.unity3d.com/f/cases/1114708/)
- Fixed an issue where Lightprobe data was missing if it was needed per-pixel and GPU instancing was enabled.
- The Soft ScreenSpaceShadows Shader variant no longer gets stripped form builds. [case 1138236](https://fogbugz.unity3d.com/f/cases/1138236/)
- Fixed a typo in the Particle Unlit Shader, so Soft Particles now work correctly.
- Fixed emissive Materials not being baked for some meshes. [case 1145297](https://issuetracker.unity3d.com/issues/lwrp-emissive-materials-are-not-baked)
- Camera matrices are now correctly set up when you call rendering functions in EndCameraRendering. [case 1146586](https://issuetracker.unity3d.com/issues/lwrp-drawmeshnow-returns-wrong-positions-slash-scales-when-called-from-endcamerarendering-hook)
- Fixed GI not baking correctly while in gamma color space.
- Fixed a NullReference exception when adding a renderer feature that is contained in a global namespace. [case 1147068](https://issuetracker.unity3d.com/issues/scriptablerenderpipeline-inspector-ui-crashes-when-a-scriptablerenderfeature-is-not-in-a-namespace)
- Shaders are now set up for VR stereo instancing on Vulkan. [case 1142952](https://fogbugz.unity3d.com/f/cases/1142952/).
- VR stereo matrices and vertex inputs are now set up on Vulkan. [case 1142952](https://fogbugz.unity3d.com/f/cases/1142952/).
- Fixed the Material Upgrader so it's now run upon updating the LWRP package. [1148764](https://issuetracker.unity3d.com/product/unity/issues/guid/1148764/)
- Fixed a NullReference exception when you create a new Lightweight Render Pipeline Asset. [case 1153388](https://issuetracker.unity3d.com/product/unity/issues/guid/1153388/) 

## [6.6.0] - 2019-04-01
### Added
- Added support for Baked Indirect mixed lighting.
- You can now use Light Probes for occlusion. This means that baked lights can now occlude dynamic objects.
- Added RenderObjects. You can add RenderObjects to a Renderer to perform custom rendering.
- (WIP) Added an experimental 2D renderer that implements a 2D lighting system.
- (WIP) Added a Light2D component that works with the 2D renderer to add lighting effects to 2D sprites.

### Fixed
- Fixed a project import issue in the LWRP template.
- Fixed the warnings that appear when you create new Unlit Shader Graphs using the Lightweight Render Pipeline.
- Fixed light attenuation precision on mobile platforms.
- Fixed split-screen rendering on mobile platforms.
- Fixed rendering when using an off-screen camera that renders to a depth texture.
- Fixed the exposed stencil render state in the renderer.
- Fixed the default layer mask so it's now applied to a depth pre-pass.
- Made several improvements and fixes to the render pass UI.
- Fixed artifacts that appeared due to precision errors in large scaled objects.
- Fixed an XR rendering issue where Unity required a depth texture.
- Fixed an issue that caused transparent objects to sort incorrectly.

## [6.5.0] - 2019-03-07
### Added
- You can now create a custom forward renderer by clicking on `Assets/Create/Rendering/Lightweight Render Pipeline/Forward Renderer`. This creates an Asset in your Project. You can add additional features to it and drag-n-drop the renderer to either the pipeline Asset or to a camera.
- You can now add `ScriptableRendererFeature`  to the `ScriptableRenderer` to extend it with custom effects. A feature is an `ScriptableObject` that can be drag-n-dropped in the renderer and adds one or more `ScriptableRenderPass` to the renderer.
- `ScriptableRenderer` now exposes interface to configure lights. To do so, implement `SetupLights` when you create a new renderer.
- `ScriptableRenderer` now exposes interface to configure culling. To do so, implement `SetupCullingParameters` when you create a new renderer.
- `ScriptableRendererData` contains rendering resources for `ScriptableRenderer`. A renderer can be overridden globally for all cameras or on a per-camera basis.
- `ScriptableRenderPass` now has a `RenderPassEvents`. This controls where in the pipeline the render pass is added.
- `ScriptableRenderPass` now exposes `ConfigureTarget` and `ConfigureClear`. This allows the renderer to automatically figure out the currently active rendering targets.
- `ScriptableRenderPass` now exposes `Blit`. This performs a blit and sets the active render target in the renderer.
- `ScriptableRenderPass` now exposes `RenderPostProcessing`. This renders post-processing and sets the active render target in the renderer.
- `ScriptableRenderPass` now exposes `CreateDrawingSettings` as a helper for render passes that need to call `ScriptableRenderContext.DrawRenderers`.

### Changed
- Removed `RegisterShaderPassName` from `ScriptableRenderPass`. Instead, `CreateDrawingSettings` now  takes one or a list of `ShaderTagId`. 
- Removed remaining experimental namespace from LWRP. All APIrelated to `ScriptableRenderer`, `ScriptableRenderPass`, and render pass injection is now out of preview.
- Removed `SetRenderTarget` from `ScriptableRenderPass`. You should never call it. Instead, call `ConfigureTarget`, and the renderer automatically sets up targets for you. 
- Removed `RenderFullscreenQuad` from `ScriptableRenderer`. Use `CommandBuffer.DrawMesh` and `RenderingUtils.fullscreenMesh` instead.
- Removed `RenderPostProcess` from `ScriptableRenderer`. Use `ScriptableRenderPass.RenderPostProcessing` instead.
- Removed `postProcessingContext` property from `ScriptableRenderer`. This is now exposed in `RenderingUtils.postProcessingContext`.
- Removed `GetCameraClearFlag` from `ScriptableRenderer`.

### Fixed
- Fixed y-flip in VR when post-processing is active.
- Fixed occlusion mesh for VR not rendering before rendering opaques.
- Enabling or disabling SRP Batcher in runtime works now.
- Fixed video player recorder when post-processing is enabled.

## [6.4.0] - 2019-02-21

## [6.3.0] - 2019-02-18

## [6.2.0] - 2019-02-15

### Changed
- Code refactor: all macros with ARGS have been swapped with macros with PARAM. This is because the ARGS macros were incorrectly named.

## [6.1.0] - 2019-02-13

## [6.0.0] - 2019-02-23
### Added
- You can now implement a custom renderer for LWRP. To do so, implement an `IRendererData` that contains all resources used in rendering. Then create an `IRendererSetup` that creates and queues `ScriptableRenderPass`. Change the renderer type either in the Pipeline Asset or in the Camera Inspector.
- LWRP now uses the Unity recorder extension. You can use this to capture the output of Cameras.
- You can now inject a custom render pass before LWRP renders opaque objects. To do so, implement an `IBeforeRender` interface.
- Distortion support in all Particle Shaders.
- An upgrade system for LWRP Materials with `MaterialPostprocessor`.
- An upgrade path for Unlit shaders
- Tooltips for Shaders.
- SRP Batcher support for Particle Shaders.
- Docs for these Shaders: Baked Lit, Particles Lit, Particles Simple Lit, and Particles Unlit.
- LWRP now supports dynamic resolution scaling. The target platform must also support it.
- LWRP now includes version defines for both C# and Shaders in the format of `LWRP_X_Y_Z_OR_NEWER`. For example, `LWRP_5_3_0_OR_NEWER` defines version 5.3.0.
- The Terrain Lit Shader now samples Spherical Harmonics if you haven't baked any lightmaps for terrain.
- Added a __Priority__ option, which you can use to tweak the rendering order. This is similar to render queue in the built-in render pipeline. These Shaders now have this option: Lit, Simple Lit, Baked Lit, Unlit, and all three Particle Shaders.
- Added support for overriding terrain detail rendering shaders, via the render pipeline editor resources asset.

### Changed
- You can now only initialize a camera by setting a Background Type. The supported options are Skybox, Solid Color, and Don't Care.
- LWRP now uses non-square shadowmap textures when it renders directional shadows with 2 shadow cascades. 
- LWRP now uses RGB111110 as the HDR format on mobile devices, when this format is supported.
- Removed `IAfterDepthPrePass` interface.
- We’ve redesigned the Shader GUI. For example, all property names in Shaders are now inline across the board
- The Simple Lit Shader now has Smoothness, which can be stored in the alpha of specular or albedo maps.
- The Simple Lit and Particles Simple Lit Shaders now take shininess from the length (brightness) of the specular map.
- The __Double sided__ property is now __Render Face__. This means you can also do front face culling.
- Changed the docs for Lit Shader, Simple Lit Shader and Unlit Shader according to Shader GUI changes.
- When you create a new LWRP Asset, it will now be initialized with settings that favor performance on mobile platforms.
- Updated the [FAQ](faq.md) and the [Built-in/LWRP feature comparison table](lwrp-builtin-feature-comparison.md).

### Fixed
- Several tweaks to reduce bandwidth consumption on mobile devices.
- The foldouts in the Lightweight Asset inspector UI now remember their state.
- Added missing meta file for GizmosRenderingPass.cs.
- Fixed artifacts when using multiple or Depth Only cameras. [Case 1072615](https://issuetracker.unity3d.com/issues/ios-using-multiple-cameras-in-the-scene-in-lightweight-render-pipeline-gives-corrupted-image-in-ios-device)
- Fixed a typo in ERROR_ON_UNSUPPORTED_FUNCTION() that was causing the shader compiler to run out of memory in GLES2. [Case 1104271](https://issuetracker.unity3d.com/issues/mobile-os-restarts-because-of-high-memory-usage-when-compiling-shaders-for-opengles2)
- LWRP now renders shadows on scaled objects correctly. [Case 1109017](https://issuetracker.unity3d.com/issues/scaled-objects-render-shadows-and-specularity-incorrectly-in-the-lwrp-on-device)
- LWRP now allows some Asset settings to be changed at runtime. [Case 1105552](https://issuetracker.unity3d.com/issues/lwrp-changing-render-scale-in-runtime-has-no-effect-since-lwrp-3-dot-3-0)
- Realtime shadows now work in GLES2. [Case 1087251](https://issuetracker.unity3d.com/issues/android-lwrp-no-real-time-light-and-shadows-using-gles2)
- Framedebugger now renders correctly when stepping through drawcalls.
- Cameras that request MSAA and Opaque Textures now use less frame bandwidth when they render.
- Fixed rendering in the gamma color space, so it doesn't appear darker.
- Particles SImple Lit and Particles Unlit Shaders now work correctly.
- __Soft Particles__ now work correctly.
- Camera fading for particles.
- Fixed a typo in the Unlit `IgnoreProjector` tag.
- Particles render in both eyes with stereo instancing
- Fixed specular issues on mobile. [case 1109017](https://issuetracker.unity3d.com/issues/scaled-objects-render-shadows-and-specularity-incorrectly-in-the-lwrp-on-device)
- Fixed issue causing LWRP to create MSAA framebuffer even when MSAA setting was disabled.
- Post-processing in mobile VR is now forced to be disabled. It was causing many rendering issues.
- Fixed Editor Previews breaking in Play Mode when VR is enabled. [Case 1109009](https://issuetracker.unity3d.com/issues/lwrp-editor-previews-break-in-play-mode-if-vr-is-enabled)
- A camera's HDR enable flag is now respected when rendering in XR.
- Terrain detail rendering now works correctly when LWRP is installed but inactive.

## [5.2.0] - 2018-11-27
### Added
- LWRP now handles blits that are required by the device when rendering to the backbuffer.
- You can now enable the SRP Batcher. To do so, go to the `Pipeline Asset`. Under `Advanced`, toggle `SRP Batcher`.

### Changed
- Renamed shader variable `unity_LightIndicesOffsetAndCount` to `unity_PerObjectLightData`.
- Shader variables `unity_4LightIndices0` and `unity_4LightIndices1` are now declared as `unity_PerObjectLightIndices` array.

## [5.1.0] - 2018-11-19
### Added
- The user documentation for LWRP is now in this GitHub repo, instead of in the separate GitHub wiki. You can find the most up-to-date pages in the [TableOfContents.md](TableOfCotents.md) file. Pages not listed in that file are still in progress.

### Changed
- The LWRP package is no longer in preview.
- LWRP built-in render passes are now internal.
- Changed namespace from `UnityEngine.Experimental.Rendering.LightweightPipeline` to `UnityEngine.Rendering.LWRP`.
- Changed namespace from `UnityEditor.Experimental.Rendering.LightweightPipeline` to `UnityEditor.Rendering.LWRP`.

### Fixed
- LWRP now respects the iOS Player setting **Force hard shadows**. When you enable this setting, hardware filtering of shadows is disabled.
- Scene view mode now renders baked lightmaps correctly. [Case 1092227](https://issuetracker.unity3d.com/issues/lwrp-scene-view-modes-render-objects-black)
- Shadow bias calculations are now correct for both Shader Graph and Terrain shaders.
- Blit shader now ignores culling.
- When you select __Per Vertex__ option for __Additional Lights__, the __Per Object Limit__ option is not greyed out anymore.
- When you change camera viewport height to values above 1.0, the Unity Editor doesn't freeze anymore. [Case 1097497](https://issuetracker.unity3d.com/issues/macos-lwrp-editor-freezes-after-changing-cameras-viewport-rect-values)
- When you use AR with LWRP, the following error message is not displayed in the console anymore: "The camera list passed to the render pipeline is either null or empty."

## [5.0.0-preview] - 2018-09-28
### Added
- Added occlusion mesh rendering/hookup for VR
- You can now configure default depth and normal shadow bias values in the pipeline asset.
- You can now add the `LWRPAdditionalLightData` component to a `Light` to override the default depth and normal shadow bias.
- You can now log the amount of shader variants in your build. To do so, go to the `Pipeline Asset`. Under `Advanced`, select and set the `Shader Variant Log Level`.
### Changed
- Removed the `supportedShaderFeatures` property from LWRP core. The shader stripper now figures out which variants to strip based on the current assigned pipeline Asset in the Graphics settings.
### Fixed
- The following error does not appear in console anymore: ("Begin/End Profiler section mismatch")
- When you select a material with the Lit shader, this no longer causes the following error in the console: ("Material doesn't have..."). [case 1092354](https://fogbugz.unity3d.com/f/cases/1092354/)
- In the Simple Lit shader, per-vertex additional lights are now shaded properly.
- Shader variant stripping now works when you're building a Project with Cloud Build. This greatly reduces build times from Cloud Build.
- Dynamic Objects now receive lighting when the light mode is set to mixed.
- MSAA now works on Desktop platforms.
- The shadow bias value is now computed correctly for shadow cascades and different shadow resolutions. [case 1076285](https://issuetracker.unity3d.com/issues/lwrp-realtime-directional-light-shadow-maps-exhibit-artifacts)
- When you use __Area Light__ with LWRP, __Cast Shadows__ no longer overlaps with other UI elements in the Inspector. [case 1085363](https://issuetracker.unity3d.com/issues/inspector-area-light-cast-shadows-ui-option-is-obscured-by-render-mode-for-lwrp-regression-in-2018-dot-3a3)

### Changed
Read/write XRGraphicsConfig -> Read-only XRGraphics interface to XRSettings. 

## [4.0.0-preview] - 2018-09-28
### Added
- When you have enabled Gizmos, they now appear correctly in the Game view.
- Added requiresDepthPrepass field to RenderingData struct to tell if the runtime platform requires a depth prepass to generate a camera depth texture.
- The `RenderingData` struct now holds a reference to `CullResults`.
- When __HDR__ is enabled in the Camera but disabled in the Asset, an information box in the Camera Inspector informs you about it.
- When __MSAA__ is enabled in the Camera but disabled in the Asset, an information box in the Camera Inspector informs you about it.
- Enabled instancing on the terrain shader.
- Sorting of opaque objects now respects camera `opaqueSortMode` setting.
- Sorting of opaque objects disables front-to-back sorting flag, when camera settings allow that and the GPU has hidden surface removal.
- LWRP now has a Custom Light Explorer that suits its feature set.
- LWRP now supports Vertex Lit shaders for detail meshes on terrain.
- LWRP now has three interactive Autodesk shaders: Autodesk Interactive, Autodesk Interactive Masked and Autodesk Interactive Transparent.
- [Shader API] The `GetMainLight` and `GetAdditionalLight` functions can now compute shadow attenuation and store it in the new `shadowAttenuation` field in `LightData` struct.
- [Shader API] Added a `VertexPositionInputs` struct that contains vertex position in difference spaces (world, view, hclip).
- [Shader API] Added a `GetVertexPositionInputs` function to get an initialized `VertexPositionInputs`.
- [Shader API] Added a `GetPerObjectLightIndex` function to return the per-object index given a for-loop index.
- [Shader API] Added a `GetShadowCoord` function that takes a `VertexPositionInputs` as input.
- [ShaderLibrary] Added VertexNormalInputs struct that contains data for per-pixel normal computation.
- [ShaderLibrary] Added GetVertexNormalInputs function to return an initialized VertexNormalInputs.

### Changed
- The `RenderingData` struct is now read-only.
- `ScriptableRenderer`always performs a Clear before calling `IRendererSetup::Setup.` 
- `ScriptableRenderPass::Execute` no longer takes `CullResults` as input. Instead, use `RenderingData`as input, since that references `CullResults`.
- `IRendererSetup_Setup` no longer takes `ScriptableRenderContext` and `CullResults` as input.
- Shader includes are now referenced via package relative paths instead of via the deprecated shader export path mechanism https://docs.unity3d.com/2018.3/Documentation/ScriptReference/ShaderIncludePathAttribute.html.
- The LWRP Asset settings were re-organized to be more clear.
- Vertex lighting now controls if additional lights should be shaded per-vertex or per-pixel.
- Renamed all `Local Lights` nomenclature to `Additional Lights`.
- Changed shader naming to conform to our SRP shader code convention.
- [Shader API] Renamed `SpotAttenuation` function to `AngleAttenuation`.
- [Shader API] Renamed `_SHADOWS_ENABLED` keyword to `_MAIN_LIGHT_SHADOWS`
- [Shader API] Renamed `_SHADOWS_CASCADE` keyword to `_MAIN_LIGHT_SHADOWS_CASCADE`
- [Shader API] Renamed `_VERTEX_LIGHTS` keyword to `_ADDITIONAL_LIGHTS_VERTEX`.
- [Shader API] Renamed `_LOCAL_SHADOWS_ENABLED` to `_ADDITIONAL_LIGHT_SHADOWS`
- [Shader API] Renamed `GetLight` function to `GetAdditionalLight`.
- [Shader API] Renamed `GetPixelLightCount` function to `GetAdditionalLightsCount`.
- [Shader API] Renamed `attenuation` to `distanceAttenuation` in `LightData`.
- [Shader API] Renamed `GetLocalLightShadowStrength` function to `GetAdditionalLightShadowStrength`.
- [Shader API] Renamed `SampleScreenSpaceShadowMap` functions to `SampleScreenSpaceShadowmap`.
- [Shader API] Renamed `MainLightRealtimeShadowAttenuation` function to `MainLightRealtimeShadow`.
- [Shader API] Renamed light constants from `Directional` and `Local` to `MainLight` and `AdditionalLights`.
- [Shader API] Renamed `GetLocalLightShadowSamplingData` function to `GetAdditionalLightShadowSamplingData`.
- [Shader API] Removed OUTPUT_NORMAL macro.
- [Shader API] Removed `lightIndex` and `substractiveAttenuation` from `LightData`.
- [Shader API] Removed `ComputeShadowCoord` function. `GetShadowCoord` is provided instead.
- All `LightweightPipeline` references in API and classes are now named `LightweightRenderPipeline`.
- Files no longer have the `Lightweight` prefix.
- Renamed Physically Based shaders to `Lit`, `ParticlesLit`, and `TerrainLit`.
- Renamed Simple Lighting shaders to `SimpleLit`, and `ParticlesSimpleLit`.
- [ShaderLibrary] Renamed `InputSurfacePBR.hlsl`, `InputSurfaceSimple.hlsl`, and `InputSurfaceUnlit` to `LitInput.hlsl`, `SimpleLitInput.hlsl`, and `UnlitInput.hlsl`. These files were moved from the `ShaderLibrary` folder to the`Shaders`.
- [ShaderLibrary] Renamed `LightweightPassLit.hlsl` and `LightweightPassLitSimple.hlsl` to `LitForwardPass.hlsl` and `SimpleLitForwardPass.hlsl`. These files were moved from the `ShaderLibrary` folder to `Shaders`.
- [ShaderLibrary] Renamed `LightweightPassMetaPBR.hlsl`, `LightweightPassMetaSimple.hlsl` and `LighweightPassMetaUnlit` to `LitMetaPass.hlsl`, `SimpleLitMetaPass.hlsl` and `UnlitMetaPass.hlsl`. These files were moved from the `ShaderLibrary` folder to `Shaders`.
- [ShaderLibrary] Renamed `LightweightPassShadow.hlsl` to `ShadowCasterPass.hlsl`. This file was moved to the `Shaders` folder.
- [ShaderLibrary] Renamed `LightweightPassDepthOnly.hlsl` to `DepthOnlyPass.hlsl`. This file was moved to the `Shaders` folder.
- [ShaderLibrary] Renamed `InputSurfaceTerrain.hlsl` to `TerrainLitInput.hlsl`. This file was moved to the `Shaders` folder.
- [ShaderLibrary] Renamed `LightweightPassLitTerrain.hlsl` to `TerrainLitPases.hlsl`. This file was moved to the `Shaders` folder.
- [ShaderLibrary] Renamed `ParticlesPBR.hlsl` to `ParticlesLitInput.hlsl`. This file was moved to the `Shaders` folder.
- [ShaderLibrary] Renamed `InputSurfacePBR.hlsl` to `LitInput.hlsl`. This file was moved to the `Shaders` folder.
- [ShaderLibrary] Renamed `InputSurfaceUnlit.hlsl` to `UnlitInput.hlsl`. This file was moved to the `Shaders` folder.
- [ShaderLibrary] Renamed `InputBuiltin.hlsl` to `UnityInput.hlsl`.
- [ShaderLibrary] Renamed `LightweightPassMetaCommon.hlsl` to `MetaInput.hlsl`.
- [ShaderLibrary] Renamed `InputSurfaceCommon.hlsl` to `SurfaceInput.hlsl`.
- [ShaderLibrary] Removed LightInput struct and GetLightDirectionAndAttenuation. Use GetAdditionalLight function instead.
- [ShaderLibrary] Removed ApplyFog and ApplyFogColor functions. Use MixFog and MixFogColor instead.
- [ShaderLibrary] Removed TangentWorldToNormal function. Use TransformTangentToWorld instead.
- [ShaderLibrary] Removed view direction normalization functions. View direction should always be normalized per pixel for accurate results.
- [ShaderLibrary] Renamed FragmentNormalWS function to NormalizeNormalPerPixel.

### Fixed
- If you have more than 16 lights in a scene, LWRP no longer causes random glitches while rendering lights.
- The Unlit shader now samples Global Illumination correctly.
- The Inspector window for the Unlit shader now displays correctly.
- Reduced GC pressure by removing several per-frame memory allocations.
- The tooltip for the the camera __MSAA__ property now appears correctly.
- Fixed multiple C# code analysis rule violations.
- The fullscreen mesh is no longer recreated upon every call to `ScriptableRenderer.fullscreenMesh`.

## [3.3.0-preview] - 2018-01-01
### Added
- Added callbacks to LWRP that can be attached to a camera (IBeforeCameraRender, IAfterDepthPrePass, IAfterOpaquePass, IAfterOpaquePostProcess, IAfterSkyboxPass, IAfterTransparentPass, IAfterRender)

###Changed
- Clean up LWRP creation of render textures. If we are not going straight to screen ensure that we create both depth and color targets.
- UNITY_DECLARE_FRAMEBUFFER_INPUT and UNITY_READ_FRAMEBUFFER_INPUT macros were added. They are necessary for reading transient attachments.
- UNITY_MATRIX_I_VP is now defined.
- Renamed LightweightForwardRenderer to ScriptableRenderer.
- Moved all light constants to _LightBuffer CBUFFER. Now _PerCamera CBUFFER contains all other per camera constants.
- Change real-time attenuation to inverse square.
- Change attenuation for baked GI to inverse square, to match real-time attenuation.
- Small optimization in light attenuation shader code.

### Fixed
- Lightweight Unlit shader UI doesn't throw an error about missing receive shadow property anymore.

## [3.2.0-preview] - 2018-01-01
### Changed
- Receive Shadows property is now exposed in the material instead of in the renderer.
- The UI for Lightweight asset has been updated with new categories. A more clean structure and foldouts has been added to keep things organized.

### Fixed
- Shadow casters are now properly culled per cascade. (case 1059142)
- Rendering no longer breaks when Android platform is selected in Build Settings. (case 1058812)
- Scriptable passes no longer have missing material references. Now they access cached materials in the renderer.(case 1061353)
- When you change a Shadow Cascade option in the Pipeline Asset, this no longer warns you that you've exceeded the array size for the _WorldToShadow property.
- Terrain shader optimizations.

## [3.1.0-preview] - 2018-01-01

### Fixed
- Fixed assert errors caused by multi spot lights
- Fixed LWRP-DirectionalShadowConstantBuffer params setting

## [3.0.0-preview] - 2018-01-01
### Added
- Added camera additional data component to control shadows, depth and color texture.
- pipeline now uses XRSEttings.eyeTextureResolutionScale as renderScale when in XR.
- New pass architecture. Allows for custom passes to be written and then used on a per camera basis in LWRP

### Changed
- Shadow rendering has been optimized for the Mali Utgard architecture by removing indexing and avoiding divisions for orthographic projections. This reduces the frame time by 25% on the Overdraw benchmark.
- Removed 7x7 tent filtering when using cascades.
- Screenspace shadow resolve is now only done when rendering shadow cascades.
- Updated the UI for the Lighweight pipeline asset.
- Update assembly definitions to output assemblies that match Unity naming convention (Unity.*).

### Fixed
- Post-processing now works with VR on PC.
- PS4 compiler error
- Fixed VR multiview rendering by forcing MSAA to be off. There's a current issue in engine that breaks MSAA and Texture2DArray.
- Fixed UnityPerDraw CB layout
- GLCore compute buffer compiler error
- Occlusion strength not being applied on LW standard shaders
- CopyDepth pass is being called even when a depth from prepass is available
- GLES2 shader compiler error in IntegrationTests
- Can't set RenderScale and ShadowDistance by script
- VR Single Pass Instancing shadows
- Fixed compilation errors on Nintendo Switch (limited XRSetting support).

## [2.0.0-preview] - 2018-01-01

### Added
- Explicit render target load/store actions were added to improve tile utilization
- Camera opaque color can be requested on the pipeline asset. It can be accessed in the shader by defining a _CameraOpaqueTexture. This can be used as an alternative to GrabPass.
- Dynamic Batching can be enabled in the pipeline asset
- Pipeline now strips unused or invalid variants and passes based on selected pipeline capabilities in the asset. This reduces build and memory consuption on target.
- Shader stripping settings were added to pipeline asset

### Changed
#### Pipeline
- Pipeline code is now more modular and extensible. A ForwardRenderer class is initialized by the pipeline with RenderingData and it's responsible for enqueueing and executing passes. In the future pluggable renderers will be supported.
- On mobile 1 directional light + up to 4 local lights (point or spot) are computed
- On other platforms 1 directional light + up to 8 local lights are computed
- Multiple shadow casting lights are supported. Currently only 1 directional + 4 spots light shadows.
#### Shading Framework
- Directional Lights are always considered a main light in shader. They have a fast shading path with no branching and no indexing.
- GetMainLight() is provided in shader to initialize Light struct with main light shading data. 
- Directional lights have a dedicated shadowmap for performance reasons. Shadow coord always comes from interpolator.
- MainLigthRealtimeShadowAttenuation(float4 shadowCoord) is provided to compute main light realtime shadows.
- Spot and Point lights are always shaded in the light loop. Branching on uniform and indexing happens when shading them.
- GetLight(half index, float3 positionWS) is provided in shader to initialize Light struct for spot and point lights.
- Spot light shadows are baked into a single shadow atlas.
- Shadow coord for spot lights is always computed on fragment.
- Use LocalLightShadowAttenuation(int lightIndex, float3 positionWS) to comppute realtime shadows for spot lights.

### Fixed
- Issue that was causing VR on Android to render black
- Camera viewport issues
- UWP build issues
- Prevent nested camera rendering in the pipeline

## [1.1.4-preview] - 2018-01-01

### Added
 - Terrain and grass shaders ported
 - Updated materials and shader default albedo and specular color to midgrey.
 - Exposed _ScaledScreenParams to shader. It works the same as _ScreenParams but takes pipeline RenderScale into consideration
 - Performance Improvements in mobile

### Fixed
 - SRP Shader library issue that was causing all constants to be highp in mobile
 - shader error that prevented LWRP to build to UWP
 - shader compilation errors in Linux due to case sensitive includes
 - Rendering Texture flipping issue
 - Standard Particles shader cutout and blending modes
 - crash caused by using projectors
 - issue that was causing Shadow Strength to not be computed on mobile
 - Material Upgrader issue that caused editor to SoftLocks
 - GI in Unlit shader
 - Null reference in the Unlit material shader GUI

## [1.1.2-preview] - 2018-01-01

### Changed
 - Performance improvements in mobile  

### Fixed
 - Shadows on GLES 2.0
 - CPU performance regression in shadow rendering
 - Alpha clip shadow issues
 - Unmatched command buffer error message
 - Null reference exception caused by missing resource in LWRP
 - Issue that was causing Camera clear flags was being ignored in mobile


## [1.1.1-preview] - 2018-01-01

### Added
 - Added Cascade Split selection UI
 - Added SHADER_HINT_NICE_QUALITY. If user defines this to 1 in the shader Lightweight pipeline will favor quality even on mobile platforms.

### Changed
 - Shadowmap uses 16bit format instead of 32bit.
 - Small shader performance improvements

### Fixed
 - Subtractive Mode
 - Shadow Distance does not accept negative values anymore


## [0.1.24] - 2018-01-01

### Added
 - Added Light abstraction layer on lightweight shader library.
 - Added HDR global setting on pipeline asset. 
 - Added Soft Particles settings on pipeline asset.
 - Ported particles shaders to SRP library

### Changed
 - HDR RT now uses what format is configured in Tier settings.
 - Refactored lightweight standard shaders and shader library to improve ease of use.
 - Optimized tile LOAD op on mobile.
 - Reduced GC pressure
 - Reduced shader variant count by ~56% by improving fog and lightmap keywords
 - Converted LW shader library files to use real/half when necessary.

### Fixed
 - Realtime shadows on OpenGL
 - Shader compiler errors in GLES 2.0
 - Issue sorting issues when BeforeTransparent custom fx was enabled.
 - VR single pass rendering.
 - Viewport rendering issues when rendering to backbuffer.
 - Viewport rendering issues when rendering to with MSAA turned off.
 - Multi-camera rendering.

## [0.1.23] - 2018-01-01

### Added
 - UI Improvements (Rendering features not supported by LW are hidden)

### Changed
 - Shaders were ported to the new SRP shader library. 
 - Constant Buffer refactor to use new Batcher
 - Shadow filtering and bias improved.
 - Pipeline now updates color constants in gamma when in Gamma colorspace.
 - Optimized ALU and CB usage on Shadows.
 - Reduced shader variant count by ~33% by improving shadow and light classification keywords
 - Default resources were removed from the pipeline asset.

### Fixed
 - Fixed shader include path when using SRP from package manager.
 - Fixed spot light attenuation to match Unity Built-in pipeline.
 - Fixed depth pre-pass clearing issue.

## [0.1.12] - 2018-01-01

### Added
 - Standard Unlit shader now has an option to sample GI.
 - Added Material Upgrader for stock Unity Mobile and Legacy Shaders.
 - UI improvements

### Changed
- Realtime shadow filtering was improved. 

### Fixed
 - Fixed an issue that was including unreferenced shaders in the build.
 - Fixed a null reference caused by Particle System component lights.<|MERGE_RESOLUTION|>--- conflicted
+++ resolved
@@ -35,11 +35,8 @@
 - Fixed an issue causing materials to be upgraded multiple times.
 - Fixed an issue where the Camera inspector was grabbing the URP asset in Graphics Settings rather than the currently active.
 - Fixed an issue where the Light Explorer was grabbing the URP asset in Graphics Settings rather than the currently active.
-<<<<<<< HEAD
+- Fixed an issue where the scene view camera ignored the pipeline assets HDR setting. [case 1284369](https://issuetracker.unity3d.com/issues/urp-scene-view-camera-ignores-pipeline-assets-hdr-settings-when-main-camera-uses-pipeline-settings)
 - Fixed bloom inconsistencies between Gamma and Linear color-spaces.
-=======
-- Fixed an issue where the scene view camera ignored the pipeline assets HDR setting. [case 1284369](https://issuetracker.unity3d.com/issues/urp-scene-view-camera-ignores-pipeline-assets-hdr-settings-when-main-camera-uses-pipeline-settings)
->>>>>>> c8fb7a08
 
 ## [10.1.0] - 2020-10-12
 ### Added
