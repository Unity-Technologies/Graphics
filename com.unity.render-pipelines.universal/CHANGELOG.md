--- conflicted
+++ resolved
@@ -18,14 +18,11 @@
 - Added AssetPostprocessors and Shadergraphs to handle Arnold Standard Surface and 3DsMax Physical material import from FBX.
 - Added `[MainTexture]` and `[MainColor]` shader property attributes to URP shader properties. These will link script material.mainTextureOffset and material.color to `_BaseMap` and `_BaseColor` shader properties.
 - Added the option to specify the maximum number of visible lights. If you set a value, lights are sorted based on their distance from the Camera.
-<<<<<<< HEAD
-- Added the option to turn on/off post processing globally in the universal render pipeline asset
-- Added the option to turn on/off volume updates on each renderer
-=======
 - Added the option to control the transparent layer separately in the Forward Renderer.
 - Added the ability to set individual RendererFeatures to be active or not, use `ScriptableRendererFeature.SetActive(bool)` to set whether a Renderer Feature will execute,  `ScriptableRendererFeature.isActive` can be used to check the current active state of the Renderer Feature.
 - If Unity Editor Analytics are enabled, Universal collects anonymous data about usage of Universal. This helps the Universal team focus our efforts on the most common scenarios, and better understand the needs of our customers.
->>>>>>> 5b062ad0
+- Added the option to disable and remove post-processing from the build in the universal render pipeline asset.
+- Added the option to enable/disable volume updates on each renderer.
 
 ### Changed
 - Moved the icon that indicates the type of a Light 2D from the Inspector header to the Light Type field.
@@ -42,13 +39,10 @@
 - Made MaterialDescriptionPreprocessors private.
 - UniversalRenderPipelineAsset no longer supports presets [case 1197020](https://issuetracker.unity3d.com/issues/urp-reset-functionality-does-not-work-on-preset-of-universalrenderpipelineassets)
 - The number of maximum visible lights is now determined by whether the platform is mobile or not.
-<<<<<<< HEAD
-- Exposed setting the split value for two cascade shadows
-- Exposed setting the split values for four cascade shadows
-=======
 - Renderer Feature list is now redesigned to fit more closely to the Volume Profile UI, this vastly improves UX and reliability of the Renderer Features List.
 - Default color values for Lit and SimpleLit shaders changed to white due to issues with texture based workflows.
->>>>>>> 5b062ad0
+- Exposed API for setting the split value for two cascade shadows.
+- Exposed API for setting the split values for four cascade shadows.
 
 ### Fixed
 - Fixed an issue where linear to sRGB conversion occurred twice on certain Android devices.
