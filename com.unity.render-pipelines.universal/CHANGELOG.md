--- conflicted
+++ resolved
@@ -8,6 +8,13 @@
 
 Version Updated
 The version number for this package has increased due to a version update of a related graphics package.
+
+### Added
+
+### Changed
+
+### Fixed
+- Transparent Lit ShaderGraph using Additive blending will now properly fade with alpha [1270344]
 
 ## [10.2.0] - 2020-10-19
 
@@ -34,9 +41,6 @@
 - Fixed an issue causing passthrough camera to not render. [case 1283894](https://issuetracker.unity3d.com/product/unity/issues/guid/1283894/) 
 - Fixed MSAA override on camera does not work in non-XR project if target eye is selected to both eye.
 - Fixed a compiler error in BakedLit shader when using Hybrid Renderer.
-<<<<<<< HEAD
-- Transparent Lit ShaderGraph using Additive blending will now properly fade with alpha [1270344]
-=======
 - Fixed XR camera fov can be changed through camera inspector.
 - Fixed LightProbes to have gamma correct when using gamma color space. [case 1268911](https://issuetracker.unity3d.com/issues/urp-has-no-gamma-correction-for-lightprobes)
 - Fixed an issue causing materials to be upgraded multiple times.
@@ -46,7 +50,6 @@
 - Fixed bloom inconsistencies between Gamma and Linear color-spaces.
 - Fixed an issue with upgrading material set to cutout didn't properly set alpha clipping. [case 1235516](https://issuetracker.unity3d.com/issues/urp-upgrade-material-utility-does-not-set-the-alpha-clipping-when-material-was-using-a-shader-with-rendering-mode-set-to-cutout)
 - Fixed issue where selecting and deselecting Forward Renderer asset would leak memory [case 1290628](https://issuetracker.unity3d.com/issues/urp-scriptablerendererfeatureeditor-memory-leak-while-interacting-with-forward-renderer-in-the-project-window)
->>>>>>> 15d65bd8
 
 ## [10.1.0] - 2020-10-12
 ### Added
