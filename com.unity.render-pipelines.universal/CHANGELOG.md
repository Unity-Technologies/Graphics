--- conflicted
+++ resolved
@@ -168,12 +168,9 @@
 - Fixed shader compilation errors when using multiple lights in DX10 level GPU. [case 1222302](https://issuetracker.unity3d.com/issues/urp-no-materials-apart-from-ui-are-rendered-when-using-direct3d11-graphics-api-on-a-dx10-gpu)
 - Fixed an issue with shadows not being correctly calculated in some shaders.
 - Fixed invalid implementation of one function in LWRP -> URP backward compatibility support.
-<<<<<<< HEAD
 - Fixed issue on Nintendo Switch where maximum number of visible lights in C# code did not match maximum number in shader code.
-=======
 - Fixed OpenGL ES 3.0 support for URP ShaderGraph. [case 1230890](https://issuetracker.unity3d.com/issues/urptemplate-gles3-android-custom-shader-fails-to-compile-on-adreno-306-gpu)
 - Fixed an issue where multi edit camera properties didn't work. [case 1230080](https://issuetracker.unity3d.com/issues/urp-certain-settings-are-not-applied-to-all-cameras-when-multi-editing-in-the-inspector)
->>>>>>> c22b75c3
 
 ## [7.1.1] - 2019-09-05
 ### Upgrade Guide
