# Changelog
All notable changes to this package will be documented in this file.

The format is based on [Keep a Changelog](http://keepachangelog.com/en/1.0.0/)
and this project adheres to [Semantic Versioning](http://semver.org/spec/v2.0.0.html).

## [Unreleased]
### Added
- Added the option to strip Terrain hole Shader variants.
- Added support for additional Directional Lights. The amount of additional Directional Lights is limited by the maximum Per-object Lights in the Render Pipeline Asset.
- Added default implementations of OnPreprocessMaterialDescription for FBX, Obj, Sketchup and 3DS file formats.
- Added Transparency Sort Mode and Transparency Sort Axis to 2DRendererData.
- Added support for a user defined default material to 2DRendererData.
- Added the option to toggle shadow receiving on transparent objects.
- Added XR multipass rendering. Multipass rendering is a requirement on many VR platforms and allows graceful fallback when single-pass rendering isn't available.
- Added support for Camera Stacking when using the Forward Renderer. This introduces the Camera `Render Type` property. A Base Camera can be initialized with either the Skybox or Solid Color, and can combine its output with that of one or more Overlay Cameras. An Overlay Camera is always initialized with the contents of the previous Camera that rendered in the Camera Stack.
- Fixed NaNs in tonemap algorithms (neutral and ACES) on Nintendo Switch.
- Added AssetPostprocessors and Shadergraphs to handle Arnold Standard Surface and 3DsMax Physical material import from FBX.
- Added `[MainTexture]` and `[MainColor]` shader property attributes to URP shader properties. These will link script material.mainTextureOffset and material.color to `_BaseMap` and `_BaseColor` shader properties.
- Added the option to specify the maximum number of visible lights. If you set a value, lights are sorted based on their distance from the Camera.
- Added the option to control the transparent layer separately in the Forward Renderer.
- Added the ability to set individual RendererFeatures to be active or not, use `ScriptableRendererFeature.SetActive(bool)` to set whether a Renderer Feature will execute,  `ScriptableRendererFeature.isActive` can be used to check the current active state of the Renderer Feature.
 additional steps to the 2D Renderer setup page for quality and platform settings.
- If Unity Editor Analytics are enabled, Universal collects anonymous data about usage of Universal. This helps the Universal team focus our efforts on the most common scenarios, and better understand the needs of our customers.
- Added a OnCameraSetup() function to the ScriptableRenderPass API, that gets called by the renderer before rendering each camera
- Added a OnCameraCleanup() function to the ScriptableRenderPass API, that gets called by the renderer after rendering each camera
- Added Default Material Type options to the 2D Renderer Data Asset property settings.
- Added additional steps to the 2D Renderer setup page for quality and platform settings.
- Added option to disable XR autotests on test settings.

### Changed

- Moved the icon that indicates the type of a Light 2D from the Inspector header to the Light Type field.
- Eliminated some GC allocations from the 2D Renderer.
- Added SceneSelection pass for TerrainLit shader.
- Remove final blit pass to force alpha to 1.0 on mobile platforms.
- Deprecated the CinemachineUniversalPixelPerfect extension. Use the one from Cinemachine v2.4 instead.
- Replaced PlayerSettings.virtualRealitySupported with XRGraphics.tryEnable.
- Blend Style in the 2DRendererData are now automatically enabled/disabled.
- When using the 2D Renderer, Sprites will render with a faster rendering path when no lights are present.
- Particle shaders now receive shadows
- The Scene view now mirrors the Volume Layer Mask set on the Main Camera.
- Drawing order of SRPDefaultUnlit is now the same as the Built-in Render Pipline.
- Made MaterialDescriptionPreprocessors private.
- UniversalRenderPipelineAsset no longer supports presets [case 1197020](https://issuetracker.unity3d.com/issues/urp-reset-functionality-does-not-work-on-preset-of-universalrenderpipelineassets)
- The number of maximum visible lights is now determined by whether the platform is mobile or not.
- Renderer Feature list is now redesigned to fit more closely to the Volume Profile UI, this vastly improves UX and reliability of the Renderer Features List.
- Default color values for Lit and SimpleLit shaders changed to white due to issues with texture based workflows.
- You can now subclass ForwardRenderer to create a custom renderer based on it.
- The pipeline is now computing tangent space in per fragment.
- Optimized the 2D Renderer to skip rendering into certain internal buffers when not necessary.
- You can now subclass ForwardRenderer to create a custom renderer based on it.
- URP shaders that contain a priority slider now no longer have an offset of 50 by default.
- The virtual ScriptableRenderer.FrameCleanup() function has been marked obsolete and replaced by ScriptableRenderer.OnCameraCleanup() to better describe when the function gets invoked by the renderer.
- DepthOnlyPass, CopyDepthPass and CopyColorPass now use OnCameraSetup() instead of Configure() to set up their passes before executing as they only need to get their rendertextures once per camera instead of once per eye.
- Updated shaders to be compatible with Microsoft's DXC.
- Mesh GPU Instancing option is now hidden from the particles system renderer as this feature is not supported by URP.
- The 2D Renderer now supports camera stacking.
- 2D shaders now use half-precision floats whenever precise results are not necessary.

### Fixed
- Fixed an issue where linear to sRGB conversion occurred twice on certain Android devices.
- Fixed an issue where there were 2 widgets showing the outer angle of a spot light.
- Fixed an issue where Unity rendered fullscreen quads with the pink error shader when you enabled the Stop NaN post-processing pass.
- Fixed an issue where Terrain hole Shader changes were missing. [case 1179808](https://issuetracker.unity3d.com/issues/terrain-brush-tool-is-not-drawing-when-paint-holes-is-selected)
- Fixed an issue where the Shader Graph `SceneDepth` node didn't work with XR single-pass (double-wide) rendering. See [case 1123069](https://issuetracker.unity3d.com/issues/lwrp-vr-shadergraph-scenedepth-doesnt-work-in-single-pass-rendering).
- Fixed Unlit and BakedLit shader compilations in the meta pass.
- Fixed an issue where the Bokeh Depth of Field shader would fail to compile on PS4.
- Fixed an issue where the Scene lighting button didn't work when you used the 2D Renderer.
- Fixed a performance regression when you used the 2D Renderer.
- Fixed an issue where the Freeform 2D Light gizmo didn't correctly show the Falloff offset.
- Fixed an issue where the 2D Renderer rendered nothing when you used shadow-casting lights with incompatible Renderer2DData.
- Fixed an issue where Prefab previews were incorrectly lit when you used the 2D Renderer.
- Fixed an issue where the Light didn't update correctly when you deleted a Sprite that a Sprite 2D Light uses.
- Fixed an issue where 2D Lighting was broken for Perspective Cameras.
- Fixed an issue where resetting a Freeform 2D Light would throw null reference exceptions. [case 1184536](https://issuetracker.unity3d.com/issues/lwrp-changing-light-type-to-freeform-after-clicking-on-reset-throws-multiple-arguementoutofrangeexception)
- Fixed an issue where Freeform 2D Lights were not culled correctly when there was a Falloff Offset.
- Fixed an issue where Tilemap palettes were invisible in the Tile Palette window when the 2D Renderer was in use. [case 1162550](https://issuetracker.unity3d.com/issues/adding-tiles-in-the-tile-palette-makes-the-tiles-invisible)
- Fixed issue where black emission would cause unneccesary inspector UI repaints [case 1105661](https://issuetracker.unity3d.com/issues/lwrp-inspector-window-is-being-repainted-when-using-the-material-with-emission-enabled-and-set-to-black-00-0)
- Fixed user LUT sampling being done in Linear instead of sRGB.
- Fixed an issue when trying to get the Renderer via API on the first frame [case 1189196](https://issuetracker.unity3d.com/product/unity/issues/guid/1189196/)
- Fixed a material leak on domain reload.
- Fixed an issue where deleting an entry from the Renderer List and then undoing that change could cause a null reference. [case 1191896](https://issuetracker.unity3d.com/issues/nullreferenceexception-when-attempting-to-remove-entry-from-renderer-features-list-after-it-has-been-removed-and-then-undone)
- Fixed an issue where the user would get an error if they removed the Additional Camera Data component. [case 1189926](https://issuetracker.unity3d.com/issues/unable-to-remove-universal-slash-hd-additional-camera-data-component-serializedobject-target-destroyed-error-is-thrown)
- Fixed post-processing with XR single-pass rendering modes.
- Fixed an issue where Cinemachine v2.4 couldn't be used together with Universal RP due to a circular dependency between the two packages.
- Fixed an issue that caused shaders containing `HDRP` string in their path to be stripped from the build.
- Fixed an issue that caused only selected object to render in SceneView when Wireframe drawmode was selected.
- Fixed Renderer Features UI tooltips. [case 1191901](https://issuetracker.unity3d.com/issues/forward-renderers-render-objects-layer-mask-tooltip-is-incorrect-and-contains-a-typo)
- Fixed multiple issues where Shader Graph shaders failed to build for XR in the Universal RP.
- Fixed an issue when using the 2D Renderer where some types of renderers would not be assigned the correct material.
- Fixed inconsistent lighting between the forward renderer and the deferred renderer, that was caused by a missing normalize operation on vertex normals on some speedtree shader variants.
- Fixed issue where XR Multiview failed to render when using URP Shader Graph Shaders
- Fixed lazy initialization with last version of ResourceReloader
- Fixed broken images in package documentation.
- Fixed an issue where viewport aspect ratio was wrong when using the Stretch Fill option of the Pixel Perfect Camera. [case 1188695](https://issuetracker.unity3d.com/issues/pixel-perfect-camera-component-does-not-maintain-the-aspect-ratio-when-the-stretch-fill-is-enabled)
- Fixed an issue where setting a Normal map on a newly created material would not update. [case 1197217](https://issuetracker.unity3d.com/product/unity/issues/guid/1197217/)
- Fixed an issue where post-processing was not applied for custom renderers set to run on the "After Rendering" event [case 1196219](https://issuetracker.unity3d.com/issues/urp-post-processing-is-not-applied-to-the-scene-when-render-ui-event-is-set-to-after-rendering)
- Fixed an issue that caused an extra blit when using custom renderers [case 1156741](https://issuetracker.unity3d.com/issues/lwrp-performance-decrease-when-using-a-scriptablerendererfeature)
- Fixed an issue with transparent objects not receiving shadows when using shadow cascades. [case 1116936](https://issuetracker.unity3d.com/issues/lwrp-cascaded-shadows-do-not-appear-on-alpha-blended-objects)
- Fixed issue where using a ForwardRendererData preset would cause a crash. [case 1201052](https://issuetracker.unity3d.com/product/unity/issues/guid/1201052/)
- Fixed an issue where particles had dark outlines when blended together [case 1199812](https://issuetracker.unity3d.com/issues/urp-soft-particles-create-dark-blending-artefacts-when-intersecting-with-scene-geometry)
- Fixed an issue with deleting shader passes in the custom renderer features list [case 1201664](https://issuetracker.unity3d.com/issues/urp-remove-button-is-not-activated-in-shader-passes-list-after-creating-objects-from-renderer-features-in-urpassets-renderer)
- Fixed camera inverse view-projection matrix in XR mode, depth-copy and color-copy passes.
- Fixed an issue with the null check when `UniversalRenderPipelineLightEditor.cs` tries to access `SceneView.lastActiveSceneView`.
- Fixed an issue where the 'Depth Texture' drop down was incorrectly disabled in the Camera Inspector. 
- Fixed an issue that caused errors if you disabled the VR Module when building a project.
- Fixed an issue where the default TerrainLit Material was outdated, which caused the default Terrain to use per-vertex normals instead of per-pixel normals.
- Fixed shader errors and warnings in the default Universal RP Terrain Shader. [case 1185948](https://issuetracker.unity3d.com/issues/urp-terrain-slash-lit-base-pass-shader-does-not-compile)
- Fixed an issue where the URP Material Upgrader tried to upgrade standard Universal Shaders. [case 1144710](https://issuetracker.unity3d.com/issues/upgrading-to-lwrp-materials-is-trying-to-upgrade-lwrp-materials)
- Fixed an issue where some Materials threw errors when you upgraded them to Universal Shaders. [case 1200938](https://issuetracker.unity3d.com/issues/universal-some-materials-throw-errors-when-updated-to-universal-rp-through-update-materials-to-universal-rp)
- Fixed issue where normal maps on terrain appeared to have flipped X-components when compared to the same normal map on a mesh. [case 1181518](https://fogbugz.unity3d.com/f/cases/1181518/)
- Fixed an issue where the editor would sometimes crash when using additional lights [case 1176131](https://issuetracker.unity3d.com/issues/mac-crash-on-processshadowcasternodevisibilityandcullwithoutumbra-when-same-rp-asset-is-set-in-graphics-and-quality-settings)
- Fixed RemoveComponent on Camera contextual menu to not remove Camera while a component depend on it.
- Fixed an issue where right eye is not rendered to. [case 1170619](https://issuetracker.unity3d.com/issues/vr-lwrp-terrain-is-not-rendered-in-the-right-eye-of-an-hmd-when-using-single-pass-instanced-stereo-rendering-mode-with-lwrp)
- Fixed issue where TerrainDetailLit.shader fails to compile when XR is enabled.
- Fixed an issue that allowed height-based blending on Terrains with more than 4 materials, which is not supported.
- Fixed an issue where opaque objects were outputting incorrect alpha values [case 1168283](https://issuetracker.unity3d.com/issues/lwrp-alpha-clipping-material-makes-other-materials-look-like-alpha-clipping-when-gameobject-is-shown-in-render-texture)
- Fixed an issue where a depth texture was always created when post-processing was enabled, even if no effects made use of it.
- Fixed incorrect light attenuation on Nintendo Switch.
- Fixed an issue where the Volume System would not use the Cameras Transform when no `Volume Trigger` was set.
- Fixed an issue where post processing disappeared when using custom renderers and SMAA or no AA
- Fixed an issue where the 2D Renderer upgrader did not upgrade using the correct default material
- Fixed an issue with soft particles having dark blending when intersecting with scene geometry [case 1199812](https://issuetracker.unity3d.com/issues/urp-soft-particles-create-dark-blending-artefacts-when-intersecting-with-scene-geometry)
- Fixed an issue with additive particles blending incorrectly [case 1215713](https://issuetracker.unity3d.com/issues/universal-render-pipeline-additive-particles-not-using-vertex-alpha)
- Fixed an issue where camera preview window was missing in scene view. [case 1211971](https://issuetracker.unity3d.com/issues/scene-view-urp-camera-preview-window-is-missing-in-the-scene-view)
- Fixed an issue with shadow cascade values were not readable in the render pipeline asset [case 1219003](https://issuetracker.unity3d.com/issues/urp-cascade-values-truncated-on-selecting-two-or-four-cascades-in-shadows-under-universalrenderpipelineasset)
- Fixed an issue where MSAA isn't applied until eye textures are relocated by changing their resolution. [case 1197958](https://issuetracker.unity3d.com/issues/oculus-quest-oculus-go-urp-msaa-isnt-applied-until-eye-textures-are-relocated-by-changing-their-resolution)
- Fixed an issue where camera stacking didn't work properly inside prefab mode. [case 1220509](https://issuetracker.unity3d.com/issues/urp-cannot-assign-overlay-cameras-to-a-camera-stack-while-in-prefab-mode)
- Fixed the definition of `mad()` in SMAA shader for OpenGL.
- Fixed an issue where partical shaders failed to handle Single-Pass Stereo VR rendering with Double-Wide Textures. [case 1201208](https://issuetracker.unity3d.com/issues/urp-vr-each-eye-uses-the-cameraopaquetexture-of-both-eyes-for-rendering-when-using-single-pass-rendering-mode)
- Fixed an issue that caused assets to be reimported if player prefs were cleared. [case 1192259](https://issuetracker.unity3d.com/issues/lwrp-clearing-playerprefs-through-a-script-or-editor-causes-delay-and-console-errors-to-appear-when-entering-the-play-mode)
- Fixed missing Custom Render Features after Library deletion. [case 1196338](https://issuetracker.unity3d.com/product/unity/issues/guid/1196338/)
- Fixed not being able to remove a Renderer Feature due to tricky UI selection rects. [case 1208113](https://issuetracker.unity3d.com/product/unity/issues/guid/1208113/)
- Fixed an issue where the Camera Override on the Render Object Feature would not work with many Render Features in a row. [case 1205185](https://issuetracker.unity3d.com/product/unity/issues/guid/1205185/)
- Fixed UI clipping issue in Forward Renderer inspector. [case 1211954](https://issuetracker.unity3d.com/product/unity/issues/guid/1211954/)
- Fixed a Null ref when trying to remove a missing Renderer Feature from the Forward Renderer. [case 1196651](https://issuetracker.unity3d.com/product/unity/issues/guid/1196651/)
- Fixed data serialization issue when adding a Renderer Feature to teh Forward Renderer. [case 1214779](https://issuetracker.unity3d.com/product/unity/issues/guid/1214779/)
- Fixed issue with AssetPostprocessors dependencies causing models to be imported twice when upgrading the package version.
- Fixed an issue where NullReferenceException might be thrown when creating 2D Lights. [case 1219374](https://issuetracker.unity3d.com/issues/urp-nullreferenceexception-threw-on-adding-the-light-2d-experimental-component-when-2d-render-data-not-assigned) 
- Fixed an issue with a blurry settings icon. [case 1201895](https://issuetracker.unity3d.com/issues/urp-setting-icon-blurred-in-universalrendererpipelineasset)
- Fixed issue that caused the QualitySettings anti-aliasing changing without user interaction. [case 1195272](https://issuetracker.unity3d.com/issues/lwrp-the-anti-alias-quality-settings-value-is-changing-without-user-interaction)
- Fixed an issue where Shader Graph shaders generate undeclared identifier 'GetWorldSpaceNormalizeViewDir' error.
- Fixed an issue where rendering into RenderTexture with Single Pass Instanced renders both eyes overlapping.
- Fixed an issue where Renderscale setting has no effect when using XRSDK.
- Fixed an issue where renderScale != 1 or Display.main.requiresBlitToBackbuffer forced an unnecessary blit on XR.
- Fixed an issue that causes double sRGB correction on Quest. [case 1209292](https://issuetracker.unity3d.com/product/unity/issues/guid/1209292)
- Fixed an issue where terrain DepthOnly pass does not work for XR.
- Fixed an issue that caused depth texture to be flipped when sampling from shaders [case 1225362](https://issuetracker.unity3d.com/issues/game-object-is-rendered-incorrectly-in-the-game-view-when-sampling-depth-texture)
- Fixed an issue with URP switching such that every avaiable URP makes a total set of supported features such that all URPs are taken into consideration. [case 1157420](https://issuetracker.unity3d.com/issues/lwrp-srp-switching-doesnt-work-even-with-manually-adding-shadervariants-per-scene)
- Fixed an issue where XR multipass throws doesn't support camera stack spamming.
- Fixed an issue with shadows not appearing on terrains when no cascades were selected [case 1226530](https://issuetracker.unity3d.com/issues/urp-no-shadows-on-terrain-when-cascades-is-set-to-no-cascades-in-render-pipeline-asset-settings)
- Fixed a shader issue that caused the Color in Sprite Shape to work improperly.
- Fixed an issue with URP switching such that every available URP makes a total set of supported features such that all URPs are taken into consideration. [case 1157420](https://issuetracker.unity3d.com/issues/lwrp-srp-switching-doesnt-work-even-with-manually-adding-shadervariants-per-scene)
- Metallic slider on the Lit shader is now linear meaning correct values are used for PBR.
- Fixed an issue where Post-Processing caused nothing to render on GLES2.
- Fixed an issue that causes viewport to not work correctly when rendering to textures. [case 1225103](https://issuetracker.unity3d.com/issues/urp-the-viewport-rect-isnt-correctly-applied-when-the-camera-is-outputting-into-a-rendertexture)
- Fixed an issue that caused incorrect sampling of HDR reflection probe textures.
- Fixed UI text of RenderObjects feature to display LightMode tag instead of Shader Pass Name. [case 1201696](https://issuetracker.unity3d.com/issues/render-feature-slash-pass-ui-has-a-field-for-shader-pass-name-when-it-actually-expects-shader-pass-lightmode)
- Fixed an issue when Linear -> sRGB conversion would not happen on some Android devices. [case 1226208](https://issuetracker.unity3d.com/issues/no-srgb-conversion-on-some-android-devices-when-using-the-universal-render-pipeline)
- Fixed issue where using DOF at the same time as Dynamic Scaling, the depth buffer was smapled with incorrect UVs. [case 1225467](https://issuetracker.unity3d.com/product/unity/issues/guid/1225467/)
- Fixed an issue where an exception would be thrown when resetting the ShadowCaster2D component. [case 1225339](https://issuetracker.unity3d.com/issues/urp-unassignedreferenceexception-thrown-on-resetting-the-shadow-caster-2d-component)
- Fixe an issue where using a Subtractive Blend Style for your 2D Lights might cause artifacts in certain post-processing effects. [case 1215584](https://issuetracker.unity3d.com/issues/urp-incorrect-colors-in-scene-when-using-subtractive-and-multiply-blend-mode-in-gamma-color-space)
- Fixed an issue where Cinemachine Pixel Perfect Extension didn't work when CinemachineBrain Update Method is anything other than Late Update.
- Fixed an issue where Sprite Shader Graph shaders weren't double-sided by default.
- Fixed an issue where particles using Sprite Shader Graph shaders were invisible.
- Fixed an issue where Scene objects might be incorrectly affected by 2D Lights from a previous Sorting Layer.
- Fixed an issue where errors would appear in the Console when entering Play Mode with a 2D Light selected in the Hierarchy. [Case 1226918](https://issuetracker.unity3d.com/issues/errors-appear-in-the-console-when-global-2d-light-is-selected-in-hierarchy)
- Fixed an issue that caused Android GLES to render blank screen when Depth texture was enabled without Opaque texture [case 1219325](https://issuetracker.unity3d.com/issues/scene-is-not-rendered-on-android-8-and-9-when-depth-texture-is-enabled-in-urp-asset)
- Fixed an issue that caused transparent objects to always render over top of world space UI. [case 1219877](https://issuetracker.unity3d.com/product/unity/issues/guid/1219877/)
- Fixed issue causing sorting fudge to not work between shadergraph and urp particle shaders. [case 1222762](https://issuetracker.unity3d.com/product/unity/issues/guid/1222762/)
- Fixed shader compilation errors when using multiple lights in DX10 level GPU. [case 1222302](https://issuetracker.unity3d.com/issues/urp-no-materials-apart-from-ui-are-rendered-when-using-direct3d11-graphics-api-on-a-dx10-gpu)
- Fixed an issue with shadows not being correctly calculated in some shaders.
- Fixed invalid implementation of one function in LWRP -> URP backward compatibility support.
- Fixed issue on Nintendo Switch where maximum number of visible lights in C# code did not match maximum number in shader code.
- Fixed OpenGL ES 3.0 support for URP ShaderGraph. [case 1230890](https://issuetracker.unity3d.com/issues/urptemplate-gles3-android-custom-shader-fails-to-compile-on-adreno-306-gpu)
- Fixed an issue where multi edit camera properties didn't work. [case 1230080](https://issuetracker.unity3d.com/issues/urp-certain-settings-are-not-applied-to-all-cameras-when-multi-editing-in-the-inspector)
- Fixed an issue where the emission value in particle shaders would not update in the editor without entering playmode.
- Fixed issues with performance when importing fbx files
- Fixed issues with NullReferenceException happening with URP shaders
- Fixed an issue that caused memory allocations when sorting cameras. [case 1226448](https://issuetracker.unity3d.com/issues/2d-renderer-using-more-than-one-camera-that-renders-out-to-a-render-texture-creates-gc-alloc-every-frame)
- Fixed an issue where grid lines were being drawn on top of opaque objects in the preview window [case 1240723](https://issuetracker.unity3d.com/issues/urp-grid-is-rendered-in-front-of-the-model-in-the-inspector-animation-preview-window-when-depth-or-opaque-texture-is-enabled)
- Fixed an issue where objects in the preview window were being affected by layer mask settings in the default renderer [case 1204376](https://issuetracker.unity3d.com/issues/urp-prefab-preview-is-blank-when-a-custom-forward-renderer-data-and-default-layer-mask-is-mixed-are-used)
- Fixed an issue with reflections when using an orthographic camera [case 1209255](https://issuetracker.unity3d.com/issues/urp-weird-reflections-when-using-lit-material-and-a-camera-with-orthographic-projection)
- Fixed SceneView Draw Modes not being properly updated after opening new scene view panels or changing the editor layout.
- Fixed GLES shaders compilation failing on Windows platform (not a mobile platform) due to uniform count limit.
<<<<<<< HEAD
=======
- Fixed an issue that caused the inverse view and projection matrix to output wrong values in some platforms. [case 1243990](https://issuetracker.unity3d.com/issues/urp-8-dot-1-breaks-unity-matrix-i-vp)
>>>>>>> 5c3714c5

## [7.1.1] - 2019-09-05
### Upgrade Guide
- The render pipeline now handles custom renderers differently. You must now set up renderers for the Camera on the Render Pipeline Asset.
- Render Pipeline Assets upgrades automatically and either creates a default forward renderer in your project or links the existing custom one that you've assigned.
- If you have custom renderers assigned to Cameras, you must now add them to the current Render Pipeline Asset. Then you can select which renderer to use on the Camera.

### Added
- Added shader function `GetMainLightShadowParams`. This returns a half4 for the main light that packs shadow strength in x component and shadow soft property in y component.
- Added shader function `GetAdditionalLightShadowParams`. This returns a half4 for an additional light that packs shadow strength in x component and shadow soft property in y component.
- Added a `Debug Level` option to the Render Pipeline Asset. With this, you can control the amount of debug information generated by the render pipeline.
- Added ability to set the `ScriptableRenderer` that the Camera renders with via C# using `UniversalAdditionalCameraData.SetRenderer(int index)`. This maps to the **Renderer List** on the Render Pipeline Asset.
- Added shadow support for the 2D Renderer. 
- Added ShadowCaster2D, and CompositeShadowCaster2D components.
- Added shadow intensity and shadow volume intensity properties to Light2D.
- Added new Gizmos for Lights.
- Added CinemachineUniversalPixelPerfect, a Cinemachine Virtual Camera Extension that solves some compatibility issues between Cinemachine and Pixel Perfect Camera.
- Added an option that disables the depth/stencil buffer for the 2D Renderer.
- Added manipulation handles for the inner cone angle for spot lights.
- Added documentation for the built-in post-processing solution and Volumes framework (and removed incorrect mention of the PPv2 package). 

### Changed
- Increased visible lights limit for the forward renderer. It now supports 256 visible lights except in mobile platforms. Mobile platforms support 32 visible lights.
- Increased per-object lights limit for the forward renderer. It now supports 8 per-object lights in all platforms except GLES2. GLES2 supports 4 per-object lights.
- The Sprite-Lit-Default shader and the Sprite Lit Shader Graph shaders now use the vertex tangents for tangent space calculations.
- Temporary render textures for cameras rendering to render textures now use the same format and multisampling configuration as camera's target texture.
- All platforms now use R11G11B10_UFloat format for HDR render textures if supported.
- There is now a list of `ScriptableRendererData` on the Render Pipeline Asset as opposed to a renderer type. These are available to all Cameras and are included in builds.
- The renderer override on the Camera is now an enum that maps to the list of `ScriptableRendererData` on the Render Pipeline Asset.
- Pixel Perfect Camera now allows rendering to a render texture.
- Light2D GameObjects that you've created now have a default position with z equal to 0.
- Documentation: Changed the "Getting Started" section into "Install and Configure". Re-arranged the Table of Content.  

### Fixed
- Fixed LightProbe occlusion contribution. [case 1146667](https://issuetracker.unity3d.com/product/unity/issues/guid/1146667/)
- Fixed an issue that caused a log message to be printed in the console when creating a new Material. [case 1173160](https://issuetracker.unity3d.com/product/unity/issues/guid/1173160/)
- Fixed an issue where OnRenderObjectCallback was never invoked. [case 1122420](https://issuetracker.unity3d.com/issues/lwrp-gl-dot-lines-and-debug-dot-drawline-dont-render-when-scriptable-render-pipeline-settings-is-set-to-lwrp)
- Fixed an issue where Sprite Masks didn't function properly when using the 2D Renderer. [case 1163474](https://issuetracker.unity3d.com/issues/lwrp-sprite-renderer-ignores-sprite-mask-when-lightweight-render-pipeline-asset-data-is-set-to-2d-renderer-experimental)
- Fixed memory leaks when using the Frame Debugger with the 2D Renderer.
- Fixed an issue where materials using `_Time` did not animate in the scene. [1175396](https://issuetracker.unity3d.com/product/unity/issues/guid/1175396/)
- Fixed an issue where the Particle Lit shader had artifacts when both soft particles and HDR were enabled. [1136285](https://issuetracker.unity3d.com/product/unity/issues/guid/1136285/)
- Fixed an issue where the Area Lights were set to Realtime, which caused them to not bake. [1159838](https://issuetracker.unity3d.com/issues/lwrp-template-baked-area-lights-do-not-work-if-project-is-created-with-lightweight-rp-template)
- Fixed an issue where the Disc Light did not generate any light. [1175097](https://issuetracker.unity3d.com/issues/using-lwrp-area-light-does-not-generate-light-when-its-shape-is-set-to-disc)
- Fixed an issue where the alpha was killed when an opaque texture was requested on an offscreen camera with HDR enabled [case 1163320](https://issuetracker.unity3d.com/issues/lwrp-mobile-secondary-camera-background-alpha-value-is-lost-when-hdr-and-opaque-texture-are-enabled-in-lwrp-asset).
- Fixed an issue that caused Orthographic camera with far plane set to 0 to span Unity console with errors. [case 1172269](https://issuetracker.unity3d.com/issues/orthographic-camera-with-far-plane-set-to-0-results-in-assertions)
- Fixed an issue causing heap allocation in `RenderPipelineManager.DoRenderLoop` [case 1156241](https://issuetracker.unity3d.com/issues/lwrp-playerloop-renderpipelinemanager-dot-dorenderloop-internal-gc-dot-alloc-allocates-around-2-dot-6kb-for-every-camera-in-the-scene)
- Fixed an issue that caused shadow artifacts when using large spot angle values [case 1136165](https://issuetracker.unity3d.com/issues/lwrp-adjusting-spot-angle-on-a-spotlight-produces-shadowmap-artifacts)
- Fixed an issue that caused self-shadowing artifacts when adjusting shadow near-plane on spot lights.
- Fixed an issue that caused specular highlights to disappear when the smoothness value was set to 1.0. [case 1161827](https://issuetracker.unity3d.com/issues/lwrp-hdrp-lit-shader-max-smoothness-value-is-incosistent-between-pipelines)
- Fixed an issue in the Material upgrader that caused transparent Materials to not upgrade correctly to Universal RP. [case 1170419](https://issuetracker.unity3d.com/issues/shader-conversion-upgrading-project-materials-causes-standard-transparent-materials-to-flicker-when-moving-the-camera).
- Fixed an issue causing shadows to be incorrectly rendered when a light was close to the shadow caster.
- Fixed post-processing for the 2D Renderer.
- Fixed an issue in Light2D that caused a black line to appear for a 360 degree spotlight.
- Fixed a post-processing rendering issue with non-fullscreen viewport. [case 1177660](https://issuetracker.unity3d.com/issues/urp-render-scale-slider-value-modifies-viewport-coordinates-of-the-screen-instead-of-the-resolution)
- Fixed an issue where **Undo** would not undo the creation of Additional Camera Data. [case 1158861](https://issuetracker.unity3d.com/issues/lwrp-additional-camera-data-script-component-appears-on-camera-after-manually-re-picking-use-pipeline-settings)
- Fixed an issue where selecting the same drop-down menu item twice would trigger a change event. [case 1158861](https://issuetracker.unity3d.com/issues/lwrp-additional-camera-data-script-component-appears-on-camera-after-manually-re-picking-use-pipeline-settings)
- Fixed an issue where selecting certain objects that use instancing materials would throw console warnings. [case 1127324](https://issuetracker.unity3d.com/issues/console-warning-is-being-spammed-when-having-lwrp-enabled-and-shader-with-gpu-instancing-present-in-the-scene)
- Fixed a GUID conflict with LWRP. [case 1179895](https://issuetracker.unity3d.com/product/unity/issues/guid/1179895/)
- Fixed an issue where the Terrain shader generated NaNs.
- Fixed an issue that caused the `Opaque Color` pass to never render at half or quarter resolution.
- Fixed and issue where stencil state on a `ForwardRendererData` was reset each time rendering happened.

## [7.0.1] - 2019-07-25
### Changed
- Platform checks now provide more helpful feedback about supported features in the Inspectors.

### Fixed
- Fixed specular lighting related artifacts on Mobile [case 1143049](https://issuetracker.unity3d.com/issues/ios-lwrp-rounded-cubes-has-graphical-artifacts-when-setting-pbr-shaders-smoothness-about-to-0-dot-65-in-shadergraph) and [case 1164822](https://issuetracker.unity3d.com/issues/lwrp-specular-highlight-becomes-hard-edged-when-increasing-the-size-of-an-object).
- Post-processing is no longer enabled in the previews.
- Unity no longer force-enables post-processing on a camera by default.
- Fixed an issue that caused the Scene to render darker in GLES3 and linear color space. [case 1169789](https://issuetracker.unity3d.com/issues/lwrp-android-scene-is-rendered-darker-in-build-when-graphics-api-set-to-gles3-and-color-space-set-to-linear)

## [7.0.0] - 2019-07-17
### Universal Render Pipeline
- LWRP has been renamed to the "Universal Render Pipeline" (UniversalRP).
- UniversalRP is the same as LWRP in terms of features and scope.
- Classes have moved to the Universal namespace (from LWRP).

### Upgrade Guide
- Upgrading to UniversalRP is designed to be almost seamless from the user side.
- LWRP package still exists, this forwards includes and classes to the UniversalRP Package.
- Please see the more involved upgrade guide (https://docs.google.com/document/d/1Xd5bZa8pYZRHri-EnNkyhwrWEzSa15vtnpcg--xUCIs/).

### Added
- Initial Stadia platform support.
- Added a menu option to create a new `ScriptableRendererFeature` script. To do so in the Editor, click on Asset > Create > Rendering > Lightweight Render Pipeline > Renderer Feature.
- Added documentation for SpeedTree Shaders in LWRP.
- Added extended features to LWRP Terrain Shader, so terrain assets can be forward-compatible with HDRP.
- Enabled per-layer advanced or legacy-mode blending in LWRP Terrain Shader. 
- Added the documentation page "Rendering in LWRP", which describes the forward rendering camera loop.
- Added documentation overview for how Post Processing Version 2 works in LWRP.
- Added documentation notes and FAQ entry on the 2D Renderer affecting the LWRP Asset.

### Changed
- Replaced beginCameraRendering callbacks by non obsolete implementation in Light2D
- Updated `ScriptableRendererFeature` and `ScriptableRenderPass` API docs.
- Shader type Real translates to FP16 precision on Nintendo Switch.

### Fixed
- Fixed a case where built-in Shader time values could be out of sync with actual time. [case 1142495](https://fogbugz.unity3d.com/f/cases/1142495/)
- Fixed an issue that caused forward renderer resources to not load properly when you upgraded LWRP from an older version to 7.0.0. [case 1154925](https://issuetracker.unity3d.com/issues/lwrp-upgrading-lwrp-package-to-7-dot-0-0-breaks-forwardrenderdata-asset-in-resource-files)
- Fixed GC spikes caused by LWRP allocating heap memory every frame.
- Fixed distortion effect on particle unlit shader.
- Fixed NullReference exception caused when trying to add a ScriptableRendererFeature.
- Fixed issue with certain LWRP shaders not showing when using forward/2D renderer.
- Fixed the shadow resolve pass and the final pass, so they're not consuming unnecessary bandwidth. [case 1152439](https://issuetracker.unity3d.com/issues/lwrp-mobile-increased-memory-usage-and-extra-rendering-steps) 
- Added missing page for 2D Lights in LWRP.
- Tilemap tiles no longer appear black when you use the 2D renderer.
- Sprites in the preview window are no longer lit by 2D Scene lighting.
- Fixed warnings for unsupported shadow map formats for GLES2 API.
- Disabled shadows for devices that do not support shadow maps or depth textures.
- Fixed support for LWRP per-pixel terrain. [case 1110520](https://fogbugz.unity3d.com/f/cases/1110520)
- Fixed some basic UI/usability issues with LWRP terrain Materials (use of warnings and modal value changes).
- Fixed an issue where using LWRP and Sprite Shape together would produce meta file conflicts.
- Fixed fp16 overflow in Switch in specular calculation
- Fixed shader compilation errors for Android XR projects.
- Updated the pipeline Asset UI to cap the render scale at 2x so that it matches the render pipeline implementation limit.

## [6.7.0] - 2019-05-16
### Added
- Added SpeedTree Shaders.
- Added two Shader Graph master nodes: Lit Sprite and Unlit Sprite. They only work with the 2D renderer.
- Added documentation for the 2D renderer.

### Changed
- The 2D renderer and Light2D component received a number of improvements and are now ready to try as experimental features.
- Updated the [Feature Comparison Table](lwrp-builtin-feature-comparison.md) to reflect the current state of LWRP features.

### Fixed
- When in playmode, the error 'Non matching Profiler.EndSample' no longer appears. [case 1140750](https://fogbugz.unity3d.com/f/cases/1140750/)
- LWRP Particle Shaders now correctly render in stereo rendering modes. [case 1106699](https://fogbugz.unity3d.com/f/cases/1106699/)
- Shaders with 'debug' in the name are no longer stripped automatically. [case 1112983](https://fogbugz.unity3d.com/f/cases/1112983/)
- Fixed tiling issue with selection outline and baked cutout shadows.
- in the Shadergraph Unlit Master node, Premultiply no longer acts the same as Alpha. [case 1114708](https://fogbugz.unity3d.com/f/cases/1114708/)
- Fixed an issue where Lightprobe data was missing if it was needed per-pixel and GPU instancing was enabled.
- The Soft ScreenSpaceShadows Shader variant no longer gets stripped form builds. [case 1138236](https://fogbugz.unity3d.com/f/cases/1138236/)
- Fixed a typo in the Particle Unlit Shader, so Soft Particles now work correctly.
- Fixed emissive Materials not being baked for some meshes. [case 1145297](https://issuetracker.unity3d.com/issues/lwrp-emissive-materials-are-not-baked)
- Camera matrices are now correctly set up when you call rendering functions in EndCameraRendering. [case 1146586](https://issuetracker.unity3d.com/issues/lwrp-drawmeshnow-returns-wrong-positions-slash-scales-when-called-from-endcamerarendering-hook)
- Fixed GI not baking correctly while in gamma color space.
- Fixed a NullReference exception when adding a renderer feature that is contained in a global namespace. [case 1147068](https://issuetracker.unity3d.com/issues/scriptablerenderpipeline-inspector-ui-crashes-when-a-scriptablerenderfeature-is-not-in-a-namespace)
- Shaders are now set up for VR stereo instancing on Vulkan. [case 1142952](https://fogbugz.unity3d.com/f/cases/1142952/).
- VR stereo matrices and vertex inputs are now set up on Vulkan. [case 1142952](https://fogbugz.unity3d.com/f/cases/1142952/).
- Fixed the Material Upgrader so it's now run upon updating the LWRP package. [1148764](https://issuetracker.unity3d.com/product/unity/issues/guid/1148764/)
- Fixed a NullReference exception when you create a new Lightweight Render Pipeline Asset. [case 1153388](https://issuetracker.unity3d.com/product/unity/issues/guid/1153388/) 

## [6.6.0] - 2019-04-01
### Added
- Added support for Baked Indirect mixed lighting.
- You can now use Light Probes for occlusion. This means that baked lights can now occlude dynamic objects.
- Added RenderObjects. You can add RenderObjects to a Renderer to perform custom rendering.
- (WIP) Added an experimental 2D renderer that implements a 2D lighting system.
- (WIP) Added a Light2D component that works with the 2D renderer to add lighting effects to 2D sprites.

### Fixed
- Fixed a project import issue in the LWRP template.
- Fixed the warnings that appear when you create new Unlit Shader Graphs using the Lightweight Render Pipeline.
- Fixed light attenuation precision on mobile platforms.
- Fixed split-screen rendering on mobile platforms.
- Fixed rendering when using an off-screen camera that renders to a depth texture.
- Fixed the exposed stencil render state in the renderer.
- Fixed the default layer mask so it's now applied to a depth pre-pass.
- Made several improvements and fixes to the render pass UI.
- Fixed artifacts that appeared due to precision errors in large scaled objects.
- Fixed an XR rendering issue where Unity required a depth texture.
- Fixed an issue that caused transparent objects to sort incorrectly.

## [6.5.0] - 2019-03-07
### Added
- You can now create a custom forward renderer by clicking on `Assets/Create/Rendering/Lightweight Render Pipeline/Forward Renderer`. This creates an Asset in your Project. You can add additional features to it and drag-n-drop the renderer to either the pipeline Asset or to a camera.
- You can now add `ScriptableRendererFeature`  to the `ScriptableRenderer` to extend it with custom effects. A feature is an `ScriptableObject` that can be drag-n-dropped in the renderer and adds one or more `ScriptableRenderPass` to the renderer.
- `ScriptableRenderer` now exposes interface to configure lights. To do so, implement `SetupLights` when you create a new renderer.
- `ScriptableRenderer` now exposes interface to configure culling. To do so, implement `SetupCullingParameters` when you create a new renderer.
- `ScriptableRendererData` contains rendering resources for `ScriptableRenderer`. A renderer can be overridden globally for all cameras or on a per-camera basis.
- `ScriptableRenderPass` now has a `RenderPassEvents`. This controls where in the pipeline the render pass is added.
- `ScriptableRenderPass` now exposes `ConfigureTarget` and `ConfigureClear`. This allows the renderer to automatically figure out the currently active rendering targets.
- `ScriptableRenderPass` now exposes `Blit`. This performs a blit and sets the active render target in the renderer.
- `ScriptableRenderPass` now exposes `RenderPostProcessing`. This renders post-processing and sets the active render target in the renderer.
- `ScriptableRenderPass` now exposes `CreateDrawingSettings` as a helper for render passes that need to call `ScriptableRenderContext.DrawRenderers`.

### Changed
- Removed `RegisterShaderPassName` from `ScriptableRenderPass`. Instead, `CreateDrawingSettings` now  takes one or a list of `ShaderTagId`. 
- Removed remaining experimental namespace from LWRP. All APIrelated to `ScriptableRenderer`, `ScriptableRenderPass`, and render pass injection is now out of preview.
- Removed `SetRenderTarget` from `ScriptableRenderPass`. You should never call it. Instead, call `ConfigureTarget`, and the renderer automatically sets up targets for you. 
- Removed `RenderFullscreenQuad` from `ScriptableRenderer`. Use `CommandBuffer.DrawMesh` and `RenderingUtils.fullscreenMesh` instead.
- Removed `RenderPostProcess` from `ScriptableRenderer`. Use `ScriptableRenderPass.RenderPostProcessing` instead.
- Removed `postProcessingContext` property from `ScriptableRenderer`. This is now exposed in `RenderingUtils.postProcessingContext`.
- Removed `GetCameraClearFlag` from `ScriptableRenderer`.

### Fixed
- Fixed y-flip in VR when post-processing is active.
- Fixed occlusion mesh for VR not rendering before rendering opaques.
- Enabling or disabling SRP Batcher in runtime works now.
- Fixed video player recorder when post-processing is enabled.

## [6.4.0] - 2019-02-21

## [6.3.0] - 2019-02-18

## [6.2.0] - 2019-02-15

### Changed
- Code refactor: all macros with ARGS have been swapped with macros with PARAM. This is because the ARGS macros were incorrectly named.

## [6.1.0] - 2019-02-13

## [6.0.0] - 2019-02-23
### Added
- You can now implement a custom renderer for LWRP. To do so, implement an `IRendererData` that contains all resources used in rendering. Then create an `IRendererSetup` that creates and queues `ScriptableRenderPass`. Change the renderer type either in the Pipeline Asset or in the Camera Inspector.
- LWRP now uses the Unity recorder extension. You can use this to capture the output of Cameras.
- You can now inject a custom render pass before LWRP renders opaque objects. To do so, implement an `IBeforeRender` interface.
- Distortion support in all Particle Shaders.
- An upgrade system for LWRP Materials with `MaterialPostprocessor`.
- An upgrade path for Unlit shaders
- Tooltips for Shaders.
- SRP Batcher support for Particle Shaders.
- Docs for these Shaders: Baked Lit, Particles Lit, Particles Simple Lit, and Particles Unlit.
- LWRP now supports dynamic resolution scaling. The target platform must also support it.
- LWRP now includes version defines for both C# and Shaders in the format of `LWRP_X_Y_Z_OR_NEWER`. For example, `LWRP_5_3_0_OR_NEWER` defines version 5.3.0.
- The Terrain Lit Shader now samples Spherical Harmonics if you haven't baked any lightmaps for terrain.
- Added a __Priority__ option, which you can use to tweak the rendering order. This is similar to render queue in the built-in render pipeline. These Shaders now have this option: Lit, Simple Lit, Baked Lit, Unlit, and all three Particle Shaders.
- Added support for overriding terrain detail rendering shaders, via the render pipeline editor resources asset.

### Changed
- You can now only initialize a camera by setting a Background Type. The supported options are Skybox, Solid Color, and Don't Care.
- LWRP now uses non-square shadowmap textures when it renders directional shadows with 2 shadow cascades. 
- LWRP now uses RGB111110 as the HDR format on mobile devices, when this format is supported.
- Removed `IAfterDepthPrePass` interface.
- We’ve redesigned the Shader GUI. For example, all property names in Shaders are now inline across the board
- The Simple Lit Shader now has Smoothness, which can be stored in the alpha of specular or albedo maps.
- The Simple Lit and Particles Simple Lit Shaders now take shininess from the length (brightness) of the specular map.
- The __Double sided__ property is now __Render Face__. This means you can also do front face culling.
- Changed the docs for Lit Shader, Simple Lit Shader and Unlit Shader according to Shader GUI changes.
- When you create a new LWRP Asset, it will now be initialized with settings that favor performance on mobile platforms.
- Updated the [FAQ](faq.md) and the [Built-in/LWRP feature comparison table](lwrp-builtin-feature-comparison.md).

### Fixed
- Several tweaks to reduce bandwidth consumption on mobile devices.
- The foldouts in the Lightweight Asset inspector UI now remember their state.
- Added missing meta file for GizmosRenderingPass.cs.
- Fixed artifacts when using multiple or Depth Only cameras. [Case 1072615](https://issuetracker.unity3d.com/issues/ios-using-multiple-cameras-in-the-scene-in-lightweight-render-pipeline-gives-corrupted-image-in-ios-device)
- Fixed a typo in ERROR_ON_UNSUPPORTED_FUNCTION() that was causing the shader compiler to run out of memory in GLES2. [Case 1104271](https://issuetracker.unity3d.com/issues/mobile-os-restarts-because-of-high-memory-usage-when-compiling-shaders-for-opengles2)
- LWRP now renders shadows on scaled objects correctly. [Case 1109017](https://issuetracker.unity3d.com/issues/scaled-objects-render-shadows-and-specularity-incorrectly-in-the-lwrp-on-device)
- LWRP now allows some Asset settings to be changed at runtime. [Case 1105552](https://issuetracker.unity3d.com/issues/lwrp-changing-render-scale-in-runtime-has-no-effect-since-lwrp-3-dot-3-0)
- Realtime shadows now work in GLES2. [Case 1087251](https://issuetracker.unity3d.com/issues/android-lwrp-no-real-time-light-and-shadows-using-gles2)
- Framedebugger now renders correctly when stepping through drawcalls.
- Cameras that request MSAA and Opaque Textures now use less frame bandwidth when they render.
- Fixed rendering in the gamma color space, so it doesn't appear darker.
- Particles SImple Lit and Particles Unlit Shaders now work correctly.
- __Soft Particles__ now work correctly.
- Camera fading for particles.
- Fixed a typo in the Unlit `IgnoreProjector` tag.
- Particles render in both eyes with stereo instancing
- Fixed specular issues on mobile. [case 1109017](https://issuetracker.unity3d.com/issues/scaled-objects-render-shadows-and-specularity-incorrectly-in-the-lwrp-on-device)
- Fixed issue causing LWRP to create MSAA framebuffer even when MSAA setting was disabled.
- Post-processing in mobile VR is now forced to be disabled. It was causing many rendering issues.
- Fixed Editor Previews breaking in Play Mode when VR is enabled. [Case 1109009](https://issuetracker.unity3d.com/issues/lwrp-editor-previews-break-in-play-mode-if-vr-is-enabled)
- A camera's HDR enable flag is now respected when rendering in XR.
- Terrain detail rendering now works correctly when LWRP is installed but inactive.

## [5.2.0] - 2018-11-27
### Added
- LWRP now handles blits that are required by the device when rendering to the backbuffer.
- You can now enable the SRP Batcher. To do so, go to the `Pipeline Asset`. Under `Advanced`, toggle `SRP Batcher`.

### Changed
- Renamed shader variable `unity_LightIndicesOffsetAndCount` to `unity_PerObjectLightData`.
- Shader variables `unity_4LightIndices0` and `unity_4LightIndices1` are now declared as `unity_PerObjectLightIndices` array.

## [5.1.0] - 2018-11-19
### Added
- The user documentation for LWRP is now in this GitHub repo, instead of in the separate GitHub wiki. You can find the most up-to-date pages in the [TableOfContents.md](TableOfCotents.md) file. Pages not listed in that file are still in progress.

### Changed
- The LWRP package is no longer in preview.
- LWRP built-in render passes are now internal.
- Changed namespace from `UnityEngine.Experimental.Rendering.LightweightPipeline` to `UnityEngine.Rendering.LWRP`.
- Changed namespace from `UnityEditor.Experimental.Rendering.LightweightPipeline` to `UnityEditor.Rendering.LWRP`.

### Fixed
- LWRP now respects the iOS Player setting **Force hard shadows**. When you enable this setting, hardware filtering of shadows is disabled.
- Scene view mode now renders baked lightmaps correctly. [Case 1092227](https://issuetracker.unity3d.com/issues/lwrp-scene-view-modes-render-objects-black)
- Shadow bias calculations are now correct for both Shader Graph and Terrain shaders.
- Blit shader now ignores culling.
- When you select __Per Vertex__ option for __Additional Lights__, the __Per Object Limit__ option is not greyed out anymore.
- When you change camera viewport height to values above 1.0, the Unity Editor doesn't freeze anymore. [Case 1097497](https://issuetracker.unity3d.com/issues/macos-lwrp-editor-freezes-after-changing-cameras-viewport-rect-values)
- When you use AR with LWRP, the following error message is not displayed in the console anymore: "The camera list passed to the render pipeline is either null or empty."

## [5.0.0-preview] - 2018-09-28
### Added
- Added occlusion mesh rendering/hookup for VR
- You can now configure default depth and normal shadow bias values in the pipeline asset.
- You can now add the `LWRPAdditionalLightData` component to a `Light` to override the default depth and normal shadow bias.
- You can now log the amount of shader variants in your build. To do so, go to the `Pipeline Asset`. Under `Advanced`, select and set the `Shader Variant Log Level`.
### Changed
- Removed the `supportedShaderFeatures` property from LWRP core. The shader stripper now figures out which variants to strip based on the current assigned pipeline Asset in the Graphics settings.
### Fixed
- The following error does not appear in console anymore: ("Begin/End Profiler section mismatch")
- When you select a material with the Lit shader, this no longer causes the following error in the console: ("Material doesn't have..."). [case 1092354](https://fogbugz.unity3d.com/f/cases/1092354/)
- In the Simple Lit shader, per-vertex additional lights are now shaded properly.
- Shader variant stripping now works when you're building a Project with Cloud Build. This greatly reduces build times from Cloud Build.
- Dynamic Objects now receive lighting when the light mode is set to mixed.
- MSAA now works on Desktop platforms.
- The shadow bias value is now computed correctly for shadow cascades and different shadow resolutions. [case 1076285](https://issuetracker.unity3d.com/issues/lwrp-realtime-directional-light-shadow-maps-exhibit-artifacts)
- When you use __Area Light__ with LWRP, __Cast Shadows__ no longer overlaps with other UI elements in the Inspector. [case 1085363](https://issuetracker.unity3d.com/issues/inspector-area-light-cast-shadows-ui-option-is-obscured-by-render-mode-for-lwrp-regression-in-2018-dot-3a3)

### Changed
Read/write XRGraphicsConfig -> Read-only XRGraphics interface to XRSettings. 

## [4.0.0-preview] - 2018-09-28
### Added
- When you have enabled Gizmos, they now appear correctly in the Game view.
- Added requiresDepthPrepass field to RenderingData struct to tell if the runtime platform requires a depth prepass to generate a camera depth texture.
- The `RenderingData` struct now holds a reference to `CullResults`.
- When __HDR__ is enabled in the Camera but disabled in the Asset, an information box in the Camera Inspector informs you about it.
- When __MSAA__ is enabled in the Camera but disabled in the Asset, an information box in the Camera Inspector informs you about it.
- Enabled instancing on the terrain shader.
- Sorting of opaque objects now respects camera `opaqueSortMode` setting.
- Sorting of opaque objects disables front-to-back sorting flag, when camera settings allow that and the GPU has hidden surface removal.
- LWRP now has a Custom Light Explorer that suits its feature set.
- LWRP now supports Vertex Lit shaders for detail meshes on terrain.
- LWRP now has three interactive Autodesk shaders: Autodesk Interactive, Autodesk Interactive Masked and Autodesk Interactive Transparent.
- [Shader API] The `GetMainLight` and `GetAdditionalLight` functions can now compute shadow attenuation and store it in the new `shadowAttenuation` field in `LightData` struct.
- [Shader API] Added a `VertexPositionInputs` struct that contains vertex position in difference spaces (world, view, hclip).
- [Shader API] Added a `GetVertexPositionInputs` function to get an initialized `VertexPositionInputs`.
- [Shader API] Added a `GetPerObjectLightIndex` function to return the per-object index given a for-loop index.
- [Shader API] Added a `GetShadowCoord` function that takes a `VertexPositionInputs` as input.
- [ShaderLibrary] Added VertexNormalInputs struct that contains data for per-pixel normal computation.
- [ShaderLibrary] Added GetVertexNormalInputs function to return an initialized VertexNormalInputs.

### Changed
- The `RenderingData` struct is now read-only.
- `ScriptableRenderer`always performs a Clear before calling `IRendererSetup::Setup.` 
- `ScriptableRenderPass::Execute` no longer takes `CullResults` as input. Instead, use `RenderingData`as input, since that references `CullResults`.
- `IRendererSetup_Setup` no longer takes `ScriptableRenderContext` and `CullResults` as input.
- Shader includes are now referenced via package relative paths instead of via the deprecated shader export path mechanism https://docs.unity3d.com/2018.3/Documentation/ScriptReference/ShaderIncludePathAttribute.html.
- The LWRP Asset settings were re-organized to be more clear.
- Vertex lighting now controls if additional lights should be shaded per-vertex or per-pixel.
- Renamed all `Local Lights` nomenclature to `Additional Lights`.
- Changed shader naming to conform to our SRP shader code convention.
- [Shader API] Renamed `SpotAttenuation` function to `AngleAttenuation`.
- [Shader API] Renamed `_SHADOWS_ENABLED` keyword to `_MAIN_LIGHT_SHADOWS`
- [Shader API] Renamed `_SHADOWS_CASCADE` keyword to `_MAIN_LIGHT_SHADOWS_CASCADE`
- [Shader API] Renamed `_VERTEX_LIGHTS` keyword to `_ADDITIONAL_LIGHTS_VERTEX`.
- [Shader API] Renamed `_LOCAL_SHADOWS_ENABLED` to `_ADDITIONAL_LIGHT_SHADOWS`
- [Shader API] Renamed `GetLight` function to `GetAdditionalLight`.
- [Shader API] Renamed `GetPixelLightCount` function to `GetAdditionalLightsCount`.
- [Shader API] Renamed `attenuation` to `distanceAttenuation` in `LightData`.
- [Shader API] Renamed `GetLocalLightShadowStrength` function to `GetAdditionalLightShadowStrength`.
- [Shader API] Renamed `SampleScreenSpaceShadowMap` functions to `SampleScreenSpaceShadowmap`.
- [Shader API] Renamed `MainLightRealtimeShadowAttenuation` function to `MainLightRealtimeShadow`.
- [Shader API] Renamed light constants from `Directional` and `Local` to `MainLight` and `AdditionalLights`.
- [Shader API] Renamed `GetLocalLightShadowSamplingData` function to `GetAdditionalLightShadowSamplingData`.
- [Shader API] Removed OUTPUT_NORMAL macro.
- [Shader API] Removed `lightIndex` and `substractiveAttenuation` from `LightData`.
- [Shader API] Removed `ComputeShadowCoord` function. `GetShadowCoord` is provided instead.
- All `LightweightPipeline` references in API and classes are now named `LightweightRenderPipeline`.
- Files no longer have the `Lightweight` prefix.
- Renamed Physically Based shaders to `Lit`, `ParticlesLit`, and `TerrainLit`.
- Renamed Simple Lighting shaders to `SimpleLit`, and `ParticlesSimpleLit`.
- [ShaderLibrary] Renamed `InputSurfacePBR.hlsl`, `InputSurfaceSimple.hlsl`, and `InputSurfaceUnlit` to `LitInput.hlsl`, `SimpleLitInput.hlsl`, and `UnlitInput.hlsl`. These files were moved from the `ShaderLibrary` folder to the`Shaders`.
- [ShaderLibrary] Renamed `LightweightPassLit.hlsl` and `LightweightPassLitSimple.hlsl` to `LitForwardPass.hlsl` and `SimpleLitForwardPass.hlsl`. These files were moved from the `ShaderLibrary` folder to `Shaders`.
- [ShaderLibrary] Renamed `LightweightPassMetaPBR.hlsl`, `LightweightPassMetaSimple.hlsl` and `LighweightPassMetaUnlit` to `LitMetaPass.hlsl`, `SimpleLitMetaPass.hlsl` and `UnlitMetaPass.hlsl`. These files were moved from the `ShaderLibrary` folder to `Shaders`.
- [ShaderLibrary] Renamed `LightweightPassShadow.hlsl` to `ShadowCasterPass.hlsl`. This file was moved to the `Shaders` folder.
- [ShaderLibrary] Renamed `LightweightPassDepthOnly.hlsl` to `DepthOnlyPass.hlsl`. This file was moved to the `Shaders` folder.
- [ShaderLibrary] Renamed `InputSurfaceTerrain.hlsl` to `TerrainLitInput.hlsl`. This file was moved to the `Shaders` folder.
- [ShaderLibrary] Renamed `LightweightPassLitTerrain.hlsl` to `TerrainLitPases.hlsl`. This file was moved to the `Shaders` folder.
- [ShaderLibrary] Renamed `ParticlesPBR.hlsl` to `ParticlesLitInput.hlsl`. This file was moved to the `Shaders` folder.
- [ShaderLibrary] Renamed `InputSurfacePBR.hlsl` to `LitInput.hlsl`. This file was moved to the `Shaders` folder.
- [ShaderLibrary] Renamed `InputSurfaceUnlit.hlsl` to `UnlitInput.hlsl`. This file was moved to the `Shaders` folder.
- [ShaderLibrary] Renamed `InputBuiltin.hlsl` to `UnityInput.hlsl`.
- [ShaderLibrary] Renamed `LightweightPassMetaCommon.hlsl` to `MetaInput.hlsl`.
- [ShaderLibrary] Renamed `InputSurfaceCommon.hlsl` to `SurfaceInput.hlsl`.
- [ShaderLibrary] Removed LightInput struct and GetLightDirectionAndAttenuation. Use GetAdditionalLight function instead.
- [ShaderLibrary] Removed ApplyFog and ApplyFogColor functions. Use MixFog and MixFogColor instead.
- [ShaderLibrary] Removed TangentWorldToNormal function. Use TransformTangentToWorld instead.
- [ShaderLibrary] Removed view direction normalization functions. View direction should always be normalized per pixel for accurate results.
- [ShaderLibrary] Renamed FragmentNormalWS function to NormalizeNormalPerPixel.

### Fixed
- If you have more than 16 lights in a scene, LWRP no longer causes random glitches while rendering lights.
- The Unlit shader now samples Global Illumination correctly.
- The Inspector window for the Unlit shader now displays correctly.
- Reduced GC pressure by removing several per-frame memory allocations.
- The tooltip for the the camera __MSAA__ property now appears correctly.
- Fixed multiple C# code analysis rule violations.
- The fullscreen mesh is no longer recreated upon every call to `ScriptableRenderer.fullscreenMesh`.

## [3.3.0-preview] - 2018-01-01
### Added
- Added callbacks to LWRP that can be attached to a camera (IBeforeCameraRender, IAfterDepthPrePass, IAfterOpaquePass, IAfterOpaquePostProcess, IAfterSkyboxPass, IAfterTransparentPass, IAfterRender)

###Changed
- Clean up LWRP creation of render textures. If we are not going straight to screen ensure that we create both depth and color targets.
- UNITY_DECLARE_FRAMEBUFFER_INPUT and UNITY_READ_FRAMEBUFFER_INPUT macros were added. They are necessary for reading transient attachments.
- UNITY_MATRIX_I_VP is now defined.
- Renamed LightweightForwardRenderer to ScriptableRenderer.
- Moved all light constants to _LightBuffer CBUFFER. Now _PerCamera CBUFFER contains all other per camera constants.
- Change real-time attenuation to inverse square.
- Change attenuation for baked GI to inverse square, to match real-time attenuation.
- Small optimization in light attenuation shader code.

### Fixed
- Lightweight Unlit shader UI doesn't throw an error about missing receive shadow property anymore.

## [3.2.0-preview] - 2018-01-01
### Changed
- Receive Shadows property is now exposed in the material instead of in the renderer.
- The UI for Lightweight asset has been updated with new categories. A more clean structure and foldouts has been added to keep things organized.

### Fixed
- Shadow casters are now properly culled per cascade. (case 1059142)
- Rendering no longer breaks when Android platform is selected in Build Settings. (case 1058812)
- Scriptable passes no longer have missing material references. Now they access cached materials in the renderer.(case 1061353)
- When you change a Shadow Cascade option in the Pipeline Asset, this no longer warns you that you've exceeded the array size for the _WorldToShadow property.
- Terrain shader optimizations.

## [3.1.0-preview] - 2018-01-01

### Fixed
- Fixed assert errors caused by multi spot lights
- Fixed LWRP-DirectionalShadowConstantBuffer params setting

## [3.0.0-preview] - 2018-01-01
### Added
- Added camera additional data component to control shadows, depth and color texture.
- pipeline now uses XRSEttings.eyeTextureResolutionScale as renderScale when in XR.
- New pass architecture. Allows for custom passes to be written and then used on a per camera basis in LWRP

### Changed
- Shadow rendering has been optimized for the Mali Utgard architecture by removing indexing and avoiding divisions for orthographic projections. This reduces the frame time by 25% on the Overdraw benchmark.
- Removed 7x7 tent filtering when using cascades.
- Screenspace shadow resolve is now only done when rendering shadow cascades.
- Updated the UI for the Lighweight pipeline asset.
- Update assembly definitions to output assemblies that match Unity naming convention (Unity.*).

### Fixed
- Post-processing now works with VR on PC.
- PS4 compiler error
- Fixed VR multiview rendering by forcing MSAA to be off. There's a current issue in engine that breaks MSAA and Texture2DArray.
- Fixed UnityPerDraw CB layout
- GLCore compute buffer compiler error
- Occlusion strength not being applied on LW standard shaders
- CopyDepth pass is being called even when a depth from prepass is available
- GLES2 shader compiler error in IntegrationTests
- Can't set RenderScale and ShadowDistance by script
- VR Single Pass Instancing shadows
- Fixed compilation errors on Nintendo Switch (limited XRSetting support).

## [2.0.0-preview] - 2018-01-01

### Added
- Explicit render target load/store actions were added to improve tile utilization
- Camera opaque color can be requested on the pipeline asset. It can be accessed in the shader by defining a _CameraOpaqueTexture. This can be used as an alternative to GrabPass.
- Dynamic Batching can be enabled in the pipeline asset
- Pipeline now strips unused or invalid variants and passes based on selected pipeline capabilities in the asset. This reduces build and memory consuption on target.
- Shader stripping settings were added to pipeline asset

### Changed
#### Pipeline
- Pipeline code is now more modular and extensible. A ForwardRenderer class is initialized by the pipeline with RenderingData and it's responsible for enqueueing and executing passes. In the future pluggable renderers will be supported.
- On mobile 1 directional light + up to 4 local lights (point or spot) are computed
- On other platforms 1 directional light + up to 8 local lights are computed
- Multiple shadow casting lights are supported. Currently only 1 directional + 4 spots light shadows.
#### Shading Framework
- Directional Lights are always considered a main light in shader. They have a fast shading path with no branching and no indexing.
- GetMainLight() is provided in shader to initialize Light struct with main light shading data. 
- Directional lights have a dedicated shadowmap for performance reasons. Shadow coord always comes from interpolator.
- MainLigthRealtimeShadowAttenuation(float4 shadowCoord) is provided to compute main light realtime shadows.
- Spot and Point lights are always shaded in the light loop. Branching on uniform and indexing happens when shading them.
- GetLight(half index, float3 positionWS) is provided in shader to initialize Light struct for spot and point lights.
- Spot light shadows are baked into a single shadow atlas.
- Shadow coord for spot lights is always computed on fragment.
- Use LocalLightShadowAttenuation(int lightIndex, float3 positionWS) to comppute realtime shadows for spot lights.

### Fixed
- Issue that was causing VR on Android to render black
- Camera viewport issues
- UWP build issues
- Prevent nested camera rendering in the pipeline

## [1.1.4-preview] - 2018-01-01

### Added
 - Terrain and grass shaders ported
 - Updated materials and shader default albedo and specular color to midgrey.
 - Exposed _ScaledScreenParams to shader. It works the same as _ScreenParams but takes pipeline RenderScale into consideration
 - Performance Improvements in mobile

### Fixed
 - SRP Shader library issue that was causing all constants to be highp in mobile
 - shader error that prevented LWRP to build to UWP
 - shader compilation errors in Linux due to case sensitive includes
 - Rendering Texture flipping issue
 - Standard Particles shader cutout and blending modes
 - crash caused by using projectors
 - issue that was causing Shadow Strength to not be computed on mobile
 - Material Upgrader issue that caused editor to SoftLocks
 - GI in Unlit shader
 - Null reference in the Unlit material shader GUI

## [1.1.2-preview] - 2018-01-01

### Changed
 - Performance improvements in mobile  

### Fixed
 - Shadows on GLES 2.0
 - CPU performance regression in shadow rendering
 - Alpha clip shadow issues
 - Unmatched command buffer error message
 - Null reference exception caused by missing resource in LWRP
 - Issue that was causing Camera clear flags was being ignored in mobile


## [1.1.1-preview] - 2018-01-01

### Added
 - Added Cascade Split selection UI
 - Added SHADER_HINT_NICE_QUALITY. If user defines this to 1 in the shader Lightweight pipeline will favor quality even on mobile platforms.

### Changed
 - Shadowmap uses 16bit format instead of 32bit.
 - Small shader performance improvements

### Fixed
 - Subtractive Mode
 - Shadow Distance does not accept negative values anymore


## [0.1.24] - 2018-01-01

### Added
 - Added Light abstraction layer on lightweight shader library.
 - Added HDR global setting on pipeline asset. 
 - Added Soft Particles settings on pipeline asset.
 - Ported particles shaders to SRP library

### Changed
 - HDR RT now uses what format is configured in Tier settings.
 - Refactored lightweight standard shaders and shader library to improve ease of use.
 - Optimized tile LOAD op on mobile.
 - Reduced GC pressure
 - Reduced shader variant count by ~56% by improving fog and lightmap keywords
 - Converted LW shader library files to use real/half when necessary.

### Fixed
 - Realtime shadows on OpenGL
 - Shader compiler errors in GLES 2.0
 - Issue sorting issues when BeforeTransparent custom fx was enabled.
 - VR single pass rendering.
 - Viewport rendering issues when rendering to backbuffer.
 - Viewport rendering issues when rendering to with MSAA turned off.
 - Multi-camera rendering.

## [0.1.23] - 2018-01-01

### Added
 - UI Improvements (Rendering features not supported by LW are hidden)

### Changed
 - Shaders were ported to the new SRP shader library. 
 - Constant Buffer refactor to use new Batcher
 - Shadow filtering and bias improved.
 - Pipeline now updates color constants in gamma when in Gamma colorspace.
 - Optimized ALU and CB usage on Shadows.
 - Reduced shader variant count by ~33% by improving shadow and light classification keywords
 - Default resources were removed from the pipeline asset.

### Fixed
 - Fixed shader include path when using SRP from package manager.
 - Fixed spot light attenuation to match Unity Built-in pipeline.
 - Fixed depth pre-pass clearing issue.

## [0.1.12] - 2018-01-01

### Added
 - Standard Unlit shader now has an option to sample GI.
 - Added Material Upgrader for stock Unity Mobile and Legacy Shaders.
 - UI improvements

### Changed
- Realtime shadow filtering was improved. 

### Fixed
 - Fixed an issue that was including unreferenced shaders in the build.
 - Fixed a null reference caused by Particle System component lights.<|MERGE_RESOLUTION|>--- conflicted
+++ resolved
@@ -184,10 +184,7 @@
 - Fixed an issue with reflections when using an orthographic camera [case 1209255](https://issuetracker.unity3d.com/issues/urp-weird-reflections-when-using-lit-material-and-a-camera-with-orthographic-projection)
 - Fixed SceneView Draw Modes not being properly updated after opening new scene view panels or changing the editor layout.
 - Fixed GLES shaders compilation failing on Windows platform (not a mobile platform) due to uniform count limit.
-<<<<<<< HEAD
-=======
 - Fixed an issue that caused the inverse view and projection matrix to output wrong values in some platforms. [case 1243990](https://issuetracker.unity3d.com/issues/urp-8-dot-1-breaks-unity-matrix-i-vp)
->>>>>>> 5c3714c5
 
 ## [7.1.1] - 2019-09-05
 ### Upgrade Guide
