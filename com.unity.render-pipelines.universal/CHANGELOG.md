# Changelog
All notable changes to this package will be documented in this file.

The format is based on [Keep a Changelog](http://keepachangelog.com/en/1.0.0/)
and this project adheres to [Semantic Versioning](http://semver.org/spec/v2.0.0.html).

## [14.0.1] - 2021-12-07

### Added
- Added support for user-selected upscaling filters. Current options are automatic, bilinear, and nearest-neighbor.
- Added batch mode support for the converters.
- Added support for user-selected upscaling filters. Current options are automatic, bilinear, and nearest-neighbor.
- Added support for FidelityFX Super Resolution 1.0 upscaling filter.
- Added Downscale and Max Iterations options for Bloom

### Changed
- Re-added the menu button to be able to convert selected materials.
- Reverted intermediate texture behavior.
- Shader Variant Log Level moved from the URP Asset to URP Global Settings.
<<<<<<< HEAD
- Particle alpha channel blend mode to match standard shader.
=======
- Removed skipIterations from Bloom settings. It has now been replaced with maxIterations.
>>>>>>> 2d566579

### Fixed
- Fix mismatch on some platforms between Editor-side and Runtime-side implementations of UnityEngine.Rendering.Universal.DecalRendererFeature.IsAutomaticDBuffer() [case 1364134]
- Fixed incorrect light indexing on Windows Editor with Android target. [case 1378103](https://issuetracker.unity3d.com/product/unity/issues/guid/1378103/)
- Fixed missing depth for Depth of Field in an overlay camera. [case 1365623](https://issuetracker.unity3d.com/product/unity/issues/guid/1365623/)
- Fixed FXAA quality issues when render scale is not 1.0.
- Fixed material converter not being able to be called in batch mode. [case 1375962]
- Fixed an issue where specular color was not matching behaviour in Legacy and HDRP. [case 1326941](https://issuetracker.unity3d.com/issues/urp-specular-color-behavior-does-not-match-legacy-or-hdrp)
- Fixed a shader compiler issue with mismatching variable types when calling lerp.
- Fixed double alpha modulate for particle unlit shader.

## [14.0.0] - 2021-11-17

### Added
- Renderer Features can now use the HelpURLAttribute to specify a documentation URL to be used in the inspector.
- Added inspector documentation URLs to the SSAO, Decal, and Render Objects renderer features.
- Changed "_USE_DRAW_PROCEDURAL" to be used only in vertex shader in Post Processing related shaders as they are not needed for fragment shaders. In result we now generate less shader variants.

### Fixed
- Fix shadow rendering correctly to work with shader stripping in WebGl. [case 1381881](https://issuetracker.unity3d.com/issues/webgl-urp-mesh-is-not-rendered-in-the-scene-on-webgl-build)
- Fixed incorrect shadow batching and shadow length [case 1387859](https://issuetracker.unity3d.com/issues/shadow-caster-2d-casts-artifacted-shadows)
- VFX: Incorrect Decal rendering when rendescale is different than one [case 1343674](https://issuetracker.unity3d.com/product/unity/issues/guid/1343674/)
- Fixed inspector documentation URLs for the URP asset and Universal Renderer asset.
- Fixed render scale setting unintentionally affecting the scene view camera.
- Fixed property wrappers around material properties.

## [13.1.2] - 2021-11-05

### Added
- Added minimal picking support for DOTS 1.0 (on parity with Hybrid Renderer V2)
- Added support for `RTHandle`.

### Changed
- Converted internal render targets to use `RTHandle` targets instead of `RenderTargetHandle` and `RenderTargetIdentifier`.
- Set usage of `RenderTargetHandle` and public functions using `RenderTargetIdentifier` as obsolete for future removal.
- Split RendererFeatures `AddRenderPasses` into two functions with `SetupRenderPasses` so render targets can be used after allocation.
- The "Add Renderer Feature" menu now supports filtering.
- Removed the name input for the SSAO and Screen Space Shadows renderer features.

### Fixed
- Fixed an issue where 2D global lights with shadows enabled could break light layer batching [case 1376487](https://issuetracker.unity3d.com/issues/2d-urp-upgrading-global-light-sets-shadow-settings-to-enabled)
- Fixed broken soft shadow filtering. [case 1374960](https://issuetracker.unity3d.com/product/unity/issues/guid/1374960/)
- Fixed Lens Flare not accounting Render Scale setting. [case 1376820](https://issuetracker.unity3d.com/issues/urp-lens-flare-do-not-account-for-render-scale-setting)
- Fixed an issue where SSAO would throw a "RenderingCommandBuffer: invalid pass index" errors. [case 1374215](https://issuetracker.unity3d.com/issues/urp-renderingcommandbuffer-invalid-pass-index-errors-when-opening-urp-sample-scenes)
- Fixed performance regression for 2D shaders where alpha discard was disabled. [case 1335648]
- Fixed an issue with MSAA falling back to the incorrect value when sample count 2 is not supported on some Android GPUs
- Fixed decals to work with native render pass [case 1353141](https://issuetracker.unity3d.com/issues/urp-decals-are-not-visible-in-game-view-after-modifying-urp-asset-properties)
- Fixed decals to work with render scale [1353885](https://issuetracker.unity3d.com/issues/urp-builtin-to-urp-render-pipeline-converter-freezes-the-editor-when-converting-rendering-settings)
- Fixed an issue in where the _ScreenParams is not setup correctly.
- Fixed an issue where intermediate rendertextures were not scaled when a camera was rendering to a texture [case 1342895](https://issuetracker.unity3d.com/issues/camera-rendertocubemap-offsets-and-stretches-out-the-ambient-occlusionl-layer-when-the-render-scale-is-not-equal-to-1)

## [13.1.1] - 2021-10-04

### Added
- Added Depth Texture setting for Overlay Camera.
- Added Depth Priming support for Vulkan with MSAA.
- Added Shadows and Additional Lights off variants stripping.
- Added Adaptive Performance Decals scaler.
- Exposed public API for DebugDisplaySettings.
- Added Display Stats panel to Rendering Debugger that displays CPU/GPU frame timings and bottlenecks.
- Preserve Specular blend mode toggle for glass like materials where the specular reflection itself is not transparent.
- Emulate alpha for multiply blend mode by whitening the base map colors using the alpha value. Keyword _ALPHAMODULATE_ON is set for multiply blend mode.

### Changed
- Main light shadow, additional light shadow and additional light keywords are now enabled based on urp setting instead of existence in scene. This allows better variant stripping.
- Now using the SpeedTree8 PBRLit shadergraph as the default SpeedTree8 shader for Universal.
- Changed default target sorting layers of Light2D to "Everything". Newly added sorting layers will be included in Light2Ds that have target sorting layers already set to "Everything".
- Separated Premultiplied blend mode and Preserve Specular Lighting feature from each other. Premultiplied blend mode is now true straight premultiply mode. Preserve Specular Lighting, which applies alpha differently for diffuse and specular parts of lighting, is now a separate option for Alpha and Additive blend modes. The results of previous Premultiplied blend implementation can be achieved by using Alpha blend mode with Preserve Specular Lighting toggled on.
- Multiply blend now keeps DstAlpha as it's RGB only.
- Particle AlphaModulate() renamed to AlphaModulateAndPremultiply() as it does both. Moved separate AlphaModulate() and AlphaPremultiply() to URP shader library. Fix double alpha multiply for ParticleLit.
- Improved blending modes trigger a material update which tries to keep the existing look intact. This is not always possible and manual blend mode changes might be required.

### Fixed
- Fixed incorrect premultiply blend mode. case 1260085, case 1357703, [case 1347301](https://issuetracker.unity3d.com/product/unity/issues/guid/1347301/)
- Fixed a regression where ShaderGraph screen position was not correct in game view and when using XR [1369450]
- Fixed overwriting of preview camera background color. [case 1357004](https://issuetracker.unity3d.com/product/unity/issues/guid/1361557/)
- Fixed ShadowCaster now requires varying normalWS to include changed normals from vertex shader in shader graph.
- Fixed typo in numIterationsEnclosingSphere api name
- Fix for rendering thumbnails. [case 1348209](https://issuetracker.unity3d.com/issues/preview-of-assets-do-not-show-in-the-project-window)
- Fixed a regression bug where XR camera postion can not be modified in beginCameraRendering [case 1365000]
- Fixed an issue in where installing the Adaptive Performance package caused errors to the inspector UI [1368161](https://issuetracker.unity3d.com/issues/urp-package-throws-compilation-error-cs1525-when-imported-together-with-adaptive-performance-package)
- Fixed a regression where filtering the scene view yielded incorrect visual results [1360233](https://issuetracker.unity3d.com/product/unity/issues/guid/1360233)
- Fixed disabled debug lighting modes on Vulkan and OpenGL following a shader compiler fix. [case 1334240]
- Fixed an issue in where the Convert Renderering Settings would cause a freeze. [case 1353885](https://issuetracker.unity3d.com/issues/urp-builtin-to-urp-render-pipeline-converter-freezes-the-editor-when-converting-rendering-settings)
- Fixed incorrect behavior of Reflections with Smoothness lighting debug mode. [case 1374181]
- Fixed a performance regression in the 2D renderer regarding the PostProcessPass [case 1347893]
- Fixed light banding artifacts on some mobile platforms. [case 1375791](https://issuetracker.unity3d.com/issues/mobile-urp-banding-like-artifacts-are-visible-when-smooth-material-is-lit-by-light)

## [13.1.0] - 2021-09-24
### Added
- Added public api and updated docs for Light2D shape properties.

### Changed

- URP will no longer render via an intermediate texture unless actively required by a Renderer Feature. See the upgrade guide for compatibility options and how assets are upgraded.
- MaterialReimporter.ReimportAllMaterials now batches the asset database changes to improve performance.

### Fixed
- Fixed post processing with Pixel Perfect camera [case 1363763](https://issuetracker.unity3d.com/product/unity/issues/guid/1363763/)
- Fixed the LensFlare flicker with TAA on SceneView (case 1356734).
- Fixed an issue where Unlit and ParticlesUnlit shaders did not have HDR color selection for albedo [case 1283767](https://issuetracker.unity3d.com/issues/built-in-unlit-particle-shader-has-hdr-color-selection-for-albedo-urp-unlit-particles-do-not)

## [13.0.0] - 2021-09-01
### Added
- URP global setting for stripping post processing shader variants.
- URP global setting for stripping off shader variants.
- Terrain grass shader alpha changed to always write 1 to alpha. Enabled alpha channel write mask.

### Changed
- Removed experimental tile deferred code.
- VFX: New shadergraph support directly on Universal target.

### Fixed
- Added warning for lit shader detailed abledo, if texture is not linear. [1342011](https://issuetracker.unity3d.com/issues/detail-maps-packed-differently-in-built-in-vs-urp)
- Fixed lit detail correctly upgraded from standard shader. [1323725](https://issuetracker.unity3d.com/issues/urp-detail-map-tiling-is-tied-to-base-texture-tiling)
- URP asset can now use multi-edit. [case 1364966](https://issuetracker.unity3d.com/issues/urp-universalrenderpipelineasset-does-not-support-multi-edit)
- Fixed an issue in where the current open scene didn't load after running the converters. [case 1365101]
- Added "Conservative Enclosing Sphere" setting to fix shadow frustum culling issue where shadows are erroneously culled in corners of cascades [case 1153151](https://issuetracker.unity3d.com/issues/lwrp-shadows-are-being-culled-incorrectly-in-the-corner-of-the-camera-viewport-when-the-far-clip-plane-is-small)
- Fixed memory leak with XR combined occlusion meshes. [case 1366173]
- Fixed a bug with Sprite Targets in ShaderGraph not rendering correctly in game view [1352225]

### Changed
- Remove use of deprecated UNITY_USE_NATIVE_HDR keyword in shaders.

## [12.0.0] - 2021-01-11
### Added
- Added support for default sprite mask shaders for the 2D Renderer in URP.
- Added View Vector node to mimic old behavior of View Direction node in URP.
- Added support for the PlayStation 5 platform.
- Enabled deferred renderer in UI.
- Added support for light layers, which uses Rendering Layer Masks to make Lights in your Scene only light up specific Meshes.
- 2D Light Texture Node. A Shader Graph node that enable sampling of the Light Textures generated by the 2D Renderer in a lit scene.
- Fixed an error where multisampled texture being bound to a non-multisampled sampler in XR. [case 1297013](https://issuetracker.unity3d.com/issues/android-urp-black-screen-when-building-project-to-an-android-device-with-mock-hmd-enabled-and-multisampled-sampler-errors)
- Added _SURFACE_TYPE_TRANSPARENT keyword to URP shaders.
- Added Depth and DepthNormals passes to particles shaders.
- Added support for SSAO in Particle and Unlit shaders.
- Added Decal support. This includes new Decal Projector component, Decal renderer feature and Decal shader graph.
- Added a SpeedTree 8 Shader Graph but did not set it as the default when importing or upgrading Speed Tree 8 assets. Because URP doesn't yet support per-material culling, this Shader Graph does not yet behave in the same way as the existing handwritten SpeedTree 8 shader for URP.
- Added optional Depth Priming. Allows the forward opaque pass of the base camera to skip shading certain fragments if they don't contribute to the final opaque output.
- Added blending and box projection for reflection probes.
- Added 'Store Actions' option that enables bandwidth optimizations on mobile GPU architectures.
- Added "Allow Material Override" option to Lit and Unlit ShaderGraph targets.  When checked, allows Material to control the surface options (transparent/opaque, blend mode, etc).
- Added a new UI for Render Pipeline Converters. Used now for Built-in to Universal conversion.
- Added sections on Light Inspector.
- Reorder camera inspector to be in the same order as HDRP.
- Added new URP Debug Views under Window/Analysis/Rendering Debugger.
- Added support for controlling Volume Framework Update Frequency in UI on Cameras and URP Asset as well as through scripting.
- Added URP Global Settings Asset to the Graphics Settings - a common place for project-wide URP settings.
- Added possibility to rename light layer values.
- Added Light cookies support to directional, point and spot light. Directional light cookie is main light only feature.
- Added GetUniversalAdditionalLightData, a method that returns the additional data component for a given light or create one if it doesn't exist yet.
- VFX: Basic support of Lit output.
- Added Motion Vector render pass for URP.
- VFX: Fix light cookies integration.
- Added Lights 2D to the Light Explorer window.
- Two new URP specific scene templates, Basic which has a camera and directional light, then Standard which has the addition of a global volume with basic post effects setup.
- Added Render Settings Converter to the Render Pipeline Converter, this tool creates and assigns URP Assets based off rendering settings of a Builtin project.
- XR: Added Late Latching support to reduce VR latency (Quest).
- Fixed incorrect shadow fade in deferred rendering mode.
- Added a help button on material editor to show the shader documentation page
- Added "Copy Depth Mode" Universal Renderer Data option that allows to specify if URP should copy the depth after the opaques pass or after the transparents pass. This can lead to bandwidth savings on mobile.

### Changed
- Moved fog evaluation from vertex shader to pixel shader. This improves rendering of fog for big triangles and fog quality. This can change the look of the fog slightly.
- UNITY_Z_0_FAR_FROM_CLIPSPACE now remaps to [0, far] range on all platforms consistently. Previously OpenGL platforms did not remap, discarding small amount of range [-near, 0].
- Moved all 2D APIs out of experimental namespace.
- ClearFlag.Depth does not implicitely clear stencil anymore. ClearFlag.Stencil added.
- The Forward Renderer asset is renamed to the Universal Renderer asset. The Universal Renderer asset contains the property Rendering Path that lets you select the Forward or the Deferred Rendering Path.
- Improved PixelPerfectCamera UI/UX
- Changed Pixel Snapping and Upscale Render Texture in the PixelPerfectCamera to a dropdown.
- Move Assets/Create/Rendering/Universal Render Pipeline/Pipeline Asset (2D Renderer) to Assets/Create/Rendering/URP Asset (with 2D Renderer)
- Move Assets/Create/Rendering/Universal Render Pipeline/2D Renderer to Assets/Create/Rendering/URP 2D Renderer
- Move Assets/Create/Rendering/Universal Render Pipeline/Renderer Feature to Assets/Create/Rendering/URP Renderer Feature
- Move Assets/Create/Rendering/Universal Render Pipeline/Post-process Data to Assets/Create/Rendering/URP Post-process Data
- Move Assets/Create/Rendering/Universal Render Pipeline/Pipeline Asset (Forward Renderer) to Assets/Create/Rendering/URP Asset (with Forward Renderer)
- Move Assets/Create/Rendering/Universal Render Pipeline/XR System Data to Assets/Create/Rendering/URP XR System Data
- Move Assets/Create/Rendering/Universal Render Pipeline/Forward Renderer to Assets/Create/Rendering/URP Forward Renderer
- Removing unused temporary depth buffers for Depth of Field and Panini Projection.
- Optimized the Bokeh Depth of Field shader on mobile by using half precision floats.
- Changed UniversalRenderPipelineCameraEditor to URPCameraEditor
- Made 2D shadow casting more efficient
- Reduced the size of the fragment input struct of the TerrainLitPasses and LitGBufferPass, SimpleLitForwardPass and SimpleLitGBufferPass lighting shaders.
- Bokeh Depth of Field performance improvement: moved some calculations from GPU to CPU.
- Advanced Options > Priority has been renamed to Sorting Priority
- Opacity as Density blending feature for Terrain Lit Shader is now disabled when the Terrain has more than four Terrain Layers. This is now similar to the Height-blend feature for the Terrain Lit Shader.
- DepthNormals passes now sample normal maps if used on the material, otherwise output the geometry normal.
- SSAO Texture is now R8 instead of ARGB32 if supported by the platform.
- Enabled subsurface scattering with GI on handwritten Universal ST8 shader.
- Material upgrader now also upgrades AnimationClips in the project that have curves bound to renamed material properties.
- 2D Lights now inherit from Light2DBase.
- The behavior of setting a camera's Background Type to "Dont Care" has changed on mobile. Previously, "Dont Care" would behave identically to "Solid Color" on mobile. Now, "Dont Care" corresponds to the render target being filled with arbitrary data at the beginning of the frame, which may be faster in some situations. Note that there are no guarantees for the exact content of the render target, so projects should use "Dont care" only if they are guaranteed to render to, or otherwise write every pixel every frame.
- Stripping shader variants per renderer features instead of combined renderer features.
- When MSAA is enabled and a depth texture is required, the opaque pass depth will be copied instead of scheduling a depth prepass.
- URP Asset Inspector - Advanced settings have been reordered under `Show Additional Properties` on each section.
- Changed the default name when a new urp asset is created.
- URP Asset Inspector - `General` section has been renamed to `Rendering`.
- Refactored some of the array resizing code around decal projector rendering to use new APIs in render core
- UniversalRendererData and ForwardRendererData GUIDs have been reversed so that users coming from 2019LTS, 2020LTS and 2021.1 have a smooth upgrade path, you may encounter issues coming from 2021.2 Alpha/Beta versions and are recommended to start with a fresh library if initial upgrade fails.

### Fixed
- Fixed an issue in PostProcessPass causing OnGUI draws to not show on screen. [case 1346650]
- Fixed an issue with the blend mode in Sprite-Lit-Default shader causing alpha to overwrite the framebuffer. [case 1331392](https://issuetracker.unity3d.com/product/unity/issues/guid/1331392/)
- Fixed pixel perfect camera rect not being correctly initialized. [case 1312646](https://issuetracker.unity3d.com/product/unity/issues/guid/1312646/)
- Camera Inspector Stack list edition fixes.
- Fix indentation of Emission map on material editor.
- Fixed additional camera data help url
- Fixed additional light data help url
- Fixed Opacity as Density blending artifacts on Terrain that that caused Terrain to have modified splat weights of zero in some areas and greater than one in others. [case 1283124](https://issuetracker.unity3d.com/product/unity/issues/guid/1283124/)
- Fixed an issue where Sprite type Light2Ds would throw an exeception if missing a sprite
- Fixed an issue where Sprite type Light2Ds were missing a default sprite
- Fixed an issue where ShadowCasters were sometimes being rendered twice in the editor while in playmode.
- Fixed an issue where ShadowCaster2D was generating garbage when running in the editor. [case 1304158](https://issuetracker.unity3d.com/product/unity/issues/guid/1304158/)
- Fixed an issue where the 2D Renderer was not rendering depth and stencil in the normal rendering pass
- Fixed an issue where 2D lighting was incorrectly calculated when using a perspective camera.
- Fixed an issue where objects in motion might jitter when the Pixel Perfect Camera is used. [case 1300474](https://issuetracker.unity3d.com/issues/urp-characters-sprite-repeats-in-the-build-when-using-pixel-perfect-camera-and-2d-renderer)
- Fixed an issue where filtering in the scene view would not properly highlight the filtered objects. case 1324359
- Fixed an issue where the scene view camera was not correctly cleared for the 2D Renderer. [case 1311377](https://issuetracker.unity3d.com/product/unity/issues/guid/1311377/)
- Fixed an issue where the letter box/pillar box areas were not properly cleared when the Pixel Perfect Camera is used. [case 1291224](https://issuetracker.unity3d.com/issues/pixel-perfect-image-artifact-appear-between-the-reference-resolution-and-screen-resolution-borders-when-strech-fill-is-enabled)
- Fixed an issue where the Cinemachine Pixel Perfect Extension might cause the Orthographic Size of the Camera to jump to 1 when the Scene is loaded. [case 1249076](https://issuetracker.unity3d.com/issues/cinemachine-pixel-perfect-camera-extension-causes-the-orthogonal-size-to-jump-to-1-when-the-scene-is-loaded)
- Fixed an issue where 2D Shadows were casting to the wrong layers [case 1300753][https://issuetracker.unity3d.com/product/unity/issues/guid/1300753/]
- Fixed an issue where Light2D did not upgrade Shadow Strength, Volumetric Intensity, Volumetric Shadow Strength correctly [case 1317755](https://issuetracker.unity3d.com/issues/urp-lighting-missing-orange-tint-in-scene-background)
- Fixed an issue where render scale was breaking SSAO in scene view. [case 1296710](https://issuetracker.unity3d.com/issues/ssao-effect-floating-in-the-air-in-scene-view-when-2-objects-with-shadergraph-materials-are-on-top-of-each-other)
- Fixed GC allocations from XR occlusion mesh when using multipass.
- SMAA post-filter only clear stencil buffer instead of depth and stencil buffers.
- Fixed an issue where the inspector of Renderer Data would break after adding RenderObjects renderer feature and then adding another renderer feature.
- Fixed an issue where soft particles did not work with orthographic projection. [case 1294607](https://issuetracker.unity3d.com/product/unity/issues/guid/1294607/)
- Fixed wrong shader / properties assignement to materials created from 3DsMax 2021 Physical Material. (case 1293576)
- Normalized the view direction in Shader Graph to be consistent across Scriptable Render Pieplines.
- Fixed material upgrader to run in batch mode [case 1305402]
- Fixed gizmos drawing in game view. [case 1302504](https://issuetracker.unity3d.com/issues/urp-handles-with-set-ztest-do-not-respect-depth-sorting-in-the-game-view)
- Fixed an issue in shaderGraph target where the ShaderPass.hlsl was being included after SHADERPASS was defined
- Fixed base camera to keep render texture in sync with camera stacks. [case 1288105](https://issuetracker.unity3d.com/issues/srp-base-camera-rendering-to-render-texture-takes-overlay-camera-into-account-but-not-its-canvas)
- Fixed base camera to keep viewport in sync with camera stacks. [case 1311268](https://issuetracker.unity3d.com/issues/buttons-clickable-area-is-offset-when-canvas-render-camera-is-an-overlay-camera-and-viewport-rect-is-changed-on-base-camera)
- Fixed base camera to keep display index in sync with camera stacks. [case 1252265](https://issuetracker.unity3d.com/issues/universal-rp-overlay-camera-still-renders-to-displaya)
- Fixed base camera to keep display index in sync with camera stacks for canvas. [case 1291872](https://issuetracker.unity3d.com/issues/canvas-renders-only-on-the-display-1-when-its-set-to-screen-space-camera-or-world-space-and-has-overlay-type-camera-assigned)
- Fixed render pass reusage with camera stack on vulkan. [case 1226940](https://issuetracker.unity3d.com/issues/vulkan-each-camera-stack-layer-generate-a-render-pass-separately-when-render-pass-are-the-same)
- Fixed camera stack UI correctly work with prefabs. [case 1308717](https://issuetracker.unity3d.com/issues/the-prefab-apply-slash-revert-menu-cant-be-opened-by-right-clicking-on-the-stack-label-under-the-camera-component-in-the-inspector)
- Fixed an issue where Particle Lit shader had an incorrect fallback shader [case 1312459]
- Fixed an issue with backbuffer MSAA on Vulkan desktop platforms.
- Fixed shadow cascade blend culling factor.
- Fixed remove of the Additional Light Data when removing the Light Component.
- Fixed remove of the Additional Camera Data when removing the Camera Component.
- Fixed shadowCoord error when main light shadow defined in unlit shader graph [case 1175274](https://issuetracker.unity3d.com/issues/shadows-not-applying-when-using-file-in-a-custom-function-node-with-universal-rp)
- Removed Custom.meta which was causing warnings. [case 1314288](https://issuetracker.unity3d.com/issues/urp-warnings-about-missing-metadata-appear-after-installing)
- Fixed a case where shadow fade was clipped too early.
- Fixed an issue where SmoothnessSource would be upgraded to the wrong value in the material upgrader.
- Fixed multi editing of Bias property on lights. [case 1289620]
- Fixed an issue where bokeh dof is applied incorrectly when there is an overlay camera in the camera stack. [case 1303572](https://issuetracker.unity3d.com/issues/urp-bokeh-depth-of-field-is-applied-incorrectly-when-the-main-camera-has-an-overlay-camera-in-the-camera-stack)
- Fixed SafeNormalize returning invalid vector when using half with zero length. [case 1315956]
- Fixed lit shader property duplication issue. [case 1315032](https://issuetracker.unity3d.com/issues/shader-dot-propertytoid-returns-the-same-id-when-shaders-properties-have-the-same-name-but-different-type)
- Fixed undo issues for the additional light property on the UniversalRenderPipeline Asset. [case 1300367]
- Fixed an issue where SSAO would sometimes not render with a recently imported renderer.
- Fixed a regression where the precision was changed. [case 1313942](https://issuetracker.unity3d.com/issues/urp-shader-precision-is-reduced-to-half-when-scriptablerenderfeature-class-is-in-the-project)
- Fixed an issue where motion blur would allocate memory each frame. [case 1314613](https://issuetracker.unity3d.com/issues/urp-gc-alloc-increases-when-motion-blur-override-is-enabled-with-intensity-set-above-0)
- Fixed an issue where using Camera.targetTexture with Linear Color Space on an Android device that does not support sRGB backbuffer results in a RenderTexture that is too bright. [case 1307710]
- Fixed issue causing missing shaders on DirectX 11 feature level 10 GPUs. [case 1278390](https://issuetracker.unity3d.com/product/unity/issues/guid/1278390/)
- Fixed errors when the Profiler is used with XR multipass. [case 1313141](https://issuetracker.unity3d.com/issues/xr-urp-profiler-spams-errors-in-the-console-upon-entering-play-mode)
- Fixed materials being constantly dirty.
- Fixed double sided and clear coat multi editing shader.
- Fixed issue where copy depth depth pass for gizmos was being skipped in game view [case 1302504](https://issuetracker.unity3d.com/issues/urp-handles-with-set-ztest-do-not-respect-depth-sorting-in-the-game-view)
- Fixed an issue where transparent objects sampled SSAO.
- Fixed an issue where Depth Prepass was not run when SSAO was set to Depth Mode.
- Fixed an issue where changing camera's position in the BeginCameraRendering do not apply properly. [case 1318629] (https://issuetracker.unity3d.com/issues/camera-doesnt-move-when-changing-its-position-in-the-begincamerarendering-and-the-endcamerarendering-methods)
- Fixed depth of field pass usage on unsupported devices. [case 1327076](https://issuetracker.unity3d.com/issues/adreno-3xx-nothing-is-rendered-when-post-processing-is-enabled)
- Fixed an issue where SMAA did not work for OpenGL [case 1318214](https://issuetracker.unity3d.com/issues/urp-there-is-no-effect-when-using-smaa-in-urp-with-opengles-api)
- Fixed an issue with Shader Graph Lit shaders where the normalized view direction produced incorrect lighting. [1332804]
- Fixed return values from GetStereoProjectionMatrix() and SetStereoViewMatrix(). [case 1312813](https://issuetracker.unity3d.com/issues/xr-urp-begincamerarender-method-is-lagging-behind-when-using-urp)
- Fixed CopyDepthPass incorrectly always enqueued when deferred rendering mode was enabled when it should depends on the pipeline asset settings.
- Fixed renderer post processing option to work with asset selector re-assing. [case 1319454](https://issuetracker.unity3d.com/issues/urp-universal-renderer-post-processing-doesnt-enable-when-postprocessdata-reassigned-from-the-asset-selector-window)
- Fixed post processing to be enabled by default in the renderer when creating URP asset option. [case 1333461](https://issuetracker.unity3d.com/issues/post-processing-is-disabled-by-default-in-the-forward-renderer-when-creating-a-new-urp-asset)
- Fixed shaderGraph shaders to render into correct depthNormals passes when deferred rendering mode and SSAO are enabled.
- Fixed ordering of subshaders in the Unlit Shader Graph, such that shader target 4.5 takes priority over 2.0. [case 1328636](https://issuetracker.unity3d.com/product/unity/issues/guid/1328636/)
- Fixed issue where it will clear camera color if post processing is happening on XR [case 1324451]
- Fixed a case where camera dimension can be zero. [case 1321168](https://issuetracker.unity3d.com/issues/urp-attempting-to-get-camera-relative-temporary-rendertexture-is-thrown-when-tweening-the-viewport-rect-values-of-a-camera)
- Fixed renderer creation in playmode to have its property reloaded. [case 1333463]
- Fixed gizmos no longer allocate memory in game view. [case 1328852]
- Fixed an issue where shadow artefacts appeared between cascades on Terrain Detail objects.
- Fixed ShaderGraph materials to select render queue in the same way as handwritten shader materials by default, but allows for a user override for custom behavior. [case 1335795]
- Fixed sceneview debug mode rendering (case 1211436).
- URP Global Settings can now be unassigned in the Graphics tab (case 1343570).
- VFX: Fixed soft particles when HDR or Opaque texture isn't enabled
- VFX: Fixed OpenGL soft particles fallback when depth texture isn't available
- Fixed soft shadows shader variants not set to multi_compile_fragment on some shaders (gbuffer pass, speedtree shaders, WavingGrass shader).
- Fixed issue with legacy stereo matrices with XR multipass. [case 1342416]
- Fixed unlit shader function name ambiguity
- Fixed Terrain holes not appearing in shadows [case 1349305]
- VFX: Compilation issue with ShaderGraph and planar lit outputs [case 1349894](https://issuetracker.unity3d.com/product/unity/issues/guid/1349894/)
- Fixed an issue where _AfterPostProcessTexture was no longer being assigned in UniversalRenderer.
- Fixed an issue where TerrainLit was rendering color lighter than Lit [case 1340751] (https://issuetracker.unity3d.com/product/unity/issues/guid/1340751/)
- Fixed Camera rendering when capture action and post processing present. [case 1350313]
- Fixed artifacts in Speed Tree 8 billboard LODs due to SpeedTree LOD smoothing/crossfading [case 1348407]
- Fix sporadic NaN when using normal maps with XYZ-encoding [case 1351020](https://issuetracker.unity3d.com/issues/android-urp-vulkan-nan-pixels-and-bloom-post-processing-generates-visual-artifacts)
- Support undo of URP Global Settings asset assignation (case 1342987).
- Removed unsupported fields from Presets of Light and Camera [case 1335979].
- Fixed graphical artefact when terrain height map is used with rendering layer mask for lighting.
- Fixed URP's vignette effect to respect XR's view center, since with Asymmetric FOV, the center of the view is not always the center of the texture [case 1358336](https://issuetracker.unity3d.com/issues/xr-sdk-urp-vignette-post-processing-effect-is-overlapping-between-eyes)
- Fixed an issue where screen space shadows has flickering with deferred mode [case 1354681](https://issuetracker.unity3d.com/issues/screen-space-shadows-flicker-in-scene-view-when-using-deferred-rendering)
- Fixed shadowCascadeBlendCullingFactor to be 1.0
- Fixed missing property values in a RendererFeature of screen space shadows by adding tooltip for it instead of showing them. [case 1327356]

### Changed
- Change Asset/Create/Shader/Universal Render Pipeline/Lit Shader Graph to Asset/Create/Shader Graph/URP/Lit Shader Graph
- Change Asset/Create/Shader/Universal Render Pipeline/Sprite Lit Shader Graph to Asset/Create/Shader Graph/URP/Sprite Lit Shader Graph
- Change Asset/Create/Shader/Universal Render Pipeline/Unlit Shader Graph to Asset/Create/Shader Graph/URP/Unlit Shader Graph
- Change Asset/Create/Shader/Universal Render Pipeline/Sprite Unlit Shader Graph to Asset/Create/Shader Graph/URP/Sprite Unlit Shader Graph
- Moved Edit/Render Pipeline/Universal Render Pipeline/Upgrade Project Materials to 2D Renderer Materials to Edit/Rendering/Materials/Convert All Built-in Materials to URP 2D Renderer
- Moved Edit/Render Pipeline/Universal Render Pipeline/Upgrade Scene Materials to 2D Renderer Materials to Edit/Rendering/Materials/Convert All Built-in Scene Materials to URP 2D Renderer
- Moved Edit/Render Pipeline/Universal Render Pipeline/Upgrade Project URP Parametric Lights to Freeform to Edit/Rendering/Lights/Convert Project URP Parametric Lights to Freeform
- Moved Edit/Render Pipeline/Universal Render Pipeline/Upgrade Scene URP Parametric Lights to Freeform to Edit/Rendering/Lights/Convert Scene URP Parametric Lights to Freeform
- Moved Edit/Render Pipeline/Universal Render Pipeline/Upgrade Project Materials to URP Materials to Edit/Rendering/Materials/Convert All Built-in Materials to URP
- Moved Edit/Render Pipeline/Universal Render Pipeline/Upgrade Selected Materials to URP Materials to Edit/Rendering/Materials/Convert Selected Built-in Materials to URP
- Deprecated GetShadowFade in Shadows.hlsl, use GetMainLightShadowFade or GetAdditionalLightShadowFade.
- Improved shadow cascade GUI drawing with pixel perfect, hover and focus functionalities.
- Shadow fade now uses border value for calculating shadow fade distance and fall off linearly.
- Improved URP profiling scopes. Remove low impact scopes from the command buffer for a small performance gain. Fix the name and invalid scope for context.submit() scope. Change the default profiling name of ScriptableRenderPass to Unnamed_ScriptableRenderPass.
- Using the same MaterialHeaderScope for material editor as HDRP is using

### Removed
- Code to upgrade from LWRP to URP was removed. This means if you want to upgrade from LWRP you must first upgrade to previous versions of URP and then upgrade to this version.

## [11.0.0] - 2020-10-21
### Added
- Added real-time Point Light Shadows.
- Added a supported MSAA samples count check, so the actual supported MSAA samples count value can be assigned to RenderTexture descriptors.
- Added the TerrainCompatible SubShader Tag. Use this Tag in your custom shader to tell Unity that the shader is compatible with the Terrain system.
- Added _CameraSortingLayerTexture global shader variable and related parameters
- Added preset shapes for creating a freeform light
- Added serialization of Freeform ShapeLight mesh to avoid CPU cost of generating them on the runtime.
- Added 2D Renderer Asset Preset for creating a Universal Renderer Asset
- Added an option to use faster, but less accurate approximation functions when converting between the sRGB and Linear color spaces.
- Added screen space shadow as renderer feature
- Added [DisallowMultipleRendererFeature] attribute for Renderer Features.
- Added support for Enlighten precomputed realtime Global Illumination.

### Changed
- Optimized 2D Renderer performance on mobile GPUs by reducing the number of render target switches.
- Optimized 2D Renderer performance by rendering the normal buffer at the same lower resolution as the light buffers.
- Improved Light2D UI/UX
- Improved 2D Menu layout
- Deprecated Light2D Parametric Light
- Deprecated Light2D point light cookie
- Renamed Light2D point light to spot light
- 2D Renderer: The per Blend Style render texture scale setting was replaced by a global scale setting for all Blend Styles.
- Optimized 2D Renderer performance by using a tiny light texture for layer/blend style pairs for which no light is rendered.
- Reorgnized the settings in 2D Renderer Data Inspector.
- FallOff Lookup Texture is now part of 2D RenderData.
- Creating a Shadow Caster 2D will use try and use sprite and physics bounds as the default shape
- Deleting all points in a Shadow Caster will cause the shape to use the bounds.
- Improved Geometry for Smooth Falloff of 2D Shape Lights.
- Updated the tooltips for Light 2D Inspector.
- Removed the Custom blend Mode option from the Blend Styles.
- New default Blend Styles when a new 2D Renderer Data asset is created.
- Added a supported MSAA samples count check, so the actual supported MSAA samples count value can be assigned to RenderTexture descriptors.
- Bloom in Gamma color-space now more closely matches Linear color-space, this will mean project using Bloom and Gamma color-space may need to adjust Bloom Intensity to match previous look.
- Autodesk Interactive Shader Graph files and folders containing them were renamed. The new file paths do not have spaces.
- Moved `FinalPostProcessPass` to `AfterRenderingPostProcessing` event from `AfterRendering`. This allows user pass to execute before and after `FinalPostProcessPass` and `CapturePass` to capture everything.
- Changed shader keywords of main light shadow from toggling to enumerating.
- Always use "High" quality normals, which normalizes the normal in pixel shader. "Low" quality normals looked too much like a bug.
- Re-enabled implicit MSAA resolve to backbuffer on Metal MacOS.
- Optimized 2D performance by rendering straight to the backbuffer if possible
- Changed Post Process Data to bool. When it is no enabled all post processing is stripped from build, when it is enabled you can still override resources there.
- Converted XR automated tests to use MockHMD.
- Improved 2D Renderer performance on mobile GPUs when using MSAA
- Reduced the size of the fragment input struct of the Terrain and Forward lighting shaders.

### Fixed
- Fixed an issue where additional lights would not render with WebGL 1
- Fixed an issue where the 2D Renderer was incorrectly rendering transparency with normal maps on an empty background.
- Fixed an issue that that caused a null error when creating a Sprite Light. [case 1307125](https://issuetracker.unity3d.com/issues/urp-nullreferenceexception-thrown-on-creating-sprite-light-2d-object-in-the-hierarchy)
- Fixed an issue where Sprites on one Sorting Layer were fully lit even when there's no 2D light targeting that layer.
- Fixed an issue where null reference exception was thrown when creating a 2D Renderer Data asset while scripts are compiling. [case 1263040](https://issuetracker.unity3d.com/issues/urp-nullreferenceexception-error-is-thrown-on-creating-2d-renderer-asset)
- Fixed an issue where no preview would show for the lit sprite master node in shadergraph
- Fixed an issue where no shader was generated for unlit sprite shaders in shadergraph
- Fixed an issue where Sprite-Lit-Default shader's Normal Map property wasn't affected by Tiling or Offset. [case 1270850](https://issuetracker.unity3d.com/issues/sprite-lit-default-shaders-normal-map-and-mask-textures-are-not-affected-by-tiling-and-offset-values)
- Fixed an issue where normal-mapped Sprites could render differently depending on whether they're dynamically-batched. [case 1286186](https://issuetracker.unity3d.com/issues/urp-2d-2d-light-on-a-rotated-sprite-is-skewed-when-using-normal-map-and-sorting-layer-is-not-default)
- Removed the warning about mis-matched vertex streams when creating a default Particle System. [case 1285272](https://issuetracker.unity3d.com/issues/particles-urp-default-material-shows-warning-in-inspector)
- Fixed latest mockHMD renderviewport scale doesn't fill whole view after scaling. [case 1286161] (https://issuetracker.unity3d.com/issues/xr-urp-renderviewportscale-doesnt-fill-whole-view-after-scaling)
- Fixed camera renders black in XR when user sets invalid MSAA value.
- Fixed an issue causing additional lights to stop working when set as the sun source. [case 1278768](https://issuetracker.unity3d.com/issues/urp-every-light-type-is-rendered-as-directional-light-if-it-is-set-as-sun-source-of-the-environment)
- Fixed an issue causing passthrough camera to not render. [case 1283894](https://issuetracker.unity3d.com/product/unity/issues/guid/1283894/)
- Fixed an issue that caused a null reference when Lift Gamma Gain was being displayed in the Inspector and URP was upgraded to a newer version.  [case 1283588](https://issuetracker.unity3d.com/issues/argumentnullexception-is-thrown-when-upgrading-urp-package-and-volume-with-lift-gamma-gain-is-focused-in-inspector)
- Fixed an issue where soft particles were not rendered when depth texture was disabled in the URP Asset. [case 1162556](https://issuetracker.unity3d.com/issues/lwrp-unlit-particles-shader-is-not-rendered-when-soft-particles-are-enabled-on-built-application)
- Fixed an issue where soft particles were rendered opaque on OpenGL. [case 1226288](https://issuetracker.unity3d.com/issues/urp-objects-that-are-using-soft-particles-are-rendered-opaque-when-opengl-is-used)
- Fixed an issue where the depth texture sample node used an incorrect texture in some frames. [case 1268079](https://issuetracker.unity3d.com/issues/urp-depth-texture-sample-node-does-not-use-correct-texture-in-some-frames)
- Fixed a compiler error in BakedLit shader when using Hybrid Renderer.
- Fixed an issue with upgrading material set to cutout didn't properly set alpha clipping. [case 1235516](https://issuetracker.unity3d.com/issues/urp-upgrade-material-utility-does-not-set-the-alpha-clipping-when-material-was-using-a-shader-with-rendering-mode-set-to-cutout)
- Fixed XR camera fov can be changed through camera inspector.
- Fixed an issue where Universal Render Pipeline with disabled antiAliasing was overwriting QualitySettings.asset on frequent cases. [case 1219159](https://issuetracker.unity3d.com/issues/urp-qualitysettings-dot-asset-file-gets-overwritten-with-the-same-content-when-the-editor-is-closed)
- Fixed a case where overlay camera with output texture caused base camera not to render to screen. [case 1283225](https://issuetracker.unity3d.com/issues/game-view-renders-a-black-view-when-having-an-overlay-camera-which-had-output-texture-assigned-in-the-camera-stack)
- Fixed an issue where the scene view camera ignored the pipeline assets HDR setting. [case 1284369](https://issuetracker.unity3d.com/issues/urp-scene-view-camera-ignores-pipeline-assets-hdr-settings-when-main-camera-uses-pipeline-settings)
- Fixed an issue where the Camera inspector was grabbing the URP asset in Graphics Settings rather than the currently active.
- Fixed an issue where the Light Explorer was grabbing the URP asset in Graphics Settings rather than the currently active.
- Fixed an issue causing materials to be upgraded multiple times.
- Fixed bloom inconsistencies between Gamma and Linear color-spaces.
- Fixed an issue in where all the entries in the Renderer List wasn't selectable and couldn't be deleted.
- Fixed Deferred renderer on some Android devices by forcing accurate GBuffer normals. [case 1288042]
- Fixed an issue where MSAA did not work in Editor Game View on Windows with Vulkan.
- Fixed issue where selecting and deselecting Forward Renderer asset would leak memory [case 1290628](https://issuetracker.unity3d.com/issues/urp-scriptablerendererfeatureeditor-memory-leak-while-interacting-with-forward-renderer-in-the-project-window)
- Fixed the default background color for previews to use the original color.
- Fixed an issue where the scene view would turn black when bloom was enabled. [case 1298790](https://issuetracker.unity3d.com/issues/urp-bloom-and-tonemapping-causes-the-screen-to-go-black-in-scene-mode)
- Fixed an issue where having "Opaque Texture" and MSAA enabled would cause the opaque texture to be rendered black on old Apple GPUs [case 1247423](https://issuetracker.unity3d.com/issues/urp-metal-opaque-objects-are-rendered-black-when-msaa-is-enabled)
- Fixed SAMPLE_TEXTURECUBE_ARRAY_LOD macro when using OpenGL ES. [case 1285132](https://issuetracker.unity3d.com/issues/urp-android-error-sample-texturecube-array-lod-is-not-supported-on-gles-3-dot-0-when-using-cubemap-array-shader-shaders)
- Fixed an issue such that it is now posible to enqueue render passes at runtime.
- Fixed SpeedTree LOD fade functionality. [case 1198135]

## [10.2.0] - 2020-10-19

### Changed
- Changed RenderObjectsFeature UI to only expose valid events. Previously, when selecting events before BeforeRenderingPrepasses objects would not be drawn correctly as stereo and camera setup only happens before rendering opaques objects.
- Transparent Lit ShaderGraph using Additive blending will now properly fade with alpha [1270344]

### Fixed
- Fixed the Unlit shader not being SRP Batcher compatible on OpenGLES/OpenGLCore. [case 1263720](https://issuetracker.unity3d.com/issues/urp-mobile-srp-batcher-is-not-visible-on-mobile-devices-in-frame-debugger)
- Fixed an issue with soft particles not rendering correctly for overlay cameras with post processing. [case 1241626](https://issuetracker.unity3d.com/issues/soft-particles-does-not-fade-out-near-the-opaque-surfaces-when-post-processing-is-enabled-on-a-stacked-camera)
- Fixed MSAA override on camera does not work in non-XR project if target eye is selected to both eye.

## [10.1.0] - 2020-10-12
- Added support for the Shadowmask Mixed Lighting Mode (Forward only), which supports up to four baked-shadow Lights.
- Added ComplexLit shader for advanced material features and deferred forward fallback.
- Added Clear Coat feature for ComplexLit shader and for shader graph.
- Added Parallax Mapping to the Lit shader (Lit.shader).
- Added the Detail Inputs setting group in the Lit shader (Lit.shader).
- Added Smooth shadow fading.
- Added SSAO support for deferred renderer.
- The pipeline now outputs a warning in the console when trying to access camera color or depth texture when those are not valid. Those textures are only available in the context of `ScriptableRenderPass`.
- Added a property to access the renderer from the `CameraData`.

### Changed
- Shader functions SampleSH9, SampleSHPixel, SampleSHVertex are now gamma corrected in gamma space. As result LightProbes are gamma corrected too.
- The maximum number of visible lights when using OpenGL ES 3.x on Android now depends on the minimum OpenGL ES 3.x version as configured in PlayerSettings.
- The default value of the HDR property of a newly created Universal Render Pipeline Asset, is now set to true.

### Fixed
- Fixed an issue where the CapturePass would not capture the post processing effects.
- Fixed an issue were the filter window could not be defocused using the mouse. [case 1242032](https://issuetracker.unity3d.com/issues/urp-volume-override-window-doesnt-disappear-when-clicked-on-the-other-windows-in-the-editor)
- Fixed camera backgrounds not matching between editor and build when background is set to 'Uninitialized'. [case 1224369](https://issuetracker.unity3d.com/issues/urp-uninitialized-camera-background-type-does-not-match-between-the-build-and-game-view)
- Fixed a case where main light hard shadows would not work if any other light is present with soft shadows.[case 1250829](https://issuetracker.unity3d.com/issues/main-light-shadows-are-ignored-in-favor-of-additional-lights-shadows)
- Fixed issue that caused color grading to not work correctly with camera stacking. [case 1263193](https://issuetracker.unity3d.com/product/unity/issues/guid/1263193/)
- Fixed an issue that caused an infinite asset database reimport when running Unity in command line with -testResults argument.
- Fixed ParticlesUnlit shader to use fog color instead of always black. [case 1264585]
- Fixed issue that caused some properties in the camera to not be bolded and highlighted when edited in prefab mode. [case 1230082](https://issuetracker.unity3d.com/issues/urp-camera-prefab-fields-render-type-renderer-background-type-are-not-bolded-and-highlighted-when-edited-in-prefab-mode)
- Fixed issue where blur would sometimes flicker [case 1224915](https://issuetracker.unity3d.com/issues/urp-bloom-effect-flickers-when-using-integrated-post-processing-feature-set)
- Fixed an issue in where the camera inspector didn't refresh properly when changing pipeline in graphic settings. [case 1222668](https://issuetracker.unity3d.com/issues/urp-camera-properties-not-refreshing-on-adding-or-removing-urp-pipeline-in-the-graphics-setting)
- Fixed depth of field to work with dynamic resolution. [case 1225467](https://issuetracker.unity3d.com/issues/dynamic-resolution-rendering-error-when-using-depth-of-field-in-urp)
- Fixed FXAA, SSAO, Motion Blur to work with dynamic resolution.
- Fixed an issue where Pixel lighting variants were stripped in builds if another URP asset had Additional Lights set to Per Vertex [case 1263514](https://issuetracker.unity3d.com/issues/urp-all-pixel-lighting-variants-are-stripped-in-build-if-at-least-one-urp-asset-has-additional-lights-set-to-per-vertex)
- Fixed an issue where transparent meshes were rendered opaque when using custom render passes [case 1262887](https://issuetracker.unity3d.com/issues/urp-transparent-meshes-are-rendered-as-opaques-when-using-lit-shader-with-custom-render-pass)
- Fixed regression from 8.x.x that increased launch times on Android with GLES3. [case 1269119](https://issuetracker.unity3d.com/issues/android-launch-times-increased-x4-from-urp-8-dot-1-0-to-urp-10-dot-0-0-preview-dot-26)
- Fixed an issue with a render texture failing assertion when chosing an invalid format. [case 1222676](https://issuetracker.unity3d.com/issues/the-error-occurs-when-a-render-texture-which-has-a-certain-color-format-is-applied-to-the-cameras-output-target)
- Fixed an issue that caused the unity_CameraToWorld matrix to have z flipped values. [case 1257518](https://issuetracker.unity3d.com/issues/parameter-unity-cameratoworld-dot-13-23-33-is-inverted-when-using-universal-rp-7-dot-4-1-and-newer)
- Fixed not using the local skybox on the camera game object when the Skybox Material property in the Lighting window was set to null.
- Fixed an issue where, if URP was not in use, you would sometimes get errors about 2D Lights when going through the menus.
- Fixed GC when using XR single-pass automated tests.
- Fixed an issue that caused a null reference when deleting camera component in a prefab. [case 1244430](https://issuetracker.unity3d.com/issues/urp-argumentnullexception-error-is-thrown-on-removing-camera-component-from-camera-prefab)
- Fixed resolution of intermediate textures when rendering to part of a render texture. [case 1261287](https://issuetracker.unity3d.com/product/unity/issues/guid/1261287/)
- Fixed indirect albedo not working with shadergraph shaders in some rare setups. [case 1274967](https://issuetracker.unity3d.com/issues/gameobjects-with-custom-mesh-are-not-reflecting-the-light-when-using-the-shader-graph-shaders)
- Fixed XR mirroView sRGB issue when color space is gamma.
- Fixed an issue where XR eye textures are recreated multiple times per frame due to per camera MSAA change.
- Fixed an issue wehre XR mirror view selector stuck.
- Fixed LightProbes to have gamma correct when using gamma color space. [case 1268911](https://issuetracker.unity3d.com/issues/urp-has-no-gamma-correction-for-lightprobes)
- Fixed GLES2 shader compilation.
- Fixed useless mip maps on temporary RTs/PostProcessing inherited from Main RT descriptor.
- Fixed issue with lens distortion breaking rendering when enabled and its intensity is 0.
- Fixed mixed lighting subtractive and shadowmask modes for deferred renderer.
- Fixed issue that caused motion blur to not work in XR.
- Fixed 2D renderer when using Linear rendering on Android directly to backbuffer.
- Fixed issue where multiple cameras would cause GC each frame. [case 1259717](https://issuetracker.unity3d.com/issues/urp-scriptablerendercontext-dot-getcamera-array-dot-resize-creates-garbage-every-frame-when-more-than-one-camera-is-active)
- Fixed Missing camera cannot be removed after scene is saved by removing the Missing camera label. [case 1252255](https://issuetracker.unity3d.com/issues/universal-rp-missing-camera-cannot-be-removed-from-camera-stack-after-scene-is-saved)
- Fixed MissingReferenceException when removing Missing camera from camera stack by removing Missing camera label. [case 1252263](https://issuetracker.unity3d.com/issues/universal-rp-missingreferenceexception-errors-when-removing-missing-camera-from-stack)
- Fixed slow down in the editor when editing properties in the UI for renderer features. [case 1279804](https://issuetracker.unity3d.com/issues/a-short-freeze-occurs-in-the-editor-when-expanding-or-collapsing-with-the-arrow-the-renderer-feature-in-the-forward-renderer)
- Fixed test 130_UnityMatrixIVP on OpenGL ES 3
- Fixed MSAA on Metal MacOS and Editor.

## [10.0.0] - 2020-06-10
### Added
- Added the option to strip Terrain hole Shader variants.
- Added support for additional Directional Lights. The amount of additional Directional Lights is limited by the maximum Per-object Lights in the Render Pipeline Asset.
- Added Package Samples: 2 Camera Stacking, 2 Renderer Features
- Added default implementations of OnPreprocessMaterialDescription for FBX, Obj, Sketchup and 3DS file formats.
- Added Transparency Sort Mode and Transparency Sort Axis to 2DRendererData.
- Added support for a user defined default material to 2DRendererData.
- Added the option to toggle shadow receiving on transparent objects.
- Added XR multipass rendering. Multipass rendering is a requirement on many VR platforms and allows graceful fallback when single-pass rendering isn't available.
- Added support for Camera Stacking when using the Forward Renderer. This introduces the Camera `Render Type` property. A Base Camera can be initialized with either the Skybox or Solid Color, and can combine its output with that of one or more Overlay Cameras. An Overlay Camera is always initialized with the contents of the previous Camera that rendered in the Camera Stack.
- Added AssetPostprocessors and Shadergraphs to handle Arnold Standard Surface and 3DsMax Physical material import from FBX.
- Added `[MainTexture]` and `[MainColor]` shader property attributes to URP shader properties. These will link script material.mainTextureOffset and material.color to `_BaseMap` and `_BaseColor` shader properties.
- Added the option to specify the maximum number of visible lights. If you set a value, lights are sorted based on their distance from the Camera.
- Added the option to control the transparent layer separately in the Forward Renderer.
- Added the ability to set individual RendererFeatures to be active or not, use `ScriptableRendererFeature.SetActive(bool)` to set whether a Renderer Feature will execute,  `ScriptableRendererFeature.isActive` can be used to check the current active state of the Renderer Feature.
 additional steps to the 2D Renderer setup page for quality and platform settings.
- If Unity Editor Analytics are enabled, Universal collects anonymous data about usage of Universal. This helps the Universal team focus our efforts on the most common scenarios, and better understand the needs of our customers.
- Added a OnCameraSetup() function to the ScriptableRenderPass API, that gets called by the renderer before rendering each camera
- Added a OnCameraCleanup() function to the ScriptableRenderPass API, that gets called by the renderer after rendering each camera
- Added Default Material Type options to the 2D Renderer Data Asset property settings.
- Added additional steps to the 2D Renderer setup page for quality and platform settings.
- Added option to disable XR autotests on test settings.
- Shader Preprocessor strips gbuffer shader variants if DeferredRenderer is not in the list of renderers in any Scriptable Pipeline Assets.
- Added an option to enable/disable Adaptive Performance when the Adaptive Performance package is available in the project.
- Added support for 3DsMax's 2021 Simplified Physical Material from FBX files in the Model Importer.
- Added GI to SpeedTree
- Added support for DXT5nm-style normal maps on Android, iOS and tvOS
- Added stencil override support for deferred renderer.
- Added a warning message when a renderer is used with an unsupported graphics API, as the deferred renderer does not officially support GL-based platforms.
- Added option to skip a number of final bloom iterations.
- Added support for [Screen Space Ambient Occlusion](https://docs.unity3d.com/Packages/com.unity.render-pipelines.universal@10.0/manual/post-processing-ssao.html) and a new shader variant _SCREEN_SPACE_OCCLUSION.
- Added support for Normal Texture being generated in a prepass.
- Added a ConfigureInput() function to ScriptableRenderPass, so it is possible for passes to ask that a Depth, Normal and/or Opaque textures to be generated by the forward renderer.
- Added a float2 normalizedScreenSpaceUV to the InputData Struct.
- Added new sections to documentation: [Writing custom shaders](https://docs.unity3d.com/Packages/com.unity.render-pipelines.universal@10.0/manual/writing-custom-shaders-urp.html), and [Using the beginCameraRendering event](https://docs.unity3d.com/Packages/com.unity.render-pipelines.universal@10.0/manual/using-begincamerarendering.html).
- Added support for GPU instanced mesh particles on supported platforms.
- Added API to check if a Camera or Light is compatible with Universal Render Pipeline.

### Changed
- Moved the icon that indicates the type of a Light 2D from the Inspector header to the Light Type field.
- Eliminated some GC allocations from the 2D Renderer.
- Added SceneSelection pass for TerrainLit shader.
- Remove final blit pass to force alpha to 1.0 on mobile platforms.
- Deprecated the CinemachineUniversalPixelPerfect extension. Use the one from Cinemachine v2.4 instead.
- Replaced PlayerSettings.virtualRealitySupported with XRGraphics.tryEnable.
- Blend Style in the 2DRendererData are now automatically enabled/disabled.
- When using the 2D Renderer, Sprites will render with a faster rendering path when no lights are present.
- Particle shaders now receive shadows
- The Scene view now mirrors the Volume Layer Mask set on the Main Camera.
- Drawing order of SRPDefaultUnlit is now the same as the Built-in Render Pipline.
- Made MaterialDescriptionPreprocessors private.
- UniversalRenderPipelineAsset no longer supports presets. [Case 1197020](https://issuetracker.unity3d.com/issues/urp-reset-functionality-does-not-work-on-preset-of-universalrenderpipelineassets).
- The number of maximum visible lights is now determined by whether the platform is mobile or not.
- Renderer Feature list is now redesigned to fit more closely to the Volume Profile UI, this vastly improves UX and reliability of the Renderer Features List.
- Default color values for Lit and SimpleLit shaders changed to white due to issues with texture based workflows.
- You can now subclass ForwardRenderer to create a custom renderer based on it.
- URP is now computing tangent space per fragment.
- Optimized the 2D Renderer to skip rendering into certain internal buffers when not necessary.
- You can now subclass ForwardRenderer to create a custom renderer based on it.
- URP shaders that contain a priority slider now no longer have an offset of 50 by default.
- The virtual ScriptableRenderer.FrameCleanup() function has been marked obsolete and replaced by ScriptableRenderer.OnCameraCleanup() to better describe when the function gets invoked by the renderer.
- DepthOnlyPass, CopyDepthPass and CopyColorPass now use OnCameraSetup() instead of Configure() to set up their passes before executing as they only need to get their rendertextures once per camera instead of once per eye.
- Updated shaders to be compatible with Microsoft's DXC.
- Mesh GPU Instancing option is now hidden from the particles system renderer as this feature is not supported by URP.
- The 2D Renderer now supports camera stacking.
- 2D shaders now use half-precision floats whenever precise results are not necessary.
- Removed the ETC1_EXTERNAL_ALPHA variant from Shader Graph Sprite shaders.
- Eliminated some unnecessary clearing of render targets when using the 2D Renderer.
- The rendering of 2D lights is more effient as sorting layers affected by the same set of lights are now batched.
- Removed the 8 renderer limit from URP Asset.
- Merged the deferred renderer into the forward renderer.
- Changing the default value of Skip Iterations to 1 in Bloom effect editor
- Use SystemInfo to check if multiview is supported instead of being platform hardcoded
- Default attachment setup behaviour for ScriptableRenderPasses that execute before rendering opaques is now set use current the active render target setup. This improves performance in some situations.
- Combine XR occlusion meshes into one when using single-pass (multiview or instancing) to reduce draw calls and state changes.
- Shaders included in the URP package now use local Material keywords instead of global keywords. This increases the amount of available global user-defined Material keywords.

### Fixed
- Fixed an issue that caused WebGL to render blank screen when Depth texture was enabled [case 1240228](https://issuetracker.unity3d.com/issues/webgl-urp-scene-is-rendered-black-in-webgl-build-when-depth-texture-is-enabled)
- Fixed NaNs in tonemap algorithms (neutral and ACES) on platforms defaulting to lower precision.
- Fixed a performance problem with ShaderPreprocessor with large amount of active shader variants in the project
- Fixed an issue where linear to sRGB conversion occurred twice on certain Android devices.
- Fixed an issue where there were 2 widgets showing the outer angle of a spot light.
- Fixed an issue where Unity rendered fullscreen quads with the pink error shader when you enabled the Stop NaN post-processing pass.
- Fixed an issue where Terrain hole Shader changes were missing. [Case 1179808](https://issuetracker.unity3d.com/issues/terrain-brush-tool-is-not-drawing-when-paint-holes-is-selected).
- Fixed an issue where the Shader Graph `SceneDepth` node didn't work with XR single-pass (double-wide) rendering. See [case 1123069](https://issuetracker.unity3d.com/issues/lwrp-vr-shadergraph-scenedepth-doesnt-work-in-single-pass-rendering).
- Fixed Unlit and BakedLit shader compilations in the meta pass.
- Fixed an issue where the Bokeh Depth of Field shader would fail to compile on PS4.
- Fixed an issue where the Scene lighting button didn't work when you used the 2D Renderer.
- Fixed a performance regression when you used the 2D Renderer.
- Fixed an issue where the Freeform 2D Light gizmo didn't correctly show the Falloff offset.
- Fixed an issue where the 2D Renderer rendered nothing when you used shadow-casting lights with incompatible Renderer2DData.
- Fixed an issue where errors were generated when the Physics2D module was not included in the project's manifest.
- Fixed an issue where Prefab previews were incorrectly lit when you used the 2D Renderer.
- Fixed an issue where the Light didn't update correctly when you deleted a Sprite that a Sprite 2D Light uses.
- Fixed an issue where 2D Lighting was broken for Perspective Cameras.
- Fixed an issue where resetting a Freeform 2D Light would throw null reference exceptions. [Case 1184536](https://issuetracker.unity3d.com/issues/lwrp-changing-light-type-to-freeform-after-clicking-on-reset-throws-multiple-arguementoutofrangeexception).
- Fixed an issue where Freeform 2D Lights were not culled correctly when there was a Falloff Offset.
- Fixed an issue where Tilemap palettes were invisible in the Tile Palette window when the 2D Renderer was in use. [Case 1162550](https://issuetracker.unity3d.com/issues/adding-tiles-in-the-tile-palette-makes-the-tiles-invisible).
- Fixed issue where black emission would cause unneccesary inspector UI repaints. [Case 1105661](https://issuetracker.unity3d.com/issues/lwrp-inspector-window-is-being-repainted-when-using-the-material-with-emission-enabled-and-set-to-black-00-0).
- Fixed user LUT sampling being done in Linear instead of sRGB.
- Fixed an issue when trying to get the Renderer via API on the first frame. [Case 1189196](https://issuetracker.unity3d.com/product/unity/issues/guid/1189196/).
- Fixed a material leak on domain reload.
- Fixed an issue where deleting an entry from the Renderer List and then undoing that change could cause a null reference. [Case 1191896](https://issuetracker.unity3d.com/issues/nullreferenceexception-when-attempting-to-remove-entry-from-renderer-features-list-after-it-has-been-removed-and-then-undone).
- Fixed an issue where the user would get an error if they removed the Additional Camera Data component. [Case 1189926](https://issuetracker.unity3d.com/issues/unable-to-remove-universal-slash-hd-additional-camera-data-component-serializedobject-target-destroyed-error-is-thrown).
- Fixed post-processing with XR single-pass rendering modes.
- Fixed an issue where Cinemachine v2.4 couldn't be used together with Universal RP due to a circular dependency between the two packages.
- Fixed an issue that caused shaders containing `HDRP` string in their path to be stripped from the build.
- Fixed an issue that caused only selected object to render in SceneView when Wireframe drawmode was selected.
- Fixed Renderer Features UI tooltips. [Case 1191901](https://issuetracker.unity3d.com/issues/forward-renderers-render-objects-layer-mask-tooltip-is-incorrect-and-contains-a-typo).
- Fixed multiple issues where Shader Graph shaders failed to build for XR in the Universal RP.
- Fixed an issue when using the 2D Renderer where some types of renderers would not be assigned the correct material.
- Fixed inconsistent lighting between the forward renderer and the deferred renderer, that was caused by a missing normalize operation on vertex normals on some speedtree shader variants.
- Fixed issue where XR Multiview failed to render when using URP Shader Graph Shaders
- Fixed lazy initialization with last version of ResourceReloader
- Fixed broken images in package documentation.
- Fixed an issue where viewport aspect ratio was wrong when using the Stretch Fill option of the Pixel Perfect Camera. [case 1188695](https://issuetracker.unity3d.com/issues/pixel-perfect-camera-component-does-not-maintain-the-aspect-ratio-when-the-stretch-fill-is-enabled)
- Fixed an issue where setting a Normal map on a newly created material would not update. [case 1197217](https://issuetracker.unity3d.com/product/unity/issues/guid/1197217/)
- Fixed an issue where post-processing was not applied for custom renderers set to run on the "After Rendering" event [case 1196219](https://issuetracker.unity3d.com/issues/urp-post-processing-is-not-applied-to-the-scene-when-render-ui-event-is-set-to-after-rendering)
- Fixed an issue that caused an extra blit when using custom renderers [case 1156741](https://issuetracker.unity3d.com/issues/lwrp-performance-decrease-when-using-a-scriptablerendererfeature)
- Fixed an issue with transparent objects not receiving shadows when using shadow cascades. [case 1116936](https://issuetracker.unity3d.com/issues/lwrp-cascaded-shadows-do-not-appear-on-alpha-blended-objects)
- Fixed issue where using a ForwardRendererData preset would cause a crash. [case 1201052](https://issuetracker.unity3d.com/product/unity/issues/guid/1201052/)
- Fixed an issue where particles had dark outlines when blended together [case 1199812](https://issuetracker.unity3d.com/issues/urp-soft-particles-create-dark-blending-artefacts-when-intersecting-with-scene-geometry)
- Fixed an issue with deleting shader passes in the custom renderer features list [case 1201664](https://issuetracker.unity3d.com/issues/urp-remove-button-is-not-activated-in-shader-passes-list-after-creating-objects-from-renderer-features-in-urpassets-renderer)
- Fixed camera inverse view-projection matrix in XR mode, depth-copy and color-copy passes.
- Fixed an issue with the null check when `UniversalRenderPipelineLightEditor.cs` tries to access `SceneView.lastActiveSceneView`.
- Fixed an issue where the 'Depth Texture' drop down was incorrectly disabled in the Camera Inspector.
- Fixed an issue that caused errors if you disabled the VR Module when building a project.
- Fixed an issue where the default TerrainLit Material was outdated, which caused the default Terrain to use per-vertex normals instead of per-pixel normals.
- Fixed shader errors and warnings in the default Universal RP Terrain Shader. [case 1185948](https://issuetracker.unity3d.com/issues/urp-terrain-slash-lit-base-pass-shader-does-not-compile)
- Fixed an issue where the URP Material Upgrader tried to upgrade standard Universal Shaders. [case 1144710](https://issuetracker.unity3d.com/issues/upgrading-to-lwrp-materials-is-trying-to-upgrade-lwrp-materials)
- Fixed an issue where some Materials threw errors when you upgraded them to Universal Shaders. [case 1200938](https://issuetracker.unity3d.com/issues/universal-some-materials-throw-errors-when-updated-to-universal-rp-through-update-materials-to-universal-rp)
- Fixed issue where normal maps on terrain appeared to have flipped X-components when compared to the same normal map on a mesh. [case 1181518](https://fogbugz.unity3d.com/f/cases/1181518/)
- Fixed an issue where the editor would sometimes crash when using additional lights [case 1176131](https://issuetracker.unity3d.com/issues/mac-crash-on-processshadowcasternodevisibilityandcullwithoutumbra-when-same-rp-asset-is-set-in-graphics-and-quality-settings)
- Fixed RemoveComponent on Camera contextual menu to not remove Camera while a component depend on it.
- Fixed an issue where right eye is not rendered to. [case 1170619](https://issuetracker.unity3d.com/issues/vr-lwrp-terrain-is-not-rendered-in-the-right-eye-of-an-hmd-when-using-single-pass-instanced-stereo-rendering-mode-with-lwrp)
- Fixed issue where TerrainDetailLit.shader fails to compile when XR is enabled.
- Fixed an issue that allowed height-based blending on Terrains with more than 4 materials, which is not supported.
- Fixed an issue where opaque objects were outputting incorrect alpha values [case 1168283](https://issuetracker.unity3d.com/issues/lwrp-alpha-clipping-material-makes-other-materials-look-like-alpha-clipping-when-gameobject-is-shown-in-render-texture)
- Fixed an issue where a depth texture was always created when post-processing was enabled, even if no effects made use of it.
- Fixed incorrect light attenuation on some platforms.
- Fixed an issue where the Volume System would not use the Cameras Transform when no `Volume Trigger` was set.
- Fixed an issue where post processing disappeared when using custom renderers and SMAA or no AA
- Fixed an issue where the 2D Renderer upgrader did not upgrade using the correct default material
- Fixed an issue with soft particles having dark blending when intersecting with scene geometry [case 1199812](https://issuetracker.unity3d.com/issues/urp-soft-particles-create-dark-blending-artefacts-when-intersecting-with-scene-geometry)
- Fixed an issue with additive particles blending incorrectly [case 1215713](https://issuetracker.unity3d.com/issues/universal-render-pipeline-additive-particles-not-using-vertex-alpha)
- Fixed an issue where camera preview window was missing in scene view. [case 1211971](https://issuetracker.unity3d.com/issues/scene-view-urp-camera-preview-window-is-missing-in-the-scene-view)
- Fixed an issue with shadow cascade values were not readable in the render pipeline asset [case 1219003](https://issuetracker.unity3d.com/issues/urp-cascade-values-truncated-on-selecting-two-or-four-cascades-in-shadows-under-universalrenderpipelineasset)
- Fixed an issue where MSAA isn't applied until eye textures are relocated by changing their resolution. [case 1197958](https://issuetracker.unity3d.com/issues/oculus-quest-oculus-go-urp-msaa-isnt-applied-until-eye-textures-are-relocated-by-changing-their-resolution)
- Fixed an issue where camera stacking didn't work properly inside prefab mode. [case 1220509](https://issuetracker.unity3d.com/issues/urp-cannot-assign-overlay-cameras-to-a-camera-stack-while-in-prefab-mode)
- Fixed the definition of `mad()` in SMAA shader for OpenGL.
- Fixed an issue where partical shaders failed to handle Single-Pass Stereo VR rendering with Double-Wide Textures. [case 1201208](https://issuetracker.unity3d.com/issues/urp-vr-each-eye-uses-the-cameraopaquetexture-of-both-eyes-for-rendering-when-using-single-pass-rendering-mode)
- Fixed an issue that caused assets to be reimported if player prefs were cleared. [case 1192259](https://issuetracker.unity3d.com/issues/lwrp-clearing-playerprefs-through-a-script-or-editor-causes-delay-and-console-errors-to-appear-when-entering-the-play-mode)
- Fixed missing Custom Render Features after Library deletion. [case 1196338](https://issuetracker.unity3d.com/product/unity/issues/guid/1196338/)
- Fixed not being able to remove a Renderer Feature due to tricky UI selection rects. [case 1208113](https://issuetracker.unity3d.com/product/unity/issues/guid/1208113/)
- Fixed an issue where the Camera Override on the Render Object Feature would not work with many Render Features in a row. [case 1205185](https://issuetracker.unity3d.com/product/unity/issues/guid/1205185/)
- Fixed UI clipping issue in Forward Renderer inspector. [case 1211954](https://issuetracker.unity3d.com/product/unity/issues/guid/1211954/)
- Fixed a Null ref when trying to remove a missing Renderer Feature from the Forward Renderer. [case 1196651](https://issuetracker.unity3d.com/product/unity/issues/guid/1196651/)
- Fixed data serialization issue when adding a Renderer Feature to teh Forward Renderer. [case 1214779](https://issuetracker.unity3d.com/product/unity/issues/guid/1214779/)
- Fixed issue with AssetPostprocessors dependencies causing models to be imported twice when upgrading the package version.
- Fixed an issue where NullReferenceException might be thrown when creating 2D Lights. [case 1219374](https://issuetracker.unity3d.com/issues/urp-nullreferenceexception-threw-on-adding-the-light-2d-experimental-component-when-2d-render-data-not-assigned)
- Fixed an issue with a blurry settings icon. [case 1201895](https://issuetracker.unity3d.com/issues/urp-setting-icon-blurred-in-universalrendererpipelineasset)
- Fixed issue that caused the QualitySettings anti-aliasing changing without user interaction. [case 1195272](https://issuetracker.unity3d.com/issues/lwrp-the-anti-alias-quality-settings-value-is-changing-without-user-interaction)
- Fixed an issue where Shader Graph shaders generate undeclared identifier 'GetWorldSpaceNormalizeViewDir' error.
- Fixed an issue where rendering into RenderTexture with Single Pass Instanced renders both eyes overlapping.
- Fixed an issue where Renderscale setting has no effect when using XRSDK.
- Fixed an issue where renderScale != 1 or Display.main.requiresBlitToBackbuffer forced an unnecessary blit on XR.
- Fixed an issue that causes double sRGB correction on Quest. [case 1209292](https://issuetracker.unity3d.com/product/unity/issues/guid/1209292)
- Fixed an issue where terrain DepthOnly pass does not work for XR.
- Fixed an issue that caused depth texture to be flipped when sampling from shaders [case 1225362](https://issuetracker.unity3d.com/issues/game-object-is-rendered-incorrectly-in-the-game-view-when-sampling-depth-texture)
- Fixed an issue with URP switching such that every avaiable URP makes a total set of supported features such that all URPs are taken into consideration. [case 1157420](https://issuetracker.unity3d.com/issues/lwrp-srp-switching-doesnt-work-even-with-manually-adding-shadervariants-per-scene)
- Fixed an issue where XR multipass repeatedly throws error messages "Multi pass stereo mode doesn't support Camera Stacking".
- Fixed an issue with shadows not appearing on terrains when no cascades were selected [case 1226530](https://issuetracker.unity3d.com/issues/urp-no-shadows-on-terrain-when-cascades-is-set-to-no-cascades-in-render-pipeline-asset-settings)
- Fixed a shader issue that caused the Color in Sprite Shape to work improperly.
- Fixed an issue with URP switching such that every available URP makes a total set of supported features such that all URPs are taken into consideration. [case 1157420](https://issuetracker.unity3d.com/issues/lwrp-srp-switching-doesnt-work-even-with-manually-adding-shadervariants-per-scene)
- Metallic slider on the Lit shader is now linear meaning correct values are used for PBR.
- Fixed an issue where Post-Processing caused nothing to render on GLES2.
- Fixed an issue that causes viewport to not work correctly when rendering to textures. [case 1225103](https://issuetracker.unity3d.com/issues/urp-the-viewport-rect-isnt-correctly-applied-when-the-camera-is-outputting-into-a-rendertexture)
- Fixed an issue that caused incorrect sampling of HDR reflection probe textures.
- Fixed UI text of RenderObjects feature to display LightMode tag instead of Shader Pass Name. [case 1201696](https://issuetracker.unity3d.com/issues/render-feature-slash-pass-ui-has-a-field-for-shader-pass-name-when-it-actually-expects-shader-pass-lightmode)
- Fixed an issue when Linear -> sRGB conversion would not happen on some Android devices. [case 1226208](https://issuetracker.unity3d.com/issues/no-srgb-conversion-on-some-android-devices-when-using-the-universal-render-pipeline)
- Fixed issue where using DOF at the same time as Dynamic Scaling, the depth buffer was smapled with incorrect UVs. [case 1225467](https://issuetracker.unity3d.com/product/unity/issues/guid/1225467/)
- Fixed an issue where an exception would be thrown when resetting the ShadowCaster2D component. [case 1225339](https://issuetracker.unity3d.com/issues/urp-unassignedreferenceexception-thrown-on-resetting-the-shadow-caster-2d-component)
- Fixe an issue where using a Subtractive Blend Style for your 2D Lights might cause artifacts in certain post-processing effects. [case 1215584](https://issuetracker.unity3d.com/issues/urp-incorrect-colors-in-scene-when-using-subtractive-and-multiply-blend-mode-in-gamma-color-space)
- Fixed an issue where Cinemachine Pixel Perfect Extension didn't work when CinemachineBrain Update Method is anything other than Late Update.
- Fixed an issue where Sprite Shader Graph shaders weren't double-sided by default.
- Fixed an issue where particles using Sprite Shader Graph shaders were invisible.
- Fixed an issue where Scene objects might be incorrectly affected by 2D Lights from a previous Sorting Layer.
- Fixed an issue where errors would appear in the Console when entering Play Mode with a 2D Light selected in the Hierarchy. [Case 1226918](https://issuetracker.unity3d.com/issues/errors-appear-in-the-console-when-global-2d-light-is-selected-in-hierarchy)
- Fixed an issue that caused Android GLES to render blank screen when Depth texture was enabled without Opaque texture [case 1219325](https://issuetracker.unity3d.com/issues/scene-is-not-rendered-on-android-8-and-9-when-depth-texture-is-enabled-in-urp-asset)
- Fixed an issue that caused transparent objects to always render over top of world space UI. [case 1219877](https://issuetracker.unity3d.com/product/unity/issues/guid/1219877/)
- Fixed issue causing sorting fudge to not work between shadergraph and urp particle shaders. [case 1222762](https://issuetracker.unity3d.com/product/unity/issues/guid/1222762/)
- Fixed shader compilation errors when using multiple lights in DX10 level GPU. [case 1222302](https://issuetracker.unity3d.com/issues/urp-no-materials-apart-from-ui-are-rendered-when-using-direct3d11-graphics-api-on-a-dx10-gpu)
- Fixed an issue with shadows not being correctly calculated in some shaders.
- Fixed invalid implementation of one function in LWRP -> URP backward compatibility support.
- Fixed issue where maximum number of visible lights in C# code did not match maximum number in shader code on some platforms.
- Fixed OpenGL ES 3.0 support for URP ShaderGraph. [case 1230890](https://issuetracker.unity3d.com/issues/urptemplate-gles3-android-custom-shader-fails-to-compile-on-adreno-306-gpu)
- Fixed an issue where multi edit camera properties didn't work. [case 1230080](https://issuetracker.unity3d.com/issues/urp-certain-settings-are-not-applied-to-all-cameras-when-multi-editing-in-the-inspector)
- Fixed an issue where the emission value in particle shaders would not update in the editor without entering the Play mode.
- Fixed issues with performance when importing fbx files.
- Fixed issues with NullReferenceException happening with URP shaders.
- Fixed an issue that caused memory allocations when sorting cameras. [case 1226448](https://issuetracker.unity3d.com/issues/2d-renderer-using-more-than-one-camera-that-renders-out-to-a-render-texture-creates-gc-alloc-every-frame)
- Fixed an issue where grid lines were drawn on top of opaque objects in the preview window. [Case 1240723](https://issuetracker.unity3d.com/issues/urp-grid-is-rendered-in-front-of-the-model-in-the-inspector-animation-preview-window-when-depth-or-opaque-texture-is-enabled).
- Fixed an issue where objects in the preview window were affected by layer mask settings in the default renderer. [Case 1204376](https://issuetracker.unity3d.com/issues/urp-prefab-preview-is-blank-when-a-custom-forward-renderer-data-and-default-layer-mask-is-mixed-are-used).
- Fixed an issue with reflections when using an orthographic camera [case 1209255](https://issuetracker.unity3d.com/issues/urp-weird-reflections-when-using-lit-material-and-a-camera-with-orthographic-projection)
- Fixed issue that caused unity_AmbientSky, unity_AmbientEquator and unity_AmbientGround variables to be unintialized.
- Fixed issue that caused `SHADERGRAPH_AMBIENT_SKY`, `SHADERGRAPH_AMBIENT_EQUATOR` and `SHADERGRAPH_AMBIENT_GROUND` variables to be uninitialized.
- Fixed SceneView Draw Modes not being properly updated after opening new scene view panels or changing the editor layout.
- Fixed GLES shaders compilation failing on Windows platform (not a mobile platform) due to uniform count limit.
- Fixed an issue that caused the inverse view and projection matrix to output wrong values in some platforms. [case 1243990](https://issuetracker.unity3d.com/issues/urp-8-dot-1-breaks-unity-matrix-i-vp)
- Fixed an issue where the Render Scale setting of the pipeline asset didn't properly change the resolution when using the 2D Renderer. [case 1241537](https://issuetracker.unity3d.com/issues/render-scale-is-not-applied-to-the-rendered-image-when-2d-renderer-is-used-and-hdr-option-is-disabled)
- Fixed an issue where 2D lights didn't respect the Camera's Culling Mask. [case 1239136](https://issuetracker.unity3d.com/issues/urp-2d-2d-lights-are-ignored-by-camera-culling-mask)
- Fixed broken documentation links for some 2D related components.
- Fixed an issue where Sprite shaders generated by Shader Graph weren't double-sided. [case 1261232](https://issuetracker.unity3d.com/product/unity/issues/guid/1261232/)
- Fixed an issue where the package would fail to compile if the Animation module was disabled. [case 1227068](https://issuetracker.unity3d.com/product/unity/issues/guid/1227068/)
- Fixed an issue where Stencil settings wasn't serialized properly in sub object [case 1241218](https://issuetracker.unity3d.com/issues/stencil-overrides-in-urp-7-dot-3-1-render-objects-does-not-save-or-apply)
- Fixed an issue with not being able to remove Light Mode Tags [case 1240895](https://issuetracker.unity3d.com/issues/urp-unable-to-remove-added-lightmode-tags-of-filters-property-in-render-object)
- Fixed an issue where preset button could still be used, when it is not supposed to. [case 1246261](https://issuetracker.unity3d.com/issues/urp-reset-functionality-does-not-work-for-renderobject-preset-asset)
- Fixed an issue where Model Importer Materials used the Standard Shader from the Built-in Render Pipeline instead of URP Lit shader when the import happened at Editor startup.
- Fixed an issue where only unique names of cameras could be added to the camera stack.
- Fixed issue that caused shaders to fail to compile in OpenGL 4.1 or below.
- Fixed an issue where camera stacking with MSAA on OpenGL resulted in a black screen. [case 1250602](https://issuetracker.unity3d.com/issues/urp-camera-stacking-results-in-black-screen-when-msaa-and-opengl-graphics-api-are-used)
- Optimized shader compilation times by compiling different variant sets for vertex and fragment shaders.
- Fixed shadows for additional lights by limiting MAX_VISIBLE_LIGHTS to 16 for OpenGL ES 2.0 and 3.0 on mobile platforms. [case 1244391](https://issuetracker.unity3d.com/issues/android-urp-spotlight-shadows-are-not-being-rendered-on-adreno-330-and-320-when-built)
- Fixed Lit/SimpleLit/ParticlesLit/ParticlesSimpleLit/ParticlesUnlit shaders emission color not to be converted from gamma to linear color space. [case 1249615]
- Fixed missing unity_MatrixInvP for shader code and shaderGraph.
- Fixed XR support for deferred renderer.
- Fixing RenderObject to reflect name changes done at CustomForwardRenderer asset in project view. [case 1246256](https://issuetracker.unity3d.com/issues/urp-renderobject-name-does-not-reflect-inside-customforwardrendererdata-asset-on-renaming-in-the-inspector)
- Fixing camera overlay stacking adding to respect unity general reference restrictions. [case 1240788](https://issuetracker.unity3d.com/issues/urp-overlay-camera-is-missing-in-stack-list-of-the-base-camera-prefab)
- Fixed profiler marker errors. [case 1240963](https://issuetracker.unity3d.com/issues/urp-errors-are-thrown-in-a-console-when-using-profiler-to-profile-editor)
- Fixed issue that caused the pipeline to not create _CameraColorTexture if a custom render pass is injected. [case 1232761](https://issuetracker.unity3d.com/issues/urp-the-intermediate-color-texture-is-no-longer-created-when-there-is-at-least-one-renderer-feature)
- Fixed target eye UI for XR rendering is missing from camera inspector. [case 1261612](https://issuetracker.unity3d.com/issues/xr-cameras-target-eye-property-is-missing-when-inspector-is-in-normal-mode)
- Fixed an issue where terrain and speedtree materials would not get upgraded by upgrade project materials. [case 1204189](https://fogbugz.unity3d.com/f/cases/1204189/)
- Fixed an issue that caused renderer feature to not render correctly if the pass was injected before rendering opaques and didn't implement `Configure` method. [case 1259750](https://issuetracker.unity3d.com/issues/urp-not-rendering-with-a-renderer-feature-before-rendering-shadows)
- Fixed an issue where postFX's temp texture is not released properly.
- Fixed an issue where ArgumentOutOfRangeException errors were thrown after removing Render feature [case 1268147](https://issuetracker.unity3d.com/issues/urp-argumentoutofrangeexception-errors-are-thrown-on-undoing-after-removing-render-feature)
- Fixed an issue where depth and depth/normal of grass isn't rendered to depth texture.
- Fixed an issue that impacted MSAA performance on iOS/Metal [case 1219054](https://issuetracker.unity3d.com/issues/urp-ios-msaa-has-a-bigger-negative-impact-on-performance-when-using-urp-compared-to-built-in-rp)
- Fixed an issue that caused a warning to be thrown about temporary render texture not found when user calls ConfigureTarget(0). [case 1220871](https://issuetracker.unity3d.com/issues/urp-scriptable-render-passes-which-dont-require-a-bound-render-target-triggers-render-target-warning)
- Fixed performance issues in the C# shader stripper.

## [7.1.1] - 2019-09-05
### Upgrade Guide
- The render pipeline now handles custom renderers differently. You must now set up renderers for the Camera on the Render Pipeline Asset.
- Render Pipeline Assets upgrades automatically and either creates a default forward renderer in your project or links the existing custom one that you've assigned.
- If you have custom renderers assigned to Cameras, you must now add them to the current Render Pipeline Asset. Then you can select which renderer to use on the Camera.

### Added
- Added shader function `GetMainLightShadowParams`. This returns a half4 for the main light that packs shadow strength in x component and shadow soft property in y component.
- Added shader function `GetAdditionalLightShadowParams`. This returns a half4 for an additional light that packs shadow strength in x component and shadow soft property in y component.
- Added a `Debug Level` option to the Render Pipeline Asset. With this, you can control the amount of debug information generated by the render pipeline.
- Added ability to set the `ScriptableRenderer` that the Camera renders with via C# using `UniversalAdditionalCameraData.SetRenderer(int index)`. This maps to the **Renderer List** on the Render Pipeline Asset.
- Added shadow support for the 2D Renderer.
- Added ShadowCaster2D, and CompositeShadowCaster2D components.
- Added shadow intensity and shadow volume intensity properties to Light2D.
- Added new Gizmos for Lights.
- Added CinemachineUniversalPixelPerfect, a Cinemachine Virtual Camera Extension that solves some compatibility issues between Cinemachine and Pixel Perfect Camera.
- Added an option that disables the depth/stencil buffer for the 2D Renderer.
- Added manipulation handles for the inner cone angle for spot lights.
- Added documentation for the built-in post-processing solution and Volumes framework (and removed incorrect mention of the PPv2 package).

### Changed
- Increased visible lights limit for the forward renderer. It now supports 256 visible lights except in mobile platforms. Mobile platforms support 32 visible lights.
- Increased per-object lights limit for the forward renderer. It now supports 8 per-object lights in all platforms except GLES2. GLES2 supports 4 per-object lights.
- The Sprite-Lit-Default shader and the Sprite Lit Shader Graph shaders now use the vertex tangents for tangent space calculations.
- Temporary render textures for cameras rendering to render textures now use the same format and multisampling configuration as camera's target texture.
- All platforms now use R11G11B10_UFloat format for HDR render textures if supported.
- There is now a list of `ScriptableRendererData` on the Render Pipeline Asset as opposed to a renderer type. These are available to all Cameras and are included in builds.
- The renderer override on the Camera is now an enum that maps to the list of `ScriptableRendererData` on the Render Pipeline Asset.
- Pixel Perfect Camera now allows rendering to a render texture.
- Light2D GameObjects that you've created now have a default position with z equal to 0.
- Documentation: Changed the "Getting Started" section into "Install and Configure". Re-arranged the Table of Content.

### Fixed
- Fixed LightProbe occlusion contribution. [case 1146667](https://issuetracker.unity3d.com/product/unity/issues/guid/1146667/)
- Fixed an issue that caused a log message to be printed in the console when creating a new Material. [case 1173160](https://issuetracker.unity3d.com/product/unity/issues/guid/1173160/)
- Fixed an issue where OnRenderObjectCallback was never invoked. [case 1122420](https://issuetracker.unity3d.com/issues/lwrp-gl-dot-lines-and-debug-dot-drawline-dont-render-when-scriptable-render-pipeline-settings-is-set-to-lwrp)
- Fixed an issue where Sprite Masks didn't function properly when using the 2D Renderer. [case 1163474](https://issuetracker.unity3d.com/issues/lwrp-sprite-renderer-ignores-sprite-mask-when-lightweight-render-pipeline-asset-data-is-set-to-2d-renderer-experimental)
- Fixed memory leaks when using the Frame Debugger with the 2D Renderer.
- Fixed an issue where materials using `_Time` did not animate in the scene. [1175396](https://issuetracker.unity3d.com/product/unity/issues/guid/1175396/)
- Fixed an issue where the Particle Lit shader had artifacts when both soft particles and HDR were enabled. [1136285](https://issuetracker.unity3d.com/product/unity/issues/guid/1136285/)
- Fixed an issue where the Area Lights were set to Realtime, which caused them to not bake. [1159838](https://issuetracker.unity3d.com/issues/lwrp-template-baked-area-lights-do-not-work-if-project-is-created-with-lightweight-rp-template)
- Fixed an issue where the Disc Light did not generate any light. [1175097](https://issuetracker.unity3d.com/issues/using-lwrp-area-light-does-not-generate-light-when-its-shape-is-set-to-disc)
- Fixed an issue where the alpha was killed when an opaque texture was requested on an offscreen camera with HDR enabled [case 1163320](https://issuetracker.unity3d.com/issues/lwrp-mobile-secondary-camera-background-alpha-value-is-lost-when-hdr-and-opaque-texture-are-enabled-in-lwrp-asset).
- Fixed an issue that caused Orthographic camera with far plane set to 0 to span Unity console with errors. [case 1172269](https://issuetracker.unity3d.com/issues/orthographic-camera-with-far-plane-set-to-0-results-in-assertions)
- Fixed an issue causing heap allocation in `RenderPipelineManager.DoRenderLoop` [case 1156241](https://issuetracker.unity3d.com/issues/lwrp-playerloop-renderpipelinemanager-dot-dorenderloop-internal-gc-dot-alloc-allocates-around-2-dot-6kb-for-every-camera-in-the-scene)
- Fixed an issue that caused shadow artifacts when using large spot angle values [case 1136165](https://issuetracker.unity3d.com/issues/lwrp-adjusting-spot-angle-on-a-spotlight-produces-shadowmap-artifacts)
- Fixed an issue that caused self-shadowing artifacts when adjusting shadow near-plane on spot lights.
- Fixed an issue that caused specular highlights to disappear when the smoothness value was set to 1.0. [case 1161827](https://issuetracker.unity3d.com/issues/lwrp-hdrp-lit-shader-max-smoothness-value-is-incosistent-between-pipelines)
- Fixed an issue in the Material upgrader that caused transparent Materials to not upgrade correctly to Universal RP. [case 1170419](https://issuetracker.unity3d.com/issues/shader-conversion-upgrading-project-materials-causes-standard-transparent-materials-to-flicker-when-moving-the-camera).
- Fixed an issue causing shadows to be incorrectly rendered when a light was close to the shadow caster.
- Fixed post-processing for the 2D Renderer.
- Fixed an issue in Light2D that caused a black line to appear for a 360 degree spotlight.
- Fixed a post-processing rendering issue with non-fullscreen viewport. [case 1177660](https://issuetracker.unity3d.com/issues/urp-render-scale-slider-value-modifies-viewport-coordinates-of-the-screen-instead-of-the-resolution)
- Fixed an issue where **Undo** would not undo the creation of Additional Camera Data. [case 1158861](https://issuetracker.unity3d.com/issues/lwrp-additional-camera-data-script-component-appears-on-camera-after-manually-re-picking-use-pipeline-settings)
- Fixed an issue where selecting the same drop-down menu item twice would trigger a change event. [case 1158861](https://issuetracker.unity3d.com/issues/lwrp-additional-camera-data-script-component-appears-on-camera-after-manually-re-picking-use-pipeline-settings)
- Fixed an issue where selecting certain objects that use instancing materials would throw console warnings. [case 1127324](https://issuetracker.unity3d.com/issues/console-warning-is-being-spammed-when-having-lwrp-enabled-and-shader-with-gpu-instancing-present-in-the-scene)
- Fixed a GUID conflict with LWRP. [case 1179895](https://issuetracker.unity3d.com/product/unity/issues/guid/1179895/)
- Fixed an issue where the Terrain shader generated NaNs.
- Fixed an issue that caused the `Opaque Color` pass to never render at half or quarter resolution.
- Fixed and issue where stencil state on a `ForwardRendererData` was reset each time rendering happened.

## [7.0.1] - 2019-07-25
### Changed
- Platform checks now provide more helpful feedback about supported features in the Inspectors.

### Fixed
- Fixed specular lighting related artifacts on Mobile [case 1143049](https://issuetracker.unity3d.com/issues/ios-lwrp-rounded-cubes-has-graphical-artifacts-when-setting-pbr-shaders-smoothness-about-to-0-dot-65-in-shadergraph) and [case 1164822](https://issuetracker.unity3d.com/issues/lwrp-specular-highlight-becomes-hard-edged-when-increasing-the-size-of-an-object).
- Post-processing is no longer enabled in the previews.
- Unity no longer force-enables post-processing on a camera by default.
- Fixed an issue that caused the Scene to render darker in GLES3 and linear color space. [case 1169789](https://issuetracker.unity3d.com/issues/lwrp-android-scene-is-rendered-darker-in-build-when-graphics-api-set-to-gles3-and-color-space-set-to-linear)

## [7.0.0] - 2019-07-17
### Universal Render Pipeline
- LWRP has been renamed to the "Universal Render Pipeline" (UniversalRP).
- UniversalRP is the same as LWRP in terms of features and scope.
- Classes have moved to the Universal namespace (from LWRP).

### Upgrade Guide
- Upgrading to URP is designed to be almost seamless from the user side.
- LWRP package still exists, this forwards includes and classes to the UniversalRP Package.
- Please see the more involved upgrade guide (https://docs.google.com/document/d/1Xd5bZa8pYZRHri-EnNkyhwrWEzSa15vtnpcg--xUCIs/).

### Added
- Initial Stadia platform support.
- Added a menu option to create a new `ScriptableRendererFeature` script. To do so in the Editor, click on Asset > Create > Rendering > Lightweight Render Pipeline > Renderer Feature.
- Added documentation for SpeedTree Shaders in LWRP.
- Added extended features to LWRP Terrain Shader, so terrain assets can be forward-compatible with HDRP.
- Enabled per-layer advanced or legacy-mode blending in LWRP Terrain Shader.
- Added the documentation page "Rendering in LWRP", which describes the forward rendering camera loop.
- Added documentation overview for how Post Processing Version 2 works in LWRP.
- Added documentation notes and FAQ entry on the 2D Renderer affecting the LWRP Asset.

### Changed
- Replaced beginCameraRendering callbacks by non obsolete implementation in Light2D
- Updated `ScriptableRendererFeature` and `ScriptableRenderPass` API docs.
- Changed shader type Real to translate to FP16 precision on some platforms.

### Fixed
- Fixed a case where built-in Shader time values could be out of sync with actual time. [case 1142495](https://fogbugz.unity3d.com/f/cases/1142495/)
- Fixed an issue that caused forward renderer resources to not load properly when you upgraded LWRP from an older version to 7.0.0. [case 1154925](https://issuetracker.unity3d.com/issues/lwrp-upgrading-lwrp-package-to-7-dot-0-0-breaks-forwardrenderdata-asset-in-resource-files)
- Fixed GC spikes caused by LWRP allocating heap memory every frame.
- Fixed distortion effect on particle unlit shader.
- Fixed NullReference exception caused when trying to add a ScriptableRendererFeature.
- Fixed issue with certain LWRP shaders not showing when using forward/2D renderer.
- Fixed the shadow resolve pass and the final pass, so they're not consuming unnecessary bandwidth. [case 1152439](https://issuetracker.unity3d.com/issues/lwrp-mobile-increased-memory-usage-and-extra-rendering-steps)
- Added missing page for 2D Lights in LWRP.
- Tilemap tiles no longer appear black when you use the 2D renderer.
- Sprites in the preview window are no longer lit by 2D Scene lighting.
- Fixed warnings for unsupported shadow map formats for GLES2 API.
- Disabled shadows for devices that do not support shadow maps or depth textures.
- Fixed support for LWRP per-pixel terrain. [case 1110520](https://fogbugz.unity3d.com/f/cases/1110520)
- Fixed some basic UI/usability issues with LWRP terrain Materials (use of warnings and modal value changes).
- Fixed an issue where using LWRP and Sprite Shape together would produce meta file conflicts.
- Fixed specular calculation fp16 overflow on some platforms
- Fixed shader compilation errors for Android XR projects.
- Updated the pipeline Asset UI to cap the render scale at 2x so that it matches the render pipeline implementation limit.

## [6.7.0] - 2019-05-16
### Added
- Added SpeedTree Shaders.
- Added two Shader Graph master nodes: Lit Sprite and Unlit Sprite. They only work with the 2D renderer.
- Added documentation for the 2D renderer.

### Changed
- The 2D renderer and Light2D component received a number of improvements and are now ready to try as experimental features.
- Updated the [Feature Comparison Table](lwrp-builtin-feature-comparison.md) to reflect the current state of LWRP features.

### Fixed
- When in playmode, the error 'Non matching Profiler.EndSample' no longer appears. [case 1140750](https://fogbugz.unity3d.com/f/cases/1140750/)
- LWRP Particle Shaders now correctly render in stereo rendering modes. [case 1106699](https://fogbugz.unity3d.com/f/cases/1106699/)
- Shaders with 'debug' in the name are no longer stripped automatically. [case 1112983](https://fogbugz.unity3d.com/f/cases/1112983/)
- Fixed tiling issue with selection outline and baked cutout shadows.
- in the Shadergraph Unlit Master node, Premultiply no longer acts the same as Alpha. [case 1114708](https://fogbugz.unity3d.com/f/cases/1114708/)
- Fixed an issue where Lightprobe data was missing if it was needed per-pixel and GPU instancing was enabled.
- The Soft ScreenSpaceShadows Shader variant no longer gets stripped form builds. [case 1138236](https://fogbugz.unity3d.com/f/cases/1138236/)
- Fixed a typo in the Particle Unlit Shader, so Soft Particles now work correctly.
- Fixed emissive Materials not being baked for some meshes. [case 1145297](https://issuetracker.unity3d.com/issues/lwrp-emissive-materials-are-not-baked)
- Camera matrices are now correctly set up when you call rendering functions in EndCameraRendering. [case 1146586](https://issuetracker.unity3d.com/issues/lwrp-drawmeshnow-returns-wrong-positions-slash-scales-when-called-from-endcamerarendering-hook)
- Fixed GI not baking correctly while in gamma color space.
- Fixed a NullReference exception when adding a renderer feature that is contained in a global namespace. [case 1147068](https://issuetracker.unity3d.com/issues/scriptablerenderpipeline-inspector-ui-crashes-when-a-scriptablerenderfeature-is-not-in-a-namespace)
- Shaders are now set up for VR stereo instancing on Vulkan. [case 1142952](https://fogbugz.unity3d.com/f/cases/1142952/).
- VR stereo matrices and vertex inputs are now set up on Vulkan. [case 1142952](https://fogbugz.unity3d.com/f/cases/1142952/).
- Fixed the Material Upgrader so it's now run upon updating the LWRP package. [1148764](https://issuetracker.unity3d.com/product/unity/issues/guid/1148764/)
- Fixed a NullReference exception when you create a new Lightweight Render Pipeline Asset. [case 1153388](https://issuetracker.unity3d.com/product/unity/issues/guid/1153388/)

## [6.6.0] - 2019-04-01
### Added
- Added support for Baked Indirect mixed lighting.
- You can now use Light Probes for occlusion. This means that baked lights can now occlude dynamic objects.
- Added RenderObjects. You can add RenderObjects to a Renderer to perform custom rendering.
- (WIP) Added an experimental 2D renderer that implements a 2D lighting system.
- (WIP) Added a Light2D component that works with the 2D renderer to add lighting effects to 2D sprites.

### Fixed
- Fixed a project import issue in the LWRP template.
- Fixed the warnings that appear when you create new Unlit Shader Graphs using the Lightweight Render Pipeline.
- Fixed light attenuation precision on mobile platforms.
- Fixed split-screen rendering on mobile platforms.
- Fixed rendering when using an off-screen camera that renders to a depth texture.
- Fixed the exposed stencil render state in the renderer.
- Fixed the default layer mask so it's now applied to a depth pre-pass.
- Made several improvements and fixes to the render pass UI.
- Fixed artifacts that appeared due to precision errors in large scaled objects.
- Fixed an XR rendering issue where Unity required a depth texture.
- Fixed an issue that caused transparent objects to sort incorrectly.

## [6.5.0] - 2019-03-07
### Added
- You can now create a custom forward renderer by clicking on `Assets/Create/Rendering/Lightweight Render Pipeline/Forward Renderer`. This creates an Asset in your Project. You can add additional features to it and drag-n-drop the renderer to either the pipeline Asset or to a camera.
- You can now add `ScriptableRendererFeature`  to the `ScriptableRenderer` to extend it with custom effects. A feature is an `ScriptableObject` that can be drag-n-dropped in the renderer and adds one or more `ScriptableRenderPass` to the renderer.
- `ScriptableRenderer` now exposes interface to configure lights. To do so, implement `SetupLights` when you create a new renderer.
- `ScriptableRenderer` now exposes interface to configure culling. To do so, implement `SetupCullingParameters` when you create a new renderer.
- `ScriptableRendererData` contains rendering resources for `ScriptableRenderer`. A renderer can be overridden globally for all cameras or on a per-camera basis.
- `ScriptableRenderPass` now has a `RenderPassEvents`. This controls where in the pipeline the render pass is added.
- `ScriptableRenderPass` now exposes `ConfigureTarget` and `ConfigureClear`. This allows the renderer to automatically figure out the currently active rendering targets.
- `ScriptableRenderPass` now exposes `Blit`. This performs a blit and sets the active render target in the renderer.
- `ScriptableRenderPass` now exposes `RenderPostProcessing`. This renders post-processing and sets the active render target in the renderer.
- `ScriptableRenderPass` now exposes `CreateDrawingSettings` as a helper for render passes that need to call `ScriptableRenderContext.DrawRenderers`.

### Changed
- Removed `RegisterShaderPassName` from `ScriptableRenderPass`. Instead, `CreateDrawingSettings` now  takes one or a list of `ShaderTagId`.
- Removed remaining experimental namespace from LWRP. All APIrelated to `ScriptableRenderer`, `ScriptableRenderPass`, and render pass injection is now out of preview.
- Removed `SetRenderTarget` from `ScriptableRenderPass`. You should never call it. Instead, call `ConfigureTarget`, and the renderer automatically sets up targets for you.
- Removed `RenderFullscreenQuad` from `ScriptableRenderer`. Use `CommandBuffer.DrawMesh` and `RenderingUtils.fullscreenMesh` instead.
- Removed `RenderPostProcess` from `ScriptableRenderer`. Use `ScriptableRenderPass.RenderPostProcessing` instead.
- Removed `postProcessingContext` property from `ScriptableRenderer`. This is now exposed in `RenderingUtils.postProcessingContext`.
- Removed `GetCameraClearFlag` from `ScriptableRenderer`.

### Fixed
- Fixed y-flip in VR when post-processing is active.
- Fixed occlusion mesh for VR not rendering before rendering opaques.
- Enabling or disabling SRP Batcher in runtime works now.
- Fixed video player recorder when post-processing is enabled.

## [6.4.0] - 2019-02-21

## [6.3.0] - 2019-02-18

## [6.2.0] - 2019-02-15

### Changed
- Code refactor: all macros with ARGS have been swapped with macros with PARAM. This is because the ARGS macros were incorrectly named.

## [6.1.0] - 2019-02-13

## [6.0.0] - 2019-02-23
### Added
- You can now implement a custom renderer for LWRP. To do so, implement an `IRendererData` that contains all resources used in rendering. Then create an `IRendererSetup` that creates and queues `ScriptableRenderPass`. Change the renderer type either in the Pipeline Asset or in the Camera Inspector.
- LWRP now uses the Unity recorder extension. You can use this to capture the output of Cameras.
- You can now inject a custom render pass before LWRP renders opaque objects. To do so, implement an `IBeforeRender` interface.
- Distortion support in all Particle Shaders.
- An upgrade system for LWRP Materials with `MaterialPostprocessor`.
- An upgrade path for Unlit shaders
- Tooltips for Shaders.
- SRP Batcher support for Particle Shaders.
- Docs for these Shaders: Baked Lit, Particles Lit, Particles Simple Lit, and Particles Unlit.
- LWRP now supports dynamic resolution scaling. The target platform must also support it.
- LWRP now includes version defines for both C# and Shaders in the format of `LWRP_X_Y_Z_OR_NEWER`. For example, `LWRP_5_3_0_OR_NEWER` defines version 5.3.0.
- The Terrain Lit Shader now samples Spherical Harmonics if you haven't baked any lightmaps for terrain.
- Added a __Priority__ option, which you can use to tweak the rendering order. This is similar to render queue in the built-in render pipeline. These Shaders now have this option: Lit, Simple Lit, Baked Lit, Unlit, and all three Particle Shaders.
- Added support for overriding terrain detail rendering shaders, via the render pipeline editor resources asset.

### Changed
- You can now only initialize a camera by setting a Background Type. The supported options are Skybox, Solid Color, and Don't Care.
- LWRP now uses non-square shadowmap textures when it renders directional shadows with 2 shadow cascades.
- LWRP now uses RGB111110 as the HDR format on mobile devices, when this format is supported.
- Removed `IAfterDepthPrePass` interface.
- We’ve redesigned the Shader GUI. For example, all property names in Shaders are now inline across the board
- The Simple Lit Shader now has Smoothness, which can be stored in the alpha of specular or albedo maps.
- The Simple Lit and Particles Simple Lit Shaders now take shininess from the length (brightness) of the specular map.
- The __Double sided__ property is now __Render Face__. This means you can also do front face culling.
- Changed the docs for Lit Shader, Simple Lit Shader and Unlit Shader according to Shader GUI changes.
- When you create a new LWRP Asset, it will now be initialized with settings that favor performance on mobile platforms.
- Updated the [FAQ](faq.md) and the [Built-in/LWRP feature comparison table](lwrp-builtin-feature-comparison.md).

### Fixed
- Several tweaks to reduce bandwidth consumption on mobile devices.
- The foldouts in the Lightweight Asset inspector UI now remember their state.
- Added missing meta file for GizmosRenderingPass.cs.
- Fixed artifacts when using multiple or Depth Only cameras. [Case 1072615](https://issuetracker.unity3d.com/issues/ios-using-multiple-cameras-in-the-scene-in-lightweight-render-pipeline-gives-corrupted-image-in-ios-device)
- Fixed a typo in ERROR_ON_UNSUPPORTED_FUNCTION() that was causing the shader compiler to run out of memory in GLES2. [Case 1104271](https://issuetracker.unity3d.com/issues/mobile-os-restarts-because-of-high-memory-usage-when-compiling-shaders-for-opengles2)
- LWRP now renders shadows on scaled objects correctly. [Case 1109017](https://issuetracker.unity3d.com/issues/scaled-objects-render-shadows-and-specularity-incorrectly-in-the-lwrp-on-device)
- LWRP now allows some Asset settings to be changed at runtime. [Case 1105552](https://issuetracker.unity3d.com/issues/lwrp-changing-render-scale-in-runtime-has-no-effect-since-lwrp-3-dot-3-0)
- Realtime shadows now work in GLES2. [Case 1087251](https://issuetracker.unity3d.com/issues/android-lwrp-no-real-time-light-and-shadows-using-gles2)
- Framedebugger now renders correctly when stepping through drawcalls.
- Cameras that request MSAA and Opaque Textures now use less frame bandwidth when they render.
- Fixed rendering in the gamma color space, so it doesn't appear darker.
- Particles SImple Lit and Particles Unlit Shaders now work correctly.
- __Soft Particles__ now work correctly.
- Camera fading for particles.
- Fixed a typo in the Unlit `IgnoreProjector` tag.
- Particles render in both eyes with stereo instancing
- Fixed specular issues on mobile. [case 1109017](https://issuetracker.unity3d.com/issues/scaled-objects-render-shadows-and-specularity-incorrectly-in-the-lwrp-on-device)
- Fixed issue causing LWRP to create MSAA framebuffer even when MSAA setting was disabled.
- Post-processing in mobile VR is now forced to be disabled. It was causing many rendering issues.
- Fixed Editor Previews breaking in Play Mode when VR is enabled. [Case 1109009](https://issuetracker.unity3d.com/issues/lwrp-editor-previews-break-in-play-mode-if-vr-is-enabled)
- A camera's HDR enable flag is now respected when rendering in XR.
- Terrain detail rendering now works correctly when LWRP is installed but inactive.

## [5.2.0] - 2018-11-27
### Added
- LWRP now handles blits that are required by the device when rendering to the backbuffer.
- You can now enable the SRP Batcher. To do so, go to the `Pipeline Asset`. Under `Advanced`, toggle `SRP Batcher`.

### Changed
- Renamed shader variable `unity_LightIndicesOffsetAndCount` to `unity_PerObjectLightData`.
- Shader variables `unity_4LightIndices0` and `unity_4LightIndices1` are now declared as `unity_PerObjectLightIndices` array.

## [5.1.0] - 2018-11-19
### Added
- The user documentation for LWRP is now in this GitHub repo, instead of in the separate GitHub wiki. You can find the most up-to-date pages in the [TableOfContents.md](TableOfCotents.md) file. Pages not listed in that file are still in progress.

### Changed
- The LWRP package is no longer in preview.
- LWRP built-in render passes are now internal.
- Changed namespace from `UnityEngine.Experimental.Rendering.LightweightPipeline` to `UnityEngine.Rendering.LWRP`.
- Changed namespace from `UnityEditor.Experimental.Rendering.LightweightPipeline` to `UnityEditor.Rendering.LWRP`.

### Fixed
- LWRP now respects the iOS Player setting **Force hard shadows**. When you enable this setting, hardware filtering of shadows is disabled.
- Scene view mode now renders baked lightmaps correctly. [Case 1092227](https://issuetracker.unity3d.com/issues/lwrp-scene-view-modes-render-objects-black)
- Shadow bias calculations are now correct for both Shader Graph and Terrain shaders.
- Blit shader now ignores culling.
- When you select __Per Vertex__ option for __Additional Lights__, the __Per Object Limit__ option is not greyed out anymore.
- When you change camera viewport height to values above 1.0, the Unity Editor doesn't freeze anymore. [Case 1097497](https://issuetracker.unity3d.com/issues/macos-lwrp-editor-freezes-after-changing-cameras-viewport-rect-values)
- When you use AR with LWRP, the following error message is not displayed in the console anymore: "The camera list passed to the render pipeline is either null or empty."

## [5.0.0-preview] - 2018-09-28
### Added
- Added occlusion mesh rendering/hookup for VR
- You can now configure default depth and normal shadow bias values in the pipeline asset.
- You can now add the `LWRPAdditionalLightData` component to a `Light` to override the default depth and normal shadow bias.
- You can now log the amount of shader variants in your build. To do so, go to the `Pipeline Asset`. Under `Advanced`, select and set the `Shader Variant Log Level`.
### Changed
- Removed the `supportedShaderFeatures` property from LWRP core. The shader stripper now figures out which variants to strip based on the current assigned pipeline Asset in the Graphics settings.
### Fixed
- The following error does not appear in console anymore: ("Begin/End Profiler section mismatch")
- When you select a material with the Lit shader, this no longer causes the following error in the console: ("Material doesn't have..."). [case 1092354](https://fogbugz.unity3d.com/f/cases/1092354/)
- In the Simple Lit shader, per-vertex additional lights are now shaded properly.
- Shader variant stripping now works when you're building a Project with Cloud Build. This greatly reduces build times from Cloud Build.
- Dynamic Objects now receive lighting when the light mode is set to mixed.
- MSAA now works on Desktop platforms.
- The shadow bias value is now computed correctly for shadow cascades and different shadow resolutions. [case 1076285](https://issuetracker.unity3d.com/issues/lwrp-realtime-directional-light-shadow-maps-exhibit-artifacts)
- When you use __Area Light__ with LWRP, __Cast Shadows__ no longer overlaps with other UI elements in the Inspector. [case 1085363](https://issuetracker.unity3d.com/issues/inspector-area-light-cast-shadows-ui-option-is-obscured-by-render-mode-for-lwrp-regression-in-2018-dot-3a3)

### Changed
Read/write XRGraphicsConfig -> Read-only XRGraphics interface to XRSettings.

## [4.0.0-preview] - 2018-09-28
### Added
- When you have enabled Gizmos, they now appear correctly in the Game view.
- Added requiresDepthPrepass field to RenderingData struct to tell if the runtime platform requires a depth prepass to generate a camera depth texture.
- The `RenderingData` struct now holds a reference to `CullResults`.
- When __HDR__ is enabled in the Camera but disabled in the Asset, an information box in the Camera Inspector informs you about it.
- When __MSAA__ is enabled in the Camera but disabled in the Asset, an information box in the Camera Inspector informs you about it.
- Enabled instancing on the terrain shader.
- Sorting of opaque objects now respects camera `opaqueSortMode` setting.
- Sorting of opaque objects disables front-to-back sorting flag, when camera settings allow that and the GPU has hidden surface removal.
- LWRP now has a Custom Light Explorer that suits its feature set.
- LWRP now supports Vertex Lit shaders for detail meshes on terrain.
- LWRP now has three interactive Autodesk shaders: Autodesk Interactive, Autodesk Interactive Masked and Autodesk Interactive Transparent.
- [Shader API] The `GetMainLight` and `GetAdditionalLight` functions can now compute shadow attenuation and store it in the new `shadowAttenuation` field in `LightData` struct.
- [Shader API] Added a `VertexPositionInputs` struct that contains vertex position in difference spaces (world, view, hclip).
- [Shader API] Added a `GetVertexPositionInputs` function to get an initialized `VertexPositionInputs`.
- [Shader API] Added a `GetPerObjectLightIndex` function to return the per-object index given a for-loop index.
- [Shader API] Added a `GetShadowCoord` function that takes a `VertexPositionInputs` as input.
- [ShaderLibrary] Added VertexNormalInputs struct that contains data for per-pixel normal computation.
- [ShaderLibrary] Added GetVertexNormalInputs function to return an initialized VertexNormalInputs.

### Changed
- The `RenderingData` struct is now read-only.
- `ScriptableRenderer`always performs a Clear before calling `IRendererSetup::Setup.`
- `ScriptableRenderPass::Execute` no longer takes `CullResults` as input. Instead, use `RenderingData`as input, since that references `CullResults`.
- `IRendererSetup_Setup` no longer takes `ScriptableRenderContext` and `CullResults` as input.
- Shader includes are now referenced via package relative paths instead of via the deprecated shader export path mechanism https://docs.unity3d.com/2018.3/Documentation/ScriptReference/ShaderIncludePathAttribute.html.
- The LWRP Asset settings were re-organized to be more clear.
- Vertex lighting now controls if additional lights should be shaded per-vertex or per-pixel.
- Renamed all `Local Lights` nomenclature to `Additional Lights`.
- Changed shader naming to conform to our SRP shader code convention.
- [Shader API] Renamed `SpotAttenuation` function to `AngleAttenuation`.
- [Shader API] Renamed `_SHADOWS_ENABLED` keyword to `_MAIN_LIGHT_SHADOWS`
- [Shader API] Renamed `_SHADOWS_CASCADE` keyword to `_MAIN_LIGHT_SHADOWS_CASCADE`
- [Shader API] Renamed `_VERTEX_LIGHTS` keyword to `_ADDITIONAL_LIGHTS_VERTEX`.
- [Shader API] Renamed `_LOCAL_SHADOWS_ENABLED` to `_ADDITIONAL_LIGHT_SHADOWS`
- [Shader API] Renamed `GetLight` function to `GetAdditionalLight`.
- [Shader API] Renamed `GetPixelLightCount` function to `GetAdditionalLightsCount`.
- [Shader API] Renamed `attenuation` to `distanceAttenuation` in `LightData`.
- [Shader API] Renamed `GetLocalLightShadowStrength` function to `GetAdditionalLightShadowStrength`.
- [Shader API] Renamed `SampleScreenSpaceShadowMap` functions to `SampleScreenSpaceShadowmap`.
- [Shader API] Renamed `MainLightRealtimeShadowAttenuation` function to `MainLightRealtimeShadow`.
- [Shader API] Renamed light constants from `Directional` and `Local` to `MainLight` and `AdditionalLights`.
- [Shader API] Renamed `GetLocalLightShadowSamplingData` function to `GetAdditionalLightShadowSamplingData`.
- [Shader API] Removed OUTPUT_NORMAL macro.
- [Shader API] Removed `lightIndex` and `substractiveAttenuation` from `LightData`.
- [Shader API] Removed `ComputeShadowCoord` function. `GetShadowCoord` is provided instead.
- All `LightweightPipeline` references in API and classes are now named `LightweightRenderPipeline`.
- Files no longer have the `Lightweight` prefix.
- Renamed Physically Based shaders to `Lit`, `ParticlesLit`, and `TerrainLit`.
- Renamed Simple Lighting shaders to `SimpleLit`, and `ParticlesSimpleLit`.
- [ShaderLibrary] Renamed `InputSurfacePBR.hlsl`, `InputSurfaceSimple.hlsl`, and `InputSurfaceUnlit` to `LitInput.hlsl`, `SimpleLitInput.hlsl`, and `UnlitInput.hlsl`. These files were moved from the `ShaderLibrary` folder to the`Shaders`.
- [ShaderLibrary] Renamed `LightweightPassLit.hlsl` and `LightweightPassLitSimple.hlsl` to `LitForwardPass.hlsl` and `SimpleLitForwardPass.hlsl`. These files were moved from the `ShaderLibrary` folder to `Shaders`.
- [ShaderLibrary] Renamed `LightweightPassMetaPBR.hlsl`, `LightweightPassMetaSimple.hlsl` and `LighweightPassMetaUnlit` to `LitMetaPass.hlsl`, `SimpleLitMetaPass.hlsl` and `UnlitMetaPass.hlsl`. These files were moved from the `ShaderLibrary` folder to `Shaders`.
- [ShaderLibrary] Renamed `LightweightPassShadow.hlsl` to `ShadowCasterPass.hlsl`. This file was moved to the `Shaders` folder.
- [ShaderLibrary] Renamed `LightweightPassDepthOnly.hlsl` to `DepthOnlyPass.hlsl`. This file was moved to the `Shaders` folder.
- [ShaderLibrary] Renamed `InputSurfaceTerrain.hlsl` to `TerrainLitInput.hlsl`. This file was moved to the `Shaders` folder.
- [ShaderLibrary] Renamed `LightweightPassLitTerrain.hlsl` to `TerrainLitPases.hlsl`. This file was moved to the `Shaders` folder.
- [ShaderLibrary] Renamed `ParticlesPBR.hlsl` to `ParticlesLitInput.hlsl`. This file was moved to the `Shaders` folder.
- [ShaderLibrary] Renamed `InputSurfacePBR.hlsl` to `LitInput.hlsl`. This file was moved to the `Shaders` folder.
- [ShaderLibrary] Renamed `InputSurfaceUnlit.hlsl` to `UnlitInput.hlsl`. This file was moved to the `Shaders` folder.
- [ShaderLibrary] Renamed `InputBuiltin.hlsl` to `UnityInput.hlsl`.
- [ShaderLibrary] Renamed `LightweightPassMetaCommon.hlsl` to `MetaInput.hlsl`.
- [ShaderLibrary] Renamed `InputSurfaceCommon.hlsl` to `SurfaceInput.hlsl`.
- [ShaderLibrary] Removed LightInput struct and GetLightDirectionAndAttenuation. Use GetAdditionalLight function instead.
- [ShaderLibrary] Removed ApplyFog and ApplyFogColor functions. Use MixFog and MixFogColor instead.
- [ShaderLibrary] Removed TangentWorldToNormal function. Use TransformTangentToWorld instead.
- [ShaderLibrary] Removed view direction normalization functions. View direction should always be normalized per pixel for accurate results.
- [ShaderLibrary] Renamed FragmentNormalWS function to NormalizeNormalPerPixel.

### Fixed
- If you have more than 16 lights in a scene, LWRP no longer causes random glitches while rendering lights.
- The Unlit shader now samples Global Illumination correctly.
- The Inspector window for the Unlit shader now displays correctly.
- Reduced GC pressure by removing several per-frame memory allocations.
- The tooltip for the the camera __MSAA__ property now appears correctly.
- Fixed multiple C# code analysis rule violations.
- The fullscreen mesh is no longer recreated upon every call to `ScriptableRenderer.fullscreenMesh`.

## [3.3.0-preview] - 2018-01-01
### Added
- Added callbacks to LWRP that can be attached to a camera (IBeforeCameraRender, IAfterDepthPrePass, IAfterOpaquePass, IAfterOpaquePostProcess, IAfterSkyboxPass, IAfterTransparentPass, IAfterRender)

###Changed
- Clean up LWRP creation of render textures. If we are not going straight to screen ensure that we create both depth and color targets.
- UNITY_DECLARE_FRAMEBUFFER_INPUT and UNITY_READ_FRAMEBUFFER_INPUT macros were added. They are necessary for reading transient attachments.
- UNITY_MATRIX_I_VP is now defined.
- Renamed LightweightForwardRenderer to ScriptableRenderer.
- Moved all light constants to _LightBuffer CBUFFER. Now _PerCamera CBUFFER contains all other per camera constants.
- Change real-time attenuation to inverse square.
- Change attenuation for baked GI to inverse square, to match real-time attenuation.
- Small optimization in light attenuation shader code.

### Fixed
- Lightweight Unlit shader UI doesn't throw an error about missing receive shadow property anymore.

## [3.2.0-preview] - 2018-01-01
### Changed
- Receive Shadows property is now exposed in the material instead of in the renderer.
- The UI for Lightweight asset has been updated with new categories. A more clean structure and foldouts has been added to keep things organized.

### Fixed
- Shadow casters are now properly culled per cascade. (case 1059142)
- Rendering no longer breaks when Android platform is selected in Build Settings. (case 1058812)
- Scriptable passes no longer have missing material references. Now they access cached materials in the renderer.(case 1061353)
- When you change a Shadow Cascade option in the Pipeline Asset, this no longer warns you that you've exceeded the array size for the _WorldToShadow property.
- Terrain shader optimizations.

## [3.1.0-preview] - 2018-01-01

### Fixed
- Fixed assert errors caused by multi spot lights
- Fixed LWRP-DirectionalShadowConstantBuffer params setting

## [3.0.0-preview] - 2018-01-01
### Added
- Added camera additional data component to control shadows, depth and color texture.
- pipeline now uses XRSEttings.eyeTextureResolutionScale as renderScale when in XR.
- New pass architecture. Allows for custom passes to be written and then used on a per camera basis in LWRP

### Changed
- Shadow rendering has been optimized for the Mali Utgard architecture by removing indexing and avoiding divisions for orthographic projections. This reduces the frame time by 25% on the Overdraw benchmark.
- Removed 7x7 tent filtering when using cascades.
- Screenspace shadow resolve is now only done when rendering shadow cascades.
- Updated the UI for the Lighweight pipeline asset.
- Update assembly definitions to output assemblies that match Unity naming convention (Unity.*).

### Fixed
- Post-processing now works with VR on PC.
- PS4 compiler error
- Fixed VR multiview rendering by forcing MSAA to be off. There's a current issue in engine that breaks MSAA and Texture2DArray.
- Fixed UnityPerDraw CB layout
- GLCore compute buffer compiler error
- Occlusion strength not being applied on LW standard shaders
- CopyDepth pass is being called even when a depth from prepass is available
- GLES2 shader compiler error in IntegrationTests
- Can't set RenderScale and ShadowDistance by script
- VR Single Pass Instancing shadows
- Fixed compilation errors on platforms with limited XRSetting support.

## [2.0.0-preview] - 2018-01-01

### Added
- Explicit render target load/store actions were added to improve tile utilization
- Camera opaque color can be requested on the pipeline asset. It can be accessed in the shader by defining a _CameraOpaqueTexture. This can be used as an alternative to GrabPass.
- Dynamic Batching can be enabled in the pipeline asset
- Pipeline now strips unused or invalid variants and passes based on selected pipeline capabilities in the asset. This reduces build and memory consuption on target.
- Shader stripping settings were added to pipeline asset

### Changed
#### Pipeline
- Pipeline code is now more modular and extensible. A ForwardRenderer class is initialized by the pipeline with RenderingData and it's responsible for enqueueing and executing passes. In the future pluggable renderers will be supported.
- On mobile 1 directional light + up to 4 local lights (point or spot) are computed
- On other platforms 1 directional light + up to 8 local lights are computed
- Multiple shadow casting lights are supported. Currently only 1 directional + 4 spots light shadows.
#### Shading Framework
- Directional Lights are always considered a main light in shader. They have a fast shading path with no branching and no indexing.
- GetMainLight() is provided in shader to initialize Light struct with main light shading data.
- Directional lights have a dedicated shadowmap for performance reasons. Shadow coord always comes from interpolator.
- MainLigthRealtimeShadowAttenuation(float4 shadowCoord) is provided to compute main light realtime shadows.
- Spot and Point lights are always shaded in the light loop. Branching on uniform and indexing happens when shading them.
- GetLight(half index, float3 positionWS) is provided in shader to initialize Light struct for spot and point lights.
- Spot light shadows are baked into a single shadow atlas.
- Shadow coord for spot lights is always computed on fragment.
- Use LocalLightShadowAttenuation(int lightIndex, float3 positionWS) to comppute realtime shadows for spot lights.

### Fixed
- Issue that was causing VR on Android to render black
- Camera viewport issues
- UWP build issues
- Prevent nested camera rendering in the pipeline

## [1.1.4-preview] - 2018-01-01

### Added
 - Terrain and grass shaders ported
 - Updated materials and shader default albedo and specular color to midgrey.
 - Exposed _ScaledScreenParams to shader. It works the same as _ScreenParams but takes pipeline RenderScale into consideration
 - Performance Improvements in mobile

### Fixed
 - SRP Shader library issue that was causing all constants to be highp in mobile
 - shader error that prevented LWRP to build to UWP
 - shader compilation errors in Linux due to case sensitive includes
 - Rendering Texture flipping issue
 - Standard Particles shader cutout and blending modes
 - crash caused by using projectors
 - issue that was causing Shadow Strength to not be computed on mobile
 - Material Upgrader issue that caused editor to SoftLocks
 - GI in Unlit shader
 - Null reference in the Unlit material shader GUI

## [1.1.2-preview] - 2018-01-01

### Changed
 - Performance improvements in mobile

### Fixed
 - Shadows on GLES 2.0
 - CPU performance regression in shadow rendering
 - Alpha clip shadow issues
 - Unmatched command buffer error message
 - Null reference exception caused by missing resource in LWRP
 - Issue that was causing Camera clear flags was being ignored in mobile


## [1.1.1-preview] - 2018-01-01

### Added
 - Added Cascade Split selection UI
 - Added SHADER_HINT_NICE_QUALITY. If user defines this to 1 in the shader Lightweight pipeline will favor quality even on mobile platforms.

### Changed
 - Shadowmap uses 16bit format instead of 32bit.
 - Small shader performance improvements

### Fixed
 - Subtractive Mode
 - Shadow Distance does not accept negative values anymore


## [0.1.24] - 2018-01-01

### Added
 - Added Light abstraction layer on lightweight shader library.
 - Added HDR global setting on pipeline asset.
 - Added Soft Particles settings on pipeline asset.
 - Ported particles shaders to SRP library

### Changed
 - HDR RT now uses what format is configured in Tier settings.
 - Refactored lightweight standard shaders and shader library to improve ease of use.
 - Optimized tile LOAD op on mobile.
 - Reduced GC pressure
 - Reduced shader variant count by ~56% by improving fog and lightmap keywords
 - Converted LW shader library files to use real/half when necessary.

### Fixed
 - Realtime shadows on OpenGL
 - Shader compiler errors in GLES 2.0
 - Issue sorting issues when BeforeTransparent custom fx was enabled.
 - VR single pass rendering.
 - Viewport rendering issues when rendering to backbuffer.
 - Viewport rendering issues when rendering to with MSAA turned off.
 - Multi-camera rendering.

## [0.1.23] - 2018-01-01

### Added
 - UI Improvements (Rendering features not supported by LW are hidden)

### Changed
 - Shaders were ported to the new SRP shader library.
 - Constant Buffer refactor to use new Batcher
 - Shadow filtering and bias improved.
 - Pipeline now updates color constants in gamma when in Gamma colorspace.
 - Optimized ALU and CB usage on Shadows.
 - Reduced shader variant count by ~33% by improving shadow and light classification keywords
 - Default resources were removed from the pipeline asset.

### Fixed
 - Fixed shader include path when using SRP from package manager.
 - Fixed spot light attenuation to match Unity Built-in pipeline.
 - Fixed depth pre-pass clearing issue.

## [0.1.12] - 2018-01-01

### Added
 - Standard Unlit shader now has an option to sample GI.
 - Added Material Upgrader for stock Unity Mobile and Legacy Shaders.
 - UI improvements

### Changed
- Realtime shadow filtering was improved.

### Fixed
 - Fixed an issue that was including unreferenced shaders in the build.
 - Fixed a null reference caused by Particle System component lights.<|MERGE_RESOLUTION|>--- conflicted
+++ resolved
@@ -17,11 +17,8 @@
 - Re-added the menu button to be able to convert selected materials.
 - Reverted intermediate texture behavior.
 - Shader Variant Log Level moved from the URP Asset to URP Global Settings.
-<<<<<<< HEAD
 - Particle alpha channel blend mode to match standard shader.
-=======
 - Removed skipIterations from Bloom settings. It has now been replaced with maxIterations.
->>>>>>> 2d566579
 
 ### Fixed
 - Fix mismatch on some platforms between Editor-side and Runtime-side implementations of UnityEngine.Rendering.Universal.DecalRendererFeature.IsAutomaticDBuffer() [case 1364134]
