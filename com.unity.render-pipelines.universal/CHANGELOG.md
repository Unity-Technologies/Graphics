# Changelog
All notable changes to this package will be documented in this file.

The format is based on [Keep a Changelog](http://keepachangelog.com/en/1.0.0/)
and this project adheres to [Semantic Versioning](http://semver.org/spec/v2.0.0.html).

## [Unreleased]
### Added
- Added the option to strip Terrain hole Shader variants.
- Added support for additional Directional Lights. The amount of additional Directional Lights is limited by the maximum Per-object Lights in the Render Pipeline Asset.
- Added default implementations of OnPreprocessMaterialDescription for FBX, Obj, Sketchup and 3DS file formats.
- Added Transparency Sort Mode and Transparency Sort Axis to 2DRendererData.
- Added support for a user defined default material to 2DRendererData.
- Added the option to toggle shadow receiving on transparent objects.
- Added XR multipass rendering. Multipass rendering is a requirement on many VR platforms and allows graceful fallback when single-pass rendering isn't available.
- Added support for Camera Stacking when using the Forward Renderer. This introduces the Camera `Render Type` property. A Base Camera can be initialized with either the Skybox or Solid Color, and can combine its output with that of one or more Overlay Cameras. An Overlay Camera is always initialized with the contents of the previous Camera that rendered in the Camera Stack.
- Fixed NaNs in tonemap algorithms (neutral and ACES) on Nintendo Switch.
- Added AssetPostprocessors and Shadergraphs to handle Arnold Standard Surface and 3DsMax Physical material import from FBX.
- Added `[MainTexture]` and `[MainColor]` shader property attributes to URP shader properties. These will link script material.mainTextureOffset and material.color to `_BaseMap` and `_BaseColor` shader properties.
- Added the option to specify the maximum number of visible lights. If you set a value, lights are sorted based on their distance from the Camera.
- Added the option to control the transparent layer separately in the Forward Renderer.
- Added the ability to set individual RendererFeatures to be active or not, use `ScriptableRendererFeature.SetActive(bool)` to set whether a Renderer Feature will execute,  `ScriptableRendererFeature.isActive` can be used to check the current active state of the Renderer Feature.
 additional steps to the 2D Renderer setup page for quality and platform settings.
- If Unity Editor Analytics are enabled, Universal collects anonymous data about usage of Universal. This helps the Universal team focus our efforts on the most common scenarios, and better understand the needs of our customers.
- Added a OnCameraSetup() function to the ScriptableRenderPass API, that gets called by the renderer before rendering each camera
- Added a OnCameraCleanup() function to the ScriptableRenderPass API, that gets called by the renderer after rendering each camera
- Added Default Material Type options to the 2D Renderer Data Asset property settings.
- Added additional steps to the 2D Renderer setup page for quality and platform settings.
- Added option to disable XR autotests on test settings.

### Changed

- Moved the icon that indicates the type of a Light 2D from the Inspector header to the Light Type field.
- Eliminated some GC allocations from the 2D Renderer.
- Added SceneSelection pass for TerrainLit shader.
- Remove final blit pass to force alpha to 1.0 on mobile platforms.
- Deprecated the CinemachineUniversalPixelPerfect extension. Use the one from Cinemachine v2.4 instead.
- Replaced PlayerSettings.virtualRealitySupported with XRGraphics.tryEnable.
- Blend Style in the 2DRendererData are now automatically enabled/disabled.
- When using the 2D Renderer, Sprites will render with a faster rendering path when no lights are present.
- Particle shaders now receive shadows
- The Scene view now mirrors the Volume Layer Mask set on the Main Camera.
- Drawing order of SRPDefaultUnlit is now the same as the Built-in Render Pipline.
- Made MaterialDescriptionPreprocessors private.
- UniversalRenderPipelineAsset no longer supports presets [case 1197020](https://issuetracker.unity3d.com/issues/urp-reset-functionality-does-not-work-on-preset-of-universalrenderpipelineassets)
- The number of maximum visible lights is now determined by whether the platform is mobile or not.
- Renderer Feature list is now redesigned to fit more closely to the Volume Profile UI, this vastly improves UX and reliability of the Renderer Features List.
- Default color values for Lit and SimpleLit shaders changed to white due to issues with texture based workflows.
- You can now subclass ForwardRenderer to create a custom renderer based on it.
- The pipeline is now computing tangent space in per fragment.
- Optimized the 2D Renderer to skip rendering into certain internal buffers when not necessary.
- You can now subclass ForwardRenderer to create a custom renderer based on it.
- URP shaders that contain a priority slider now no longer have an offset of 50 by default.
- The virtual ScriptableRenderer.FrameCleanup() function has been marked obsolete and replaced by ScriptableRenderer.OnCameraCleanup() to better describe when the function gets invoked by the renderer.
- DepthOnlyPass, CopyDepthPass and CopyColorPass now use OnCameraSetup() instead of Configure() to set up their passes before executing as they only need to get their rendertextures once per camera instead of once per eye.
- Updated shaders to be compatible with Microsoft's DXC.
- Mesh GPU Instancing option is now hidden from the particles system renderer as this feature is not supported by URP.
- The 2D Renderer now supports camera stacking.
- 2D shaders now use half-precision floats whenever precise results are not necessary.

### Fixed
- Fixed an issue where linear to sRGB conversion occurred twice on certain Android devices.
- Fixed an issue where there were 2 widgets showing the outer angle of a spot light.
- Fixed an issue where Unity rendered fullscreen quads with the pink error shader when you enabled the Stop NaN post-processing pass.
- Fixed an issue where Terrain hole Shader changes were missing. [case 1179808](https://issuetracker.unity3d.com/issues/terrain-brush-tool-is-not-drawing-when-paint-holes-is-selected)
- Fixed an issue where the Shader Graph `SceneDepth` node didn't work with XR single-pass (double-wide) rendering. See [case 1123069](https://issuetracker.unity3d.com/issues/lwrp-vr-shadergraph-scenedepth-doesnt-work-in-single-pass-rendering).
- Fixed Unlit and BakedLit shader compilations in the meta pass.
- Fixed an issue where the Bokeh Depth of Field shader would fail to compile on PS4.
- Fixed an issue where the Scene lighting button didn't work when you used the 2D Renderer.
- Fixed a performance regression when you used the 2D Renderer.
- Fixed an issue where the Freeform 2D Light gizmo didn't correctly show the Falloff offset.
- Fixed an issue where the 2D Renderer rendered nothing when you used shadow-casting lights with incompatible Renderer2DData.
- Fixed an issue where Prefab previews were incorrectly lit when you used the 2D Renderer.
- Fixed an issue where the Light didn't update correctly when you deleted a Sprite that a Sprite 2D Light uses.
- Fixed an issue where 2D Lighting was broken for Perspective Cameras.
- Fixed an issue where resetting a Freeform 2D Light would throw null reference exceptions. [case 1184536](https://issuetracker.unity3d.com/issues/lwrp-changing-light-type-to-freeform-after-clicking-on-reset-throws-multiple-arguementoutofrangeexception)
- Fixed an issue where Freeform 2D Lights were not culled correctly when there was a Falloff Offset.
- Fixed an issue where Tilemap palettes were invisible in the Tile Palette window when the 2D Renderer was in use. [case 1162550](https://issuetracker.unity3d.com/issues/adding-tiles-in-the-tile-palette-makes-the-tiles-invisible)
- Fixed issue where black emission would cause unneccesary inspector UI repaints [case 1105661](https://issuetracker.unity3d.com/issues/lwrp-inspector-window-is-being-repainted-when-using-the-material-with-emission-enabled-and-set-to-black-00-0)
- Fixed user LUT sampling being done in Linear instead of sRGB.
- Fixed an issue when trying to get the Renderer via API on the first frame [case 1189196](https://issuetracker.unity3d.com/product/unity/issues/guid/1189196/)
- Fixed a material leak on domain reload.
- Fixed an issue where deleting an entry from the Renderer List and then undoing that change could cause a null reference. [case 1191896](https://issuetracker.unity3d.com/issues/nullreferenceexception-when-attempting-to-remove-entry-from-renderer-features-list-after-it-has-been-removed-and-then-undone)
- Fixed an issue where the user would get an error if they removed the Additional Camera Data component. [case 1189926](https://issuetracker.unity3d.com/issues/unable-to-remove-universal-slash-hd-additional-camera-data-component-serializedobject-target-destroyed-error-is-thrown)
- Fixed post-processing with XR single-pass rendering modes.
- Fixed an issue where Cinemachine v2.4 couldn't be used together with Universal RP due to a circular dependency between the two packages.
- Fixed an issue that caused shaders containing `HDRP` string in their path to be stripped from the build.
- Fixed an issue that caused only selected object to render in SceneView when Wireframe drawmode was selected.
- Fixed Renderer Features UI tooltips. [case 1191901](https://issuetracker.unity3d.com/issues/forward-renderers-render-objects-layer-mask-tooltip-is-incorrect-and-contains-a-typo)
- Fixed multiple issues where Shader Graph shaders failed to build for XR in the Universal RP.
- Fixed an issue when using the 2D Renderer where some types of renderers would not be assigned the correct material.
- Fixed inconsistent lighting between the forward renderer and the deferred renderer, that was caused by a missing normalize operation on vertex normals on some speedtree shader variants.
- Fixed issue where XR Multiview failed to render when using URP Shader Graph Shaders
- Fixed lazy initialization with last version of ResourceReloader
- Fixed broken images in package documentation.
- Fixed an issue where viewport aspect ratio was wrong when using the Stretch Fill option of the Pixel Perfect Camera. [case 1188695](https://issuetracker.unity3d.com/issues/pixel-perfect-camera-component-does-not-maintain-the-aspect-ratio-when-the-stretch-fill-is-enabled)
- Fixed an issue where setting a Normal map on a newly created material would not update. [case 1197217](https://issuetracker.unity3d.com/product/unity/issues/guid/1197217/)
- Fixed an issue where post-processing was not applied for custom renderers set to run on the "After Rendering" event [case 1196219](https://issuetracker.unity3d.com/issues/urp-post-processing-is-not-applied-to-the-scene-when-render-ui-event-is-set-to-after-rendering)
- Fixed an issue that caused an extra blit when using custom renderers [case 1156741](https://issuetracker.unity3d.com/issues/lwrp-performance-decrease-when-using-a-scriptablerendererfeature)
- Fixed an issue with transparent objects not receiving shadows when using shadow cascades. [case 1116936](https://issuetracker.unity3d.com/issues/lwrp-cascaded-shadows-do-not-appear-on-alpha-blended-objects)
- Fixed issue where using a ForwardRendererData preset would cause a crash. [case 1201052](https://issuetracker.unity3d.com/product/unity/issues/guid/1201052/)
- Fixed an issue where particles had dark outlines when blended together [case 1199812](https://issuetracker.unity3d.com/issues/urp-soft-particles-create-dark-blending-artefacts-when-intersecting-with-scene-geometry)
- Fixed an issue with deleting shader passes in the custom renderer features list [case 1201664](https://issuetracker.unity3d.com/issues/urp-remove-button-is-not-activated-in-shader-passes-list-after-creating-objects-from-renderer-features-in-urpassets-renderer)
- Fixed camera inverse view-projection matrix in XR mode, depth-copy and color-copy passes.
- Fixed an issue with the null check when `UniversalRenderPipelineLightEditor.cs` tries to access `SceneView.lastActiveSceneView`.
- Fixed an issue where the 'Depth Texture' drop down was incorrectly disabled in the Camera Inspector. 
- Fixed an issue that caused errors if you disabled the VR Module when building a project.
- Fixed an issue where the default TerrainLit Material was outdated, which caused the default Terrain to use per-vertex normals instead of per-pixel normals.
- Fixed shader errors and warnings in the default Universal RP Terrain Shader. [case 1185948](https://issuetracker.unity3d.com/issues/urp-terrain-slash-lit-base-pass-shader-does-not-compile)
- Fixed an issue where the URP Material Upgrader tried to upgrade standard Universal Shaders. [case 1144710](https://issuetracker.unity3d.com/issues/upgrading-to-lwrp-materials-is-trying-to-upgrade-lwrp-materials)
- Fixed an issue where some Materials threw errors when you upgraded them to Universal Shaders. [case 1200938](https://issuetracker.unity3d.com/issues/universal-some-materials-throw-errors-when-updated-to-universal-rp-through-update-materials-to-universal-rp)
- Fixed issue where normal maps on terrain appeared to have flipped X-components when compared to the same normal map on a mesh. [case 1181518](https://fogbugz.unity3d.com/f/cases/1181518/)
- Fixed an issue where the editor would sometimes crash when using additional lights [case 1176131](https://issuetracker.unity3d.com/issues/mac-crash-on-processshadowcasternodevisibilityandcullwithoutumbra-when-same-rp-asset-is-set-in-graphics-and-quality-settings)
- Fixed RemoveComponent on Camera contextual menu to not remove Camera while a component depend on it.
- Fixed an issue where right eye is not rendered to. [case 1170619](https://issuetracker.unity3d.com/issues/vr-lwrp-terrain-is-not-rendered-in-the-right-eye-of-an-hmd-when-using-single-pass-instanced-stereo-rendering-mode-with-lwrp)
- Fixed issue where TerrainDetailLit.shader fails to compile when XR is enabled.
- Fixed an issue that allowed height-based blending on Terrains with more than 4 materials, which is not supported.
- Fixed an issue where opaque objects were outputting incorrect alpha values [case 1168283](https://issuetracker.unity3d.com/issues/lwrp-alpha-clipping-material-makes-other-materials-look-like-alpha-clipping-when-gameobject-is-shown-in-render-texture)
- Fixed an issue where a depth texture was always created when post-processing was enabled, even if no effects made use of it.
- Fixed incorrect light attenuation on Nintendo Switch.
- Fixed an issue where the Volume System would not use the Cameras Transform when no `Volume Trigger` was set.
- Fixed an issue where post processing disappeared when using custom renderers and SMAA or no AA
- Fixed an issue where the 2D Renderer upgrader did not upgrade using the correct default material
- Fixed an issue with soft particles having dark blending when intersecting with scene geometry [case 1199812](https://issuetracker.unity3d.com/issues/urp-soft-particles-create-dark-blending-artefacts-when-intersecting-with-scene-geometry)
- Fixed an issue with additive particles blending incorrectly [case 1215713](https://issuetracker.unity3d.com/issues/universal-render-pipeline-additive-particles-not-using-vertex-alpha)
- Fixed an issue where camera preview window was missing in scene view. [case 1211971](https://issuetracker.unity3d.com/issues/scene-view-urp-camera-preview-window-is-missing-in-the-scene-view)
- Fixed an issue with shadow cascade values were not readable in the render pipeline asset [case 1219003](https://issuetracker.unity3d.com/issues/urp-cascade-values-truncated-on-selecting-two-or-four-cascades-in-shadows-under-universalrenderpipelineasset)
- Fixed an issue where MSAA isn't applied until eye textures are relocated by changing their resolution. [case 1197958](https://issuetracker.unity3d.com/issues/oculus-quest-oculus-go-urp-msaa-isnt-applied-until-eye-textures-are-relocated-by-changing-their-resolution)
- Fixed an issue where camera stacking didn't work properly inside prefab mode. [case 1220509](https://issuetracker.unity3d.com/issues/urp-cannot-assign-overlay-cameras-to-a-camera-stack-while-in-prefab-mode)
- Fixed the definition of `mad()` in SMAA shader for OpenGL.
- Fixed an issue where partical shaders failed to handle Single-Pass Stereo VR rendering with Double-Wide Textures. [case 1201208](https://issuetracker.unity3d.com/issues/urp-vr-each-eye-uses-the-cameraopaquetexture-of-both-eyes-for-rendering-when-using-single-pass-rendering-mode)
- Fixed an issue that caused assets to be reimported if player prefs were cleared. [case 1192259](https://issuetracker.unity3d.com/issues/lwrp-clearing-playerprefs-through-a-script-or-editor-causes-delay-and-console-errors-to-appear-when-entering-the-play-mode)
- Fixed missing Custom Render Features after Library deletion. [case 1196338](https://issuetracker.unity3d.com/product/unity/issues/guid/1196338/)
- Fixed not being able to remove a Renderer Feature due to tricky UI selection rects. [case 1208113](https://issuetracker.unity3d.com/product/unity/issues/guid/1208113/)
- Fixed an issue where the Camera Override on the Render Object Feature would not work with many Render Features in a row. [case 1205185](https://issuetracker.unity3d.com/product/unity/issues/guid/1205185/)
- Fixed UI clipping issue in Forward Renderer inspector. [case 1211954](https://issuetracker.unity3d.com/product/unity/issues/guid/1211954/)
- Fixed a Null ref when trying to remove a missing Renderer Feature from the Forward Renderer. [case 1196651](https://issuetracker.unity3d.com/product/unity/issues/guid/1196651/)
- Fixed data serialization issue when adding a Renderer Feature to teh Forward Renderer. [case 1214779](https://issuetracker.unity3d.com/product/unity/issues/guid/1214779/)
- Fixed issue with AssetPostprocessors dependencies causing models to be imported twice when upgrading the package version.
- Fixed an issue where NullReferenceException might be thrown when creating 2D Lights. [case 1219374](https://issuetracker.unity3d.com/issues/urp-nullreferenceexception-threw-on-adding-the-light-2d-experimental-component-when-2d-render-data-not-assigned) 
- Fixed an issue with a blurry settings icon. [case 1201895](https://issuetracker.unity3d.com/issues/urp-setting-icon-blurred-in-universalrendererpipelineasset)
- Fixed issue that caused the QualitySettings anti-aliasing changing without user interaction. [case 1195272](https://issuetracker.unity3d.com/issues/lwrp-the-anti-alias-quality-settings-value-is-changing-without-user-interaction)
- Fixed an issue where Shader Graph shaders generate undeclared identifier 'GetWorldSpaceNormalizeViewDir' error.
- Fixed an issue where rendering into RenderTexture with Single Pass Instanced renders both eyes overlapping.
- Fixed an issue where Renderscale setting has no effect when using XRSDK.
- Fixed an issue where renderScale != 1 or Display.main.requiresBlitToBackbuffer forced an unnecessary blit on XR.
- Fixed an issue that causes double sRGB correction on Quest. [case 1209292](https://issuetracker.unity3d.com/product/unity/issues/guid/1209292)
- Fixed an issue where terrain DepthOnly pass does not work for XR.
- Fixed an issue that caused depth texture to be flipped when sampling from shaders [case 1225362](https://issuetracker.unity3d.com/issues/game-object-is-rendered-incorrectly-in-the-game-view-when-sampling-depth-texture)
- Fixed an issue with URP switching such that every avaiable URP makes a total set of supported features such that all URPs are taken into consideration. [case 1157420](https://issuetracker.unity3d.com/issues/lwrp-srp-switching-doesnt-work-even-with-manually-adding-shadervariants-per-scene)
- Fixed an issue where XR multipass throws doesn't support camera stack spamming.
- Fixed an issue with shadows not appearing on terrains when no cascades were selected [case 1226530](https://issuetracker.unity3d.com/issues/urp-no-shadows-on-terrain-when-cascades-is-set-to-no-cascades-in-render-pipeline-asset-settings)
- Fixed a shader issue that caused the Color in Sprite Shape to work improperly.
- Fixed an issue with URP switching such that every available URP makes a total set of supported features such that all URPs are taken into consideration. [case 1157420](https://issuetracker.unity3d.com/issues/lwrp-srp-switching-doesnt-work-even-with-manually-adding-shadervariants-per-scene)
- Metallic slider on the Lit shader is now linear meaning correct values are used for PBR.
- Fixed an issue where Post-Processing caused nothing to render on GLES2.
- Fixed an issue that causes viewport to not work correctly when rendering to textures. [case 1225103](https://issuetracker.unity3d.com/issues/urp-the-viewport-rect-isnt-correctly-applied-when-the-camera-is-outputting-into-a-rendertexture)
- Fixed an issue that caused incorrect sampling of HDR reflection probe textures.
- Fixed UI text of RenderObjects feature to display LightMode tag instead of Shader Pass Name. [case 1201696](https://issuetracker.unity3d.com/issues/render-feature-slash-pass-ui-has-a-field-for-shader-pass-name-when-it-actually-expects-shader-pass-lightmode)
- Fixed an issue when Linear -> sRGB conversion would not happen on some Android devices. [case 1226208](https://issuetracker.unity3d.com/issues/no-srgb-conversion-on-some-android-devices-when-using-the-universal-render-pipeline)
- Fixed issue where using DOF at the same time as Dynamic Scaling, the depth buffer was smapled with incorrect UVs. [case 1225467](https://issuetracker.unity3d.com/product/unity/issues/guid/1225467/)
- Fixed an issue where an exception would be thrown when resetting the ShadowCaster2D component. [case 1225339](https://issuetracker.unity3d.com/issues/urp-unassignedreferenceexception-thrown-on-resetting-the-shadow-caster-2d-component)
- Fixe an issue where using a Subtractive Blend Style for your 2D Lights might cause artifacts in certain post-processing effects. [case 1215584](https://issuetracker.unity3d.com/issues/urp-incorrect-colors-in-scene-when-using-subtractive-and-multiply-blend-mode-in-gamma-color-space)
- Fixed an issue where Cinemachine Pixel Perfect Extension didn't work when CinemachineBrain Update Method is anything other than Late Update.
- Fixed an issue where Sprite Shader Graph shaders weren't double-sided by default.
- Fixed an issue where particles using Sprite Shader Graph shaders were invisible.
- Fixed an issue where Scene objects might be incorrectly affected by 2D Lights from a previous Sorting Layer.
- Fixed an issue where errors would appear in the Console when entering Play Mode with a 2D Light selected in the Hierarchy. [Case 1226918](https://issuetracker.unity3d.com/issues/errors-appear-in-the-console-when-global-2d-light-is-selected-in-hierarchy)
- Fixed an issue that caused Android GLES to render blank screen when Depth texture was enabled without Opaque texture [case 1219325](https://issuetracker.unity3d.com/issues/scene-is-not-rendered-on-android-8-and-9-when-depth-texture-is-enabled-in-urp-asset)
- Fixed an issue that caused transparent objects to always render over top of world space UI. [case 1219877](https://issuetracker.unity3d.com/product/unity/issues/guid/1219877/)
- Fixed issue causing sorting fudge to not work between shadergraph and urp particle shaders. [case 1222762](https://issuetracker.unity3d.com/product/unity/issues/guid/1222762/)
- Fixed shader compilation errors when using multiple lights in DX10 level GPU. [case 1222302](https://issuetracker.unity3d.com/issues/urp-no-materials-apart-from-ui-are-rendered-when-using-direct3d11-graphics-api-on-a-dx10-gpu)
- Fixed an issue with shadows not being correctly calculated in some shaders.
- Fixed invalid implementation of one function in LWRP -> URP backward compatibility support.
- Fixed issue on Nintendo Switch where maximum number of visible lights in C# code did not match maximum number in shader code.
- Fixed OpenGL ES 3.0 support for URP ShaderGraph. [case 1230890](https://issuetracker.unity3d.com/issues/urptemplate-gles3-android-custom-shader-fails-to-compile-on-adreno-306-gpu)
- Fixed an issue where multi edit camera properties didn't work. [case 1230080](https://issuetracker.unity3d.com/issues/urp-certain-settings-are-not-applied-to-all-cameras-when-multi-editing-in-the-inspector)
- Fixed an issue where the emission value in particle shaders would not update in the editor without entering playmode.
- Fixed issues with performance when importing fbx files
- Fixed issues with NullReferenceException happening with URP shaders
- Fixed an issue that caused memory allocations when sorting cameras. [case 1226448](https://issuetracker.unity3d.com/issues/2d-renderer-using-more-than-one-camera-that-renders-out-to-a-render-texture-creates-gc-alloc-every-frame)
- Fixed an issue where grid lines were being drawn on top of opaque objects in the preview window [case 1240723](https://issuetracker.unity3d.com/issues/urp-grid-is-rendered-in-front-of-the-model-in-the-inspector-animation-preview-window-when-depth-or-opaque-texture-is-enabled)
- Fixed an issue where objects in the preview window were being affected by layer mask settings in the default renderer [case 1204376](https://issuetracker.unity3d.com/issues/urp-prefab-preview-is-blank-when-a-custom-forward-renderer-data-and-default-layer-mask-is-mixed-are-used)
- Fixed an issue with reflections when using an orthographic camera [case 1209255](https://issuetracker.unity3d.com/issues/urp-weird-reflections-when-using-lit-material-and-a-camera-with-orthographic-projection)
- Fixed SceneView Draw Modes not being properly updated after opening new scene view panels or changing the editor layout.
<<<<<<< HEAD
- Fixed GLES shaders compilation failing on Windows platform (not a mobile platform) due to uniform count limit.
=======
- Fixed an issue that caused the inverse view and projection matrix to output wrong values in some platforms. [case 1243990](https://issuetracker.unity3d.com/issues/urp-8-dot-1-breaks-unity-matrix-i-vp)
>>>>>>> c5fdc0d6

## [7.1.1] - 2019-09-05
### Upgrade Guide
- The render pipeline now handles custom renderers differently. You must now set up renderers for the Camera on the Render Pipeline Asset.
- Render Pipeline Assets upgrades automatically and either creates a default forward renderer in your project or links the existing custom one that you've assigned.
- If you have custom renderers assigned to Cameras, you must now add them to the current Render Pipeline Asset. Then you can select which renderer to use on the Camera.

### Added
- Added shader function `GetMainLightShadowParams`. This returns a half4 for the main light that packs shadow strength in x component and shadow soft property in y component.
- Added shader function `GetAdditionalLightShadowParams`. This returns a half4 for an additional light that packs shadow strength in x component and shadow soft property in y component.
- Added a `Debug Level` option to the Render Pipeline Asset. With this, you can control the amount of debug information generated by the render pipeline.
- Added ability to set the `ScriptableRenderer` that the Camera renders with via C# using `UniversalAdditionalCameraData.SetRenderer(int index)`. This maps to the **Renderer List** on the Render Pipeline Asset.
- Added shadow support for the 2D Renderer. 
- Added ShadowCaster2D, and CompositeShadowCaster2D components.
- Added shadow intensity and shadow volume intensity properties to Light2D.
- Added new Gizmos for Lights.
- Added CinemachineUniversalPixelPerfect, a Cinemachine Virtual Camera Extension that solves some compatibility issues between Cinemachine and Pixel Perfect Camera.
- Added an option that disables the depth/stencil buffer for the 2D Renderer.
- Added manipulation handles for the inner cone angle for spot lights.
- Added documentation for the built-in post-processing solution and Volumes framework (and removed incorrect mention of the PPv2 package). 

### Changed
- Increased visible lights limit for the forward renderer. It now supports 256 visible lights except in mobile platforms. Mobile platforms support 32 visible lights.
- Increased per-object lights limit for the forward renderer. It now supports 8 per-object lights in all platforms except GLES2. GLES2 supports 4 per-object lights.
- The Sprite-Lit-Default shader and the Sprite Lit Shader Graph shaders now use the vertex tangents for tangent space calculations.
- Temporary render textures for cameras rendering to render textures now use the same format and multisampling configuration as camera's target texture.
- All platforms now use R11G11B10_UFloat format for HDR render textures if supported.
- There is now a list of `ScriptableRendererData` on the Render Pipeline Asset as opposed to a renderer type. These are available to all Cameras and are included in builds.
- The renderer override on the Camera is now an enum that maps to the list of `ScriptableRendererData` on the Render Pipeline Asset.
- Pixel Perfect Camera now allows rendering to a render texture.
- Light2D GameObjects that you've created now have a default position with z equal to 0.
- Documentation: Changed the "Getting Started" section into "Install and Configure". Re-arranged the Table of Content.  

### Fixed
- Fixed LightProbe occlusion contribution. [case 1146667](https://issuetracker.unity3d.com/product/unity/issues/guid/1146667/)
- Fixed an issue that caused a log message to be printed in the console when creating a new Material. [case 1173160](https://issuetracker.unity3d.com/product/unity/issues/guid/1173160/)
- Fixed an issue where OnRenderObjectCallback was never invoked. [case 1122420](https://issuetracker.unity3d.com/issues/lwrp-gl-dot-lines-and-debug-dot-drawline-dont-render-when-scriptable-render-pipeline-settings-is-set-to-lwrp)
- Fixed an issue where Sprite Masks didn't function properly when using the 2D Renderer. [case 1163474](https://issuetracker.unity3d.com/issues/lwrp-sprite-renderer-ignores-sprite-mask-when-lightweight-render-pipeline-asset-data-is-set-to-2d-renderer-experimental)
- Fixed memory leaks when using the Frame Debugger with the 2D Renderer.
- Fixed an issue where materials using `_Time` did not animate in the scene. [1175396](https://issuetracker.unity3d.com/product/unity/issues/guid/1175396/)
- Fixed an issue where the Particle Lit shader had artifacts when both soft particles and HDR were enabled. [1136285](https://issuetracker.unity3d.com/product/unity/issues/guid/1136285/)
- Fixed an issue where the Area Lights were set to Realtime, which caused them to not bake. [1159838](https://issuetracker.unity3d.com/issues/lwrp-template-baked-area-lights-do-not-work-if-project-is-created-with-lightweight-rp-template)
- Fixed an issue where the Disc Light did not generate any light. [1175097](https://issuetracker.unity3d.com/issues/using-lwrp-area-light-does-not-generate-light-when-its-shape-is-set-to-disc)
- Fixed an issue where the alpha was killed when an opaque texture was requested on an offscreen camera with HDR enabled [case 1163320](https://issuetracker.unity3d.com/issues/lwrp-mobile-secondary-camera-background-alpha-value-is-lost-when-hdr-and-opaque-texture-are-enabled-in-lwrp-asset).
- Fixed an issue that caused Orthographic camera with far plane set to 0 to span Unity console with errors. [case 1172269](https://issuetracker.unity3d.com/issues/orthographic-camera-with-far-plane-set-to-0-results-in-assertions)
- Fixed an issue causing heap allocation in `RenderPipelineManager.DoRenderLoop` [case 1156241](https://issuetracker.unity3d.com/issues/lwrp-playerloop-renderpipelinemanager-dot-dorenderloop-internal-gc-dot-alloc-allocates-around-2-dot-6kb-for-every-camera-in-the-scene)
- Fixed an issue that caused shadow artifacts when using large spot angle values [case 1136165](https://issuetracker.unity3d.com/issues/lwrp-adjusting-spot-angle-on-a-spotlight-produces-shadowmap-artifacts)
- Fixed an issue that caused self-shadowing artifacts when adjusting shadow near-plane on spot lights.
- Fixed an issue that caused specular highlights to disappear when the smoothness value was set to 1.0. [case 1161827](https://issuetracker.unity3d.com/issues/lwrp-hdrp-lit-shader-max-smoothness-value-is-incosistent-between-pipelines)
- Fixed an issue in the Material upgrader that caused transparent Materials to not upgrade correctly to Universal RP. [case 1170419](https://issuetracker.unity3d.com/issues/shader-conversion-upgrading-project-materials-causes-standard-transparent-materials-to-flicker-when-moving-the-camera).
- Fixed an issue causing shadows to be incorrectly rendered when a light was close to the shadow caster.
- Fixed post-processing for the 2D Renderer.
- Fixed an issue in Light2D that caused a black line to appear for a 360 degree spotlight.
- Fixed a post-processing rendering issue with non-fullscreen viewport. [case 1177660](https://issuetracker.unity3d.com/issues/urp-render-scale-slider-value-modifies-viewport-coordinates-of-the-screen-instead-of-the-resolution)
- Fixed an issue where **Undo** would not undo the creation of Additional Camera Data. [case 1158861](https://issuetracker.unity3d.com/issues/lwrp-additional-camera-data-script-component-appears-on-camera-after-manually-re-picking-use-pipeline-settings)
- Fixed an issue where selecting the same drop-down menu item twice would trigger a change event. [case 1158861](https://issuetracker.unity3d.com/issues/lwrp-additional-camera-data-script-component-appears-on-camera-after-manually-re-picking-use-pipeline-settings)
- Fixed an issue where selecting certain objects that use instancing materials would throw console warnings. [case 1127324](https://issuetracker.unity3d.com/issues/console-warning-is-being-spammed-when-having-lwrp-enabled-and-shader-with-gpu-instancing-present-in-the-scene)
- Fixed a GUID conflict with LWRP. [case 1179895](https://issuetracker.unity3d.com/product/unity/issues/guid/1179895/)
- Fixed an issue where the Terrain shader generated NaNs.
- Fixed an issue that caused the `Opaque Color` pass to never render at half or quarter resolution.
- Fixed and issue where stencil state on a `ForwardRendererData` was reset each time rendering happened.

## [7.0.1] - 2019-07-25
### Changed
- Platform checks now provide more helpful feedback about supported features in the Inspectors.

### Fixed
- Fixed specular lighting related artifacts on Mobile [case 1143049](https://issuetracker.unity3d.com/issues/ios-lwrp-rounded-cubes-has-graphical-artifacts-when-setting-pbr-shaders-smoothness-about-to-0-dot-65-in-shadergraph) and [case 1164822](https://issuetracker.unity3d.com/issues/lwrp-specular-highlight-becomes-hard-edged-when-increasing-the-size-of-an-object).
- Post-processing is no longer enabled in the previews.
- Unity no longer force-enables post-processing on a camera by default.
- Fixed an issue that caused the Scene to render darker in GLES3 and linear color space. [case 1169789](https://issuetracker.unity3d.com/issues/lwrp-android-scene-is-rendered-darker-in-build-when-graphics-api-set-to-gles3-and-color-space-set-to-linear)

## [7.0.0] - 2019-07-17
### Universal Render Pipeline
- LWRP has been renamed to the "Universal Render Pipeline" (UniversalRP).
- UniversalRP is the same as LWRP in terms of features and scope.
- Classes have moved to the Universal namespace (from LWRP).

### Upgrade Guide
- Upgrading to UniversalRP is designed to be almost seamless from the user side.
- LWRP package still exists, this forwards includes and classes to the UniversalRP Package.
- Please see the more involved upgrade guide (https://docs.google.com/document/d/1Xd5bZa8pYZRHri-EnNkyhwrWEzSa15vtnpcg--xUCIs/).

### Added
- Initial Stadia platform support.
- Added a menu option to create a new `ScriptableRendererFeature` script. To do so in the Editor, click on Asset > Create > Rendering > Lightweight Render Pipeline > Renderer Feature.
- Added documentation for SpeedTree Shaders in LWRP.
- Added extended features to LWRP Terrain Shader, so terrain assets can be forward-compatible with HDRP.
- Enabled per-layer advanced or legacy-mode blending in LWRP Terrain Shader. 
- Added the documentation page "Rendering in LWRP", which describes the forward rendering camera loop.
- Added documentation overview for how Post Processing Version 2 works in LWRP.
- Added documentation notes and FAQ entry on the 2D Renderer affecting the LWRP Asset.

### Changed
- Replaced beginCameraRendering callbacks by non obsolete implementation in Light2D
- Updated `ScriptableRendererFeature` and `ScriptableRenderPass` API docs.
- Shader type Real translates to FP16 precision on Nintendo Switch.

### Fixed
- Fixed a case where built-in Shader time values could be out of sync with actual time. [case 1142495](https://fogbugz.unity3d.com/f/cases/1142495/)
- Fixed an issue that caused forward renderer resources to not load properly when you upgraded LWRP from an older version to 7.0.0. [case 1154925](https://issuetracker.unity3d.com/issues/lwrp-upgrading-lwrp-package-to-7-dot-0-0-breaks-forwardrenderdata-asset-in-resource-files)
- Fixed GC spikes caused by LWRP allocating heap memory every frame.
- Fixed distortion effect on particle unlit shader.
- Fixed NullReference exception caused when trying to add a ScriptableRendererFeature.
- Fixed issue with certain LWRP shaders not showing when using forward/2D renderer.
- Fixed the shadow resolve pass and the final pass, so they're not consuming unnecessary bandwidth. [case 1152439](https://issuetracker.unity3d.com/issues/lwrp-mobile-increased-memory-usage-and-extra-rendering-steps) 
- Added missing page for 2D Lights in LWRP.
- Tilemap tiles no longer appear black when you use the 2D renderer.
- Sprites in the preview window are no longer lit by 2D Scene lighting.
- Fixed warnings for unsupported shadow map formats for GLES2 API.
- Disabled shadows for devices that do not support shadow maps or depth textures.
- Fixed support for LWRP per-pixel terrain. [case 1110520](https://fogbugz.unity3d.com/f/cases/1110520)
- Fixed some basic UI/usability issues with LWRP terrain Materials (use of warnings and modal value changes).
- Fixed an issue where using LWRP and Sprite Shape together would produce meta file conflicts.
- Fixed fp16 overflow in Switch in specular calculation
- Fixed shader compilation errors for Android XR projects.
- Updated the pipeline Asset UI to cap the render scale at 2x so that it matches the render pipeline implementation limit.

## [6.7.0] - 2019-05-16
### Added
- Added SpeedTree Shaders.
- Added two Shader Graph master nodes: Lit Sprite and Unlit Sprite. They only work with the 2D renderer.
- Added documentation for the 2D renderer.

### Changed
- The 2D renderer and Light2D component received a number of improvements and are now ready to try as experimental features.
- Updated the [Feature Comparison Table](lwrp-builtin-feature-comparison.md) to reflect the current state of LWRP features.

### Fixed
- When in playmode, the error 'Non matching Profiler.EndSample' no longer appears. [case 1140750](https://fogbugz.unity3d.com/f/cases/1140750/)
- LWRP Particle Shaders now correctly render in stereo rendering modes. [case 1106699](https://fogbugz.unity3d.com/f/cases/1106699/)
- Shaders with 'debug' in the name are no longer stripped automatically. [case 1112983](https://fogbugz.unity3d.com/f/cases/1112983/)
- Fixed tiling issue with selection outline and baked cutout shadows.
- in the Shadergraph Unlit Master node, Premultiply no longer acts the same as Alpha. [case 1114708](https://fogbugz.unity3d.com/f/cases/1114708/)
- Fixed an issue where Lightprobe data was missing if it was needed per-pixel and GPU instancing was enabled.
- The Soft ScreenSpaceShadows Shader variant no longer gets stripped form builds. [case 1138236](https://fogbugz.unity3d.com/f/cases/1138236/)
- Fixed a typo in the Particle Unlit Shader, so Soft Particles now work correctly.
- Fixed emissive Materials not being baked for some meshes. [case 1145297](https://issuetracker.unity3d.com/issues/lwrp-emissive-materials-are-not-baked)
- Camera matrices are now correctly set up when you call rendering functions in EndCameraRendering. [case 1146586](https://issuetracker.unity3d.com/issues/lwrp-drawmeshnow-returns-wrong-positions-slash-scales-when-called-from-endcamerarendering-hook)
- Fixed GI not baking correctly while in gamma color space.
- Fixed a NullReference exception when adding a renderer feature that is contained in a global namespace. [case 1147068](https://issuetracker.unity3d.com/issues/scriptablerenderpipeline-inspector-ui-crashes-when-a-scriptablerenderfeature-is-not-in-a-namespace)
- Shaders are now set up for VR stereo instancing on Vulkan. [case 1142952](https://fogbugz.unity3d.com/f/cases/1142952/).
- VR stereo matrices and vertex inputs are now set up on Vulkan. [case 1142952](https://fogbugz.unity3d.com/f/cases/1142952/).
- Fixed the Material Upgrader so it's now run upon updating the LWRP package. [1148764](https://issuetracker.unity3d.com/product/unity/issues/guid/1148764/)
- Fixed a NullReference exception when you create a new Lightweight Render Pipeline Asset. [case 1153388](https://issuetracker.unity3d.com/product/unity/issues/guid/1153388/) 

## [6.6.0] - 2019-04-01
### Added
- Added support for Baked Indirect mixed lighting.
- You can now use Light Probes for occlusion. This means that baked lights can now occlude dynamic objects.
- Added RenderObjects. You can add RenderObjects to a Renderer to perform custom rendering.
- (WIP) Added an experimental 2D renderer that implements a 2D lighting system.
- (WIP) Added a Light2D component that works with the 2D renderer to add lighting effects to 2D sprites.

### Fixed
- Fixed a project import issue in the LWRP template.
- Fixed the warnings that appear when you create new Unlit Shader Graphs using the Lightweight Render Pipeline.
- Fixed light attenuation precision on mobile platforms.
- Fixed split-screen rendering on mobile platforms.
- Fixed rendering when using an off-screen camera that renders to a depth texture.
- Fixed the exposed stencil render state in the renderer.
- Fixed the default layer mask so it's now applied to a depth pre-pass.
- Made several improvements and fixes to the render pass UI.
- Fixed artifacts that appeared due to precision errors in large scaled objects.
- Fixed an XR rendering issue where Unity required a depth texture.
- Fixed an issue that caused transparent objects to sort incorrectly.

## [6.5.0] - 2019-03-07
### Added
- You can now create a custom forward renderer by clicking on `Assets/Create/Rendering/Lightweight Render Pipeline/Forward Renderer`. This creates an Asset in your Project. You can add additional features to it and drag-n-drop the renderer to either the pipeline Asset or to a camera.
- You can now add `ScriptableRendererFeature`  to the `ScriptableRenderer` to extend it with custom effects. A feature is an `ScriptableObject` that can be drag-n-dropped in the renderer and adds one or more `ScriptableRenderPass` to the renderer.
- `ScriptableRenderer` now exposes interface to configure lights. To do so, implement `SetupLights` when you create a new renderer.
- `ScriptableRenderer` now exposes interface to configure culling. To do so, implement `SetupCullingParameters` when you create a new renderer.
- `ScriptableRendererData` contains rendering resources for `ScriptableRenderer`. A renderer can be overridden globally for all cameras or on a per-camera basis.
- `ScriptableRenderPass` now has a `RenderPassEvents`. This controls where in the pipeline the render pass is added.
- `ScriptableRenderPass` now exposes `ConfigureTarget` and `ConfigureClear`. This allows the renderer to automatically figure out the currently active rendering targets.
- `ScriptableRenderPass` now exposes `Blit`. This performs a blit and sets the active render target in the renderer.
- `ScriptableRenderPass` now exposes `RenderPostProcessing`. This renders post-processing and sets the active render target in the renderer.
- `ScriptableRenderPass` now exposes `CreateDrawingSettings` as a helper for render passes that need to call `ScriptableRenderContext.DrawRenderers`.

### Changed
- Removed `RegisterShaderPassName` from `ScriptableRenderPass`. Instead, `CreateDrawingSettings` now  takes one or a list of `ShaderTagId`. 
- Removed remaining experimental namespace from LWRP. All APIrelated to `ScriptableRenderer`, `ScriptableRenderPass`, and render pass injection is now out of preview.
- Removed `SetRenderTarget` from `ScriptableRenderPass`. You should never call it. Instead, call `ConfigureTarget`, and the renderer automatically sets up targets for you. 
- Removed `RenderFullscreenQuad` from `ScriptableRenderer`. Use `CommandBuffer.DrawMesh` and `RenderingUtils.fullscreenMesh` instead.
- Removed `RenderPostProcess` from `ScriptableRenderer`. Use `ScriptableRenderPass.RenderPostProcessing` instead.
- Removed `postProcessingContext` property from `ScriptableRenderer`. This is now exposed in `RenderingUtils.postProcessingContext`.
- Removed `GetCameraClearFlag` from `ScriptableRenderer`.

### Fixed
- Fixed y-flip in VR when post-processing is active.
- Fixed occlusion mesh for VR not rendering before rendering opaques.
- Enabling or disabling SRP Batcher in runtime works now.
- Fixed video player recorder when post-processing is enabled.

## [6.4.0] - 2019-02-21

## [6.3.0] - 2019-02-18

## [6.2.0] - 2019-02-15

### Changed
- Code refactor: all macros with ARGS have been swapped with macros with PARAM. This is because the ARGS macros were incorrectly named.

## [6.1.0] - 2019-02-13

## [6.0.0] - 2019-02-23
### Added
- You can now implement a custom renderer for LWRP. To do so, implement an `IRendererData` that contains all resources used in rendering. Then create an `IRendererSetup` that creates and queues `ScriptableRenderPass`. Change the renderer type either in the Pipeline Asset or in the Camera Inspector.
- LWRP now uses the Unity recorder extension. You can use this to capture the output of Cameras.
- You can now inject a custom render pass before LWRP renders opaque objects. To do so, implement an `IBeforeRender` interface.
- Distortion support in all Particle Shaders.
- An upgrade system for LWRP Materials with `MaterialPostprocessor`.
- An upgrade path for Unlit shaders
- Tooltips for Shaders.
- SRP Batcher support for Particle Shaders.
- Docs for these Shaders: Baked Lit, Particles Lit, Particles Simple Lit, and Particles Unlit.
- LWRP now supports dynamic resolution scaling. The target platform must also support it.
- LWRP now includes version defines for both C# and Shaders in the format of `LWRP_X_Y_Z_OR_NEWER`. For example, `LWRP_5_3_0_OR_NEWER` defines version 5.3.0.
- The Terrain Lit Shader now samples Spherical Harmonics if you haven't baked any lightmaps for terrain.
- Added a __Priority__ option, which you can use to tweak the rendering order. This is similar to render queue in the built-in render pipeline. These Shaders now have this option: Lit, Simple Lit, Baked Lit, Unlit, and all three Particle Shaders.
- Added support for overriding terrain detail rendering shaders, via the render pipeline editor resources asset.

### Changed
- You can now only initialize a camera by setting a Background Type. The supported options are Skybox, Solid Color, and Don't Care.
- LWRP now uses non-square shadowmap textures when it renders directional shadows with 2 shadow cascades. 
- LWRP now uses RGB111110 as the HDR format on mobile devices, when this format is supported.
- Removed `IAfterDepthPrePass` interface.
- We’ve redesigned the Shader GUI. For example, all property names in Shaders are now inline across the board
- The Simple Lit Shader now has Smoothness, which can be stored in the alpha of specular or albedo maps.
- The Simple Lit and Particles Simple Lit Shaders now take shininess from the length (brightness) of the specular map.
- The __Double sided__ property is now __Render Face__. This means you can also do front face culling.
- Changed the docs for Lit Shader, Simple Lit Shader and Unlit Shader according to Shader GUI changes.
- When you create a new LWRP Asset, it will now be initialized with settings that favor performance on mobile platforms.
- Updated the [FAQ](faq.md) and the [Built-in/LWRP feature comparison table](lwrp-builtin-feature-comparison.md).

### Fixed
- Several tweaks to reduce bandwidth consumption on mobile devices.
- The foldouts in the Lightweight Asset inspector UI now remember their state.
- Added missing meta file for GizmosRenderingPass.cs.
- Fixed artifacts when using multiple or Depth Only cameras. [Case 1072615](https://issuetracker.unity3d.com/issues/ios-using-multiple-cameras-in-the-scene-in-lightweight-render-pipeline-gives-corrupted-image-in-ios-device)
- Fixed a typo in ERROR_ON_UNSUPPORTED_FUNCTION() that was causing the shader compiler to run out of memory in GLES2. [Case 1104271](https://issuetracker.unity3d.com/issues/mobile-os-restarts-because-of-high-memory-usage-when-compiling-shaders-for-opengles2)
- LWRP now renders shadows on scaled objects correctly. [Case 1109017](https://issuetracker.unity3d.com/issues/scaled-objects-render-shadows-and-specularity-incorrectly-in-the-lwrp-on-device)
- LWRP now allows some Asset settings to be changed at runtime. [Case 1105552](https://issuetracker.unity3d.com/issues/lwrp-changing-render-scale-in-runtime-has-no-effect-since-lwrp-3-dot-3-0)
- Realtime shadows now work in GLES2. [Case 1087251](https://issuetracker.unity3d.com/issues/android-lwrp-no-real-time-light-and-shadows-using-gles2)
- Framedebugger now renders correctly when stepping through drawcalls.
- Cameras that request MSAA and Opaque Textures now use less frame bandwidth when they render.
- Fixed rendering in the gamma color space, so it doesn't appear darker.
- Particles SImple Lit and Particles Unlit Shaders now work correctly.
- __Soft Particles__ now work correctly.
- Camera fading for particles.
- Fixed a typo in the Unlit `IgnoreProjector` tag.
- Particles render in both eyes with stereo instancing
- Fixed specular issues on mobile. [case 1109017](https://issuetracker.unity3d.com/issues/scaled-objects-render-shadows-and-specularity-incorrectly-in-the-lwrp-on-device)
- Fixed issue causing LWRP to create MSAA framebuffer even when MSAA setting was disabled.
- Post-processing in mobile VR is now forced to be disabled. It was causing many rendering issues.
- Fixed Editor Previews breaking in Play Mode when VR is enabled. [Case 1109009](https://issuetracker.unity3d.com/issues/lwrp-editor-previews-break-in-play-mode-if-vr-is-enabled)
- A camera's HDR enable flag is now respected when rendering in XR.
- Terrain detail rendering now works correctly when LWRP is installed but inactive.

## [5.2.0] - 2018-11-27
### Added
- LWRP now handles blits that are required by the device when rendering to the backbuffer.
- You can now enable the SRP Batcher. To do so, go to the `Pipeline Asset`. Under `Advanced`, toggle `SRP Batcher`.

### Changed
- Renamed shader variable `unity_LightIndicesOffsetAndCount` to `unity_PerObjectLightData`.
- Shader variables `unity_4LightIndices0` and `unity_4LightIndices1` are now declared as `unity_PerObjectLightIndices` array.

## [5.1.0] - 2018-11-19
### Added
- The user documentation for LWRP is now in this GitHub repo, instead of in the separate GitHub wiki. You can find the most up-to-date pages in the [TableOfContents.md](TableOfCotents.md) file. Pages not listed in that file are still in progress.

### Changed
- The LWRP package is no longer in preview.
- LWRP built-in render passes are now internal.
- Changed namespace from `UnityEngine.Experimental.Rendering.LightweightPipeline` to `UnityEngine.Rendering.LWRP`.
- Changed namespace from `UnityEditor.Experimental.Rendering.LightweightPipeline` to `UnityEditor.Rendering.LWRP`.

### Fixed
- LWRP now respects the iOS Player setting **Force hard shadows**. When you enable this setting, hardware filtering of shadows is disabled.
- Scene view mode now renders baked lightmaps correctly. [Case 1092227](https://issuetracker.unity3d.com/issues/lwrp-scene-view-modes-render-objects-black)
- Shadow bias calculations are now correct for both Shader Graph and Terrain shaders.
- Blit shader now ignores culling.
- When you select __Per Vertex__ option for __Additional Lights__, the __Per Object Limit__ option is not greyed out anymore.
- When you change camera viewport height to values above 1.0, the Unity Editor doesn't freeze anymore. [Case 1097497](https://issuetracker.unity3d.com/issues/macos-lwrp-editor-freezes-after-changing-cameras-viewport-rect-values)
- When you use AR with LWRP, the following error message is not displayed in the console anymore: "The camera list passed to the render pipeline is either null or empty."

## [5.0.0-preview] - 2018-09-28
### Added
- Added occlusion mesh rendering/hookup for VR
- You can now configure default depth and normal shadow bias values in the pipeline asset.
- You can now add the `LWRPAdditionalLightData` component to a `Light` to override the default depth and normal shadow bias.
- You can now log the amount of shader variants in your build. To do so, go to the `Pipeline Asset`. Under `Advanced`, select and set the `Shader Variant Log Level`.
### Changed
- Removed the `supportedShaderFeatures` property from LWRP core. The shader stripper now figures out which variants to strip based on the current assigned pipeline Asset in the Graphics settings.
### Fixed
- The following error does not appear in console anymore: ("Begin/End Profiler section mismatch")
- When you select a material with the Lit shader, this no longer causes the following error in the console: ("Material doesn't have..."). [case 1092354](https://fogbugz.unity3d.com/f/cases/1092354/)
- In the Simple Lit shader, per-vertex additional lights are now shaded properly.
- Shader variant stripping now works when you're building a Project with Cloud Build. This greatly reduces build times from Cloud Build.
- Dynamic Objects now receive lighting when the light mode is set to mixed.
- MSAA now works on Desktop platforms.
- The shadow bias value is now computed correctly for shadow cascades and different shadow resolutions. [case 1076285](https://issuetracker.unity3d.com/issues/lwrp-realtime-directional-light-shadow-maps-exhibit-artifacts)
- When you use __Area Light__ with LWRP, __Cast Shadows__ no longer overlaps with other UI elements in the Inspector. [case 1085363](https://issuetracker.unity3d.com/issues/inspector-area-light-cast-shadows-ui-option-is-obscured-by-render-mode-for-lwrp-regression-in-2018-dot-3a3)

### Changed
Read/write XRGraphicsConfig -> Read-only XRGraphics interface to XRSettings. 

## [4.0.0-preview] - 2018-09-28
### Added
- When you have enabled Gizmos, they now appear correctly in the Game view.
- Added requiresDepthPrepass field to RenderingData struct to tell if the runtime platform requires a depth prepass to generate a camera depth texture.
- The `RenderingData` struct now holds a reference to `CullResults`.
- When __HDR__ is enabled in the Camera but disabled in the Asset, an information box in the Camera Inspector informs you about it.
- When __MSAA__ is enabled in the Camera but disabled in the Asset, an information box in the Camera Inspector informs you about it.
- Enabled instancing on the terrain shader.
- Sorting of opaque objects now respects camera `opaqueSortMode` setting.
- Sorting of opaque objects disables front-to-back sorting flag, when camera settings allow that and the GPU has hidden surface removal.
- LWRP now has a Custom Light Explorer that suits its feature set.
- LWRP now supports Vertex Lit shaders for detail meshes on terrain.
- LWRP now has three interactive Autodesk shaders: Autodesk Interactive, Autodesk Interactive Masked and Autodesk Interactive Transparent.
- [Shader API] The `GetMainLight` and `GetAdditionalLight` functions can now compute shadow attenuation and store it in the new `shadowAttenuation` field in `LightData` struct.
- [Shader API] Added a `VertexPositionInputs` struct that contains vertex position in difference spaces (world, view, hclip).
- [Shader API] Added a `GetVertexPositionInputs` function to get an initialized `VertexPositionInputs`.
- [Shader API] Added a `GetPerObjectLightIndex` function to return the per-object index given a for-loop index.
- [Shader API] Added a `GetShadowCoord` function that takes a `VertexPositionInputs` as input.
- [ShaderLibrary] Added VertexNormalInputs struct that contains data for per-pixel normal computation.
- [ShaderLibrary] Added GetVertexNormalInputs function to return an initialized VertexNormalInputs.

### Changed
- The `RenderingData` struct is now read-only.
- `ScriptableRenderer`always performs a Clear before calling `IRendererSetup::Setup.` 
- `ScriptableRenderPass::Execute` no longer takes `CullResults` as input. Instead, use `RenderingData`as input, since that references `CullResults`.
- `IRendererSetup_Setup` no longer takes `ScriptableRenderContext` and `CullResults` as input.
- Shader includes are now referenced via package relative paths instead of via the deprecated shader export path mechanism https://docs.unity3d.com/2018.3/Documentation/ScriptReference/ShaderIncludePathAttribute.html.
- The LWRP Asset settings were re-organized to be more clear.
- Vertex lighting now controls if additional lights should be shaded per-vertex or per-pixel.
- Renamed all `Local Lights` nomenclature to `Additional Lights`.
- Changed shader naming to conform to our SRP shader code convention.
- [Shader API] Renamed `SpotAttenuation` function to `AngleAttenuation`.
- [Shader API] Renamed `_SHADOWS_ENABLED` keyword to `_MAIN_LIGHT_SHADOWS`
- [Shader API] Renamed `_SHADOWS_CASCADE` keyword to `_MAIN_LIGHT_SHADOWS_CASCADE`
- [Shader API] Renamed `_VERTEX_LIGHTS` keyword to `_ADDITIONAL_LIGHTS_VERTEX`.
- [Shader API] Renamed `_LOCAL_SHADOWS_ENABLED` to `_ADDITIONAL_LIGHT_SHADOWS`
- [Shader API] Renamed `GetLight` function to `GetAdditionalLight`.
- [Shader API] Renamed `GetPixelLightCount` function to `GetAdditionalLightsCount`.
- [Shader API] Renamed `attenuation` to `distanceAttenuation` in `LightData`.
- [Shader API] Renamed `GetLocalLightShadowStrength` function to `GetAdditionalLightShadowStrength`.
- [Shader API] Renamed `SampleScreenSpaceShadowMap` functions to `SampleScreenSpaceShadowmap`.
- [Shader API] Renamed `MainLightRealtimeShadowAttenuation` function to `MainLightRealtimeShadow`.
- [Shader API] Renamed light constants from `Directional` and `Local` to `MainLight` and `AdditionalLights`.
- [Shader API] Renamed `GetLocalLightShadowSamplingData` function to `GetAdditionalLightShadowSamplingData`.
- [Shader API] Removed OUTPUT_NORMAL macro.
- [Shader API] Removed `lightIndex` and `substractiveAttenuation` from `LightData`.
- [Shader API] Removed `ComputeShadowCoord` function. `GetShadowCoord` is provided instead.
- All `LightweightPipeline` references in API and classes are now named `LightweightRenderPipeline`.
- Files no longer have the `Lightweight` prefix.
- Renamed Physically Based shaders to `Lit`, `ParticlesLit`, and `TerrainLit`.
- Renamed Simple Lighting shaders to `SimpleLit`, and `ParticlesSimpleLit`.
- [ShaderLibrary] Renamed `InputSurfacePBR.hlsl`, `InputSurfaceSimple.hlsl`, and `InputSurfaceUnlit` to `LitInput.hlsl`, `SimpleLitInput.hlsl`, and `UnlitInput.hlsl`. These files were moved from the `ShaderLibrary` folder to the`Shaders`.
- [ShaderLibrary] Renamed `LightweightPassLit.hlsl` and `LightweightPassLitSimple.hlsl` to `LitForwardPass.hlsl` and `SimpleLitForwardPass.hlsl`. These files were moved from the `ShaderLibrary` folder to `Shaders`.
- [ShaderLibrary] Renamed `LightweightPassMetaPBR.hlsl`, `LightweightPassMetaSimple.hlsl` and `LighweightPassMetaUnlit` to `LitMetaPass.hlsl`, `SimpleLitMetaPass.hlsl` and `UnlitMetaPass.hlsl`. These files were moved from the `ShaderLibrary` folder to `Shaders`.
- [ShaderLibrary] Renamed `LightweightPassShadow.hlsl` to `ShadowCasterPass.hlsl`. This file was moved to the `Shaders` folder.
- [ShaderLibrary] Renamed `LightweightPassDepthOnly.hlsl` to `DepthOnlyPass.hlsl`. This file was moved to the `Shaders` folder.
- [ShaderLibrary] Renamed `InputSurfaceTerrain.hlsl` to `TerrainLitInput.hlsl`. This file was moved to the `Shaders` folder.
- [ShaderLibrary] Renamed `LightweightPassLitTerrain.hlsl` to `TerrainLitPases.hlsl`. This file was moved to the `Shaders` folder.
- [ShaderLibrary] Renamed `ParticlesPBR.hlsl` to `ParticlesLitInput.hlsl`. This file was moved to the `Shaders` folder.
- [ShaderLibrary] Renamed `InputSurfacePBR.hlsl` to `LitInput.hlsl`. This file was moved to the `Shaders` folder.
- [ShaderLibrary] Renamed `InputSurfaceUnlit.hlsl` to `UnlitInput.hlsl`. This file was moved to the `Shaders` folder.
- [ShaderLibrary] Renamed `InputBuiltin.hlsl` to `UnityInput.hlsl`.
- [ShaderLibrary] Renamed `LightweightPassMetaCommon.hlsl` to `MetaInput.hlsl`.
- [ShaderLibrary] Renamed `InputSurfaceCommon.hlsl` to `SurfaceInput.hlsl`.
- [ShaderLibrary] Removed LightInput struct and GetLightDirectionAndAttenuation. Use GetAdditionalLight function instead.
- [ShaderLibrary] Removed ApplyFog and ApplyFogColor functions. Use MixFog and MixFogColor instead.
- [ShaderLibrary] Removed TangentWorldToNormal function. Use TransformTangentToWorld instead.
- [ShaderLibrary] Removed view direction normalization functions. View direction should always be normalized per pixel for accurate results.
- [ShaderLibrary] Renamed FragmentNormalWS function to NormalizeNormalPerPixel.

### Fixed
- If you have more than 16 lights in a scene, LWRP no longer causes random glitches while rendering lights.
- The Unlit shader now samples Global Illumination correctly.
- The Inspector window for the Unlit shader now displays correctly.
- Reduced GC pressure by removing several per-frame memory allocations.
- The tooltip for the the camera __MSAA__ property now appears correctly.
- Fixed multiple C# code analysis rule violations.
- The fullscreen mesh is no longer recreated upon every call to `ScriptableRenderer.fullscreenMesh`.

## [3.3.0-preview] - 2018-01-01
### Added
- Added callbacks to LWRP that can be attached to a camera (IBeforeCameraRender, IAfterDepthPrePass, IAfterOpaquePass, IAfterOpaquePostProcess, IAfterSkyboxPass, IAfterTransparentPass, IAfterRender)

###Changed
- Clean up LWRP creation of render textures. If we are not going straight to screen ensure that we create both depth and color targets.
- UNITY_DECLARE_FRAMEBUFFER_INPUT and UNITY_READ_FRAMEBUFFER_INPUT macros were added. They are necessary for reading transient attachments.
- UNITY_MATRIX_I_VP is now defined.
- Renamed LightweightForwardRenderer to ScriptableRenderer.
- Moved all light constants to _LightBuffer CBUFFER. Now _PerCamera CBUFFER contains all other per camera constants.
- Change real-time attenuation to inverse square.
- Change attenuation for baked GI to inverse square, to match real-time attenuation.
- Small optimization in light attenuation shader code.

### Fixed
- Lightweight Unlit shader UI doesn't throw an error about missing receive shadow property anymore.

## [3.2.0-preview] - 2018-01-01
### Changed
- Receive Shadows property is now exposed in the material instead of in the renderer.
- The UI for Lightweight asset has been updated with new categories. A more clean structure and foldouts has been added to keep things organized.

### Fixed
- Shadow casters are now properly culled per cascade. (case 1059142)
- Rendering no longer breaks when Android platform is selected in Build Settings. (case 1058812)
- Scriptable passes no longer have missing material references. Now they access cached materials in the renderer.(case 1061353)
- When you change a Shadow Cascade option in the Pipeline Asset, this no longer warns you that you've exceeded the array size for the _WorldToShadow property.
- Terrain shader optimizations.

## [3.1.0-preview] - 2018-01-01

### Fixed
- Fixed assert errors caused by multi spot lights
- Fixed LWRP-DirectionalShadowConstantBuffer params setting

## [3.0.0-preview] - 2018-01-01
### Added
- Added camera additional data component to control shadows, depth and color texture.
- pipeline now uses XRSEttings.eyeTextureResolutionScale as renderScale when in XR.
- New pass architecture. Allows for custom passes to be written and then used on a per camera basis in LWRP

### Changed
- Shadow rendering has been optimized for the Mali Utgard architecture by removing indexing and avoiding divisions for orthographic projections. This reduces the frame time by 25% on the Overdraw benchmark.
- Removed 7x7 tent filtering when using cascades.
- Screenspace shadow resolve is now only done when rendering shadow cascades.
- Updated the UI for the Lighweight pipeline asset.
- Update assembly definitions to output assemblies that match Unity naming convention (Unity.*).

### Fixed
- Post-processing now works with VR on PC.
- PS4 compiler error
- Fixed VR multiview rendering by forcing MSAA to be off. There's a current issue in engine that breaks MSAA and Texture2DArray.
- Fixed UnityPerDraw CB layout
- GLCore compute buffer compiler error
- Occlusion strength not being applied on LW standard shaders
- CopyDepth pass is being called even when a depth from prepass is available
- GLES2 shader compiler error in IntegrationTests
- Can't set RenderScale and ShadowDistance by script
- VR Single Pass Instancing shadows
- Fixed compilation errors on Nintendo Switch (limited XRSetting support).

## [2.0.0-preview] - 2018-01-01

### Added
- Explicit render target load/store actions were added to improve tile utilization
- Camera opaque color can be requested on the pipeline asset. It can be accessed in the shader by defining a _CameraOpaqueTexture. This can be used as an alternative to GrabPass.
- Dynamic Batching can be enabled in the pipeline asset
- Pipeline now strips unused or invalid variants and passes based on selected pipeline capabilities in the asset. This reduces build and memory consuption on target.
- Shader stripping settings were added to pipeline asset

### Changed
#### Pipeline
- Pipeline code is now more modular and extensible. A ForwardRenderer class is initialized by the pipeline with RenderingData and it's responsible for enqueueing and executing passes. In the future pluggable renderers will be supported.
- On mobile 1 directional light + up to 4 local lights (point or spot) are computed
- On other platforms 1 directional light + up to 8 local lights are computed
- Multiple shadow casting lights are supported. Currently only 1 directional + 4 spots light shadows.
#### Shading Framework
- Directional Lights are always considered a main light in shader. They have a fast shading path with no branching and no indexing.
- GetMainLight() is provided in shader to initialize Light struct with main light shading data. 
- Directional lights have a dedicated shadowmap for performance reasons. Shadow coord always comes from interpolator.
- MainLigthRealtimeShadowAttenuation(float4 shadowCoord) is provided to compute main light realtime shadows.
- Spot and Point lights are always shaded in the light loop. Branching on uniform and indexing happens when shading them.
- GetLight(half index, float3 positionWS) is provided in shader to initialize Light struct for spot and point lights.
- Spot light shadows are baked into a single shadow atlas.
- Shadow coord for spot lights is always computed on fragment.
- Use LocalLightShadowAttenuation(int lightIndex, float3 positionWS) to comppute realtime shadows for spot lights.

### Fixed
- Issue that was causing VR on Android to render black
- Camera viewport issues
- UWP build issues
- Prevent nested camera rendering in the pipeline

## [1.1.4-preview] - 2018-01-01

### Added
 - Terrain and grass shaders ported
 - Updated materials and shader default albedo and specular color to midgrey.
 - Exposed _ScaledScreenParams to shader. It works the same as _ScreenParams but takes pipeline RenderScale into consideration
 - Performance Improvements in mobile

### Fixed
 - SRP Shader library issue that was causing all constants to be highp in mobile
 - shader error that prevented LWRP to build to UWP
 - shader compilation errors in Linux due to case sensitive includes
 - Rendering Texture flipping issue
 - Standard Particles shader cutout and blending modes
 - crash caused by using projectors
 - issue that was causing Shadow Strength to not be computed on mobile
 - Material Upgrader issue that caused editor to SoftLocks
 - GI in Unlit shader
 - Null reference in the Unlit material shader GUI

## [1.1.2-preview] - 2018-01-01

### Changed
 - Performance improvements in mobile  

### Fixed
 - Shadows on GLES 2.0
 - CPU performance regression in shadow rendering
 - Alpha clip shadow issues
 - Unmatched command buffer error message
 - Null reference exception caused by missing resource in LWRP
 - Issue that was causing Camera clear flags was being ignored in mobile


## [1.1.1-preview] - 2018-01-01

### Added
 - Added Cascade Split selection UI
 - Added SHADER_HINT_NICE_QUALITY. If user defines this to 1 in the shader Lightweight pipeline will favor quality even on mobile platforms.

### Changed
 - Shadowmap uses 16bit format instead of 32bit.
 - Small shader performance improvements

### Fixed
 - Subtractive Mode
 - Shadow Distance does not accept negative values anymore


## [0.1.24] - 2018-01-01

### Added
 - Added Light abstraction layer on lightweight shader library.
 - Added HDR global setting on pipeline asset. 
 - Added Soft Particles settings on pipeline asset.
 - Ported particles shaders to SRP library

### Changed
 - HDR RT now uses what format is configured in Tier settings.
 - Refactored lightweight standard shaders and shader library to improve ease of use.
 - Optimized tile LOAD op on mobile.
 - Reduced GC pressure
 - Reduced shader variant count by ~56% by improving fog and lightmap keywords
 - Converted LW shader library files to use real/half when necessary.

### Fixed
 - Realtime shadows on OpenGL
 - Shader compiler errors in GLES 2.0
 - Issue sorting issues when BeforeTransparent custom fx was enabled.
 - VR single pass rendering.
 - Viewport rendering issues when rendering to backbuffer.
 - Viewport rendering issues when rendering to with MSAA turned off.
 - Multi-camera rendering.

## [0.1.23] - 2018-01-01

### Added
 - UI Improvements (Rendering features not supported by LW are hidden)

### Changed
 - Shaders were ported to the new SRP shader library. 
 - Constant Buffer refactor to use new Batcher
 - Shadow filtering and bias improved.
 - Pipeline now updates color constants in gamma when in Gamma colorspace.
 - Optimized ALU and CB usage on Shadows.
 - Reduced shader variant count by ~33% by improving shadow and light classification keywords
 - Default resources were removed from the pipeline asset.

### Fixed
 - Fixed shader include path when using SRP from package manager.
 - Fixed spot light attenuation to match Unity Built-in pipeline.
 - Fixed depth pre-pass clearing issue.

## [0.1.12] - 2018-01-01

### Added
 - Standard Unlit shader now has an option to sample GI.
 - Added Material Upgrader for stock Unity Mobile and Legacy Shaders.
 - UI improvements

### Changed
- Realtime shadow filtering was improved. 

### Fixed
 - Fixed an issue that was including unreferenced shaders in the build.
 - Fixed a null reference caused by Particle System component lights.<|MERGE_RESOLUTION|>--- conflicted
+++ resolved
@@ -183,11 +183,8 @@
 - Fixed an issue where objects in the preview window were being affected by layer mask settings in the default renderer [case 1204376](https://issuetracker.unity3d.com/issues/urp-prefab-preview-is-blank-when-a-custom-forward-renderer-data-and-default-layer-mask-is-mixed-are-used)
 - Fixed an issue with reflections when using an orthographic camera [case 1209255](https://issuetracker.unity3d.com/issues/urp-weird-reflections-when-using-lit-material-and-a-camera-with-orthographic-projection)
 - Fixed SceneView Draw Modes not being properly updated after opening new scene view panels or changing the editor layout.
-<<<<<<< HEAD
 - Fixed GLES shaders compilation failing on Windows platform (not a mobile platform) due to uniform count limit.
-=======
 - Fixed an issue that caused the inverse view and projection matrix to output wrong values in some platforms. [case 1243990](https://issuetracker.unity3d.com/issues/urp-8-dot-1-breaks-unity-matrix-i-vp)
->>>>>>> c5fdc0d6
 
 ## [7.1.1] - 2019-09-05
 ### Upgrade Guide
