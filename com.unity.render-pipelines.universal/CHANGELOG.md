--- conflicted
+++ resolved
@@ -19,13 +19,9 @@
 - Fixed an issue where ShadowCaster2Ds were sometimes being rendered twice in the editor while in playmode.
 - Fixed SSAO to work in VR mode. Normal buffer stores normals in world space.
 - Fixed an issue in where the _ScreenParams is not setup correctly.
-<<<<<<< HEAD
 - Fixed lighting banding issue on mobile platforms.
 - Fixed the fix button for incorrect vertex steam in paticle shaders.
 - Added multi_compile_instancing to SimpleLit shader on SM 2.0.
-=======
-
->>>>>>> 61033bb3
 
 ## [10.9.0] - 2021-12-06
 
