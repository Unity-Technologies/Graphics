# Changelog
All notable changes to this package will be documented in this file.

The format is based on [Keep a Changelog](http://keepachangelog.com/en/1.0.0/)
and this project adheres to [Semantic Versioning](http://semver.org/spec/v2.0.0.html).

<<<<<<< HEAD


=======
>>>>>>> 82ac5954
## [7.5.0] - 2020-06-08

### Added
- Added option to enable/disable Adaptive Performance when it's package is available.

### Added
- Added option to enable/disable Adaptive Performance when it's package is available.

### Fixed
- Fixed an issue where URP Simple Lit shader had attributes swapped incorrectly for BaseMap and BaseColor properties.
<<<<<<< HEAD
- Fixed issue with Model Importer materials using the Legacy standard shader instead of URP's Lit shader when import happens at Editor startup.
=======
- Fixed an issue where camera stacking with MSAA on OpenGL resulted in a black screen. [case 1250602](https://issuetracker.unity3d.com/issues/urp-camera-stacking-results-in-black-screen-when-msaa-and-opengl-graphics-api-are-used)
>>>>>>> 82ac5954

## [7.4.1] - 2020-06-03

Version Updated
The version number for this package has increased due to a version update of a related graphics package.

## [7.4.0] - 2020-05-22

### Added
- Added the option to specify the maximum number of visible lights. If you set a value, lights are sorted based on their distance from the Camera.

### Changed
- The number of maximum visible lights is now set to 32 if the platform is mobile or if the graphics API is OpenGLCore, otherwise it is set to 256.
- UniversalRenderPipelineAsset no longer supports presets [case 1197020](https://issuetracker.unity3d.com/issues/urp-reset-functionality-does-not-work-on-preset-of-universalrenderpipelineassets)
- The Metallic property value of a Material is now linear, which is the correct behavior for the PBR approach. In the previous URP package version, those values were interpreted as gamma values. This change might affect the look of Materials that use this property after upgrading from the previous package version.
- The pipeline is now computing tangent space in per fragment.
- Optimized the 2D Renderer to skip rendering into certain internal buffers when not necessary.
- The 2D Renderer now supports camera stacking.

### Fixed
- Fixed an issue with the editor where pausing during play mode causes the Scene View to be greyed out [case 1241239](https://issuetracker.unity3d.com/issues/urp-scene-window-is-rendered-gray-and-game-window-is-rendered-black-when-using-xr-plugin-management-and-universal-rp-7-dot-3-1)
- Fixed an issue with shadows not appearing on terrains when no cascades are selected [case 1226530](https://issuetracker.unity3d.com/issues/urp-no-shadows-on-terrain-when-cascades-is-set-to-no-cascades-in-render-pipeline-asset-settings).
- Fixed an issue that caused the anti-aliasing value in QualitySettings change without user interaction. [case 1195272](https://issuetracker.unity3d.com/issues/lwrp-the-anti-alias-quality-settings-value-is-changing-without-user-interaction).
- Fixed a shader issue that caused the Color in Sprite Shape to work improperly.
- Fixed shader compilation errors when using multiple lights in DX10 level GPU. [case 1222302](https://issuetracker.unity3d.com/issues/urp-no-materials-apart-from-ui-are-rendered-when-using-direct3d11-graphics-api-on-a-dx10-gpu).
- Fixed an issue that caused a depth texture to be flipped when sampling from shaders [case 1225362](https://issuetracker.unity3d.com/issues/game-object-is-rendered-incorrectly-in-the-game-view-when-sampling-depth-texture).
- Fixed an issue where an exception was thrown when resetting the ShadowCaster2D component. [case 1225339](https://issuetracker.unity3d.com/issues/urp-unassignedreferenceexception-thrown-on-resetting-the-shadow-caster-2d-component).
- Fixed an issue where using a Subtractive Blend Style for 2D Lights might cause artifacts in certain post-processing effects. [case 1215584](https://issuetracker.unity3d.com/issues/urp-incorrect-colors-in-scene-when-using-subtractive-and-multiply-blend-mode-in-gamma-color-space).
- Fixed an issue where Cinemachine Pixel Perfect extension didn't work when CinemachineBrain Update Method was anything other than Late Update.
- Fixed an issue where particles that used Sprite Shader Graph shaders were invisible.
- Fixed an issue where Scene objects might be affected incorrectly by 2D Lights from a previous Sorting Layer.
- Fixed an issue where errors would appear in the Console when entering Play Mode with a 2D Light selected in the Hierarchy. [Case 1226918](https://issuetracker.unity3d.com/issues/errors-appear-in-the-console-when-global-2d-light-is-selected-in-hierarchy).
- Fixed an issue with shadows calculated incorrectly in some shaders.
- Fixed an invalid implementation of a function in LWRP to URP backward compatibility support.
- Fixed an issue when Linear to sRGB conversion would not happen on some Android devices. [case 1226208](https://issuetracker.unity3d.com/issues/no-srgb-conversion-on-some-android-devices-when-using-the-universal-render-pipeline).
- Fixed issues with performance when importing fbx files.
- Fixed issues with NullReferenceException raised with URP shaders.
- Fixed an issue where the emission value in particle shaders would not update in the Editor without entering Play Mode.
- Fixed an issue where grid lines were drawn on top of opaque objects in the preview window. [case 1240723](https://issuetracker.unity3d.com/issues/urp-grid-is-rendered-in-front-of-the-model-in-the-inspector-animation-preview-window-when-depth-or-opaque-texture-is-enabled).
- Fixed an issue where objects in the Preview window were affected by layer mask settings in the default renderer. [case 1204376](https://issuetracker.unity3d.com/issues/urp-prefab-preview-is-blank-when-a-custom-forward-renderer-data-and-default-layer-mask-is-mixed-are-used).
- Fixed SceneView Draw Modes not being updated properly after opening new Scene view panels or changing the Editor layout.
- Fixed an issue that caused viewport to work incorrectly when rendering to textures. [case 1225103](https://issuetracker.unity3d.com/issues/urp-the-viewport-rect-isnt-correctly-applied-when-the-camera-is-outputting-into-a-rendertexture).
- Fixed an issue that caused incorrect sampling of HDR reflection probe textures.
- Fixed an issue that caused the inverse view and projection matrix to output wrong values in some platforms. [case 1243990](https://issuetracker.unity3d.com/issues/urp-8-dot-1-breaks-unity-matrix-i-vp)
- Fixed UI text of RenderObjects feature to display LightMode tag instead of Shader Pass Name. [case 1201696](https://issuetracker.unity3d.com/issues/render-feature-slash-pass-ui-has-a-field-for-shader-pass-name-when-it-actually-expects-shader-pass-lightmode).
- Fixed an issue that caused memory allocations when sorting cameras. [case 1226448](https://issuetracker.unity3d.com/issues/2d-renderer-using-more-than-one-camera-that-renders-out-to-a-render-texture-creates-gc-alloc-every-frame).
- Fixed GLES shaders compilation failing on Windows platform (not a mobile platform) due to uniform count limit.
- Fixed an issue where preset button could still be used, when it is not supposed to. [case 1246261](https://issuetracker.unity3d.com/issues/urp-reset-functionality-does-not-work-for-renderobject-preset-asset)
- Fixed an issue with URP switching such that every avaiable URP makes a total set of supported features such that all URPs are taken into consideration. [case 1157420](https://issuetracker.unity3d.com/issues/lwrp-srp-switching-doesnt-work-even-with-manually-adding-shadervariants-per-scene)
- Fixed an issue that causes viewport to not work correctly when rendering to textures. [case 1225103](https://issuetracker.unity3d.com/issues/urp-the-viewport-rect-isnt-correctly-applied-when-the-camera-is-outputting-into-a-rendertexture)
- Fixed an issue that caused incorrect sampling of HDR reflection probe textures.
- Fixed an issue that caused Android GLES to render blank screen when Depth texture was enabled without Opaque texture [case 1219325](https://issuetracker.unity3d.com/issues/scene-is-not-rendered-on-android-8-and-9-when-depth-texture-is-enabled-in-urp-asset)
- Metallic slider on the Lit shader is now linear meaning correct values are used for PBR.
- URP shaders that contain a priority slider now no longer have an offset of 50 by default.
- Fixed issue where using DOF at the same time as Dynamic Scaling, the depth buffer was smapled with incorrect UVs. [case 1225467](https://issuetracker.unity3d.com/product/unity/issues/guid/1225467/)
- Fixed a performance problem with ShaderPreprocessor with large amount of active shader variants in the project.

## [7.3.0] - 2020-03-11

### Added
- Added the option to control the transparent layer separately in the Forward Renderer.
- Added the ability to set individual RendererFeatures to be active or not, use `ScriptableRendererFeature.SetActive(bool)` to set whether a Renderer Feature will execute,  `ScriptableRendererFeature.isActive` can be used to check the current active state of the Renderer Feature.

### Changed
- Renderer Feature list is now redesigned to fit more closely to the Volume Profile UI, this vastly improves UX and reliability of the Renderer Features List.
- Default color values for Lit and SimpleLit shaders changed to white due to issues with texture based workflows.

### Fixed
- Fixed an issue where camera stacking didn't work properly inside prefab mode. [case 1220509](https://issuetracker.unity3d.com/issues/urp-cannot-assign-overlay-cameras-to-a-camera-stack-while-in-prefab-mode)
- Fixed a material leak on domain reload.
- Fixed NaNs in tonemap algorithms (neutral and ACES) on Nintendo Switch.
- Fixed an issue with shadow cascade values were not readable in the render pipeline asset [case 1219003](https://issuetracker.unity3d.com/issues/urp-cascade-values-truncated-on-selecting-two-or-four-cascades-in-shadows-under-universalrenderpipelineasset)
- Fixed the definition of `mad()` in SMAA shader for OpenGL.
- Fixed an issue that caused assets to be reimported if player prefs were cleared. [case 1192259](https://issuetracker.unity3d.com/issues/lwrp-clearing-playerprefs-through-a-script-or-editor-causes-delay-and-console-errors-to-appear-when-entering-the-play-mode)
- Fixed missing Custom Render Features after Library deletion. [case 1196338](https://issuetracker.unity3d.com/product/unity/issues/guid/1196338/)
- Fixed not being able to remove a Renderer Feature due to tricky UI selection rects. [case 1208113](https://issuetracker.unity3d.com/product/unity/issues/guid/1208113/)
- Fixed an issue where the Camera Override on the Render Object Feature would not work with many Render Features in a row. [case 1205185](https://issuetracker.unity3d.com/product/unity/issues/guid/1205185/)
- Fixed UI clipping issue in Forward Renderer inspector. [case 1211954](https://issuetracker.unity3d.com/product/unity/issues/guid/1211954/)
- Fixed a Null ref when trying to remove a missing Renderer Feature from the Forward Renderer. [case 1196651](https://issuetracker.unity3d.com/product/unity/issues/guid/1196651/)
- Fixed data serialization issue when adding a Renderer Feature to teh Forward Renderer. [case 1214779](https://issuetracker.unity3d.com/product/unity/issues/guid/1214779/)
- Fixed an issue where NullReferenceException might be thrown when creating 2D Lights. [case 1219374](https://issuetracker.unity3d.com/issues/urp-nullreferenceexception-threw-on-adding-the-light-2d-experimental-component-when-2d-render-data-not-assigned)
- Fixed an issue where the 2D Renderer upgrader did not upgrade using the correct default material.
- Fixed issue with AssetPostprocessors dependencies causing models to be imported twice when upgrading the package version.
- Fixed an issue where partical shaders failed to handle Single-Pass Stereo VR rendering with Double-Wide Textures. [case 1201208](https://issuetracker.unity3d.com/issues/urp-vr-each-eye-uses-the-cameraopaquetexture-of-both-eyes-for-rendering-when-using-single-pass-rendering-mode)
- Fixed an issue where MSAA isn't applied until eye textures are relocated by changing their resolution. [case 1197958](https://issuetracker.unity3d.com/issues/oculus-quest-oculus-go-urp-msaa-isnt-applied-until-eye-textures-are-relocated-by-changing-their-resolution)
- Fixed an issue with a blurry settings icon. [case 1201895](https://issuetracker.unity3d.com/issues/urp-setting-icon-blurred-in-universalrendererpipelineasset)
- Fixed an issue where rendering into RenderTexture with Single Pass Instanced renders both eyes overlapping.
- Fixed an issue where Renderscale setting has no effect when using XRSDK.
- Fixed an issue where renderScale != 1 or Display.main.requiresBlitToBackbuffer forced an unnecessary blit on XR.
- Fixed an issue that causes double sRGB correction on Quest. [case 1209292](https://issuetracker.unity3d.com/product/unity/issues/guid/1209292)
- Fixed an issue where terrain DepthOnly pass does not work for XR.
- Fixed an issue where Shaders that used Texture Arrays and FrontFace didn't compile at build time, which caused the build to fail.
- Fixed an issue where Shader Graph subshaders referenced incorrect asset GUIDs. 
- Fixed an issue where Post-Processing caused nothing to render on GLES2.

### Added
- If Unity Editor Analytics are enabled, Universal collects anonymous data about usage of Universal. This helps the Universal team focus our efforts on the most common scenarios, and better understand the needs of our customers.

## [7.2.0] - 2020-02-10

### Added
![Camera Stacking in URP](Documentation~/Images/camera-stacking-example.png)

- Added support for [Camera Stacking](Documentation~/camera-stacking.md) when using the Forward Renderer. This introduces the Camera [Render Type](Documentation~/camera-types-and-render-type.md) property. A Base Camera can be initialized with either the Skybox or Solid Color, and can combine its output with that of one or more Overlay Cameras. An Overlay Camera is always initialized with the contents of the previous Camera that rendered in the Camera Stack.
- Added XR multipass rendering. Multipass rendering is a requirement on many VR platforms and allows graceful fallback when single-pass rendering isn't available. 
- Added support for [Post Processing Version 2 (PPv2)](https://docs.unity3d.com/Packages/com.unity.postprocessing@latest) as a fallback post-processing solution, in addition to URP's integrated post-processing solution. This enables developers to use PPv2 with Unity 2019 LTS.
- Added Transparency Sort Mode, Transparency Sort Axis, and support for a user defined default material to 2DRendererData.
- Added the option to toggle shadow receiving on transparent objects.
- Added support for particle shaders to receive shadows.
- Added AssetPostprocessors and Shadergraphs to handle Arnold Standard Surface and 3DsMax Physical material import from FBX. Basic PBR material properties like Base Color, Metalness, Roughness, Specular IOR, Emission and Normals are imported and mapped to custom shaders in Unity.

### Changed
- Removed final blit pass to force alpha to 1.0 on mobile platforms.
- Blend Styles in the 2DRendererData are now automatically enabled/disabled.
- When using the 2D Renderer, Sprites render with a faster rendering path when no lights are present.
- The Scene view now mirrors the Volume Layer Mask set on the Main Camera.

### Fixed
- Fixed an issue when using the 2D Renderer where some types of renderers would not be assigned the correct material.
- Fixed an issue where viewport aspect ratio was wrong when using the Stretch Fill option of the Pixel Perfect Camera. [case 1188695](https://issuetracker.unity3d.com/issues/pixel-perfect-camera-component-does-not-maintain-the-aspect-ratio-when-the-stretch-fill-is-enabled)
- Fixed an issue where the default TerrainLit Material was outdated, which caused the default Terrain to use per-vertex normals instead of per-pixel normals.
- Fixed shader errors and warnings in the default Universal RP Terrain Shader. [case 1185948](https://issuetracker.unity3d.com/issues/urp-terrain-slash-lit-base-pass-shader-does-not-compile)
- Fixed broken images in package documentation.
- Fixed an issue where post-processing was not applied for custom renderers set to run on the "After Rendering" event [case 1196219](https://issuetracker.unity3d.com/issues/urp-post-processing-is-not-applied-to-the-scene-when-render-ui-event-is-set-to-after-rendering)
- Fixed an issue that caused an extra blit when using custom renderers [case 1156741](https://issuetracker.unity3d.com/issues/lwrp-performance-decrease-when-using-a-scriptablerendererfeature)
- Fixed an issue with transparent objects not receiving shadows when using shadow cascades. [case 1116936](https://issuetracker.unity3d.com/issues/lwrp-cascaded-shadows-do-not-appear-on-alpha-blended-objects)
- Fixed issue where using a ForwardRendererData preset would cause a crash. [case 1201052](https://issuetracker.unity3d.com/product/unity/issues/guid/1201052/)
- Fixed an issue that caused errors if you disabled the VR Module when building a project.
- Fixed an issue with the null check when `UniversalRenderPipelineLightEditor.cs` tries to access `SceneView.lastActiveSceneView`.
- Fixed an issue where the 'Depth Texture' drop down was incorrectly disabled in the Camera Inspector. 
- Fixed issue where normal maps on terrain appeared to have flipped X-components when compared to the same normal map on a mesh. [case 1181518](https://fogbugz.unity3d.com/f/cases/1181518/)
- Fixed RemoveComponent on Camera contextual menu to not remove Camera while a component depend on it.
- Fixed an issue where right eye is not rendered to. [case 1170619](https://issuetracker.unity3d.com/issues/vr-lwrp-terrain-is-not-rendered-in-the-right-eye-of-an-hmd-when-using-single-pass-instanced-stereo-rendering-mode-with-lwrp)
- Fixed issue where TerrainDetailLit.shader fails to compile when XR is enabled.
- Fixed an issue that allowed height-based blending on Terrains with more than 4 materials, which is not supported.
- Fixed an issue where opaque objects were outputting incorrect alpha values [case 1168283](https://issuetracker.unity3d.com/issues/lwrp-alpha-clipping-material-makes-other-materials-look-like-alpha-clipping-when-gameobject-is-shown-in-render-texture)
- Fixed an issue where the editor would sometimes crash when using additional lights [case 1176131](https://issuetracker.unity3d.com/issues/mac-crash-on-processshadowcasternodevisibilityandcullwithoutumbra-when-same-rp-asset-is-set-in-graphics-and-quality-settings)
- Fixed an issue that allowed height-based blending on Terrains with more than 4 materials, which is not supported and causes artifacts.
- Fixed an issue where a depth texture was always created when post-processing was enabled, even if no effects made use of it.
- Fixed an issue where the Volume System would not use the Cameras Transform when no `Volume Trigger` was set.
- Fixed an issue where post processing disappeared when using custom renderers and SMAA or no AA
- Fixed an issue with soft particles having dark blending when intersecting with scene geometry [case 1199812](https://issuetracker.unity3d.com/issues/urp-soft-particles-create-dark-blending-artefacts-when-intersecting-with-scene-geometry)
- Fixed an issue with additive particles blending incorrectly [case 1215713](https://issuetracker.unity3d.com/issues/universal-render-pipeline-additive-particles-not-using-vertex-alpha)
- Fixed incorrect light attenuation on Nintendo Switch.
- Fixed XR SDK single-pass incorrectly switching to multipass issue. Add query for XR SDK single-pass availability using XR SDK renderpass descriptors.
- Fixed a performance issue in Hololens when using renderer with custom render passes.
-
## [7.1.8] - 2020-01-20

### Fixed
- Fixed an issue that caused errors if you disabled the VR Module when building a project.

### Changed
- On Xbox and PS4 you will also need to download the com.unity.render-pipeline.platform (ps4 or xboxone) package from the appropriate platform developer forum

## [7.1.7] - 2019-12-11

### Fixed
- Fixed inconsistent lighting between the forward renderer and the deferred renderer that was caused by a missing normalize operation on vertex normals on some SpeedTree shader variants.
- Fixed issue where the Editor would crash when you used a `ForwardRendererData` preset. [case 1201052](https://issuetracker.unity3d.com/product/unity/issues/guid/1201052/)
- Fixed an issue where Normal Map Textures didn't apply when you added them to newly-created Materials. [case 1197217](https://issuetracker.unity3d.com/product/unity/issues/guid/1197217/)
- Fixed an issue with deleting shader passes in the custom renderer features list [case 1201664](https://issuetracker.unity3d.com/issues/urp-remove-button-is-not-activated-in-shader-passes-list-after-creating-objects-from-renderer-features-in-urpassets-renderer)
- Fixed an issue where particles had dark outlines when blended together [case 1199812](https://issuetracker.unity3d.com/issues/urp-soft-particles-create-dark-blending-artefacts-when-intersecting-with-scene-geometry)

## [7.1.6] - 2019-11-22

### Fixed
- Fixed issue where XR Multiview failed to render when using URP Shader Graph Shaders
- Fixed lazy initialization with last version of ResourceReloader

## [7.1.5] - 2019-11-15

### Fixed
- Fixed multiple issues where Shader Graph shaders failed to build for XR in the Universal RP.
- Fixed conflicting meta with HDRP

## [7.1.4] - 2019-11-13

### Fixed
- Terrain Holes fixes
- Fixed post-processing with XR single-pass rendering modes.

## [7.1.3] - 2019-11-04
### Added
- Added default implementations of OnPreprocessMaterialDescription for FBX, Obj, Sketchup and 3DS file formats.

### Changed
- Moved the icon that indicates the type of a Light 2D from the Inspector header to the Light Type field.
- Eliminated some GC allocations from the 2D Renderer.
- Deprecated the CinemachineUniversalPixelPerfect extension. Use the one from Cinemachine v2.4 instead.
- Replaced PlayerSettings.virtualRealitySupported with XRGraphics.tryEnable.

### Fixed
- Fixed an issue where linear to sRGB conversion occurred twice on certain Android devices.
- Fixed an issue where Unity rendered fullscreen quads with the pink error shader when you enabled the Stop NaN post-processing pass.
- Fixed an issue where 2D Lighting was broken for Perspective Cameras.
- Fixed an issue where resetting a Freeform 2D Light would throw null reference exceptions. [case 1184536](https://issuetracker.unity3d.com/issues/lwrp-changing-light-type-to-freeform-after-clicking-on-reset-throws-multiple-arguementoutofrangeexception)
- Fixed an issue where Freeform 2D Lights were not culled correctly when there was a Falloff Offset.
- Fixed an issue where Tilemap palettes were invisible in the Tile Palette window when the 2D Renderer was in use. [case 1162550](https://issuetracker.unity3d.com/issues/adding-tiles-in-the-tile-palette-makes-the-tiles-invisible)
- Fixed user LUT sampling being done in Linear instead of sRGB.
- Fixed an issue when trying to get the Renderer via API on the first frame [case 1189196](https://issuetracker.unity3d.com/product/unity/issues/guid/1189196/)
- Fixed an issue where deleting an entry from the Renderer List and then undoing that change could cause a null reference. [case 1191896](https://issuetracker.unity3d.com/issues/nullreferenceexception-when-attempting-to-remove-entry-from-renderer-features-list-after-it-has-been-removed-and-then-undone)
- Fixed an issue where the user would get an error if they removed the Additional Camera Data component. [case 1189926](https://issuetracker.unity3d.com/issues/unable-to-remove-universal-slash-hd-additional-camera-data-component-serializedobject-target-destroyed-error-is-thrown)
- Fixed an issue that caused shaders containing `HDRP` string in their path to be stripped from the build.
- Fixed an issue that caused only selected object to render in SceneView when Wireframe drawmode was selected.
- Fixed Renderer Features UI tooltips. [case 1191901](https://issuetracker.unity3d.com/issues/forward-renderers-render-objects-layer-mask-tooltip-is-incorrect-and-contains-a-typo)
- Fixed an issue where the Scene lighting button didn't work when you used the 2D Renderer.
- Fixed a performance regression when you used the 2D Renderer.
- Fixed an issue where the Freeform 2D Light gizmo didn't correctly show the Falloff offset.
- Fixed an issue where the 2D Renderer rendered nothing when you used shadow-casting lights with incompatible Renderer2DData.
- Fixed an issue where Prefab previews were incorrectly lit when you used the 2D Renderer.
- Fixed an issue where the Light didn't update correctly when you deleted a Sprite that a Sprite 2D Light uses.
- Fixed an issue where Cinemachine v2.4 couldn't be used together with Universal RP due to a circular dependency between the two packages.

## [7.1.2] - 2019-09-19
### Added
- Added support for additional Directional Lights. The amount of additional Directional Lights is limited by the maximum Per-object Lights in the Render Pipeline Asset.

### Fixed
- Fixed an issue where there were 2 widgets showing the outer angle of a spot light.
- Fixed an issue where the Shader Graph `SceneDepth` node didn't work with XR single-pass (double-wide) rendering. See [case 1123069](https://issuetracker.unity3d.com/issues/lwrp-vr-shadergraph-scenedepth-doesnt-work-in-single-pass-rendering).
- Fixed Unlit and BakedLit shader compilations in the meta pass.
- Fixed an issue where the Bokeh Depth of Field shader would fail to compile on PS4.
- Improved overall memory bandwidth usage.
- Added SceneSelection pass for TerrainLit shader.

## [7.1.1] - 2019-09-05
### Upgrade Guide
- The render pipeline now handles custom renderers differently. You must now set up renderers for the Camera on the Render Pipeline Asset.
- Render Pipeline Assets upgrades automatically and either creates a default forward renderer in your project or links the existing custom one that you've assigned.
- If you have custom renderers assigned to Cameras, you must now add them to the current Render Pipeline Asset. Then you can select which renderer to use on the Camera.

### Added
- Added shader function `GetMainLightShadowParams`. This returns a half4 for the main light that packs shadow strength in x component and shadow soft property in y component.
- Added shader function `GetAdditionalLightShadowParams`. This returns a half4 for an additional light that packs shadow strength in x component and shadow soft property in y component.
- Added a `Debug Level` option to the Render Pipeline Asset. With this, you can control the amount of debug information generated by the render pipeline.
- Added ability to set the `ScriptableRenderer` that the Camera renders with via C# using `UniversalAdditionalCameraData.SetRenderer(int index)`. This maps to the **Renderer List** on the Render Pipeline Asset.
- Added shadow support for the 2D Renderer. 
- Added ShadowCaster2D, and CompositeShadowCaster2D components.
- Added shadow intensity and shadow volume intensity properties to Light2D.
- Added new Gizmos for Lights.
- Added CinemachineUniversalPixelPerfect, a Cinemachine Virtual Camera Extension that solves some compatibility issues between Cinemachine and Pixel Perfect Camera.
- Added an option that disables the depth/stencil buffer for the 2D Renderer.
- Added manipulation handles for the inner cone angle for spot lights.
- Added documentation for the built-in post-processing solution and Volumes framework (and removed incorrect mention of the PPv2 package). 

### Changed
- Increased visible lights limit for the forward renderer. It now supports 256 visible lights except in mobile platforms. Mobile platforms support 32 visible lights.
- Increased per-object lights limit for the forward renderer. It now supports 8 per-object lights in all platforms except GLES2. GLES2 supports 4 per-object lights.
- The Sprite-Lit-Default shader and the Sprite Lit Shader Graph shaders now use the vertex tangents for tangent space calculations.
- Temporary render textures for cameras rendering to render textures now use the same format and multisampling configuration as camera's target texture.
- All platforms now use R11G11B10_UFloat format for HDR render textures if supported.
- There is now a list of `ScriptableRendererData` on the Render Pipeline Asset as opposed to a renderer type. These are available to all Cameras and are included in builds.
- The renderer override on the Camera is now an enum that maps to the list of `ScriptableRendererData` on the Render Pipeline Asset.
- Pixel Perfect Camera now allows rendering to a render texture.
- Light2D GameObjects that you've created now have a default position with z equal to 0.
- Documentation: Changed the "Getting Started" section into "Install and Configure". Re-arranged the Table of Content.  

### Fixed
- Fixed LightProbe occlusion contribution. [case 1146667](https://issuetracker.unity3d.com/product/unity/issues/guid/1146667/)
- Fixed an issue that caused a log message to be printed in the console when creating a new Material. [case 1173160](https://issuetracker.unity3d.com/product/unity/issues/guid/1173160/)
- Fixed an issue where OnRenderObjectCallback was never invoked. [case 1122420](https://issuetracker.unity3d.com/issues/lwrp-gl-dot-lines-and-debug-dot-drawline-dont-render-when-scriptable-render-pipeline-settings-is-set-to-lwrp)
- Fixed an issue where Sprite Masks didn't function properly when using the 2D Renderer. [case 1163474](https://issuetracker.unity3d.com/issues/lwrp-sprite-renderer-ignores-sprite-mask-when-lightweight-render-pipeline-asset-data-is-set-to-2d-renderer-experimental)
- Fixed memory leaks when using the Frame Debugger with the 2D Renderer.
- Fixed an issue where materials using `_Time` did not animate in the scene. [1175396](https://issuetracker.unity3d.com/product/unity/issues/guid/1175396/)
- Fixed an issue where the Particle Lit shader had artifacts when both soft particles and HDR were enabled. [1136285](https://issuetracker.unity3d.com/product/unity/issues/guid/1136285/)
- Fixed an issue where the Area Lights were set to Realtime, which caused them to not bake. [1159838](https://issuetracker.unity3d.com/issues/lwrp-template-baked-area-lights-do-not-work-if-project-is-created-with-lightweight-rp-template)
- Fixed an issue where the Disc Light did not generate any light. [1175097](https://issuetracker.unity3d.com/issues/using-lwrp-area-light-does-not-generate-light-when-its-shape-is-set-to-disc)
- Fixed an issue where the alpha was killed when an opaque texture was requested on an offscreen camera with HDR enabled [case 1163320](https://issuetracker.unity3d.com/issues/lwrp-mobile-secondary-camera-background-alpha-value-is-lost-when-hdr-and-opaque-texture-are-enabled-in-lwrp-asset).
- Fixed an issue that caused Orthographic camera with far plane set to 0 to span Unity console with errors. [case 1172269](https://issuetracker.unity3d.com/issues/orthographic-camera-with-far-plane-set-to-0-results-in-assertions)
- Fixed an issue causing heap allocation in `RenderPipelineManager.DoRenderLoop` [case 1156241](https://issuetracker.unity3d.com/issues/lwrp-playerloop-renderpipelinemanager-dot-dorenderloop-internal-gc-dot-alloc-allocates-around-2-dot-6kb-for-every-camera-in-the-scene)
- Fixed an issue that caused shadow artifacts when using large spot angle values [case 1136165](https://issuetracker.unity3d.com/issues/lwrp-adjusting-spot-angle-on-a-spotlight-produces-shadowmap-artifacts)
- Fixed an issue that caused self-shadowing artifacts when adjusting shadow near-plane on spot lights.
- Fixed an issue that caused specular highlights to disappear when the smoothness value was set to 1.0. [case 1161827](https://issuetracker.unity3d.com/issues/lwrp-hdrp-lit-shader-max-smoothness-value-is-incosistent-between-pipelines)
- Fixed an issue in the Material upgrader that caused transparent Materials to not upgrade correctly to Universal RP. [case 1170419](https://issuetracker.unity3d.com/issues/shader-conversion-upgrading-project-materials-causes-standard-transparent-materials-to-flicker-when-moving-the-camera).
- Fixed post-processing for the 2D Renderer.
- Fixed an issue in Light2D that caused a black line to appear for a 360 degree spotlight.
- Fixed a post-processing rendering issue with non-fullscreen viewport. [case 1177660](https://issuetracker.unity3d.com/issues/urp-render-scale-slider-value-modifies-viewport-coordinates-of-the-screen-instead-of-the-resolution)
- Fixed an issue where **Undo** would not undo the creation of Additional Camera Data. [case 1158861](https://issuetracker.unity3d.com/issues/lwrp-additional-camera-data-script-component-appears-on-camera-after-manually-re-picking-use-pipeline-settings)
- Fixed an issue where selecting the same drop-down menu item twice would trigger a change event. [case 1158861](https://issuetracker.unity3d.com/issues/lwrp-additional-camera-data-script-component-appears-on-camera-after-manually-re-picking-use-pipeline-settings)
- Fixed an issue where selecting certain objects that use instancing materials would throw console warnings. [case 1127324](https://issuetracker.unity3d.com/issues/console-warning-is-being-spammed-when-having-lwrp-enabled-and-shader-with-gpu-instancing-present-in-the-scene)
- Fixed a GUID conflict with LWRP. [case 1179895](https://issuetracker.unity3d.com/product/unity/issues/guid/1179895/)
- Fixed an issue where the Terrain shader generated NaNs.
- Fixed an issue that caused the `Opaque Color` pass to never render at half or quarter resolution.
- Fixed and issue where stencil state on a `ForwardRendererData` was reset each time rendering happened.
- Fixed an issue where the URP Material Upgrader tried to upgrade standard Universal Shaders. [case 1144710](https://issuetracker.unity3d.com/issues/upgrading-to-lwrp-materials-is-trying-to-upgrade-lwrp-materials)
- Fixed an issue where some Materials threw errors when you upgraded them to Universal Shaders. [case 1200938](https://issuetracker.unity3d.com/issues/universal-some-materials-throw-errors-when-updated-to-universal-rp-through-update-materials-to-universal-rp)

## [7.0.1] - 2019-07-25
### Changed
- Platform checks now provide more helpful feedback about supported features in the Inspectors.

### Fixed
- Fixed specular lighting related artifacts on Mobile [case 1143049](https://issuetracker.unity3d.com/issues/ios-lwrp-rounded-cubes-has-graphical-artifacts-when-setting-pbr-shaders-smoothness-about-to-0-dot-65-in-shadergraph) and [case 1164822](https://issuetracker.unity3d.com/issues/lwrp-specular-highlight-becomes-hard-edged-when-increasing-the-size-of-an-object).
- Post-processing is no longer enabled in the previews.
- Unity no longer force-enables post-processing on a camera by default.
- Fixed an issue that caused the Scene to render darker in GLES3 and linear color space. [case 1169789](https://issuetracker.unity3d.com/issues/lwrp-android-scene-is-rendered-darker-in-build-when-graphics-api-set-to-gles3-and-color-space-set-to-linear)

## [7.0.0] - 2019-07-17
### Universal Render Pipeline
- LWRP has been renamed to the "Universal Render Pipeline" (UniversalRP).
- UniversalRP is the same as LWRP in terms of features and scope.
- Classes have moved to the Universal namespace (from LWRP).

### Upgrade Guide
- Upgrading to UniversalRP is designed to be almost seamless from the user side.
- LWRP package still exists, this forwards includes and classes to the UniversalRP Package.
- Please see the more involved upgrade guide (https://docs.google.com/document/d/1Xd5bZa8pYZRHri-EnNkyhwrWEzSa15vtnpcg--xUCIs/).

### Added
- Initial Stadia platform support.
- Added a menu option to create a new `ScriptableRendererFeature` script. To do so in the Editor, click on Asset > Create > Rendering > Lightweight Render Pipeline > Renderer Feature.
- Added documentation for SpeedTree Shaders in LWRP.
- Added extended features to LWRP Terrain Shader, so terrain assets can be forward-compatible with HDRP.
- Enabled per-layer advanced or legacy-mode blending in LWRP Terrain Shader. 
- Added the documentation page "Rendering in LWRP", which describes the forward rendering camera loop.
- Added documentation overview for how Post Processing Version 2 works in LWRP.
- Added documentation notes and FAQ entry on the 2D Renderer affecting the LWRP Asset.

### Changed
- Replaced beginCameraRendering callbacks by non obsolete implementation in Light2D
- Updated `ScriptableRendererFeature` and `ScriptableRenderPass` API docs.
- Shader type Real translates to FP16 precision on Nintendo Switch.

### Fixed
- Fixed a case where built-in Shader time values could be out of sync with actual time. [case 1142495](https://fogbugz.unity3d.com/f/cases/1142495/)
- Fixed an issue that caused forward renderer resources to not load properly when you upgraded LWRP from an older version to 7.0.0. [case 1154925](https://issuetracker.unity3d.com/issues/lwrp-upgrading-lwrp-package-to-7-dot-0-0-breaks-forwardrenderdata-asset-in-resource-files)
- Fixed GC spikes caused by LWRP allocating heap memory every frame.
- Fixed distortion effect on particle unlit shader.
- Fixed NullReference exception caused when trying to add a ScriptableRendererFeature.
- Fixed issue with certain LWRP shaders not showing when using forward/2D renderer.
- Fixed the shadow resolve pass and the final pass, so they're not consuming unnecessary bandwidth. [case 1152439](https://issuetracker.unity3d.com/issues/lwrp-mobile-increased-memory-usage-and-extra-rendering-steps) 
- Added missing page for 2D Lights in LWRP.
- Tilemap tiles no longer appear black when you use the 2D renderer.
- Sprites in the preview window are no longer lit by 2D Scene lighting.
- Fixed warnings for unsupported shadow map formats for GLES2 API.
- Disabled shadows for devices that do not support shadow maps or depth textures.
- Fixed support for LWRP per-pixel terrain. [case 1110520](https://fogbugz.unity3d.com/f/cases/1110520)
- Fixed some basic UI/usability issues with LWRP terrain Materials (use of warnings and modal value changes).
- Fixed an issue where using LWRP and Sprite Shape together would produce meta file conflicts.
- Fixed fp16 overflow in Switch in specular calculation
- Fixed shader compilation errors for Android XR projects.
- Updated the pipeline Asset UI to cap the render scale at 2x so that it matches the render pipeline implementation limit.

## [6.7.0] - 2019-05-16
### Added
- Added SpeedTree Shaders.
- Added two Shader Graph master nodes: Lit Sprite and Unlit Sprite. They only work with the 2D renderer.
- Added documentation for the 2D renderer.

### Changed
- The 2D renderer and Light2D component received a number of improvements and are now ready to try as experimental features.
- Updated the [Feature Comparison Table](lwrp-builtin-feature-comparison.md) to reflect the current state of LWRP features.

### Fixed
- When in playmode, the error 'Non matching Profiler.EndSample' no longer appears. [case 1140750](https://fogbugz.unity3d.com/f/cases/1140750/)
- LWRP Particle Shaders now correctly render in stereo rendering modes. [case 1106699](https://fogbugz.unity3d.com/f/cases/1106699/)
- Shaders with 'debug' in the name are no longer stripped automatically. [case 1112983](https://fogbugz.unity3d.com/f/cases/1112983/)
- Fixed tiling issue with selection outline and baked cutout shadows.
- in the Shadergraph Unlit Master node, Premultiply no longer acts the same as Alpha. [case 1114708](https://fogbugz.unity3d.com/f/cases/1114708/)
- Fixed an issue where Lightprobe data was missing if it was needed per-pixel and GPU instancing was enabled.
- The Soft ScreenSpaceShadows Shader variant no longer gets stripped form builds. [case 1138236](https://fogbugz.unity3d.com/f/cases/1138236/)
- Fixed a typo in the Particle Unlit Shader, so Soft Particles now work correctly.
- Fixed emissive Materials not being baked for some meshes. [case 1145297](https://issuetracker.unity3d.com/issues/lwrp-emissive-materials-are-not-baked)
- Camera matrices are now correctly set up when you call rendering functions in EndCameraRendering. [case 1146586](https://issuetracker.unity3d.com/issues/lwrp-drawmeshnow-returns-wrong-positions-slash-scales-when-called-from-endcamerarendering-hook)
- Fixed GI not baking correctly while in gamma color space.
- Fixed a NullReference exception when adding a renderer feature that is contained in a global namespace. [case 1147068](https://issuetracker.unity3d.com/issues/scriptablerenderpipeline-inspector-ui-crashes-when-a-scriptablerenderfeature-is-not-in-a-namespace)
- Shaders are now set up for VR stereo instancing on Vulkan. [case 1142952](https://fogbugz.unity3d.com/f/cases/1142952/).
- VR stereo matrices and vertex inputs are now set up on Vulkan. [case 1142952](https://fogbugz.unity3d.com/f/cases/1142952/).
- Fixed the Material Upgrader so it's now run upon updating the LWRP package. [1148764](https://issuetracker.unity3d.com/product/unity/issues/guid/1148764/)
- Fixed a NullReference exception when you create a new Lightweight Render Pipeline Asset. [case 1153388](https://issuetracker.unity3d.com/product/unity/issues/guid/1153388/) 

## [6.6.0] - 2019-04-01
### Added
- Added support for Baked Indirect mixed lighting.
- You can now use Light Probes for occlusion. This means that baked lights can now occlude dynamic objects.
- Added RenderObjects. You can add RenderObjects to a Renderer to perform custom rendering.
- (WIP) Added an experimental 2D renderer that implements a 2D lighting system.
- (WIP) Added a Light2D component that works with the 2D renderer to add lighting effects to 2D sprites.

### Fixed
- Fixed a project import issue in the LWRP template.
- Fixed the warnings that appear when you create new Unlit Shader Graphs using the Lightweight Render Pipeline.
- Fixed light attenuation precision on mobile platforms.
- Fixed split-screen rendering on mobile platforms.
- Fixed rendering when using an off-screen camera that renders to a depth texture.
- Fixed the exposed stencil render state in the renderer.
- Fixed the default layer mask so it's now applied to a depth pre-pass.
- Made several improvements and fixes to the render pass UI.
- Fixed artifacts that appeared due to precision errors in large scaled objects.
- Fixed an XR rendering issue where Unity required a depth texture.
- Fixed an issue that caused transparent objects to sort incorrectly.

## [6.5.0] - 2019-03-07
### Added
- You can now create a custom forward renderer by clicking on `Assets/Create/Rendering/Lightweight Render Pipeline/Forward Renderer`. This creates an Asset in your Project. You can add additional features to it and drag-n-drop the renderer to either the pipeline Asset or to a camera.
- You can now add `ScriptableRendererFeature`  to the `ScriptableRenderer` to extend it with custom effects. A feature is an `ScriptableObject` that can be drag-n-dropped in the renderer and adds one or more `ScriptableRenderPass` to the renderer.
- `ScriptableRenderer` now exposes interface to configure lights. To do so, implement `SetupLights` when you create a new renderer.
- `ScriptableRenderer` now exposes interface to configure culling. To do so, implement `SetupCullingParameters` when you create a new renderer.
- `ScriptableRendererData` contains rendering resources for `ScriptableRenderer`. A renderer can be overridden globally for all cameras or on a per-camera basis.
- `ScriptableRenderPass` now has a `RenderPassEvents`. This controls where in the pipeline the render pass is added.
- `ScriptableRenderPass` now exposes `ConfigureTarget` and `ConfigureClear`. This allows the renderer to automatically figure out the currently active rendering targets.
- `ScriptableRenderPass` now exposes `Blit`. This performs a blit and sets the active render target in the renderer.
- `ScriptableRenderPass` now exposes `RenderPostProcessing`. This renders post-processing and sets the active render target in the renderer.
- `ScriptableRenderPass` now exposes `CreateDrawingSettings` as a helper for render passes that need to call `ScriptableRenderContext.DrawRenderers`.

### Changed
- Removed `RegisterShaderPassName` from `ScriptableRenderPass`. Instead, `CreateDrawingSettings` now  takes one or a list of `ShaderTagId`. 
- Removed remaining experimental namespace from LWRP. All APIrelated to `ScriptableRenderer`, `ScriptableRenderPass`, and render pass injection is now out of preview.
- Removed `SetRenderTarget` from `ScriptableRenderPass`. You should never call it. Instead, call `ConfigureTarget`, and the renderer automatically sets up targets for you. 
- Removed `RenderFullscreenQuad` from `ScriptableRenderer`. Use `CommandBuffer.DrawMesh` and `RenderingUtils.fullscreenMesh` instead.
- Removed `RenderPostProcess` from `ScriptableRenderer`. Use `ScriptableRenderPass.RenderPostProcessing` instead.
- Removed `postProcessingContext` property from `ScriptableRenderer`. This is now exposed in `RenderingUtils.postProcessingContext`.
- Removed `GetCameraClearFlag` from `ScriptableRenderer`.

### Fixed
- Fixed y-flip in VR when post-processing is active.
- Fixed occlusion mesh for VR not rendering before rendering opaques.
- Enabling or disabling SRP Batcher in runtime works now.
- Fixed video player recorder when post-processing is enabled.

## [6.4.0] - 2019-02-21

## [6.3.0] - 2019-02-18

## [6.2.0] - 2019-02-15

### Changed
- Code refactor: all macros with ARGS have been swapped with macros with PARAM. This is because the ARGS macros were incorrectly named.

## [6.1.0] - 2019-02-13

## [6.0.0] - 2019-02-23
### Added
- You can now implement a custom renderer for LWRP. To do so, implement an `IRendererData` that contains all resources used in rendering. Then create an `IRendererSetup` that creates and queues `ScriptableRenderPass`. Change the renderer type either in the Pipeline Asset or in the Camera Inspector.
- LWRP now uses the Unity recorder extension. You can use this to capture the output of Cameras.
- You can now inject a custom render pass before LWRP renders opaque objects. To do so, implement an `IBeforeRender` interface.
- Distortion support in all Particle Shaders.
- An upgrade system for LWRP Materials with `MaterialPostprocessor`.
- An upgrade path for Unlit shaders
- Tooltips for Shaders.
- SRP Batcher support for Particle Shaders.
- Docs for these Shaders: Baked Lit, Particles Lit, Particles Simple Lit, and Particles Unlit.
- LWRP now supports dynamic resolution scaling. The target platform must also support it.
- LWRP now includes version defines for both C# and Shaders in the format of `LWRP_X_Y_Z_OR_NEWER`. For example, `LWRP_5_3_0_OR_NEWER` defines version 5.3.0.
- The Terrain Lit Shader now samples Spherical Harmonics if you haven't baked any lightmaps for terrain.
- Added a __Priority__ option, which you can use to tweak the rendering order. This is similar to render queue in the built-in render pipeline. These Shaders now have this option: Lit, Simple Lit, Baked Lit, Unlit, and all three Particle Shaders.
- Added support for overriding terrain detail rendering shaders, via the render pipeline editor resources asset.

### Changed
- You can now only initialize a camera by setting a Background Type. The supported options are Skybox, Solid Color, and Don't Care.
- LWRP now uses non-square shadowmap textures when it renders directional shadows with 2 shadow cascades. 
- LWRP now uses RGB111110 as the HDR format on mobile devices, when this format is supported.
- Removed `IAfterDepthPrePass` interface.
- We’ve redesigned the Shader GUI. For example, all property names in Shaders are now inline across the board
- The Simple Lit Shader now has Smoothness, which can be stored in the alpha of specular or albedo maps.
- The Simple Lit and Particles Simple Lit Shaders now take shininess from the length (brightness) of the specular map.
- The __Double sided__ property is now __Render Face__. This means you can also do front face culling.
- Changed the docs for Lit Shader, Simple Lit Shader and Unlit Shader according to Shader GUI changes.
- When you create a new LWRP Asset, it will now be initialized with settings that favor performance on mobile platforms.
- Updated the [FAQ](faq.md) and the [Built-in/LWRP feature comparison table](lwrp-builtin-feature-comparison.md).

### Fixed
- Several tweaks to reduce bandwidth consumption on mobile devices.
- The foldouts in the Lightweight Asset inspector UI now remember their state.
- Added missing meta file for GizmosRenderingPass.cs.
- Fixed artifacts when using multiple or Depth Only cameras. [Case 1072615](https://issuetracker.unity3d.com/issues/ios-using-multiple-cameras-in-the-scene-in-lightweight-render-pipeline-gives-corrupted-image-in-ios-device)
- Fixed a typo in ERROR_ON_UNSUPPORTED_FUNCTION() that was causing the shader compiler to run out of memory in GLES2. [Case 1104271](https://issuetracker.unity3d.com/issues/mobile-os-restarts-because-of-high-memory-usage-when-compiling-shaders-for-opengles2)
- LWRP now renders shadows on scaled objects correctly. [Case 1109017](https://issuetracker.unity3d.com/issues/scaled-objects-render-shadows-and-specularity-incorrectly-in-the-lwrp-on-device)
- LWRP now allows some Asset settings to be changed at runtime. [Case 1105552](https://issuetracker.unity3d.com/issues/lwrp-changing-render-scale-in-runtime-has-no-effect-since-lwrp-3-dot-3-0)
- Realtime shadows now work in GLES2. [Case 1087251](https://issuetracker.unity3d.com/issues/android-lwrp-no-real-time-light-and-shadows-using-gles2)
- Framedebugger now renders correctly when stepping through drawcalls.
- Cameras that request MSAA and Opaque Textures now use less frame bandwidth when they render.
- Fixed rendering in the gamma color space, so it doesn't appear darker.
- Particles SImple Lit and Particles Unlit Shaders now work correctly.
- __Soft Particles__ now work correctly.
- Camera fading for particles.
- Fixed a typo in the Unlit `IgnoreProjector` tag.
- Particles render in both eyes with stereo instancing
- Fixed specular issues on mobile. [case 1109017](https://issuetracker.unity3d.com/issues/scaled-objects-render-shadows-and-specularity-incorrectly-in-the-lwrp-on-device)
- Fixed issue causing LWRP to create MSAA framebuffer even when MSAA setting was disabled.
- Post-processing in mobile VR is now forced to be disabled. It was causing many rendering issues.
- Fixed Editor Previews breaking in Play Mode when VR is enabled. [Case 1109009](https://issuetracker.unity3d.com/issues/lwrp-editor-previews-break-in-play-mode-if-vr-is-enabled)
- A camera's HDR enable flag is now respected when rendering in XR.
- Terrain detail rendering now works correctly when LWRP is installed but inactive.

## [5.2.0] - 2018-11-27
### Added
- LWRP now handles blits that are required by the device when rendering to the backbuffer.
- You can now enable the SRP Batcher. To do so, go to the `Pipeline Asset`. Under `Advanced`, toggle `SRP Batcher`.

### Changed
- Renamed shader variable `unity_LightIndicesOffsetAndCount` to `unity_PerObjectLightData`.
- Shader variables `unity_4LightIndices0` and `unity_4LightIndices1` are now declared as `unity_PerObjectLightIndices` array.

## [5.1.0] - 2018-11-19
### Added
- The user documentation for LWRP is now in this GitHub repo, instead of in the separate GitHub wiki. You can find the most up-to-date pages in the [TableOfContents.md](TableOfCotents.md) file. Pages not listed in that file are still in progress.

### Changed
- The LWRP package is no longer in preview.
- LWRP built-in render passes are now internal.
- Changed namespace from `UnityEngine.Experimental.Rendering.LightweightPipeline` to `UnityEngine.Rendering.LWRP`.
- Changed namespace from `UnityEditor.Experimental.Rendering.LightweightPipeline` to `UnityEditor.Rendering.LWRP`.

### Fixed
- LWRP now respects the iOS Player setting **Force hard shadows**. When you enable this setting, hardware filtering of shadows is disabled.
- Scene view mode now renders baked lightmaps correctly. [Case 1092227](https://issuetracker.unity3d.com/issues/lwrp-scene-view-modes-render-objects-black)
- Shadow bias calculations are now correct for both Shader Graph and Terrain shaders.
- Blit shader now ignores culling.
- When you select __Per Vertex__ option for __Additional Lights__, the __Per Object Limit__ option is not greyed out anymore.
- When you change camera viewport height to values above 1.0, the Unity Editor doesn't freeze anymore. [Case 1097497](https://issuetracker.unity3d.com/issues/macos-lwrp-editor-freezes-after-changing-cameras-viewport-rect-values)
- When you use AR with LWRP, the following error message is not displayed in the console anymore: "The camera list passed to the render pipeline is either null or empty."

## [5.0.0-preview] - 2018-09-28
### Added
- Added occlusion mesh rendering/hookup for VR
- You can now configure default depth and normal shadow bias values in the pipeline asset.
- You can now add the `LWRPAdditionalLightData` component to a `Light` to override the default depth and normal shadow bias.
- You can now log the amount of shader variants in your build. To do so, go to the `Pipeline Asset`. Under `Advanced`, select and set the `Shader Variant Log Level`.
### Changed
- Removed the `supportedShaderFeatures` property from LWRP core. The shader stripper now figures out which variants to strip based on the current assigned pipeline Asset in the Graphics settings.
### Fixed
- The following error does not appear in console anymore: ("Begin/End Profiler section mismatch")
- When you select a material with the Lit shader, this no longer causes the following error in the console: ("Material doesn't have..."). [case 1092354](https://fogbugz.unity3d.com/f/cases/1092354/)
- In the Simple Lit shader, per-vertex additional lights are now shaded properly.
- Shader variant stripping now works when you're building a Project with Cloud Build. This greatly reduces build times from Cloud Build.
- Dynamic Objects now receive lighting when the light mode is set to mixed.
- MSAA now works on Desktop platforms.
- The shadow bias value is now computed correctly for shadow cascades and different shadow resolutions. [case 1076285](https://issuetracker.unity3d.com/issues/lwrp-realtime-directional-light-shadow-maps-exhibit-artifacts)
- When you use __Area Light__ with LWRP, __Cast Shadows__ no longer overlaps with other UI elements in the Inspector. [case 1085363](https://issuetracker.unity3d.com/issues/inspector-area-light-cast-shadows-ui-option-is-obscured-by-render-mode-for-lwrp-regression-in-2018-dot-3a3)

### Changed
Read/write XRGraphicsConfig -> Read-only XRGraphics interface to XRSettings. 

## [4.0.0-preview] - 2018-09-28
### Added
- When you have enabled Gizmos, they now appear correctly in the Game view.
- Added requiresDepthPrepass field to RenderingData struct to tell if the runtime platform requires a depth prepass to generate a camera depth texture.
- The `RenderingData` struct now holds a reference to `CullResults`.
- When __HDR__ is enabled in the Camera but disabled in the Asset, an information box in the Camera Inspector informs you about it.
- When __MSAA__ is enabled in the Camera but disabled in the Asset, an information box in the Camera Inspector informs you about it.
- Enabled instancing on the terrain shader.
- Sorting of opaque objects now respects camera `opaqueSortMode` setting.
- Sorting of opaque objects disables front-to-back sorting flag, when camera settings allow that and the GPU has hidden surface removal.
- LWRP now has a Custom Light Explorer that suits its feature set.
- LWRP now supports Vertex Lit shaders for detail meshes on terrain.
- LWRP now has three interactive Autodesk shaders: Autodesk Interactive, Autodesk Interactive Masked and Autodesk Interactive Transparent.
- [Shader API] The `GetMainLight` and `GetAdditionalLight` functions can now compute shadow attenuation and store it in the new `shadowAttenuation` field in `LightData` struct.
- [Shader API] Added a `VertexPositionInputs` struct that contains vertex position in difference spaces (world, view, hclip).
- [Shader API] Added a `GetVertexPositionInputs` function to get an initialized `VertexPositionInputs`.
- [Shader API] Added a `GetPerObjectLightIndex` function to return the per-object index given a for-loop index.
- [Shader API] Added a `GetShadowCoord` function that takes a `VertexPositionInputs` as input.
- [ShaderLibrary] Added VertexNormalInputs struct that contains data for per-pixel normal computation.
- [ShaderLibrary] Added GetVertexNormalInputs function to return an initialized VertexNormalInputs.

### Changed
- The `RenderingData` struct is now read-only.
- `ScriptableRenderer`always performs a Clear before calling `IRendererSetup::Setup.` 
- `ScriptableRenderPass::Execute` no longer takes `CullResults` as input. Instead, use `RenderingData`as input, since that references `CullResults`.
- `IRendererSetup_Setup` no longer takes `ScriptableRenderContext` and `CullResults` as input.
- Shader includes are now referenced via package relative paths instead of via the deprecated shader export path mechanism https://docs.unity3d.com/2018.3/Documentation/ScriptReference/ShaderIncludePathAttribute.html.
- The LWRP Asset settings were re-organized to be more clear.
- Vertex lighting now controls if additional lights should be shaded per-vertex or per-pixel.
- Renamed all `Local Lights` nomenclature to `Additional Lights`.
- Changed shader naming to conform to our SRP shader code convention.
- [Shader API] Renamed `SpotAttenuation` function to `AngleAttenuation`.
- [Shader API] Renamed `_SHADOWS_ENABLED` keyword to `_MAIN_LIGHT_SHADOWS`
- [Shader API] Renamed `_SHADOWS_CASCADE` keyword to `_MAIN_LIGHT_SHADOWS_CASCADE`
- [Shader API] Renamed `_VERTEX_LIGHTS` keyword to `_ADDITIONAL_LIGHTS_VERTEX`.
- [Shader API] Renamed `_LOCAL_SHADOWS_ENABLED` to `_ADDITIONAL_LIGHT_SHADOWS`
- [Shader API] Renamed `GetLight` function to `GetAdditionalLight`.
- [Shader API] Renamed `GetPixelLightCount` function to `GetAdditionalLightsCount`.
- [Shader API] Renamed `attenuation` to `distanceAttenuation` in `LightData`.
- [Shader API] Renamed `GetLocalLightShadowStrength` function to `GetAdditionalLightShadowStrength`.
- [Shader API] Renamed `SampleScreenSpaceShadowMap` functions to `SampleScreenSpaceShadowmap`.
- [Shader API] Renamed `MainLightRealtimeShadowAttenuation` function to `MainLightRealtimeShadow`.
- [Shader API] Renamed light constants from `Directional` and `Local` to `MainLight` and `AdditionalLights`.
- [Shader API] Renamed `GetLocalLightShadowSamplingData` function to `GetAdditionalLightShadowSamplingData`.
- [Shader API] Removed OUTPUT_NORMAL macro.
- [Shader API] Removed `lightIndex` and `substractiveAttenuation` from `LightData`.
- [Shader API] Removed `ComputeShadowCoord` function. `GetShadowCoord` is provided instead.
- All `LightweightPipeline` references in API and classes are now named `LightweightRenderPipeline`.
- Files no longer have the `Lightweight` prefix.
- Renamed Physically Based shaders to `Lit`, `ParticlesLit`, and `TerrainLit`.
- Renamed Simple Lighting shaders to `SimpleLit`, and `ParticlesSimpleLit`.
- [ShaderLibrary] Renamed `InputSurfacePBR.hlsl`, `InputSurfaceSimple.hlsl`, and `InputSurfaceUnlit` to `LitInput.hlsl`, `SimpleLitInput.hlsl`, and `UnlitInput.hlsl`. These files were moved from the `ShaderLibrary` folder to the`Shaders`.
- [ShaderLibrary] Renamed `LightweightPassLit.hlsl` and `LightweightPassLitSimple.hlsl` to `LitForwardPass.hlsl` and `SimpleLitForwardPass.hlsl`. These files were moved from the `ShaderLibrary` folder to `Shaders`.
- [ShaderLibrary] Renamed `LightweightPassMetaPBR.hlsl`, `LightweightPassMetaSimple.hlsl` and `LighweightPassMetaUnlit` to `LitMetaPass.hlsl`, `SimpleLitMetaPass.hlsl` and `UnlitMetaPass.hlsl`. These files were moved from the `ShaderLibrary` folder to `Shaders`.
- [ShaderLibrary] Renamed `LightweightPassShadow.hlsl` to `ShadowCasterPass.hlsl`. This file was moved to the `Shaders` folder.
- [ShaderLibrary] Renamed `LightweightPassDepthOnly.hlsl` to `DepthOnlyPass.hlsl`. This file was moved to the `Shaders` folder.
- [ShaderLibrary] Renamed `InputSurfaceTerrain.hlsl` to `TerrainLitInput.hlsl`. This file was moved to the `Shaders` folder.
- [ShaderLibrary] Renamed `LightweightPassLitTerrain.hlsl` to `TerrainLitPases.hlsl`. This file was moved to the `Shaders` folder.
- [ShaderLibrary] Renamed `ParticlesPBR.hlsl` to `ParticlesLitInput.hlsl`. This file was moved to the `Shaders` folder.
- [ShaderLibrary] Renamed `InputSurfacePBR.hlsl` to `LitInput.hlsl`. This file was moved to the `Shaders` folder.
- [ShaderLibrary] Renamed `InputSurfaceUnlit.hlsl` to `UnlitInput.hlsl`. This file was moved to the `Shaders` folder.
- [ShaderLibrary] Renamed `InputBuiltin.hlsl` to `UnityInput.hlsl`.
- [ShaderLibrary] Renamed `LightweightPassMetaCommon.hlsl` to `MetaInput.hlsl`.
- [ShaderLibrary] Renamed `InputSurfaceCommon.hlsl` to `SurfaceInput.hlsl`.
- [ShaderLibrary] Removed LightInput struct and GetLightDirectionAndAttenuation. Use GetAdditionalLight function instead.
- [ShaderLibrary] Removed ApplyFog and ApplyFogColor functions. Use MixFog and MixFogColor instead.
- [ShaderLibrary] Removed TangentWorldToNormal function. Use TransformTangentToWorld instead.
- [ShaderLibrary] Removed view direction normalization functions. View direction should always be normalized per pixel for accurate results.
- [ShaderLibrary] Renamed FragmentNormalWS function to NormalizeNormalPerPixel.

### Fixed
- If you have more than 16 lights in a scene, LWRP no longer causes random glitches while rendering lights.
- The Unlit shader now samples Global Illumination correctly.
- The Inspector window for the Unlit shader now displays correctly.
- Reduced GC pressure by removing several per-frame memory allocations.
- The tooltip for the the camera __MSAA__ property now appears correctly.
- Fixed multiple C# code analysis rule violations.
- The fullscreen mesh is no longer recreated upon every call to `ScriptableRenderer.fullscreenMesh`.

## [3.3.0-preview] - 2018-01-01
### Added
- Added callbacks to LWRP that can be attached to a camera (IBeforeCameraRender, IAfterDepthPrePass, IAfterOpaquePass, IAfterOpaquePostProcess, IAfterSkyboxPass, IAfterTransparentPass, IAfterRender)

###Changed
- Clean up LWRP creation of render textures. If we are not going straight to screen ensure that we create both depth and color targets.
- UNITY_DECLARE_FRAMEBUFFER_INPUT and UNITY_READ_FRAMEBUFFER_INPUT macros were added. They are necessary for reading transient attachments.
- UNITY_MATRIX_I_VP is now defined.
- Renamed LightweightForwardRenderer to ScriptableRenderer.
- Moved all light constants to _LightBuffer CBUFFER. Now _PerCamera CBUFFER contains all other per camera constants.
- Change real-time attenuation to inverse square.
- Change attenuation for baked GI to inverse square, to match real-time attenuation.
- Small optimization in light attenuation shader code.

### Fixed
- Lightweight Unlit shader UI doesn't throw an error about missing receive shadow property anymore.

## [3.2.0-preview] - 2018-01-01
### Changed
- Receive Shadows property is now exposed in the material instead of in the renderer.
- The UI for Lightweight asset has been updated with new categories. A more clean structure and foldouts has been added to keep things organized.

### Fixed
- Shadow casters are now properly culled per cascade. (case 1059142)
- Rendering no longer breaks when Android platform is selected in Build Settings. (case 1058812)
- Scriptable passes no longer have missing material references. Now they access cached materials in the renderer.(case 1061353)
- When you change a Shadow Cascade option in the Pipeline Asset, this no longer warns you that you've exceeded the array size for the _WorldToShadow property.
- Terrain shader optimizations.

## [3.1.0-preview] - 2018-01-01

### Fixed
- Fixed assert errors caused by multi spot lights
- Fixed LWRP-DirectionalShadowConstantBuffer params setting

## [3.0.0-preview] - 2018-01-01
### Added
- Added camera additional data component to control shadows, depth and color texture.
- pipeline now uses XRSEttings.eyeTextureResolutionScale as renderScale when in XR.
- New pass architecture. Allows for custom passes to be written and then used on a per camera basis in LWRP

### Changed
- Shadow rendering has been optimized for the Mali Utgard architecture by removing indexing and avoiding divisions for orthographic projections. This reduces the frame time by 25% on the Overdraw benchmark.
- Removed 7x7 tent filtering when using cascades.
- Screenspace shadow resolve is now only done when rendering shadow cascades.
- Updated the UI for the Lighweight pipeline asset.
- Update assembly definitions to output assemblies that match Unity naming convention (Unity.*).

### Fixed
- Post-processing now works with VR on PC.
- PS4 compiler error
- Fixed VR multiview rendering by forcing MSAA to be off. There's a current issue in engine that breaks MSAA and Texture2DArray.
- Fixed UnityPerDraw CB layout
- GLCore compute buffer compiler error
- Occlusion strength not being applied on LW standard shaders
- CopyDepth pass is being called even when a depth from prepass is available
- GLES2 shader compiler error in IntegrationTests
- Can't set RenderScale and ShadowDistance by script
- VR Single Pass Instancing shadows
- Fixed compilation errors on Nintendo Switch (limited XRSetting support).

## [2.0.0-preview] - 2018-01-01

### Added
- Explicit render target load/store actions were added to improve tile utilization
- Camera opaque color can be requested on the pipeline asset. It can be accessed in the shader by defining a _CameraOpaqueTexture. This can be used as an alternative to GrabPass.
- Dynamic Batching can be enabled in the pipeline asset
- Pipeline now strips unused or invalid variants and passes based on selected pipeline capabilities in the asset. This reduces build and memory consuption on target.
- Shader stripping settings were added to pipeline asset

### Changed
#### Pipeline
- Pipeline code is now more modular and extensible. A ForwardRenderer class is initialized by the pipeline with RenderingData and it's responsible for enqueueing and executing passes. In the future pluggable renderers will be supported.
- On mobile 1 directional light + up to 4 local lights (point or spot) are computed
- On other platforms 1 directional light + up to 8 local lights are computed
- Multiple shadow casting lights are supported. Currently only 1 directional + 4 spots light shadows.
#### Shading Framework
- Directional Lights are always considered a main light in shader. They have a fast shading path with no branching and no indexing.
- GetMainLight() is provided in shader to initialize Light struct with main light shading data. 
- Directional lights have a dedicated shadowmap for performance reasons. Shadow coord always comes from interpolator.
- MainLigthRealtimeShadowAttenuation(float4 shadowCoord) is provided to compute main light realtime shadows.
- Spot and Point lights are always shaded in the light loop. Branching on uniform and indexing happens when shading them.
- GetLight(half index, float3 positionWS) is provided in shader to initialize Light struct for spot and point lights.
- Spot light shadows are baked into a single shadow atlas.
- Shadow coord for spot lights is always computed on fragment.
- Use LocalLightShadowAttenuation(int lightIndex, float3 positionWS) to comppute realtime shadows for spot lights.

### Fixed
- Issue that was causing VR on Android to render black
- Camera viewport issues
- UWP build issues
- Prevent nested camera rendering in the pipeline

## [1.1.4-preview] - 2018-01-01

### Added
 - Terrain and grass shaders ported
 - Updated materials and shader default albedo and specular color to midgrey.
 - Exposed _ScaledScreenParams to shader. It works the same as _ScreenParams but takes pipeline RenderScale into consideration
 - Performance Improvements in mobile

### Fixed
 - SRP Shader library issue that was causing all constants to be highp in mobile
 - shader error that prevented LWRP to build to UWP
 - shader compilation errors in Linux due to case sensitive includes
 - Rendering Texture flipping issue
 - Standard Particles shader cutout and blending modes
 - crash caused by using projectors
 - issue that was causing Shadow Strength to not be computed on mobile
 - Material Upgrader issue that caused editor to SoftLocks
 - GI in Unlit shader
 - Null reference in the Unlit material shader GUI

## [1.1.2-preview] - 2018-01-01

### Changed
 - Performance improvements in mobile  

### Fixed
 - Shadows on GLES 2.0
 - CPU performance regression in shadow rendering
 - Alpha clip shadow issues
 - Unmatched command buffer error message
 - Null reference exception caused by missing resource in LWRP
 - Issue that was causing Camera clear flags was being ignored in mobile


## [1.1.1-preview] - 2018-01-01

### Added
 - Added Cascade Split selection UI
 - Added SHADER_HINT_NICE_QUALITY. If user defines this to 1 in the shader Lightweight pipeline will favor quality even on mobile platforms.

### Changed
 - Shadowmap uses 16bit format instead of 32bit.
 - Small shader performance improvements

### Fixed
 - Subtractive Mode
 - Shadow Distance does not accept negative values anymore


## [0.1.24] - 2018-01-01

### Added
 - Added Light abstraction layer on lightweight shader library.
 - Added HDR global setting on pipeline asset. 
 - Added Soft Particles settings on pipeline asset.
 - Ported particles shaders to SRP library

### Changed
 - HDR RT now uses what format is configured in Tier settings.
 - Refactored lightweight standard shaders and shader library to improve ease of use.
 - Optimized tile LOAD op on mobile.
 - Reduced GC pressure
 - Reduced shader variant count by ~56% by improving fog and lightmap keywords
 - Converted LW shader library files to use real/half when necessary.

### Fixed
 - Realtime shadows on OpenGL
 - Shader compiler errors in GLES 2.0
 - Issue sorting issues when BeforeTransparent custom fx was enabled.
 - VR single pass rendering.
 - Viewport rendering issues when rendering to backbuffer.
 - Viewport rendering issues when rendering to with MSAA turned off.
 - Multi-camera rendering.

## [0.1.23] - 2018-01-01

### Added
 - UI Improvements (Rendering features not supported by LW are hidden)

### Changed
 - Shaders were ported to the new SRP shader library. 
 - Constant Buffer refactor to use new Batcher
 - Shadow filtering and bias improved.
 - Pipeline now updates color constants in gamma when in Gamma colorspace.
 - Optimized ALU and CB usage on Shadows.
 - Reduced shader variant count by ~33% by improving shadow and light classification keywords
 - Default resources were removed from the pipeline asset.

### Fixed
 - Fixed shader include path when using SRP from package manager.
 - Fixed spot light attenuation to match Unity Built-in pipeline.
 - Fixed depth pre-pass clearing issue.

## [0.1.12] - 2018-01-01

### Added
 - Standard Unlit shader now has an option to sample GI.
 - Added Material Upgrader for stock Unity Mobile and Legacy Shaders.
 - UI improvements

### Changed
- Realtime shadow filtering was improved. 

### Fixed
 - Fixed an issue that was including unreferenced shaders in the build.
 - Fixed a null reference caused by Particle System component lights.<|MERGE_RESOLUTION|>--- conflicted
+++ resolved
@@ -4,26 +4,15 @@
 The format is based on [Keep a Changelog](http://keepachangelog.com/en/1.0.0/)
 and this project adheres to [Semantic Versioning](http://semver.org/spec/v2.0.0.html).
 
-<<<<<<< HEAD
-
-
-=======
->>>>>>> 82ac5954
 ## [7.5.0] - 2020-06-08
 
 ### Added
 - Added option to enable/disable Adaptive Performance when it's package is available.
 
-### Added
-- Added option to enable/disable Adaptive Performance when it's package is available.
-
 ### Fixed
 - Fixed an issue where URP Simple Lit shader had attributes swapped incorrectly for BaseMap and BaseColor properties.
-<<<<<<< HEAD
+- Fixed an issue where camera stacking with MSAA on OpenGL resulted in a black screen. [case 1250602](https://issuetracker.unity3d.com/issues/urp-camera-stacking-results-in-black-screen-when-msaa-and-opengl-graphics-api-are-used)
 - Fixed issue with Model Importer materials using the Legacy standard shader instead of URP's Lit shader when import happens at Editor startup.
-=======
-- Fixed an issue where camera stacking with MSAA on OpenGL resulted in a black screen. [case 1250602](https://issuetracker.unity3d.com/issues/urp-camera-stacking-results-in-black-screen-when-msaa-and-opengl-graphics-api-are-used)
->>>>>>> 82ac5954
 
 ## [7.4.1] - 2020-06-03
 
