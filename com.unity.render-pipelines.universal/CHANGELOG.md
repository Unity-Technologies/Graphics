--- conflicted
+++ resolved
@@ -8,15 +8,12 @@
 
 ### Added
 - Added public api and updated docs for Light2D shape properties.
-<<<<<<< HEAD
+- Added Depth Texture setting for Overlay Camera.
+- Added Depth Priming support for Vulkan with MSAA.
+- Added Shadows and Additional Lights off variants stripping.
 - Depth Texture setting for Overlay Camera.
 - Preserve Specular blend mode toggle for glass like materials where the specular reflection itself is not transparent.
 - Emulate alpha for multiply blend mode by whitening the base map colors by alpha value. Keyword _ALPHAMODULATE_ON is set for multiply blend mode.
-=======
-- Added Depth Texture setting for Overlay Camera.
-- Added Depth Priming support for Vulkan with MSAA.
-- Added Shadows and Additional Lights off variants stripping.
->>>>>>> 09d4fc59
 
 ### Changed
 
@@ -55,11 +52,8 @@
 - Fixed a bug with Sprite Targets in ShaderGraph not rendering correctly in game view [1352225]
 - Fix for rendering thumbnails. [case 1348209](https://issuetracker.unity3d.com/issues/preview-of-assets-do-not-show-in-the-project-window)
 - Fixed a regression bug where XR camera postion can not be modified in beginCameraRendering [case 1365000]
-<<<<<<< HEAD
+- Fixed an issue in where installing the Adaptive Performance package caused errors to the inspector UI [1368161](https://issuetracker.unity3d.com/issues/urp-package-throws-compilation-error-cs1525-when-imported-together-with-adaptive-performance-package)
 - Fixed incorrect premultiply blend mode. case 1260085, case 1357703, [case 1347301](https://issuetracker.unity3d.com/product/unity/issues/guid/1347301/)
-=======
-- Fixed an issue in where installing the Adaptive Performance package caused errors to the inspector UI [1368161](https://issuetracker.unity3d.com/issues/urp-package-throws-compilation-error-cs1525-when-imported-together-with-adaptive-performance-package)
->>>>>>> 09d4fc59
 
 ## [12.0.0] - 2021-01-11
 ### Added
