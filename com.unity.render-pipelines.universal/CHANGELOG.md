# Changelog
All notable changes to this package will be documented in this file.

The format is based on [Keep a Changelog](http://keepachangelog.com/en/1.0.0/)
and this project adheres to [Semantic Versioning](http://semver.org/spec/v2.0.0.html).

## [11.0.0] - 2020-10-21

### Added
- Added a supported MSAA samples count check, so the actual supported MSAA samples count value can be assigned to RenderTexture descriptors.
<<<<<<< HEAD
- Added screen space shadow as renderer feature

=======
- Added _CameraSortingLayerTexture global shader variable and related parameters
- Added preset shapes for creating a freeform light
- Added serialization of Freeform ShapeLight mesh to avoid CPU cost of generating them on the runtime.
- Added 2D Renderer Asset Preset for creating a Universal Renderer Asset
  
>>>>>>> 6d0ccb2a
### Changed
- Optimized 2D Renderer performance on mobile GPUs by reducing the number of render target switches.
- Optimized 2D Renderer performance by rendering the normal buffer at the same lower resolution as the light buffers.
- Improved Light2D UI/UX
- Improved 2D Menu layout
- Deprecated Light2D Parametric Light
- Deprecated Light2D point light cookie
- Renamed Light2D point light to spot light
- 2D Renderer: The per Blend Style render texture scale setting was replaced by a global scale setting for all Blend Styles.
- Optimized 2D Renderer performance by using a tiny light texture for layer/blend style pairs for which no light is rendered.
- Reorgnized the settings in 2D Renderer Data Inspector.
- FallOff Lookup Texture is now part of 2D RenderData.
- Creating a Shadow Caster 2D will use try and use sprite and physics bounds as the default shape
- Deleting all points in a Shadow Caster will cause the shape to use the bounds.
- Improved Geometry for Smooth Falloff of 2D Shape Lights.
- Added a supported MSAA samples count check, so the actual supported MSAA samples count value can be assigned to RenderTexture descriptors.
- Bloom in Gamma color-space now more closely matches Linear color-space, this will mean project using Bloom and Gamma color-space may need to adjust Bloom Intensity to match previous look.
- Autodesk Interactive Shader Graph files and folders containing them were renamed. The new file paths do not have spaces.
- Changed shader keywords of main light shadow from toggling to enumerating

### Fixed
- Fixed an issue where the 2D Renderer was incorrectly rendering transparency with normal maps on an empty background.
- Fixed an issue where Sprites on one Sorting Layer were fully lit even when there's no 2D light targeting that layer.
- Fixed an issue where null reference exception was thrown when creating a 2D Renderer Data asset while scripts are compiling. [case 1263040](https://issuetracker.unity3d.com/issues/urp-nullreferenceexception-error-is-thrown-on-creating-2d-renderer-asset)
- Fixed an issue where no preview would show for the lit sprite master node in shadergraph
- Fixed an issue where no shader was generated for unlit sprite shaders in shadergraph
- Fixed an issue where Sprite-Lit-Default shader's Normal Map property wasn't affected by Tiling or Offset. [case 1270850](https://issuetracker.unity3d.com/issues/sprite-lit-default-shaders-normal-map-and-mask-textures-are-not-affected-by-tiling-and-offset-values)
- Removed the warning about mis-matched vertex streams when creating a default Particle System. [case 1285272](https://issuetracker.unity3d.com/issues/particles-urp-default-material-shows-warning-in-inspector)
- Fixed latest mockHMD renderviewport scale doesn't fill whole view after scaling. [case 1286161] (https://issuetracker.unity3d.com/issues/xr-urp-renderviewportscale-doesnt-fill-whole-view-after-scaling)
- Fixed camera renders black in XR when user sets invalid MSAA value.
- Fixed an issue causing additional lights to stop working when set as the sun source. [case 1278768](https://issuetracker.unity3d.com/issues/urp-every-light-type-is-rendered-as-directional-light-if-it-is-set-as-sun-source-of-the-environment)
- Fixed an issue causing passthrough camera to not render. [case 1283894](https://issuetracker.unity3d.com/product/unity/issues/guid/1283894/)
- Fixed an issue that caused a null reference when Lift Gamma Gain was being displayed in the Inspector and URP was upgraded to a newer version.  [case 1283588](https://issuetracker.unity3d.com/issues/argumentnullexception-is-thrown-when-upgrading-urp-package-and-volume-with-lift-gamma-gain-is-focused-in-inspector)
- Fixed an issue where soft particles were not rendered when depth texture was disabled in the URP Asset. [case 1162556](https://issuetracker.unity3d.com/issues/lwrp-unlit-particles-shader-is-not-rendered-when-soft-particles-are-enabled-on-built-application)
- Fixed an issue where soft particles were rendered opaque on OpenGL. [case 1226288](https://issuetracker.unity3d.com/issues/urp-objects-that-are-using-soft-particles-are-rendered-opaque-when-opengl-is-used)
- Fixed an issue where the depth texture sample node used an incorrect texture in some frames. [case 1268079](https://issuetracker.unity3d.com/issues/urp-depth-texture-sample-node-does-not-use-correct-texture-in-some-frames)
- Fixed a compiler error in BakedLit shader when using Hybrid Renderer.
- Fixed an issue with upgrading material set to cutout didn't properly set alpha clipping. [case 1235516](https://issuetracker.unity3d.com/issues/urp-upgrade-material-utility-does-not-set-the-alpha-clipping-when-material-was-using-a-shader-with-rendering-mode-set-to-cutout)
- Fixed XR camera fov can be changed through camera inspector.
- Fixed an issue where the scene view camera ignored the pipeline assets HDR setting. [case 1284369](https://issuetracker.unity3d.com/issues/urp-scene-view-camera-ignores-pipeline-assets-hdr-settings-when-main-camera-uses-pipeline-settings)
- Fixed an issue where the Camera inspector was grabbing the URP asset in Graphics Settings rather than the currently active.
- Fixed an issue where the Light Explorer was grabbing the URP asset in Graphics Settings rather than the currently active.
- Fixed an issue causing materials to be upgraded multiple times.
- Fixed bloom inconsistencies between Gamma and Linear color-spaces.
- Fixed Deferred renderer on some Android devices by forcing accurate GBuffer normals. [case 1288042]
- Fixed an issue where MSAA did not work in Editor Game View on Windows with Vulkan.

## [10.2.0] - 2020-10-19

### Changed
- Changed RenderObjectsFeature UI to only expose valid events. Previously, when selecting events before BeforeRenderingPrepasses objects would not be drawn correctly as stereo and camera setup only happens before rendering opaques objects.
- Transparent Lit ShaderGraph using Additive blending will now properly fade with alpha [1270344]

### Fixed
- Fixed the Unlit shader not being SRP Batcher compatible on OpenGLES/OpenGLCore. [case 1263720](https://issuetracker.unity3d.com/issues/urp-mobile-srp-batcher-is-not-visible-on-mobile-devices-in-frame-debugger)
- Fixed an issue with soft particles not rendering correctly for overlay cameras with post processing. [case 1241626](https://issuetracker.unity3d.com/issues/soft-particles-does-not-fade-out-near-the-opaque-surfaces-when-post-processing-is-enabled-on-a-stacked-camera)
- Fixed MSAA override on camera does not work in non-XR project if target eye is selected to both eye.

## [10.1.0] - 2020-10-12
### Added
- Added support for the Shadowmask Mixed Lighting Mode (Forward only), which supports up to four baked-shadow Lights.
- Added ComplexLit shader for advanced material features and deferred forward fallback.
- Added Clear Coat feature for ComplexLit shader and for shader graph.
- Added Parallax Mapping to the Lit shader (Lit.shader).
- Added the Detail Inputs setting group in the Lit shader (Lit.shader).
- Added Smooth shadow fading.
- The pipeline now outputs a warning in the console when trying to access camera color or depth texture when those are not valid. Those textures are only available in the context of `ScriptableRenderPass`.
- Added a property to access the renderer from the `CameraData`.

### Changed
- Shader functions SampleSH9, SampleSHPixel, SampleSHVertex are now gamma corrected in gamma space. As result LightProbes are gamma corrected too.
- The maximum number of visible lights when using OpenGL ES 3.x on Android now depends on the minimum OpenGL ES 3.x version as configured in PlayerSettings.
- The default value of the HDR property of a newly created Universal Render Pipeline Asset, is now set to true.

### Fixed
- Fixed an issue where the CapturePass would not capture the post processing effects.
- Fixed an issue were the filter window could not be defocused using the mouse. [case 1242032](https://issuetracker.unity3d.com/issues/urp-volume-override-window-doesnt-disappear-when-clicked-on-the-other-windows-in-the-editor)
- Fixed camera backgrounds not matching between editor and build when background is set to 'Uninitialized'. [case 1224369](https://issuetracker.unity3d.com/issues/urp-uninitialized-camera-background-type-does-not-match-between-the-build-and-game-view)
- Fixed a case where main light hard shadows would not work if any other light is present with soft shadows.[case 1250829](https://issuetracker.unity3d.com/issues/main-light-shadows-are-ignored-in-favor-of-additional-lights-shadows)
- Fixed issue that caused color grading to not work correctly with camera stacking. [case 1263193](https://issuetracker.unity3d.com/product/unity/issues/guid/1263193/)
- Fixed an issue that caused an infinite asset database reimport when running Unity in command line with -testResults argument.
- Fixed ParticlesUnlit shader to use fog color instead of always black. [case 1264585]
- Fixed issue that caused some properties in the camera to not be bolded and highlighted when edited in prefab mode. [case 1230082](https://issuetracker.unity3d.com/issues/urp-camera-prefab-fields-render-type-renderer-background-type-are-not-bolded-and-highlighted-when-edited-in-prefab-mode)
- Fixed issue where blur would sometimes flicker [case 1224915](https://issuetracker.unity3d.com/issues/urp-bloom-effect-flickers-when-using-integrated-post-processing-feature-set)
- Fixed an issue in where the camera inspector didn't refresh properly when changing pipeline in graphic settings. [case 1222668](https://issuetracker.unity3d.com/issues/urp-camera-properties-not-refreshing-on-adding-or-removing-urp-pipeline-in-the-graphics-setting)
- Fixed depth of field to work with dynamic resolution. [case 1225467](https://issuetracker.unity3d.com/issues/dynamic-resolution-rendering-error-when-using-depth-of-field-in-urp)
- Fixed FXAA, SSAO, Motion Blur to work with dynamic resolution.
- Fixed an issue where Pixel lighting variants were stripped in builds if another URP asset had Additional Lights set to Per Vertex [case 1263514](https://issuetracker.unity3d.com/issues/urp-all-pixel-lighting-variants-are-stripped-in-build-if-at-least-one-urp-asset-has-additional-lights-set-to-per-vertex)
- Fixed an issue where transparent meshes were rendered opaque when using custom render passes [case 1262887](https://issuetracker.unity3d.com/issues/urp-transparent-meshes-are-rendered-as-opaques-when-using-lit-shader-with-custom-render-pass)
- Fixed regression from 8.x.x that increased launch times on Android with GLES3. [case 1269119](https://issuetracker.unity3d.com/issues/android-launch-times-increased-x4-from-urp-8-dot-1-0-to-urp-10-dot-0-0-preview-dot-26)
- Fixed an issue with a render texture failing assertion when chosing an invalid format. [case 1222676](https://issuetracker.unity3d.com/issues/the-error-occurs-when-a-render-texture-which-has-a-certain-color-format-is-applied-to-the-cameras-output-target)
- Fixed an issue that caused the unity_CameraToWorld matrix to have z flipped values. [case 1257518](https://issuetracker.unity3d.com/issues/parameter-unity-cameratoworld-dot-13-23-33-is-inverted-when-using-universal-rp-7-dot-4-1-and-newer)
- Fixed not using the local skybox on the camera game object when the Skybox Material property in the Lighting window was set to null.
- Fixed an issue where, if URP was not in use, you would sometimes get errors about 2D Lights when going through the menus.
- Fixed GC when using XR single-pass automated tests.
- Fixed an issue that caused a null reference when deleting camera component in a prefab. [case 1244430](https://issuetracker.unity3d.com/issues/urp-argumentnullexception-error-is-thrown-on-removing-camera-component-from-camera-prefab)
- Fixed resolution of intermediate textures when rendering to part of a render texture. [case 1261287](https://issuetracker.unity3d.com/product/unity/issues/guid/1261287/)
- Fixed indirect albedo not working with shadergraph shaders in some rare setups. [case 1274967](https://issuetracker.unity3d.com/issues/gameobjects-with-custom-mesh-are-not-reflecting-the-light-when-using-the-shader-graph-shaders)
- Fixed XR mirroView sRGB issue when color space is gamma.
- Fixed an issue where XR eye textures are recreated multiple times per frame due to per camera MSAA change.
- Fixed an issue wehre XR mirror view selector stuck.
- Fixed LightProbes to have gamma correct when using gamma color space. [case 1268911](https://issuetracker.unity3d.com/issues/urp-has-no-gamma-correction-for-lightprobes)
- Fixed GLES2 shader compilation.
- Fixed useless mip maps on temporary RTs/PostProcessing inherited from Main RT descriptor.
- Fixed issue with lens distortion breaking rendering when enabled and its intensity is 0.
- Fixed mixed lighting subtractive and shadowmask modes for deferred renderer.
- Fixed issue that caused motion blur to not work in XR.
- Fixed issue where multiple cameras would cause GC each frame. [case 1259717](https://issuetracker.unity3d.com/issues/urp-scriptablerendercontext-dot-getcamera-array-dot-resize-creates-garbage-every-frame-when-more-than-one-camera-is-active)
- Fixed Missing camera cannot be removed after scene is saved by removing the Missing camera label. [case 1252255](https://issuetracker.unity3d.com/issues/universal-rp-missing-camera-cannot-be-removed-from-camera-stack-after-scene-is-saved)
- Fixed MissingReferenceException when removing Missing camera from camera stack by removing Missing camera label. [case 1252263](https://issuetracker.unity3d.com/issues/universal-rp-missingreferenceexception-errors-when-removing-missing-camera-from-stack)
- Fixed slow down in the editor when editing properties in the UI for renderer features. [case 1279804](https://issuetracker.unity3d.com/issues/a-short-freeze-occurs-in-the-editor-when-expanding-or-collapsing-with-the-arrow-the-renderer-feature-in-the-forward-renderer)
- Fixed test 130_UnityMatrixIVP on OpenGL ES 3
- Fixed MSAA on Metal MacOS and Editor.

## [10.0.0] - 2020-06-10
### Added
- Added the option to strip Terrain hole Shader variants.
- Added support for additional Directional Lights. The amount of additional Directional Lights is limited by the maximum Per-object Lights in the Render Pipeline Asset.
- Added default implementations of OnPreprocessMaterialDescription for FBX, Obj, Sketchup and 3DS file formats.
- Added Transparency Sort Mode and Transparency Sort Axis to 2DRendererData.
- Added support for a user defined default material to 2DRendererData.
- Added the option to toggle shadow receiving on transparent objects.
- Added XR multipass rendering. Multipass rendering is a requirement on many VR platforms and allows graceful fallback when single-pass rendering isn't available.
- Added support for Camera Stacking when using the Forward Renderer. This introduces the Camera `Render Type` property. A Base Camera can be initialized with either the Skybox or Solid Color, and can combine its output with that of one or more Overlay Cameras. An Overlay Camera is always initialized with the contents of the previous Camera that rendered in the Camera Stack.
- Added AssetPostprocessors and Shadergraphs to handle Arnold Standard Surface and 3DsMax Physical material import from FBX.
- Added `[MainTexture]` and `[MainColor]` shader property attributes to URP shader properties. These will link script material.mainTextureOffset and material.color to `_BaseMap` and `_BaseColor` shader properties.
- Added the option to specify the maximum number of visible lights. If you set a value, lights are sorted based on their distance from the Camera.
- Added the option to control the transparent layer separately in the Forward Renderer.
- Added the ability to set individual RendererFeatures to be active or not, use `ScriptableRendererFeature.SetActive(bool)` to set whether a Renderer Feature will execute,  `ScriptableRendererFeature.isActive` can be used to check the current active state of the Renderer Feature.
 additional steps to the 2D Renderer setup page for quality and platform settings.
- If Unity Editor Analytics are enabled, Universal collects anonymous data about usage of Universal. This helps the Universal team focus our efforts on the most common scenarios, and better understand the needs of our customers.
- Added a OnCameraSetup() function to the ScriptableRenderPass API, that gets called by the renderer before rendering each camera
- Added a OnCameraCleanup() function to the ScriptableRenderPass API, that gets called by the renderer after rendering each camera
- Added Default Material Type options to the 2D Renderer Data Asset property settings.
- Added additional steps to the 2D Renderer setup page for quality and platform settings.
- Added option to disable XR autotests on test settings.
- Shader Preprocessor strips gbuffer shader variants if DeferredRenderer is not in the list of renderers in any Scriptable Pipeline Assets.
- Added an option to enable/disable Adaptive Performance when the Adaptive Performance package is available in the project.
- Added support for 3DsMax's 2021 Simplified Physical Material from FBX files in the Model Importer.
- Added GI to SpeedTree
- Added support for DXT5nm-style normal maps on Android, iOS and tvOS
- Added stencil override support for deferred renderer.
- Added a warning message when a renderer is used with an unsupported graphics API, as the deferred renderer does not officially support GL-based platforms.
- Added option to skip a number of final bloom iterations.
- Added support for [Screen Space Ambient Occlusion](https://docs.unity3d.com/Packages/com.unity.render-pipelines.universal@10.0/manual/post-processing-ssao.html) and a new shader variant _SCREEN_SPACE_OCCLUSION.
- Added support for Normal Texture being generated in a prepass.
- Added a ConfigureInput() function to ScriptableRenderPass, so it is possible for passes to ask that a Depth, Normal and/or Opaque textures to be generated by the forward renderer.
- Added a float2 normalizedScreenSpaceUV to the InputData Struct.
- Added new sections to documentation: [Writing custom shaders](https://docs.unity3d.com/Packages/com.unity.render-pipelines.universal@10.0/manual/writing-custom-shaders-urp.html), and [Using the beginCameraRendering event](https://docs.unity3d.com/Packages/com.unity.render-pipelines.universal@10.0/manual/using-begincamerarendering.html).
- Added support for GPU instanced mesh particles on supported platforms.
- Added API to check if a Camera or Light is compatible with Universal Render Pipeline.

### Changed
- Moved the icon that indicates the type of a Light 2D from the Inspector header to the Light Type field.
- Eliminated some GC allocations from the 2D Renderer.
- Added SceneSelection pass for TerrainLit shader.
- Remove final blit pass to force alpha to 1.0 on mobile platforms.
- Deprecated the CinemachineUniversalPixelPerfect extension. Use the one from Cinemachine v2.4 instead.
- Replaced PlayerSettings.virtualRealitySupported with XRGraphics.tryEnable.
- Blend Style in the 2DRendererData are now automatically enabled/disabled.
- When using the 2D Renderer, Sprites will render with a faster rendering path when no lights are present.
- Particle shaders now receive shadows
- The Scene view now mirrors the Volume Layer Mask set on the Main Camera.
- Drawing order of SRPDefaultUnlit is now the same as the Built-in Render Pipline.
- Made MaterialDescriptionPreprocessors private.
- UniversalRenderPipelineAsset no longer supports presets. [Case 1197020](https://issuetracker.unity3d.com/issues/urp-reset-functionality-does-not-work-on-preset-of-universalrenderpipelineassets).
- The number of maximum visible lights is now determined by whether the platform is mobile or not.
- Renderer Feature list is now redesigned to fit more closely to the Volume Profile UI, this vastly improves UX and reliability of the Renderer Features List.
- Default color values for Lit and SimpleLit shaders changed to white due to issues with texture based workflows.
- You can now subclass ForwardRenderer to create a custom renderer based on it.
- URP is now computing tangent space per fragment.
- Optimized the 2D Renderer to skip rendering into certain internal buffers when not necessary.
- You can now subclass ForwardRenderer to create a custom renderer based on it.
- URP shaders that contain a priority slider now no longer have an offset of 50 by default.
- The virtual ScriptableRenderer.FrameCleanup() function has been marked obsolete and replaced by ScriptableRenderer.OnCameraCleanup() to better describe when the function gets invoked by the renderer.
- DepthOnlyPass, CopyDepthPass and CopyColorPass now use OnCameraSetup() instead of Configure() to set up their passes before executing as they only need to get their rendertextures once per camera instead of once per eye.
- Updated shaders to be compatible with Microsoft's DXC.
- Mesh GPU Instancing option is now hidden from the particles system renderer as this feature is not supported by URP.
- The 2D Renderer now supports camera stacking.
- 2D shaders now use half-precision floats whenever precise results are not necessary.
- Removed the ETC1_EXTERNAL_ALPHA variant from Shader Graph Sprite shaders.
- Eliminated some unnecessary clearing of render targets when using the 2D Renderer.
- The rendering of 2D lights is more effient as sorting layers affected by the same set of lights are now batched.
- Removed the 8 renderer limit from URP Asset.
- Merged the deferred renderer into the forward renderer.
- Changing the default value of Skip Iterations to 1 in Bloom effect editor
- Use SystemInfo to check if multiview is supported instead of being platform hardcoded
- Default attachment setup behaviour for ScriptableRenderPasses that execute before rendering opaques is now set use current the active render target setup. This improves performance in some situations.
- Combine XR occlusion meshes into one when using single-pass (multiview or instancing) to reduce draw calls and state changes.
- Shaders included in the URP package now use local Material keywords instead of global keywords. This increases the amount of available global user-defined Material keywords.

### Fixed
- Fixed an issue that caused WebGL to render blank screen when Depth texture was enabled [case 1240228](https://issuetracker.unity3d.com/issues/webgl-urp-scene-is-rendered-black-in-webgl-build-when-depth-texture-is-enabled)
- Fixed NaNs in tonemap algorithms (neutral and ACES) on Nintendo Switch.
- Fixed a performance problem with ShaderPreprocessor with large amount of active shader variants in the project
- Fixed an issue where linear to sRGB conversion occurred twice on certain Android devices.
- Fixed an issue where there were 2 widgets showing the outer angle of a spot light.
- Fixed an issue where Unity rendered fullscreen quads with the pink error shader when you enabled the Stop NaN post-processing pass.
- Fixed an issue where Terrain hole Shader changes were missing. [Case 1179808](https://issuetracker.unity3d.com/issues/terrain-brush-tool-is-not-drawing-when-paint-holes-is-selected).
- Fixed an issue where the Shader Graph `SceneDepth` node didn't work with XR single-pass (double-wide) rendering. See [case 1123069](https://issuetracker.unity3d.com/issues/lwrp-vr-shadergraph-scenedepth-doesnt-work-in-single-pass-rendering).
- Fixed Unlit and BakedLit shader compilations in the meta pass.
- Fixed an issue where the Bokeh Depth of Field shader would fail to compile on PS4.
- Fixed an issue where the Scene lighting button didn't work when you used the 2D Renderer.
- Fixed a performance regression when you used the 2D Renderer.
- Fixed an issue where the Freeform 2D Light gizmo didn't correctly show the Falloff offset.
- Fixed an issue where the 2D Renderer rendered nothing when you used shadow-casting lights with incompatible Renderer2DData.
- Fixed an issue where errors were generated when the Physics2D module was not included in the project's manifest.
- Fixed an issue where Prefab previews were incorrectly lit when you used the 2D Renderer.
- Fixed an issue where the Light didn't update correctly when you deleted a Sprite that a Sprite 2D Light uses.
- Fixed an issue where 2D Lighting was broken for Perspective Cameras.
- Fixed an issue where resetting a Freeform 2D Light would throw null reference exceptions. [Case 1184536](https://issuetracker.unity3d.com/issues/lwrp-changing-light-type-to-freeform-after-clicking-on-reset-throws-multiple-arguementoutofrangeexception).
- Fixed an issue where Freeform 2D Lights were not culled correctly when there was a Falloff Offset.
- Fixed an issue where Tilemap palettes were invisible in the Tile Palette window when the 2D Renderer was in use. [Case 1162550](https://issuetracker.unity3d.com/issues/adding-tiles-in-the-tile-palette-makes-the-tiles-invisible).
- Fixed issue where black emission would cause unneccesary inspector UI repaints. [Case 1105661](https://issuetracker.unity3d.com/issues/lwrp-inspector-window-is-being-repainted-when-using-the-material-with-emission-enabled-and-set-to-black-00-0).
- Fixed user LUT sampling being done in Linear instead of sRGB.
- Fixed an issue when trying to get the Renderer via API on the first frame. [Case 1189196](https://issuetracker.unity3d.com/product/unity/issues/guid/1189196/).
- Fixed a material leak on domain reload.
- Fixed an issue where deleting an entry from the Renderer List and then undoing that change could cause a null reference. [Case 1191896](https://issuetracker.unity3d.com/issues/nullreferenceexception-when-attempting-to-remove-entry-from-renderer-features-list-after-it-has-been-removed-and-then-undone).
- Fixed an issue where the user would get an error if they removed the Additional Camera Data component. [Case 1189926](https://issuetracker.unity3d.com/issues/unable-to-remove-universal-slash-hd-additional-camera-data-component-serializedobject-target-destroyed-error-is-thrown).
- Fixed post-processing with XR single-pass rendering modes.
- Fixed an issue where Cinemachine v2.4 couldn't be used together with Universal RP due to a circular dependency between the two packages.
- Fixed an issue that caused shaders containing `HDRP` string in their path to be stripped from the build.
- Fixed an issue that caused only selected object to render in SceneView when Wireframe drawmode was selected.
- Fixed Renderer Features UI tooltips. [Case 1191901](https://issuetracker.unity3d.com/issues/forward-renderers-render-objects-layer-mask-tooltip-is-incorrect-and-contains-a-typo).
- Fixed multiple issues where Shader Graph shaders failed to build for XR in the Universal RP.
- Fixed an issue when using the 2D Renderer where some types of renderers would not be assigned the correct material.
- Fixed inconsistent lighting between the forward renderer and the deferred renderer, that was caused by a missing normalize operation on vertex normals on some speedtree shader variants.
- Fixed issue where XR Multiview failed to render when using URP Shader Graph Shaders
- Fixed lazy initialization with last version of ResourceReloader
- Fixed broken images in package documentation.
- Fixed an issue where viewport aspect ratio was wrong when using the Stretch Fill option of the Pixel Perfect Camera. [case 1188695](https://issuetracker.unity3d.com/issues/pixel-perfect-camera-component-does-not-maintain-the-aspect-ratio-when-the-stretch-fill-is-enabled)
- Fixed an issue where setting a Normal map on a newly created material would not update. [case 1197217](https://issuetracker.unity3d.com/product/unity/issues/guid/1197217/)
- Fixed an issue where post-processing was not applied for custom renderers set to run on the "After Rendering" event [case 1196219](https://issuetracker.unity3d.com/issues/urp-post-processing-is-not-applied-to-the-scene-when-render-ui-event-is-set-to-after-rendering)
- Fixed an issue that caused an extra blit when using custom renderers [case 1156741](https://issuetracker.unity3d.com/issues/lwrp-performance-decrease-when-using-a-scriptablerendererfeature)
- Fixed an issue with transparent objects not receiving shadows when using shadow cascades. [case 1116936](https://issuetracker.unity3d.com/issues/lwrp-cascaded-shadows-do-not-appear-on-alpha-blended-objects)
- Fixed issue where using a ForwardRendererData preset would cause a crash. [case 1201052](https://issuetracker.unity3d.com/product/unity/issues/guid/1201052/)
- Fixed an issue where particles had dark outlines when blended together [case 1199812](https://issuetracker.unity3d.com/issues/urp-soft-particles-create-dark-blending-artefacts-when-intersecting-with-scene-geometry)
- Fixed an issue with deleting shader passes in the custom renderer features list [case 1201664](https://issuetracker.unity3d.com/issues/urp-remove-button-is-not-activated-in-shader-passes-list-after-creating-objects-from-renderer-features-in-urpassets-renderer)
- Fixed camera inverse view-projection matrix in XR mode, depth-copy and color-copy passes.
- Fixed an issue with the null check when `UniversalRenderPipelineLightEditor.cs` tries to access `SceneView.lastActiveSceneView`.
- Fixed an issue where the 'Depth Texture' drop down was incorrectly disabled in the Camera Inspector.
- Fixed an issue that caused errors if you disabled the VR Module when building a project.
- Fixed an issue where the default TerrainLit Material was outdated, which caused the default Terrain to use per-vertex normals instead of per-pixel normals.
- Fixed shader errors and warnings in the default Universal RP Terrain Shader. [case 1185948](https://issuetracker.unity3d.com/issues/urp-terrain-slash-lit-base-pass-shader-does-not-compile)
- Fixed an issue where the URP Material Upgrader tried to upgrade standard Universal Shaders. [case 1144710](https://issuetracker.unity3d.com/issues/upgrading-to-lwrp-materials-is-trying-to-upgrade-lwrp-materials)
- Fixed an issue where some Materials threw errors when you upgraded them to Universal Shaders. [case 1200938](https://issuetracker.unity3d.com/issues/universal-some-materials-throw-errors-when-updated-to-universal-rp-through-update-materials-to-universal-rp)
- Fixed issue where normal maps on terrain appeared to have flipped X-components when compared to the same normal map on a mesh. [case 1181518](https://fogbugz.unity3d.com/f/cases/1181518/)
- Fixed an issue where the editor would sometimes crash when using additional lights [case 1176131](https://issuetracker.unity3d.com/issues/mac-crash-on-processshadowcasternodevisibilityandcullwithoutumbra-when-same-rp-asset-is-set-in-graphics-and-quality-settings)
- Fixed RemoveComponent on Camera contextual menu to not remove Camera while a component depend on it.
- Fixed an issue where right eye is not rendered to. [case 1170619](https://issuetracker.unity3d.com/issues/vr-lwrp-terrain-is-not-rendered-in-the-right-eye-of-an-hmd-when-using-single-pass-instanced-stereo-rendering-mode-with-lwrp)
- Fixed issue where TerrainDetailLit.shader fails to compile when XR is enabled.
- Fixed an issue that allowed height-based blending on Terrains with more than 4 materials, which is not supported.
- Fixed an issue where opaque objects were outputting incorrect alpha values [case 1168283](https://issuetracker.unity3d.com/issues/lwrp-alpha-clipping-material-makes-other-materials-look-like-alpha-clipping-when-gameobject-is-shown-in-render-texture)
- Fixed an issue where a depth texture was always created when post-processing was enabled, even if no effects made use of it.
- Fixed incorrect light attenuation on Nintendo Switch.
- Fixed an issue where the Volume System would not use the Cameras Transform when no `Volume Trigger` was set.
- Fixed an issue where post processing disappeared when using custom renderers and SMAA or no AA
- Fixed an issue where the 2D Renderer upgrader did not upgrade using the correct default material
- Fixed an issue with soft particles having dark blending when intersecting with scene geometry [case 1199812](https://issuetracker.unity3d.com/issues/urp-soft-particles-create-dark-blending-artefacts-when-intersecting-with-scene-geometry)
- Fixed an issue with additive particles blending incorrectly [case 1215713](https://issuetracker.unity3d.com/issues/universal-render-pipeline-additive-particles-not-using-vertex-alpha)
- Fixed an issue where camera preview window was missing in scene view. [case 1211971](https://issuetracker.unity3d.com/issues/scene-view-urp-camera-preview-window-is-missing-in-the-scene-view)
- Fixed an issue with shadow cascade values were not readable in the render pipeline asset [case 1219003](https://issuetracker.unity3d.com/issues/urp-cascade-values-truncated-on-selecting-two-or-four-cascades-in-shadows-under-universalrenderpipelineasset)
- Fixed an issue where MSAA isn't applied until eye textures are relocated by changing their resolution. [case 1197958](https://issuetracker.unity3d.com/issues/oculus-quest-oculus-go-urp-msaa-isnt-applied-until-eye-textures-are-relocated-by-changing-their-resolution)
- Fixed an issue where camera stacking didn't work properly inside prefab mode. [case 1220509](https://issuetracker.unity3d.com/issues/urp-cannot-assign-overlay-cameras-to-a-camera-stack-while-in-prefab-mode)
- Fixed the definition of `mad()` in SMAA shader for OpenGL.
- Fixed an issue where partical shaders failed to handle Single-Pass Stereo VR rendering with Double-Wide Textures. [case 1201208](https://issuetracker.unity3d.com/issues/urp-vr-each-eye-uses-the-cameraopaquetexture-of-both-eyes-for-rendering-when-using-single-pass-rendering-mode)
- Fixed an issue that caused assets to be reimported if player prefs were cleared. [case 1192259](https://issuetracker.unity3d.com/issues/lwrp-clearing-playerprefs-through-a-script-or-editor-causes-delay-and-console-errors-to-appear-when-entering-the-play-mode)
- Fixed missing Custom Render Features after Library deletion. [case 1196338](https://issuetracker.unity3d.com/product/unity/issues/guid/1196338/)
- Fixed not being able to remove a Renderer Feature due to tricky UI selection rects. [case 1208113](https://issuetracker.unity3d.com/product/unity/issues/guid/1208113/)
- Fixed an issue where the Camera Override on the Render Object Feature would not work with many Render Features in a row. [case 1205185](https://issuetracker.unity3d.com/product/unity/issues/guid/1205185/)
- Fixed UI clipping issue in Forward Renderer inspector. [case 1211954](https://issuetracker.unity3d.com/product/unity/issues/guid/1211954/)
- Fixed a Null ref when trying to remove a missing Renderer Feature from the Forward Renderer. [case 1196651](https://issuetracker.unity3d.com/product/unity/issues/guid/1196651/)
- Fixed data serialization issue when adding a Renderer Feature to teh Forward Renderer. [case 1214779](https://issuetracker.unity3d.com/product/unity/issues/guid/1214779/)
- Fixed issue with AssetPostprocessors dependencies causing models to be imported twice when upgrading the package version.
- Fixed an issue where NullReferenceException might be thrown when creating 2D Lights. [case 1219374](https://issuetracker.unity3d.com/issues/urp-nullreferenceexception-threw-on-adding-the-light-2d-experimental-component-when-2d-render-data-not-assigned)
- Fixed an issue with a blurry settings icon. [case 1201895](https://issuetracker.unity3d.com/issues/urp-setting-icon-blurred-in-universalrendererpipelineasset)
- Fixed issue that caused the QualitySettings anti-aliasing changing without user interaction. [case 1195272](https://issuetracker.unity3d.com/issues/lwrp-the-anti-alias-quality-settings-value-is-changing-without-user-interaction)
- Fixed an issue where Shader Graph shaders generate undeclared identifier 'GetWorldSpaceNormalizeViewDir' error.
- Fixed an issue where rendering into RenderTexture with Single Pass Instanced renders both eyes overlapping.
- Fixed an issue where Renderscale setting has no effect when using XRSDK.
- Fixed an issue where renderScale != 1 or Display.main.requiresBlitToBackbuffer forced an unnecessary blit on XR.
- Fixed an issue that causes double sRGB correction on Quest. [case 1209292](https://issuetracker.unity3d.com/product/unity/issues/guid/1209292)
- Fixed an issue where terrain DepthOnly pass does not work for XR.
- Fixed an issue that caused depth texture to be flipped when sampling from shaders [case 1225362](https://issuetracker.unity3d.com/issues/game-object-is-rendered-incorrectly-in-the-game-view-when-sampling-depth-texture)
- Fixed an issue with URP switching such that every avaiable URP makes a total set of supported features such that all URPs are taken into consideration. [case 1157420](https://issuetracker.unity3d.com/issues/lwrp-srp-switching-doesnt-work-even-with-manually-adding-shadervariants-per-scene)
- Fixed an issue where XR multipass repeatedly throws error messages "Multi pass stereo mode doesn't support Camera Stacking".
- Fixed an issue with shadows not appearing on terrains when no cascades were selected [case 1226530](https://issuetracker.unity3d.com/issues/urp-no-shadows-on-terrain-when-cascades-is-set-to-no-cascades-in-render-pipeline-asset-settings)
- Fixed a shader issue that caused the Color in Sprite Shape to work improperly.
- Fixed an issue with URP switching such that every available URP makes a total set of supported features such that all URPs are taken into consideration. [case 1157420](https://issuetracker.unity3d.com/issues/lwrp-srp-switching-doesnt-work-even-with-manually-adding-shadervariants-per-scene)
- Metallic slider on the Lit shader is now linear meaning correct values are used for PBR.
- Fixed an issue where Post-Processing caused nothing to render on GLES2.
- Fixed an issue that causes viewport to not work correctly when rendering to textures. [case 1225103](https://issuetracker.unity3d.com/issues/urp-the-viewport-rect-isnt-correctly-applied-when-the-camera-is-outputting-into-a-rendertexture)
- Fixed an issue that caused incorrect sampling of HDR reflection probe textures.
- Fixed UI text of RenderObjects feature to display LightMode tag instead of Shader Pass Name. [case 1201696](https://issuetracker.unity3d.com/issues/render-feature-slash-pass-ui-has-a-field-for-shader-pass-name-when-it-actually-expects-shader-pass-lightmode)
- Fixed an issue when Linear -> sRGB conversion would not happen on some Android devices. [case 1226208](https://issuetracker.unity3d.com/issues/no-srgb-conversion-on-some-android-devices-when-using-the-universal-render-pipeline)
- Fixed issue where using DOF at the same time as Dynamic Scaling, the depth buffer was smapled with incorrect UVs. [case 1225467](https://issuetracker.unity3d.com/product/unity/issues/guid/1225467/)
- Fixed an issue where an exception would be thrown when resetting the ShadowCaster2D component. [case 1225339](https://issuetracker.unity3d.com/issues/urp-unassignedreferenceexception-thrown-on-resetting-the-shadow-caster-2d-component)
- Fixe an issue where using a Subtractive Blend Style for your 2D Lights might cause artifacts in certain post-processing effects. [case 1215584](https://issuetracker.unity3d.com/issues/urp-incorrect-colors-in-scene-when-using-subtractive-and-multiply-blend-mode-in-gamma-color-space)
- Fixed an issue where Cinemachine Pixel Perfect Extension didn't work when CinemachineBrain Update Method is anything other than Late Update.
- Fixed an issue where Sprite Shader Graph shaders weren't double-sided by default.
- Fixed an issue where particles using Sprite Shader Graph shaders were invisible.
- Fixed an issue where Scene objects might be incorrectly affected by 2D Lights from a previous Sorting Layer.
- Fixed an issue where errors would appear in the Console when entering Play Mode with a 2D Light selected in the Hierarchy. [Case 1226918](https://issuetracker.unity3d.com/issues/errors-appear-in-the-console-when-global-2d-light-is-selected-in-hierarchy)
- Fixed an issue that caused Android GLES to render blank screen when Depth texture was enabled without Opaque texture [case 1219325](https://issuetracker.unity3d.com/issues/scene-is-not-rendered-on-android-8-and-9-when-depth-texture-is-enabled-in-urp-asset)
- Fixed an issue that caused transparent objects to always render over top of world space UI. [case 1219877](https://issuetracker.unity3d.com/product/unity/issues/guid/1219877/)
- Fixed issue causing sorting fudge to not work between shadergraph and urp particle shaders. [case 1222762](https://issuetracker.unity3d.com/product/unity/issues/guid/1222762/)
- Fixed shader compilation errors when using multiple lights in DX10 level GPU. [case 1222302](https://issuetracker.unity3d.com/issues/urp-no-materials-apart-from-ui-are-rendered-when-using-direct3d11-graphics-api-on-a-dx10-gpu)
- Fixed an issue with shadows not being correctly calculated in some shaders.
- Fixed invalid implementation of one function in LWRP -> URP backward compatibility support.
- Fixed issue on Nintendo Switch where maximum number of visible lights in C# code did not match maximum number in shader code.
- Fixed OpenGL ES 3.0 support for URP ShaderGraph. [case 1230890](https://issuetracker.unity3d.com/issues/urptemplate-gles3-android-custom-shader-fails-to-compile-on-adreno-306-gpu)
- Fixed an issue where multi edit camera properties didn't work. [case 1230080](https://issuetracker.unity3d.com/issues/urp-certain-settings-are-not-applied-to-all-cameras-when-multi-editing-in-the-inspector)
- Fixed an issue where the emission value in particle shaders would not update in the editor without entering the Play mode.
- Fixed issues with performance when importing fbx files.
- Fixed issues with NullReferenceException happening with URP shaders.
- Fixed an issue that caused memory allocations when sorting cameras. [case 1226448](https://issuetracker.unity3d.com/issues/2d-renderer-using-more-than-one-camera-that-renders-out-to-a-render-texture-creates-gc-alloc-every-frame)
- Fixed an issue where grid lines were drawn on top of opaque objects in the preview window. [Case 1240723](https://issuetracker.unity3d.com/issues/urp-grid-is-rendered-in-front-of-the-model-in-the-inspector-animation-preview-window-when-depth-or-opaque-texture-is-enabled).
- Fixed an issue where objects in the preview window were affected by layer mask settings in the default renderer. [Case 1204376](https://issuetracker.unity3d.com/issues/urp-prefab-preview-is-blank-when-a-custom-forward-renderer-data-and-default-layer-mask-is-mixed-are-used).
- Fixed an issue with reflections when using an orthographic camera [case 1209255](https://issuetracker.unity3d.com/issues/urp-weird-reflections-when-using-lit-material-and-a-camera-with-orthographic-projection)
- Fixed issue that caused unity_AmbientSky, unity_AmbientEquator and unity_AmbientGround variables to be unintialized.
- Fixed issue that caused `SHADERGRAPH_AMBIENT_SKY`, `SHADERGRAPH_AMBIENT_EQUATOR` and `SHADERGRAPH_AMBIENT_GROUND` variables to be uninitialized.
- Fixed SceneView Draw Modes not being properly updated after opening new scene view panels or changing the editor layout.
- Fixed GLES shaders compilation failing on Windows platform (not a mobile platform) due to uniform count limit.
- Fixed an issue that caused the inverse view and projection matrix to output wrong values in some platforms. [case 1243990](https://issuetracker.unity3d.com/issues/urp-8-dot-1-breaks-unity-matrix-i-vp)
- Fixed an issue where the Render Scale setting of the pipeline asset didn't properly change the resolution when using the 2D Renderer. [case 1241537](https://issuetracker.unity3d.com/issues/render-scale-is-not-applied-to-the-rendered-image-when-2d-renderer-is-used-and-hdr-option-is-disabled)
- Fixed an issue where 2D lights didn't respect the Camera's Culling Mask. [case 1239136](https://issuetracker.unity3d.com/issues/urp-2d-2d-lights-are-ignored-by-camera-culling-mask)
- Fixed broken documentation links for some 2D related components.
- Fixed an issue where Sprite shaders generated by Shader Graph weren't double-sided. [case 1261232](https://issuetracker.unity3d.com/product/unity/issues/guid/1261232/)
- Fixed an issue where the package would fail to compile if the Animation module was disabled. [case 1227068](https://issuetracker.unity3d.com/product/unity/issues/guid/1227068/)
- Fixed an issue where Stencil settings wasn't serialized properly in sub object [case 1241218](https://issuetracker.unity3d.com/issues/stencil-overrides-in-urp-7-dot-3-1-render-objects-does-not-save-or-apply)
- Fixed an issue with not being able to remove Light Mode Tags [case 1240895](https://issuetracker.unity3d.com/issues/urp-unable-to-remove-added-lightmode-tags-of-filters-property-in-render-object)
- Fixed an issue where preset button could still be used, when it is not supposed to. [case 1246261](https://issuetracker.unity3d.com/issues/urp-reset-functionality-does-not-work-for-renderobject-preset-asset)
- Fixed an issue where Model Importer Materials used the Standard Shader from the Built-in Render Pipeline instead of URP Lit shader when the import happened at Editor startup.
- Fixed an issue where only unique names of cameras could be added to the camera stack.
- Fixed issue that caused shaders to fail to compile in OpenGL 4.1 or below.
- Fixed an issue where camera stacking with MSAA on OpenGL resulted in a black screen. [case 1250602](https://issuetracker.unity3d.com/issues/urp-camera-stacking-results-in-black-screen-when-msaa-and-opengl-graphics-api-are-used)
- Optimized shader compilation times by compiling different variant sets for vertex and fragment shaders.
- Fixed shadows for additional lights by limiting MAX_VISIBLE_LIGHTS to 16 for OpenGL ES 2.0 and 3.0 on mobile platforms. [case 1244391](https://issuetracker.unity3d.com/issues/android-urp-spotlight-shadows-are-not-being-rendered-on-adreno-330-and-320-when-built)
- Fixed Lit/SimpleLit/ParticlesLit/ParticlesSimpleLit/ParticlesUnlit shaders emission color not to be converted from gamma to linear color space. [case 1249615]
- Fixed missing unity_MatrixInvP for shader code and shaderGraph.
- Fixed XR support for deferred renderer.
- Fixing RenderObject to reflect name changes done at CustomForwardRenderer asset in project view. [case 1246256](https://issuetracker.unity3d.com/issues/urp-renderobject-name-does-not-reflect-inside-customforwardrendererdata-asset-on-renaming-in-the-inspector)
- Fixing camera overlay stacking adding to respect unity general reference restrictions. [case 1240788](https://issuetracker.unity3d.com/issues/urp-overlay-camera-is-missing-in-stack-list-of-the-base-camera-prefab)
- Fixed profiler marker errors. [case 1240963](https://issuetracker.unity3d.com/issues/urp-errors-are-thrown-in-a-console-when-using-profiler-to-profile-editor)
- Fixed issue that caused the pipeline to not create _CameraColorTexture if a custom render pass is injected. [case 1232761](https://issuetracker.unity3d.com/issues/urp-the-intermediate-color-texture-is-no-longer-created-when-there-is-at-least-one-renderer-feature)
- Fixed target eye UI for XR rendering is missing from camera inspector. [case 1261612](https://issuetracker.unity3d.com/issues/xr-cameras-target-eye-property-is-missing-when-inspector-is-in-normal-mode)
- Fixed an issue where terrain and speedtree materials would not get upgraded by upgrade project materials. [case 1204189](https://fogbugz.unity3d.com/f/cases/1204189/)
- Fixed an issue that caused renderer feature to not render correctly if the pass was injected before rendering opaques and didn't implement `Configure` method. [case 1259750](https://issuetracker.unity3d.com/issues/urp-not-rendering-with-a-renderer-feature-before-rendering-shadows)
- Fixed an issue where postFX's temp texture is not released properly.
- Fixed an issue where ArgumentOutOfRangeException errors were thrown after removing Render feature [case 1268147](https://issuetracker.unity3d.com/issues/urp-argumentoutofrangeexception-errors-are-thrown-on-undoing-after-removing-render-feature)
- Fixed an issue where depth and depth/normal of grass isn't rendered to depth texture.
- Fixed an issue that impacted MSAA performance on iOS/Metal [case 1219054](https://issuetracker.unity3d.com/issues/urp-ios-msaa-has-a-bigger-negative-impact-on-performance-when-using-urp-compared-to-built-in-rp)
- Fixed an issue that caused a warning to be thrown about temporary render texture not found when user calls ConfigureTarget(0). [case 1220871](https://issuetracker.unity3d.com/issues/urp-scriptable-render-passes-which-dont-require-a-bound-render-target-triggers-render-target-warning)
- Fixed performance issues in the C# shader stripper.

## [7.1.1] - 2019-09-05
### Upgrade Guide
- The render pipeline now handles custom renderers differently. You must now set up renderers for the Camera on the Render Pipeline Asset.
- Render Pipeline Assets upgrades automatically and either creates a default forward renderer in your project or links the existing custom one that you've assigned.
- If you have custom renderers assigned to Cameras, you must now add them to the current Render Pipeline Asset. Then you can select which renderer to use on the Camera.

### Added
- Added shader function `GetMainLightShadowParams`. This returns a half4 for the main light that packs shadow strength in x component and shadow soft property in y component.
- Added shader function `GetAdditionalLightShadowParams`. This returns a half4 for an additional light that packs shadow strength in x component and shadow soft property in y component.
- Added a `Debug Level` option to the Render Pipeline Asset. With this, you can control the amount of debug information generated by the render pipeline.
- Added ability to set the `ScriptableRenderer` that the Camera renders with via C# using `UniversalAdditionalCameraData.SetRenderer(int index)`. This maps to the **Renderer List** on the Render Pipeline Asset.
- Added shadow support for the 2D Renderer.
- Added ShadowCaster2D, and CompositeShadowCaster2D components.
- Added shadow intensity and shadow volume intensity properties to Light2D.
- Added new Gizmos for Lights.
- Added CinemachineUniversalPixelPerfect, a Cinemachine Virtual Camera Extension that solves some compatibility issues between Cinemachine and Pixel Perfect Camera.
- Added an option that disables the depth/stencil buffer for the 2D Renderer.
- Added manipulation handles for the inner cone angle for spot lights.
- Added documentation for the built-in post-processing solution and Volumes framework (and removed incorrect mention of the PPv2 package).

### Changed
- Increased visible lights limit for the forward renderer. It now supports 256 visible lights except in mobile platforms. Mobile platforms support 32 visible lights.
- Increased per-object lights limit for the forward renderer. It now supports 8 per-object lights in all platforms except GLES2. GLES2 supports 4 per-object lights.
- The Sprite-Lit-Default shader and the Sprite Lit Shader Graph shaders now use the vertex tangents for tangent space calculations.
- Temporary render textures for cameras rendering to render textures now use the same format and multisampling configuration as camera's target texture.
- All platforms now use R11G11B10_UFloat format for HDR render textures if supported.
- There is now a list of `ScriptableRendererData` on the Render Pipeline Asset as opposed to a renderer type. These are available to all Cameras and are included in builds.
- The renderer override on the Camera is now an enum that maps to the list of `ScriptableRendererData` on the Render Pipeline Asset.
- Pixel Perfect Camera now allows rendering to a render texture.
- Light2D GameObjects that you've created now have a default position with z equal to 0.
- Documentation: Changed the "Getting Started" section into "Install and Configure". Re-arranged the Table of Content.  

### Fixed
- Fixed LightProbe occlusion contribution. [case 1146667](https://issuetracker.unity3d.com/product/unity/issues/guid/1146667/)
- Fixed an issue that caused a log message to be printed in the console when creating a new Material. [case 1173160](https://issuetracker.unity3d.com/product/unity/issues/guid/1173160/)
- Fixed an issue where OnRenderObjectCallback was never invoked. [case 1122420](https://issuetracker.unity3d.com/issues/lwrp-gl-dot-lines-and-debug-dot-drawline-dont-render-when-scriptable-render-pipeline-settings-is-set-to-lwrp)
- Fixed an issue where Sprite Masks didn't function properly when using the 2D Renderer. [case 1163474](https://issuetracker.unity3d.com/issues/lwrp-sprite-renderer-ignores-sprite-mask-when-lightweight-render-pipeline-asset-data-is-set-to-2d-renderer-experimental)
- Fixed memory leaks when using the Frame Debugger with the 2D Renderer.
- Fixed an issue where materials using `_Time` did not animate in the scene. [1175396](https://issuetracker.unity3d.com/product/unity/issues/guid/1175396/)
- Fixed an issue where the Particle Lit shader had artifacts when both soft particles and HDR were enabled. [1136285](https://issuetracker.unity3d.com/product/unity/issues/guid/1136285/)
- Fixed an issue where the Area Lights were set to Realtime, which caused them to not bake. [1159838](https://issuetracker.unity3d.com/issues/lwrp-template-baked-area-lights-do-not-work-if-project-is-created-with-lightweight-rp-template)
- Fixed an issue where the Disc Light did not generate any light. [1175097](https://issuetracker.unity3d.com/issues/using-lwrp-area-light-does-not-generate-light-when-its-shape-is-set-to-disc)
- Fixed an issue where the alpha was killed when an opaque texture was requested on an offscreen camera with HDR enabled [case 1163320](https://issuetracker.unity3d.com/issues/lwrp-mobile-secondary-camera-background-alpha-value-is-lost-when-hdr-and-opaque-texture-are-enabled-in-lwrp-asset).
- Fixed an issue that caused Orthographic camera with far plane set to 0 to span Unity console with errors. [case 1172269](https://issuetracker.unity3d.com/issues/orthographic-camera-with-far-plane-set-to-0-results-in-assertions)
- Fixed an issue causing heap allocation in `RenderPipelineManager.DoRenderLoop` [case 1156241](https://issuetracker.unity3d.com/issues/lwrp-playerloop-renderpipelinemanager-dot-dorenderloop-internal-gc-dot-alloc-allocates-around-2-dot-6kb-for-every-camera-in-the-scene)
- Fixed an issue that caused shadow artifacts when using large spot angle values [case 1136165](https://issuetracker.unity3d.com/issues/lwrp-adjusting-spot-angle-on-a-spotlight-produces-shadowmap-artifacts)
- Fixed an issue that caused self-shadowing artifacts when adjusting shadow near-plane on spot lights.
- Fixed an issue that caused specular highlights to disappear when the smoothness value was set to 1.0. [case 1161827](https://issuetracker.unity3d.com/issues/lwrp-hdrp-lit-shader-max-smoothness-value-is-incosistent-between-pipelines)
- Fixed an issue in the Material upgrader that caused transparent Materials to not upgrade correctly to Universal RP. [case 1170419](https://issuetracker.unity3d.com/issues/shader-conversion-upgrading-project-materials-causes-standard-transparent-materials-to-flicker-when-moving-the-camera).
- Fixed an issue causing shadows to be incorrectly rendered when a light was close to the shadow caster.
- Fixed post-processing for the 2D Renderer.
- Fixed an issue in Light2D that caused a black line to appear for a 360 degree spotlight.
- Fixed a post-processing rendering issue with non-fullscreen viewport. [case 1177660](https://issuetracker.unity3d.com/issues/urp-render-scale-slider-value-modifies-viewport-coordinates-of-the-screen-instead-of-the-resolution)
- Fixed an issue where **Undo** would not undo the creation of Additional Camera Data. [case 1158861](https://issuetracker.unity3d.com/issues/lwrp-additional-camera-data-script-component-appears-on-camera-after-manually-re-picking-use-pipeline-settings)
- Fixed an issue where selecting the same drop-down menu item twice would trigger a change event. [case 1158861](https://issuetracker.unity3d.com/issues/lwrp-additional-camera-data-script-component-appears-on-camera-after-manually-re-picking-use-pipeline-settings)
- Fixed an issue where selecting certain objects that use instancing materials would throw console warnings. [case 1127324](https://issuetracker.unity3d.com/issues/console-warning-is-being-spammed-when-having-lwrp-enabled-and-shader-with-gpu-instancing-present-in-the-scene)
- Fixed a GUID conflict with LWRP. [case 1179895](https://issuetracker.unity3d.com/product/unity/issues/guid/1179895/)
- Fixed an issue where the Terrain shader generated NaNs.
- Fixed an issue that caused the `Opaque Color` pass to never render at half or quarter resolution.
- Fixed and issue where stencil state on a `ForwardRendererData` was reset each time rendering happened.

## [7.0.1] - 2019-07-25
### Changed
- Platform checks now provide more helpful feedback about supported features in the Inspectors.

### Fixed
- Fixed specular lighting related artifacts on Mobile [case 1143049](https://issuetracker.unity3d.com/issues/ios-lwrp-rounded-cubes-has-graphical-artifacts-when-setting-pbr-shaders-smoothness-about-to-0-dot-65-in-shadergraph) and [case 1164822](https://issuetracker.unity3d.com/issues/lwrp-specular-highlight-becomes-hard-edged-when-increasing-the-size-of-an-object).
- Post-processing is no longer enabled in the previews.
- Unity no longer force-enables post-processing on a camera by default.
- Fixed an issue that caused the Scene to render darker in GLES3 and linear color space. [case 1169789](https://issuetracker.unity3d.com/issues/lwrp-android-scene-is-rendered-darker-in-build-when-graphics-api-set-to-gles3-and-color-space-set-to-linear)

## [7.0.0] - 2019-07-17
### Universal Render Pipeline
- LWRP has been renamed to the "Universal Render Pipeline" (UniversalRP).
- UniversalRP is the same as LWRP in terms of features and scope.
- Classes have moved to the Universal namespace (from LWRP).

### Upgrade Guide
- Upgrading to UniversalRP is designed to be almost seamless from the user side.
- LWRP package still exists, this forwards includes and classes to the UniversalRP Package.
- Please see the more involved upgrade guide (https://docs.google.com/document/d/1Xd5bZa8pYZRHri-EnNkyhwrWEzSa15vtnpcg--xUCIs/).

### Added
- Initial Stadia platform support.
- Added a menu option to create a new `ScriptableRendererFeature` script. To do so in the Editor, click on Asset > Create > Rendering > Lightweight Render Pipeline > Renderer Feature.
- Added documentation for SpeedTree Shaders in LWRP.
- Added extended features to LWRP Terrain Shader, so terrain assets can be forward-compatible with HDRP.
- Enabled per-layer advanced or legacy-mode blending in LWRP Terrain Shader.
- Added the documentation page "Rendering in LWRP", which describes the forward rendering camera loop.
- Added documentation overview for how Post Processing Version 2 works in LWRP.
- Added documentation notes and FAQ entry on the 2D Renderer affecting the LWRP Asset.

### Changed
- Replaced beginCameraRendering callbacks by non obsolete implementation in Light2D
- Updated `ScriptableRendererFeature` and `ScriptableRenderPass` API docs.
- Shader type Real translates to FP16 precision on Nintendo Switch.

### Fixed
- Fixed a case where built-in Shader time values could be out of sync with actual time. [case 1142495](https://fogbugz.unity3d.com/f/cases/1142495/)
- Fixed an issue that caused forward renderer resources to not load properly when you upgraded LWRP from an older version to 7.0.0. [case 1154925](https://issuetracker.unity3d.com/issues/lwrp-upgrading-lwrp-package-to-7-dot-0-0-breaks-forwardrenderdata-asset-in-resource-files)
- Fixed GC spikes caused by LWRP allocating heap memory every frame.
- Fixed distortion effect on particle unlit shader.
- Fixed NullReference exception caused when trying to add a ScriptableRendererFeature.
- Fixed issue with certain LWRP shaders not showing when using forward/2D renderer.
- Fixed the shadow resolve pass and the final pass, so they're not consuming unnecessary bandwidth. [case 1152439](https://issuetracker.unity3d.com/issues/lwrp-mobile-increased-memory-usage-and-extra-rendering-steps)
- Added missing page for 2D Lights in LWRP.
- Tilemap tiles no longer appear black when you use the 2D renderer.
- Sprites in the preview window are no longer lit by 2D Scene lighting.
- Fixed warnings for unsupported shadow map formats for GLES2 API.
- Disabled shadows for devices that do not support shadow maps or depth textures.
- Fixed support for LWRP per-pixel terrain. [case 1110520](https://fogbugz.unity3d.com/f/cases/1110520)
- Fixed some basic UI/usability issues with LWRP terrain Materials (use of warnings and modal value changes).
- Fixed an issue where using LWRP and Sprite Shape together would produce meta file conflicts.
- Fixed fp16 overflow in Switch in specular calculation
- Fixed shader compilation errors for Android XR projects.
- Updated the pipeline Asset UI to cap the render scale at 2x so that it matches the render pipeline implementation limit.

## [6.7.0] - 2019-05-16
### Added
- Added SpeedTree Shaders.
- Added two Shader Graph master nodes: Lit Sprite and Unlit Sprite. They only work with the 2D renderer.
- Added documentation for the 2D renderer.

### Changed
- The 2D renderer and Light2D component received a number of improvements and are now ready to try as experimental features.
- Updated the [Feature Comparison Table](lwrp-builtin-feature-comparison.md) to reflect the current state of LWRP features.

### Fixed
- When in playmode, the error 'Non matching Profiler.EndSample' no longer appears. [case 1140750](https://fogbugz.unity3d.com/f/cases/1140750/)
- LWRP Particle Shaders now correctly render in stereo rendering modes. [case 1106699](https://fogbugz.unity3d.com/f/cases/1106699/)
- Shaders with 'debug' in the name are no longer stripped automatically. [case 1112983](https://fogbugz.unity3d.com/f/cases/1112983/)
- Fixed tiling issue with selection outline and baked cutout shadows.
- in the Shadergraph Unlit Master node, Premultiply no longer acts the same as Alpha. [case 1114708](https://fogbugz.unity3d.com/f/cases/1114708/)
- Fixed an issue where Lightprobe data was missing if it was needed per-pixel and GPU instancing was enabled.
- The Soft ScreenSpaceShadows Shader variant no longer gets stripped form builds. [case 1138236](https://fogbugz.unity3d.com/f/cases/1138236/)
- Fixed a typo in the Particle Unlit Shader, so Soft Particles now work correctly.
- Fixed emissive Materials not being baked for some meshes. [case 1145297](https://issuetracker.unity3d.com/issues/lwrp-emissive-materials-are-not-baked)
- Camera matrices are now correctly set up when you call rendering functions in EndCameraRendering. [case 1146586](https://issuetracker.unity3d.com/issues/lwrp-drawmeshnow-returns-wrong-positions-slash-scales-when-called-from-endcamerarendering-hook)
- Fixed GI not baking correctly while in gamma color space.
- Fixed a NullReference exception when adding a renderer feature that is contained in a global namespace. [case 1147068](https://issuetracker.unity3d.com/issues/scriptablerenderpipeline-inspector-ui-crashes-when-a-scriptablerenderfeature-is-not-in-a-namespace)
- Shaders are now set up for VR stereo instancing on Vulkan. [case 1142952](https://fogbugz.unity3d.com/f/cases/1142952/).
- VR stereo matrices and vertex inputs are now set up on Vulkan. [case 1142952](https://fogbugz.unity3d.com/f/cases/1142952/).
- Fixed the Material Upgrader so it's now run upon updating the LWRP package. [1148764](https://issuetracker.unity3d.com/product/unity/issues/guid/1148764/)
- Fixed a NullReference exception when you create a new Lightweight Render Pipeline Asset. [case 1153388](https://issuetracker.unity3d.com/product/unity/issues/guid/1153388/)

## [6.6.0] - 2019-04-01
### Added
- Added support for Baked Indirect mixed lighting.
- You can now use Light Probes for occlusion. This means that baked lights can now occlude dynamic objects.
- Added RenderObjects. You can add RenderObjects to a Renderer to perform custom rendering.
- (WIP) Added an experimental 2D renderer that implements a 2D lighting system.
- (WIP) Added a Light2D component that works with the 2D renderer to add lighting effects to 2D sprites.

### Fixed
- Fixed a project import issue in the LWRP template.
- Fixed the warnings that appear when you create new Unlit Shader Graphs using the Lightweight Render Pipeline.
- Fixed light attenuation precision on mobile platforms.
- Fixed split-screen rendering on mobile platforms.
- Fixed rendering when using an off-screen camera that renders to a depth texture.
- Fixed the exposed stencil render state in the renderer.
- Fixed the default layer mask so it's now applied to a depth pre-pass.
- Made several improvements and fixes to the render pass UI.
- Fixed artifacts that appeared due to precision errors in large scaled objects.
- Fixed an XR rendering issue where Unity required a depth texture.
- Fixed an issue that caused transparent objects to sort incorrectly.

## [6.5.0] - 2019-03-07
### Added
- You can now create a custom forward renderer by clicking on `Assets/Create/Rendering/Lightweight Render Pipeline/Forward Renderer`. This creates an Asset in your Project. You can add additional features to it and drag-n-drop the renderer to either the pipeline Asset or to a camera.
- You can now add `ScriptableRendererFeature`  to the `ScriptableRenderer` to extend it with custom effects. A feature is an `ScriptableObject` that can be drag-n-dropped in the renderer and adds one or more `ScriptableRenderPass` to the renderer.
- `ScriptableRenderer` now exposes interface to configure lights. To do so, implement `SetupLights` when you create a new renderer.
- `ScriptableRenderer` now exposes interface to configure culling. To do so, implement `SetupCullingParameters` when you create a new renderer.
- `ScriptableRendererData` contains rendering resources for `ScriptableRenderer`. A renderer can be overridden globally for all cameras or on a per-camera basis.
- `ScriptableRenderPass` now has a `RenderPassEvents`. This controls where in the pipeline the render pass is added.
- `ScriptableRenderPass` now exposes `ConfigureTarget` and `ConfigureClear`. This allows the renderer to automatically figure out the currently active rendering targets.
- `ScriptableRenderPass` now exposes `Blit`. This performs a blit and sets the active render target in the renderer.
- `ScriptableRenderPass` now exposes `RenderPostProcessing`. This renders post-processing and sets the active render target in the renderer.
- `ScriptableRenderPass` now exposes `CreateDrawingSettings` as a helper for render passes that need to call `ScriptableRenderContext.DrawRenderers`.

### Changed
- Removed `RegisterShaderPassName` from `ScriptableRenderPass`. Instead, `CreateDrawingSettings` now  takes one or a list of `ShaderTagId`.
- Removed remaining experimental namespace from LWRP. All APIrelated to `ScriptableRenderer`, `ScriptableRenderPass`, and render pass injection is now out of preview.
- Removed `SetRenderTarget` from `ScriptableRenderPass`. You should never call it. Instead, call `ConfigureTarget`, and the renderer automatically sets up targets for you.
- Removed `RenderFullscreenQuad` from `ScriptableRenderer`. Use `CommandBuffer.DrawMesh` and `RenderingUtils.fullscreenMesh` instead.
- Removed `RenderPostProcess` from `ScriptableRenderer`. Use `ScriptableRenderPass.RenderPostProcessing` instead.
- Removed `postProcessingContext` property from `ScriptableRenderer`. This is now exposed in `RenderingUtils.postProcessingContext`.
- Removed `GetCameraClearFlag` from `ScriptableRenderer`.

### Fixed
- Fixed y-flip in VR when post-processing is active.
- Fixed occlusion mesh for VR not rendering before rendering opaques.
- Enabling or disabling SRP Batcher in runtime works now.
- Fixed video player recorder when post-processing is enabled.

## [6.4.0] - 2019-02-21

## [6.3.0] - 2019-02-18

## [6.2.0] - 2019-02-15

### Changed
- Code refactor: all macros with ARGS have been swapped with macros with PARAM. This is because the ARGS macros were incorrectly named.

## [6.1.0] - 2019-02-13

## [6.0.0] - 2019-02-23
### Added
- You can now implement a custom renderer for LWRP. To do so, implement an `IRendererData` that contains all resources used in rendering. Then create an `IRendererSetup` that creates and queues `ScriptableRenderPass`. Change the renderer type either in the Pipeline Asset or in the Camera Inspector.
- LWRP now uses the Unity recorder extension. You can use this to capture the output of Cameras.
- You can now inject a custom render pass before LWRP renders opaque objects. To do so, implement an `IBeforeRender` interface.
- Distortion support in all Particle Shaders.
- An upgrade system for LWRP Materials with `MaterialPostprocessor`.
- An upgrade path for Unlit shaders
- Tooltips for Shaders.
- SRP Batcher support for Particle Shaders.
- Docs for these Shaders: Baked Lit, Particles Lit, Particles Simple Lit, and Particles Unlit.
- LWRP now supports dynamic resolution scaling. The target platform must also support it.
- LWRP now includes version defines for both C# and Shaders in the format of `LWRP_X_Y_Z_OR_NEWER`. For example, `LWRP_5_3_0_OR_NEWER` defines version 5.3.0.
- The Terrain Lit Shader now samples Spherical Harmonics if you haven't baked any lightmaps for terrain.
- Added a __Priority__ option, which you can use to tweak the rendering order. This is similar to render queue in the built-in render pipeline. These Shaders now have this option: Lit, Simple Lit, Baked Lit, Unlit, and all three Particle Shaders.
- Added support for overriding terrain detail rendering shaders, via the render pipeline editor resources asset.

### Changed
- You can now only initialize a camera by setting a Background Type. The supported options are Skybox, Solid Color, and Don't Care.
- LWRP now uses non-square shadowmap textures when it renders directional shadows with 2 shadow cascades.
- LWRP now uses RGB111110 as the HDR format on mobile devices, when this format is supported.
- Removed `IAfterDepthPrePass` interface.
- We’ve redesigned the Shader GUI. For example, all property names in Shaders are now inline across the board
- The Simple Lit Shader now has Smoothness, which can be stored in the alpha of specular or albedo maps.
- The Simple Lit and Particles Simple Lit Shaders now take shininess from the length (brightness) of the specular map.
- The __Double sided__ property is now __Render Face__. This means you can also do front face culling.
- Changed the docs for Lit Shader, Simple Lit Shader and Unlit Shader according to Shader GUI changes.
- When you create a new LWRP Asset, it will now be initialized with settings that favor performance on mobile platforms.
- Updated the [FAQ](faq.md) and the [Built-in/LWRP feature comparison table](lwrp-builtin-feature-comparison.md).

### Fixed
- Several tweaks to reduce bandwidth consumption on mobile devices.
- The foldouts in the Lightweight Asset inspector UI now remember their state.
- Added missing meta file for GizmosRenderingPass.cs.
- Fixed artifacts when using multiple or Depth Only cameras. [Case 1072615](https://issuetracker.unity3d.com/issues/ios-using-multiple-cameras-in-the-scene-in-lightweight-render-pipeline-gives-corrupted-image-in-ios-device)
- Fixed a typo in ERROR_ON_UNSUPPORTED_FUNCTION() that was causing the shader compiler to run out of memory in GLES2. [Case 1104271](https://issuetracker.unity3d.com/issues/mobile-os-restarts-because-of-high-memory-usage-when-compiling-shaders-for-opengles2)
- LWRP now renders shadows on scaled objects correctly. [Case 1109017](https://issuetracker.unity3d.com/issues/scaled-objects-render-shadows-and-specularity-incorrectly-in-the-lwrp-on-device)
- LWRP now allows some Asset settings to be changed at runtime. [Case 1105552](https://issuetracker.unity3d.com/issues/lwrp-changing-render-scale-in-runtime-has-no-effect-since-lwrp-3-dot-3-0)
- Realtime shadows now work in GLES2. [Case 1087251](https://issuetracker.unity3d.com/issues/android-lwrp-no-real-time-light-and-shadows-using-gles2)
- Framedebugger now renders correctly when stepping through drawcalls.
- Cameras that request MSAA and Opaque Textures now use less frame bandwidth when they render.
- Fixed rendering in the gamma color space, so it doesn't appear darker.
- Particles SImple Lit and Particles Unlit Shaders now work correctly.
- __Soft Particles__ now work correctly.
- Camera fading for particles.
- Fixed a typo in the Unlit `IgnoreProjector` tag.
- Particles render in both eyes with stereo instancing
- Fixed specular issues on mobile. [case 1109017](https://issuetracker.unity3d.com/issues/scaled-objects-render-shadows-and-specularity-incorrectly-in-the-lwrp-on-device)
- Fixed issue causing LWRP to create MSAA framebuffer even when MSAA setting was disabled.
- Post-processing in mobile VR is now forced to be disabled. It was causing many rendering issues.
- Fixed Editor Previews breaking in Play Mode when VR is enabled. [Case 1109009](https://issuetracker.unity3d.com/issues/lwrp-editor-previews-break-in-play-mode-if-vr-is-enabled)
- A camera's HDR enable flag is now respected when rendering in XR.
- Terrain detail rendering now works correctly when LWRP is installed but inactive.

## [5.2.0] - 2018-11-27
### Added
- LWRP now handles blits that are required by the device when rendering to the backbuffer.
- You can now enable the SRP Batcher. To do so, go to the `Pipeline Asset`. Under `Advanced`, toggle `SRP Batcher`.

### Changed
- Renamed shader variable `unity_LightIndicesOffsetAndCount` to `unity_PerObjectLightData`.
- Shader variables `unity_4LightIndices0` and `unity_4LightIndices1` are now declared as `unity_PerObjectLightIndices` array.

## [5.1.0] - 2018-11-19
### Added
- The user documentation for LWRP is now in this GitHub repo, instead of in the separate GitHub wiki. You can find the most up-to-date pages in the [TableOfContents.md](TableOfCotents.md) file. Pages not listed in that file are still in progress.

### Changed
- The LWRP package is no longer in preview.
- LWRP built-in render passes are now internal.
- Changed namespace from `UnityEngine.Experimental.Rendering.LightweightPipeline` to `UnityEngine.Rendering.LWRP`.
- Changed namespace from `UnityEditor.Experimental.Rendering.LightweightPipeline` to `UnityEditor.Rendering.LWRP`.

### Fixed
- LWRP now respects the iOS Player setting **Force hard shadows**. When you enable this setting, hardware filtering of shadows is disabled.
- Scene view mode now renders baked lightmaps correctly. [Case 1092227](https://issuetracker.unity3d.com/issues/lwrp-scene-view-modes-render-objects-black)
- Shadow bias calculations are now correct for both Shader Graph and Terrain shaders.
- Blit shader now ignores culling.
- When you select __Per Vertex__ option for __Additional Lights__, the __Per Object Limit__ option is not greyed out anymore.
- When you change camera viewport height to values above 1.0, the Unity Editor doesn't freeze anymore. [Case 1097497](https://issuetracker.unity3d.com/issues/macos-lwrp-editor-freezes-after-changing-cameras-viewport-rect-values)
- When you use AR with LWRP, the following error message is not displayed in the console anymore: "The camera list passed to the render pipeline is either null or empty."

## [5.0.0-preview] - 2018-09-28
### Added
- Added occlusion mesh rendering/hookup for VR
- You can now configure default depth and normal shadow bias values in the pipeline asset.
- You can now add the `LWRPAdditionalLightData` component to a `Light` to override the default depth and normal shadow bias.
- You can now log the amount of shader variants in your build. To do so, go to the `Pipeline Asset`. Under `Advanced`, select and set the `Shader Variant Log Level`.
### Changed
- Removed the `supportedShaderFeatures` property from LWRP core. The shader stripper now figures out which variants to strip based on the current assigned pipeline Asset in the Graphics settings.
### Fixed
- The following error does not appear in console anymore: ("Begin/End Profiler section mismatch")
- When you select a material with the Lit shader, this no longer causes the following error in the console: ("Material doesn't have..."). [case 1092354](https://fogbugz.unity3d.com/f/cases/1092354/)
- In the Simple Lit shader, per-vertex additional lights are now shaded properly.
- Shader variant stripping now works when you're building a Project with Cloud Build. This greatly reduces build times from Cloud Build.
- Dynamic Objects now receive lighting when the light mode is set to mixed.
- MSAA now works on Desktop platforms.
- The shadow bias value is now computed correctly for shadow cascades and different shadow resolutions. [case 1076285](https://issuetracker.unity3d.com/issues/lwrp-realtime-directional-light-shadow-maps-exhibit-artifacts)
- When you use __Area Light__ with LWRP, __Cast Shadows__ no longer overlaps with other UI elements in the Inspector. [case 1085363](https://issuetracker.unity3d.com/issues/inspector-area-light-cast-shadows-ui-option-is-obscured-by-render-mode-for-lwrp-regression-in-2018-dot-3a3)

### Changed
Read/write XRGraphicsConfig -> Read-only XRGraphics interface to XRSettings.

## [4.0.0-preview] - 2018-09-28
### Added
- When you have enabled Gizmos, they now appear correctly in the Game view.
- Added requiresDepthPrepass field to RenderingData struct to tell if the runtime platform requires a depth prepass to generate a camera depth texture.
- The `RenderingData` struct now holds a reference to `CullResults`.
- When __HDR__ is enabled in the Camera but disabled in the Asset, an information box in the Camera Inspector informs you about it.
- When __MSAA__ is enabled in the Camera but disabled in the Asset, an information box in the Camera Inspector informs you about it.
- Enabled instancing on the terrain shader.
- Sorting of opaque objects now respects camera `opaqueSortMode` setting.
- Sorting of opaque objects disables front-to-back sorting flag, when camera settings allow that and the GPU has hidden surface removal.
- LWRP now has a Custom Light Explorer that suits its feature set.
- LWRP now supports Vertex Lit shaders for detail meshes on terrain.
- LWRP now has three interactive Autodesk shaders: Autodesk Interactive, Autodesk Interactive Masked and Autodesk Interactive Transparent.
- [Shader API] The `GetMainLight` and `GetAdditionalLight` functions can now compute shadow attenuation and store it in the new `shadowAttenuation` field in `LightData` struct.
- [Shader API] Added a `VertexPositionInputs` struct that contains vertex position in difference spaces (world, view, hclip).
- [Shader API] Added a `GetVertexPositionInputs` function to get an initialized `VertexPositionInputs`.
- [Shader API] Added a `GetPerObjectLightIndex` function to return the per-object index given a for-loop index.
- [Shader API] Added a `GetShadowCoord` function that takes a `VertexPositionInputs` as input.
- [ShaderLibrary] Added VertexNormalInputs struct that contains data for per-pixel normal computation.
- [ShaderLibrary] Added GetVertexNormalInputs function to return an initialized VertexNormalInputs.

### Changed
- The `RenderingData` struct is now read-only.
- `ScriptableRenderer`always performs a Clear before calling `IRendererSetup::Setup.`
- `ScriptableRenderPass::Execute` no longer takes `CullResults` as input. Instead, use `RenderingData`as input, since that references `CullResults`.
- `IRendererSetup_Setup` no longer takes `ScriptableRenderContext` and `CullResults` as input.
- Shader includes are now referenced via package relative paths instead of via the deprecated shader export path mechanism https://docs.unity3d.com/2018.3/Documentation/ScriptReference/ShaderIncludePathAttribute.html.
- The LWRP Asset settings were re-organized to be more clear.
- Vertex lighting now controls if additional lights should be shaded per-vertex or per-pixel.
- Renamed all `Local Lights` nomenclature to `Additional Lights`.
- Changed shader naming to conform to our SRP shader code convention.
- [Shader API] Renamed `SpotAttenuation` function to `AngleAttenuation`.
- [Shader API] Renamed `_SHADOWS_ENABLED` keyword to `_MAIN_LIGHT_SHADOWS`
- [Shader API] Renamed `_SHADOWS_CASCADE` keyword to `_MAIN_LIGHT_SHADOWS_CASCADE`
- [Shader API] Renamed `_VERTEX_LIGHTS` keyword to `_ADDITIONAL_LIGHTS_VERTEX`.
- [Shader API] Renamed `_LOCAL_SHADOWS_ENABLED` to `_ADDITIONAL_LIGHT_SHADOWS`
- [Shader API] Renamed `GetLight` function to `GetAdditionalLight`.
- [Shader API] Renamed `GetPixelLightCount` function to `GetAdditionalLightsCount`.
- [Shader API] Renamed `attenuation` to `distanceAttenuation` in `LightData`.
- [Shader API] Renamed `GetLocalLightShadowStrength` function to `GetAdditionalLightShadowStrength`.
- [Shader API] Renamed `SampleScreenSpaceShadowMap` functions to `SampleScreenSpaceShadowmap`.
- [Shader API] Renamed `MainLightRealtimeShadowAttenuation` function to `MainLightRealtimeShadow`.
- [Shader API] Renamed light constants from `Directional` and `Local` to `MainLight` and `AdditionalLights`.
- [Shader API] Renamed `GetLocalLightShadowSamplingData` function to `GetAdditionalLightShadowSamplingData`.
- [Shader API] Removed OUTPUT_NORMAL macro.
- [Shader API] Removed `lightIndex` and `substractiveAttenuation` from `LightData`.
- [Shader API] Removed `ComputeShadowCoord` function. `GetShadowCoord` is provided instead.
- All `LightweightPipeline` references in API and classes are now named `LightweightRenderPipeline`.
- Files no longer have the `Lightweight` prefix.
- Renamed Physically Based shaders to `Lit`, `ParticlesLit`, and `TerrainLit`.
- Renamed Simple Lighting shaders to `SimpleLit`, and `ParticlesSimpleLit`.
- [ShaderLibrary] Renamed `InputSurfacePBR.hlsl`, `InputSurfaceSimple.hlsl`, and `InputSurfaceUnlit` to `LitInput.hlsl`, `SimpleLitInput.hlsl`, and `UnlitInput.hlsl`. These files were moved from the `ShaderLibrary` folder to the`Shaders`.
- [ShaderLibrary] Renamed `LightweightPassLit.hlsl` and `LightweightPassLitSimple.hlsl` to `LitForwardPass.hlsl` and `SimpleLitForwardPass.hlsl`. These files were moved from the `ShaderLibrary` folder to `Shaders`.
- [ShaderLibrary] Renamed `LightweightPassMetaPBR.hlsl`, `LightweightPassMetaSimple.hlsl` and `LighweightPassMetaUnlit` to `LitMetaPass.hlsl`, `SimpleLitMetaPass.hlsl` and `UnlitMetaPass.hlsl`. These files were moved from the `ShaderLibrary` folder to `Shaders`.
- [ShaderLibrary] Renamed `LightweightPassShadow.hlsl` to `ShadowCasterPass.hlsl`. This file was moved to the `Shaders` folder.
- [ShaderLibrary] Renamed `LightweightPassDepthOnly.hlsl` to `DepthOnlyPass.hlsl`. This file was moved to the `Shaders` folder.
- [ShaderLibrary] Renamed `InputSurfaceTerrain.hlsl` to `TerrainLitInput.hlsl`. This file was moved to the `Shaders` folder.
- [ShaderLibrary] Renamed `LightweightPassLitTerrain.hlsl` to `TerrainLitPases.hlsl`. This file was moved to the `Shaders` folder.
- [ShaderLibrary] Renamed `ParticlesPBR.hlsl` to `ParticlesLitInput.hlsl`. This file was moved to the `Shaders` folder.
- [ShaderLibrary] Renamed `InputSurfacePBR.hlsl` to `LitInput.hlsl`. This file was moved to the `Shaders` folder.
- [ShaderLibrary] Renamed `InputSurfaceUnlit.hlsl` to `UnlitInput.hlsl`. This file was moved to the `Shaders` folder.
- [ShaderLibrary] Renamed `InputBuiltin.hlsl` to `UnityInput.hlsl`.
- [ShaderLibrary] Renamed `LightweightPassMetaCommon.hlsl` to `MetaInput.hlsl`.
- [ShaderLibrary] Renamed `InputSurfaceCommon.hlsl` to `SurfaceInput.hlsl`.
- [ShaderLibrary] Removed LightInput struct and GetLightDirectionAndAttenuation. Use GetAdditionalLight function instead.
- [ShaderLibrary] Removed ApplyFog and ApplyFogColor functions. Use MixFog and MixFogColor instead.
- [ShaderLibrary] Removed TangentWorldToNormal function. Use TransformTangentToWorld instead.
- [ShaderLibrary] Removed view direction normalization functions. View direction should always be normalized per pixel for accurate results.
- [ShaderLibrary] Renamed FragmentNormalWS function to NormalizeNormalPerPixel.

### Fixed
- If you have more than 16 lights in a scene, LWRP no longer causes random glitches while rendering lights.
- The Unlit shader now samples Global Illumination correctly.
- The Inspector window for the Unlit shader now displays correctly.
- Reduced GC pressure by removing several per-frame memory allocations.
- The tooltip for the the camera __MSAA__ property now appears correctly.
- Fixed multiple C# code analysis rule violations.
- The fullscreen mesh is no longer recreated upon every call to `ScriptableRenderer.fullscreenMesh`.

## [3.3.0-preview] - 2018-01-01
### Added
- Added callbacks to LWRP that can be attached to a camera (IBeforeCameraRender, IAfterDepthPrePass, IAfterOpaquePass, IAfterOpaquePostProcess, IAfterSkyboxPass, IAfterTransparentPass, IAfterRender)

###Changed
- Clean up LWRP creation of render textures. If we are not going straight to screen ensure that we create both depth and color targets.
- UNITY_DECLARE_FRAMEBUFFER_INPUT and UNITY_READ_FRAMEBUFFER_INPUT macros were added. They are necessary for reading transient attachments.
- UNITY_MATRIX_I_VP is now defined.
- Renamed LightweightForwardRenderer to ScriptableRenderer.
- Moved all light constants to _LightBuffer CBUFFER. Now _PerCamera CBUFFER contains all other per camera constants.
- Change real-time attenuation to inverse square.
- Change attenuation for baked GI to inverse square, to match real-time attenuation.
- Small optimization in light attenuation shader code.

### Fixed
- Lightweight Unlit shader UI doesn't throw an error about missing receive shadow property anymore.

## [3.2.0-preview] - 2018-01-01
### Changed
- Receive Shadows property is now exposed in the material instead of in the renderer.
- The UI for Lightweight asset has been updated with new categories. A more clean structure and foldouts has been added to keep things organized.

### Fixed
- Shadow casters are now properly culled per cascade. (case 1059142)
- Rendering no longer breaks when Android platform is selected in Build Settings. (case 1058812)
- Scriptable passes no longer have missing material references. Now they access cached materials in the renderer.(case 1061353)
- When you change a Shadow Cascade option in the Pipeline Asset, this no longer warns you that you've exceeded the array size for the _WorldToShadow property.
- Terrain shader optimizations.

## [3.1.0-preview] - 2018-01-01

### Fixed
- Fixed assert errors caused by multi spot lights
- Fixed LWRP-DirectionalShadowConstantBuffer params setting

## [3.0.0-preview] - 2018-01-01
### Added
- Added camera additional data component to control shadows, depth and color texture.
- pipeline now uses XRSEttings.eyeTextureResolutionScale as renderScale when in XR.
- New pass architecture. Allows for custom passes to be written and then used on a per camera basis in LWRP

### Changed
- Shadow rendering has been optimized for the Mali Utgard architecture by removing indexing and avoiding divisions for orthographic projections. This reduces the frame time by 25% on the Overdraw benchmark.
- Removed 7x7 tent filtering when using cascades.
- Screenspace shadow resolve is now only done when rendering shadow cascades.
- Updated the UI for the Lighweight pipeline asset.
- Update assembly definitions to output assemblies that match Unity naming convention (Unity.*).

### Fixed
- Post-processing now works with VR on PC.
- PS4 compiler error
- Fixed VR multiview rendering by forcing MSAA to be off. There's a current issue in engine that breaks MSAA and Texture2DArray.
- Fixed UnityPerDraw CB layout
- GLCore compute buffer compiler error
- Occlusion strength not being applied on LW standard shaders
- CopyDepth pass is being called even when a depth from prepass is available
- GLES2 shader compiler error in IntegrationTests
- Can't set RenderScale and ShadowDistance by script
- VR Single Pass Instancing shadows
- Fixed compilation errors on Nintendo Switch (limited XRSetting support).

## [2.0.0-preview] - 2018-01-01

### Added
- Explicit render target load/store actions were added to improve tile utilization
- Camera opaque color can be requested on the pipeline asset. It can be accessed in the shader by defining a _CameraOpaqueTexture. This can be used as an alternative to GrabPass.
- Dynamic Batching can be enabled in the pipeline asset
- Pipeline now strips unused or invalid variants and passes based on selected pipeline capabilities in the asset. This reduces build and memory consuption on target.
- Shader stripping settings were added to pipeline asset

### Changed
#### Pipeline
- Pipeline code is now more modular and extensible. A ForwardRenderer class is initialized by the pipeline with RenderingData and it's responsible for enqueueing and executing passes. In the future pluggable renderers will be supported.
- On mobile 1 directional light + up to 4 local lights (point or spot) are computed
- On other platforms 1 directional light + up to 8 local lights are computed
- Multiple shadow casting lights are supported. Currently only 1 directional + 4 spots light shadows.
#### Shading Framework
- Directional Lights are always considered a main light in shader. They have a fast shading path with no branching and no indexing.
- GetMainLight() is provided in shader to initialize Light struct with main light shading data.
- Directional lights have a dedicated shadowmap for performance reasons. Shadow coord always comes from interpolator.
- MainLigthRealtimeShadowAttenuation(float4 shadowCoord) is provided to compute main light realtime shadows.
- Spot and Point lights are always shaded in the light loop. Branching on uniform and indexing happens when shading them.
- GetLight(half index, float3 positionWS) is provided in shader to initialize Light struct for spot and point lights.
- Spot light shadows are baked into a single shadow atlas.
- Shadow coord for spot lights is always computed on fragment.
- Use LocalLightShadowAttenuation(int lightIndex, float3 positionWS) to comppute realtime shadows for spot lights.

### Fixed
- Issue that was causing VR on Android to render black
- Camera viewport issues
- UWP build issues
- Prevent nested camera rendering in the pipeline

## [1.1.4-preview] - 2018-01-01

### Added
 - Terrain and grass shaders ported
 - Updated materials and shader default albedo and specular color to midgrey.
 - Exposed _ScaledScreenParams to shader. It works the same as _ScreenParams but takes pipeline RenderScale into consideration
 - Performance Improvements in mobile

### Fixed
 - SRP Shader library issue that was causing all constants to be highp in mobile
 - shader error that prevented LWRP to build to UWP
 - shader compilation errors in Linux due to case sensitive includes
 - Rendering Texture flipping issue
 - Standard Particles shader cutout and blending modes
 - crash caused by using projectors
 - issue that was causing Shadow Strength to not be computed on mobile
 - Material Upgrader issue that caused editor to SoftLocks
 - GI in Unlit shader
 - Null reference in the Unlit material shader GUI

## [1.1.2-preview] - 2018-01-01

### Changed
 - Performance improvements in mobile  

### Fixed
 - Shadows on GLES 2.0
 - CPU performance regression in shadow rendering
 - Alpha clip shadow issues
 - Unmatched command buffer error message
 - Null reference exception caused by missing resource in LWRP
 - Issue that was causing Camera clear flags was being ignored in mobile


## [1.1.1-preview] - 2018-01-01

### Added
 - Added Cascade Split selection UI
 - Added SHADER_HINT_NICE_QUALITY. If user defines this to 1 in the shader Lightweight pipeline will favor quality even on mobile platforms.

### Changed
 - Shadowmap uses 16bit format instead of 32bit.
 - Small shader performance improvements

### Fixed
 - Subtractive Mode
 - Shadow Distance does not accept negative values anymore


## [0.1.24] - 2018-01-01

### Added
 - Added Light abstraction layer on lightweight shader library.
 - Added HDR global setting on pipeline asset.
 - Added Soft Particles settings on pipeline asset.
 - Ported particles shaders to SRP library

### Changed
 - HDR RT now uses what format is configured in Tier settings.
 - Refactored lightweight standard shaders and shader library to improve ease of use.
 - Optimized tile LOAD op on mobile.
 - Reduced GC pressure
 - Reduced shader variant count by ~56% by improving fog and lightmap keywords
 - Converted LW shader library files to use real/half when necessary.

### Fixed
 - Realtime shadows on OpenGL
 - Shader compiler errors in GLES 2.0
 - Issue sorting issues when BeforeTransparent custom fx was enabled.
 - VR single pass rendering.
 - Viewport rendering issues when rendering to backbuffer.
 - Viewport rendering issues when rendering to with MSAA turned off.
 - Multi-camera rendering.

## [0.1.23] - 2018-01-01

### Added
 - UI Improvements (Rendering features not supported by LW are hidden)

### Changed
 - Shaders were ported to the new SRP shader library.
 - Constant Buffer refactor to use new Batcher
 - Shadow filtering and bias improved.
 - Pipeline now updates color constants in gamma when in Gamma colorspace.
 - Optimized ALU and CB usage on Shadows.
 - Reduced shader variant count by ~33% by improving shadow and light classification keywords
 - Default resources were removed from the pipeline asset.

### Fixed
 - Fixed shader include path when using SRP from package manager.
 - Fixed spot light attenuation to match Unity Built-in pipeline.
 - Fixed depth pre-pass clearing issue.

## [0.1.12] - 2018-01-01

### Added
 - Standard Unlit shader now has an option to sample GI.
 - Added Material Upgrader for stock Unity Mobile and Legacy Shaders.
 - UI improvements

### Changed
- Realtime shadow filtering was improved.

### Fixed
 - Fixed an issue that was including unreferenced shaders in the build.
 - Fixed a null reference caused by Particle System component lights.<|MERGE_RESOLUTION|>--- conflicted
+++ resolved
@@ -8,16 +8,12 @@
 
 ### Added
 - Added a supported MSAA samples count check, so the actual supported MSAA samples count value can be assigned to RenderTexture descriptors.
-<<<<<<< HEAD
-- Added screen space shadow as renderer feature
-
-=======
 - Added _CameraSortingLayerTexture global shader variable and related parameters
 - Added preset shapes for creating a freeform light
 - Added serialization of Freeform ShapeLight mesh to avoid CPU cost of generating them on the runtime.
 - Added 2D Renderer Asset Preset for creating a Universal Renderer Asset
-  
->>>>>>> 6d0ccb2a
+- Added screen space shadow as renderer feature
+
 ### Changed
 - Optimized 2D Renderer performance on mobile GPUs by reducing the number of render target switches.
 - Optimized 2D Renderer performance by rendering the normal buffer at the same lower resolution as the light buffers.
