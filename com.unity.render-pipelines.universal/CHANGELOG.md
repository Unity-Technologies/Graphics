# Changelog
All notable changes to this package will be documented in this file.

The format is based on [Keep a Changelog](http://keepachangelog.com/en/1.0.0/)
and this project adheres to [Semantic Versioning](http://semver.org/spec/v2.0.0.html).

## [12.0.0] - 2021-01-11
### Added
- Added View Vector node to mimic old behavior of View Direction node in URP.
- Added support for the PlayStation 5 platform.
- Enabled deferred renderer in UI.

### Changed
<<<<<<< HEAD
- Removing unused temporary depth buffers for Depth of Field and Panini Projection.
=======
- Move Assets/Create/Rendering/Universal Render Pipeline/Pipeline Asset (2D Renderer) to Assets/Create/Rendering/URP Asset (with 2D Renderer)
- Move Assets/Create/Rendering/Universal Render Pipeline/2D Renderer to Assets/Create/Rendering/URP 2D Renderer
- Move Assets/Create/Rendering/Universal Render Pipeline/Renderer Feature to Assets/Create/Rendering/URP Renderer Feature
- Move Assets/Create/Rendering/Universal Render Pipeline/Post-process Data to Assets/Create/Rendering/URP Post-process Data
- Move Assets/Create/Rendering/Universal Render Pipeline/Pipeline Asset (Forward Renderer) to Assets/Create/Rendering/URP Asset (with Forward Renderer)
- Move Assets/Create/Rendering/Universal Render Pipeline/XR System Data to Assets/Create/Rendering/URP XR System Data
- Move Assets/Create/Rendering/Universal Render Pipeline/Forward Renderer to Assets/Create/Rendering/URP Forward Renderer
>>>>>>> 19fefed0

### Fixed
- Fixed an issue where objects in motion might jitter when the Pixel Perfect Camera is used. [case 1300474](https://issuetracker.unity3d.com/issues/urp-characters-sprite-repeats-in-the-build-when-using-pixel-perfect-camera-and-2d-renderer)
- Fixed an issue where the letter box/pillar box areas were not properly cleared when the Pixel Perfect Camera is used. [case 1291224](https://issuetracker.unity3d.com/issues/pixel-perfect-image-artifact-appear-between-the-reference-resolution-and-screen-resolution-borders-when-strech-fill-is-enabled)
- Fixed an issue where the Cinemachine Pixel Perfect Extension might cause the Orthographic Size of the Camera to jump to 1 when the Scene is loaded. [case 1249076](https://issuetracker.unity3d.com/issues/cinemachine-pixel-perfect-camera-extension-causes-the-orthogonal-size-to-jump-to-1-when-the-scene-is-loaded)
- Fixed an issue where 2D Shadows were casting to the wrong layers [case 1300753][https://issuetracker.unity3d.com/product/unity/issues/guid/1300753/]
- Fixed an issue where render scale was breaking SSAO in scene view. [case 1296710](https://issuetracker.unity3d.com/issues/ssao-effect-floating-in-the-air-in-scene-view-when-2-objects-with-shadergraph-materials-are-on-top-of-each-other)
- Fixed GC allocations from XR occlusion mesh when using multipass.
- Fixed an issue where the inspector of Renderer Data would break after adding RenderObjects renderer feature and then adding another renderer feature.
- Fixed an issue where soft particles did not work with orthographic projection. [case 1294607](https://issuetracker.unity3d.com/product/unity/issues/guid/1294607/)
- Fixed wrong shader / properties assignement to materials created from 3DsMax 2021 Physical Material. (case 1293576)
- Normalized the view direction in Shader Graph to be consistent across Scriptable Render Pieplines.
- Fixed material upgrader to run in batch mode [case 1305402]
- Fixed an issue in shaderGraph target where the ShaderPass.hlsl was being included after SHADERPASS was defined
- Fixed an issue where Particle Lit shader had an incorrect fallback shader [case 1312459]

### Changed
- Change Asset/Create/Shader/Universal Render Pipeline/Lit Shader Graph to Asset/Create/Shader Graph/URP/Lit Shader Graph
- Change Asset/Create/Shader/Universal Render Pipeline/Sprite Lit Shader Graph to Asset/Create/Shader Graph/URP/Sprite Lit Shader Graph
- Change Asset/Create/Shader/Universal Render Pipeline/Unlit Shader Graph to Asset/Create/Shader Graph/URP/Unlit Shader Graph
- Change Asset/Create/Shader/Universal Render Pipeline/Sprite Unlit Shader Graph to Asset/Create/Shader Graph/URP/Sprite Unlit Shader Graph

## [11.0.0] - 2020-10-21
### Added
- Added real-time Point Light Shadows.
- Added a supported MSAA samples count check, so the actual supported MSAA samples count value can be assigned to RenderTexture descriptors.
- Added the TerrainCompatible SubShader Tag. Use this Tag in your custom shader to tell Unity that the shader is compatible with the Terrain system.
- Added _CameraSortingLayerTexture global shader variable and related parameters
- Added preset shapes for creating a freeform light
- Added serialization of Freeform ShapeLight mesh to avoid CPU cost of generating them on the runtime.
- Added 2D Renderer Asset Preset for creating a Universal Renderer Asset
- Added an option to use faster, but less accurate approximation functions when converting between the sRGB and Linear color spaces.
- Added screen space shadow as renderer feature
- Added [DisallowMultipleRendererFeature] attribute for Renderer Features.

### Changed
- Optimized 2D Renderer performance on mobile GPUs by reducing the number of render target switches.
- Optimized 2D Renderer performance by rendering the normal buffer at the same lower resolution as the light buffers.
- Improved Light2D UI/UX
- Improved 2D Menu layout
- Deprecated Light2D Parametric Light
- Deprecated Light2D point light cookie
- Renamed Light2D point light to spot light
- 2D Renderer: The per Blend Style render texture scale setting was replaced by a global scale setting for all Blend Styles.
- Optimized 2D Renderer performance by using a tiny light texture for layer/blend style pairs for which no light is rendered.
- Reorgnized the settings in 2D Renderer Data Inspector.
- FallOff Lookup Texture is now part of 2D RenderData.
- Creating a Shadow Caster 2D will use try and use sprite and physics bounds as the default shape
- Deleting all points in a Shadow Caster will cause the shape to use the bounds.
- Improved Geometry for Smooth Falloff of 2D Shape Lights.
- Updated the tooltips for Light 2D Inspector.
- Removed the Custom blend Mode option from the Blend Styles.
- New default Blend Styles when a new 2D Renderer Data asset is created.
- Added a supported MSAA samples count check, so the actual supported MSAA samples count value can be assigned to RenderTexture descriptors.
- Bloom in Gamma color-space now more closely matches Linear color-space, this will mean project using Bloom and Gamma color-space may need to adjust Bloom Intensity to match previous look.
- Autodesk Interactive Shader Graph files and folders containing them were renamed. The new file paths do not have spaces.
- Changed shader keywords of main light shadow from toggling to enumerating.
- Always use "High" quality normals, which normalizes the normal in pixel shader. "Low" quality normals looked too much like a bug.
- Re-enabled implicit MSAA resolve to backbuffer on Metal MacOS.
- Optimized 2D performance by rendering straight to the backbuffer if possible
- Changed Post Process Data to bool. When it is no enabled all post processing is stripped from build, when it is enabled you can still override resources there.
- Converted XR automated tests to use MockHMD.
- Reduced the size of the fragment input struct of the Terrain and Forward lighting shaders.

### Fixed
- Fixed an issue where additional lights would not render with WebGL 1
- Fixed an issue where the 2D Renderer was incorrectly rendering transparency with normal maps on an empty background.
- Fixed an issue that that caused a null error when creating a Sprite Light. [case 1307125](https://issuetracker.unity3d.com/issues/urp-nullreferenceexception-thrown-on-creating-sprite-light-2d-object-in-the-hierarchy)
- Fixed an issue where Sprites on one Sorting Layer were fully lit even when there's no 2D light targeting that layer.
- Fixed an issue where null reference exception was thrown when creating a 2D Renderer Data asset while scripts are compiling. [case 1263040](https://issuetracker.unity3d.com/issues/urp-nullreferenceexception-error-is-thrown-on-creating-2d-renderer-asset)
- Fixed an issue where no preview would show for the lit sprite master node in shadergraph
- Fixed an issue where no shader was generated for unlit sprite shaders in shadergraph
- Fixed an issue where Sprite-Lit-Default shader's Normal Map property wasn't affected by Tiling or Offset. [case 1270850](https://issuetracker.unity3d.com/issues/sprite-lit-default-shaders-normal-map-and-mask-textures-are-not-affected-by-tiling-and-offset-values)
- Fixed an issue where normal-mapped Sprites could render differently depending on whether they're dynamically-batched. [case 1286186](https://issuetracker.unity3d.com/issues/urp-2d-2d-light-on-a-rotated-sprite-is-skewed-when-using-normal-map-and-sorting-layer-is-not-default)
- Removed the warning about mis-matched vertex streams when creating a default Particle System. [case 1285272](https://issuetracker.unity3d.com/issues/particles-urp-default-material-shows-warning-in-inspector)
- Fixed latest mockHMD renderviewport scale doesn't fill whole view after scaling. [case 1286161] (https://issuetracker.unity3d.com/issues/xr-urp-renderviewportscale-doesnt-fill-whole-view-after-scaling)
- Fixed camera renders black in XR when user sets invalid MSAA value.
- Fixed an issue causing additional lights to stop working when set as the sun source. [case 1278768](https://issuetracker.unity3d.com/issues/urp-every-light-type-is-rendered-as-directional-light-if-it-is-set-as-sun-source-of-the-environment)
- Fixed an issue causing passthrough camera to not render. [case 1283894](https://issuetracker.unity3d.com/product/unity/issues/guid/1283894/)
- Fixed an issue that caused a null reference when Lift Gamma Gain was being displayed in the Inspector and URP was upgraded to a newer version.  [case 1283588](https://issuetracker.unity3d.com/issues/argumentnullexception-is-thrown-when-upgrading-urp-package-and-volume-with-lift-gamma-gain-is-focused-in-inspector)
- Fixed an issue where soft particles were not rendered when depth texture was disabled in the URP Asset. [case 1162556](https://issuetracker.unity3d.com/issues/lwrp-unlit-particles-shader-is-not-rendered-when-soft-particles-are-enabled-on-built-application)
- Fixed an issue where soft particles were rendered opaque on OpenGL. [case 1226288](https://issuetracker.unity3d.com/issues/urp-objects-that-are-using-soft-particles-are-rendered-opaque-when-opengl-is-used)
- Fixed an issue where the depth texture sample node used an incorrect texture in some frames. [case 1268079](https://issuetracker.unity3d.com/issues/urp-depth-texture-sample-node-does-not-use-correct-texture-in-some-frames)
- Fixed a compiler error in BakedLit shader when using Hybrid Renderer.
- Fixed an issue with upgrading material set to cutout didn't properly set alpha clipping. [case 1235516](https://issuetracker.unity3d.com/issues/urp-upgrade-material-utility-does-not-set-the-alpha-clipping-when-material-was-using-a-shader-with-rendering-mode-set-to-cutout)
- Fixed XR camera fov can be changed through camera inspector.
- Fixed an issue where Universal Render Pipeline with disabled antiAliasing was overwriting QualitySettings.asset on frequent cases. [case 1219159](https://issuetracker.unity3d.com/issues/urp-qualitysettings-dot-asset-file-gets-overwritten-with-the-same-content-when-the-editor-is-closed)
- Fixed a case where overlay camera with output texture caused base camera not to render to screen. [case 1283225](https://issuetracker.unity3d.com/issues/game-view-renders-a-black-view-when-having-an-overlay-camera-which-had-output-texture-assigned-in-the-camera-stack)
- Fixed an issue where the scene view camera ignored the pipeline assets HDR setting. [case 1284369](https://issuetracker.unity3d.com/issues/urp-scene-view-camera-ignores-pipeline-assets-hdr-settings-when-main-camera-uses-pipeline-settings)
- Fixed an issue where the Camera inspector was grabbing the URP asset in Graphics Settings rather than the currently active.
- Fixed an issue where the Light Explorer was grabbing the URP asset in Graphics Settings rather than the currently active.
- Fixed an issue causing materials to be upgraded multiple times.
- Fixed bloom inconsistencies between Gamma and Linear color-spaces.
- Fixed an issue in where all the entries in the Renderer List wasn't selectable and couldn't be deleted.
- Fixed Deferred renderer on some Android devices by forcing accurate GBuffer normals. [case 1288042]
- Fixed an issue where MSAA did not work in Editor Game View on Windows with Vulkan.
- Fixed issue where selecting and deselecting Forward Renderer asset would leak memory [case 1290628](https://issuetracker.unity3d.com/issues/urp-scriptablerendererfeatureeditor-memory-leak-while-interacting-with-forward-renderer-in-the-project-window)
- Fixed the default background color for previews to use the original color.
- Fixed an issue where the scene view would turn black when bloom was enabled. [case 1298790](https://issuetracker.unity3d.com/issues/urp-bloom-and-tonemapping-causes-the-screen-to-go-black-in-scene-mode)
- Fixed an issue where having "Opaque Texture" and MSAA enabled would cause the opaque texture to be rendered black on old Apple GPUs [case 1247423](https://issuetracker.unity3d.com/issues/urp-metal-opaque-objects-are-rendered-black-when-msaa-is-enabled)
- Fixed SAMPLE_TEXTURECUBE_ARRAY_LOD macro when using OpenGL ES. [case 1285132](https://issuetracker.unity3d.com/issues/urp-android-error-sample-texturecube-array-lod-is-not-supported-on-gles-3-dot-0-when-using-cubemap-array-shader-shaders)
- Fixed an issue such that it is now posible to enqueue render passes at runtime.
- Fixed SpeedTree LOD fade functionality. [case 1198135]

## [10.2.0] - 2020-10-19

### Changed
- Changed RenderObjectsFeature UI to only expose valid events. Previously, when selecting events before BeforeRenderingPrepasses objects would not be drawn correctly as stereo and camera setup only happens before rendering opaques objects.
- Transparent Lit ShaderGraph using Additive blending will now properly fade with alpha [1270344]

### Fixed
- Fixed the Unlit shader not being SRP Batcher compatible on OpenGLES/OpenGLCore. [case 1263720](https://issuetracker.unity3d.com/issues/urp-mobile-srp-batcher-is-not-visible-on-mobile-devices-in-frame-debugger)
- Fixed an issue with soft particles not rendering correctly for overlay cameras with post processing. [case 1241626](https://issuetracker.unity3d.com/issues/soft-particles-does-not-fade-out-near-the-opaque-surfaces-when-post-processing-is-enabled-on-a-stacked-camera)
- Fixed MSAA override on camera does not work in non-XR project if target eye is selected to both eye.

## [10.1.0] - 2020-10-12
- Added support for the Shadowmask Mixed Lighting Mode (Forward only), which supports up to four baked-shadow Lights.
- Added ComplexLit shader for advanced material features and deferred forward fallback.
- Added Clear Coat feature for ComplexLit shader and for shader graph.
- Added Parallax Mapping to the Lit shader (Lit.shader).
- Added the Detail Inputs setting group in the Lit shader (Lit.shader).
- Added Smooth shadow fading.
- Added SSAO support for deferred renderer.
- The pipeline now outputs a warning in the console when trying to access camera color or depth texture when those are not valid. Those textures are only available in the context of `ScriptableRenderPass`.
- Added a property to access the renderer from the `CameraData`.

### Changed
- Shader functions SampleSH9, SampleSHPixel, SampleSHVertex are now gamma corrected in gamma space. As result LightProbes are gamma corrected too.
- The maximum number of visible lights when using OpenGL ES 3.x on Android now depends on the minimum OpenGL ES 3.x version as configured in PlayerSettings.
- The default value of the HDR property of a newly created Universal Render Pipeline Asset, is now set to true.

### Fixed
- Fixed an issue where the CapturePass would not capture the post processing effects.
- Fixed an issue were the filter window could not be defocused using the mouse. [case 1242032](https://issuetracker.unity3d.com/issues/urp-volume-override-window-doesnt-disappear-when-clicked-on-the-other-windows-in-the-editor)
- Fixed camera backgrounds not matching between editor and build when background is set to 'Uninitialized'. [case 1224369](https://issuetracker.unity3d.com/issues/urp-uninitialized-camera-background-type-does-not-match-between-the-build-and-game-view)
- Fixed a case where main light hard shadows would not work if any other light is present with soft shadows.[case 1250829](https://issuetracker.unity3d.com/issues/main-light-shadows-are-ignored-in-favor-of-additional-lights-shadows)
- Fixed issue that caused color grading to not work correctly with camera stacking. [case 1263193](https://issuetracker.unity3d.com/product/unity/issues/guid/1263193/)
- Fixed an issue that caused an infinite asset database reimport when running Unity in command line with -testResults argument.
- Fixed ParticlesUnlit shader to use fog color instead of always black. [case 1264585]
- Fixed issue that caused some properties in the camera to not be bolded and highlighted when edited in prefab mode. [case 1230082](https://issuetracker.unity3d.com/issues/urp-camera-prefab-fields-render-type-renderer-background-type-are-not-bolded-and-highlighted-when-edited-in-prefab-mode)
- Fixed issue where blur would sometimes flicker [case 1224915](https://issuetracker.unity3d.com/issues/urp-bloom-effect-flickers-when-using-integrated-post-processing-feature-set)
- Fixed an issue in where the camera inspector didn't refresh properly when changing pipeline in graphic settings. [case 1222668](https://issuetracker.unity3d.com/issues/urp-camera-properties-not-refreshing-on-adding-or-removing-urp-pipeline-in-the-graphics-setting)
- Fixed depth of field to work with dynamic resolution. [case 1225467](https://issuetracker.unity3d.com/issues/dynamic-resolution-rendering-error-when-using-depth-of-field-in-urp)
- Fixed FXAA, SSAO, Motion Blur to work with dynamic resolution.
- Fixed an issue where Pixel lighting variants were stripped in builds if another URP asset had Additional Lights set to Per Vertex [case 1263514](https://issuetracker.unity3d.com/issues/urp-all-pixel-lighting-variants-are-stripped-in-build-if-at-least-one-urp-asset-has-additional-lights-set-to-per-vertex)
- Fixed an issue where transparent meshes were rendered opaque when using custom render passes [case 1262887](https://issuetracker.unity3d.com/issues/urp-transparent-meshes-are-rendered-as-opaques-when-using-lit-shader-with-custom-render-pass)
- Fixed regression from 8.x.x that increased launch times on Android with GLES3. [case 1269119](https://issuetracker.unity3d.com/issues/android-launch-times-increased-x4-from-urp-8-dot-1-0-to-urp-10-dot-0-0-preview-dot-26)
- Fixed an issue with a render texture failing assertion when chosing an invalid format. [case 1222676](https://issuetracker.unity3d.com/issues/the-error-occurs-when-a-render-texture-which-has-a-certain-color-format-is-applied-to-the-cameras-output-target)
- Fixed an issue that caused the unity_CameraToWorld matrix to have z flipped values. [case 1257518](https://issuetracker.unity3d.com/issues/parameter-unity-cameratoworld-dot-13-23-33-is-inverted-when-using-universal-rp-7-dot-4-1-and-newer)
- Fixed not using the local skybox on the camera game object when the Skybox Material property in the Lighting window was set to null.
- Fixed an issue where, if URP was not in use, you would sometimes get errors about 2D Lights when going through the menus.
- Fixed GC when using XR single-pass automated tests.
- Fixed an issue that caused a null reference when deleting camera component in a prefab. [case 1244430](https://issuetracker.unity3d.com/issues/urp-argumentnullexception-error-is-thrown-on-removing-camera-component-from-camera-prefab)
- Fixed resolution of intermediate textures when rendering to part of a render texture. [case 1261287](https://issuetracker.unity3d.com/product/unity/issues/guid/1261287/)
- Fixed indirect albedo not working with shadergraph shaders in some rare setups. [case 1274967](https://issuetracker.unity3d.com/issues/gameobjects-with-custom-mesh-are-not-reflecting-the-light-when-using-the-shader-graph-shaders)
- Fixed XR mirroView sRGB issue when color space is gamma.
- Fixed an issue where XR eye textures are recreated multiple times per frame due to per camera MSAA change.
- Fixed an issue wehre XR mirror view selector stuck.
- Fixed LightProbes to have gamma correct when using gamma color space. [case 1268911](https://issuetracker.unity3d.com/issues/urp-has-no-gamma-correction-for-lightprobes)
- Fixed GLES2 shader compilation.
- Fixed useless mip maps on temporary RTs/PostProcessing inherited from Main RT descriptor.
- Fixed issue with lens distortion breaking rendering when enabled and its intensity is 0.
- Fixed mixed lighting subtractive and shadowmask modes for deferred renderer.
- Fixed issue that caused motion blur to not work in XR.
- Fixed 2D renderer when using Linear rendering on Android directly to backbuffer.
- Fixed issue where multiple cameras would cause GC each frame. [case 1259717](https://issuetracker.unity3d.com/issues/urp-scriptablerendercontext-dot-getcamera-array-dot-resize-creates-garbage-every-frame-when-more-than-one-camera-is-active)
- Fixed Missing camera cannot be removed after scene is saved by removing the Missing camera label. [case 1252255](https://issuetracker.unity3d.com/issues/universal-rp-missing-camera-cannot-be-removed-from-camera-stack-after-scene-is-saved)
- Fixed MissingReferenceException when removing Missing camera from camera stack by removing Missing camera label. [case 1252263](https://issuetracker.unity3d.com/issues/universal-rp-missingreferenceexception-errors-when-removing-missing-camera-from-stack)
- Fixed slow down in the editor when editing properties in the UI for renderer features. [case 1279804](https://issuetracker.unity3d.com/issues/a-short-freeze-occurs-in-the-editor-when-expanding-or-collapsing-with-the-arrow-the-renderer-feature-in-the-forward-renderer)
- Fixed test 130_UnityMatrixIVP on OpenGL ES 3
- Fixed MSAA on Metal MacOS and Editor.

## [10.0.0] - 2020-06-10
### Added
- Added the option to strip Terrain hole Shader variants.
- Added support for additional Directional Lights. The amount of additional Directional Lights is limited by the maximum Per-object Lights in the Render Pipeline Asset.
- Added default implementations of OnPreprocessMaterialDescription for FBX, Obj, Sketchup and 3DS file formats.
- Added Transparency Sort Mode and Transparency Sort Axis to 2DRendererData.
- Added support for a user defined default material to 2DRendererData.
- Added the option to toggle shadow receiving on transparent objects.
- Added XR multipass rendering. Multipass rendering is a requirement on many VR platforms and allows graceful fallback when single-pass rendering isn't available.
- Added support for Camera Stacking when using the Forward Renderer. This introduces the Camera `Render Type` property. A Base Camera can be initialized with either the Skybox or Solid Color, and can combine its output with that of one or more Overlay Cameras. An Overlay Camera is always initialized with the contents of the previous Camera that rendered in the Camera Stack.
- Added AssetPostprocessors and Shadergraphs to handle Arnold Standard Surface and 3DsMax Physical material import from FBX.
- Added `[MainTexture]` and `[MainColor]` shader property attributes to URP shader properties. These will link script material.mainTextureOffset and material.color to `_BaseMap` and `_BaseColor` shader properties.
- Added the option to specify the maximum number of visible lights. If you set a value, lights are sorted based on their distance from the Camera.
- Added the option to control the transparent layer separately in the Forward Renderer.
- Added the ability to set individual RendererFeatures to be active or not, use `ScriptableRendererFeature.SetActive(bool)` to set whether a Renderer Feature will execute,  `ScriptableRendererFeature.isActive` can be used to check the current active state of the Renderer Feature.
 additional steps to the 2D Renderer setup page for quality and platform settings.
- If Unity Editor Analytics are enabled, Universal collects anonymous data about usage of Universal. This helps the Universal team focus our efforts on the most common scenarios, and better understand the needs of our customers.
- Added a OnCameraSetup() function to the ScriptableRenderPass API, that gets called by the renderer before rendering each camera
- Added a OnCameraCleanup() function to the ScriptableRenderPass API, that gets called by the renderer after rendering each camera
- Added Default Material Type options to the 2D Renderer Data Asset property settings.
- Added additional steps to the 2D Renderer setup page for quality and platform settings.
- Added option to disable XR autotests on test settings.
- Shader Preprocessor strips gbuffer shader variants if DeferredRenderer is not in the list of renderers in any Scriptable Pipeline Assets.
- Added an option to enable/disable Adaptive Performance when the Adaptive Performance package is available in the project.
- Added support for 3DsMax's 2021 Simplified Physical Material from FBX files in the Model Importer.
- Added GI to SpeedTree
- Added support for DXT5nm-style normal maps on Android, iOS and tvOS
- Added stencil override support for deferred renderer.
- Added a warning message when a renderer is used with an unsupported graphics API, as the deferred renderer does not officially support GL-based platforms.
- Added option to skip a number of final bloom iterations.
- Added support for [Screen Space Ambient Occlusion](https://docs.unity3d.com/Packages/com.unity.render-pipelines.universal@10.0/manual/post-processing-ssao.html) and a new shader variant _SCREEN_SPACE_OCCLUSION.
- Added support for Normal Texture being generated in a prepass.
- Added a ConfigureInput() function to ScriptableRenderPass, so it is possible for passes to ask that a Depth, Normal and/or Opaque textures to be generated by the forward renderer.
- Added a float2 normalizedScreenSpaceUV to the InputData Struct.
- Added new sections to documentation: [Writing custom shaders](https://docs.unity3d.com/Packages/com.unity.render-pipelines.universal@10.0/manual/writing-custom-shaders-urp.html), and [Using the beginCameraRendering event](https://docs.unity3d.com/Packages/com.unity.render-pipelines.universal@10.0/manual/using-begincamerarendering.html).
- Added support for GPU instanced mesh particles on supported platforms.
- Added API to check if a Camera or Light is compatible with Universal Render Pipeline.

### Changed
- Moved the icon that indicates the type of a Light 2D from the Inspector header to the Light Type field.
- Eliminated some GC allocations from the 2D Renderer.
- Added SceneSelection pass for TerrainLit shader.
- Remove final blit pass to force alpha to 1.0 on mobile platforms.
- Deprecated the CinemachineUniversalPixelPerfect extension. Use the one from Cinemachine v2.4 instead.
- Replaced PlayerSettings.virtualRealitySupported with XRGraphics.tryEnable.
- Blend Style in the 2DRendererData are now automatically enabled/disabled.
- When using the 2D Renderer, Sprites will render with a faster rendering path when no lights are present.
- Particle shaders now receive shadows
- The Scene view now mirrors the Volume Layer Mask set on the Main Camera.
- Drawing order of SRPDefaultUnlit is now the same as the Built-in Render Pipline.
- Made MaterialDescriptionPreprocessors private.
- UniversalRenderPipelineAsset no longer supports presets. [Case 1197020](https://issuetracker.unity3d.com/issues/urp-reset-functionality-does-not-work-on-preset-of-universalrenderpipelineassets).
- The number of maximum visible lights is now determined by whether the platform is mobile or not.
- Renderer Feature list is now redesigned to fit more closely to the Volume Profile UI, this vastly improves UX and reliability of the Renderer Features List.
- Default color values for Lit and SimpleLit shaders changed to white due to issues with texture based workflows.
- You can now subclass ForwardRenderer to create a custom renderer based on it.
- URP is now computing tangent space per fragment.
- Optimized the 2D Renderer to skip rendering into certain internal buffers when not necessary.
- You can now subclass ForwardRenderer to create a custom renderer based on it.
- URP shaders that contain a priority slider now no longer have an offset of 50 by default.
- The virtual ScriptableRenderer.FrameCleanup() function has been marked obsolete and replaced by ScriptableRenderer.OnCameraCleanup() to better describe when the function gets invoked by the renderer.
- DepthOnlyPass, CopyDepthPass and CopyColorPass now use OnCameraSetup() instead of Configure() to set up their passes before executing as they only need to get their rendertextures once per camera instead of once per eye.
- Updated shaders to be compatible with Microsoft's DXC.
- Mesh GPU Instancing option is now hidden from the particles system renderer as this feature is not supported by URP.
- The 2D Renderer now supports camera stacking.
- 2D shaders now use half-precision floats whenever precise results are not necessary.
- Removed the ETC1_EXTERNAL_ALPHA variant from Shader Graph Sprite shaders.
- Eliminated some unnecessary clearing of render targets when using the 2D Renderer.
- The rendering of 2D lights is more effient as sorting layers affected by the same set of lights are now batched.
- Removed the 8 renderer limit from URP Asset.
- Merged the deferred renderer into the forward renderer.
- Changing the default value of Skip Iterations to 1 in Bloom effect editor
- Use SystemInfo to check if multiview is supported instead of being platform hardcoded
- Default attachment setup behaviour for ScriptableRenderPasses that execute before rendering opaques is now set use current the active render target setup. This improves performance in some situations.
- Combine XR occlusion meshes into one when using single-pass (multiview or instancing) to reduce draw calls and state changes.
- Shaders included in the URP package now use local Material keywords instead of global keywords. This increases the amount of available global user-defined Material keywords.

### Fixed
- Fixed an issue that caused WebGL to render blank screen when Depth texture was enabled [case 1240228](https://issuetracker.unity3d.com/issues/webgl-urp-scene-is-rendered-black-in-webgl-build-when-depth-texture-is-enabled)
- Fixed NaNs in tonemap algorithms (neutral and ACES) on platforms defaulting to lower precision.
- Fixed a performance problem with ShaderPreprocessor with large amount of active shader variants in the project
- Fixed an issue where linear to sRGB conversion occurred twice on certain Android devices.
- Fixed an issue where there were 2 widgets showing the outer angle of a spot light.
- Fixed an issue where Unity rendered fullscreen quads with the pink error shader when you enabled the Stop NaN post-processing pass.
- Fixed an issue where Terrain hole Shader changes were missing. [Case 1179808](https://issuetracker.unity3d.com/issues/terrain-brush-tool-is-not-drawing-when-paint-holes-is-selected).
- Fixed an issue where the Shader Graph `SceneDepth` node didn't work with XR single-pass (double-wide) rendering. See [case 1123069](https://issuetracker.unity3d.com/issues/lwrp-vr-shadergraph-scenedepth-doesnt-work-in-single-pass-rendering).
- Fixed Unlit and BakedLit shader compilations in the meta pass.
- Fixed an issue where the Bokeh Depth of Field shader would fail to compile on PS4.
- Fixed an issue where the Scene lighting button didn't work when you used the 2D Renderer.
- Fixed a performance regression when you used the 2D Renderer.
- Fixed an issue where the Freeform 2D Light gizmo didn't correctly show the Falloff offset.
- Fixed an issue where the 2D Renderer rendered nothing when you used shadow-casting lights with incompatible Renderer2DData.
- Fixed an issue where errors were generated when the Physics2D module was not included in the project's manifest.
- Fixed an issue where Prefab previews were incorrectly lit when you used the 2D Renderer.
- Fixed an issue where the Light didn't update correctly when you deleted a Sprite that a Sprite 2D Light uses.
- Fixed an issue where 2D Lighting was broken for Perspective Cameras.
- Fixed an issue where resetting a Freeform 2D Light would throw null reference exceptions. [Case 1184536](https://issuetracker.unity3d.com/issues/lwrp-changing-light-type-to-freeform-after-clicking-on-reset-throws-multiple-arguementoutofrangeexception).
- Fixed an issue where Freeform 2D Lights were not culled correctly when there was a Falloff Offset.
- Fixed an issue where Tilemap palettes were invisible in the Tile Palette window when the 2D Renderer was in use. [Case 1162550](https://issuetracker.unity3d.com/issues/adding-tiles-in-the-tile-palette-makes-the-tiles-invisible).
- Fixed issue where black emission would cause unneccesary inspector UI repaints. [Case 1105661](https://issuetracker.unity3d.com/issues/lwrp-inspector-window-is-being-repainted-when-using-the-material-with-emission-enabled-and-set-to-black-00-0).
- Fixed user LUT sampling being done in Linear instead of sRGB.
- Fixed an issue when trying to get the Renderer via API on the first frame. [Case 1189196](https://issuetracker.unity3d.com/product/unity/issues/guid/1189196/).
- Fixed a material leak on domain reload.
- Fixed an issue where deleting an entry from the Renderer List and then undoing that change could cause a null reference. [Case 1191896](https://issuetracker.unity3d.com/issues/nullreferenceexception-when-attempting-to-remove-entry-from-renderer-features-list-after-it-has-been-removed-and-then-undone).
- Fixed an issue where the user would get an error if they removed the Additional Camera Data component. [Case 1189926](https://issuetracker.unity3d.com/issues/unable-to-remove-universal-slash-hd-additional-camera-data-component-serializedobject-target-destroyed-error-is-thrown).
- Fixed post-processing with XR single-pass rendering modes.
- Fixed an issue where Cinemachine v2.4 couldn't be used together with Universal RP due to a circular dependency between the two packages.
- Fixed an issue that caused shaders containing `HDRP` string in their path to be stripped from the build.
- Fixed an issue that caused only selected object to render in SceneView when Wireframe drawmode was selected.
- Fixed Renderer Features UI tooltips. [Case 1191901](https://issuetracker.unity3d.com/issues/forward-renderers-render-objects-layer-mask-tooltip-is-incorrect-and-contains-a-typo).
- Fixed multiple issues where Shader Graph shaders failed to build for XR in the Universal RP.
- Fixed an issue when using the 2D Renderer where some types of renderers would not be assigned the correct material.
- Fixed inconsistent lighting between the forward renderer and the deferred renderer, that was caused by a missing normalize operation on vertex normals on some speedtree shader variants.
- Fixed issue where XR Multiview failed to render when using URP Shader Graph Shaders
- Fixed lazy initialization with last version of ResourceReloader
- Fixed broken images in package documentation.
- Fixed an issue where viewport aspect ratio was wrong when using the Stretch Fill option of the Pixel Perfect Camera. [case 1188695](https://issuetracker.unity3d.com/issues/pixel-perfect-camera-component-does-not-maintain-the-aspect-ratio-when-the-stretch-fill-is-enabled)
- Fixed an issue where setting a Normal map on a newly created material would not update. [case 1197217](https://issuetracker.unity3d.com/product/unity/issues/guid/1197217/)
- Fixed an issue where post-processing was not applied for custom renderers set to run on the "After Rendering" event [case 1196219](https://issuetracker.unity3d.com/issues/urp-post-processing-is-not-applied-to-the-scene-when-render-ui-event-is-set-to-after-rendering)
- Fixed an issue that caused an extra blit when using custom renderers [case 1156741](https://issuetracker.unity3d.com/issues/lwrp-performance-decrease-when-using-a-scriptablerendererfeature)
- Fixed an issue with transparent objects not receiving shadows when using shadow cascades. [case 1116936](https://issuetracker.unity3d.com/issues/lwrp-cascaded-shadows-do-not-appear-on-alpha-blended-objects)
- Fixed issue where using a ForwardRendererData preset would cause a crash. [case 1201052](https://issuetracker.unity3d.com/product/unity/issues/guid/1201052/)
- Fixed an issue where particles had dark outlines when blended together [case 1199812](https://issuetracker.unity3d.com/issues/urp-soft-particles-create-dark-blending-artefacts-when-intersecting-with-scene-geometry)
- Fixed an issue with deleting shader passes in the custom renderer features list [case 1201664](https://issuetracker.unity3d.com/issues/urp-remove-button-is-not-activated-in-shader-passes-list-after-creating-objects-from-renderer-features-in-urpassets-renderer)
- Fixed camera inverse view-projection matrix in XR mode, depth-copy and color-copy passes.
- Fixed an issue with the null check when `UniversalRenderPipelineLightEditor.cs` tries to access `SceneView.lastActiveSceneView`.
- Fixed an issue where the 'Depth Texture' drop down was incorrectly disabled in the Camera Inspector.
- Fixed an issue that caused errors if you disabled the VR Module when building a project.
- Fixed an issue where the default TerrainLit Material was outdated, which caused the default Terrain to use per-vertex normals instead of per-pixel normals.
- Fixed shader errors and warnings in the default Universal RP Terrain Shader. [case 1185948](https://issuetracker.unity3d.com/issues/urp-terrain-slash-lit-base-pass-shader-does-not-compile)
- Fixed an issue where the URP Material Upgrader tried to upgrade standard Universal Shaders. [case 1144710](https://issuetracker.unity3d.com/issues/upgrading-to-lwrp-materials-is-trying-to-upgrade-lwrp-materials)
- Fixed an issue where some Materials threw errors when you upgraded them to Universal Shaders. [case 1200938](https://issuetracker.unity3d.com/issues/universal-some-materials-throw-errors-when-updated-to-universal-rp-through-update-materials-to-universal-rp)
- Fixed issue where normal maps on terrain appeared to have flipped X-components when compared to the same normal map on a mesh. [case 1181518](https://fogbugz.unity3d.com/f/cases/1181518/)
- Fixed an issue where the editor would sometimes crash when using additional lights [case 1176131](https://issuetracker.unity3d.com/issues/mac-crash-on-processshadowcasternodevisibilityandcullwithoutumbra-when-same-rp-asset-is-set-in-graphics-and-quality-settings)
- Fixed RemoveComponent on Camera contextual menu to not remove Camera while a component depend on it.
- Fixed an issue where right eye is not rendered to. [case 1170619](https://issuetracker.unity3d.com/issues/vr-lwrp-terrain-is-not-rendered-in-the-right-eye-of-an-hmd-when-using-single-pass-instanced-stereo-rendering-mode-with-lwrp)
- Fixed issue where TerrainDetailLit.shader fails to compile when XR is enabled.
- Fixed an issue that allowed height-based blending on Terrains with more than 4 materials, which is not supported.
- Fixed an issue where opaque objects were outputting incorrect alpha values [case 1168283](https://issuetracker.unity3d.com/issues/lwrp-alpha-clipping-material-makes-other-materials-look-like-alpha-clipping-when-gameobject-is-shown-in-render-texture)
- Fixed an issue where a depth texture was always created when post-processing was enabled, even if no effects made use of it.
- Fixed incorrect light attenuation on some platforms.
- Fixed an issue where the Volume System would not use the Cameras Transform when no `Volume Trigger` was set.
- Fixed an issue where post processing disappeared when using custom renderers and SMAA or no AA
- Fixed an issue where the 2D Renderer upgrader did not upgrade using the correct default material
- Fixed an issue with soft particles having dark blending when intersecting with scene geometry [case 1199812](https://issuetracker.unity3d.com/issues/urp-soft-particles-create-dark-blending-artefacts-when-intersecting-with-scene-geometry)
- Fixed an issue with additive particles blending incorrectly [case 1215713](https://issuetracker.unity3d.com/issues/universal-render-pipeline-additive-particles-not-using-vertex-alpha)
- Fixed an issue where camera preview window was missing in scene view. [case 1211971](https://issuetracker.unity3d.com/issues/scene-view-urp-camera-preview-window-is-missing-in-the-scene-view)
- Fixed an issue with shadow cascade values were not readable in the render pipeline asset [case 1219003](https://issuetracker.unity3d.com/issues/urp-cascade-values-truncated-on-selecting-two-or-four-cascades-in-shadows-under-universalrenderpipelineasset)
- Fixed an issue where MSAA isn't applied until eye textures are relocated by changing their resolution. [case 1197958](https://issuetracker.unity3d.com/issues/oculus-quest-oculus-go-urp-msaa-isnt-applied-until-eye-textures-are-relocated-by-changing-their-resolution)
- Fixed an issue where camera stacking didn't work properly inside prefab mode. [case 1220509](https://issuetracker.unity3d.com/issues/urp-cannot-assign-overlay-cameras-to-a-camera-stack-while-in-prefab-mode)
- Fixed the definition of `mad()` in SMAA shader for OpenGL.
- Fixed an issue where partical shaders failed to handle Single-Pass Stereo VR rendering with Double-Wide Textures. [case 1201208](https://issuetracker.unity3d.com/issues/urp-vr-each-eye-uses-the-cameraopaquetexture-of-both-eyes-for-rendering-when-using-single-pass-rendering-mode)
- Fixed an issue that caused assets to be reimported if player prefs were cleared. [case 1192259](https://issuetracker.unity3d.com/issues/lwrp-clearing-playerprefs-through-a-script-or-editor-causes-delay-and-console-errors-to-appear-when-entering-the-play-mode)
- Fixed missing Custom Render Features after Library deletion. [case 1196338](https://issuetracker.unity3d.com/product/unity/issues/guid/1196338/)
- Fixed not being able to remove a Renderer Feature due to tricky UI selection rects. [case 1208113](https://issuetracker.unity3d.com/product/unity/issues/guid/1208113/)
- Fixed an issue where the Camera Override on the Render Object Feature would not work with many Render Features in a row. [case 1205185](https://issuetracker.unity3d.com/product/unity/issues/guid/1205185/)
- Fixed UI clipping issue in Forward Renderer inspector. [case 1211954](https://issuetracker.unity3d.com/product/unity/issues/guid/1211954/)
- Fixed a Null ref when trying to remove a missing Renderer Feature from the Forward Renderer. [case 1196651](https://issuetracker.unity3d.com/product/unity/issues/guid/1196651/)
- Fixed data serialization issue when adding a Renderer Feature to teh Forward Renderer. [case 1214779](https://issuetracker.unity3d.com/product/unity/issues/guid/1214779/)
- Fixed issue with AssetPostprocessors dependencies causing models to be imported twice when upgrading the package version.
- Fixed an issue where NullReferenceException might be thrown when creating 2D Lights. [case 1219374](https://issuetracker.unity3d.com/issues/urp-nullreferenceexception-threw-on-adding-the-light-2d-experimental-component-when-2d-render-data-not-assigned)
- Fixed an issue with a blurry settings icon. [case 1201895](https://issuetracker.unity3d.com/issues/urp-setting-icon-blurred-in-universalrendererpipelineasset)
- Fixed issue that caused the QualitySettings anti-aliasing changing without user interaction. [case 1195272](https://issuetracker.unity3d.com/issues/lwrp-the-anti-alias-quality-settings-value-is-changing-without-user-interaction)
- Fixed an issue where Shader Graph shaders generate undeclared identifier 'GetWorldSpaceNormalizeViewDir' error.
- Fixed an issue where rendering into RenderTexture with Single Pass Instanced renders both eyes overlapping.
- Fixed an issue where Renderscale setting has no effect when using XRSDK.
- Fixed an issue where renderScale != 1 or Display.main.requiresBlitToBackbuffer forced an unnecessary blit on XR.
- Fixed an issue that causes double sRGB correction on Quest. [case 1209292](https://issuetracker.unity3d.com/product/unity/issues/guid/1209292)
- Fixed an issue where terrain DepthOnly pass does not work for XR.
- Fixed an issue that caused depth texture to be flipped when sampling from shaders [case 1225362](https://issuetracker.unity3d.com/issues/game-object-is-rendered-incorrectly-in-the-game-view-when-sampling-depth-texture)
- Fixed an issue with URP switching such that every avaiable URP makes a total set of supported features such that all URPs are taken into consideration. [case 1157420](https://issuetracker.unity3d.com/issues/lwrp-srp-switching-doesnt-work-even-with-manually-adding-shadervariants-per-scene)
- Fixed an issue where XR multipass repeatedly throws error messages "Multi pass stereo mode doesn't support Camera Stacking".
- Fixed an issue with shadows not appearing on terrains when no cascades were selected [case 1226530](https://issuetracker.unity3d.com/issues/urp-no-shadows-on-terrain-when-cascades-is-set-to-no-cascades-in-render-pipeline-asset-settings)
- Fixed a shader issue that caused the Color in Sprite Shape to work improperly.
- Fixed an issue with URP switching such that every available URP makes a total set of supported features such that all URPs are taken into consideration. [case 1157420](https://issuetracker.unity3d.com/issues/lwrp-srp-switching-doesnt-work-even-with-manually-adding-shadervariants-per-scene)
- Metallic slider on the Lit shader is now linear meaning correct values are used for PBR.
- Fixed an issue where Post-Processing caused nothing to render on GLES2.
- Fixed an issue that causes viewport to not work correctly when rendering to textures. [case 1225103](https://issuetracker.unity3d.com/issues/urp-the-viewport-rect-isnt-correctly-applied-when-the-camera-is-outputting-into-a-rendertexture)
- Fixed an issue that caused incorrect sampling of HDR reflection probe textures.
- Fixed UI text of RenderObjects feature to display LightMode tag instead of Shader Pass Name. [case 1201696](https://issuetracker.unity3d.com/issues/render-feature-slash-pass-ui-has-a-field-for-shader-pass-name-when-it-actually-expects-shader-pass-lightmode)
- Fixed an issue when Linear -> sRGB conversion would not happen on some Android devices. [case 1226208](https://issuetracker.unity3d.com/issues/no-srgb-conversion-on-some-android-devices-when-using-the-universal-render-pipeline)
- Fixed issue where using DOF at the same time as Dynamic Scaling, the depth buffer was smapled with incorrect UVs. [case 1225467](https://issuetracker.unity3d.com/product/unity/issues/guid/1225467/)
- Fixed an issue where an exception would be thrown when resetting the ShadowCaster2D component. [case 1225339](https://issuetracker.unity3d.com/issues/urp-unassignedreferenceexception-thrown-on-resetting-the-shadow-caster-2d-component)
- Fixe an issue where using a Subtractive Blend Style for your 2D Lights might cause artifacts in certain post-processing effects. [case 1215584](https://issuetracker.unity3d.com/issues/urp-incorrect-colors-in-scene-when-using-subtractive-and-multiply-blend-mode-in-gamma-color-space)
- Fixed an issue where Cinemachine Pixel Perfect Extension didn't work when CinemachineBrain Update Method is anything other than Late Update.
- Fixed an issue where Sprite Shader Graph shaders weren't double-sided by default.
- Fixed an issue where particles using Sprite Shader Graph shaders were invisible.
- Fixed an issue where Scene objects might be incorrectly affected by 2D Lights from a previous Sorting Layer.
- Fixed an issue where errors would appear in the Console when entering Play Mode with a 2D Light selected in the Hierarchy. [Case 1226918](https://issuetracker.unity3d.com/issues/errors-appear-in-the-console-when-global-2d-light-is-selected-in-hierarchy)
- Fixed an issue that caused Android GLES to render blank screen when Depth texture was enabled without Opaque texture [case 1219325](https://issuetracker.unity3d.com/issues/scene-is-not-rendered-on-android-8-and-9-when-depth-texture-is-enabled-in-urp-asset)
- Fixed an issue that caused transparent objects to always render over top of world space UI. [case 1219877](https://issuetracker.unity3d.com/product/unity/issues/guid/1219877/)
- Fixed issue causing sorting fudge to not work between shadergraph and urp particle shaders. [case 1222762](https://issuetracker.unity3d.com/product/unity/issues/guid/1222762/)
- Fixed shader compilation errors when using multiple lights in DX10 level GPU. [case 1222302](https://issuetracker.unity3d.com/issues/urp-no-materials-apart-from-ui-are-rendered-when-using-direct3d11-graphics-api-on-a-dx10-gpu)
- Fixed an issue with shadows not being correctly calculated in some shaders.
- Fixed invalid implementation of one function in LWRP -> URP backward compatibility support.
- Fixed issue where maximum number of visible lights in C# code did not match maximum number in shader code on some platforms.
- Fixed OpenGL ES 3.0 support for URP ShaderGraph. [case 1230890](https://issuetracker.unity3d.com/issues/urptemplate-gles3-android-custom-shader-fails-to-compile-on-adreno-306-gpu)
- Fixed an issue where multi edit camera properties didn't work. [case 1230080](https://issuetracker.unity3d.com/issues/urp-certain-settings-are-not-applied-to-all-cameras-when-multi-editing-in-the-inspector)
- Fixed an issue where the emission value in particle shaders would not update in the editor without entering the Play mode.
- Fixed issues with performance when importing fbx files.
- Fixed issues with NullReferenceException happening with URP shaders.
- Fixed an issue that caused memory allocations when sorting cameras. [case 1226448](https://issuetracker.unity3d.com/issues/2d-renderer-using-more-than-one-camera-that-renders-out-to-a-render-texture-creates-gc-alloc-every-frame)
- Fixed an issue where grid lines were drawn on top of opaque objects in the preview window. [Case 1240723](https://issuetracker.unity3d.com/issues/urp-grid-is-rendered-in-front-of-the-model-in-the-inspector-animation-preview-window-when-depth-or-opaque-texture-is-enabled).
- Fixed an issue where objects in the preview window were affected by layer mask settings in the default renderer. [Case 1204376](https://issuetracker.unity3d.com/issues/urp-prefab-preview-is-blank-when-a-custom-forward-renderer-data-and-default-layer-mask-is-mixed-are-used).
- Fixed an issue with reflections when using an orthographic camera [case 1209255](https://issuetracker.unity3d.com/issues/urp-weird-reflections-when-using-lit-material-and-a-camera-with-orthographic-projection)
- Fixed issue that caused unity_AmbientSky, unity_AmbientEquator and unity_AmbientGround variables to be unintialized.
- Fixed issue that caused `SHADERGRAPH_AMBIENT_SKY`, `SHADERGRAPH_AMBIENT_EQUATOR` and `SHADERGRAPH_AMBIENT_GROUND` variables to be uninitialized.
- Fixed SceneView Draw Modes not being properly updated after opening new scene view panels or changing the editor layout.
- Fixed GLES shaders compilation failing on Windows platform (not a mobile platform) due to uniform count limit.
- Fixed an issue that caused the inverse view and projection matrix to output wrong values in some platforms. [case 1243990](https://issuetracker.unity3d.com/issues/urp-8-dot-1-breaks-unity-matrix-i-vp)
- Fixed an issue where the Render Scale setting of the pipeline asset didn't properly change the resolution when using the 2D Renderer. [case 1241537](https://issuetracker.unity3d.com/issues/render-scale-is-not-applied-to-the-rendered-image-when-2d-renderer-is-used-and-hdr-option-is-disabled)
- Fixed an issue where 2D lights didn't respect the Camera's Culling Mask. [case 1239136](https://issuetracker.unity3d.com/issues/urp-2d-2d-lights-are-ignored-by-camera-culling-mask)
- Fixed broken documentation links for some 2D related components.
- Fixed an issue where Sprite shaders generated by Shader Graph weren't double-sided. [case 1261232](https://issuetracker.unity3d.com/product/unity/issues/guid/1261232/)
- Fixed an issue where the package would fail to compile if the Animation module was disabled. [case 1227068](https://issuetracker.unity3d.com/product/unity/issues/guid/1227068/)
- Fixed an issue where Stencil settings wasn't serialized properly in sub object [case 1241218](https://issuetracker.unity3d.com/issues/stencil-overrides-in-urp-7-dot-3-1-render-objects-does-not-save-or-apply)
- Fixed an issue with not being able to remove Light Mode Tags [case 1240895](https://issuetracker.unity3d.com/issues/urp-unable-to-remove-added-lightmode-tags-of-filters-property-in-render-object)
- Fixed an issue where preset button could still be used, when it is not supposed to. [case 1246261](https://issuetracker.unity3d.com/issues/urp-reset-functionality-does-not-work-for-renderobject-preset-asset)
- Fixed an issue where Model Importer Materials used the Standard Shader from the Built-in Render Pipeline instead of URP Lit shader when the import happened at Editor startup.
- Fixed an issue where only unique names of cameras could be added to the camera stack.
- Fixed issue that caused shaders to fail to compile in OpenGL 4.1 or below.
- Fixed an issue where camera stacking with MSAA on OpenGL resulted in a black screen. [case 1250602](https://issuetracker.unity3d.com/issues/urp-camera-stacking-results-in-black-screen-when-msaa-and-opengl-graphics-api-are-used)
- Optimized shader compilation times by compiling different variant sets for vertex and fragment shaders.
- Fixed shadows for additional lights by limiting MAX_VISIBLE_LIGHTS to 16 for OpenGL ES 2.0 and 3.0 on mobile platforms. [case 1244391](https://issuetracker.unity3d.com/issues/android-urp-spotlight-shadows-are-not-being-rendered-on-adreno-330-and-320-when-built)
- Fixed Lit/SimpleLit/ParticlesLit/ParticlesSimpleLit/ParticlesUnlit shaders emission color not to be converted from gamma to linear color space. [case 1249615]
- Fixed missing unity_MatrixInvP for shader code and shaderGraph.
- Fixed XR support for deferred renderer.
- Fixing RenderObject to reflect name changes done at CustomForwardRenderer asset in project view. [case 1246256](https://issuetracker.unity3d.com/issues/urp-renderobject-name-does-not-reflect-inside-customforwardrendererdata-asset-on-renaming-in-the-inspector)
- Fixing camera overlay stacking adding to respect unity general reference restrictions. [case 1240788](https://issuetracker.unity3d.com/issues/urp-overlay-camera-is-missing-in-stack-list-of-the-base-camera-prefab)
- Fixed profiler marker errors. [case 1240963](https://issuetracker.unity3d.com/issues/urp-errors-are-thrown-in-a-console-when-using-profiler-to-profile-editor)
- Fixed issue that caused the pipeline to not create _CameraColorTexture if a custom render pass is injected. [case 1232761](https://issuetracker.unity3d.com/issues/urp-the-intermediate-color-texture-is-no-longer-created-when-there-is-at-least-one-renderer-feature)
- Fixed target eye UI for XR rendering is missing from camera inspector. [case 1261612](https://issuetracker.unity3d.com/issues/xr-cameras-target-eye-property-is-missing-when-inspector-is-in-normal-mode)
- Fixed an issue where terrain and speedtree materials would not get upgraded by upgrade project materials. [case 1204189](https://fogbugz.unity3d.com/f/cases/1204189/)
- Fixed an issue that caused renderer feature to not render correctly if the pass was injected before rendering opaques and didn't implement `Configure` method. [case 1259750](https://issuetracker.unity3d.com/issues/urp-not-rendering-with-a-renderer-feature-before-rendering-shadows)
- Fixed an issue where postFX's temp texture is not released properly.
- Fixed an issue where ArgumentOutOfRangeException errors were thrown after removing Render feature [case 1268147](https://issuetracker.unity3d.com/issues/urp-argumentoutofrangeexception-errors-are-thrown-on-undoing-after-removing-render-feature)
- Fixed an issue where depth and depth/normal of grass isn't rendered to depth texture.
- Fixed an issue that impacted MSAA performance on iOS/Metal [case 1219054](https://issuetracker.unity3d.com/issues/urp-ios-msaa-has-a-bigger-negative-impact-on-performance-when-using-urp-compared-to-built-in-rp)
- Fixed an issue that caused a warning to be thrown about temporary render texture not found when user calls ConfigureTarget(0). [case 1220871](https://issuetracker.unity3d.com/issues/urp-scriptable-render-passes-which-dont-require-a-bound-render-target-triggers-render-target-warning)
- Fixed performance issues in the C# shader stripper.

## [7.1.1] - 2019-09-05
### Upgrade Guide
- The render pipeline now handles custom renderers differently. You must now set up renderers for the Camera on the Render Pipeline Asset.
- Render Pipeline Assets upgrades automatically and either creates a default forward renderer in your project or links the existing custom one that you've assigned.
- If you have custom renderers assigned to Cameras, you must now add them to the current Render Pipeline Asset. Then you can select which renderer to use on the Camera.

### Added
- Added shader function `GetMainLightShadowParams`. This returns a half4 for the main light that packs shadow strength in x component and shadow soft property in y component.
- Added shader function `GetAdditionalLightShadowParams`. This returns a half4 for an additional light that packs shadow strength in x component and shadow soft property in y component.
- Added a `Debug Level` option to the Render Pipeline Asset. With this, you can control the amount of debug information generated by the render pipeline.
- Added ability to set the `ScriptableRenderer` that the Camera renders with via C# using `UniversalAdditionalCameraData.SetRenderer(int index)`. This maps to the **Renderer List** on the Render Pipeline Asset.
- Added shadow support for the 2D Renderer.
- Added ShadowCaster2D, and CompositeShadowCaster2D components.
- Added shadow intensity and shadow volume intensity properties to Light2D.
- Added new Gizmos for Lights.
- Added CinemachineUniversalPixelPerfect, a Cinemachine Virtual Camera Extension that solves some compatibility issues between Cinemachine and Pixel Perfect Camera.
- Added an option that disables the depth/stencil buffer for the 2D Renderer.
- Added manipulation handles for the inner cone angle for spot lights.
- Added documentation for the built-in post-processing solution and Volumes framework (and removed incorrect mention of the PPv2 package).

### Changed
- Increased visible lights limit for the forward renderer. It now supports 256 visible lights except in mobile platforms. Mobile platforms support 32 visible lights.
- Increased per-object lights limit for the forward renderer. It now supports 8 per-object lights in all platforms except GLES2. GLES2 supports 4 per-object lights.
- The Sprite-Lit-Default shader and the Sprite Lit Shader Graph shaders now use the vertex tangents for tangent space calculations.
- Temporary render textures for cameras rendering to render textures now use the same format and multisampling configuration as camera's target texture.
- All platforms now use R11G11B10_UFloat format for HDR render textures if supported.
- There is now a list of `ScriptableRendererData` on the Render Pipeline Asset as opposed to a renderer type. These are available to all Cameras and are included in builds.
- The renderer override on the Camera is now an enum that maps to the list of `ScriptableRendererData` on the Render Pipeline Asset.
- Pixel Perfect Camera now allows rendering to a render texture.
- Light2D GameObjects that you've created now have a default position with z equal to 0.
- Documentation: Changed the "Getting Started" section into "Install and Configure". Re-arranged the Table of Content.

### Fixed
- Fixed LightProbe occlusion contribution. [case 1146667](https://issuetracker.unity3d.com/product/unity/issues/guid/1146667/)
- Fixed an issue that caused a log message to be printed in the console when creating a new Material. [case 1173160](https://issuetracker.unity3d.com/product/unity/issues/guid/1173160/)
- Fixed an issue where OnRenderObjectCallback was never invoked. [case 1122420](https://issuetracker.unity3d.com/issues/lwrp-gl-dot-lines-and-debug-dot-drawline-dont-render-when-scriptable-render-pipeline-settings-is-set-to-lwrp)
- Fixed an issue where Sprite Masks didn't function properly when using the 2D Renderer. [case 1163474](https://issuetracker.unity3d.com/issues/lwrp-sprite-renderer-ignores-sprite-mask-when-lightweight-render-pipeline-asset-data-is-set-to-2d-renderer-experimental)
- Fixed memory leaks when using the Frame Debugger with the 2D Renderer.
- Fixed an issue where materials using `_Time` did not animate in the scene. [1175396](https://issuetracker.unity3d.com/product/unity/issues/guid/1175396/)
- Fixed an issue where the Particle Lit shader had artifacts when both soft particles and HDR were enabled. [1136285](https://issuetracker.unity3d.com/product/unity/issues/guid/1136285/)
- Fixed an issue where the Area Lights were set to Realtime, which caused them to not bake. [1159838](https://issuetracker.unity3d.com/issues/lwrp-template-baked-area-lights-do-not-work-if-project-is-created-with-lightweight-rp-template)
- Fixed an issue where the Disc Light did not generate any light. [1175097](https://issuetracker.unity3d.com/issues/using-lwrp-area-light-does-not-generate-light-when-its-shape-is-set-to-disc)
- Fixed an issue where the alpha was killed when an opaque texture was requested on an offscreen camera with HDR enabled [case 1163320](https://issuetracker.unity3d.com/issues/lwrp-mobile-secondary-camera-background-alpha-value-is-lost-when-hdr-and-opaque-texture-are-enabled-in-lwrp-asset).
- Fixed an issue that caused Orthographic camera with far plane set to 0 to span Unity console with errors. [case 1172269](https://issuetracker.unity3d.com/issues/orthographic-camera-with-far-plane-set-to-0-results-in-assertions)
- Fixed an issue causing heap allocation in `RenderPipelineManager.DoRenderLoop` [case 1156241](https://issuetracker.unity3d.com/issues/lwrp-playerloop-renderpipelinemanager-dot-dorenderloop-internal-gc-dot-alloc-allocates-around-2-dot-6kb-for-every-camera-in-the-scene)
- Fixed an issue that caused shadow artifacts when using large spot angle values [case 1136165](https://issuetracker.unity3d.com/issues/lwrp-adjusting-spot-angle-on-a-spotlight-produces-shadowmap-artifacts)
- Fixed an issue that caused self-shadowing artifacts when adjusting shadow near-plane on spot lights.
- Fixed an issue that caused specular highlights to disappear when the smoothness value was set to 1.0. [case 1161827](https://issuetracker.unity3d.com/issues/lwrp-hdrp-lit-shader-max-smoothness-value-is-incosistent-between-pipelines)
- Fixed an issue in the Material upgrader that caused transparent Materials to not upgrade correctly to Universal RP. [case 1170419](https://issuetracker.unity3d.com/issues/shader-conversion-upgrading-project-materials-causes-standard-transparent-materials-to-flicker-when-moving-the-camera).
- Fixed an issue causing shadows to be incorrectly rendered when a light was close to the shadow caster.
- Fixed post-processing for the 2D Renderer.
- Fixed an issue in Light2D that caused a black line to appear for a 360 degree spotlight.
- Fixed a post-processing rendering issue with non-fullscreen viewport. [case 1177660](https://issuetracker.unity3d.com/issues/urp-render-scale-slider-value-modifies-viewport-coordinates-of-the-screen-instead-of-the-resolution)
- Fixed an issue where **Undo** would not undo the creation of Additional Camera Data. [case 1158861](https://issuetracker.unity3d.com/issues/lwrp-additional-camera-data-script-component-appears-on-camera-after-manually-re-picking-use-pipeline-settings)
- Fixed an issue where selecting the same drop-down menu item twice would trigger a change event. [case 1158861](https://issuetracker.unity3d.com/issues/lwrp-additional-camera-data-script-component-appears-on-camera-after-manually-re-picking-use-pipeline-settings)
- Fixed an issue where selecting certain objects that use instancing materials would throw console warnings. [case 1127324](https://issuetracker.unity3d.com/issues/console-warning-is-being-spammed-when-having-lwrp-enabled-and-shader-with-gpu-instancing-present-in-the-scene)
- Fixed a GUID conflict with LWRP. [case 1179895](https://issuetracker.unity3d.com/product/unity/issues/guid/1179895/)
- Fixed an issue where the Terrain shader generated NaNs.
- Fixed an issue that caused the `Opaque Color` pass to never render at half or quarter resolution.
- Fixed and issue where stencil state on a `ForwardRendererData` was reset each time rendering happened.

## [7.0.1] - 2019-07-25
### Changed
- Platform checks now provide more helpful feedback about supported features in the Inspectors.

### Fixed
- Fixed specular lighting related artifacts on Mobile [case 1143049](https://issuetracker.unity3d.com/issues/ios-lwrp-rounded-cubes-has-graphical-artifacts-when-setting-pbr-shaders-smoothness-about-to-0-dot-65-in-shadergraph) and [case 1164822](https://issuetracker.unity3d.com/issues/lwrp-specular-highlight-becomes-hard-edged-when-increasing-the-size-of-an-object).
- Post-processing is no longer enabled in the previews.
- Unity no longer force-enables post-processing on a camera by default.
- Fixed an issue that caused the Scene to render darker in GLES3 and linear color space. [case 1169789](https://issuetracker.unity3d.com/issues/lwrp-android-scene-is-rendered-darker-in-build-when-graphics-api-set-to-gles3-and-color-space-set-to-linear)

## [7.0.0] - 2019-07-17
### Universal Render Pipeline
- LWRP has been renamed to the "Universal Render Pipeline" (UniversalRP).
- UniversalRP is the same as LWRP in terms of features and scope.
- Classes have moved to the Universal namespace (from LWRP).

### Upgrade Guide
- Upgrading to UniversalRP is designed to be almost seamless from the user side.
- LWRP package still exists, this forwards includes and classes to the UniversalRP Package.
- Please see the more involved upgrade guide (https://docs.google.com/document/d/1Xd5bZa8pYZRHri-EnNkyhwrWEzSa15vtnpcg--xUCIs/).

### Added
- Initial Stadia platform support.
- Added a menu option to create a new `ScriptableRendererFeature` script. To do so in the Editor, click on Asset > Create > Rendering > Lightweight Render Pipeline > Renderer Feature.
- Added documentation for SpeedTree Shaders in LWRP.
- Added extended features to LWRP Terrain Shader, so terrain assets can be forward-compatible with HDRP.
- Enabled per-layer advanced or legacy-mode blending in LWRP Terrain Shader.
- Added the documentation page "Rendering in LWRP", which describes the forward rendering camera loop.
- Added documentation overview for how Post Processing Version 2 works in LWRP.
- Added documentation notes and FAQ entry on the 2D Renderer affecting the LWRP Asset.

### Changed
- Replaced beginCameraRendering callbacks by non obsolete implementation in Light2D
- Updated `ScriptableRendererFeature` and `ScriptableRenderPass` API docs.
- Changed shader type Real to translate to FP16 precision on some platforms.

### Fixed
- Fixed a case where built-in Shader time values could be out of sync with actual time. [case 1142495](https://fogbugz.unity3d.com/f/cases/1142495/)
- Fixed an issue that caused forward renderer resources to not load properly when you upgraded LWRP from an older version to 7.0.0. [case 1154925](https://issuetracker.unity3d.com/issues/lwrp-upgrading-lwrp-package-to-7-dot-0-0-breaks-forwardrenderdata-asset-in-resource-files)
- Fixed GC spikes caused by LWRP allocating heap memory every frame.
- Fixed distortion effect on particle unlit shader.
- Fixed NullReference exception caused when trying to add a ScriptableRendererFeature.
- Fixed issue with certain LWRP shaders not showing when using forward/2D renderer.
- Fixed the shadow resolve pass and the final pass, so they're not consuming unnecessary bandwidth. [case 1152439](https://issuetracker.unity3d.com/issues/lwrp-mobile-increased-memory-usage-and-extra-rendering-steps)
- Added missing page for 2D Lights in LWRP.
- Tilemap tiles no longer appear black when you use the 2D renderer.
- Sprites in the preview window are no longer lit by 2D Scene lighting.
- Fixed warnings for unsupported shadow map formats for GLES2 API.
- Disabled shadows for devices that do not support shadow maps or depth textures.
- Fixed support for LWRP per-pixel terrain. [case 1110520](https://fogbugz.unity3d.com/f/cases/1110520)
- Fixed some basic UI/usability issues with LWRP terrain Materials (use of warnings and modal value changes).
- Fixed an issue where using LWRP and Sprite Shape together would produce meta file conflicts.
- Fixed specular calculation fp16 overflow on some platforms
- Fixed shader compilation errors for Android XR projects.
- Updated the pipeline Asset UI to cap the render scale at 2x so that it matches the render pipeline implementation limit.

## [6.7.0] - 2019-05-16
### Added
- Added SpeedTree Shaders.
- Added two Shader Graph master nodes: Lit Sprite and Unlit Sprite. They only work with the 2D renderer.
- Added documentation for the 2D renderer.

### Changed
- The 2D renderer and Light2D component received a number of improvements and are now ready to try as experimental features.
- Updated the [Feature Comparison Table](lwrp-builtin-feature-comparison.md) to reflect the current state of LWRP features.

### Fixed
- When in playmode, the error 'Non matching Profiler.EndSample' no longer appears. [case 1140750](https://fogbugz.unity3d.com/f/cases/1140750/)
- LWRP Particle Shaders now correctly render in stereo rendering modes. [case 1106699](https://fogbugz.unity3d.com/f/cases/1106699/)
- Shaders with 'debug' in the name are no longer stripped automatically. [case 1112983](https://fogbugz.unity3d.com/f/cases/1112983/)
- Fixed tiling issue with selection outline and baked cutout shadows.
- in the Shadergraph Unlit Master node, Premultiply no longer acts the same as Alpha. [case 1114708](https://fogbugz.unity3d.com/f/cases/1114708/)
- Fixed an issue where Lightprobe data was missing if it was needed per-pixel and GPU instancing was enabled.
- The Soft ScreenSpaceShadows Shader variant no longer gets stripped form builds. [case 1138236](https://fogbugz.unity3d.com/f/cases/1138236/)
- Fixed a typo in the Particle Unlit Shader, so Soft Particles now work correctly.
- Fixed emissive Materials not being baked for some meshes. [case 1145297](https://issuetracker.unity3d.com/issues/lwrp-emissive-materials-are-not-baked)
- Camera matrices are now correctly set up when you call rendering functions in EndCameraRendering. [case 1146586](https://issuetracker.unity3d.com/issues/lwrp-drawmeshnow-returns-wrong-positions-slash-scales-when-called-from-endcamerarendering-hook)
- Fixed GI not baking correctly while in gamma color space.
- Fixed a NullReference exception when adding a renderer feature that is contained in a global namespace. [case 1147068](https://issuetracker.unity3d.com/issues/scriptablerenderpipeline-inspector-ui-crashes-when-a-scriptablerenderfeature-is-not-in-a-namespace)
- Shaders are now set up for VR stereo instancing on Vulkan. [case 1142952](https://fogbugz.unity3d.com/f/cases/1142952/).
- VR stereo matrices and vertex inputs are now set up on Vulkan. [case 1142952](https://fogbugz.unity3d.com/f/cases/1142952/).
- Fixed the Material Upgrader so it's now run upon updating the LWRP package. [1148764](https://issuetracker.unity3d.com/product/unity/issues/guid/1148764/)
- Fixed a NullReference exception when you create a new Lightweight Render Pipeline Asset. [case 1153388](https://issuetracker.unity3d.com/product/unity/issues/guid/1153388/)

## [6.6.0] - 2019-04-01
### Added
- Added support for Baked Indirect mixed lighting.
- You can now use Light Probes for occlusion. This means that baked lights can now occlude dynamic objects.
- Added RenderObjects. You can add RenderObjects to a Renderer to perform custom rendering.
- (WIP) Added an experimental 2D renderer that implements a 2D lighting system.
- (WIP) Added a Light2D component that works with the 2D renderer to add lighting effects to 2D sprites.

### Fixed
- Fixed a project import issue in the LWRP template.
- Fixed the warnings that appear when you create new Unlit Shader Graphs using the Lightweight Render Pipeline.
- Fixed light attenuation precision on mobile platforms.
- Fixed split-screen rendering on mobile platforms.
- Fixed rendering when using an off-screen camera that renders to a depth texture.
- Fixed the exposed stencil render state in the renderer.
- Fixed the default layer mask so it's now applied to a depth pre-pass.
- Made several improvements and fixes to the render pass UI.
- Fixed artifacts that appeared due to precision errors in large scaled objects.
- Fixed an XR rendering issue where Unity required a depth texture.
- Fixed an issue that caused transparent objects to sort incorrectly.

## [6.5.0] - 2019-03-07
### Added
- You can now create a custom forward renderer by clicking on `Assets/Create/Rendering/Lightweight Render Pipeline/Forward Renderer`. This creates an Asset in your Project. You can add additional features to it and drag-n-drop the renderer to either the pipeline Asset or to a camera.
- You can now add `ScriptableRendererFeature`  to the `ScriptableRenderer` to extend it with custom effects. A feature is an `ScriptableObject` that can be drag-n-dropped in the renderer and adds one or more `ScriptableRenderPass` to the renderer.
- `ScriptableRenderer` now exposes interface to configure lights. To do so, implement `SetupLights` when you create a new renderer.
- `ScriptableRenderer` now exposes interface to configure culling. To do so, implement `SetupCullingParameters` when you create a new renderer.
- `ScriptableRendererData` contains rendering resources for `ScriptableRenderer`. A renderer can be overridden globally for all cameras or on a per-camera basis.
- `ScriptableRenderPass` now has a `RenderPassEvents`. This controls where in the pipeline the render pass is added.
- `ScriptableRenderPass` now exposes `ConfigureTarget` and `ConfigureClear`. This allows the renderer to automatically figure out the currently active rendering targets.
- `ScriptableRenderPass` now exposes `Blit`. This performs a blit and sets the active render target in the renderer.
- `ScriptableRenderPass` now exposes `RenderPostProcessing`. This renders post-processing and sets the active render target in the renderer.
- `ScriptableRenderPass` now exposes `CreateDrawingSettings` as a helper for render passes that need to call `ScriptableRenderContext.DrawRenderers`.

### Changed
- Removed `RegisterShaderPassName` from `ScriptableRenderPass`. Instead, `CreateDrawingSettings` now  takes one or a list of `ShaderTagId`.
- Removed remaining experimental namespace from LWRP. All APIrelated to `ScriptableRenderer`, `ScriptableRenderPass`, and render pass injection is now out of preview.
- Removed `SetRenderTarget` from `ScriptableRenderPass`. You should never call it. Instead, call `ConfigureTarget`, and the renderer automatically sets up targets for you.
- Removed `RenderFullscreenQuad` from `ScriptableRenderer`. Use `CommandBuffer.DrawMesh` and `RenderingUtils.fullscreenMesh` instead.
- Removed `RenderPostProcess` from `ScriptableRenderer`. Use `ScriptableRenderPass.RenderPostProcessing` instead.
- Removed `postProcessingContext` property from `ScriptableRenderer`. This is now exposed in `RenderingUtils.postProcessingContext`.
- Removed `GetCameraClearFlag` from `ScriptableRenderer`.

### Fixed
- Fixed y-flip in VR when post-processing is active.
- Fixed occlusion mesh for VR not rendering before rendering opaques.
- Enabling or disabling SRP Batcher in runtime works now.
- Fixed video player recorder when post-processing is enabled.

## [6.4.0] - 2019-02-21

## [6.3.0] - 2019-02-18

## [6.2.0] - 2019-02-15

### Changed
- Code refactor: all macros with ARGS have been swapped with macros with PARAM. This is because the ARGS macros were incorrectly named.

## [6.1.0] - 2019-02-13

## [6.0.0] - 2019-02-23
### Added
- You can now implement a custom renderer for LWRP. To do so, implement an `IRendererData` that contains all resources used in rendering. Then create an `IRendererSetup` that creates and queues `ScriptableRenderPass`. Change the renderer type either in the Pipeline Asset or in the Camera Inspector.
- LWRP now uses the Unity recorder extension. You can use this to capture the output of Cameras.
- You can now inject a custom render pass before LWRP renders opaque objects. To do so, implement an `IBeforeRender` interface.
- Distortion support in all Particle Shaders.
- An upgrade system for LWRP Materials with `MaterialPostprocessor`.
- An upgrade path for Unlit shaders
- Tooltips for Shaders.
- SRP Batcher support for Particle Shaders.
- Docs for these Shaders: Baked Lit, Particles Lit, Particles Simple Lit, and Particles Unlit.
- LWRP now supports dynamic resolution scaling. The target platform must also support it.
- LWRP now includes version defines for both C# and Shaders in the format of `LWRP_X_Y_Z_OR_NEWER`. For example, `LWRP_5_3_0_OR_NEWER` defines version 5.3.0.
- The Terrain Lit Shader now samples Spherical Harmonics if you haven't baked any lightmaps for terrain.
- Added a __Priority__ option, which you can use to tweak the rendering order. This is similar to render queue in the built-in render pipeline. These Shaders now have this option: Lit, Simple Lit, Baked Lit, Unlit, and all three Particle Shaders.
- Added support for overriding terrain detail rendering shaders, via the render pipeline editor resources asset.

### Changed
- You can now only initialize a camera by setting a Background Type. The supported options are Skybox, Solid Color, and Don't Care.
- LWRP now uses non-square shadowmap textures when it renders directional shadows with 2 shadow cascades.
- LWRP now uses RGB111110 as the HDR format on mobile devices, when this format is supported.
- Removed `IAfterDepthPrePass` interface.
- We’ve redesigned the Shader GUI. For example, all property names in Shaders are now inline across the board
- The Simple Lit Shader now has Smoothness, which can be stored in the alpha of specular or albedo maps.
- The Simple Lit and Particles Simple Lit Shaders now take shininess from the length (brightness) of the specular map.
- The __Double sided__ property is now __Render Face__. This means you can also do front face culling.
- Changed the docs for Lit Shader, Simple Lit Shader and Unlit Shader according to Shader GUI changes.
- When you create a new LWRP Asset, it will now be initialized with settings that favor performance on mobile platforms.
- Updated the [FAQ](faq.md) and the [Built-in/LWRP feature comparison table](lwrp-builtin-feature-comparison.md).

### Fixed
- Several tweaks to reduce bandwidth consumption on mobile devices.
- The foldouts in the Lightweight Asset inspector UI now remember their state.
- Added missing meta file for GizmosRenderingPass.cs.
- Fixed artifacts when using multiple or Depth Only cameras. [Case 1072615](https://issuetracker.unity3d.com/issues/ios-using-multiple-cameras-in-the-scene-in-lightweight-render-pipeline-gives-corrupted-image-in-ios-device)
- Fixed a typo in ERROR_ON_UNSUPPORTED_FUNCTION() that was causing the shader compiler to run out of memory in GLES2. [Case 1104271](https://issuetracker.unity3d.com/issues/mobile-os-restarts-because-of-high-memory-usage-when-compiling-shaders-for-opengles2)
- LWRP now renders shadows on scaled objects correctly. [Case 1109017](https://issuetracker.unity3d.com/issues/scaled-objects-render-shadows-and-specularity-incorrectly-in-the-lwrp-on-device)
- LWRP now allows some Asset settings to be changed at runtime. [Case 1105552](https://issuetracker.unity3d.com/issues/lwrp-changing-render-scale-in-runtime-has-no-effect-since-lwrp-3-dot-3-0)
- Realtime shadows now work in GLES2. [Case 1087251](https://issuetracker.unity3d.com/issues/android-lwrp-no-real-time-light-and-shadows-using-gles2)
- Framedebugger now renders correctly when stepping through drawcalls.
- Cameras that request MSAA and Opaque Textures now use less frame bandwidth when they render.
- Fixed rendering in the gamma color space, so it doesn't appear darker.
- Particles SImple Lit and Particles Unlit Shaders now work correctly.
- __Soft Particles__ now work correctly.
- Camera fading for particles.
- Fixed a typo in the Unlit `IgnoreProjector` tag.
- Particles render in both eyes with stereo instancing
- Fixed specular issues on mobile. [case 1109017](https://issuetracker.unity3d.com/issues/scaled-objects-render-shadows-and-specularity-incorrectly-in-the-lwrp-on-device)
- Fixed issue causing LWRP to create MSAA framebuffer even when MSAA setting was disabled.
- Post-processing in mobile VR is now forced to be disabled. It was causing many rendering issues.
- Fixed Editor Previews breaking in Play Mode when VR is enabled. [Case 1109009](https://issuetracker.unity3d.com/issues/lwrp-editor-previews-break-in-play-mode-if-vr-is-enabled)
- A camera's HDR enable flag is now respected when rendering in XR.
- Terrain detail rendering now works correctly when LWRP is installed but inactive.

## [5.2.0] - 2018-11-27
### Added
- LWRP now handles blits that are required by the device when rendering to the backbuffer.
- You can now enable the SRP Batcher. To do so, go to the `Pipeline Asset`. Under `Advanced`, toggle `SRP Batcher`.

### Changed
- Renamed shader variable `unity_LightIndicesOffsetAndCount` to `unity_PerObjectLightData`.
- Shader variables `unity_4LightIndices0` and `unity_4LightIndices1` are now declared as `unity_PerObjectLightIndices` array.

## [5.1.0] - 2018-11-19
### Added
- The user documentation for LWRP is now in this GitHub repo, instead of in the separate GitHub wiki. You can find the most up-to-date pages in the [TableOfContents.md](TableOfCotents.md) file. Pages not listed in that file are still in progress.

### Changed
- The LWRP package is no longer in preview.
- LWRP built-in render passes are now internal.
- Changed namespace from `UnityEngine.Experimental.Rendering.LightweightPipeline` to `UnityEngine.Rendering.LWRP`.
- Changed namespace from `UnityEditor.Experimental.Rendering.LightweightPipeline` to `UnityEditor.Rendering.LWRP`.

### Fixed
- LWRP now respects the iOS Player setting **Force hard shadows**. When you enable this setting, hardware filtering of shadows is disabled.
- Scene view mode now renders baked lightmaps correctly. [Case 1092227](https://issuetracker.unity3d.com/issues/lwrp-scene-view-modes-render-objects-black)
- Shadow bias calculations are now correct for both Shader Graph and Terrain shaders.
- Blit shader now ignores culling.
- When you select __Per Vertex__ option for __Additional Lights__, the __Per Object Limit__ option is not greyed out anymore.
- When you change camera viewport height to values above 1.0, the Unity Editor doesn't freeze anymore. [Case 1097497](https://issuetracker.unity3d.com/issues/macos-lwrp-editor-freezes-after-changing-cameras-viewport-rect-values)
- When you use AR with LWRP, the following error message is not displayed in the console anymore: "The camera list passed to the render pipeline is either null or empty."

## [5.0.0-preview] - 2018-09-28
### Added
- Added occlusion mesh rendering/hookup for VR
- You can now configure default depth and normal shadow bias values in the pipeline asset.
- You can now add the `LWRPAdditionalLightData` component to a `Light` to override the default depth and normal shadow bias.
- You can now log the amount of shader variants in your build. To do so, go to the `Pipeline Asset`. Under `Advanced`, select and set the `Shader Variant Log Level`.
### Changed
- Removed the `supportedShaderFeatures` property from LWRP core. The shader stripper now figures out which variants to strip based on the current assigned pipeline Asset in the Graphics settings.
### Fixed
- The following error does not appear in console anymore: ("Begin/End Profiler section mismatch")
- When you select a material with the Lit shader, this no longer causes the following error in the console: ("Material doesn't have..."). [case 1092354](https://fogbugz.unity3d.com/f/cases/1092354/)
- In the Simple Lit shader, per-vertex additional lights are now shaded properly.
- Shader variant stripping now works when you're building a Project with Cloud Build. This greatly reduces build times from Cloud Build.
- Dynamic Objects now receive lighting when the light mode is set to mixed.
- MSAA now works on Desktop platforms.
- The shadow bias value is now computed correctly for shadow cascades and different shadow resolutions. [case 1076285](https://issuetracker.unity3d.com/issues/lwrp-realtime-directional-light-shadow-maps-exhibit-artifacts)
- When you use __Area Light__ with LWRP, __Cast Shadows__ no longer overlaps with other UI elements in the Inspector. [case 1085363](https://issuetracker.unity3d.com/issues/inspector-area-light-cast-shadows-ui-option-is-obscured-by-render-mode-for-lwrp-regression-in-2018-dot-3a3)

### Changed
Read/write XRGraphicsConfig -> Read-only XRGraphics interface to XRSettings.

## [4.0.0-preview] - 2018-09-28
### Added
- When you have enabled Gizmos, they now appear correctly in the Game view.
- Added requiresDepthPrepass field to RenderingData struct to tell if the runtime platform requires a depth prepass to generate a camera depth texture.
- The `RenderingData` struct now holds a reference to `CullResults`.
- When __HDR__ is enabled in the Camera but disabled in the Asset, an information box in the Camera Inspector informs you about it.
- When __MSAA__ is enabled in the Camera but disabled in the Asset, an information box in the Camera Inspector informs you about it.
- Enabled instancing on the terrain shader.
- Sorting of opaque objects now respects camera `opaqueSortMode` setting.
- Sorting of opaque objects disables front-to-back sorting flag, when camera settings allow that and the GPU has hidden surface removal.
- LWRP now has a Custom Light Explorer that suits its feature set.
- LWRP now supports Vertex Lit shaders for detail meshes on terrain.
- LWRP now has three interactive Autodesk shaders: Autodesk Interactive, Autodesk Interactive Masked and Autodesk Interactive Transparent.
- [Shader API] The `GetMainLight` and `GetAdditionalLight` functions can now compute shadow attenuation and store it in the new `shadowAttenuation` field in `LightData` struct.
- [Shader API] Added a `VertexPositionInputs` struct that contains vertex position in difference spaces (world, view, hclip).
- [Shader API] Added a `GetVertexPositionInputs` function to get an initialized `VertexPositionInputs`.
- [Shader API] Added a `GetPerObjectLightIndex` function to return the per-object index given a for-loop index.
- [Shader API] Added a `GetShadowCoord` function that takes a `VertexPositionInputs` as input.
- [ShaderLibrary] Added VertexNormalInputs struct that contains data for per-pixel normal computation.
- [ShaderLibrary] Added GetVertexNormalInputs function to return an initialized VertexNormalInputs.

### Changed
- The `RenderingData` struct is now read-only.
- `ScriptableRenderer`always performs a Clear before calling `IRendererSetup::Setup.`
- `ScriptableRenderPass::Execute` no longer takes `CullResults` as input. Instead, use `RenderingData`as input, since that references `CullResults`.
- `IRendererSetup_Setup` no longer takes `ScriptableRenderContext` and `CullResults` as input.
- Shader includes are now referenced via package relative paths instead of via the deprecated shader export path mechanism https://docs.unity3d.com/2018.3/Documentation/ScriptReference/ShaderIncludePathAttribute.html.
- The LWRP Asset settings were re-organized to be more clear.
- Vertex lighting now controls if additional lights should be shaded per-vertex or per-pixel.
- Renamed all `Local Lights` nomenclature to `Additional Lights`.
- Changed shader naming to conform to our SRP shader code convention.
- [Shader API] Renamed `SpotAttenuation` function to `AngleAttenuation`.
- [Shader API] Renamed `_SHADOWS_ENABLED` keyword to `_MAIN_LIGHT_SHADOWS`
- [Shader API] Renamed `_SHADOWS_CASCADE` keyword to `_MAIN_LIGHT_SHADOWS_CASCADE`
- [Shader API] Renamed `_VERTEX_LIGHTS` keyword to `_ADDITIONAL_LIGHTS_VERTEX`.
- [Shader API] Renamed `_LOCAL_SHADOWS_ENABLED` to `_ADDITIONAL_LIGHT_SHADOWS`
- [Shader API] Renamed `GetLight` function to `GetAdditionalLight`.
- [Shader API] Renamed `GetPixelLightCount` function to `GetAdditionalLightsCount`.
- [Shader API] Renamed `attenuation` to `distanceAttenuation` in `LightData`.
- [Shader API] Renamed `GetLocalLightShadowStrength` function to `GetAdditionalLightShadowStrength`.
- [Shader API] Renamed `SampleScreenSpaceShadowMap` functions to `SampleScreenSpaceShadowmap`.
- [Shader API] Renamed `MainLightRealtimeShadowAttenuation` function to `MainLightRealtimeShadow`.
- [Shader API] Renamed light constants from `Directional` and `Local` to `MainLight` and `AdditionalLights`.
- [Shader API] Renamed `GetLocalLightShadowSamplingData` function to `GetAdditionalLightShadowSamplingData`.
- [Shader API] Removed OUTPUT_NORMAL macro.
- [Shader API] Removed `lightIndex` and `substractiveAttenuation` from `LightData`.
- [Shader API] Removed `ComputeShadowCoord` function. `GetShadowCoord` is provided instead.
- All `LightweightPipeline` references in API and classes are now named `LightweightRenderPipeline`.
- Files no longer have the `Lightweight` prefix.
- Renamed Physically Based shaders to `Lit`, `ParticlesLit`, and `TerrainLit`.
- Renamed Simple Lighting shaders to `SimpleLit`, and `ParticlesSimpleLit`.
- [ShaderLibrary] Renamed `InputSurfacePBR.hlsl`, `InputSurfaceSimple.hlsl`, and `InputSurfaceUnlit` to `LitInput.hlsl`, `SimpleLitInput.hlsl`, and `UnlitInput.hlsl`. These files were moved from the `ShaderLibrary` folder to the`Shaders`.
- [ShaderLibrary] Renamed `LightweightPassLit.hlsl` and `LightweightPassLitSimple.hlsl` to `LitForwardPass.hlsl` and `SimpleLitForwardPass.hlsl`. These files were moved from the `ShaderLibrary` folder to `Shaders`.
- [ShaderLibrary] Renamed `LightweightPassMetaPBR.hlsl`, `LightweightPassMetaSimple.hlsl` and `LighweightPassMetaUnlit` to `LitMetaPass.hlsl`, `SimpleLitMetaPass.hlsl` and `UnlitMetaPass.hlsl`. These files were moved from the `ShaderLibrary` folder to `Shaders`.
- [ShaderLibrary] Renamed `LightweightPassShadow.hlsl` to `ShadowCasterPass.hlsl`. This file was moved to the `Shaders` folder.
- [ShaderLibrary] Renamed `LightweightPassDepthOnly.hlsl` to `DepthOnlyPass.hlsl`. This file was moved to the `Shaders` folder.
- [ShaderLibrary] Renamed `InputSurfaceTerrain.hlsl` to `TerrainLitInput.hlsl`. This file was moved to the `Shaders` folder.
- [ShaderLibrary] Renamed `LightweightPassLitTerrain.hlsl` to `TerrainLitPases.hlsl`. This file was moved to the `Shaders` folder.
- [ShaderLibrary] Renamed `ParticlesPBR.hlsl` to `ParticlesLitInput.hlsl`. This file was moved to the `Shaders` folder.
- [ShaderLibrary] Renamed `InputSurfacePBR.hlsl` to `LitInput.hlsl`. This file was moved to the `Shaders` folder.
- [ShaderLibrary] Renamed `InputSurfaceUnlit.hlsl` to `UnlitInput.hlsl`. This file was moved to the `Shaders` folder.
- [ShaderLibrary] Renamed `InputBuiltin.hlsl` to `UnityInput.hlsl`.
- [ShaderLibrary] Renamed `LightweightPassMetaCommon.hlsl` to `MetaInput.hlsl`.
- [ShaderLibrary] Renamed `InputSurfaceCommon.hlsl` to `SurfaceInput.hlsl`.
- [ShaderLibrary] Removed LightInput struct and GetLightDirectionAndAttenuation. Use GetAdditionalLight function instead.
- [ShaderLibrary] Removed ApplyFog and ApplyFogColor functions. Use MixFog and MixFogColor instead.
- [ShaderLibrary] Removed TangentWorldToNormal function. Use TransformTangentToWorld instead.
- [ShaderLibrary] Removed view direction normalization functions. View direction should always be normalized per pixel for accurate results.
- [ShaderLibrary] Renamed FragmentNormalWS function to NormalizeNormalPerPixel.

### Fixed
- If you have more than 16 lights in a scene, LWRP no longer causes random glitches while rendering lights.
- The Unlit shader now samples Global Illumination correctly.
- The Inspector window for the Unlit shader now displays correctly.
- Reduced GC pressure by removing several per-frame memory allocations.
- The tooltip for the the camera __MSAA__ property now appears correctly.
- Fixed multiple C# code analysis rule violations.
- The fullscreen mesh is no longer recreated upon every call to `ScriptableRenderer.fullscreenMesh`.

## [3.3.0-preview] - 2018-01-01
### Added
- Added callbacks to LWRP that can be attached to a camera (IBeforeCameraRender, IAfterDepthPrePass, IAfterOpaquePass, IAfterOpaquePostProcess, IAfterSkyboxPass, IAfterTransparentPass, IAfterRender)

###Changed
- Clean up LWRP creation of render textures. If we are not going straight to screen ensure that we create both depth and color targets.
- UNITY_DECLARE_FRAMEBUFFER_INPUT and UNITY_READ_FRAMEBUFFER_INPUT macros were added. They are necessary for reading transient attachments.
- UNITY_MATRIX_I_VP is now defined.
- Renamed LightweightForwardRenderer to ScriptableRenderer.
- Moved all light constants to _LightBuffer CBUFFER. Now _PerCamera CBUFFER contains all other per camera constants.
- Change real-time attenuation to inverse square.
- Change attenuation for baked GI to inverse square, to match real-time attenuation.
- Small optimization in light attenuation shader code.

### Fixed
- Lightweight Unlit shader UI doesn't throw an error about missing receive shadow property anymore.

## [3.2.0-preview] - 2018-01-01
### Changed
- Receive Shadows property is now exposed in the material instead of in the renderer.
- The UI for Lightweight asset has been updated with new categories. A more clean structure and foldouts has been added to keep things organized.

### Fixed
- Shadow casters are now properly culled per cascade. (case 1059142)
- Rendering no longer breaks when Android platform is selected in Build Settings. (case 1058812)
- Scriptable passes no longer have missing material references. Now they access cached materials in the renderer.(case 1061353)
- When you change a Shadow Cascade option in the Pipeline Asset, this no longer warns you that you've exceeded the array size for the _WorldToShadow property.
- Terrain shader optimizations.

## [3.1.0-preview] - 2018-01-01

### Fixed
- Fixed assert errors caused by multi spot lights
- Fixed LWRP-DirectionalShadowConstantBuffer params setting

## [3.0.0-preview] - 2018-01-01
### Added
- Added camera additional data component to control shadows, depth and color texture.
- pipeline now uses XRSEttings.eyeTextureResolutionScale as renderScale when in XR.
- New pass architecture. Allows for custom passes to be written and then used on a per camera basis in LWRP

### Changed
- Shadow rendering has been optimized for the Mali Utgard architecture by removing indexing and avoiding divisions for orthographic projections. This reduces the frame time by 25% on the Overdraw benchmark.
- Removed 7x7 tent filtering when using cascades.
- Screenspace shadow resolve is now only done when rendering shadow cascades.
- Updated the UI for the Lighweight pipeline asset.
- Update assembly definitions to output assemblies that match Unity naming convention (Unity.*).

### Fixed
- Post-processing now works with VR on PC.
- PS4 compiler error
- Fixed VR multiview rendering by forcing MSAA to be off. There's a current issue in engine that breaks MSAA and Texture2DArray.
- Fixed UnityPerDraw CB layout
- GLCore compute buffer compiler error
- Occlusion strength not being applied on LW standard shaders
- CopyDepth pass is being called even when a depth from prepass is available
- GLES2 shader compiler error in IntegrationTests
- Can't set RenderScale and ShadowDistance by script
- VR Single Pass Instancing shadows
- Fixed compilation errors on platforms with limited XRSetting support.

## [2.0.0-preview] - 2018-01-01

### Added
- Explicit render target load/store actions were added to improve tile utilization
- Camera opaque color can be requested on the pipeline asset. It can be accessed in the shader by defining a _CameraOpaqueTexture. This can be used as an alternative to GrabPass.
- Dynamic Batching can be enabled in the pipeline asset
- Pipeline now strips unused or invalid variants and passes based on selected pipeline capabilities in the asset. This reduces build and memory consuption on target.
- Shader stripping settings were added to pipeline asset

### Changed
#### Pipeline
- Pipeline code is now more modular and extensible. A ForwardRenderer class is initialized by the pipeline with RenderingData and it's responsible for enqueueing and executing passes. In the future pluggable renderers will be supported.
- On mobile 1 directional light + up to 4 local lights (point or spot) are computed
- On other platforms 1 directional light + up to 8 local lights are computed
- Multiple shadow casting lights are supported. Currently only 1 directional + 4 spots light shadows.
#### Shading Framework
- Directional Lights are always considered a main light in shader. They have a fast shading path with no branching and no indexing.
- GetMainLight() is provided in shader to initialize Light struct with main light shading data.
- Directional lights have a dedicated shadowmap for performance reasons. Shadow coord always comes from interpolator.
- MainLigthRealtimeShadowAttenuation(float4 shadowCoord) is provided to compute main light realtime shadows.
- Spot and Point lights are always shaded in the light loop. Branching on uniform and indexing happens when shading them.
- GetLight(half index, float3 positionWS) is provided in shader to initialize Light struct for spot and point lights.
- Spot light shadows are baked into a single shadow atlas.
- Shadow coord for spot lights is always computed on fragment.
- Use LocalLightShadowAttenuation(int lightIndex, float3 positionWS) to comppute realtime shadows for spot lights.

### Fixed
- Issue that was causing VR on Android to render black
- Camera viewport issues
- UWP build issues
- Prevent nested camera rendering in the pipeline

## [1.1.4-preview] - 2018-01-01

### Added
 - Terrain and grass shaders ported
 - Updated materials and shader default albedo and specular color to midgrey.
 - Exposed _ScaledScreenParams to shader. It works the same as _ScreenParams but takes pipeline RenderScale into consideration
 - Performance Improvements in mobile

### Fixed
 - SRP Shader library issue that was causing all constants to be highp in mobile
 - shader error that prevented LWRP to build to UWP
 - shader compilation errors in Linux due to case sensitive includes
 - Rendering Texture flipping issue
 - Standard Particles shader cutout and blending modes
 - crash caused by using projectors
 - issue that was causing Shadow Strength to not be computed on mobile
 - Material Upgrader issue that caused editor to SoftLocks
 - GI in Unlit shader
 - Null reference in the Unlit material shader GUI

## [1.1.2-preview] - 2018-01-01

### Changed
 - Performance improvements in mobile

### Fixed
 - Shadows on GLES 2.0
 - CPU performance regression in shadow rendering
 - Alpha clip shadow issues
 - Unmatched command buffer error message
 - Null reference exception caused by missing resource in LWRP
 - Issue that was causing Camera clear flags was being ignored in mobile


## [1.1.1-preview] - 2018-01-01

### Added
 - Added Cascade Split selection UI
 - Added SHADER_HINT_NICE_QUALITY. If user defines this to 1 in the shader Lightweight pipeline will favor quality even on mobile platforms.

### Changed
 - Shadowmap uses 16bit format instead of 32bit.
 - Small shader performance improvements

### Fixed
 - Subtractive Mode
 - Shadow Distance does not accept negative values anymore


## [0.1.24] - 2018-01-01

### Added
 - Added Light abstraction layer on lightweight shader library.
 - Added HDR global setting on pipeline asset.
 - Added Soft Particles settings on pipeline asset.
 - Ported particles shaders to SRP library

### Changed
 - HDR RT now uses what format is configured in Tier settings.
 - Refactored lightweight standard shaders and shader library to improve ease of use.
 - Optimized tile LOAD op on mobile.
 - Reduced GC pressure
 - Reduced shader variant count by ~56% by improving fog and lightmap keywords
 - Converted LW shader library files to use real/half when necessary.

### Fixed
 - Realtime shadows on OpenGL
 - Shader compiler errors in GLES 2.0
 - Issue sorting issues when BeforeTransparent custom fx was enabled.
 - VR single pass rendering.
 - Viewport rendering issues when rendering to backbuffer.
 - Viewport rendering issues when rendering to with MSAA turned off.
 - Multi-camera rendering.

## [0.1.23] - 2018-01-01

### Added
 - UI Improvements (Rendering features not supported by LW are hidden)

### Changed
 - Shaders were ported to the new SRP shader library.
 - Constant Buffer refactor to use new Batcher
 - Shadow filtering and bias improved.
 - Pipeline now updates color constants in gamma when in Gamma colorspace.
 - Optimized ALU and CB usage on Shadows.
 - Reduced shader variant count by ~33% by improving shadow and light classification keywords
 - Default resources were removed from the pipeline asset.

### Fixed
 - Fixed shader include path when using SRP from package manager.
 - Fixed spot light attenuation to match Unity Built-in pipeline.
 - Fixed depth pre-pass clearing issue.

## [0.1.12] - 2018-01-01

### Added
 - Standard Unlit shader now has an option to sample GI.
 - Added Material Upgrader for stock Unity Mobile and Legacy Shaders.
 - UI improvements

### Changed
- Realtime shadow filtering was improved.

### Fixed
 - Fixed an issue that was including unreferenced shaders in the build.
 - Fixed a null reference caused by Particle System component lights.<|MERGE_RESOLUTION|>--- conflicted
+++ resolved
@@ -11,9 +11,6 @@
 - Enabled deferred renderer in UI.
 
 ### Changed
-<<<<<<< HEAD
-- Removing unused temporary depth buffers for Depth of Field and Panini Projection.
-=======
 - Move Assets/Create/Rendering/Universal Render Pipeline/Pipeline Asset (2D Renderer) to Assets/Create/Rendering/URP Asset (with 2D Renderer)
 - Move Assets/Create/Rendering/Universal Render Pipeline/2D Renderer to Assets/Create/Rendering/URP 2D Renderer
 - Move Assets/Create/Rendering/Universal Render Pipeline/Renderer Feature to Assets/Create/Rendering/URP Renderer Feature
@@ -21,7 +18,7 @@
 - Move Assets/Create/Rendering/Universal Render Pipeline/Pipeline Asset (Forward Renderer) to Assets/Create/Rendering/URP Asset (with Forward Renderer)
 - Move Assets/Create/Rendering/Universal Render Pipeline/XR System Data to Assets/Create/Rendering/URP XR System Data
 - Move Assets/Create/Rendering/Universal Render Pipeline/Forward Renderer to Assets/Create/Rendering/URP Forward Renderer
->>>>>>> 19fefed0
+- Removing unused temporary depth buffers for Depth of Field and Panini Projection.
 
 ### Fixed
 - Fixed an issue where objects in motion might jitter when the Pixel Perfect Camera is used. [case 1300474](https://issuetracker.unity3d.com/issues/urp-characters-sprite-repeats-in-the-build-when-using-pixel-perfect-camera-and-2d-renderer)
