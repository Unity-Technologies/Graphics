--- conflicted
+++ resolved
@@ -44,11 +44,8 @@
 - Fixed shadow cascade blend culling factor.
 - Removed Custom.meta which was causing warnings. [case 1314288](https://issuetracker.unity3d.com/issues/urp-warnings-about-missing-metadata-appear-after-installing)
 - Fixed a case where shadow fade was clipped too early.
-<<<<<<< HEAD
 - Fixed multi editing of Bias property on lights. [case 1289620]
-=======
 - Fixed undo issues for the additional light property on the UniversalRenderPipeline Asset. [case 1300367]
->>>>>>> 2b839dd3
 
 ### Changed
 - Change Asset/Create/Shader/Universal Render Pipeline/Lit Shader Graph to Asset/Create/Shader Graph/URP/Lit Shader Graph
