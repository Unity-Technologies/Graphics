# Changelog
All notable changes to this package will be documented in this file.

The format is based on [Keep a Changelog](http://keepachangelog.com/en/1.0.0/)
and this project adheres to [Semantic Versioning](http://semver.org/spec/v2.0.0.html).


## [10.2.0] - 2020-10-19

### Added
- Added a supported MSAA samples count check, so the actual supported MSAA samples count value can be assigned to RenderTexture descriptors.

### Changed
- Changed RenderObjectsFeature UI to only expose valid events. Previously, when selecting events before BeforeRenderingPrepasses objects would not be drawn correctly as stereo and camera setup only happens before rendering opaques objects.
- Shader functions SampleSH9, SampleSHPixel, SampleSHVertex are now gamma corrected in gamma space. As result LightProbes are gamma corrected too.

### Fixed
- Fixed the Unlit shader not being SRP Batcher compatible on OpenGLES/OpenGLCore. [case 1263720](https://issuetracker.unity3d.com/issues/urp-mobile-srp-batcher-is-not-visible-on-mobile-devices-in-frame-debugger)
- Fixed an issue with soft particles not rendering correctly for overlay cameras with post processing. [case 1241626](https://issuetracker.unity3d.com/issues/soft-particles-does-not-fade-out-near-the-opaque-surfaces-when-post-processing-is-enabled-on-a-stacked-camera)
- Removed the warning about mis-matched vertex streams when creating a default Particle System. [case 1285272](https://issuetracker.unity3d.com/issues/particles-urp-default-material-shows-warning-in-inspector)
- Fixed latest mockHMD renderviewport scale doesn't fill whole view after scaling. [case 1286161] (https://issuetracker.unity3d.com/issues/xr-urp-renderviewportscale-doesnt-fill-whole-view-after-scaling)
- Fixed camera renders black in XR when user sets invalid MSAA value.
- Fixed an issue causing additional lights to stop working when set as the sun source. [case 1278768](https://issuetracker.unity3d.com/issues/urp-every-light-type-is-rendered-as-directional-light-if-it-is-set-as-sun-source-of-the-environment)
- Fixed an issue that caused a null reference when Lift Gamma Gain was being displayed in the Inspector and URP was upgraded to a newer version.  [case 1283588](https://issuetracker.unity3d.com/issues/argumentnullexception-is-thrown-when-upgrading-urp-package-and-volume-with-lift-gamma-gain-is-focused-in-inspector)
- Fixed an issue where soft particles were not rendered when depth texture was disabled in the URP Asset. [case 1162556](https://issuetracker.unity3d.com/issues/lwrp-unlit-particles-shader-is-not-rendered-when-soft-particles-are-enabled-on-built-application)
- Fixed an issue where soft particles were rendered opaque on OpenGL. [case 1226288](https://issuetracker.unity3d.com/issues/urp-objects-that-are-using-soft-particles-are-rendered-opaque-when-opengl-is-used)
- Fixed an issue where the depth texture sample node used an incorrect texture in some frames. [case 1268079](https://issuetracker.unity3d.com/issues/urp-depth-texture-sample-node-does-not-use-correct-texture-in-some-frames)
- Fixed MSAA on Metal MacOS and Editor.
- Fixed an issue causing passthrough camera to not render. [case 1283894](https://issuetracker.unity3d.com/product/unity/issues/guid/1283894/) 
- Fixed MSAA override on camera does not work in non-XR project if target eye is selected to both eye.
- Fixed a compiler error in BakedLit shader when using Hybrid Renderer.
- Fixed XR camera fov can be changed through camera inspector.
<<<<<<< HEAD
- Fixed an issue where the scene view camera ignored the pipeline assets HDR setting. [case 1284369](https://issuetracker.unity3d.com/issues/urp-scene-view-camera-ignores-pipeline-assets-hdr-settings-when-main-camera-uses-pipeline-settings)
=======
- Fixed LightProbes to have gamma correct when using gamma color space. [case 1268911](https://issuetracker.unity3d.com/issues/urp-has-no-gamma-correction-for-lightprobes)
- Fixed an issue causing materials to be upgraded multiple times.
- Fixed an issue where the Camera inspector was grabbing the URP asset in Graphics Settings rather than the currently active.
- Fixed an issue where the Light Explorer was grabbing the URP asset in Graphics Settings rather than the currently active.
>>>>>>> d27a7c21

## [10.1.0] - 2020-10-12
### Added
- Added support for the Shadowmask Mixed Lighting Mode (Forward only), which supports up to four baked-shadow Lights.
- Added ComplexLit shader for advanced material features and deferred forward fallback.
- Added Clear Coat feature for ComplexLit shader and for shader graph.
- Added Parallax Mapping to the Lit shader (Lit.shader).
- Added the Detail Inputs setting group in the Lit shader (Lit.shader).
- Added Smooth shadow fading.
- The pipeline now outputs a warning in the console when trying to access camera color or depth texture when those are not valid. Those textures are only available in the context of `ScriptableRenderPass`.
- Added a property to access the renderer from the `CameraData`.

### Changed
- The maximum number of visible lights when using OpenGL ES 3.x on Android now depends on the minimum OpenGL ES 3.x version as configured in PlayerSettings.
- The default value of the HDR property of a newly created Universal Render Pipeline Asset, is now set to true.

### Fixed
- Fixed an issue where the CapturePass would not capture the post processing effects.
- Fixed an issue were the filter window could not be defocused using the mouse. [case 1242032](https://issuetracker.unity3d.com/issues/urp-volume-override-window-doesnt-disappear-when-clicked-on-the-other-windows-in-the-editor)
- Fixed camera backgrounds not matching between editor and build when background is set to 'Uninitialized'. [case 1224369](https://issuetracker.unity3d.com/issues/urp-uninitialized-camera-background-type-does-not-match-between-the-build-and-game-view)
- Fixed a case where main light hard shadows would not work if any other light is present with soft shadows.[case 1250829](https://issuetracker.unity3d.com/issues/main-light-shadows-are-ignored-in-favor-of-additional-lights-shadows)
- Fixed issue that caused color grading to not work correctly with camera stacking. [case 1263193](https://issuetracker.unity3d.com/product/unity/issues/guid/1263193/)
- Fixed an issue that caused an infinite asset database reimport when running Unity in command line with -testResults argument.
- Fixed ParticlesUnlit shader to use fog color instead of always black. [case 1264585]
- Fixed issue that caused some properties in the camera to not be bolded and highlighted when edited in prefab mode. [case 1230082](https://issuetracker.unity3d.com/issues/urp-camera-prefab-fields-render-type-renderer-background-type-are-not-bolded-and-highlighted-when-edited-in-prefab-mode)
- Fixed issue where blur would sometimes flicker [case 1224915](https://issuetracker.unity3d.com/issues/urp-bloom-effect-flickers-when-using-integrated-post-processing-feature-set)
- Fixed an issue in where the camera inspector didn't refresh properly when changing pipeline in graphic settings. [case 1222668](https://issuetracker.unity3d.com/issues/urp-camera-properties-not-refreshing-on-adding-or-removing-urp-pipeline-in-the-graphics-setting)
- Fixed depth of field to work with dynamic resolution. [case 1225467](https://issuetracker.unity3d.com/issues/dynamic-resolution-rendering-error-when-using-depth-of-field-in-urp)
- Fixed FXAA, SSAO, Motion Blur to work with dynamic resolution.
- Fixed an issue where Pixel lighting variants were stripped in builds if another URP asset had Additional Lights set to Per Vertex [case 1263514](https://issuetracker.unity3d.com/issues/urp-all-pixel-lighting-variants-are-stripped-in-build-if-at-least-one-urp-asset-has-additional-lights-set-to-per-vertex)
- Fixed an issue where transparent meshes were rendered opaque when using custom render passes [case 1262887](https://issuetracker.unity3d.com/issues/urp-transparent-meshes-are-rendered-as-opaques-when-using-lit-shader-with-custom-render-pass)
- Fixed regression from 8.x.x that increased launch times on Android with GLES3. [case 1269119](https://issuetracker.unity3d.com/issues/android-launch-times-increased-x4-from-urp-8-dot-1-0-to-urp-10-dot-0-0-preview-dot-26)
- Fixed an issue with a render texture failing assertion when chosing an invalid format. [case 1222676](https://issuetracker.unity3d.com/issues/the-error-occurs-when-a-render-texture-which-has-a-certain-color-format-is-applied-to-the-cameras-output-target)
- Fixed an issue that caused the unity_CameraToWorld matrix to have z flipped values. [case 1257518](https://issuetracker.unity3d.com/issues/parameter-unity-cameratoworld-dot-13-23-33-is-inverted-when-using-universal-rp-7-dot-4-1-and-newer)
- Fixed not using the local skybox on the camera game object when the Skybox Material property in the Lighting window was set to null.
- Fixed an issue where, if URP was not in use, you would sometimes get errors about 2D Lights when going through the menus.
- Fixed GC when using XR single-pass automated tests.
- Fixed an issue that caused a null reference when deleting camera component in a prefab. [case 1244430](https://issuetracker.unity3d.com/issues/urp-argumentnullexception-error-is-thrown-on-removing-camera-component-from-camera-prefab)
- Fixed resolution of intermediate textures when rendering to part of a render texture. [case 1261287](https://issuetracker.unity3d.com/product/unity/issues/guid/1261287/)
- Fixed indirect albedo not working with shadergraph shaders in some rare setups. [case 1274967](https://issuetracker.unity3d.com/issues/gameobjects-with-custom-mesh-are-not-reflecting-the-light-when-using-the-shader-graph-shaders)
- Fixed XR mirroView sRGB issue when color space is gamma.
- Fixed an issue where XR eye textures are recreated multiple times per frame due to per camera MSAA change.
- Fixed an issue wehre XR mirror view selector stuck. 
- Fixed GLES2 shader compilation.
- Fixed issue with lens distortion breaking rendering when enabled and its intensity is 0.
- Fixed issue that caused motion blur to not work in XR.
- Fixed issue where multiple cameras would cause GC each frame. [case 1259717](https://issuetracker.unity3d.com/issues/urp-scriptablerendercontext-dot-getcamera-array-dot-resize-creates-garbage-every-frame-when-more-than-one-camera-is-active)
- Fixed Missing camera cannot be removed after scene is saved by removing the Missing camera label. [case 1252255](https://issuetracker.unity3d.com/issues/universal-rp-missing-camera-cannot-be-removed-from-camera-stack-after-scene-is-saved)
- Fixed MissingReferenceException when removing Missing camera from camera stack by removing Missing camera label. [case 1252263](https://issuetracker.unity3d.com/issues/universal-rp-missingreferenceexception-errors-when-removing-missing-camera-from-stack)
- Fixed slow down in the editor when editing properties in the UI for renderer features. [case 1279804](https://issuetracker.unity3d.com/issues/a-short-freeze-occurs-in-the-editor-when-expanding-or-collapsing-with-the-arrow-the-renderer-feature-in-the-forward-renderer)

## [10.0.0] - 2020-06-10
### Added
- Added the option to strip Terrain hole Shader variants.
- Added support for additional Directional Lights. The amount of additional Directional Lights is limited by the maximum Per-object Lights in the Render Pipeline Asset.
- Added default implementations of OnPreprocessMaterialDescription for FBX, Obj, Sketchup and 3DS file formats.
- Added Transparency Sort Mode and Transparency Sort Axis to 2DRendererData.
- Added support for a user defined default material to 2DRendererData.
- Added the option to toggle shadow receiving on transparent objects.
- Added XR multipass rendering. Multipass rendering is a requirement on many VR platforms and allows graceful fallback when single-pass rendering isn't available.
- Added support for Camera Stacking when using the Forward Renderer. This introduces the Camera `Render Type` property. A Base Camera can be initialized with either the Skybox or Solid Color, and can combine its output with that of one or more Overlay Cameras. An Overlay Camera is always initialized with the contents of the previous Camera that rendered in the Camera Stack.
- Added AssetPostprocessors and Shadergraphs to handle Arnold Standard Surface and 3DsMax Physical material import from FBX.
- Added `[MainTexture]` and `[MainColor]` shader property attributes to URP shader properties. These will link script material.mainTextureOffset and material.color to `_BaseMap` and `_BaseColor` shader properties.
- Added the option to specify the maximum number of visible lights. If you set a value, lights are sorted based on their distance from the Camera.
- Added the option to control the transparent layer separately in the Forward Renderer.
- Added the ability to set individual RendererFeatures to be active or not, use `ScriptableRendererFeature.SetActive(bool)` to set whether a Renderer Feature will execute,  `ScriptableRendererFeature.isActive` can be used to check the current active state of the Renderer Feature.
 additional steps to the 2D Renderer setup page for quality and platform settings.
- If Unity Editor Analytics are enabled, Universal collects anonymous data about usage of Universal. This helps the Universal team focus our efforts on the most common scenarios, and better understand the needs of our customers.
- Added a OnCameraSetup() function to the ScriptableRenderPass API, that gets called by the renderer before rendering each camera
- Added a OnCameraCleanup() function to the ScriptableRenderPass API, that gets called by the renderer after rendering each camera
- Added Default Material Type options to the 2D Renderer Data Asset property settings.
- Added additional steps to the 2D Renderer setup page for quality and platform settings.
- Added option to disable XR autotests on test settings.
- Shader Preprocessor strips gbuffer shader variants if DeferredRenderer is not in the list of renderers in any Scriptable Pipeline Assets.
- Added an option to enable/disable Adaptive Performance when the Adaptive Performance package is available in the project.
- Added support for 3DsMax's 2021 Simplified Physical Material from FBX files in the Model Importer.
- Added GI to SpeedTree
- Added support for DXT5nm-style normal maps on Android, iOS and tvOS
- Added stencil override support for deferred renderer.
- Added a warning message when a renderer is used with an unsupported graphics API, as the deferred renderer does not officially support GL-based platforms.
- Added option to skip a number of final bloom iterations.
- Added support for [Screen Space Ambient Occlusion](https://docs.unity3d.com/Packages/com.unity.render-pipelines.universal@10.0/manual/post-processing-ssao.html) and a new shader variant _SCREEN_SPACE_OCCLUSION.
- Added support for Normal Texture being generated in a prepass.
- Added a ConfigureInput() function to ScriptableRenderPass, so it is possible for passes to ask that a Depth, Normal and/or Opaque textures to be generated by the forward renderer.
- Added a float2 normalizedScreenSpaceUV to the InputData Struct.
- Added new sections to documentation: [Writing custom shaders](https://docs.unity3d.com/Packages/com.unity.render-pipelines.universal@10.0/manual/writing-custom-shaders-urp.html), and [Using the beginCameraRendering event](https://docs.unity3d.com/Packages/com.unity.render-pipelines.universal@10.0/manual/using-begincamerarendering.html).
- Added support for GPU instanced mesh particles on supported platforms.
- Added API to check if a Camera or Light is compatible with Universal Render Pipeline.

### Changed
- Moved the icon that indicates the type of a Light 2D from the Inspector header to the Light Type field.
- Eliminated some GC allocations from the 2D Renderer.
- Added SceneSelection pass for TerrainLit shader.
- Remove final blit pass to force alpha to 1.0 on mobile platforms.
- Deprecated the CinemachineUniversalPixelPerfect extension. Use the one from Cinemachine v2.4 instead.
- Replaced PlayerSettings.virtualRealitySupported with XRGraphics.tryEnable.
- Blend Style in the 2DRendererData are now automatically enabled/disabled.
- When using the 2D Renderer, Sprites will render with a faster rendering path when no lights are present.
- Particle shaders now receive shadows
- The Scene view now mirrors the Volume Layer Mask set on the Main Camera.
- Drawing order of SRPDefaultUnlit is now the same as the Built-in Render Pipline.
- Made MaterialDescriptionPreprocessors private.
- UniversalRenderPipelineAsset no longer supports presets. [Case 1197020](https://issuetracker.unity3d.com/issues/urp-reset-functionality-does-not-work-on-preset-of-universalrenderpipelineassets).
- The number of maximum visible lights is now determined by whether the platform is mobile or not.
- Renderer Feature list is now redesigned to fit more closely to the Volume Profile UI, this vastly improves UX and reliability of the Renderer Features List.
- Default color values for Lit and SimpleLit shaders changed to white due to issues with texture based workflows.
- You can now subclass ForwardRenderer to create a custom renderer based on it.
- URP is now computing tangent space per fragment.
- Optimized the 2D Renderer to skip rendering into certain internal buffers when not necessary.
- You can now subclass ForwardRenderer to create a custom renderer based on it.
- URP shaders that contain a priority slider now no longer have an offset of 50 by default.
- The virtual ScriptableRenderer.FrameCleanup() function has been marked obsolete and replaced by ScriptableRenderer.OnCameraCleanup() to better describe when the function gets invoked by the renderer.
- DepthOnlyPass, CopyDepthPass and CopyColorPass now use OnCameraSetup() instead of Configure() to set up their passes before executing as they only need to get their rendertextures once per camera instead of once per eye.
- Updated shaders to be compatible with Microsoft's DXC.
- Mesh GPU Instancing option is now hidden from the particles system renderer as this feature is not supported by URP.
- The 2D Renderer now supports camera stacking.
- 2D shaders now use half-precision floats whenever precise results are not necessary.
- Removed the ETC1_EXTERNAL_ALPHA variant from Shader Graph Sprite shaders.
- Eliminated some unnecessary clearing of render targets when using the 2D Renderer.
- The rendering of 2D lights is more effient as sorting layers affected by the same set of lights are now batched.
- Removed the 8 renderer limit from URP Asset.
- Merged the deferred renderer into the forward renderer.
- Changing the default value of Skip Iterations to 1 in Bloom effect editor
- Use SystemInfo to check if multiview is supported instead of being platform hardcoded
- Default attachment setup behaviour for ScriptableRenderPasses that execute before rendering opaques is now set use current the active render target setup. This improves performance in some situations.
- Combine XR occlusion meshes into one when using single-pass (multiview or instancing) to reduce draw calls and state changes.
- Shaders included in the URP package now use local Material keywords instead of global keywords. This increases the amount of available global user-defined Material keywords.

### Fixed
- Fixed an issue that caused WebGL to render blank screen when Depth texture was enabled [case 1240228](https://issuetracker.unity3d.com/issues/webgl-urp-scene-is-rendered-black-in-webgl-build-when-depth-texture-is-enabled)
- Fixed NaNs in tonemap algorithms (neutral and ACES) on Nintendo Switch.
- Fixed a performance problem with ShaderPreprocessor with large amount of active shader variants in the project 
- Fixed an issue where linear to sRGB conversion occurred twice on certain Android devices.
- Fixed an issue where there were 2 widgets showing the outer angle of a spot light.
- Fixed an issue where Unity rendered fullscreen quads with the pink error shader when you enabled the Stop NaN post-processing pass.
- Fixed an issue where Terrain hole Shader changes were missing. [Case 1179808](https://issuetracker.unity3d.com/issues/terrain-brush-tool-is-not-drawing-when-paint-holes-is-selected).
- Fixed an issue where the Shader Graph `SceneDepth` node didn't work with XR single-pass (double-wide) rendering. See [case 1123069](https://issuetracker.unity3d.com/issues/lwrp-vr-shadergraph-scenedepth-doesnt-work-in-single-pass-rendering).
- Fixed Unlit and BakedLit shader compilations in the meta pass.
- Fixed an issue where the Bokeh Depth of Field shader would fail to compile on PS4.
- Fixed an issue where the Scene lighting button didn't work when you used the 2D Renderer.
- Fixed a performance regression when you used the 2D Renderer.
- Fixed an issue where the Freeform 2D Light gizmo didn't correctly show the Falloff offset.
- Fixed an issue where the 2D Renderer rendered nothing when you used shadow-casting lights with incompatible Renderer2DData.
- Fixed an issue where errors were generated when the Physics2D module was not included in the project's manifest.
- Fixed an issue where Prefab previews were incorrectly lit when you used the 2D Renderer.
- Fixed an issue where the Light didn't update correctly when you deleted a Sprite that a Sprite 2D Light uses.
- Fixed an issue where 2D Lighting was broken for Perspective Cameras.
- Fixed an issue where resetting a Freeform 2D Light would throw null reference exceptions. [Case 1184536](https://issuetracker.unity3d.com/issues/lwrp-changing-light-type-to-freeform-after-clicking-on-reset-throws-multiple-arguementoutofrangeexception).
- Fixed an issue where Freeform 2D Lights were not culled correctly when there was a Falloff Offset.
- Fixed an issue where Tilemap palettes were invisible in the Tile Palette window when the 2D Renderer was in use. [Case 1162550](https://issuetracker.unity3d.com/issues/adding-tiles-in-the-tile-palette-makes-the-tiles-invisible).
- Fixed issue where black emission would cause unneccesary inspector UI repaints. [Case 1105661](https://issuetracker.unity3d.com/issues/lwrp-inspector-window-is-being-repainted-when-using-the-material-with-emission-enabled-and-set-to-black-00-0).
- Fixed user LUT sampling being done in Linear instead of sRGB.
- Fixed an issue when trying to get the Renderer via API on the first frame. [Case 1189196](https://issuetracker.unity3d.com/product/unity/issues/guid/1189196/).
- Fixed a material leak on domain reload.
- Fixed an issue where deleting an entry from the Renderer List and then undoing that change could cause a null reference. [Case 1191896](https://issuetracker.unity3d.com/issues/nullreferenceexception-when-attempting-to-remove-entry-from-renderer-features-list-after-it-has-been-removed-and-then-undone).
- Fixed an issue where the user would get an error if they removed the Additional Camera Data component. [Case 1189926](https://issuetracker.unity3d.com/issues/unable-to-remove-universal-slash-hd-additional-camera-data-component-serializedobject-target-destroyed-error-is-thrown).
- Fixed post-processing with XR single-pass rendering modes.
- Fixed an issue where Cinemachine v2.4 couldn't be used together with Universal RP due to a circular dependency between the two packages.
- Fixed an issue that caused shaders containing `HDRP` string in their path to be stripped from the build.
- Fixed an issue that caused only selected object to render in SceneView when Wireframe drawmode was selected.
- Fixed Renderer Features UI tooltips. [Case 1191901](https://issuetracker.unity3d.com/issues/forward-renderers-render-objects-layer-mask-tooltip-is-incorrect-and-contains-a-typo).
- Fixed multiple issues where Shader Graph shaders failed to build for XR in the Universal RP.
- Fixed an issue when using the 2D Renderer where some types of renderers would not be assigned the correct material.
- Fixed inconsistent lighting between the forward renderer and the deferred renderer, that was caused by a missing normalize operation on vertex normals on some speedtree shader variants.
- Fixed issue where XR Multiview failed to render when using URP Shader Graph Shaders
- Fixed lazy initialization with last version of ResourceReloader
- Fixed broken images in package documentation.
- Fixed an issue where viewport aspect ratio was wrong when using the Stretch Fill option of the Pixel Perfect Camera. [case 1188695](https://issuetracker.unity3d.com/issues/pixel-perfect-camera-component-does-not-maintain-the-aspect-ratio-when-the-stretch-fill-is-enabled)
- Fixed an issue where setting a Normal map on a newly created material would not update. [case 1197217](https://issuetracker.unity3d.com/product/unity/issues/guid/1197217/)
- Fixed an issue where post-processing was not applied for custom renderers set to run on the "After Rendering" event [case 1196219](https://issuetracker.unity3d.com/issues/urp-post-processing-is-not-applied-to-the-scene-when-render-ui-event-is-set-to-after-rendering)
- Fixed an issue that caused an extra blit when using custom renderers [case 1156741](https://issuetracker.unity3d.com/issues/lwrp-performance-decrease-when-using-a-scriptablerendererfeature)
- Fixed an issue with transparent objects not receiving shadows when using shadow cascades. [case 1116936](https://issuetracker.unity3d.com/issues/lwrp-cascaded-shadows-do-not-appear-on-alpha-blended-objects)
- Fixed issue where using a ForwardRendererData preset would cause a crash. [case 1201052](https://issuetracker.unity3d.com/product/unity/issues/guid/1201052/)
- Fixed an issue where particles had dark outlines when blended together [case 1199812](https://issuetracker.unity3d.com/issues/urp-soft-particles-create-dark-blending-artefacts-when-intersecting-with-scene-geometry)
- Fixed an issue with deleting shader passes in the custom renderer features list [case 1201664](https://issuetracker.unity3d.com/issues/urp-remove-button-is-not-activated-in-shader-passes-list-after-creating-objects-from-renderer-features-in-urpassets-renderer)
- Fixed camera inverse view-projection matrix in XR mode, depth-copy and color-copy passes.
- Fixed an issue with the null check when `UniversalRenderPipelineLightEditor.cs` tries to access `SceneView.lastActiveSceneView`.
- Fixed an issue where the 'Depth Texture' drop down was incorrectly disabled in the Camera Inspector. 
- Fixed an issue that caused errors if you disabled the VR Module when building a project.
- Fixed an issue where the default TerrainLit Material was outdated, which caused the default Terrain to use per-vertex normals instead of per-pixel normals.
- Fixed shader errors and warnings in the default Universal RP Terrain Shader. [case 1185948](https://issuetracker.unity3d.com/issues/urp-terrain-slash-lit-base-pass-shader-does-not-compile)
- Fixed an issue where the URP Material Upgrader tried to upgrade standard Universal Shaders. [case 1144710](https://issuetracker.unity3d.com/issues/upgrading-to-lwrp-materials-is-trying-to-upgrade-lwrp-materials)
- Fixed an issue where some Materials threw errors when you upgraded them to Universal Shaders. [case 1200938](https://issuetracker.unity3d.com/issues/universal-some-materials-throw-errors-when-updated-to-universal-rp-through-update-materials-to-universal-rp)
- Fixed issue where normal maps on terrain appeared to have flipped X-components when compared to the same normal map on a mesh. [case 1181518](https://fogbugz.unity3d.com/f/cases/1181518/)
- Fixed an issue where the editor would sometimes crash when using additional lights [case 1176131](https://issuetracker.unity3d.com/issues/mac-crash-on-processshadowcasternodevisibilityandcullwithoutumbra-when-same-rp-asset-is-set-in-graphics-and-quality-settings)
- Fixed RemoveComponent on Camera contextual menu to not remove Camera while a component depend on it.
- Fixed an issue where right eye is not rendered to. [case 1170619](https://issuetracker.unity3d.com/issues/vr-lwrp-terrain-is-not-rendered-in-the-right-eye-of-an-hmd-when-using-single-pass-instanced-stereo-rendering-mode-with-lwrp)
- Fixed issue where TerrainDetailLit.shader fails to compile when XR is enabled.
- Fixed an issue that allowed height-based blending on Terrains with more than 4 materials, which is not supported.
- Fixed an issue where opaque objects were outputting incorrect alpha values [case 1168283](https://issuetracker.unity3d.com/issues/lwrp-alpha-clipping-material-makes-other-materials-look-like-alpha-clipping-when-gameobject-is-shown-in-render-texture)
- Fixed an issue where a depth texture was always created when post-processing was enabled, even if no effects made use of it.
- Fixed incorrect light attenuation on Nintendo Switch.
- Fixed an issue where the Volume System would not use the Cameras Transform when no `Volume Trigger` was set.
- Fixed an issue where post processing disappeared when using custom renderers and SMAA or no AA
- Fixed an issue where the 2D Renderer upgrader did not upgrade using the correct default material
- Fixed an issue with soft particles having dark blending when intersecting with scene geometry [case 1199812](https://issuetracker.unity3d.com/issues/urp-soft-particles-create-dark-blending-artefacts-when-intersecting-with-scene-geometry)
- Fixed an issue with additive particles blending incorrectly [case 1215713](https://issuetracker.unity3d.com/issues/universal-render-pipeline-additive-particles-not-using-vertex-alpha)
- Fixed an issue where camera preview window was missing in scene view. [case 1211971](https://issuetracker.unity3d.com/issues/scene-view-urp-camera-preview-window-is-missing-in-the-scene-view)
- Fixed an issue with shadow cascade values were not readable in the render pipeline asset [case 1219003](https://issuetracker.unity3d.com/issues/urp-cascade-values-truncated-on-selecting-two-or-four-cascades-in-shadows-under-universalrenderpipelineasset)
- Fixed an issue where MSAA isn't applied until eye textures are relocated by changing their resolution. [case 1197958](https://issuetracker.unity3d.com/issues/oculus-quest-oculus-go-urp-msaa-isnt-applied-until-eye-textures-are-relocated-by-changing-their-resolution)
- Fixed an issue where camera stacking didn't work properly inside prefab mode. [case 1220509](https://issuetracker.unity3d.com/issues/urp-cannot-assign-overlay-cameras-to-a-camera-stack-while-in-prefab-mode)
- Fixed the definition of `mad()` in SMAA shader for OpenGL.
- Fixed an issue where partical shaders failed to handle Single-Pass Stereo VR rendering with Double-Wide Textures. [case 1201208](https://issuetracker.unity3d.com/issues/urp-vr-each-eye-uses-the-cameraopaquetexture-of-both-eyes-for-rendering-when-using-single-pass-rendering-mode)
- Fixed an issue that caused assets to be reimported if player prefs were cleared. [case 1192259](https://issuetracker.unity3d.com/issues/lwrp-clearing-playerprefs-through-a-script-or-editor-causes-delay-and-console-errors-to-appear-when-entering-the-play-mode)
- Fixed missing Custom Render Features after Library deletion. [case 1196338](https://issuetracker.unity3d.com/product/unity/issues/guid/1196338/)
- Fixed not being able to remove a Renderer Feature due to tricky UI selection rects. [case 1208113](https://issuetracker.unity3d.com/product/unity/issues/guid/1208113/)
- Fixed an issue where the Camera Override on the Render Object Feature would not work with many Render Features in a row. [case 1205185](https://issuetracker.unity3d.com/product/unity/issues/guid/1205185/)
- Fixed UI clipping issue in Forward Renderer inspector. [case 1211954](https://issuetracker.unity3d.com/product/unity/issues/guid/1211954/)
- Fixed a Null ref when trying to remove a missing Renderer Feature from the Forward Renderer. [case 1196651](https://issuetracker.unity3d.com/product/unity/issues/guid/1196651/)
- Fixed data serialization issue when adding a Renderer Feature to teh Forward Renderer. [case 1214779](https://issuetracker.unity3d.com/product/unity/issues/guid/1214779/)
- Fixed issue with AssetPostprocessors dependencies causing models to be imported twice when upgrading the package version.
- Fixed an issue where NullReferenceException might be thrown when creating 2D Lights. [case 1219374](https://issuetracker.unity3d.com/issues/urp-nullreferenceexception-threw-on-adding-the-light-2d-experimental-component-when-2d-render-data-not-assigned) 
- Fixed an issue with a blurry settings icon. [case 1201895](https://issuetracker.unity3d.com/issues/urp-setting-icon-blurred-in-universalrendererpipelineasset)
- Fixed issue that caused the QualitySettings anti-aliasing changing without user interaction. [case 1195272](https://issuetracker.unity3d.com/issues/lwrp-the-anti-alias-quality-settings-value-is-changing-without-user-interaction)
- Fixed an issue where Shader Graph shaders generate undeclared identifier 'GetWorldSpaceNormalizeViewDir' error.
- Fixed an issue where rendering into RenderTexture with Single Pass Instanced renders both eyes overlapping.
- Fixed an issue where Renderscale setting has no effect when using XRSDK.
- Fixed an issue where renderScale != 1 or Display.main.requiresBlitToBackbuffer forced an unnecessary blit on XR.
- Fixed an issue that causes double sRGB correction on Quest. [case 1209292](https://issuetracker.unity3d.com/product/unity/issues/guid/1209292)
- Fixed an issue where terrain DepthOnly pass does not work for XR.
- Fixed an issue that caused depth texture to be flipped when sampling from shaders [case 1225362](https://issuetracker.unity3d.com/issues/game-object-is-rendered-incorrectly-in-the-game-view-when-sampling-depth-texture)
- Fixed an issue with URP switching such that every avaiable URP makes a total set of supported features such that all URPs are taken into consideration. [case 1157420](https://issuetracker.unity3d.com/issues/lwrp-srp-switching-doesnt-work-even-with-manually-adding-shadervariants-per-scene)
- Fixed an issue where XR multipass repeatedly throws error messages "Multi pass stereo mode doesn't support Camera Stacking".
- Fixed an issue with shadows not appearing on terrains when no cascades were selected [case 1226530](https://issuetracker.unity3d.com/issues/urp-no-shadows-on-terrain-when-cascades-is-set-to-no-cascades-in-render-pipeline-asset-settings)
- Fixed a shader issue that caused the Color in Sprite Shape to work improperly.
- Fixed an issue with URP switching such that every available URP makes a total set of supported features such that all URPs are taken into consideration. [case 1157420](https://issuetracker.unity3d.com/issues/lwrp-srp-switching-doesnt-work-even-with-manually-adding-shadervariants-per-scene)
- Metallic slider on the Lit shader is now linear meaning correct values are used for PBR.
- Fixed an issue where Post-Processing caused nothing to render on GLES2.
- Fixed an issue that causes viewport to not work correctly when rendering to textures. [case 1225103](https://issuetracker.unity3d.com/issues/urp-the-viewport-rect-isnt-correctly-applied-when-the-camera-is-outputting-into-a-rendertexture)
- Fixed an issue that caused incorrect sampling of HDR reflection probe textures.
- Fixed UI text of RenderObjects feature to display LightMode tag instead of Shader Pass Name. [case 1201696](https://issuetracker.unity3d.com/issues/render-feature-slash-pass-ui-has-a-field-for-shader-pass-name-when-it-actually-expects-shader-pass-lightmode)
- Fixed an issue when Linear -> sRGB conversion would not happen on some Android devices. [case 1226208](https://issuetracker.unity3d.com/issues/no-srgb-conversion-on-some-android-devices-when-using-the-universal-render-pipeline)
- Fixed issue where using DOF at the same time as Dynamic Scaling, the depth buffer was smapled with incorrect UVs. [case 1225467](https://issuetracker.unity3d.com/product/unity/issues/guid/1225467/)
- Fixed an issue where an exception would be thrown when resetting the ShadowCaster2D component. [case 1225339](https://issuetracker.unity3d.com/issues/urp-unassignedreferenceexception-thrown-on-resetting-the-shadow-caster-2d-component)
- Fixe an issue where using a Subtractive Blend Style for your 2D Lights might cause artifacts in certain post-processing effects. [case 1215584](https://issuetracker.unity3d.com/issues/urp-incorrect-colors-in-scene-when-using-subtractive-and-multiply-blend-mode-in-gamma-color-space)
- Fixed an issue where Cinemachine Pixel Perfect Extension didn't work when CinemachineBrain Update Method is anything other than Late Update.
- Fixed an issue where Sprite Shader Graph shaders weren't double-sided by default.
- Fixed an issue where particles using Sprite Shader Graph shaders were invisible.
- Fixed an issue where Scene objects might be incorrectly affected by 2D Lights from a previous Sorting Layer.
- Fixed an issue where errors would appear in the Console when entering Play Mode with a 2D Light selected in the Hierarchy. [Case 1226918](https://issuetracker.unity3d.com/issues/errors-appear-in-the-console-when-global-2d-light-is-selected-in-hierarchy)
- Fixed an issue that caused Android GLES to render blank screen when Depth texture was enabled without Opaque texture [case 1219325](https://issuetracker.unity3d.com/issues/scene-is-not-rendered-on-android-8-and-9-when-depth-texture-is-enabled-in-urp-asset)
- Fixed an issue that caused transparent objects to always render over top of world space UI. [case 1219877](https://issuetracker.unity3d.com/product/unity/issues/guid/1219877/)
- Fixed issue causing sorting fudge to not work between shadergraph and urp particle shaders. [case 1222762](https://issuetracker.unity3d.com/product/unity/issues/guid/1222762/)
- Fixed shader compilation errors when using multiple lights in DX10 level GPU. [case 1222302](https://issuetracker.unity3d.com/issues/urp-no-materials-apart-from-ui-are-rendered-when-using-direct3d11-graphics-api-on-a-dx10-gpu)
- Fixed an issue with shadows not being correctly calculated in some shaders.
- Fixed invalid implementation of one function in LWRP -> URP backward compatibility support.
- Fixed issue on Nintendo Switch where maximum number of visible lights in C# code did not match maximum number in shader code.
- Fixed OpenGL ES 3.0 support for URP ShaderGraph. [case 1230890](https://issuetracker.unity3d.com/issues/urptemplate-gles3-android-custom-shader-fails-to-compile-on-adreno-306-gpu)
- Fixed an issue where multi edit camera properties didn't work. [case 1230080](https://issuetracker.unity3d.com/issues/urp-certain-settings-are-not-applied-to-all-cameras-when-multi-editing-in-the-inspector)
- Fixed an issue where the emission value in particle shaders would not update in the editor without entering the Play mode.
- Fixed issues with performance when importing fbx files.
- Fixed issues with NullReferenceException happening with URP shaders.
- Fixed an issue that caused memory allocations when sorting cameras. [case 1226448](https://issuetracker.unity3d.com/issues/2d-renderer-using-more-than-one-camera-that-renders-out-to-a-render-texture-creates-gc-alloc-every-frame)
- Fixed an issue where grid lines were drawn on top of opaque objects in the preview window. [Case 1240723](https://issuetracker.unity3d.com/issues/urp-grid-is-rendered-in-front-of-the-model-in-the-inspector-animation-preview-window-when-depth-or-opaque-texture-is-enabled).
- Fixed an issue where objects in the preview window were affected by layer mask settings in the default renderer. [Case 1204376](https://issuetracker.unity3d.com/issues/urp-prefab-preview-is-blank-when-a-custom-forward-renderer-data-and-default-layer-mask-is-mixed-are-used).
- Fixed an issue with reflections when using an orthographic camera [case 1209255](https://issuetracker.unity3d.com/issues/urp-weird-reflections-when-using-lit-material-and-a-camera-with-orthographic-projection)
- Fixed issue that caused unity_AmbientSky, unity_AmbientEquator and unity_AmbientGround variables to be unintialized.
- Fixed issue that caused `SHADERGRAPH_AMBIENT_SKY`, `SHADERGRAPH_AMBIENT_EQUATOR` and `SHADERGRAPH_AMBIENT_GROUND` variables to be uninitialized.
- Fixed SceneView Draw Modes not being properly updated after opening new scene view panels or changing the editor layout.
- Fixed GLES shaders compilation failing on Windows platform (not a mobile platform) due to uniform count limit.
- Fixed an issue that caused the inverse view and projection matrix to output wrong values in some platforms. [case 1243990](https://issuetracker.unity3d.com/issues/urp-8-dot-1-breaks-unity-matrix-i-vp)
- Fixed an issue where the Render Scale setting of the pipeline asset didn't properly change the resolution when using the 2D Renderer. [case 1241537](https://issuetracker.unity3d.com/issues/render-scale-is-not-applied-to-the-rendered-image-when-2d-renderer-is-used-and-hdr-option-is-disabled)
- Fixed an issue where 2D lights didn't respect the Camera's Culling Mask. [case 1239136](https://issuetracker.unity3d.com/issues/urp-2d-2d-lights-are-ignored-by-camera-culling-mask)
- Fixed broken documentation links for some 2D related components.
- Fixed an issue where Sprite shaders generated by Shader Graph weren't double-sided. [case 1261232](https://issuetracker.unity3d.com/product/unity/issues/guid/1261232/)
- Fixed an issue where the package would fail to compile if the Animation module was disabled. [case 1227068](https://issuetracker.unity3d.com/product/unity/issues/guid/1227068/)
- Fixed an issue where Stencil settings wasn't serialized properly in sub object [case 1241218](https://issuetracker.unity3d.com/issues/stencil-overrides-in-urp-7-dot-3-1-render-objects-does-not-save-or-apply)
- Fixed an issue with not being able to remove Light Mode Tags [case 1240895](https://issuetracker.unity3d.com/issues/urp-unable-to-remove-added-lightmode-tags-of-filters-property-in-render-object)
- Fixed an issue where preset button could still be used, when it is not supposed to. [case 1246261](https://issuetracker.unity3d.com/issues/urp-reset-functionality-does-not-work-for-renderobject-preset-asset)
- Fixed an issue where Model Importer Materials used the Standard Shader from the Built-in Render Pipeline instead of URP Lit shader when the import happened at Editor startup.
- Fixed an issue where only unique names of cameras could be added to the camera stack.
- Fixed issue that caused shaders to fail to compile in OpenGL 4.1 or below.
- Fixed an issue where camera stacking with MSAA on OpenGL resulted in a black screen. [case 1250602](https://issuetracker.unity3d.com/issues/urp-camera-stacking-results-in-black-screen-when-msaa-and-opengl-graphics-api-are-used)
- Optimized shader compilation times by compiling different variant sets for vertex and fragment shaders.
- Fixed shadows for additional lights by limiting MAX_VISIBLE_LIGHTS to 16 for OpenGL ES 2.0 and 3.0 on mobile platforms. [case 1244391](https://issuetracker.unity3d.com/issues/android-urp-spotlight-shadows-are-not-being-rendered-on-adreno-330-and-320-when-built)
- Fixed Lit/SimpleLit/ParticlesLit/ParticlesSimpleLit/ParticlesUnlit shaders emission color not to be converted from gamma to linear color space. [case 1249615]
- Fixed missing unity_MatrixInvP for shader code and shaderGraph.
- Fixed XR support for deferred renderer.
- Fixing RenderObject to reflect name changes done at CustomForwardRenderer asset in project view. [case 1246256](https://issuetracker.unity3d.com/issues/urp-renderobject-name-does-not-reflect-inside-customforwardrendererdata-asset-on-renaming-in-the-inspector)
- Fixing camera overlay stacking adding to respect unity general reference restrictions. [case 1240788](https://issuetracker.unity3d.com/issues/urp-overlay-camera-is-missing-in-stack-list-of-the-base-camera-prefab)
- Fixed profiler marker errors. [case 1240963](https://issuetracker.unity3d.com/issues/urp-errors-are-thrown-in-a-console-when-using-profiler-to-profile-editor)
- Fixed issue that caused the pipeline to not create _CameraColorTexture if a custom render pass is injected. [case 1232761](https://issuetracker.unity3d.com/issues/urp-the-intermediate-color-texture-is-no-longer-created-when-there-is-at-least-one-renderer-feature)
- Fixed target eye UI for XR rendering is missing from camera inspector. [case 1261612](https://issuetracker.unity3d.com/issues/xr-cameras-target-eye-property-is-missing-when-inspector-is-in-normal-mode)
- Fixed an issue where terrain and speedtree materials would not get upgraded by upgrade project materials. [case 1204189](https://fogbugz.unity3d.com/f/cases/1204189/)
- Fixed an issue that caused renderer feature to not render correctly if the pass was injected before rendering opaques and didn't implement `Configure` method. [case 1259750](https://issuetracker.unity3d.com/issues/urp-not-rendering-with-a-renderer-feature-before-rendering-shadows)
- Fixed an issue where postFX's temp texture is not released properly.
- Fixed an issue where ArgumentOutOfRangeException errors were thrown after removing Render feature [case 1268147](https://issuetracker.unity3d.com/issues/urp-argumentoutofrangeexception-errors-are-thrown-on-undoing-after-removing-render-feature)
- Fixed an issue where depth and depth/normal of grass isn't rendered to depth texture.
- Fixed an issue that impacted MSAA performance on iOS/Metal [case 1219054](https://issuetracker.unity3d.com/issues/urp-ios-msaa-has-a-bigger-negative-impact-on-performance-when-using-urp-compared-to-built-in-rp)
- Fixed an issue that caused a warning to be thrown about temporary render texture not found when user calls ConfigureTarget(0). [case 1220871](https://issuetracker.unity3d.com/issues/urp-scriptable-render-passes-which-dont-require-a-bound-render-target-triggers-render-target-warning)
- Fixed performance issues in the C# shader stripper.

## [7.1.1] - 2019-09-05
### Upgrade Guide
- The render pipeline now handles custom renderers differently. You must now set up renderers for the Camera on the Render Pipeline Asset.
- Render Pipeline Assets upgrades automatically and either creates a default forward renderer in your project or links the existing custom one that you've assigned.
- If you have custom renderers assigned to Cameras, you must now add them to the current Render Pipeline Asset. Then you can select which renderer to use on the Camera.

### Added
- Added shader function `GetMainLightShadowParams`. This returns a half4 for the main light that packs shadow strength in x component and shadow soft property in y component.
- Added shader function `GetAdditionalLightShadowParams`. This returns a half4 for an additional light that packs shadow strength in x component and shadow soft property in y component.
- Added a `Debug Level` option to the Render Pipeline Asset. With this, you can control the amount of debug information generated by the render pipeline.
- Added ability to set the `ScriptableRenderer` that the Camera renders with via C# using `UniversalAdditionalCameraData.SetRenderer(int index)`. This maps to the **Renderer List** on the Render Pipeline Asset.
- Added shadow support for the 2D Renderer. 
- Added ShadowCaster2D, and CompositeShadowCaster2D components.
- Added shadow intensity and shadow volume intensity properties to Light2D.
- Added new Gizmos for Lights.
- Added CinemachineUniversalPixelPerfect, a Cinemachine Virtual Camera Extension that solves some compatibility issues between Cinemachine and Pixel Perfect Camera.
- Added an option that disables the depth/stencil buffer for the 2D Renderer.
- Added manipulation handles for the inner cone angle for spot lights.
- Added documentation for the built-in post-processing solution and Volumes framework (and removed incorrect mention of the PPv2 package). 

### Changed
- Increased visible lights limit for the forward renderer. It now supports 256 visible lights except in mobile platforms. Mobile platforms support 32 visible lights.
- Increased per-object lights limit for the forward renderer. It now supports 8 per-object lights in all platforms except GLES2. GLES2 supports 4 per-object lights.
- The Sprite-Lit-Default shader and the Sprite Lit Shader Graph shaders now use the vertex tangents for tangent space calculations.
- Temporary render textures for cameras rendering to render textures now use the same format and multisampling configuration as camera's target texture.
- All platforms now use R11G11B10_UFloat format for HDR render textures if supported.
- There is now a list of `ScriptableRendererData` on the Render Pipeline Asset as opposed to a renderer type. These are available to all Cameras and are included in builds.
- The renderer override on the Camera is now an enum that maps to the list of `ScriptableRendererData` on the Render Pipeline Asset.
- Pixel Perfect Camera now allows rendering to a render texture.
- Light2D GameObjects that you've created now have a default position with z equal to 0.
- Documentation: Changed the "Getting Started" section into "Install and Configure". Re-arranged the Table of Content.  

### Fixed
- Fixed LightProbe occlusion contribution. [case 1146667](https://issuetracker.unity3d.com/product/unity/issues/guid/1146667/)
- Fixed an issue that caused a log message to be printed in the console when creating a new Material. [case 1173160](https://issuetracker.unity3d.com/product/unity/issues/guid/1173160/)
- Fixed an issue where OnRenderObjectCallback was never invoked. [case 1122420](https://issuetracker.unity3d.com/issues/lwrp-gl-dot-lines-and-debug-dot-drawline-dont-render-when-scriptable-render-pipeline-settings-is-set-to-lwrp)
- Fixed an issue where Sprite Masks didn't function properly when using the 2D Renderer. [case 1163474](https://issuetracker.unity3d.com/issues/lwrp-sprite-renderer-ignores-sprite-mask-when-lightweight-render-pipeline-asset-data-is-set-to-2d-renderer-experimental)
- Fixed memory leaks when using the Frame Debugger with the 2D Renderer.
- Fixed an issue where materials using `_Time` did not animate in the scene. [1175396](https://issuetracker.unity3d.com/product/unity/issues/guid/1175396/)
- Fixed an issue where the Particle Lit shader had artifacts when both soft particles and HDR were enabled. [1136285](https://issuetracker.unity3d.com/product/unity/issues/guid/1136285/)
- Fixed an issue where the Area Lights were set to Realtime, which caused them to not bake. [1159838](https://issuetracker.unity3d.com/issues/lwrp-template-baked-area-lights-do-not-work-if-project-is-created-with-lightweight-rp-template)
- Fixed an issue where the Disc Light did not generate any light. [1175097](https://issuetracker.unity3d.com/issues/using-lwrp-area-light-does-not-generate-light-when-its-shape-is-set-to-disc)
- Fixed an issue where the alpha was killed when an opaque texture was requested on an offscreen camera with HDR enabled [case 1163320](https://issuetracker.unity3d.com/issues/lwrp-mobile-secondary-camera-background-alpha-value-is-lost-when-hdr-and-opaque-texture-are-enabled-in-lwrp-asset).
- Fixed an issue that caused Orthographic camera with far plane set to 0 to span Unity console with errors. [case 1172269](https://issuetracker.unity3d.com/issues/orthographic-camera-with-far-plane-set-to-0-results-in-assertions)
- Fixed an issue causing heap allocation in `RenderPipelineManager.DoRenderLoop` [case 1156241](https://issuetracker.unity3d.com/issues/lwrp-playerloop-renderpipelinemanager-dot-dorenderloop-internal-gc-dot-alloc-allocates-around-2-dot-6kb-for-every-camera-in-the-scene)
- Fixed an issue that caused shadow artifacts when using large spot angle values [case 1136165](https://issuetracker.unity3d.com/issues/lwrp-adjusting-spot-angle-on-a-spotlight-produces-shadowmap-artifacts)
- Fixed an issue that caused self-shadowing artifacts when adjusting shadow near-plane on spot lights.
- Fixed an issue that caused specular highlights to disappear when the smoothness value was set to 1.0. [case 1161827](https://issuetracker.unity3d.com/issues/lwrp-hdrp-lit-shader-max-smoothness-value-is-incosistent-between-pipelines)
- Fixed an issue in the Material upgrader that caused transparent Materials to not upgrade correctly to Universal RP. [case 1170419](https://issuetracker.unity3d.com/issues/shader-conversion-upgrading-project-materials-causes-standard-transparent-materials-to-flicker-when-moving-the-camera).
- Fixed an issue causing shadows to be incorrectly rendered when a light was close to the shadow caster.
- Fixed post-processing for the 2D Renderer.
- Fixed an issue in Light2D that caused a black line to appear for a 360 degree spotlight.
- Fixed a post-processing rendering issue with non-fullscreen viewport. [case 1177660](https://issuetracker.unity3d.com/issues/urp-render-scale-slider-value-modifies-viewport-coordinates-of-the-screen-instead-of-the-resolution)
- Fixed an issue where **Undo** would not undo the creation of Additional Camera Data. [case 1158861](https://issuetracker.unity3d.com/issues/lwrp-additional-camera-data-script-component-appears-on-camera-after-manually-re-picking-use-pipeline-settings)
- Fixed an issue where selecting the same drop-down menu item twice would trigger a change event. [case 1158861](https://issuetracker.unity3d.com/issues/lwrp-additional-camera-data-script-component-appears-on-camera-after-manually-re-picking-use-pipeline-settings)
- Fixed an issue where selecting certain objects that use instancing materials would throw console warnings. [case 1127324](https://issuetracker.unity3d.com/issues/console-warning-is-being-spammed-when-having-lwrp-enabled-and-shader-with-gpu-instancing-present-in-the-scene)
- Fixed a GUID conflict with LWRP. [case 1179895](https://issuetracker.unity3d.com/product/unity/issues/guid/1179895/)
- Fixed an issue where the Terrain shader generated NaNs.
- Fixed an issue that caused the `Opaque Color` pass to never render at half or quarter resolution.
- Fixed and issue where stencil state on a `ForwardRendererData` was reset each time rendering happened.

## [7.0.1] - 2019-07-25
### Changed
- Platform checks now provide more helpful feedback about supported features in the Inspectors.

### Fixed
- Fixed specular lighting related artifacts on Mobile [case 1143049](https://issuetracker.unity3d.com/issues/ios-lwrp-rounded-cubes-has-graphical-artifacts-when-setting-pbr-shaders-smoothness-about-to-0-dot-65-in-shadergraph) and [case 1164822](https://issuetracker.unity3d.com/issues/lwrp-specular-highlight-becomes-hard-edged-when-increasing-the-size-of-an-object).
- Post-processing is no longer enabled in the previews.
- Unity no longer force-enables post-processing on a camera by default.
- Fixed an issue that caused the Scene to render darker in GLES3 and linear color space. [case 1169789](https://issuetracker.unity3d.com/issues/lwrp-android-scene-is-rendered-darker-in-build-when-graphics-api-set-to-gles3-and-color-space-set-to-linear)

## [7.0.0] - 2019-07-17
### Universal Render Pipeline
- LWRP has been renamed to the "Universal Render Pipeline" (UniversalRP).
- UniversalRP is the same as LWRP in terms of features and scope.
- Classes have moved to the Universal namespace (from LWRP).

### Upgrade Guide
- Upgrading to UniversalRP is designed to be almost seamless from the user side.
- LWRP package still exists, this forwards includes and classes to the UniversalRP Package.
- Please see the more involved upgrade guide (https://docs.google.com/document/d/1Xd5bZa8pYZRHri-EnNkyhwrWEzSa15vtnpcg--xUCIs/).

### Added
- Initial Stadia platform support.
- Added a menu option to create a new `ScriptableRendererFeature` script. To do so in the Editor, click on Asset > Create > Rendering > Lightweight Render Pipeline > Renderer Feature.
- Added documentation for SpeedTree Shaders in LWRP.
- Added extended features to LWRP Terrain Shader, so terrain assets can be forward-compatible with HDRP.
- Enabled per-layer advanced or legacy-mode blending in LWRP Terrain Shader. 
- Added the documentation page "Rendering in LWRP", which describes the forward rendering camera loop.
- Added documentation overview for how Post Processing Version 2 works in LWRP.
- Added documentation notes and FAQ entry on the 2D Renderer affecting the LWRP Asset.

### Changed
- Replaced beginCameraRendering callbacks by non obsolete implementation in Light2D
- Updated `ScriptableRendererFeature` and `ScriptableRenderPass` API docs.
- Shader type Real translates to FP16 precision on Nintendo Switch.

### Fixed
- Fixed a case where built-in Shader time values could be out of sync with actual time. [case 1142495](https://fogbugz.unity3d.com/f/cases/1142495/)
- Fixed an issue that caused forward renderer resources to not load properly when you upgraded LWRP from an older version to 7.0.0. [case 1154925](https://issuetracker.unity3d.com/issues/lwrp-upgrading-lwrp-package-to-7-dot-0-0-breaks-forwardrenderdata-asset-in-resource-files)
- Fixed GC spikes caused by LWRP allocating heap memory every frame.
- Fixed distortion effect on particle unlit shader.
- Fixed NullReference exception caused when trying to add a ScriptableRendererFeature.
- Fixed issue with certain LWRP shaders not showing when using forward/2D renderer.
- Fixed the shadow resolve pass and the final pass, so they're not consuming unnecessary bandwidth. [case 1152439](https://issuetracker.unity3d.com/issues/lwrp-mobile-increased-memory-usage-and-extra-rendering-steps) 
- Added missing page for 2D Lights in LWRP.
- Tilemap tiles no longer appear black when you use the 2D renderer.
- Sprites in the preview window are no longer lit by 2D Scene lighting.
- Fixed warnings for unsupported shadow map formats for GLES2 API.
- Disabled shadows for devices that do not support shadow maps or depth textures.
- Fixed support for LWRP per-pixel terrain. [case 1110520](https://fogbugz.unity3d.com/f/cases/1110520)
- Fixed some basic UI/usability issues with LWRP terrain Materials (use of warnings and modal value changes).
- Fixed an issue where using LWRP and Sprite Shape together would produce meta file conflicts.
- Fixed fp16 overflow in Switch in specular calculation
- Fixed shader compilation errors for Android XR projects.
- Updated the pipeline Asset UI to cap the render scale at 2x so that it matches the render pipeline implementation limit.

## [6.7.0] - 2019-05-16
### Added
- Added SpeedTree Shaders.
- Added two Shader Graph master nodes: Lit Sprite and Unlit Sprite. They only work with the 2D renderer.
- Added documentation for the 2D renderer.

### Changed
- The 2D renderer and Light2D component received a number of improvements and are now ready to try as experimental features.
- Updated the [Feature Comparison Table](lwrp-builtin-feature-comparison.md) to reflect the current state of LWRP features.

### Fixed
- When in playmode, the error 'Non matching Profiler.EndSample' no longer appears. [case 1140750](https://fogbugz.unity3d.com/f/cases/1140750/)
- LWRP Particle Shaders now correctly render in stereo rendering modes. [case 1106699](https://fogbugz.unity3d.com/f/cases/1106699/)
- Shaders with 'debug' in the name are no longer stripped automatically. [case 1112983](https://fogbugz.unity3d.com/f/cases/1112983/)
- Fixed tiling issue with selection outline and baked cutout shadows.
- in the Shadergraph Unlit Master node, Premultiply no longer acts the same as Alpha. [case 1114708](https://fogbugz.unity3d.com/f/cases/1114708/)
- Fixed an issue where Lightprobe data was missing if it was needed per-pixel and GPU instancing was enabled.
- The Soft ScreenSpaceShadows Shader variant no longer gets stripped form builds. [case 1138236](https://fogbugz.unity3d.com/f/cases/1138236/)
- Fixed a typo in the Particle Unlit Shader, so Soft Particles now work correctly.
- Fixed emissive Materials not being baked for some meshes. [case 1145297](https://issuetracker.unity3d.com/issues/lwrp-emissive-materials-are-not-baked)
- Camera matrices are now correctly set up when you call rendering functions in EndCameraRendering. [case 1146586](https://issuetracker.unity3d.com/issues/lwrp-drawmeshnow-returns-wrong-positions-slash-scales-when-called-from-endcamerarendering-hook)
- Fixed GI not baking correctly while in gamma color space.
- Fixed a NullReference exception when adding a renderer feature that is contained in a global namespace. [case 1147068](https://issuetracker.unity3d.com/issues/scriptablerenderpipeline-inspector-ui-crashes-when-a-scriptablerenderfeature-is-not-in-a-namespace)
- Shaders are now set up for VR stereo instancing on Vulkan. [case 1142952](https://fogbugz.unity3d.com/f/cases/1142952/).
- VR stereo matrices and vertex inputs are now set up on Vulkan. [case 1142952](https://fogbugz.unity3d.com/f/cases/1142952/).
- Fixed the Material Upgrader so it's now run upon updating the LWRP package. [1148764](https://issuetracker.unity3d.com/product/unity/issues/guid/1148764/)
- Fixed a NullReference exception when you create a new Lightweight Render Pipeline Asset. [case 1153388](https://issuetracker.unity3d.com/product/unity/issues/guid/1153388/) 

## [6.6.0] - 2019-04-01
### Added
- Added support for Baked Indirect mixed lighting.
- You can now use Light Probes for occlusion. This means that baked lights can now occlude dynamic objects.
- Added RenderObjects. You can add RenderObjects to a Renderer to perform custom rendering.
- (WIP) Added an experimental 2D renderer that implements a 2D lighting system.
- (WIP) Added a Light2D component that works with the 2D renderer to add lighting effects to 2D sprites.

### Fixed
- Fixed a project import issue in the LWRP template.
- Fixed the warnings that appear when you create new Unlit Shader Graphs using the Lightweight Render Pipeline.
- Fixed light attenuation precision on mobile platforms.
- Fixed split-screen rendering on mobile platforms.
- Fixed rendering when using an off-screen camera that renders to a depth texture.
- Fixed the exposed stencil render state in the renderer.
- Fixed the default layer mask so it's now applied to a depth pre-pass.
- Made several improvements and fixes to the render pass UI.
- Fixed artifacts that appeared due to precision errors in large scaled objects.
- Fixed an XR rendering issue where Unity required a depth texture.
- Fixed an issue that caused transparent objects to sort incorrectly.

## [6.5.0] - 2019-03-07
### Added
- You can now create a custom forward renderer by clicking on `Assets/Create/Rendering/Lightweight Render Pipeline/Forward Renderer`. This creates an Asset in your Project. You can add additional features to it and drag-n-drop the renderer to either the pipeline Asset or to a camera.
- You can now add `ScriptableRendererFeature`  to the `ScriptableRenderer` to extend it with custom effects. A feature is an `ScriptableObject` that can be drag-n-dropped in the renderer and adds one or more `ScriptableRenderPass` to the renderer.
- `ScriptableRenderer` now exposes interface to configure lights. To do so, implement `SetupLights` when you create a new renderer.
- `ScriptableRenderer` now exposes interface to configure culling. To do so, implement `SetupCullingParameters` when you create a new renderer.
- `ScriptableRendererData` contains rendering resources for `ScriptableRenderer`. A renderer can be overridden globally for all cameras or on a per-camera basis.
- `ScriptableRenderPass` now has a `RenderPassEvents`. This controls where in the pipeline the render pass is added.
- `ScriptableRenderPass` now exposes `ConfigureTarget` and `ConfigureClear`. This allows the renderer to automatically figure out the currently active rendering targets.
- `ScriptableRenderPass` now exposes `Blit`. This performs a blit and sets the active render target in the renderer.
- `ScriptableRenderPass` now exposes `RenderPostProcessing`. This renders post-processing and sets the active render target in the renderer.
- `ScriptableRenderPass` now exposes `CreateDrawingSettings` as a helper for render passes that need to call `ScriptableRenderContext.DrawRenderers`.

### Changed
- Removed `RegisterShaderPassName` from `ScriptableRenderPass`. Instead, `CreateDrawingSettings` now  takes one or a list of `ShaderTagId`. 
- Removed remaining experimental namespace from LWRP. All APIrelated to `ScriptableRenderer`, `ScriptableRenderPass`, and render pass injection is now out of preview.
- Removed `SetRenderTarget` from `ScriptableRenderPass`. You should never call it. Instead, call `ConfigureTarget`, and the renderer automatically sets up targets for you. 
- Removed `RenderFullscreenQuad` from `ScriptableRenderer`. Use `CommandBuffer.DrawMesh` and `RenderingUtils.fullscreenMesh` instead.
- Removed `RenderPostProcess` from `ScriptableRenderer`. Use `ScriptableRenderPass.RenderPostProcessing` instead.
- Removed `postProcessingContext` property from `ScriptableRenderer`. This is now exposed in `RenderingUtils.postProcessingContext`.
- Removed `GetCameraClearFlag` from `ScriptableRenderer`.

### Fixed
- Fixed y-flip in VR when post-processing is active.
- Fixed occlusion mesh for VR not rendering before rendering opaques.
- Enabling or disabling SRP Batcher in runtime works now.
- Fixed video player recorder when post-processing is enabled.

## [6.4.0] - 2019-02-21

## [6.3.0] - 2019-02-18

## [6.2.0] - 2019-02-15

### Changed
- Code refactor: all macros with ARGS have been swapped with macros with PARAM. This is because the ARGS macros were incorrectly named.

## [6.1.0] - 2019-02-13

## [6.0.0] - 2019-02-23
### Added
- You can now implement a custom renderer for LWRP. To do so, implement an `IRendererData` that contains all resources used in rendering. Then create an `IRendererSetup` that creates and queues `ScriptableRenderPass`. Change the renderer type either in the Pipeline Asset or in the Camera Inspector.
- LWRP now uses the Unity recorder extension. You can use this to capture the output of Cameras.
- You can now inject a custom render pass before LWRP renders opaque objects. To do so, implement an `IBeforeRender` interface.
- Distortion support in all Particle Shaders.
- An upgrade system for LWRP Materials with `MaterialPostprocessor`.
- An upgrade path for Unlit shaders
- Tooltips for Shaders.
- SRP Batcher support for Particle Shaders.
- Docs for these Shaders: Baked Lit, Particles Lit, Particles Simple Lit, and Particles Unlit.
- LWRP now supports dynamic resolution scaling. The target platform must also support it.
- LWRP now includes version defines for both C# and Shaders in the format of `LWRP_X_Y_Z_OR_NEWER`. For example, `LWRP_5_3_0_OR_NEWER` defines version 5.3.0.
- The Terrain Lit Shader now samples Spherical Harmonics if you haven't baked any lightmaps for terrain.
- Added a __Priority__ option, which you can use to tweak the rendering order. This is similar to render queue in the built-in render pipeline. These Shaders now have this option: Lit, Simple Lit, Baked Lit, Unlit, and all three Particle Shaders.
- Added support for overriding terrain detail rendering shaders, via the render pipeline editor resources asset.

### Changed
- You can now only initialize a camera by setting a Background Type. The supported options are Skybox, Solid Color, and Don't Care.
- LWRP now uses non-square shadowmap textures when it renders directional shadows with 2 shadow cascades. 
- LWRP now uses RGB111110 as the HDR format on mobile devices, when this format is supported.
- Removed `IAfterDepthPrePass` interface.
- We’ve redesigned the Shader GUI. For example, all property names in Shaders are now inline across the board
- The Simple Lit Shader now has Smoothness, which can be stored in the alpha of specular or albedo maps.
- The Simple Lit and Particles Simple Lit Shaders now take shininess from the length (brightness) of the specular map.
- The __Double sided__ property is now __Render Face__. This means you can also do front face culling.
- Changed the docs for Lit Shader, Simple Lit Shader and Unlit Shader according to Shader GUI changes.
- When you create a new LWRP Asset, it will now be initialized with settings that favor performance on mobile platforms.
- Updated the [FAQ](faq.md) and the [Built-in/LWRP feature comparison table](lwrp-builtin-feature-comparison.md).

### Fixed
- Several tweaks to reduce bandwidth consumption on mobile devices.
- The foldouts in the Lightweight Asset inspector UI now remember their state.
- Added missing meta file for GizmosRenderingPass.cs.
- Fixed artifacts when using multiple or Depth Only cameras. [Case 1072615](https://issuetracker.unity3d.com/issues/ios-using-multiple-cameras-in-the-scene-in-lightweight-render-pipeline-gives-corrupted-image-in-ios-device)
- Fixed a typo in ERROR_ON_UNSUPPORTED_FUNCTION() that was causing the shader compiler to run out of memory in GLES2. [Case 1104271](https://issuetracker.unity3d.com/issues/mobile-os-restarts-because-of-high-memory-usage-when-compiling-shaders-for-opengles2)
- LWRP now renders shadows on scaled objects correctly. [Case 1109017](https://issuetracker.unity3d.com/issues/scaled-objects-render-shadows-and-specularity-incorrectly-in-the-lwrp-on-device)
- LWRP now allows some Asset settings to be changed at runtime. [Case 1105552](https://issuetracker.unity3d.com/issues/lwrp-changing-render-scale-in-runtime-has-no-effect-since-lwrp-3-dot-3-0)
- Realtime shadows now work in GLES2. [Case 1087251](https://issuetracker.unity3d.com/issues/android-lwrp-no-real-time-light-and-shadows-using-gles2)
- Framedebugger now renders correctly when stepping through drawcalls.
- Cameras that request MSAA and Opaque Textures now use less frame bandwidth when they render.
- Fixed rendering in the gamma color space, so it doesn't appear darker.
- Particles SImple Lit and Particles Unlit Shaders now work correctly.
- __Soft Particles__ now work correctly.
- Camera fading for particles.
- Fixed a typo in the Unlit `IgnoreProjector` tag.
- Particles render in both eyes with stereo instancing
- Fixed specular issues on mobile. [case 1109017](https://issuetracker.unity3d.com/issues/scaled-objects-render-shadows-and-specularity-incorrectly-in-the-lwrp-on-device)
- Fixed issue causing LWRP to create MSAA framebuffer even when MSAA setting was disabled.
- Post-processing in mobile VR is now forced to be disabled. It was causing many rendering issues.
- Fixed Editor Previews breaking in Play Mode when VR is enabled. [Case 1109009](https://issuetracker.unity3d.com/issues/lwrp-editor-previews-break-in-play-mode-if-vr-is-enabled)
- A camera's HDR enable flag is now respected when rendering in XR.
- Terrain detail rendering now works correctly when LWRP is installed but inactive.

## [5.2.0] - 2018-11-27
### Added
- LWRP now handles blits that are required by the device when rendering to the backbuffer.
- You can now enable the SRP Batcher. To do so, go to the `Pipeline Asset`. Under `Advanced`, toggle `SRP Batcher`.

### Changed
- Renamed shader variable `unity_LightIndicesOffsetAndCount` to `unity_PerObjectLightData`.
- Shader variables `unity_4LightIndices0` and `unity_4LightIndices1` are now declared as `unity_PerObjectLightIndices` array.

## [5.1.0] - 2018-11-19
### Added
- The user documentation for LWRP is now in this GitHub repo, instead of in the separate GitHub wiki. You can find the most up-to-date pages in the [TableOfContents.md](TableOfCotents.md) file. Pages not listed in that file are still in progress.

### Changed
- The LWRP package is no longer in preview.
- LWRP built-in render passes are now internal.
- Changed namespace from `UnityEngine.Experimental.Rendering.LightweightPipeline` to `UnityEngine.Rendering.LWRP`.
- Changed namespace from `UnityEditor.Experimental.Rendering.LightweightPipeline` to `UnityEditor.Rendering.LWRP`.

### Fixed
- LWRP now respects the iOS Player setting **Force hard shadows**. When you enable this setting, hardware filtering of shadows is disabled.
- Scene view mode now renders baked lightmaps correctly. [Case 1092227](https://issuetracker.unity3d.com/issues/lwrp-scene-view-modes-render-objects-black)
- Shadow bias calculations are now correct for both Shader Graph and Terrain shaders.
- Blit shader now ignores culling.
- When you select __Per Vertex__ option for __Additional Lights__, the __Per Object Limit__ option is not greyed out anymore.
- When you change camera viewport height to values above 1.0, the Unity Editor doesn't freeze anymore. [Case 1097497](https://issuetracker.unity3d.com/issues/macos-lwrp-editor-freezes-after-changing-cameras-viewport-rect-values)
- When you use AR with LWRP, the following error message is not displayed in the console anymore: "The camera list passed to the render pipeline is either null or empty."

## [5.0.0-preview] - 2018-09-28
### Added
- Added occlusion mesh rendering/hookup for VR
- You can now configure default depth and normal shadow bias values in the pipeline asset.
- You can now add the `LWRPAdditionalLightData` component to a `Light` to override the default depth and normal shadow bias.
- You can now log the amount of shader variants in your build. To do so, go to the `Pipeline Asset`. Under `Advanced`, select and set the `Shader Variant Log Level`.
### Changed
- Removed the `supportedShaderFeatures` property from LWRP core. The shader stripper now figures out which variants to strip based on the current assigned pipeline Asset in the Graphics settings.
### Fixed
- The following error does not appear in console anymore: ("Begin/End Profiler section mismatch")
- When you select a material with the Lit shader, this no longer causes the following error in the console: ("Material doesn't have..."). [case 1092354](https://fogbugz.unity3d.com/f/cases/1092354/)
- In the Simple Lit shader, per-vertex additional lights are now shaded properly.
- Shader variant stripping now works when you're building a Project with Cloud Build. This greatly reduces build times from Cloud Build.
- Dynamic Objects now receive lighting when the light mode is set to mixed.
- MSAA now works on Desktop platforms.
- The shadow bias value is now computed correctly for shadow cascades and different shadow resolutions. [case 1076285](https://issuetracker.unity3d.com/issues/lwrp-realtime-directional-light-shadow-maps-exhibit-artifacts)
- When you use __Area Light__ with LWRP, __Cast Shadows__ no longer overlaps with other UI elements in the Inspector. [case 1085363](https://issuetracker.unity3d.com/issues/inspector-area-light-cast-shadows-ui-option-is-obscured-by-render-mode-for-lwrp-regression-in-2018-dot-3a3)

### Changed
Read/write XRGraphicsConfig -> Read-only XRGraphics interface to XRSettings. 

## [4.0.0-preview] - 2018-09-28
### Added
- When you have enabled Gizmos, they now appear correctly in the Game view.
- Added requiresDepthPrepass field to RenderingData struct to tell if the runtime platform requires a depth prepass to generate a camera depth texture.
- The `RenderingData` struct now holds a reference to `CullResults`.
- When __HDR__ is enabled in the Camera but disabled in the Asset, an information box in the Camera Inspector informs you about it.
- When __MSAA__ is enabled in the Camera but disabled in the Asset, an information box in the Camera Inspector informs you about it.
- Enabled instancing on the terrain shader.
- Sorting of opaque objects now respects camera `opaqueSortMode` setting.
- Sorting of opaque objects disables front-to-back sorting flag, when camera settings allow that and the GPU has hidden surface removal.
- LWRP now has a Custom Light Explorer that suits its feature set.
- LWRP now supports Vertex Lit shaders for detail meshes on terrain.
- LWRP now has three interactive Autodesk shaders: Autodesk Interactive, Autodesk Interactive Masked and Autodesk Interactive Transparent.
- [Shader API] The `GetMainLight` and `GetAdditionalLight` functions can now compute shadow attenuation and store it in the new `shadowAttenuation` field in `LightData` struct.
- [Shader API] Added a `VertexPositionInputs` struct that contains vertex position in difference spaces (world, view, hclip).
- [Shader API] Added a `GetVertexPositionInputs` function to get an initialized `VertexPositionInputs`.
- [Shader API] Added a `GetPerObjectLightIndex` function to return the per-object index given a for-loop index.
- [Shader API] Added a `GetShadowCoord` function that takes a `VertexPositionInputs` as input.
- [ShaderLibrary] Added VertexNormalInputs struct that contains data for per-pixel normal computation.
- [ShaderLibrary] Added GetVertexNormalInputs function to return an initialized VertexNormalInputs.

### Changed
- The `RenderingData` struct is now read-only.
- `ScriptableRenderer`always performs a Clear before calling `IRendererSetup::Setup.` 
- `ScriptableRenderPass::Execute` no longer takes `CullResults` as input. Instead, use `RenderingData`as input, since that references `CullResults`.
- `IRendererSetup_Setup` no longer takes `ScriptableRenderContext` and `CullResults` as input.
- Shader includes are now referenced via package relative paths instead of via the deprecated shader export path mechanism https://docs.unity3d.com/2018.3/Documentation/ScriptReference/ShaderIncludePathAttribute.html.
- The LWRP Asset settings were re-organized to be more clear.
- Vertex lighting now controls if additional lights should be shaded per-vertex or per-pixel.
- Renamed all `Local Lights` nomenclature to `Additional Lights`.
- Changed shader naming to conform to our SRP shader code convention.
- [Shader API] Renamed `SpotAttenuation` function to `AngleAttenuation`.
- [Shader API] Renamed `_SHADOWS_ENABLED` keyword to `_MAIN_LIGHT_SHADOWS`
- [Shader API] Renamed `_SHADOWS_CASCADE` keyword to `_MAIN_LIGHT_SHADOWS_CASCADE`
- [Shader API] Renamed `_VERTEX_LIGHTS` keyword to `_ADDITIONAL_LIGHTS_VERTEX`.
- [Shader API] Renamed `_LOCAL_SHADOWS_ENABLED` to `_ADDITIONAL_LIGHT_SHADOWS`
- [Shader API] Renamed `GetLight` function to `GetAdditionalLight`.
- [Shader API] Renamed `GetPixelLightCount` function to `GetAdditionalLightsCount`.
- [Shader API] Renamed `attenuation` to `distanceAttenuation` in `LightData`.
- [Shader API] Renamed `GetLocalLightShadowStrength` function to `GetAdditionalLightShadowStrength`.
- [Shader API] Renamed `SampleScreenSpaceShadowMap` functions to `SampleScreenSpaceShadowmap`.
- [Shader API] Renamed `MainLightRealtimeShadowAttenuation` function to `MainLightRealtimeShadow`.
- [Shader API] Renamed light constants from `Directional` and `Local` to `MainLight` and `AdditionalLights`.
- [Shader API] Renamed `GetLocalLightShadowSamplingData` function to `GetAdditionalLightShadowSamplingData`.
- [Shader API] Removed OUTPUT_NORMAL macro.
- [Shader API] Removed `lightIndex` and `substractiveAttenuation` from `LightData`.
- [Shader API] Removed `ComputeShadowCoord` function. `GetShadowCoord` is provided instead.
- All `LightweightPipeline` references in API and classes are now named `LightweightRenderPipeline`.
- Files no longer have the `Lightweight` prefix.
- Renamed Physically Based shaders to `Lit`, `ParticlesLit`, and `TerrainLit`.
- Renamed Simple Lighting shaders to `SimpleLit`, and `ParticlesSimpleLit`.
- [ShaderLibrary] Renamed `InputSurfacePBR.hlsl`, `InputSurfaceSimple.hlsl`, and `InputSurfaceUnlit` to `LitInput.hlsl`, `SimpleLitInput.hlsl`, and `UnlitInput.hlsl`. These files were moved from the `ShaderLibrary` folder to the`Shaders`.
- [ShaderLibrary] Renamed `LightweightPassLit.hlsl` and `LightweightPassLitSimple.hlsl` to `LitForwardPass.hlsl` and `SimpleLitForwardPass.hlsl`. These files were moved from the `ShaderLibrary` folder to `Shaders`.
- [ShaderLibrary] Renamed `LightweightPassMetaPBR.hlsl`, `LightweightPassMetaSimple.hlsl` and `LighweightPassMetaUnlit` to `LitMetaPass.hlsl`, `SimpleLitMetaPass.hlsl` and `UnlitMetaPass.hlsl`. These files were moved from the `ShaderLibrary` folder to `Shaders`.
- [ShaderLibrary] Renamed `LightweightPassShadow.hlsl` to `ShadowCasterPass.hlsl`. This file was moved to the `Shaders` folder.
- [ShaderLibrary] Renamed `LightweightPassDepthOnly.hlsl` to `DepthOnlyPass.hlsl`. This file was moved to the `Shaders` folder.
- [ShaderLibrary] Renamed `InputSurfaceTerrain.hlsl` to `TerrainLitInput.hlsl`. This file was moved to the `Shaders` folder.
- [ShaderLibrary] Renamed `LightweightPassLitTerrain.hlsl` to `TerrainLitPases.hlsl`. This file was moved to the `Shaders` folder.
- [ShaderLibrary] Renamed `ParticlesPBR.hlsl` to `ParticlesLitInput.hlsl`. This file was moved to the `Shaders` folder.
- [ShaderLibrary] Renamed `InputSurfacePBR.hlsl` to `LitInput.hlsl`. This file was moved to the `Shaders` folder.
- [ShaderLibrary] Renamed `InputSurfaceUnlit.hlsl` to `UnlitInput.hlsl`. This file was moved to the `Shaders` folder.
- [ShaderLibrary] Renamed `InputBuiltin.hlsl` to `UnityInput.hlsl`.
- [ShaderLibrary] Renamed `LightweightPassMetaCommon.hlsl` to `MetaInput.hlsl`.
- [ShaderLibrary] Renamed `InputSurfaceCommon.hlsl` to `SurfaceInput.hlsl`.
- [ShaderLibrary] Removed LightInput struct and GetLightDirectionAndAttenuation. Use GetAdditionalLight function instead.
- [ShaderLibrary] Removed ApplyFog and ApplyFogColor functions. Use MixFog and MixFogColor instead.
- [ShaderLibrary] Removed TangentWorldToNormal function. Use TransformTangentToWorld instead.
- [ShaderLibrary] Removed view direction normalization functions. View direction should always be normalized per pixel for accurate results.
- [ShaderLibrary] Renamed FragmentNormalWS function to NormalizeNormalPerPixel.

### Fixed
- If you have more than 16 lights in a scene, LWRP no longer causes random glitches while rendering lights.
- The Unlit shader now samples Global Illumination correctly.
- The Inspector window for the Unlit shader now displays correctly.
- Reduced GC pressure by removing several per-frame memory allocations.
- The tooltip for the the camera __MSAA__ property now appears correctly.
- Fixed multiple C# code analysis rule violations.
- The fullscreen mesh is no longer recreated upon every call to `ScriptableRenderer.fullscreenMesh`.

## [3.3.0-preview] - 2018-01-01
### Added
- Added callbacks to LWRP that can be attached to a camera (IBeforeCameraRender, IAfterDepthPrePass, IAfterOpaquePass, IAfterOpaquePostProcess, IAfterSkyboxPass, IAfterTransparentPass, IAfterRender)

###Changed
- Clean up LWRP creation of render textures. If we are not going straight to screen ensure that we create both depth and color targets.
- UNITY_DECLARE_FRAMEBUFFER_INPUT and UNITY_READ_FRAMEBUFFER_INPUT macros were added. They are necessary for reading transient attachments.
- UNITY_MATRIX_I_VP is now defined.
- Renamed LightweightForwardRenderer to ScriptableRenderer.
- Moved all light constants to _LightBuffer CBUFFER. Now _PerCamera CBUFFER contains all other per camera constants.
- Change real-time attenuation to inverse square.
- Change attenuation for baked GI to inverse square, to match real-time attenuation.
- Small optimization in light attenuation shader code.

### Fixed
- Lightweight Unlit shader UI doesn't throw an error about missing receive shadow property anymore.

## [3.2.0-preview] - 2018-01-01
### Changed
- Receive Shadows property is now exposed in the material instead of in the renderer.
- The UI for Lightweight asset has been updated with new categories. A more clean structure and foldouts has been added to keep things organized.

### Fixed
- Shadow casters are now properly culled per cascade. (case 1059142)
- Rendering no longer breaks when Android platform is selected in Build Settings. (case 1058812)
- Scriptable passes no longer have missing material references. Now they access cached materials in the renderer.(case 1061353)
- When you change a Shadow Cascade option in the Pipeline Asset, this no longer warns you that you've exceeded the array size for the _WorldToShadow property.
- Terrain shader optimizations.

## [3.1.0-preview] - 2018-01-01

### Fixed
- Fixed assert errors caused by multi spot lights
- Fixed LWRP-DirectionalShadowConstantBuffer params setting

## [3.0.0-preview] - 2018-01-01
### Added
- Added camera additional data component to control shadows, depth and color texture.
- pipeline now uses XRSEttings.eyeTextureResolutionScale as renderScale when in XR.
- New pass architecture. Allows for custom passes to be written and then used on a per camera basis in LWRP

### Changed
- Shadow rendering has been optimized for the Mali Utgard architecture by removing indexing and avoiding divisions for orthographic projections. This reduces the frame time by 25% on the Overdraw benchmark.
- Removed 7x7 tent filtering when using cascades.
- Screenspace shadow resolve is now only done when rendering shadow cascades.
- Updated the UI for the Lighweight pipeline asset.
- Update assembly definitions to output assemblies that match Unity naming convention (Unity.*).

### Fixed
- Post-processing now works with VR on PC.
- PS4 compiler error
- Fixed VR multiview rendering by forcing MSAA to be off. There's a current issue in engine that breaks MSAA and Texture2DArray.
- Fixed UnityPerDraw CB layout
- GLCore compute buffer compiler error
- Occlusion strength not being applied on LW standard shaders
- CopyDepth pass is being called even when a depth from prepass is available
- GLES2 shader compiler error in IntegrationTests
- Can't set RenderScale and ShadowDistance by script
- VR Single Pass Instancing shadows
- Fixed compilation errors on Nintendo Switch (limited XRSetting support).

## [2.0.0-preview] - 2018-01-01

### Added
- Explicit render target load/store actions were added to improve tile utilization
- Camera opaque color can be requested on the pipeline asset. It can be accessed in the shader by defining a _CameraOpaqueTexture. This can be used as an alternative to GrabPass.
- Dynamic Batching can be enabled in the pipeline asset
- Pipeline now strips unused or invalid variants and passes based on selected pipeline capabilities in the asset. This reduces build and memory consuption on target.
- Shader stripping settings were added to pipeline asset

### Changed
#### Pipeline
- Pipeline code is now more modular and extensible. A ForwardRenderer class is initialized by the pipeline with RenderingData and it's responsible for enqueueing and executing passes. In the future pluggable renderers will be supported.
- On mobile 1 directional light + up to 4 local lights (point or spot) are computed
- On other platforms 1 directional light + up to 8 local lights are computed
- Multiple shadow casting lights are supported. Currently only 1 directional + 4 spots light shadows.
#### Shading Framework
- Directional Lights are always considered a main light in shader. They have a fast shading path with no branching and no indexing.
- GetMainLight() is provided in shader to initialize Light struct with main light shading data. 
- Directional lights have a dedicated shadowmap for performance reasons. Shadow coord always comes from interpolator.
- MainLigthRealtimeShadowAttenuation(float4 shadowCoord) is provided to compute main light realtime shadows.
- Spot and Point lights are always shaded in the light loop. Branching on uniform and indexing happens when shading them.
- GetLight(half index, float3 positionWS) is provided in shader to initialize Light struct for spot and point lights.
- Spot light shadows are baked into a single shadow atlas.
- Shadow coord for spot lights is always computed on fragment.
- Use LocalLightShadowAttenuation(int lightIndex, float3 positionWS) to comppute realtime shadows for spot lights.

### Fixed
- Issue that was causing VR on Android to render black
- Camera viewport issues
- UWP build issues
- Prevent nested camera rendering in the pipeline

## [1.1.4-preview] - 2018-01-01

### Added
 - Terrain and grass shaders ported
 - Updated materials and shader default albedo and specular color to midgrey.
 - Exposed _ScaledScreenParams to shader. It works the same as _ScreenParams but takes pipeline RenderScale into consideration
 - Performance Improvements in mobile

### Fixed
 - SRP Shader library issue that was causing all constants to be highp in mobile
 - shader error that prevented LWRP to build to UWP
 - shader compilation errors in Linux due to case sensitive includes
 - Rendering Texture flipping issue
 - Standard Particles shader cutout and blending modes
 - crash caused by using projectors
 - issue that was causing Shadow Strength to not be computed on mobile
 - Material Upgrader issue that caused editor to SoftLocks
 - GI in Unlit shader
 - Null reference in the Unlit material shader GUI

## [1.1.2-preview] - 2018-01-01

### Changed
 - Performance improvements in mobile  

### Fixed
 - Shadows on GLES 2.0
 - CPU performance regression in shadow rendering
 - Alpha clip shadow issues
 - Unmatched command buffer error message
 - Null reference exception caused by missing resource in LWRP
 - Issue that was causing Camera clear flags was being ignored in mobile


## [1.1.1-preview] - 2018-01-01

### Added
 - Added Cascade Split selection UI
 - Added SHADER_HINT_NICE_QUALITY. If user defines this to 1 in the shader Lightweight pipeline will favor quality even on mobile platforms.

### Changed
 - Shadowmap uses 16bit format instead of 32bit.
 - Small shader performance improvements

### Fixed
 - Subtractive Mode
 - Shadow Distance does not accept negative values anymore


## [0.1.24] - 2018-01-01

### Added
 - Added Light abstraction layer on lightweight shader library.
 - Added HDR global setting on pipeline asset. 
 - Added Soft Particles settings on pipeline asset.
 - Ported particles shaders to SRP library

### Changed
 - HDR RT now uses what format is configured in Tier settings.
 - Refactored lightweight standard shaders and shader library to improve ease of use.
 - Optimized tile LOAD op on mobile.
 - Reduced GC pressure
 - Reduced shader variant count by ~56% by improving fog and lightmap keywords
 - Converted LW shader library files to use real/half when necessary.

### Fixed
 - Realtime shadows on OpenGL
 - Shader compiler errors in GLES 2.0
 - Issue sorting issues when BeforeTransparent custom fx was enabled.
 - VR single pass rendering.
 - Viewport rendering issues when rendering to backbuffer.
 - Viewport rendering issues when rendering to with MSAA turned off.
 - Multi-camera rendering.

## [0.1.23] - 2018-01-01

### Added
 - UI Improvements (Rendering features not supported by LW are hidden)

### Changed
 - Shaders were ported to the new SRP shader library. 
 - Constant Buffer refactor to use new Batcher
 - Shadow filtering and bias improved.
 - Pipeline now updates color constants in gamma when in Gamma colorspace.
 - Optimized ALU and CB usage on Shadows.
 - Reduced shader variant count by ~33% by improving shadow and light classification keywords
 - Default resources were removed from the pipeline asset.

### Fixed
 - Fixed shader include path when using SRP from package manager.
 - Fixed spot light attenuation to match Unity Built-in pipeline.
 - Fixed depth pre-pass clearing issue.

## [0.1.12] - 2018-01-01

### Added
 - Standard Unlit shader now has an option to sample GI.
 - Added Material Upgrader for stock Unity Mobile and Legacy Shaders.
 - UI improvements

### Changed
- Realtime shadow filtering was improved. 

### Fixed
 - Fixed an issue that was including unreferenced shaders in the build.
 - Fixed a null reference caused by Particle System component lights.<|MERGE_RESOLUTION|>--- conflicted
+++ resolved
@@ -30,14 +30,11 @@
 - Fixed MSAA override on camera does not work in non-XR project if target eye is selected to both eye.
 - Fixed a compiler error in BakedLit shader when using Hybrid Renderer.
 - Fixed XR camera fov can be changed through camera inspector.
-<<<<<<< HEAD
-- Fixed an issue where the scene view camera ignored the pipeline assets HDR setting. [case 1284369](https://issuetracker.unity3d.com/issues/urp-scene-view-camera-ignores-pipeline-assets-hdr-settings-when-main-camera-uses-pipeline-settings)
-=======
 - Fixed LightProbes to have gamma correct when using gamma color space. [case 1268911](https://issuetracker.unity3d.com/issues/urp-has-no-gamma-correction-for-lightprobes)
 - Fixed an issue causing materials to be upgraded multiple times.
 - Fixed an issue where the Camera inspector was grabbing the URP asset in Graphics Settings rather than the currently active.
 - Fixed an issue where the Light Explorer was grabbing the URP asset in Graphics Settings rather than the currently active.
->>>>>>> d27a7c21
+- Fixed an issue where the scene view camera ignored the pipeline assets HDR setting. [case 1284369](https://issuetracker.unity3d.com/issues/urp-scene-view-camera-ignores-pipeline-assets-hdr-settings-when-main-camera-uses-pipeline-settings)
 
 ## [10.1.0] - 2020-10-12
 ### Added
