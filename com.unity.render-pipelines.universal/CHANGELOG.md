--- conflicted
+++ resolved
@@ -4,22 +4,14 @@
 The format is based on [Keep a Changelog](http://keepachangelog.com/en/1.0.0/)
 and this project adheres to [Semantic Versioning](http://semver.org/spec/v2.0.0.html).
 
-<<<<<<< HEAD
-## [7.5.5] - 2021-02-05
+## [7.7.0] - 2021-04-28
 
 ### Changed
 - Opacity as Density blending feature for Terrain Lit Shader is now disabled when the Terrain has more than four Terrain Layers. This is now similar to the Height-blend feature for the Terrain Lit Shader.
 
 ### Fixed
+- Fixed resolution of intermediate textures when rendering to part of a render texture. [case 1261287](https://issuetracker.unity3d.com/product/unity/issues/guid/1261287/)
 - Fixed Opacity as Density blending artifacts on Terrain that that caused Terrain to have modified splat weights of zero in some areas and greater than one in others.
-
-## [7.5.4] - 2021-01-28
-=======
-## [7.7.0] - 2021-04-28
->>>>>>> 663e63b4
-
-### Fixed
-- Fixed resolution of intermediate textures when rendering to part of a render texture. [case 1261287](https://issuetracker.unity3d.com/product/unity/issues/guid/1261287/)
 
 ## [7.6.0] - 2021-03-25
 
