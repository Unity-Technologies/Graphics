# Changelog
All notable changes to this package will be documented in this file.

The format is based on [Keep a Changelog](http://keepachangelog.com/en/1.0.0/)
and this project adheres to [Semantic Versioning](http://semver.org/spec/v2.0.0.html).

## [11.0.0] - 2020-10-21

### Added
- Added a supported MSAA samples count check, so the actual supported MSAA samples count value can be assigned to RenderTexture descriptors.

### Changed
- Bloom in Gamma color-space now more closely matches Linear color-space, this will mean project using Bloom and Gamma color-space may need to adjust Bloom Intensity to match previous look.

### Fixed
- Removed the warning about mis-matched vertex streams when creating a default Particle System. [case 1285272](https://issuetracker.unity3d.com/issues/particles-urp-default-material-shows-warning-in-inspector)
- Fixed latest mockHMD renderviewport scale doesn't fill whole view after scaling. [case 1286161] (https://issuetracker.unity3d.com/issues/xr-urp-renderviewportscale-doesnt-fill-whole-view-after-scaling)
- Fixed camera renders black in XR when user sets invalid MSAA value.
- Fixed an issue causing additional lights to stop working when set as the sun source. [case 1278768](https://issuetracker.unity3d.com/issues/urp-every-light-type-is-rendered-as-directional-light-if-it-is-set-as-sun-source-of-the-environment)
- Fixed an issue causing passthrough camera to not render. [case 1283894](https://issuetracker.unity3d.com/product/unity/issues/guid/1283894/) 
- Fixed an issue that caused a null reference when Lift Gamma Gain was being displayed in the Inspector and URP was upgraded to a newer version.  [case 1283588](https://issuetracker.unity3d.com/issues/argumentnullexception-is-thrown-when-upgrading-urp-package-and-volume-with-lift-gamma-gain-is-focused-in-inspector)
- Fixed an issue where soft particles were not rendered when depth texture was disabled in the URP Asset. [case 1162556](https://issuetracker.unity3d.com/issues/lwrp-unlit-particles-shader-is-not-rendered-when-soft-particles-are-enabled-on-built-application)
- Fixed an issue where soft particles were rendered opaque on OpenGL. [case 1226288](https://issuetracker.unity3d.com/issues/urp-objects-that-are-using-soft-particles-are-rendered-opaque-when-opengl-is-used)
- Fixed an issue where the depth texture sample node used an incorrect texture in some frames. [case 1268079](https://issuetracker.unity3d.com/issues/urp-depth-texture-sample-node-does-not-use-correct-texture-in-some-frames)
- Fixed a compiler error in BakedLit shader when using Hybrid Renderer.
- Fixed an issue with upgrading material set to cutout didn't properly set alpha clipping. [case 1235516](https://issuetracker.unity3d.com/issues/urp-upgrade-material-utility-does-not-set-the-alpha-clipping-when-material-was-using-a-shader-with-rendering-mode-set-to-cutout)
- Fixed XR camera fov can be changed through camera inspector.
- Fixed an issue where the scene view camera ignored the pipeline assets HDR setting. [case 1284369](https://issuetracker.unity3d.com/issues/urp-scene-view-camera-ignores-pipeline-assets-hdr-settings-when-main-camera-uses-pipeline-settings)
- Fixed an issue where the Camera inspector was grabbing the URP asset in Graphics Settings rather than the currently active.
- Fixed an issue where the Light Explorer was grabbing the URP asset in Graphics Settings rather than the currently active.
- Fixed an issue causing materials to be upgraded multiple times.
- Fixed bloom inconsistencies between Gamma and Linear color-spaces.

## [10.2.0] - 2020-10-19

### Changed
- Changed RenderObjectsFeature UI to only expose valid events. Previously, when selecting events before BeforeRenderingPrepasses objects would not be drawn correctly as stereo and camera setup only happens before rendering opaques objects.
- Transparent Lit ShaderGraph using Additive blending will now properly fade with alpha [1270344]

### Fixed
- Fixed the Unlit shader not being SRP Batcher compatible on OpenGLES/OpenGLCore. [case 1263720](https://issuetracker.unity3d.com/issues/urp-mobile-srp-batcher-is-not-visible-on-mobile-devices-in-frame-debugger)
- Fixed an issue with soft particles not rendering correctly for overlay cameras with post processing. [case 1241626](https://issuetracker.unity3d.com/issues/soft-particles-does-not-fade-out-near-the-opaque-surfaces-when-post-processing-is-enabled-on-a-stacked-camera)
- Fixed MSAA override on camera does not work in non-XR project if target eye is selected to both eye.

## [10.1.0] - 2020-10-12
### Added
- Added support for the Shadowmask Mixed Lighting Mode (Forward only), which supports up to four baked-shadow Lights.
- Added ComplexLit shader for advanced material features and deferred forward fallback.
- Added Clear Coat feature for ComplexLit shader and for shader graph.
- Added Parallax Mapping to the Lit shader (Lit.shader).
- Added the Detail Inputs setting group in the Lit shader (Lit.shader).
- Added Smooth shadow fading.
- The pipeline now outputs a warning in the console when trying to access camera color or depth texture when those are not valid. Those textures are only available in the context of `ScriptableRenderPass`.
- Added a property to access the renderer from the `CameraData`.

### Changed
- Shader functions SampleSH9, SampleSHPixel, SampleSHVertex are now gamma corrected in gamma space. As result LightProbes are gamma corrected too.
- The maximum number of visible lights when using OpenGL ES 3.x on Android now depends on the minimum OpenGL ES 3.x version as configured in PlayerSettings.
- The default value of the HDR property of a newly created Universal Render Pipeline Asset, is now set to true.

### Fixed
- Fixed an issue where the CapturePass would not capture the post processing effects.
- Fixed an issue were the filter window could not be defocused using the mouse. [case 1242032](https://issuetracker.unity3d.com/issues/urp-volume-override-window-doesnt-disappear-when-clicked-on-the-other-windows-in-the-editor)
- Fixed camera backgrounds not matching between editor and build when background is set to 'Uninitialized'. [case 1224369](https://issuetracker.unity3d.com/issues/urp-uninitialized-camera-background-type-does-not-match-between-the-build-and-game-view)
- Fixed a case where main light hard shadows would not work if any other light is present with soft shadows.[case 1250829](https://issuetracker.unity3d.com/issues/main-light-shadows-are-ignored-in-favor-of-additional-lights-shadows)
- Fixed issue that caused color grading to not work correctly with camera stacking. [case 1263193](https://issuetracker.unity3d.com/product/unity/issues/guid/1263193/)
- Fixed an issue that caused an infinite asset database reimport when running Unity in command line with -testResults argument.
- Fixed ParticlesUnlit shader to use fog color instead of always black. [case 1264585]
- Fixed issue that caused some properties in the camera to not be bolded and highlighted when edited in prefab mode. [case 1230082](https://issuetracker.unity3d.com/issues/urp-camera-prefab-fields-render-type-renderer-background-type-are-not-bolded-and-highlighted-when-edited-in-prefab-mode)
- Fixed issue where blur would sometimes flicker [case 1224915](https://issuetracker.unity3d.com/issues/urp-bloom-effect-flickers-when-using-integrated-post-processing-feature-set)
- Fixed an issue in where the camera inspector didn't refresh properly when changing pipeline in graphic settings. [case 1222668](https://issuetracker.unity3d.com/issues/urp-camera-properties-not-refreshing-on-adding-or-removing-urp-pipeline-in-the-graphics-setting)
- Fixed depth of field to work with dynamic resolution. [case 1225467](https://issuetracker.unity3d.com/issues/dynamic-resolution-rendering-error-when-using-depth-of-field-in-urp)
- Fixed FXAA, SSAO, Motion Blur to work with dynamic resolution.
- Fixed an issue where Pixel lighting variants were stripped in builds if another URP asset had Additional Lights set to Per Vertex [case 1263514](https://issuetracker.unity3d.com/issues/urp-all-pixel-lighting-variants-are-stripped-in-build-if-at-least-one-urp-asset-has-additional-lights-set-to-per-vertex)
- Fixed an issue where transparent meshes were rendered opaque when using custom render passes [case 1262887](https://issuetracker.unity3d.com/issues/urp-transparent-meshes-are-rendered-as-opaques-when-using-lit-shader-with-custom-render-pass)
- Fixed regression from 8.x.x that increased launch times on Android with GLES3. [case 1269119](https://issuetracker.unity3d.com/issues/android-launch-times-increased-x4-from-urp-8-dot-1-0-to-urp-10-dot-0-0-preview-dot-26)
- Fixed an issue with a render texture failing assertion when chosing an invalid format. [case 1222676](https://issuetracker.unity3d.com/issues/the-error-occurs-when-a-render-texture-which-has-a-certain-color-format-is-applied-to-the-cameras-output-target)
- Fixed an issue that caused the unity_CameraToWorld matrix to have z flipped values. [case 1257518](https://issuetracker.unity3d.com/issues/parameter-unity-cameratoworld-dot-13-23-33-is-inverted-when-using-universal-rp-7-dot-4-1-and-newer)
- Fixed not using the local skybox on the camera game object when the Skybox Material property in the Lighting window was set to null.
- Fixed an issue where, if URP was not in use, you would sometimes get errors about 2D Lights when going through the menus.
- Fixed GC when using XR single-pass automated tests.
- Fixed an issue that caused a null reference when deleting camera component in a prefab. [case 1244430](https://issuetracker.unity3d.com/issues/urp-argumentnullexception-error-is-thrown-on-removing-camera-component-from-camera-prefab)
- Fixed resolution of intermediate textures when rendering to part of a render texture. [case 1261287](https://issuetracker.unity3d.com/product/unity/issues/guid/1261287/)
- Fixed indirect albedo not working with shadergraph shaders in some rare setups. [case 1274967](https://issuetracker.unity3d.com/issues/gameobjects-with-custom-mesh-are-not-reflecting-the-light-when-using-the-shader-graph-shaders)
- Fixed XR mirroView sRGB issue when color space is gamma.
- Fixed an issue where XR eye textures are recreated multiple times per frame due to per camera MSAA change.
- Fixed an issue wehre XR mirror view selector stuck. 
- Fixed LightProbes to have gamma correct when using gamma color space. [case 1268911](https://issuetracker.unity3d.com/issues/urp-has-no-gamma-correction-for-lightprobes)
- Fixed GLES2 shader compilation.
- Fixed useless mip maps on temporary RTs/PostProcessing inherited from Main RT descriptor.
- Fixed issue with lens distortion breaking rendering when enabled and its intensity is 0.
- Fixed mixed lighting subtractive and shadowmask modes for deferred renderer.
- Fixed issue that caused motion blur to not work in XR.
<<<<<<< HEAD
- Fixed an issue in where all the entries in the Renderer List wasn't selectable and couldn't be deleted.
=======
- Fixed issue where multiple cameras would cause GC each frame. [case 1259717](https://issuetracker.unity3d.com/issues/urp-scriptablerendercontext-dot-getcamera-array-dot-resize-creates-garbage-every-frame-when-more-than-one-camera-is-active)
- Fixed Missing camera cannot be removed after scene is saved by removing the Missing camera label. [case 1252255](https://issuetracker.unity3d.com/issues/universal-rp-missing-camera-cannot-be-removed-from-camera-stack-after-scene-is-saved)
- Fixed MissingReferenceException when removing Missing camera from camera stack by removing Missing camera label. [case 1252263](https://issuetracker.unity3d.com/issues/universal-rp-missingreferenceexception-errors-when-removing-missing-camera-from-stack)
- Fixed slow down in the editor when editing properties in the UI for renderer features. [case 1279804](https://issuetracker.unity3d.com/issues/a-short-freeze-occurs-in-the-editor-when-expanding-or-collapsing-with-the-arrow-the-renderer-feature-in-the-forward-renderer)
- Fixed test 130_UnityMatrixIVP on OpenGL ES 3
- Fixed MSAA on Metal MacOS and Editor.
>>>>>>> 43ed6e09

## [10.0.0] - 2020-06-10
### Added
- Added the option to strip Terrain hole Shader variants.
- Added support for additional Directional Lights. The amount of additional Directional Lights is limited by the maximum Per-object Lights in the Render Pipeline Asset.
- Added default implementations of OnPreprocessMaterialDescription for FBX, Obj, Sketchup and 3DS file formats.
- Added Transparency Sort Mode and Transparency Sort Axis to 2DRendererData.
- Added support for a user defined default material to 2DRendererData.
- Added the option to toggle shadow receiving on transparent objects.
- Added XR multipass rendering. Multipass rendering is a requirement on many VR platforms and allows graceful fallback when single-pass rendering isn't available.
- Added support for Camera Stacking when using the Forward Renderer. This introduces the Camera `Render Type` property. A Base Camera can be initialized with either the Skybox or Solid Color, and can combine its output with that of one or more Overlay Cameras. An Overlay Camera is always initialized with the contents of the previous Camera that rendered in the Camera Stack.
- Added AssetPostprocessors and Shadergraphs to handle Arnold Standard Surface and 3DsMax Physical material import from FBX.
- Added `[MainTexture]` and `[MainColor]` shader property attributes to URP shader properties. These will link script material.mainTextureOffset and material.color to `_BaseMap` and `_BaseColor` shader properties.
- Added the option to specify the maximum number of visible lights. If you set a value, lights are sorted based on their distance from the Camera.
- Added the option to control the transparent layer separately in the Forward Renderer.
- Added the ability to set individual RendererFeatures to be active or not, use `ScriptableRendererFeature.SetActive(bool)` to set whether a Renderer Feature will execute,  `ScriptableRendererFeature.isActive` can be used to check the current active state of the Renderer Feature.
 additional steps to the 2D Renderer setup page for quality and platform settings.
- If Unity Editor Analytics are enabled, Universal collects anonymous data about usage of Universal. This helps the Universal team focus our efforts on the most common scenarios, and better understand the needs of our customers.
- Added a OnCameraSetup() function to the ScriptableRenderPass API, that gets called by the renderer before rendering each camera
- Added a OnCameraCleanup() function to the ScriptableRenderPass API, that gets called by the renderer after rendering each camera
- Added Default Material Type options to the 2D Renderer Data Asset property settings.
- Added additional steps to the 2D Renderer setup page for quality and platform settings.
- Added option to disable XR autotests on test settings.
- Shader Preprocessor strips gbuffer shader variants if DeferredRenderer is not in the list of renderers in any Scriptable Pipeline Assets.
- Added an option to enable/disable Adaptive Performance when the Adaptive Performance package is available in the project.
- Added support for 3DsMax's 2021 Simplified Physical Material from FBX files in the Model Importer.
- Added GI to SpeedTree
- Added support for DXT5nm-style normal maps on Android, iOS and tvOS
- Added stencil override support for deferred renderer.
- Added a warning message when a renderer is used with an unsupported graphics API, as the deferred renderer does not officially support GL-based platforms.
- Added option to skip a number of final bloom iterations.
- Added support for [Screen Space Ambient Occlusion](https://docs.unity3d.com/Packages/com.unity.render-pipelines.universal@10.0/manual/post-processing-ssao.html) and a new shader variant _SCREEN_SPACE_OCCLUSION.
- Added support for Normal Texture being generated in a prepass.
- Added a ConfigureInput() function to ScriptableRenderPass, so it is possible for passes to ask that a Depth, Normal and/or Opaque textures to be generated by the forward renderer.
- Added a float2 normalizedScreenSpaceUV to the InputData Struct.
- Added new sections to documentation: [Writing custom shaders](https://docs.unity3d.com/Packages/com.unity.render-pipelines.universal@10.0/manual/writing-custom-shaders-urp.html), and [Using the beginCameraRendering event](https://docs.unity3d.com/Packages/com.unity.render-pipelines.universal@10.0/manual/using-begincamerarendering.html).
- Added support for GPU instanced mesh particles on supported platforms.
- Added API to check if a Camera or Light is compatible with Universal Render Pipeline.

### Changed
- Moved the icon that indicates the type of a Light 2D from the Inspector header to the Light Type field.
- Eliminated some GC allocations from the 2D Renderer.
- Added SceneSelection pass for TerrainLit shader.
- Remove final blit pass to force alpha to 1.0 on mobile platforms.
- Deprecated the CinemachineUniversalPixelPerfect extension. Use the one from Cinemachine v2.4 instead.
- Replaced PlayerSettings.virtualRealitySupported with XRGraphics.tryEnable.
- Blend Style in the 2DRendererData are now automatically enabled/disabled.
- When using the 2D Renderer, Sprites will render with a faster rendering path when no lights are present.
- Particle shaders now receive shadows
- The Scene view now mirrors the Volume Layer Mask set on the Main Camera.
- Drawing order of SRPDefaultUnlit is now the same as the Built-in Render Pipline.
- Made MaterialDescriptionPreprocessors private.
- UniversalRenderPipelineAsset no longer supports presets. [Case 1197020](https://issuetracker.unity3d.com/issues/urp-reset-functionality-does-not-work-on-preset-of-universalrenderpipelineassets).
- The number of maximum visible lights is now determined by whether the platform is mobile or not.
- Renderer Feature list is now redesigned to fit more closely to the Volume Profile UI, this vastly improves UX and reliability of the Renderer Features List.
- Default color values for Lit and SimpleLit shaders changed to white due to issues with texture based workflows.
- You can now subclass ForwardRenderer to create a custom renderer based on it.
- URP is now computing tangent space per fragment.
- Optimized the 2D Renderer to skip rendering into certain internal buffers when not necessary.
- You can now subclass ForwardRenderer to create a custom renderer based on it.
- URP shaders that contain a priority slider now no longer have an offset of 50 by default.
- The virtual ScriptableRenderer.FrameCleanup() function has been marked obsolete and replaced by ScriptableRenderer.OnCameraCleanup() to better describe when the function gets invoked by the renderer.
- DepthOnlyPass, CopyDepthPass and CopyColorPass now use OnCameraSetup() instead of Configure() to set up their passes before executing as they only need to get their rendertextures once per camera instead of once per eye.
- Updated shaders to be compatible with Microsoft's DXC.
- Mesh GPU Instancing option is now hidden from the particles system renderer as this feature is not supported by URP.
- The 2D Renderer now supports camera stacking.
- 2D shaders now use half-precision floats whenever precise results are not necessary.
- Removed the ETC1_EXTERNAL_ALPHA variant from Shader Graph Sprite shaders.
- Eliminated some unnecessary clearing of render targets when using the 2D Renderer.
- The rendering of 2D lights is more effient as sorting layers affected by the same set of lights are now batched.
- Removed the 8 renderer limit from URP Asset.
- Merged the deferred renderer into the forward renderer.
- Changing the default value of Skip Iterations to 1 in Bloom effect editor
- Use SystemInfo to check if multiview is supported instead of being platform hardcoded
- Default attachment setup behaviour for ScriptableRenderPasses that execute before rendering opaques is now set use current the active render target setup. This improves performance in some situations.
- Combine XR occlusion meshes into one when using single-pass (multiview or instancing) to reduce draw calls and state changes.
- Shaders included in the URP package now use local Material keywords instead of global keywords. This increases the amount of available global user-defined Material keywords.

### Fixed
- Fixed an issue that caused WebGL to render blank screen when Depth texture was enabled [case 1240228](https://issuetracker.unity3d.com/issues/webgl-urp-scene-is-rendered-black-in-webgl-build-when-depth-texture-is-enabled)
- Fixed NaNs in tonemap algorithms (neutral and ACES) on Nintendo Switch.
- Fixed a performance problem with ShaderPreprocessor with large amount of active shader variants in the project 
- Fixed an issue where linear to sRGB conversion occurred twice on certain Android devices.
- Fixed an issue where there were 2 widgets showing the outer angle of a spot light.
- Fixed an issue where Unity rendered fullscreen quads with the pink error shader when you enabled the Stop NaN post-processing pass.
- Fixed an issue where Terrain hole Shader changes were missing. [Case 1179808](https://issuetracker.unity3d.com/issues/terrain-brush-tool-is-not-drawing-when-paint-holes-is-selected).
- Fixed an issue where the Shader Graph `SceneDepth` node didn't work with XR single-pass (double-wide) rendering. See [case 1123069](https://issuetracker.unity3d.com/issues/lwrp-vr-shadergraph-scenedepth-doesnt-work-in-single-pass-rendering).
- Fixed Unlit and BakedLit shader compilations in the meta pass.
- Fixed an issue where the Bokeh Depth of Field shader would fail to compile on PS4.
- Fixed an issue where the Scene lighting button didn't work when you used the 2D Renderer.
- Fixed a performance regression when you used the 2D Renderer.
- Fixed an issue where the Freeform 2D Light gizmo didn't correctly show the Falloff offset.
- Fixed an issue where the 2D Renderer rendered nothing when you used shadow-casting lights with incompatible Renderer2DData.
- Fixed an issue where errors were generated when the Physics2D module was not included in the project's manifest.
- Fixed an issue where Prefab previews were incorrectly lit when you used the 2D Renderer.
- Fixed an issue where the Light didn't update correctly when you deleted a Sprite that a Sprite 2D Light uses.
- Fixed an issue where 2D Lighting was broken for Perspective Cameras.
- Fixed an issue where resetting a Freeform 2D Light would throw null reference exceptions. [Case 1184536](https://issuetracker.unity3d.com/issues/lwrp-changing-light-type-to-freeform-after-clicking-on-reset-throws-multiple-arguementoutofrangeexception).
- Fixed an issue where Freeform 2D Lights were not culled correctly when there was a Falloff Offset.
- Fixed an issue where Tilemap palettes were invisible in the Tile Palette window when the 2D Renderer was in use. [Case 1162550](https://issuetracker.unity3d.com/issues/adding-tiles-in-the-tile-palette-makes-the-tiles-invisible).
- Fixed issue where black emission would cause unneccesary inspector UI repaints. [Case 1105661](https://issuetracker.unity3d.com/issues/lwrp-inspector-window-is-being-repainted-when-using-the-material-with-emission-enabled-and-set-to-black-00-0).
- Fixed user LUT sampling being done in Linear instead of sRGB.
- Fixed an issue when trying to get the Renderer via API on the first frame. [Case 1189196](https://issuetracker.unity3d.com/product/unity/issues/guid/1189196/).
- Fixed a material leak on domain reload.
- Fixed an issue where deleting an entry from the Renderer List and then undoing that change could cause a null reference. [Case 1191896](https://issuetracker.unity3d.com/issues/nullreferenceexception-when-attempting-to-remove-entry-from-renderer-features-list-after-it-has-been-removed-and-then-undone).
- Fixed an issue where the user would get an error if they removed the Additional Camera Data component. [Case 1189926](https://issuetracker.unity3d.com/issues/unable-to-remove-universal-slash-hd-additional-camera-data-component-serializedobject-target-destroyed-error-is-thrown).
- Fixed post-processing with XR single-pass rendering modes.
- Fixed an issue where Cinemachine v2.4 couldn't be used together with Universal RP due to a circular dependency between the two packages.
- Fixed an issue that caused shaders containing `HDRP` string in their path to be stripped from the build.
- Fixed an issue that caused only selected object to render in SceneView when Wireframe drawmode was selected.
- Fixed Renderer Features UI tooltips. [Case 1191901](https://issuetracker.unity3d.com/issues/forward-renderers-render-objects-layer-mask-tooltip-is-incorrect-and-contains-a-typo).
- Fixed multiple issues where Shader Graph shaders failed to build for XR in the Universal RP.
- Fixed an issue when using the 2D Renderer where some types of renderers would not be assigned the correct material.
- Fixed inconsistent lighting between the forward renderer and the deferred renderer, that was caused by a missing normalize operation on vertex normals on some speedtree shader variants.
- Fixed issue where XR Multiview failed to render when using URP Shader Graph Shaders
- Fixed lazy initialization with last version of ResourceReloader
- Fixed broken images in package documentation.
- Fixed an issue where viewport aspect ratio was wrong when using the Stretch Fill option of the Pixel Perfect Camera. [case 1188695](https://issuetracker.unity3d.com/issues/pixel-perfect-camera-component-does-not-maintain-the-aspect-ratio-when-the-stretch-fill-is-enabled)
- Fixed an issue where setting a Normal map on a newly created material would not update. [case 1197217](https://issuetracker.unity3d.com/product/unity/issues/guid/1197217/)
- Fixed an issue where post-processing was not applied for custom renderers set to run on the "After Rendering" event [case 1196219](https://issuetracker.unity3d.com/issues/urp-post-processing-is-not-applied-to-the-scene-when-render-ui-event-is-set-to-after-rendering)
- Fixed an issue that caused an extra blit when using custom renderers [case 1156741](https://issuetracker.unity3d.com/issues/lwrp-performance-decrease-when-using-a-scriptablerendererfeature)
- Fixed an issue with transparent objects not receiving shadows when using shadow cascades. [case 1116936](https://issuetracker.unity3d.com/issues/lwrp-cascaded-shadows-do-not-appear-on-alpha-blended-objects)
- Fixed issue where using a ForwardRendererData preset would cause a crash. [case 1201052](https://issuetracker.unity3d.com/product/unity/issues/guid/1201052/)
- Fixed an issue where particles had dark outlines when blended together [case 1199812](https://issuetracker.unity3d.com/issues/urp-soft-particles-create-dark-blending-artefacts-when-intersecting-with-scene-geometry)
- Fixed an issue with deleting shader passes in the custom renderer features list [case 1201664](https://issuetracker.unity3d.com/issues/urp-remove-button-is-not-activated-in-shader-passes-list-after-creating-objects-from-renderer-features-in-urpassets-renderer)
- Fixed camera inverse view-projection matrix in XR mode, depth-copy and color-copy passes.
- Fixed an issue with the null check when `UniversalRenderPipelineLightEditor.cs` tries to access `SceneView.lastActiveSceneView`.
- Fixed an issue where the 'Depth Texture' drop down was incorrectly disabled in the Camera Inspector. 
- Fixed an issue that caused errors if you disabled the VR Module when building a project.
- Fixed an issue where the default TerrainLit Material was outdated, which caused the default Terrain to use per-vertex normals instead of per-pixel normals.
- Fixed shader errors and warnings in the default Universal RP Terrain Shader. [case 1185948](https://issuetracker.unity3d.com/issues/urp-terrain-slash-lit-base-pass-shader-does-not-compile)
- Fixed an issue where the URP Material Upgrader tried to upgrade standard Universal Shaders. [case 1144710](https://issuetracker.unity3d.com/issues/upgrading-to-lwrp-materials-is-trying-to-upgrade-lwrp-materials)
- Fixed an issue where some Materials threw errors when you upgraded them to Universal Shaders. [case 1200938](https://issuetracker.unity3d.com/issues/universal-some-materials-throw-errors-when-updated-to-universal-rp-through-update-materials-to-universal-rp)
- Fixed issue where normal maps on terrain appeared to have flipped X-components when compared to the same normal map on a mesh. [case 1181518](https://fogbugz.unity3d.com/f/cases/1181518/)
- Fixed an issue where the editor would sometimes crash when using additional lights [case 1176131](https://issuetracker.unity3d.com/issues/mac-crash-on-processshadowcasternodevisibilityandcullwithoutumbra-when-same-rp-asset-is-set-in-graphics-and-quality-settings)
- Fixed RemoveComponent on Camera contextual menu to not remove Camera while a component depend on it.
- Fixed an issue where right eye is not rendered to. [case 1170619](https://issuetracker.unity3d.com/issues/vr-lwrp-terrain-is-not-rendered-in-the-right-eye-of-an-hmd-when-using-single-pass-instanced-stereo-rendering-mode-with-lwrp)
- Fixed issue where TerrainDetailLit.shader fails to compile when XR is enabled.
- Fixed an issue that allowed height-based blending on Terrains with more than 4 materials, which is not supported.
- Fixed an issue where opaque objects were outputting incorrect alpha values [case 1168283](https://issuetracker.unity3d.com/issues/lwrp-alpha-clipping-material-makes-other-materials-look-like-alpha-clipping-when-gameobject-is-shown-in-render-texture)
- Fixed an issue where a depth texture was always created when post-processing was enabled, even if no effects made use of it.
- Fixed incorrect light attenuation on Nintendo Switch.
- Fixed an issue where the Volume System would not use the Cameras Transform when no `Volume Trigger` was set.
- Fixed an issue where post processing disappeared when using custom renderers and SMAA or no AA
- Fixed an issue where the 2D Renderer upgrader did not upgrade using the correct default material
- Fixed an issue with soft particles having dark blending when intersecting with scene geometry [case 1199812](https://issuetracker.unity3d.com/issues/urp-soft-particles-create-dark-blending-artefacts-when-intersecting-with-scene-geometry)
- Fixed an issue with additive particles blending incorrectly [case 1215713](https://issuetracker.unity3d.com/issues/universal-render-pipeline-additive-particles-not-using-vertex-alpha)
- Fixed an issue where camera preview window was missing in scene view. [case 1211971](https://issuetracker.unity3d.com/issues/scene-view-urp-camera-preview-window-is-missing-in-the-scene-view)
- Fixed an issue with shadow cascade values were not readable in the render pipeline asset [case 1219003](https://issuetracker.unity3d.com/issues/urp-cascade-values-truncated-on-selecting-two-or-four-cascades-in-shadows-under-universalrenderpipelineasset)
- Fixed an issue where MSAA isn't applied until eye textures are relocated by changing their resolution. [case 1197958](https://issuetracker.unity3d.com/issues/oculus-quest-oculus-go-urp-msaa-isnt-applied-until-eye-textures-are-relocated-by-changing-their-resolution)
- Fixed an issue where camera stacking didn't work properly inside prefab mode. [case 1220509](https://issuetracker.unity3d.com/issues/urp-cannot-assign-overlay-cameras-to-a-camera-stack-while-in-prefab-mode)
- Fixed the definition of `mad()` in SMAA shader for OpenGL.
- Fixed an issue where partical shaders failed to handle Single-Pass Stereo VR rendering with Double-Wide Textures. [case 1201208](https://issuetracker.unity3d.com/issues/urp-vr-each-eye-uses-the-cameraopaquetexture-of-both-eyes-for-rendering-when-using-single-pass-rendering-mode)
- Fixed an issue that caused assets to be reimported if player prefs were cleared. [case 1192259](https://issuetracker.unity3d.com/issues/lwrp-clearing-playerprefs-through-a-script-or-editor-causes-delay-and-console-errors-to-appear-when-entering-the-play-mode)
- Fixed missing Custom Render Features after Library deletion. [case 1196338](https://issuetracker.unity3d.com/product/unity/issues/guid/1196338/)
- Fixed not being able to remove a Renderer Feature due to tricky UI selection rects. [case 1208113](https://issuetracker.unity3d.com/product/unity/issues/guid/1208113/)
- Fixed an issue where the Camera Override on the Render Object Feature would not work with many Render Features in a row. [case 1205185](https://issuetracker.unity3d.com/product/unity/issues/guid/1205185/)
- Fixed UI clipping issue in Forward Renderer inspector. [case 1211954](https://issuetracker.unity3d.com/product/unity/issues/guid/1211954/)
- Fixed a Null ref when trying to remove a missing Renderer Feature from the Forward Renderer. [case 1196651](https://issuetracker.unity3d.com/product/unity/issues/guid/1196651/)
- Fixed data serialization issue when adding a Renderer Feature to teh Forward Renderer. [case 1214779](https://issuetracker.unity3d.com/product/unity/issues/guid/1214779/)
- Fixed issue with AssetPostprocessors dependencies causing models to be imported twice when upgrading the package version.
- Fixed an issue where NullReferenceException might be thrown when creating 2D Lights. [case 1219374](https://issuetracker.unity3d.com/issues/urp-nullreferenceexception-threw-on-adding-the-light-2d-experimental-component-when-2d-render-data-not-assigned) 
- Fixed an issue with a blurry settings icon. [case 1201895](https://issuetracker.unity3d.com/issues/urp-setting-icon-blurred-in-universalrendererpipelineasset)
- Fixed issue that caused the QualitySettings anti-aliasing changing without user interaction. [case 1195272](https://issuetracker.unity3d.com/issues/lwrp-the-anti-alias-quality-settings-value-is-changing-without-user-interaction)
- Fixed an issue where Shader Graph shaders generate undeclared identifier 'GetWorldSpaceNormalizeViewDir' error.
- Fixed an issue where rendering into RenderTexture with Single Pass Instanced renders both eyes overlapping.
- Fixed an issue where Renderscale setting has no effect when using XRSDK.
- Fixed an issue where renderScale != 1 or Display.main.requiresBlitToBackbuffer forced an unnecessary blit on XR.
- Fixed an issue that causes double sRGB correction on Quest. [case 1209292](https://issuetracker.unity3d.com/product/unity/issues/guid/1209292)
- Fixed an issue where terrain DepthOnly pass does not work for XR.
- Fixed an issue that caused depth texture to be flipped when sampling from shaders [case 1225362](https://issuetracker.unity3d.com/issues/game-object-is-rendered-incorrectly-in-the-game-view-when-sampling-depth-texture)
- Fixed an issue with URP switching such that every avaiable URP makes a total set of supported features such that all URPs are taken into consideration. [case 1157420](https://issuetracker.unity3d.com/issues/lwrp-srp-switching-doesnt-work-even-with-manually-adding-shadervariants-per-scene)
- Fixed an issue where XR multipass repeatedly throws error messages "Multi pass stereo mode doesn't support Camera Stacking".
- Fixed an issue with shadows not appearing on terrains when no cascades were selected [case 1226530](https://issuetracker.unity3d.com/issues/urp-no-shadows-on-terrain-when-cascades-is-set-to-no-cascades-in-render-pipeline-asset-settings)
- Fixed a shader issue that caused the Color in Sprite Shape to work improperly.
- Fixed an issue with URP switching such that every available URP makes a total set of supported features such that all URPs are taken into consideration. [case 1157420](https://issuetracker.unity3d.com/issues/lwrp-srp-switching-doesnt-work-even-with-manually-adding-shadervariants-per-scene)
- Metallic slider on the Lit shader is now linear meaning correct values are used for PBR.
- Fixed an issue where Post-Processing caused nothing to render on GLES2.
- Fixed an issue that causes viewport to not work correctly when rendering to textures. [case 1225103](https://issuetracker.unity3d.com/issues/urp-the-viewport-rect-isnt-correctly-applied-when-the-camera-is-outputting-into-a-rendertexture)
- Fixed an issue that caused incorrect sampling of HDR reflection probe textures.
- Fixed UI text of RenderObjects feature to display LightMode tag instead of Shader Pass Name. [case 1201696](https://issuetracker.unity3d.com/issues/render-feature-slash-pass-ui-has-a-field-for-shader-pass-name-when-it-actually-expects-shader-pass-lightmode)
- Fixed an issue when Linear -> sRGB conversion would not happen on some Android devices. [case 1226208](https://issuetracker.unity3d.com/issues/no-srgb-conversion-on-some-android-devices-when-using-the-universal-render-pipeline)
- Fixed issue where using DOF at the same time as Dynamic Scaling, the depth buffer was smapled with incorrect UVs. [case 1225467](https://issuetracker.unity3d.com/product/unity/issues/guid/1225467/)
- Fixed an issue where an exception would be thrown when resetting the ShadowCaster2D component. [case 1225339](https://issuetracker.unity3d.com/issues/urp-unassignedreferenceexception-thrown-on-resetting-the-shadow-caster-2d-component)
- Fixe an issue where using a Subtractive Blend Style for your 2D Lights might cause artifacts in certain post-processing effects. [case 1215584](https://issuetracker.unity3d.com/issues/urp-incorrect-colors-in-scene-when-using-subtractive-and-multiply-blend-mode-in-gamma-color-space)
- Fixed an issue where Cinemachine Pixel Perfect Extension didn't work when CinemachineBrain Update Method is anything other than Late Update.
- Fixed an issue where Sprite Shader Graph shaders weren't double-sided by default.
- Fixed an issue where particles using Sprite Shader Graph shaders were invisible.
- Fixed an issue where Scene objects might be incorrectly affected by 2D Lights from a previous Sorting Layer.
- Fixed an issue where errors would appear in the Console when entering Play Mode with a 2D Light selected in the Hierarchy. [Case 1226918](https://issuetracker.unity3d.com/issues/errors-appear-in-the-console-when-global-2d-light-is-selected-in-hierarchy)
- Fixed an issue that caused Android GLES to render blank screen when Depth texture was enabled without Opaque texture [case 1219325](https://issuetracker.unity3d.com/issues/scene-is-not-rendered-on-android-8-and-9-when-depth-texture-is-enabled-in-urp-asset)
- Fixed an issue that caused transparent objects to always render over top of world space UI. [case 1219877](https://issuetracker.unity3d.com/product/unity/issues/guid/1219877/)
- Fixed issue causing sorting fudge to not work between shadergraph and urp particle shaders. [case 1222762](https://issuetracker.unity3d.com/product/unity/issues/guid/1222762/)
- Fixed shader compilation errors when using multiple lights in DX10 level GPU. [case 1222302](https://issuetracker.unity3d.com/issues/urp-no-materials-apart-from-ui-are-rendered-when-using-direct3d11-graphics-api-on-a-dx10-gpu)
- Fixed an issue with shadows not being correctly calculated in some shaders.
- Fixed invalid implementation of one function in LWRP -> URP backward compatibility support.
- Fixed issue on Nintendo Switch where maximum number of visible lights in C# code did not match maximum number in shader code.
- Fixed OpenGL ES 3.0 support for URP ShaderGraph. [case 1230890](https://issuetracker.unity3d.com/issues/urptemplate-gles3-android-custom-shader-fails-to-compile-on-adreno-306-gpu)
- Fixed an issue where multi edit camera properties didn't work. [case 1230080](https://issuetracker.unity3d.com/issues/urp-certain-settings-are-not-applied-to-all-cameras-when-multi-editing-in-the-inspector)
- Fixed an issue where the emission value in particle shaders would not update in the editor without entering the Play mode.
- Fixed issues with performance when importing fbx files.
- Fixed issues with NullReferenceException happening with URP shaders.
- Fixed an issue that caused memory allocations when sorting cameras. [case 1226448](https://issuetracker.unity3d.com/issues/2d-renderer-using-more-than-one-camera-that-renders-out-to-a-render-texture-creates-gc-alloc-every-frame)
- Fixed an issue where grid lines were drawn on top of opaque objects in the preview window. [Case 1240723](https://issuetracker.unity3d.com/issues/urp-grid-is-rendered-in-front-of-the-model-in-the-inspector-animation-preview-window-when-depth-or-opaque-texture-is-enabled).
- Fixed an issue where objects in the preview window were affected by layer mask settings in the default renderer. [Case 1204376](https://issuetracker.unity3d.com/issues/urp-prefab-preview-is-blank-when-a-custom-forward-renderer-data-and-default-layer-mask-is-mixed-are-used).
- Fixed an issue with reflections when using an orthographic camera [case 1209255](https://issuetracker.unity3d.com/issues/urp-weird-reflections-when-using-lit-material-and-a-camera-with-orthographic-projection)
- Fixed issue that caused unity_AmbientSky, unity_AmbientEquator and unity_AmbientGround variables to be unintialized.
- Fixed issue that caused `SHADERGRAPH_AMBIENT_SKY`, `SHADERGRAPH_AMBIENT_EQUATOR` and `SHADERGRAPH_AMBIENT_GROUND` variables to be uninitialized.
- Fixed SceneView Draw Modes not being properly updated after opening new scene view panels or changing the editor layout.
- Fixed GLES shaders compilation failing on Windows platform (not a mobile platform) due to uniform count limit.
- Fixed an issue that caused the inverse view and projection matrix to output wrong values in some platforms. [case 1243990](https://issuetracker.unity3d.com/issues/urp-8-dot-1-breaks-unity-matrix-i-vp)
- Fixed an issue where the Render Scale setting of the pipeline asset didn't properly change the resolution when using the 2D Renderer. [case 1241537](https://issuetracker.unity3d.com/issues/render-scale-is-not-applied-to-the-rendered-image-when-2d-renderer-is-used-and-hdr-option-is-disabled)
- Fixed an issue where 2D lights didn't respect the Camera's Culling Mask. [case 1239136](https://issuetracker.unity3d.com/issues/urp-2d-2d-lights-are-ignored-by-camera-culling-mask)
- Fixed broken documentation links for some 2D related components.
- Fixed an issue where Sprite shaders generated by Shader Graph weren't double-sided. [case 1261232](https://issuetracker.unity3d.com/product/unity/issues/guid/1261232/)
- Fixed an issue where the package would fail to compile if the Animation module was disabled. [case 1227068](https://issuetracker.unity3d.com/product/unity/issues/guid/1227068/)
- Fixed an issue where Stencil settings wasn't serialized properly in sub object [case 1241218](https://issuetracker.unity3d.com/issues/stencil-overrides-in-urp-7-dot-3-1-render-objects-does-not-save-or-apply)
- Fixed an issue with not being able to remove Light Mode Tags [case 1240895](https://issuetracker.unity3d.com/issues/urp-unable-to-remove-added-lightmode-tags-of-filters-property-in-render-object)
- Fixed an issue where preset button could still be used, when it is not supposed to. [case 1246261](https://issuetracker.unity3d.com/issues/urp-reset-functionality-does-not-work-for-renderobject-preset-asset)
- Fixed an issue where Model Importer Materials used the Standard Shader from the Built-in Render Pipeline instead of URP Lit shader when the import happened at Editor startup.
- Fixed an issue where only unique names of cameras could be added to the camera stack.
- Fixed issue that caused shaders to fail to compile in OpenGL 4.1 or below.
- Fixed an issue where camera stacking with MSAA on OpenGL resulted in a black screen. [case 1250602](https://issuetracker.unity3d.com/issues/urp-camera-stacking-results-in-black-screen-when-msaa-and-opengl-graphics-api-are-used)
- Optimized shader compilation times by compiling different variant sets for vertex and fragment shaders.
- Fixed shadows for additional lights by limiting MAX_VISIBLE_LIGHTS to 16 for OpenGL ES 2.0 and 3.0 on mobile platforms. [case 1244391](https://issuetracker.unity3d.com/issues/android-urp-spotlight-shadows-are-not-being-rendered-on-adreno-330-and-320-when-built)
- Fixed Lit/SimpleLit/ParticlesLit/ParticlesSimpleLit/ParticlesUnlit shaders emission color not to be converted from gamma to linear color space. [case 1249615]
- Fixed missing unity_MatrixInvP for shader code and shaderGraph.
- Fixed XR support for deferred renderer.
- Fixing RenderObject to reflect name changes done at CustomForwardRenderer asset in project view. [case 1246256](https://issuetracker.unity3d.com/issues/urp-renderobject-name-does-not-reflect-inside-customforwardrendererdata-asset-on-renaming-in-the-inspector)
- Fixing camera overlay stacking adding to respect unity general reference restrictions. [case 1240788](https://issuetracker.unity3d.com/issues/urp-overlay-camera-is-missing-in-stack-list-of-the-base-camera-prefab)
- Fixed profiler marker errors. [case 1240963](https://issuetracker.unity3d.com/issues/urp-errors-are-thrown-in-a-console-when-using-profiler-to-profile-editor)
- Fixed issue that caused the pipeline to not create _CameraColorTexture if a custom render pass is injected. [case 1232761](https://issuetracker.unity3d.com/issues/urp-the-intermediate-color-texture-is-no-longer-created-when-there-is-at-least-one-renderer-feature)
- Fixed target eye UI for XR rendering is missing from camera inspector. [case 1261612](https://issuetracker.unity3d.com/issues/xr-cameras-target-eye-property-is-missing-when-inspector-is-in-normal-mode)
- Fixed an issue where terrain and speedtree materials would not get upgraded by upgrade project materials. [case 1204189](https://fogbugz.unity3d.com/f/cases/1204189/)
- Fixed an issue that caused renderer feature to not render correctly if the pass was injected before rendering opaques and didn't implement `Configure` method. [case 1259750](https://issuetracker.unity3d.com/issues/urp-not-rendering-with-a-renderer-feature-before-rendering-shadows)
- Fixed an issue where postFX's temp texture is not released properly.
- Fixed an issue where ArgumentOutOfRangeException errors were thrown after removing Render feature [case 1268147](https://issuetracker.unity3d.com/issues/urp-argumentoutofrangeexception-errors-are-thrown-on-undoing-after-removing-render-feature)
- Fixed an issue where depth and depth/normal of grass isn't rendered to depth texture.
- Fixed an issue that impacted MSAA performance on iOS/Metal [case 1219054](https://issuetracker.unity3d.com/issues/urp-ios-msaa-has-a-bigger-negative-impact-on-performance-when-using-urp-compared-to-built-in-rp)
- Fixed an issue that caused a warning to be thrown about temporary render texture not found when user calls ConfigureTarget(0). [case 1220871](https://issuetracker.unity3d.com/issues/urp-scriptable-render-passes-which-dont-require-a-bound-render-target-triggers-render-target-warning)
- Fixed performance issues in the C# shader stripper.

## [7.1.1] - 2019-09-05
### Upgrade Guide
- The render pipeline now handles custom renderers differently. You must now set up renderers for the Camera on the Render Pipeline Asset.
- Render Pipeline Assets upgrades automatically and either creates a default forward renderer in your project or links the existing custom one that you've assigned.
- If you have custom renderers assigned to Cameras, you must now add them to the current Render Pipeline Asset. Then you can select which renderer to use on the Camera.

### Added
- Added shader function `GetMainLightShadowParams`. This returns a half4 for the main light that packs shadow strength in x component and shadow soft property in y component.
- Added shader function `GetAdditionalLightShadowParams`. This returns a half4 for an additional light that packs shadow strength in x component and shadow soft property in y component.
- Added a `Debug Level` option to the Render Pipeline Asset. With this, you can control the amount of debug information generated by the render pipeline.
- Added ability to set the `ScriptableRenderer` that the Camera renders with via C# using `UniversalAdditionalCameraData.SetRenderer(int index)`. This maps to the **Renderer List** on the Render Pipeline Asset.
- Added shadow support for the 2D Renderer. 
- Added ShadowCaster2D, and CompositeShadowCaster2D components.
- Added shadow intensity and shadow volume intensity properties to Light2D.
- Added new Gizmos for Lights.
- Added CinemachineUniversalPixelPerfect, a Cinemachine Virtual Camera Extension that solves some compatibility issues between Cinemachine and Pixel Perfect Camera.
- Added an option that disables the depth/stencil buffer for the 2D Renderer.
- Added manipulation handles for the inner cone angle for spot lights.
- Added documentation for the built-in post-processing solution and Volumes framework (and removed incorrect mention of the PPv2 package). 

### Changed
- Increased visible lights limit for the forward renderer. It now supports 256 visible lights except in mobile platforms. Mobile platforms support 32 visible lights.
- Increased per-object lights limit for the forward renderer. It now supports 8 per-object lights in all platforms except GLES2. GLES2 supports 4 per-object lights.
- The Sprite-Lit-Default shader and the Sprite Lit Shader Graph shaders now use the vertex tangents for tangent space calculations.
- Temporary render textures for cameras rendering to render textures now use the same format and multisampling configuration as camera's target texture.
- All platforms now use R11G11B10_UFloat format for HDR render textures if supported.
- There is now a list of `ScriptableRendererData` on the Render Pipeline Asset as opposed to a renderer type. These are available to all Cameras and are included in builds.
- The renderer override on the Camera is now an enum that maps to the list of `ScriptableRendererData` on the Render Pipeline Asset.
- Pixel Perfect Camera now allows rendering to a render texture.
- Light2D GameObjects that you've created now have a default position with z equal to 0.
- Documentation: Changed the "Getting Started" section into "Install and Configure". Re-arranged the Table of Content.  

### Fixed
- Fixed LightProbe occlusion contribution. [case 1146667](https://issuetracker.unity3d.com/product/unity/issues/guid/1146667/)
- Fixed an issue that caused a log message to be printed in the console when creating a new Material. [case 1173160](https://issuetracker.unity3d.com/product/unity/issues/guid/1173160/)
- Fixed an issue where OnRenderObjectCallback was never invoked. [case 1122420](https://issuetracker.unity3d.com/issues/lwrp-gl-dot-lines-and-debug-dot-drawline-dont-render-when-scriptable-render-pipeline-settings-is-set-to-lwrp)
- Fixed an issue where Sprite Masks didn't function properly when using the 2D Renderer. [case 1163474](https://issuetracker.unity3d.com/issues/lwrp-sprite-renderer-ignores-sprite-mask-when-lightweight-render-pipeline-asset-data-is-set-to-2d-renderer-experimental)
- Fixed memory leaks when using the Frame Debugger with the 2D Renderer.
- Fixed an issue where materials using `_Time` did not animate in the scene. [1175396](https://issuetracker.unity3d.com/product/unity/issues/guid/1175396/)
- Fixed an issue where the Particle Lit shader had artifacts when both soft particles and HDR were enabled. [1136285](https://issuetracker.unity3d.com/product/unity/issues/guid/1136285/)
- Fixed an issue where the Area Lights were set to Realtime, which caused them to not bake. [1159838](https://issuetracker.unity3d.com/issues/lwrp-template-baked-area-lights-do-not-work-if-project-is-created-with-lightweight-rp-template)
- Fixed an issue where the Disc Light did not generate any light. [1175097](https://issuetracker.unity3d.com/issues/using-lwrp-area-light-does-not-generate-light-when-its-shape-is-set-to-disc)
- Fixed an issue where the alpha was killed when an opaque texture was requested on an offscreen camera with HDR enabled [case 1163320](https://issuetracker.unity3d.com/issues/lwrp-mobile-secondary-camera-background-alpha-value-is-lost-when-hdr-and-opaque-texture-are-enabled-in-lwrp-asset).
- Fixed an issue that caused Orthographic camera with far plane set to 0 to span Unity console with errors. [case 1172269](https://issuetracker.unity3d.com/issues/orthographic-camera-with-far-plane-set-to-0-results-in-assertions)
- Fixed an issue causing heap allocation in `RenderPipelineManager.DoRenderLoop` [case 1156241](https://issuetracker.unity3d.com/issues/lwrp-playerloop-renderpipelinemanager-dot-dorenderloop-internal-gc-dot-alloc-allocates-around-2-dot-6kb-for-every-camera-in-the-scene)
- Fixed an issue that caused shadow artifacts when using large spot angle values [case 1136165](https://issuetracker.unity3d.com/issues/lwrp-adjusting-spot-angle-on-a-spotlight-produces-shadowmap-artifacts)
- Fixed an issue that caused self-shadowing artifacts when adjusting shadow near-plane on spot lights.
- Fixed an issue that caused specular highlights to disappear when the smoothness value was set to 1.0. [case 1161827](https://issuetracker.unity3d.com/issues/lwrp-hdrp-lit-shader-max-smoothness-value-is-incosistent-between-pipelines)
- Fixed an issue in the Material upgrader that caused transparent Materials to not upgrade correctly to Universal RP. [case 1170419](https://issuetracker.unity3d.com/issues/shader-conversion-upgrading-project-materials-causes-standard-transparent-materials-to-flicker-when-moving-the-camera).
- Fixed an issue causing shadows to be incorrectly rendered when a light was close to the shadow caster.
- Fixed post-processing for the 2D Renderer.
- Fixed an issue in Light2D that caused a black line to appear for a 360 degree spotlight.
- Fixed a post-processing rendering issue with non-fullscreen viewport. [case 1177660](https://issuetracker.unity3d.com/issues/urp-render-scale-slider-value-modifies-viewport-coordinates-of-the-screen-instead-of-the-resolution)
- Fixed an issue where **Undo** would not undo the creation of Additional Camera Data. [case 1158861](https://issuetracker.unity3d.com/issues/lwrp-additional-camera-data-script-component-appears-on-camera-after-manually-re-picking-use-pipeline-settings)
- Fixed an issue where selecting the same drop-down menu item twice would trigger a change event. [case 1158861](https://issuetracker.unity3d.com/issues/lwrp-additional-camera-data-script-component-appears-on-camera-after-manually-re-picking-use-pipeline-settings)
- Fixed an issue where selecting certain objects that use instancing materials would throw console warnings. [case 1127324](https://issuetracker.unity3d.com/issues/console-warning-is-being-spammed-when-having-lwrp-enabled-and-shader-with-gpu-instancing-present-in-the-scene)
- Fixed a GUID conflict with LWRP. [case 1179895](https://issuetracker.unity3d.com/product/unity/issues/guid/1179895/)
- Fixed an issue where the Terrain shader generated NaNs.
- Fixed an issue that caused the `Opaque Color` pass to never render at half or quarter resolution.
- Fixed and issue where stencil state on a `ForwardRendererData` was reset each time rendering happened.

## [7.0.1] - 2019-07-25
### Changed
- Platform checks now provide more helpful feedback about supported features in the Inspectors.

### Fixed
- Fixed specular lighting related artifacts on Mobile [case 1143049](https://issuetracker.unity3d.com/issues/ios-lwrp-rounded-cubes-has-graphical-artifacts-when-setting-pbr-shaders-smoothness-about-to-0-dot-65-in-shadergraph) and [case 1164822](https://issuetracker.unity3d.com/issues/lwrp-specular-highlight-becomes-hard-edged-when-increasing-the-size-of-an-object).
- Post-processing is no longer enabled in the previews.
- Unity no longer force-enables post-processing on a camera by default.
- Fixed an issue that caused the Scene to render darker in GLES3 and linear color space. [case 1169789](https://issuetracker.unity3d.com/issues/lwrp-android-scene-is-rendered-darker-in-build-when-graphics-api-set-to-gles3-and-color-space-set-to-linear)

## [7.0.0] - 2019-07-17
### Universal Render Pipeline
- LWRP has been renamed to the "Universal Render Pipeline" (UniversalRP).
- UniversalRP is the same as LWRP in terms of features and scope.
- Classes have moved to the Universal namespace (from LWRP).

### Upgrade Guide
- Upgrading to UniversalRP is designed to be almost seamless from the user side.
- LWRP package still exists, this forwards includes and classes to the UniversalRP Package.
- Please see the more involved upgrade guide (https://docs.google.com/document/d/1Xd5bZa8pYZRHri-EnNkyhwrWEzSa15vtnpcg--xUCIs/).

### Added
- Initial Stadia platform support.
- Added a menu option to create a new `ScriptableRendererFeature` script. To do so in the Editor, click on Asset > Create > Rendering > Lightweight Render Pipeline > Renderer Feature.
- Added documentation for SpeedTree Shaders in LWRP.
- Added extended features to LWRP Terrain Shader, so terrain assets can be forward-compatible with HDRP.
- Enabled per-layer advanced or legacy-mode blending in LWRP Terrain Shader. 
- Added the documentation page "Rendering in LWRP", which describes the forward rendering camera loop.
- Added documentation overview for how Post Processing Version 2 works in LWRP.
- Added documentation notes and FAQ entry on the 2D Renderer affecting the LWRP Asset.

### Changed
- Replaced beginCameraRendering callbacks by non obsolete implementation in Light2D
- Updated `ScriptableRendererFeature` and `ScriptableRenderPass` API docs.
- Shader type Real translates to FP16 precision on Nintendo Switch.

### Fixed
- Fixed a case where built-in Shader time values could be out of sync with actual time. [case 1142495](https://fogbugz.unity3d.com/f/cases/1142495/)
- Fixed an issue that caused forward renderer resources to not load properly when you upgraded LWRP from an older version to 7.0.0. [case 1154925](https://issuetracker.unity3d.com/issues/lwrp-upgrading-lwrp-package-to-7-dot-0-0-breaks-forwardrenderdata-asset-in-resource-files)
- Fixed GC spikes caused by LWRP allocating heap memory every frame.
- Fixed distortion effect on particle unlit shader.
- Fixed NullReference exception caused when trying to add a ScriptableRendererFeature.
- Fixed issue with certain LWRP shaders not showing when using forward/2D renderer.
- Fixed the shadow resolve pass and the final pass, so they're not consuming unnecessary bandwidth. [case 1152439](https://issuetracker.unity3d.com/issues/lwrp-mobile-increased-memory-usage-and-extra-rendering-steps) 
- Added missing page for 2D Lights in LWRP.
- Tilemap tiles no longer appear black when you use the 2D renderer.
- Sprites in the preview window are no longer lit by 2D Scene lighting.
- Fixed warnings for unsupported shadow map formats for GLES2 API.
- Disabled shadows for devices that do not support shadow maps or depth textures.
- Fixed support for LWRP per-pixel terrain. [case 1110520](https://fogbugz.unity3d.com/f/cases/1110520)
- Fixed some basic UI/usability issues with LWRP terrain Materials (use of warnings and modal value changes).
- Fixed an issue where using LWRP and Sprite Shape together would produce meta file conflicts.
- Fixed fp16 overflow in Switch in specular calculation
- Fixed shader compilation errors for Android XR projects.
- Updated the pipeline Asset UI to cap the render scale at 2x so that it matches the render pipeline implementation limit.

## [6.7.0] - 2019-05-16
### Added
- Added SpeedTree Shaders.
- Added two Shader Graph master nodes: Lit Sprite and Unlit Sprite. They only work with the 2D renderer.
- Added documentation for the 2D renderer.

### Changed
- The 2D renderer and Light2D component received a number of improvements and are now ready to try as experimental features.
- Updated the [Feature Comparison Table](lwrp-builtin-feature-comparison.md) to reflect the current state of LWRP features.

### Fixed
- When in playmode, the error 'Non matching Profiler.EndSample' no longer appears. [case 1140750](https://fogbugz.unity3d.com/f/cases/1140750/)
- LWRP Particle Shaders now correctly render in stereo rendering modes. [case 1106699](https://fogbugz.unity3d.com/f/cases/1106699/)
- Shaders with 'debug' in the name are no longer stripped automatically. [case 1112983](https://fogbugz.unity3d.com/f/cases/1112983/)
- Fixed tiling issue with selection outline and baked cutout shadows.
- in the Shadergraph Unlit Master node, Premultiply no longer acts the same as Alpha. [case 1114708](https://fogbugz.unity3d.com/f/cases/1114708/)
- Fixed an issue where Lightprobe data was missing if it was needed per-pixel and GPU instancing was enabled.
- The Soft ScreenSpaceShadows Shader variant no longer gets stripped form builds. [case 1138236](https://fogbugz.unity3d.com/f/cases/1138236/)
- Fixed a typo in the Particle Unlit Shader, so Soft Particles now work correctly.
- Fixed emissive Materials not being baked for some meshes. [case 1145297](https://issuetracker.unity3d.com/issues/lwrp-emissive-materials-are-not-baked)
- Camera matrices are now correctly set up when you call rendering functions in EndCameraRendering. [case 1146586](https://issuetracker.unity3d.com/issues/lwrp-drawmeshnow-returns-wrong-positions-slash-scales-when-called-from-endcamerarendering-hook)
- Fixed GI not baking correctly while in gamma color space.
- Fixed a NullReference exception when adding a renderer feature that is contained in a global namespace. [case 1147068](https://issuetracker.unity3d.com/issues/scriptablerenderpipeline-inspector-ui-crashes-when-a-scriptablerenderfeature-is-not-in-a-namespace)
- Shaders are now set up for VR stereo instancing on Vulkan. [case 1142952](https://fogbugz.unity3d.com/f/cases/1142952/).
- VR stereo matrices and vertex inputs are now set up on Vulkan. [case 1142952](https://fogbugz.unity3d.com/f/cases/1142952/).
- Fixed the Material Upgrader so it's now run upon updating the LWRP package. [1148764](https://issuetracker.unity3d.com/product/unity/issues/guid/1148764/)
- Fixed a NullReference exception when you create a new Lightweight Render Pipeline Asset. [case 1153388](https://issuetracker.unity3d.com/product/unity/issues/guid/1153388/) 

## [6.6.0] - 2019-04-01
### Added
- Added support for Baked Indirect mixed lighting.
- You can now use Light Probes for occlusion. This means that baked lights can now occlude dynamic objects.
- Added RenderObjects. You can add RenderObjects to a Renderer to perform custom rendering.
- (WIP) Added an experimental 2D renderer that implements a 2D lighting system.
- (WIP) Added a Light2D component that works with the 2D renderer to add lighting effects to 2D sprites.

### Fixed
- Fixed a project import issue in the LWRP template.
- Fixed the warnings that appear when you create new Unlit Shader Graphs using the Lightweight Render Pipeline.
- Fixed light attenuation precision on mobile platforms.
- Fixed split-screen rendering on mobile platforms.
- Fixed rendering when using an off-screen camera that renders to a depth texture.
- Fixed the exposed stencil render state in the renderer.
- Fixed the default layer mask so it's now applied to a depth pre-pass.
- Made several improvements and fixes to the render pass UI.
- Fixed artifacts that appeared due to precision errors in large scaled objects.
- Fixed an XR rendering issue where Unity required a depth texture.
- Fixed an issue that caused transparent objects to sort incorrectly.

## [6.5.0] - 2019-03-07
### Added
- You can now create a custom forward renderer by clicking on `Assets/Create/Rendering/Lightweight Render Pipeline/Forward Renderer`. This creates an Asset in your Project. You can add additional features to it and drag-n-drop the renderer to either the pipeline Asset or to a camera.
- You can now add `ScriptableRendererFeature`  to the `ScriptableRenderer` to extend it with custom effects. A feature is an `ScriptableObject` that can be drag-n-dropped in the renderer and adds one or more `ScriptableRenderPass` to the renderer.
- `ScriptableRenderer` now exposes interface to configure lights. To do so, implement `SetupLights` when you create a new renderer.
- `ScriptableRenderer` now exposes interface to configure culling. To do so, implement `SetupCullingParameters` when you create a new renderer.
- `ScriptableRendererData` contains rendering resources for `ScriptableRenderer`. A renderer can be overridden globally for all cameras or on a per-camera basis.
- `ScriptableRenderPass` now has a `RenderPassEvents`. This controls where in the pipeline the render pass is added.
- `ScriptableRenderPass` now exposes `ConfigureTarget` and `ConfigureClear`. This allows the renderer to automatically figure out the currently active rendering targets.
- `ScriptableRenderPass` now exposes `Blit`. This performs a blit and sets the active render target in the renderer.
- `ScriptableRenderPass` now exposes `RenderPostProcessing`. This renders post-processing and sets the active render target in the renderer.
- `ScriptableRenderPass` now exposes `CreateDrawingSettings` as a helper for render passes that need to call `ScriptableRenderContext.DrawRenderers`.

### Changed
- Removed `RegisterShaderPassName` from `ScriptableRenderPass`. Instead, `CreateDrawingSettings` now  takes one or a list of `ShaderTagId`. 
- Removed remaining experimental namespace from LWRP. All APIrelated to `ScriptableRenderer`, `ScriptableRenderPass`, and render pass injection is now out of preview.
- Removed `SetRenderTarget` from `ScriptableRenderPass`. You should never call it. Instead, call `ConfigureTarget`, and the renderer automatically sets up targets for you. 
- Removed `RenderFullscreenQuad` from `ScriptableRenderer`. Use `CommandBuffer.DrawMesh` and `RenderingUtils.fullscreenMesh` instead.
- Removed `RenderPostProcess` from `ScriptableRenderer`. Use `ScriptableRenderPass.RenderPostProcessing` instead.
- Removed `postProcessingContext` property from `ScriptableRenderer`. This is now exposed in `RenderingUtils.postProcessingContext`.
- Removed `GetCameraClearFlag` from `ScriptableRenderer`.

### Fixed
- Fixed y-flip in VR when post-processing is active.
- Fixed occlusion mesh for VR not rendering before rendering opaques.
- Enabling or disabling SRP Batcher in runtime works now.
- Fixed video player recorder when post-processing is enabled.

## [6.4.0] - 2019-02-21

## [6.3.0] - 2019-02-18

## [6.2.0] - 2019-02-15

### Changed
- Code refactor: all macros with ARGS have been swapped with macros with PARAM. This is because the ARGS macros were incorrectly named.

## [6.1.0] - 2019-02-13

## [6.0.0] - 2019-02-23
### Added
- You can now implement a custom renderer for LWRP. To do so, implement an `IRendererData` that contains all resources used in rendering. Then create an `IRendererSetup` that creates and queues `ScriptableRenderPass`. Change the renderer type either in the Pipeline Asset or in the Camera Inspector.
- LWRP now uses the Unity recorder extension. You can use this to capture the output of Cameras.
- You can now inject a custom render pass before LWRP renders opaque objects. To do so, implement an `IBeforeRender` interface.
- Distortion support in all Particle Shaders.
- An upgrade system for LWRP Materials with `MaterialPostprocessor`.
- An upgrade path for Unlit shaders
- Tooltips for Shaders.
- SRP Batcher support for Particle Shaders.
- Docs for these Shaders: Baked Lit, Particles Lit, Particles Simple Lit, and Particles Unlit.
- LWRP now supports dynamic resolution scaling. The target platform must also support it.
- LWRP now includes version defines for both C# and Shaders in the format of `LWRP_X_Y_Z_OR_NEWER`. For example, `LWRP_5_3_0_OR_NEWER` defines version 5.3.0.
- The Terrain Lit Shader now samples Spherical Harmonics if you haven't baked any lightmaps for terrain.
- Added a __Priority__ option, which you can use to tweak the rendering order. This is similar to render queue in the built-in render pipeline. These Shaders now have this option: Lit, Simple Lit, Baked Lit, Unlit, and all three Particle Shaders.
- Added support for overriding terrain detail rendering shaders, via the render pipeline editor resources asset.

### Changed
- You can now only initialize a camera by setting a Background Type. The supported options are Skybox, Solid Color, and Don't Care.
- LWRP now uses non-square shadowmap textures when it renders directional shadows with 2 shadow cascades. 
- LWRP now uses RGB111110 as the HDR format on mobile devices, when this format is supported.
- Removed `IAfterDepthPrePass` interface.
- We’ve redesigned the Shader GUI. For example, all property names in Shaders are now inline across the board
- The Simple Lit Shader now has Smoothness, which can be stored in the alpha of specular or albedo maps.
- The Simple Lit and Particles Simple Lit Shaders now take shininess from the length (brightness) of the specular map.
- The __Double sided__ property is now __Render Face__. This means you can also do front face culling.
- Changed the docs for Lit Shader, Simple Lit Shader and Unlit Shader according to Shader GUI changes.
- When you create a new LWRP Asset, it will now be initialized with settings that favor performance on mobile platforms.
- Updated the [FAQ](faq.md) and the [Built-in/LWRP feature comparison table](lwrp-builtin-feature-comparison.md).

### Fixed
- Several tweaks to reduce bandwidth consumption on mobile devices.
- The foldouts in the Lightweight Asset inspector UI now remember their state.
- Added missing meta file for GizmosRenderingPass.cs.
- Fixed artifacts when using multiple or Depth Only cameras. [Case 1072615](https://issuetracker.unity3d.com/issues/ios-using-multiple-cameras-in-the-scene-in-lightweight-render-pipeline-gives-corrupted-image-in-ios-device)
- Fixed a typo in ERROR_ON_UNSUPPORTED_FUNCTION() that was causing the shader compiler to run out of memory in GLES2. [Case 1104271](https://issuetracker.unity3d.com/issues/mobile-os-restarts-because-of-high-memory-usage-when-compiling-shaders-for-opengles2)
- LWRP now renders shadows on scaled objects correctly. [Case 1109017](https://issuetracker.unity3d.com/issues/scaled-objects-render-shadows-and-specularity-incorrectly-in-the-lwrp-on-device)
- LWRP now allows some Asset settings to be changed at runtime. [Case 1105552](https://issuetracker.unity3d.com/issues/lwrp-changing-render-scale-in-runtime-has-no-effect-since-lwrp-3-dot-3-0)
- Realtime shadows now work in GLES2. [Case 1087251](https://issuetracker.unity3d.com/issues/android-lwrp-no-real-time-light-and-shadows-using-gles2)
- Framedebugger now renders correctly when stepping through drawcalls.
- Cameras that request MSAA and Opaque Textures now use less frame bandwidth when they render.
- Fixed rendering in the gamma color space, so it doesn't appear darker.
- Particles SImple Lit and Particles Unlit Shaders now work correctly.
- __Soft Particles__ now work correctly.
- Camera fading for particles.
- Fixed a typo in the Unlit `IgnoreProjector` tag.
- Particles render in both eyes with stereo instancing
- Fixed specular issues on mobile. [case 1109017](https://issuetracker.unity3d.com/issues/scaled-objects-render-shadows-and-specularity-incorrectly-in-the-lwrp-on-device)
- Fixed issue causing LWRP to create MSAA framebuffer even when MSAA setting was disabled.
- Post-processing in mobile VR is now forced to be disabled. It was causing many rendering issues.
- Fixed Editor Previews breaking in Play Mode when VR is enabled. [Case 1109009](https://issuetracker.unity3d.com/issues/lwrp-editor-previews-break-in-play-mode-if-vr-is-enabled)
- A camera's HDR enable flag is now respected when rendering in XR.
- Terrain detail rendering now works correctly when LWRP is installed but inactive.

## [5.2.0] - 2018-11-27
### Added
- LWRP now handles blits that are required by the device when rendering to the backbuffer.
- You can now enable the SRP Batcher. To do so, go to the `Pipeline Asset`. Under `Advanced`, toggle `SRP Batcher`.

### Changed
- Renamed shader variable `unity_LightIndicesOffsetAndCount` to `unity_PerObjectLightData`.
- Shader variables `unity_4LightIndices0` and `unity_4LightIndices1` are now declared as `unity_PerObjectLightIndices` array.

## [5.1.0] - 2018-11-19
### Added
- The user documentation for LWRP is now in this GitHub repo, instead of in the separate GitHub wiki. You can find the most up-to-date pages in the [TableOfContents.md](TableOfCotents.md) file. Pages not listed in that file are still in progress.

### Changed
- The LWRP package is no longer in preview.
- LWRP built-in render passes are now internal.
- Changed namespace from `UnityEngine.Experimental.Rendering.LightweightPipeline` to `UnityEngine.Rendering.LWRP`.
- Changed namespace from `UnityEditor.Experimental.Rendering.LightweightPipeline` to `UnityEditor.Rendering.LWRP`.

### Fixed
- LWRP now respects the iOS Player setting **Force hard shadows**. When you enable this setting, hardware filtering of shadows is disabled.
- Scene view mode now renders baked lightmaps correctly. [Case 1092227](https://issuetracker.unity3d.com/issues/lwrp-scene-view-modes-render-objects-black)
- Shadow bias calculations are now correct for both Shader Graph and Terrain shaders.
- Blit shader now ignores culling.
- When you select __Per Vertex__ option for __Additional Lights__, the __Per Object Limit__ option is not greyed out anymore.
- When you change camera viewport height to values above 1.0, the Unity Editor doesn't freeze anymore. [Case 1097497](https://issuetracker.unity3d.com/issues/macos-lwrp-editor-freezes-after-changing-cameras-viewport-rect-values)
- When you use AR with LWRP, the following error message is not displayed in the console anymore: "The camera list passed to the render pipeline is either null or empty."

## [5.0.0-preview] - 2018-09-28
### Added
- Added occlusion mesh rendering/hookup for VR
- You can now configure default depth and normal shadow bias values in the pipeline asset.
- You can now add the `LWRPAdditionalLightData` component to a `Light` to override the default depth and normal shadow bias.
- You can now log the amount of shader variants in your build. To do so, go to the `Pipeline Asset`. Under `Advanced`, select and set the `Shader Variant Log Level`.
### Changed
- Removed the `supportedShaderFeatures` property from LWRP core. The shader stripper now figures out which variants to strip based on the current assigned pipeline Asset in the Graphics settings.
### Fixed
- The following error does not appear in console anymore: ("Begin/End Profiler section mismatch")
- When you select a material with the Lit shader, this no longer causes the following error in the console: ("Material doesn't have..."). [case 1092354](https://fogbugz.unity3d.com/f/cases/1092354/)
- In the Simple Lit shader, per-vertex additional lights are now shaded properly.
- Shader variant stripping now works when you're building a Project with Cloud Build. This greatly reduces build times from Cloud Build.
- Dynamic Objects now receive lighting when the light mode is set to mixed.
- MSAA now works on Desktop platforms.
- The shadow bias value is now computed correctly for shadow cascades and different shadow resolutions. [case 1076285](https://issuetracker.unity3d.com/issues/lwrp-realtime-directional-light-shadow-maps-exhibit-artifacts)
- When you use __Area Light__ with LWRP, __Cast Shadows__ no longer overlaps with other UI elements in the Inspector. [case 1085363](https://issuetracker.unity3d.com/issues/inspector-area-light-cast-shadows-ui-option-is-obscured-by-render-mode-for-lwrp-regression-in-2018-dot-3a3)

### Changed
Read/write XRGraphicsConfig -> Read-only XRGraphics interface to XRSettings. 

## [4.0.0-preview] - 2018-09-28
### Added
- When you have enabled Gizmos, they now appear correctly in the Game view.
- Added requiresDepthPrepass field to RenderingData struct to tell if the runtime platform requires a depth prepass to generate a camera depth texture.
- The `RenderingData` struct now holds a reference to `CullResults`.
- When __HDR__ is enabled in the Camera but disabled in the Asset, an information box in the Camera Inspector informs you about it.
- When __MSAA__ is enabled in the Camera but disabled in the Asset, an information box in the Camera Inspector informs you about it.
- Enabled instancing on the terrain shader.
- Sorting of opaque objects now respects camera `opaqueSortMode` setting.
- Sorting of opaque objects disables front-to-back sorting flag, when camera settings allow that and the GPU has hidden surface removal.
- LWRP now has a Custom Light Explorer that suits its feature set.
- LWRP now supports Vertex Lit shaders for detail meshes on terrain.
- LWRP now has three interactive Autodesk shaders: Autodesk Interactive, Autodesk Interactive Masked and Autodesk Interactive Transparent.
- [Shader API] The `GetMainLight` and `GetAdditionalLight` functions can now compute shadow attenuation and store it in the new `shadowAttenuation` field in `LightData` struct.
- [Shader API] Added a `VertexPositionInputs` struct that contains vertex position in difference spaces (world, view, hclip).
- [Shader API] Added a `GetVertexPositionInputs` function to get an initialized `VertexPositionInputs`.
- [Shader API] Added a `GetPerObjectLightIndex` function to return the per-object index given a for-loop index.
- [Shader API] Added a `GetShadowCoord` function that takes a `VertexPositionInputs` as input.
- [ShaderLibrary] Added VertexNormalInputs struct that contains data for per-pixel normal computation.
- [ShaderLibrary] Added GetVertexNormalInputs function to return an initialized VertexNormalInputs.

### Changed
- The `RenderingData` struct is now read-only.
- `ScriptableRenderer`always performs a Clear before calling `IRendererSetup::Setup.` 
- `ScriptableRenderPass::Execute` no longer takes `CullResults` as input. Instead, use `RenderingData`as input, since that references `CullResults`.
- `IRendererSetup_Setup` no longer takes `ScriptableRenderContext` and `CullResults` as input.
- Shader includes are now referenced via package relative paths instead of via the deprecated shader export path mechanism https://docs.unity3d.com/2018.3/Documentation/ScriptReference/ShaderIncludePathAttribute.html.
- The LWRP Asset settings were re-organized to be more clear.
- Vertex lighting now controls if additional lights should be shaded per-vertex or per-pixel.
- Renamed all `Local Lights` nomenclature to `Additional Lights`.
- Changed shader naming to conform to our SRP shader code convention.
- [Shader API] Renamed `SpotAttenuation` function to `AngleAttenuation`.
- [Shader API] Renamed `_SHADOWS_ENABLED` keyword to `_MAIN_LIGHT_SHADOWS`
- [Shader API] Renamed `_SHADOWS_CASCADE` keyword to `_MAIN_LIGHT_SHADOWS_CASCADE`
- [Shader API] Renamed `_VERTEX_LIGHTS` keyword to `_ADDITIONAL_LIGHTS_VERTEX`.
- [Shader API] Renamed `_LOCAL_SHADOWS_ENABLED` to `_ADDITIONAL_LIGHT_SHADOWS`
- [Shader API] Renamed `GetLight` function to `GetAdditionalLight`.
- [Shader API] Renamed `GetPixelLightCount` function to `GetAdditionalLightsCount`.
- [Shader API] Renamed `attenuation` to `distanceAttenuation` in `LightData`.
- [Shader API] Renamed `GetLocalLightShadowStrength` function to `GetAdditionalLightShadowStrength`.
- [Shader API] Renamed `SampleScreenSpaceShadowMap` functions to `SampleScreenSpaceShadowmap`.
- [Shader API] Renamed `MainLightRealtimeShadowAttenuation` function to `MainLightRealtimeShadow`.
- [Shader API] Renamed light constants from `Directional` and `Local` to `MainLight` and `AdditionalLights`.
- [Shader API] Renamed `GetLocalLightShadowSamplingData` function to `GetAdditionalLightShadowSamplingData`.
- [Shader API] Removed OUTPUT_NORMAL macro.
- [Shader API] Removed `lightIndex` and `substractiveAttenuation` from `LightData`.
- [Shader API] Removed `ComputeShadowCoord` function. `GetShadowCoord` is provided instead.
- All `LightweightPipeline` references in API and classes are now named `LightweightRenderPipeline`.
- Files no longer have the `Lightweight` prefix.
- Renamed Physically Based shaders to `Lit`, `ParticlesLit`, and `TerrainLit`.
- Renamed Simple Lighting shaders to `SimpleLit`, and `ParticlesSimpleLit`.
- [ShaderLibrary] Renamed `InputSurfacePBR.hlsl`, `InputSurfaceSimple.hlsl`, and `InputSurfaceUnlit` to `LitInput.hlsl`, `SimpleLitInput.hlsl`, and `UnlitInput.hlsl`. These files were moved from the `ShaderLibrary` folder to the`Shaders`.
- [ShaderLibrary] Renamed `LightweightPassLit.hlsl` and `LightweightPassLitSimple.hlsl` to `LitForwardPass.hlsl` and `SimpleLitForwardPass.hlsl`. These files were moved from the `ShaderLibrary` folder to `Shaders`.
- [ShaderLibrary] Renamed `LightweightPassMetaPBR.hlsl`, `LightweightPassMetaSimple.hlsl` and `LighweightPassMetaUnlit` to `LitMetaPass.hlsl`, `SimpleLitMetaPass.hlsl` and `UnlitMetaPass.hlsl`. These files were moved from the `ShaderLibrary` folder to `Shaders`.
- [ShaderLibrary] Renamed `LightweightPassShadow.hlsl` to `ShadowCasterPass.hlsl`. This file was moved to the `Shaders` folder.
- [ShaderLibrary] Renamed `LightweightPassDepthOnly.hlsl` to `DepthOnlyPass.hlsl`. This file was moved to the `Shaders` folder.
- [ShaderLibrary] Renamed `InputSurfaceTerrain.hlsl` to `TerrainLitInput.hlsl`. This file was moved to the `Shaders` folder.
- [ShaderLibrary] Renamed `LightweightPassLitTerrain.hlsl` to `TerrainLitPases.hlsl`. This file was moved to the `Shaders` folder.
- [ShaderLibrary] Renamed `ParticlesPBR.hlsl` to `ParticlesLitInput.hlsl`. This file was moved to the `Shaders` folder.
- [ShaderLibrary] Renamed `InputSurfacePBR.hlsl` to `LitInput.hlsl`. This file was moved to the `Shaders` folder.
- [ShaderLibrary] Renamed `InputSurfaceUnlit.hlsl` to `UnlitInput.hlsl`. This file was moved to the `Shaders` folder.
- [ShaderLibrary] Renamed `InputBuiltin.hlsl` to `UnityInput.hlsl`.
- [ShaderLibrary] Renamed `LightweightPassMetaCommon.hlsl` to `MetaInput.hlsl`.
- [ShaderLibrary] Renamed `InputSurfaceCommon.hlsl` to `SurfaceInput.hlsl`.
- [ShaderLibrary] Removed LightInput struct and GetLightDirectionAndAttenuation. Use GetAdditionalLight function instead.
- [ShaderLibrary] Removed ApplyFog and ApplyFogColor functions. Use MixFog and MixFogColor instead.
- [ShaderLibrary] Removed TangentWorldToNormal function. Use TransformTangentToWorld instead.
- [ShaderLibrary] Removed view direction normalization functions. View direction should always be normalized per pixel for accurate results.
- [ShaderLibrary] Renamed FragmentNormalWS function to NormalizeNormalPerPixel.

### Fixed
- If you have more than 16 lights in a scene, LWRP no longer causes random glitches while rendering lights.
- The Unlit shader now samples Global Illumination correctly.
- The Inspector window for the Unlit shader now displays correctly.
- Reduced GC pressure by removing several per-frame memory allocations.
- The tooltip for the the camera __MSAA__ property now appears correctly.
- Fixed multiple C# code analysis rule violations.
- The fullscreen mesh is no longer recreated upon every call to `ScriptableRenderer.fullscreenMesh`.

## [3.3.0-preview] - 2018-01-01
### Added
- Added callbacks to LWRP that can be attached to a camera (IBeforeCameraRender, IAfterDepthPrePass, IAfterOpaquePass, IAfterOpaquePostProcess, IAfterSkyboxPass, IAfterTransparentPass, IAfterRender)

###Changed
- Clean up LWRP creation of render textures. If we are not going straight to screen ensure that we create both depth and color targets.
- UNITY_DECLARE_FRAMEBUFFER_INPUT and UNITY_READ_FRAMEBUFFER_INPUT macros were added. They are necessary for reading transient attachments.
- UNITY_MATRIX_I_VP is now defined.
- Renamed LightweightForwardRenderer to ScriptableRenderer.
- Moved all light constants to _LightBuffer CBUFFER. Now _PerCamera CBUFFER contains all other per camera constants.
- Change real-time attenuation to inverse square.
- Change attenuation for baked GI to inverse square, to match real-time attenuation.
- Small optimization in light attenuation shader code.

### Fixed
- Lightweight Unlit shader UI doesn't throw an error about missing receive shadow property anymore.

## [3.2.0-preview] - 2018-01-01
### Changed
- Receive Shadows property is now exposed in the material instead of in the renderer.
- The UI for Lightweight asset has been updated with new categories. A more clean structure and foldouts has been added to keep things organized.

### Fixed
- Shadow casters are now properly culled per cascade. (case 1059142)
- Rendering no longer breaks when Android platform is selected in Build Settings. (case 1058812)
- Scriptable passes no longer have missing material references. Now they access cached materials in the renderer.(case 1061353)
- When you change a Shadow Cascade option in the Pipeline Asset, this no longer warns you that you've exceeded the array size for the _WorldToShadow property.
- Terrain shader optimizations.

## [3.1.0-preview] - 2018-01-01

### Fixed
- Fixed assert errors caused by multi spot lights
- Fixed LWRP-DirectionalShadowConstantBuffer params setting

## [3.0.0-preview] - 2018-01-01
### Added
- Added camera additional data component to control shadows, depth and color texture.
- pipeline now uses XRSEttings.eyeTextureResolutionScale as renderScale when in XR.
- New pass architecture. Allows for custom passes to be written and then used on a per camera basis in LWRP

### Changed
- Shadow rendering has been optimized for the Mali Utgard architecture by removing indexing and avoiding divisions for orthographic projections. This reduces the frame time by 25% on the Overdraw benchmark.
- Removed 7x7 tent filtering when using cascades.
- Screenspace shadow resolve is now only done when rendering shadow cascades.
- Updated the UI for the Lighweight pipeline asset.
- Update assembly definitions to output assemblies that match Unity naming convention (Unity.*).

### Fixed
- Post-processing now works with VR on PC.
- PS4 compiler error
- Fixed VR multiview rendering by forcing MSAA to be off. There's a current issue in engine that breaks MSAA and Texture2DArray.
- Fixed UnityPerDraw CB layout
- GLCore compute buffer compiler error
- Occlusion strength not being applied on LW standard shaders
- CopyDepth pass is being called even when a depth from prepass is available
- GLES2 shader compiler error in IntegrationTests
- Can't set RenderScale and ShadowDistance by script
- VR Single Pass Instancing shadows
- Fixed compilation errors on Nintendo Switch (limited XRSetting support).

## [2.0.0-preview] - 2018-01-01

### Added
- Explicit render target load/store actions were added to improve tile utilization
- Camera opaque color can be requested on the pipeline asset. It can be accessed in the shader by defining a _CameraOpaqueTexture. This can be used as an alternative to GrabPass.
- Dynamic Batching can be enabled in the pipeline asset
- Pipeline now strips unused or invalid variants and passes based on selected pipeline capabilities in the asset. This reduces build and memory consuption on target.
- Shader stripping settings were added to pipeline asset

### Changed
#### Pipeline
- Pipeline code is now more modular and extensible. A ForwardRenderer class is initialized by the pipeline with RenderingData and it's responsible for enqueueing and executing passes. In the future pluggable renderers will be supported.
- On mobile 1 directional light + up to 4 local lights (point or spot) are computed
- On other platforms 1 directional light + up to 8 local lights are computed
- Multiple shadow casting lights are supported. Currently only 1 directional + 4 spots light shadows.
#### Shading Framework
- Directional Lights are always considered a main light in shader. They have a fast shading path with no branching and no indexing.
- GetMainLight() is provided in shader to initialize Light struct with main light shading data. 
- Directional lights have a dedicated shadowmap for performance reasons. Shadow coord always comes from interpolator.
- MainLigthRealtimeShadowAttenuation(float4 shadowCoord) is provided to compute main light realtime shadows.
- Spot and Point lights are always shaded in the light loop. Branching on uniform and indexing happens when shading them.
- GetLight(half index, float3 positionWS) is provided in shader to initialize Light struct for spot and point lights.
- Spot light shadows are baked into a single shadow atlas.
- Shadow coord for spot lights is always computed on fragment.
- Use LocalLightShadowAttenuation(int lightIndex, float3 positionWS) to comppute realtime shadows for spot lights.

### Fixed
- Issue that was causing VR on Android to render black
- Camera viewport issues
- UWP build issues
- Prevent nested camera rendering in the pipeline

## [1.1.4-preview] - 2018-01-01

### Added
 - Terrain and grass shaders ported
 - Updated materials and shader default albedo and specular color to midgrey.
 - Exposed _ScaledScreenParams to shader. It works the same as _ScreenParams but takes pipeline RenderScale into consideration
 - Performance Improvements in mobile

### Fixed
 - SRP Shader library issue that was causing all constants to be highp in mobile
 - shader error that prevented LWRP to build to UWP
 - shader compilation errors in Linux due to case sensitive includes
 - Rendering Texture flipping issue
 - Standard Particles shader cutout and blending modes
 - crash caused by using projectors
 - issue that was causing Shadow Strength to not be computed on mobile
 - Material Upgrader issue that caused editor to SoftLocks
 - GI in Unlit shader
 - Null reference in the Unlit material shader GUI

## [1.1.2-preview] - 2018-01-01

### Changed
 - Performance improvements in mobile  

### Fixed
 - Shadows on GLES 2.0
 - CPU performance regression in shadow rendering
 - Alpha clip shadow issues
 - Unmatched command buffer error message
 - Null reference exception caused by missing resource in LWRP
 - Issue that was causing Camera clear flags was being ignored in mobile


## [1.1.1-preview] - 2018-01-01

### Added
 - Added Cascade Split selection UI
 - Added SHADER_HINT_NICE_QUALITY. If user defines this to 1 in the shader Lightweight pipeline will favor quality even on mobile platforms.

### Changed
 - Shadowmap uses 16bit format instead of 32bit.
 - Small shader performance improvements

### Fixed
 - Subtractive Mode
 - Shadow Distance does not accept negative values anymore


## [0.1.24] - 2018-01-01

### Added
 - Added Light abstraction layer on lightweight shader library.
 - Added HDR global setting on pipeline asset. 
 - Added Soft Particles settings on pipeline asset.
 - Ported particles shaders to SRP library

### Changed
 - HDR RT now uses what format is configured in Tier settings.
 - Refactored lightweight standard shaders and shader library to improve ease of use.
 - Optimized tile LOAD op on mobile.
 - Reduced GC pressure
 - Reduced shader variant count by ~56% by improving fog and lightmap keywords
 - Converted LW shader library files to use real/half when necessary.

### Fixed
 - Realtime shadows on OpenGL
 - Shader compiler errors in GLES 2.0
 - Issue sorting issues when BeforeTransparent custom fx was enabled.
 - VR single pass rendering.
 - Viewport rendering issues when rendering to backbuffer.
 - Viewport rendering issues when rendering to with MSAA turned off.
 - Multi-camera rendering.

## [0.1.23] - 2018-01-01

### Added
 - UI Improvements (Rendering features not supported by LW are hidden)

### Changed
 - Shaders were ported to the new SRP shader library. 
 - Constant Buffer refactor to use new Batcher
 - Shadow filtering and bias improved.
 - Pipeline now updates color constants in gamma when in Gamma colorspace.
 - Optimized ALU and CB usage on Shadows.
 - Reduced shader variant count by ~33% by improving shadow and light classification keywords
 - Default resources were removed from the pipeline asset.

### Fixed
 - Fixed shader include path when using SRP from package manager.
 - Fixed spot light attenuation to match Unity Built-in pipeline.
 - Fixed depth pre-pass clearing issue.

## [0.1.12] - 2018-01-01

### Added
 - Standard Unlit shader now has an option to sample GI.
 - Added Material Upgrader for stock Unity Mobile and Legacy Shaders.
 - UI improvements

### Changed
- Realtime shadow filtering was improved. 

### Fixed
 - Fixed an issue that was including unreferenced shaders in the build.
 - Fixed a null reference caused by Particle System component lights.<|MERGE_RESOLUTION|>--- conflicted
+++ resolved
@@ -91,16 +91,12 @@
 - Fixed issue with lens distortion breaking rendering when enabled and its intensity is 0.
 - Fixed mixed lighting subtractive and shadowmask modes for deferred renderer.
 - Fixed issue that caused motion blur to not work in XR.
-<<<<<<< HEAD
-- Fixed an issue in where all the entries in the Renderer List wasn't selectable and couldn't be deleted.
-=======
 - Fixed issue where multiple cameras would cause GC each frame. [case 1259717](https://issuetracker.unity3d.com/issues/urp-scriptablerendercontext-dot-getcamera-array-dot-resize-creates-garbage-every-frame-when-more-than-one-camera-is-active)
 - Fixed Missing camera cannot be removed after scene is saved by removing the Missing camera label. [case 1252255](https://issuetracker.unity3d.com/issues/universal-rp-missing-camera-cannot-be-removed-from-camera-stack-after-scene-is-saved)
 - Fixed MissingReferenceException when removing Missing camera from camera stack by removing Missing camera label. [case 1252263](https://issuetracker.unity3d.com/issues/universal-rp-missingreferenceexception-errors-when-removing-missing-camera-from-stack)
 - Fixed slow down in the editor when editing properties in the UI for renderer features. [case 1279804](https://issuetracker.unity3d.com/issues/a-short-freeze-occurs-in-the-editor-when-expanding-or-collapsing-with-the-arrow-the-renderer-feature-in-the-forward-renderer)
 - Fixed test 130_UnityMatrixIVP on OpenGL ES 3
 - Fixed MSAA on Metal MacOS and Editor.
->>>>>>> 43ed6e09
 
 ## [10.0.0] - 2020-06-10
 ### Added
