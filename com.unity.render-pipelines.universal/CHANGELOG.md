# Changelog
All notable changes to this package will be documented in this file.

The format is based on [Keep a Changelog](http://keepachangelog.com/en/1.0.0/)
and this project adheres to [Semantic Versioning](http://semver.org/spec/v2.0.0.html).

<<<<<<< HEAD
## [7.5.5] - 2021-02-05

### Changed
- Opacity as Density blending feature for Terrain Lit Shader is now disabled when the Terrain has more than four Terrain Layers. This is now similar to the Height-blend feature for the Terrain Lit Shader.

### Fixed
- Fixed Opacity as Density blending artifacts on Terrain that that caused Terrain to have modified splat weights of zero in some areas and greater than one in others.

## [7.5.4] - 2021-01-28
=======
## [7.7.0] - 2021-04-28
>>>>>>> fae28296

### Fixed
- Fixed resolution of intermediate textures when rendering to part of a render texture. [case 1261287](https://issuetracker.unity3d.com/product/unity/issues/guid/1261287/)
- Fixed an issue when using the opaque texture with XR multipass. [case 1256604](https://issuetracker.unity3d.com/issues/urp-xr-xr-sdk-opaque-texture-is-black-in-one-eye-if-both-depth-and-opaque-texture-enabled-for-multipass-vr-in-urp)
- Fixed an issue where SMAA did not work for OpenGL [case 1318214](https://issuetracker.unity3d.com/issues/urp-there-is-no-effect-when-using-smaa-in-urp-with-opengles-api)

## [7.6.0] - 2021-03-25

### Added
- Support for the PlayStation 5 platform has been added.

### Fixed
- Fixed an issue such that it is now posible to enqueue render passes at runtime.
- Fixed an issue that caused HDR to not work correctly in XR. [case 1311161](https://issuetracker.unity3d.com/issues/xr-urp-emission-effect-does-not-work-when-in-play-mode-and-xr-is-enabled)
- Fixed an issue where having "Opaque Texture" and MSAA enabled would cause the opaque texture to be rendered black on old Apple GPUs [case 1247423](https://issuetracker.unity3d.com/issues/urp-metal-opaque-objects-are-rendered-black-when-msaa-is-enabled)
- Fixed resolution of intermediate textures when rendering to part of a render texture. [case 1261287](https://issuetracker.unity3d.com/product/unity/issues/guid/1261287/)

## [7.5.3] - 2021-01-11

### Fixed
- Fixed a case where overlay camera with output texture caused base camera not to render to screen. [case 1283225](https://issuetracker.unity3d.com/issues/game-view-renders-a-black-view-when-having-an-overlay-camera-which-had-output-texture-assigned-in-the-camera-stack)
- Fixed material upgrader to run in batch mode [case 1305402]

## [7.5.2] - 2020-11-16

### Changed
- Bloom in Gamma color-space now more closely matches Linear color-space, this will mean project using Bloom and Gamma color-space may need to adjust Bloom Intensity to match previous look.
- Changed RenderObjectsFeature UI to only expose valid events. Previously, when selecting events before BeforeRenderingPrepasses objects would not be drawn correctly as stereo and camera setup only happens before rendering opaques objects.

### Fixed
- Fixed not using the local skybox on the camera game object when Lighting>environment skybox was set to null.
- Fixed an issue with a render texture failing assertion when chosing an invalid format. [case 1271034](https://issuetracker.unity3d.com/issues/the-error-occurs-when-a-render-texture-which-has-a-certain-color-format-is-applied-to-the-cameras-output-target)
- Fixed camera backgrounds not matching between editor and build when background is set to 'Uninitialized'. [case 1224369](https://issuetracker.unity3d.com/issues/urp-uninitialized-camera-background-type-does-not-match-between-the-build-and-game-view)
- Fixed an issue where Pixel lighting variants were stripped in builds if another URP asset had Additional Lights set to Per Vertex [case 1263514](https://issuetracker.unity3d.com/issues/urp-all-pixel-lighting-variants-are-stripped-in-build-if-at-least-one-urp-asset-has-additional-lights-set-to-per-vertex)
- Fixed an issue where transparent meshes were rendered opaque when using custom render passes [case 1262887](https://issuetracker.unity3d.com/issues/urp-transparent-meshes-are-rendered-as-opaques-when-using-lit-shader-with-custom-render-pass)
- Fixed Missing camera cannot be removed after scene is saved by removing the Missing camera label. [case 1252255](https://issuetracker.unity3d.com/issues/universal-rp-missing-camera-cannot-be-removed-from-camera-stack-after-scene-is-saved)
- Fixed MissingReferenceException when removing Missing camera from camera stack by removing Missing camera label. [case 1252263](https://issuetracker.unity3d.com/issues/universal-rp-missingreferenceexception-errors-when-removing-missing-camera-from-stack)
- Fixed an issue that caused the unity_CameraToWorld matrix to have z flipped values. [case 1257518](https://issuetracker.unity3d.com/issues/parameter-unity-cameratoworld-dot-13-23-33-is-inverted-when-using-universal-rp-7-dot-4-1-and-newer)
- Fixed a memory leak in Scriptable Renderer Data Editor.
- Fixed an issue causing additional lights to stop working when set as the sun source. [case 1278768](https://issuetracker.unity3d.com/issues/urp-every-light-type-is-rendered-as-directional-light-if-it-is-set-as-sun-source-of-the-environment)
- Fixed indirect albedo not working with shadergraph shaders in some rare setups. [case 1274967](https://issuetracker.unity3d.com/issues/gameobjects-with-custom-mesh-are-not-reflecting-the-light-when-using-the-shader-graph-shaders)
- Fixed an issue with upgrading material set to cutout didn't properly set alpha clipping. [case 1235516](https://issuetracker.unity3d.com/issues/urp-upgrade-material-utility-does-not-set-the-alpha-clipping-when-material-was-using-a-shader-with-rendering-mode-set-to-cutout)
- Fixed bloom inconsistencies between Gamma and Linear color-spaces.
- Fixed issue where selecting and deselecting Forward Renderer asset would leak memory [case 1290628](https://issuetracker.unity3d.com/issues/urp-scriptablerendererfeatureeditor-memory-leak-while-interacting-with-forward-renderer-in-the-project-window)
- Fixed an issue where the Camera inspector was grabbing the URP asset in Graphics Settings rather than the currently active.
- Fixed an issue where the Light Explorer was grabbing the URP asset in Graphics Settings rather than the currently active.
- Fixed an issue where Universal Render Pipeline with disabled antiAliasing was overwriting QualitySettings.asset on frequent cases. [case 1219159](https://issuetracker.unity3d.com/issues/urp-qualitysettings-dot-asset-file-gets-overwritten-with-the-same-content-when-the-editor-is-closed)
- Fixed useless mip maps on temporary RTs/PostProcessing inherited from Main RT descriptor.

## [7.5.1] - 2020-09-02

### Added
- Added option to enable/disable Adaptive Performance when it's package is available.
- Added GI to SpeedTree

### Fixed
- Fixed an issue that caused WebGL to render blank screen when Depth texture was enabled [case 1240228](https://issuetracker.unity3d.com/issues/webgl-urp-scene-is-rendered-black-in-webgl-build-when-depth-texture-is-enabled)
- Fixed an issue where URP Simple Lit shader had attributes swapped incorrectly for BaseMap and BaseColor properties.
- Fixed an issue where camera stacking with MSAA on OpenGL resulted in a black screen. [case 1250602](https://issuetracker.unity3d.com/issues/urp-camera-stacking-results-in-black-screen-when-msaa-and-opengl-graphics-api-are-used)
- Fixed issue with Model Importer materials using the Legacy standard shader instead of URP's Lit shader when import happens at Editor startup.
- Fixed an issue where errors were generated when the Physics2D module was not included in the project's manifest.
- Fixed an issue where the package would fail to compile if the Animation module was disabled. [case 1227068](https://issuetracker.unity3d.com/product/unity/issues/guid/1227068/)
- Fixed camera overlay stacking adding to respect unity general reference restrictions. [case 1240788](https://issuetracker.unity3d.com/issues/urp-overlay-camera-is-missing-in-stack-list-of-the-base-camera-prefab)
- Fixed RenderObject to reflect name changes done in CustomForwardRenderer asset. [case 1246256](https://issuetracker.unity3d.com/issues/urp-renderobject-name-does-not-reflect-inside-customforwardrendererdata-asset-on-renaming-in-the-inspector)
- Fixed a case where main light hard shadows would not work if any other light is present with soft shadows.[case 1250829](https://issuetracker.unity3d.com/issues/main-light-shadows-are-ignored-in-favor-of-additional-lights-shadows)
- Fixed an issue where Stencil settings wasn't serialized properly in sub object [case 1241218](https://issuetracker.unity3d.com/issues/stencil-overrides-in-urp-7-dot-3-1-render-objects-does-not-save-or-apply)
- Fixed issue that caused color grading to not work correctly with camera stacking. [case 1263193](https://issuetracker.unity3d.com/product/unity/issues/guid/1263193/)
- Fixed an issue that caused an infinite asset database reimport when running Unity in command line with -testResults argument.
- Fixed an issue that caused a warning to be thrown about temporary render texture not found when user calls ConfigureTarget(0). [case 1220871](https://issuetracker.unity3d.com/issues/urp-scriptable-render-passes-which-dont-require-a-bound-render-target-triggers-render-target-warning)
- Fixed issue that caused some properties in the camera to not be bold and highlighted when edited in prefab mode. [case 1230082](https://issuetracker.unity3d.com/issues/urp-camera-prefab-fields-render-type-renderer-background-type-are-not-bolded-and-highlighted-when-edited-in-prefab-mode)
- Fixed an issue that impacted MSAA performance on iOS/Metal [case 1219054](https://issuetracker.unity3d.com/issues/urp-ios-msaa-has-a-bigger-negative-impact-on-performance-when-using-urp-compared-to-built-in-rp)
- Fixed division by zero in `V_SmithJointGGX` function.

## [7.4.1] - 2020-06-03

Version Updated
The version number for this package has increased due to a version update of a related graphics package.

## [7.4.0] - 2020-05-22

### Added
- Added the option to specify the maximum number of visible lights. If you set a value, lights are sorted based on their distance from the Camera.

### Changed
- The number of maximum visible lights is now set to 32 if the platform is mobile or if the graphics API is OpenGLCore, otherwise it is set to 256.
- UniversalRenderPipelineAsset no longer supports presets [case 1197020](https://issuetracker.unity3d.com/issues/urp-reset-functionality-does-not-work-on-preset-of-universalrenderpipelineassets)
- The Metallic property value of a Material is now linear, which is the correct behavior for the PBR approach. In the previous URP package version, those values were interpreted as gamma values. This change might affect the look of Materials that use this property after upgrading from the previous package version.
- The pipeline is now computing tangent space in per fragment.
- Optimized the 2D Renderer to skip rendering into certain internal buffers when not necessary.
- The 2D Renderer now supports camera stacking.

### Fixed
- Fixed an issue with the editor where pausing during play mode causes the Scene View to be greyed out [case 1241239](https://issuetracker.unity3d.com/issues/urp-scene-window-is-rendered-gray-and-game-window-is-rendered-black-when-using-xr-plugin-management-and-universal-rp-7-dot-3-1)
- Fixed an issue with shadows not appearing on terrains when no cascades are selected [case 1226530](https://issuetracker.unity3d.com/issues/urp-no-shadows-on-terrain-when-cascades-is-set-to-no-cascades-in-render-pipeline-asset-settings).
- Fixed an issue that caused the anti-aliasing value in QualitySettings change without user interaction. [case 1195272](https://issuetracker.unity3d.com/issues/lwrp-the-anti-alias-quality-settings-value-is-changing-without-user-interaction).
- Fixed a shader issue that caused the Color in Sprite Shape to work improperly.
- Fixed shader compilation errors when using multiple lights in DX10 level GPU. [case 1222302](https://issuetracker.unity3d.com/issues/urp-no-materials-apart-from-ui-are-rendered-when-using-direct3d11-graphics-api-on-a-dx10-gpu).
- Fixed an issue that caused a depth texture to be flipped when sampling from shaders [case 1225362](https://issuetracker.unity3d.com/issues/game-object-is-rendered-incorrectly-in-the-game-view-when-sampling-depth-texture).
- Fixed an issue where an exception was thrown when resetting the ShadowCaster2D component. [case 1225339](https://issuetracker.unity3d.com/issues/urp-unassignedreferenceexception-thrown-on-resetting-the-shadow-caster-2d-component).
- Fixed an issue where using a Subtractive Blend Style for 2D Lights might cause artifacts in certain post-processing effects. [case 1215584](https://issuetracker.unity3d.com/issues/urp-incorrect-colors-in-scene-when-using-subtractive-and-multiply-blend-mode-in-gamma-color-space).
- Fixed an issue where Cinemachine Pixel Perfect extension didn't work when CinemachineBrain Update Method was anything other than Late Update.
- Fixed an issue where particles that used Sprite Shader Graph shaders were invisible.
- Fixed an issue where Scene objects might be affected incorrectly by 2D Lights from a previous Sorting Layer.
- Fixed an issue where errors would appear in the Console when entering Play Mode with a 2D Light selected in the Hierarchy. [Case 1226918](https://issuetracker.unity3d.com/issues/errors-appear-in-the-console-when-global-2d-light-is-selected-in-hierarchy).
- Fixed an issue with shadows calculated incorrectly in some shaders.
- Fixed an invalid implementation of a function in LWRP to URP backward compatibility support.
- Fixed an issue when Linear to sRGB conversion would not happen on some Android devices. [case 1226208](https://issuetracker.unity3d.com/issues/no-srgb-conversion-on-some-android-devices-when-using-the-universal-render-pipeline).
- Fixed issues with performance when importing fbx files.
- Fixed issues with NullReferenceException raised with URP shaders.
- Fixed an issue where the emission value in particle shaders would not update in the Editor without entering Play Mode.
- Fixed an issue where grid lines were drawn on top of opaque objects in the preview window. [case 1240723](https://issuetracker.unity3d.com/issues/urp-grid-is-rendered-in-front-of-the-model-in-the-inspector-animation-preview-window-when-depth-or-opaque-texture-is-enabled).
- Fixed an issue where objects in the Preview window were affected by layer mask settings in the default renderer. [case 1204376](https://issuetracker.unity3d.com/issues/urp-prefab-preview-is-blank-when-a-custom-forward-renderer-data-and-default-layer-mask-is-mixed-are-used).
- Fixed SceneView Draw Modes not being updated properly after opening new Scene view panels or changing the Editor layout.
- Fixed an issue that caused viewport to work incorrectly when rendering to textures. [case 1225103](https://issuetracker.unity3d.com/issues/urp-the-viewport-rect-isnt-correctly-applied-when-the-camera-is-outputting-into-a-rendertexture).
- Fixed an issue that caused incorrect sampling of HDR reflection probe textures.
- Fixed an issue that caused the inverse view and projection matrix to output wrong values in some platforms. [case 1243990](https://issuetracker.unity3d.com/issues/urp-8-dot-1-breaks-unity-matrix-i-vp)
- Fixed UI text of RenderObjects feature to display LightMode tag instead of Shader Pass Name. [case 1201696](https://issuetracker.unity3d.com/issues/render-feature-slash-pass-ui-has-a-field-for-shader-pass-name-when-it-actually-expects-shader-pass-lightmode).
- Fixed an issue that caused memory allocations when sorting cameras. [case 1226448](https://issuetracker.unity3d.com/issues/2d-renderer-using-more-than-one-camera-that-renders-out-to-a-render-texture-creates-gc-alloc-every-frame).
- Fixed GLES shaders compilation failing on Windows platform (not a mobile platform) due to uniform count limit.
- Fixed an issue where preset button could still be used, when it is not supposed to. [case 1246261](https://issuetracker.unity3d.com/issues/urp-reset-functionality-does-not-work-for-renderobject-preset-asset)
- Fixed an issue with URP switching such that every avaiable URP makes a total set of supported features such that all URPs are taken into consideration. [case 1157420](https://issuetracker.unity3d.com/issues/lwrp-srp-switching-doesnt-work-even-with-manually-adding-shadervariants-per-scene)
- Fixed an issue that causes viewport to not work correctly when rendering to textures. [case 1225103](https://issuetracker.unity3d.com/issues/urp-the-viewport-rect-isnt-correctly-applied-when-the-camera-is-outputting-into-a-rendertexture)
- Fixed an issue that caused incorrect sampling of HDR reflection probe textures.
- Fixed an issue that caused Android GLES to render blank screen when Depth texture was enabled without Opaque texture [case 1219325](https://issuetracker.unity3d.com/issues/scene-is-not-rendered-on-android-8-and-9-when-depth-texture-is-enabled-in-urp-asset)
- Metallic slider on the Lit shader is now linear meaning correct values are used for PBR.
- URP shaders that contain a priority slider now no longer have an offset of 50 by default.
- Fixed issue where using DOF at the same time as Dynamic Scaling, the depth buffer was smapled with incorrect UVs. [case 1225467](https://issuetracker.unity3d.com/product/unity/issues/guid/1225467/)
- Fixed a performance problem with ShaderPreprocessor with large amount of active shader variants in the project.

## [7.3.0] - 2020-03-11

### Added
- Added the option to control the transparent layer separately in the Forward Renderer.
- Added the ability to set individual RendererFeatures to be active or not, use `ScriptableRendererFeature.SetActive(bool)` to set whether a Renderer Feature will execute,  `ScriptableRendererFeature.isActive` can be used to check the current active state of the Renderer Feature.

### Changed
- Renderer Feature list is now redesigned to fit more closely to the Volume Profile UI, this vastly improves UX and reliability of the Renderer Features List.
- Default color values for Lit and SimpleLit shaders changed to white due to issues with texture based workflows.

### Fixed
- Fixed an issue where camera stacking didn't work properly inside prefab mode. [case 1220509](https://issuetracker.unity3d.com/issues/urp-cannot-assign-overlay-cameras-to-a-camera-stack-while-in-prefab-mode)
- Fixed a material leak on domain reload.
- Fixed NaNs in tonemap algorithms (neutral and ACES) on Nintendo Switch.
- Fixed an issue with shadow cascade values were not readable in the render pipeline asset [case 1219003](https://issuetracker.unity3d.com/issues/urp-cascade-values-truncated-on-selecting-two-or-four-cascades-in-shadows-under-universalrenderpipelineasset)
- Fixed the definition of `mad()` in SMAA shader for OpenGL.
- Fixed an issue that caused assets to be reimported if player prefs were cleared. [case 1192259](https://issuetracker.unity3d.com/issues/lwrp-clearing-playerprefs-through-a-script-or-editor-causes-delay-and-console-errors-to-appear-when-entering-the-play-mode)
- Fixed missing Custom Render Features after Library deletion. [case 1196338](https://issuetracker.unity3d.com/product/unity/issues/guid/1196338/)
- Fixed not being able to remove a Renderer Feature due to tricky UI selection rects. [case 1208113](https://issuetracker.unity3d.com/product/unity/issues/guid/1208113/)
- Fixed an issue where the Camera Override on the Render Object Feature would not work with many Render Features in a row. [case 1205185](https://issuetracker.unity3d.com/product/unity/issues/guid/1205185/)
- Fixed UI clipping issue in Forward Renderer inspector. [case 1211954](https://issuetracker.unity3d.com/product/unity/issues/guid/1211954/)
- Fixed a Null ref when trying to remove a missing Renderer Feature from the Forward Renderer. [case 1196651](https://issuetracker.unity3d.com/product/unity/issues/guid/1196651/)
- Fixed data serialization issue when adding a Renderer Feature to teh Forward Renderer. [case 1214779](https://issuetracker.unity3d.com/product/unity/issues/guid/1214779/)
- Fixed an issue where NullReferenceException might be thrown when creating 2D Lights. [case 1219374](https://issuetracker.unity3d.com/issues/urp-nullreferenceexception-threw-on-adding-the-light-2d-experimental-component-when-2d-render-data-not-assigned)
- Fixed an issue where the 2D Renderer upgrader did not upgrade using the correct default material.
- Fixed issue with AssetPostprocessors dependencies causing models to be imported twice when upgrading the package version.
- Fixed an issue where partical shaders failed to handle Single-Pass Stereo VR rendering with Double-Wide Textures. [case 1201208](https://issuetracker.unity3d.com/issues/urp-vr-each-eye-uses-the-cameraopaquetexture-of-both-eyes-for-rendering-when-using-single-pass-rendering-mode)
- Fixed an issue where MSAA isn't applied until eye textures are relocated by changing their resolution. [case 1197958](https://issuetracker.unity3d.com/issues/oculus-quest-oculus-go-urp-msaa-isnt-applied-until-eye-textures-are-relocated-by-changing-their-resolution)
- Fixed an issue with a blurry settings icon. [case 1201895](https://issuetracker.unity3d.com/issues/urp-setting-icon-blurred-in-universalrendererpipelineasset)
- Fixed an issue where rendering into RenderTexture with Single Pass Instanced renders both eyes overlapping.
- Fixed an issue where Renderscale setting has no effect when using XRSDK.
- Fixed an issue where renderScale != 1 or Display.main.requiresBlitToBackbuffer forced an unnecessary blit on XR.
- Fixed an issue that causes double sRGB correction on Quest. [case 1209292](https://issuetracker.unity3d.com/product/unity/issues/guid/1209292)
- Fixed an issue where terrain DepthOnly pass does not work for XR.
- Fixed an issue where Shaders that used Texture Arrays and FrontFace didn't compile at build time, which caused the build to fail.
- Fixed an issue where Shader Graph subshaders referenced incorrect asset GUIDs. 
- Fixed an issue where Post-Processing caused nothing to render on GLES2.

### Added
- If Unity Editor Analytics are enabled, Universal collects anonymous data about usage of Universal. This helps the Universal team focus our efforts on the most common scenarios, and better understand the needs of our customers.

## [7.2.0] - 2020-02-10

### Added
![Camera Stacking in URP](Documentation~/Images/camera-stacking-example.png)

- Added support for [Camera Stacking](Documentation~/camera-stacking.md) when using the Forward Renderer. This introduces the Camera [Render Type](Documentation~/camera-types-and-render-type.md) property. A Base Camera can be initialized with either the Skybox or Solid Color, and can combine its output with that of one or more Overlay Cameras. An Overlay Camera is always initialized with the contents of the previous Camera that rendered in the Camera Stack.
- Added XR multipass rendering. Multipass rendering is a requirement on many VR platforms and allows graceful fallback when single-pass rendering isn't available. 
- Added support for [Post Processing Version 2 (PPv2)](https://docs.unity3d.com/Packages/com.unity.postprocessing@latest) as a fallback post-processing solution, in addition to URP's integrated post-processing solution. This enables developers to use PPv2 with Unity 2019 LTS.
- Added Transparency Sort Mode, Transparency Sort Axis, and support for a user defined default material to 2DRendererData.
- Added the option to toggle shadow receiving on transparent objects.
- Added support for particle shaders to receive shadows.
- Added AssetPostprocessors and Shadergraphs to handle Arnold Standard Surface and 3DsMax Physical material import from FBX. Basic PBR material properties like Base Color, Metalness, Roughness, Specular IOR, Emission and Normals are imported and mapped to custom shaders in Unity.

### Changed
- Removed final blit pass to force alpha to 1.0 on mobile platforms.
- Blend Styles in the 2DRendererData are now automatically enabled/disabled.
- When using the 2D Renderer, Sprites render with a faster rendering path when no lights are present.
- The Scene view now mirrors the Volume Layer Mask set on the Main Camera.

### Fixed
- Fixed an issue when using the 2D Renderer where some types of renderers would not be assigned the correct material.
- Fixed an issue where viewport aspect ratio was wrong when using the Stretch Fill option of the Pixel Perfect Camera. [case 1188695](https://issuetracker.unity3d.com/issues/pixel-perfect-camera-component-does-not-maintain-the-aspect-ratio-when-the-stretch-fill-is-enabled)
- Fixed an issue where the default TerrainLit Material was outdated, which caused the default Terrain to use per-vertex normals instead of per-pixel normals.
- Fixed shader errors and warnings in the default Universal RP Terrain Shader. [case 1185948](https://issuetracker.unity3d.com/issues/urp-terrain-slash-lit-base-pass-shader-does-not-compile)
- Fixed broken images in package documentation.
- Fixed an issue where post-processing was not applied for custom renderers set to run on the "After Rendering" event [case 1196219](https://issuetracker.unity3d.com/issues/urp-post-processing-is-not-applied-to-the-scene-when-render-ui-event-is-set-to-after-rendering)
- Fixed an issue that caused an extra blit when using custom renderers [case 1156741](https://issuetracker.unity3d.com/issues/lwrp-performance-decrease-when-using-a-scriptablerendererfeature)
- Fixed an issue with transparent objects not receiving shadows when using shadow cascades. [case 1116936](https://issuetracker.unity3d.com/issues/lwrp-cascaded-shadows-do-not-appear-on-alpha-blended-objects)
- Fixed issue where using a ForwardRendererData preset would cause a crash. [case 1201052](https://issuetracker.unity3d.com/product/unity/issues/guid/1201052/)
- Fixed an issue that caused errors if you disabled the VR Module when building a project.
- Fixed an issue with the null check when `UniversalRenderPipelineLightEditor.cs` tries to access `SceneView.lastActiveSceneView`.
- Fixed an issue where the 'Depth Texture' drop down was incorrectly disabled in the Camera Inspector. 
- Fixed issue where normal maps on terrain appeared to have flipped X-components when compared to the same normal map on a mesh. [case 1181518](https://fogbugz.unity3d.com/f/cases/1181518/)
- Fixed RemoveComponent on Camera contextual menu to not remove Camera while a component depend on it.
- Fixed an issue where right eye is not rendered to. [case 1170619](https://issuetracker.unity3d.com/issues/vr-lwrp-terrain-is-not-rendered-in-the-right-eye-of-an-hmd-when-using-single-pass-instanced-stereo-rendering-mode-with-lwrp)
- Fixed issue where TerrainDetailLit.shader fails to compile when XR is enabled.
- Fixed an issue that allowed height-based blending on Terrains with more than 4 materials, which is not supported.
- Fixed an issue where opaque objects were outputting incorrect alpha values [case 1168283](https://issuetracker.unity3d.com/issues/lwrp-alpha-clipping-material-makes-other-materials-look-like-alpha-clipping-when-gameobject-is-shown-in-render-texture)
- Fixed an issue where the editor would sometimes crash when using additional lights [case 1176131](https://issuetracker.unity3d.com/issues/mac-crash-on-processshadowcasternodevisibilityandcullwithoutumbra-when-same-rp-asset-is-set-in-graphics-and-quality-settings)
- Fixed an issue that allowed height-based blending on Terrains with more than 4 materials, which is not supported and causes artifacts.
- Fixed an issue where a depth texture was always created when post-processing was enabled, even if no effects made use of it.
- Fixed an issue where the Volume System would not use the Cameras Transform when no `Volume Trigger` was set.
- Fixed an issue where post processing disappeared when using custom renderers and SMAA or no AA
- Fixed an issue with soft particles having dark blending when intersecting with scene geometry [case 1199812](https://issuetracker.unity3d.com/issues/urp-soft-particles-create-dark-blending-artefacts-when-intersecting-with-scene-geometry)
- Fixed an issue with additive particles blending incorrectly [case 1215713](https://issuetracker.unity3d.com/issues/universal-render-pipeline-additive-particles-not-using-vertex-alpha)
- Fixed incorrect light attenuation on Nintendo Switch.
- Fixed XR SDK single-pass incorrectly switching to multipass issue. Add query for XR SDK single-pass availability using XR SDK renderpass descriptors.
- Fixed a performance issue in Hololens when using renderer with custom render passes.
-
## [7.1.8] - 2020-01-20

### Fixed
- Fixed an issue that caused errors if you disabled the VR Module when building a project.

### Changed
- On Xbox and PS4 you will also need to download the com.unity.render-pipeline.platform (ps4 or xboxone) package from the appropriate platform developer forum

## [7.1.7] - 2019-12-11

### Fixed
- Fixed inconsistent lighting between the forward renderer and the deferred renderer that was caused by a missing normalize operation on vertex normals on some SpeedTree shader variants.
- Fixed issue where the Editor would crash when you used a `ForwardRendererData` preset. [case 1201052](https://issuetracker.unity3d.com/product/unity/issues/guid/1201052/)
- Fixed an issue where Normal Map Textures didn't apply when you added them to newly-created Materials. [case 1197217](https://issuetracker.unity3d.com/product/unity/issues/guid/1197217/)
- Fixed an issue with deleting shader passes in the custom renderer features list [case 1201664](https://issuetracker.unity3d.com/issues/urp-remove-button-is-not-activated-in-shader-passes-list-after-creating-objects-from-renderer-features-in-urpassets-renderer)
- Fixed an issue where particles had dark outlines when blended together [case 1199812](https://issuetracker.unity3d.com/issues/urp-soft-particles-create-dark-blending-artefacts-when-intersecting-with-scene-geometry)
- Fixed MSAA on Metal MacOS and Editor.

## [7.1.6] - 2019-11-22

### Fixed
- Fixed issue where XR Multiview failed to render when using URP Shader Graph Shaders
- Fixed lazy initialization with last version of ResourceReloader

## [7.1.5] - 2019-11-15

### Fixed
- Fixed multiple issues where Shader Graph shaders failed to build for XR in the Universal RP.
- Fixed conflicting meta with HDRP

## [7.1.4] - 2019-11-13

### Fixed
- Terrain Holes fixes
- Fixed post-processing with XR single-pass rendering modes.

## [7.1.3] - 2019-11-04
### Added
- Added default implementations of OnPreprocessMaterialDescription for FBX, Obj, Sketchup and 3DS file formats.

### Changed
- Moved the icon that indicates the type of a Light 2D from the Inspector header to the Light Type field.
- Eliminated some GC allocations from the 2D Renderer.
- Deprecated the CinemachineUniversalPixelPerfect extension. Use the one from Cinemachine v2.4 instead.
- Replaced PlayerSettings.virtualRealitySupported with XRGraphics.tryEnable.

### Fixed
- Fixed an issue where linear to sRGB conversion occurred twice on certain Android devices.
- Fixed an issue where Unity rendered fullscreen quads with the pink error shader when you enabled the Stop NaN post-processing pass.
- Fixed an issue where 2D Lighting was broken for Perspective Cameras.
- Fixed an issue where resetting a Freeform 2D Light would throw null reference exceptions. [case 1184536](https://issuetracker.unity3d.com/issues/lwrp-changing-light-type-to-freeform-after-clicking-on-reset-throws-multiple-arguementoutofrangeexception)
- Fixed an issue where Freeform 2D Lights were not culled correctly when there was a Falloff Offset.
- Fixed an issue where Tilemap palettes were invisible in the Tile Palette window when the 2D Renderer was in use. [case 1162550](https://issuetracker.unity3d.com/issues/adding-tiles-in-the-tile-palette-makes-the-tiles-invisible)
- Fixed user LUT sampling being done in Linear instead of sRGB.
- Fixed an issue when trying to get the Renderer via API on the first frame [case 1189196](https://issuetracker.unity3d.com/product/unity/issues/guid/1189196/)
- Fixed an issue where deleting an entry from the Renderer List and then undoing that change could cause a null reference. [case 1191896](https://issuetracker.unity3d.com/issues/nullreferenceexception-when-attempting-to-remove-entry-from-renderer-features-list-after-it-has-been-removed-and-then-undone)
- Fixed an issue where the user would get an error if they removed the Additional Camera Data component. [case 1189926](https://issuetracker.unity3d.com/issues/unable-to-remove-universal-slash-hd-additional-camera-data-component-serializedobject-target-destroyed-error-is-thrown)
- Fixed an issue that caused shaders containing `HDRP` string in their path to be stripped from the build.
- Fixed an issue that caused only selected object to render in SceneView when Wireframe drawmode was selected.
- Fixed Renderer Features UI tooltips. [case 1191901](https://issuetracker.unity3d.com/issues/forward-renderers-render-objects-layer-mask-tooltip-is-incorrect-and-contains-a-typo)
- Fixed an issue where the Scene lighting button didn't work when you used the 2D Renderer.
- Fixed a performance regression when you used the 2D Renderer.
- Fixed an issue where the Freeform 2D Light gizmo didn't correctly show the Falloff offset.
- Fixed an issue where the 2D Renderer rendered nothing when you used shadow-casting lights with incompatible Renderer2DData.
- Fixed an issue where Prefab previews were incorrectly lit when you used the 2D Renderer.
- Fixed an issue where the Light didn't update correctly when you deleted a Sprite that a Sprite 2D Light uses.
- Fixed an issue where Cinemachine v2.4 couldn't be used together with Universal RP due to a circular dependency between the two packages.
- Fixed an issue where terrain and speedtree materials would not get upgraded by upgrade project materials. [case 1204189](https://fogbugz.unity3d.com/f/cases/1204189/)
- Fixed camera overlay stacking adding to respect unity general reference restrictions. [case 1240788](https://issuetracker.unity3d.com/issues/urp-overlay-camera-is-missing-in-stack-list-of-the-base-camera-prefab)
- Fixed RenderObject to reflect name changes done in CustomForwardRenderer asset. [case 1246256](https://issuetracker.unity3d.com/issues/urp-renderobject-name-does-not-reflect-inside-customforwardrendererdata-asset-on-renaming-in-the-inspector)
- Fixed a case where main light hard shadows would not work if any other light is present with soft shadows.[case 1250829](https://issuetracker.unity3d.com/issues/main-light-shadows-are-ignored-in-favor-of-additional-lights-shadows)
- Fixed an issue that caused renderer feature to not render correctly if the pass was injected before rendering opaques and didn't implement `Configure` method. [case 1259750](https://issuetracker.unity3d.com/issues/urp-not-rendering-with-a-renderer-feature-before-rendering-shadows)
- Fixed issue that caused color grading to not work correctly with camera stacking. [case 1263193](https://issuetracker.unity3d.com/product/unity/issues/guid/1263193/)
- Fixed an issue that caused an infinite asset database reimport when running Unity in command line with -testResults argument.
- Fixed an issue that caused a warning to be thrown about temporary render texture not found when user calls ConfigureTarget(0). [case 1220871](https://issuetracker.unity3d.com/issues/urp-scriptable-render-passes-which-dont-require-a-bound-render-target-triggers-render-target-warning)

## [7.1.2] - 2019-09-19
### Added
- Added support for additional Directional Lights. The amount of additional Directional Lights is limited by the maximum Per-object Lights in the Render Pipeline Asset.

### Fixed
- Fixed an issue where there were 2 widgets showing the outer angle of a spot light.
- Fixed an issue where the Shader Graph `SceneDepth` node didn't work with XR single-pass (double-wide) rendering. See [case 1123069](https://issuetracker.unity3d.com/issues/lwrp-vr-shadergraph-scenedepth-doesnt-work-in-single-pass-rendering).
- Fixed Unlit and BakedLit shader compilations in the meta pass.
- Fixed an issue where the Bokeh Depth of Field shader would fail to compile on PS4.
- Improved overall memory bandwidth usage.
- Added SceneSelection pass for TerrainLit shader.

## [7.1.1] - 2019-09-05
### Upgrade Guide
- The render pipeline now handles custom renderers differently. You must now set up renderers for the Camera on the Render Pipeline Asset.
- Render Pipeline Assets upgrades automatically and either creates a default forward renderer in your project or links the existing custom one that you've assigned.
- If you have custom renderers assigned to Cameras, you must now add them to the current Render Pipeline Asset. Then you can select which renderer to use on the Camera.

### Added
- Added shader function `GetMainLightShadowParams`. This returns a half4 for the main light that packs shadow strength in x component and shadow soft property in y component.
- Added shader function `GetAdditionalLightShadowParams`. This returns a half4 for an additional light that packs shadow strength in x component and shadow soft property in y component.
- Added a `Debug Level` option to the Render Pipeline Asset. With this, you can control the amount of debug information generated by the render pipeline.
- Added ability to set the `ScriptableRenderer` that the Camera renders with via C# using `UniversalAdditionalCameraData.SetRenderer(int index)`. This maps to the **Renderer List** on the Render Pipeline Asset.
- Added shadow support for the 2D Renderer. 
- Added ShadowCaster2D, and CompositeShadowCaster2D components.
- Added shadow intensity and shadow volume intensity properties to Light2D.
- Added new Gizmos for Lights.
- Added CinemachineUniversalPixelPerfect, a Cinemachine Virtual Camera Extension that solves some compatibility issues between Cinemachine and Pixel Perfect Camera.
- Added an option that disables the depth/stencil buffer for the 2D Renderer.
- Added manipulation handles for the inner cone angle for spot lights.
- Added documentation for the built-in post-processing solution and Volumes framework (and removed incorrect mention of the PPv2 package). 

### Changed
- Increased visible lights limit for the forward renderer. It now supports 256 visible lights except in mobile platforms. Mobile platforms support 32 visible lights.
- Increased per-object lights limit for the forward renderer. It now supports 8 per-object lights in all platforms except GLES2. GLES2 supports 4 per-object lights.
- The Sprite-Lit-Default shader and the Sprite Lit Shader Graph shaders now use the vertex tangents for tangent space calculations.
- Temporary render textures for cameras rendering to render textures now use the same format and multisampling configuration as camera's target texture.
- All platforms now use R11G11B10_UFloat format for HDR render textures if supported.
- There is now a list of `ScriptableRendererData` on the Render Pipeline Asset as opposed to a renderer type. These are available to all Cameras and are included in builds.
- The renderer override on the Camera is now an enum that maps to the list of `ScriptableRendererData` on the Render Pipeline Asset.
- Pixel Perfect Camera now allows rendering to a render texture.
- Light2D GameObjects that you've created now have a default position with z equal to 0.
- Documentation: Changed the "Getting Started" section into "Install and Configure". Re-arranged the Table of Content.
- Default attachment setup behaviour for ScriptableRenderPasses that execute before rendering opaques is now set use current the active render target setup. This improves performance in some situations.  

### Fixed
- Fixed LightProbe occlusion contribution. [case 1146667](https://issuetracker.unity3d.com/product/unity/issues/guid/1146667/)
- Fixed an issue that caused a log message to be printed in the console when creating a new Material. [case 1173160](https://issuetracker.unity3d.com/product/unity/issues/guid/1173160/)
- Fixed an issue where OnRenderObjectCallback was never invoked. [case 1122420](https://issuetracker.unity3d.com/issues/lwrp-gl-dot-lines-and-debug-dot-drawline-dont-render-when-scriptable-render-pipeline-settings-is-set-to-lwrp)
- Fixed an issue where Sprite Masks didn't function properly when using the 2D Renderer. [case 1163474](https://issuetracker.unity3d.com/issues/lwrp-sprite-renderer-ignores-sprite-mask-when-lightweight-render-pipeline-asset-data-is-set-to-2d-renderer-experimental)
- Fixed memory leaks when using the Frame Debugger with the 2D Renderer.
- Fixed an issue where materials using `_Time` did not animate in the scene. [1175396](https://issuetracker.unity3d.com/product/unity/issues/guid/1175396/)
- Fixed an issue where the Particle Lit shader had artifacts when both soft particles and HDR were enabled. [1136285](https://issuetracker.unity3d.com/product/unity/issues/guid/1136285/)
- Fixed an issue where the Area Lights were set to Realtime, which caused them to not bake. [1159838](https://issuetracker.unity3d.com/issues/lwrp-template-baked-area-lights-do-not-work-if-project-is-created-with-lightweight-rp-template)
- Fixed an issue where the Disc Light did not generate any light. [1175097](https://issuetracker.unity3d.com/issues/using-lwrp-area-light-does-not-generate-light-when-its-shape-is-set-to-disc)
- Fixed an issue where the alpha was killed when an opaque texture was requested on an offscreen camera with HDR enabled [case 1163320](https://issuetracker.unity3d.com/issues/lwrp-mobile-secondary-camera-background-alpha-value-is-lost-when-hdr-and-opaque-texture-are-enabled-in-lwrp-asset).
- Fixed an issue that caused Orthographic camera with far plane set to 0 to span Unity console with errors. [case 1172269](https://issuetracker.unity3d.com/issues/orthographic-camera-with-far-plane-set-to-0-results-in-assertions)
- Fixed an issue causing heap allocation in `RenderPipelineManager.DoRenderLoop` [case 1156241](https://issuetracker.unity3d.com/issues/lwrp-playerloop-renderpipelinemanager-dot-dorenderloop-internal-gc-dot-alloc-allocates-around-2-dot-6kb-for-every-camera-in-the-scene)
- Fixed an issue that caused shadow artifacts when using large spot angle values [case 1136165](https://issuetracker.unity3d.com/issues/lwrp-adjusting-spot-angle-on-a-spotlight-produces-shadowmap-artifacts)
- Fixed an issue that caused self-shadowing artifacts when adjusting shadow near-plane on spot lights.
- Fixed an issue that caused specular highlights to disappear when the smoothness value was set to 1.0. [case 1161827](https://issuetracker.unity3d.com/issues/lwrp-hdrp-lit-shader-max-smoothness-value-is-incosistent-between-pipelines)
- Fixed an issue in the Material upgrader that caused transparent Materials to not upgrade correctly to Universal RP. [case 1170419](https://issuetracker.unity3d.com/issues/shader-conversion-upgrading-project-materials-causes-standard-transparent-materials-to-flicker-when-moving-the-camera).
- Fixed post-processing for the 2D Renderer.
- Fixed an issue in Light2D that caused a black line to appear for a 360 degree spotlight.
- Fixed a post-processing rendering issue with non-fullscreen viewport. [case 1177660](https://issuetracker.unity3d.com/issues/urp-render-scale-slider-value-modifies-viewport-coordinates-of-the-screen-instead-of-the-resolution)
- Fixed an issue where **Undo** would not undo the creation of Additional Camera Data. [case 1158861](https://issuetracker.unity3d.com/issues/lwrp-additional-camera-data-script-component-appears-on-camera-after-manually-re-picking-use-pipeline-settings)
- Fixed an issue where selecting the same drop-down menu item twice would trigger a change event. [case 1158861](https://issuetracker.unity3d.com/issues/lwrp-additional-camera-data-script-component-appears-on-camera-after-manually-re-picking-use-pipeline-settings)
- Fixed an issue where selecting certain objects that use instancing materials would throw console warnings. [case 1127324](https://issuetracker.unity3d.com/issues/console-warning-is-being-spammed-when-having-lwrp-enabled-and-shader-with-gpu-instancing-present-in-the-scene)
- Fixed a GUID conflict with LWRP. [case 1179895](https://issuetracker.unity3d.com/product/unity/issues/guid/1179895/)
- Fixed an issue where the Terrain shader generated NaNs.
- Fixed an issue that caused the `Opaque Color` pass to never render at half or quarter resolution.
- Fixed and issue where stencil state on a `ForwardRendererData` was reset each time rendering happened.
- Fixed an issue where the URP Material Upgrader tried to upgrade standard Universal Shaders. [case 1144710](https://issuetracker.unity3d.com/issues/upgrading-to-lwrp-materials-is-trying-to-upgrade-lwrp-materials)
- Fixed an issue where some Materials threw errors when you upgraded them to Universal Shaders. [case 1200938](https://issuetracker.unity3d.com/issues/universal-some-materials-throw-errors-when-updated-to-universal-rp-through-update-materials-to-universal-rp)
- Fixed an issue that caused renderer feature to not render correctly if the pass was injected before rendering opaques and didn't implement `Configure` method. [case 1259750](https://issuetracker.unity3d.com/issues/urp-not-rendering-with-a-renderer-feature-before-rendering-shadows)

## [7.0.1] - 2019-07-25
### Changed
- Platform checks now provide more helpful feedback about supported features in the Inspectors.

### Fixed
- Fixed specular lighting related artifacts on Mobile [case 1143049](https://issuetracker.unity3d.com/issues/ios-lwrp-rounded-cubes-has-graphical-artifacts-when-setting-pbr-shaders-smoothness-about-to-0-dot-65-in-shadergraph) and [case 1164822](https://issuetracker.unity3d.com/issues/lwrp-specular-highlight-becomes-hard-edged-when-increasing-the-size-of-an-object).
- Post-processing is no longer enabled in the previews.
- Unity no longer force-enables post-processing on a camera by default.
- Fixed an issue that caused the Scene to render darker in GLES3 and linear color space. [case 1169789](https://issuetracker.unity3d.com/issues/lwrp-android-scene-is-rendered-darker-in-build-when-graphics-api-set-to-gles3-and-color-space-set-to-linear)

## [7.0.0] - 2019-07-17
### Universal Render Pipeline
- LWRP has been renamed to the "Universal Render Pipeline" (UniversalRP).
- UniversalRP is the same as LWRP in terms of features and scope.
- Classes have moved to the Universal namespace (from LWRP).

### Upgrade Guide
- Upgrading to UniversalRP is designed to be almost seamless from the user side.
- LWRP package still exists, this forwards includes and classes to the UniversalRP Package.
- Please see the more involved upgrade guide (https://docs.google.com/document/d/1Xd5bZa8pYZRHri-EnNkyhwrWEzSa15vtnpcg--xUCIs/).

### Added
- Initial Stadia platform support.
- Added a menu option to create a new `ScriptableRendererFeature` script. To do so in the Editor, click on Asset > Create > Rendering > Lightweight Render Pipeline > Renderer Feature.
- Added documentation for SpeedTree Shaders in LWRP.
- Added extended features to LWRP Terrain Shader, so terrain assets can be forward-compatible with HDRP.
- Enabled per-layer advanced or legacy-mode blending in LWRP Terrain Shader. 
- Added the documentation page "Rendering in LWRP", which describes the forward rendering camera loop.
- Added documentation overview for how Post Processing Version 2 works in LWRP.
- Added documentation notes and FAQ entry on the 2D Renderer affecting the LWRP Asset.

### Changed
- Replaced beginCameraRendering callbacks by non obsolete implementation in Light2D
- Updated `ScriptableRendererFeature` and `ScriptableRenderPass` API docs.
- Shader type Real translates to FP16 precision on Nintendo Switch.

### Fixed
- Fixed a case where built-in Shader time values could be out of sync with actual time. [case 1142495](https://fogbugz.unity3d.com/f/cases/1142495/)
- Fixed an issue that caused forward renderer resources to not load properly when you upgraded LWRP from an older version to 7.0.0. [case 1154925](https://issuetracker.unity3d.com/issues/lwrp-upgrading-lwrp-package-to-7-dot-0-0-breaks-forwardrenderdata-asset-in-resource-files)
- Fixed GC spikes caused by LWRP allocating heap memory every frame.
- Fixed distortion effect on particle unlit shader.
- Fixed NullReference exception caused when trying to add a ScriptableRendererFeature.
- Fixed issue with certain LWRP shaders not showing when using forward/2D renderer.
- Fixed the shadow resolve pass and the final pass, so they're not consuming unnecessary bandwidth. [case 1152439](https://issuetracker.unity3d.com/issues/lwrp-mobile-increased-memory-usage-and-extra-rendering-steps) 
- Added missing page for 2D Lights in LWRP.
- Tilemap tiles no longer appear black when you use the 2D renderer.
- Sprites in the preview window are no longer lit by 2D Scene lighting.
- Fixed warnings for unsupported shadow map formats for GLES2 API.
- Disabled shadows for devices that do not support shadow maps or depth textures.
- Fixed support for LWRP per-pixel terrain. [case 1110520](https://fogbugz.unity3d.com/f/cases/1110520)
- Fixed some basic UI/usability issues with LWRP terrain Materials (use of warnings and modal value changes).
- Fixed an issue where using LWRP and Sprite Shape together would produce meta file conflicts.
- Fixed fp16 overflow in Switch in specular calculation
- Fixed shader compilation errors for Android XR projects.
- Updated the pipeline Asset UI to cap the render scale at 2x so that it matches the render pipeline implementation limit.

## [6.7.0] - 2019-05-16
### Added
- Added SpeedTree Shaders.
- Added two Shader Graph master nodes: Lit Sprite and Unlit Sprite. They only work with the 2D renderer.
- Added documentation for the 2D renderer.

### Changed
- The 2D renderer and Light2D component received a number of improvements and are now ready to try as experimental features.
- Updated the [Feature Comparison Table](lwrp-builtin-feature-comparison.md) to reflect the current state of LWRP features.

### Fixed
- When in playmode, the error 'Non matching Profiler.EndSample' no longer appears. [case 1140750](https://fogbugz.unity3d.com/f/cases/1140750/)
- LWRP Particle Shaders now correctly render in stereo rendering modes. [case 1106699](https://fogbugz.unity3d.com/f/cases/1106699/)
- Shaders with 'debug' in the name are no longer stripped automatically. [case 1112983](https://fogbugz.unity3d.com/f/cases/1112983/)
- Fixed tiling issue with selection outline and baked cutout shadows.
- in the Shadergraph Unlit Master node, Premultiply no longer acts the same as Alpha. [case 1114708](https://fogbugz.unity3d.com/f/cases/1114708/)
- Fixed an issue where Lightprobe data was missing if it was needed per-pixel and GPU instancing was enabled.
- The Soft ScreenSpaceShadows Shader variant no longer gets stripped form builds. [case 1138236](https://fogbugz.unity3d.com/f/cases/1138236/)
- Fixed a typo in the Particle Unlit Shader, so Soft Particles now work correctly.
- Fixed emissive Materials not being baked for some meshes. [case 1145297](https://issuetracker.unity3d.com/issues/lwrp-emissive-materials-are-not-baked)
- Camera matrices are now correctly set up when you call rendering functions in EndCameraRendering. [case 1146586](https://issuetracker.unity3d.com/issues/lwrp-drawmeshnow-returns-wrong-positions-slash-scales-when-called-from-endcamerarendering-hook)
- Fixed GI not baking correctly while in gamma color space.
- Fixed a NullReference exception when adding a renderer feature that is contained in a global namespace. [case 1147068](https://issuetracker.unity3d.com/issues/scriptablerenderpipeline-inspector-ui-crashes-when-a-scriptablerenderfeature-is-not-in-a-namespace)
- Shaders are now set up for VR stereo instancing on Vulkan. [case 1142952](https://fogbugz.unity3d.com/f/cases/1142952/).
- VR stereo matrices and vertex inputs are now set up on Vulkan. [case 1142952](https://fogbugz.unity3d.com/f/cases/1142952/).
- Fixed the Material Upgrader so it's now run upon updating the LWRP package. [1148764](https://issuetracker.unity3d.com/product/unity/issues/guid/1148764/)
- Fixed a NullReference exception when you create a new Lightweight Render Pipeline Asset. [case 1153388](https://issuetracker.unity3d.com/product/unity/issues/guid/1153388/) 

## [6.6.0] - 2019-04-01
### Added
- Added support for Baked Indirect mixed lighting.
- You can now use Light Probes for occlusion. This means that baked lights can now occlude dynamic objects.
- Added RenderObjects. You can add RenderObjects to a Renderer to perform custom rendering.
- (WIP) Added an experimental 2D renderer that implements a 2D lighting system.
- (WIP) Added a Light2D component that works with the 2D renderer to add lighting effects to 2D sprites.

### Fixed
- Fixed a project import issue in the LWRP template.
- Fixed the warnings that appear when you create new Unlit Shader Graphs using the Lightweight Render Pipeline.
- Fixed light attenuation precision on mobile platforms.
- Fixed split-screen rendering on mobile platforms.
- Fixed rendering when using an off-screen camera that renders to a depth texture.
- Fixed the exposed stencil render state in the renderer.
- Fixed the default layer mask so it's now applied to a depth pre-pass.
- Made several improvements and fixes to the render pass UI.
- Fixed artifacts that appeared due to precision errors in large scaled objects.
- Fixed an XR rendering issue where Unity required a depth texture.
- Fixed an issue that caused transparent objects to sort incorrectly.

## [6.5.0] - 2019-03-07
### Added
- You can now create a custom forward renderer by clicking on `Assets/Create/Rendering/Lightweight Render Pipeline/Forward Renderer`. This creates an Asset in your Project. You can add additional features to it and drag-n-drop the renderer to either the pipeline Asset or to a camera.
- You can now add `ScriptableRendererFeature`  to the `ScriptableRenderer` to extend it with custom effects. A feature is an `ScriptableObject` that can be drag-n-dropped in the renderer and adds one or more `ScriptableRenderPass` to the renderer.
- `ScriptableRenderer` now exposes interface to configure lights. To do so, implement `SetupLights` when you create a new renderer.
- `ScriptableRenderer` now exposes interface to configure culling. To do so, implement `SetupCullingParameters` when you create a new renderer.
- `ScriptableRendererData` contains rendering resources for `ScriptableRenderer`. A renderer can be overridden globally for all cameras or on a per-camera basis.
- `ScriptableRenderPass` now has a `RenderPassEvents`. This controls where in the pipeline the render pass is added.
- `ScriptableRenderPass` now exposes `ConfigureTarget` and `ConfigureClear`. This allows the renderer to automatically figure out the currently active rendering targets.
- `ScriptableRenderPass` now exposes `Blit`. This performs a blit and sets the active render target in the renderer.
- `ScriptableRenderPass` now exposes `RenderPostProcessing`. This renders post-processing and sets the active render target in the renderer.
- `ScriptableRenderPass` now exposes `CreateDrawingSettings` as a helper for render passes that need to call `ScriptableRenderContext.DrawRenderers`.

### Changed
- Removed `RegisterShaderPassName` from `ScriptableRenderPass`. Instead, `CreateDrawingSettings` now  takes one or a list of `ShaderTagId`. 
- Removed remaining experimental namespace from LWRP. All APIrelated to `ScriptableRenderer`, `ScriptableRenderPass`, and render pass injection is now out of preview.
- Removed `SetRenderTarget` from `ScriptableRenderPass`. You should never call it. Instead, call `ConfigureTarget`, and the renderer automatically sets up targets for you. 
- Removed `RenderFullscreenQuad` from `ScriptableRenderer`. Use `CommandBuffer.DrawMesh` and `RenderingUtils.fullscreenMesh` instead.
- Removed `RenderPostProcess` from `ScriptableRenderer`. Use `ScriptableRenderPass.RenderPostProcessing` instead.
- Removed `postProcessingContext` property from `ScriptableRenderer`. This is now exposed in `RenderingUtils.postProcessingContext`.
- Removed `GetCameraClearFlag` from `ScriptableRenderer`.

### Fixed
- Fixed y-flip in VR when post-processing is active.
- Fixed occlusion mesh for VR not rendering before rendering opaques.
- Enabling or disabling SRP Batcher in runtime works now.
- Fixed video player recorder when post-processing is enabled.

## [6.4.0] - 2019-02-21

## [6.3.0] - 2019-02-18

## [6.2.0] - 2019-02-15

### Changed
- Code refactor: all macros with ARGS have been swapped with macros with PARAM. This is because the ARGS macros were incorrectly named.

## [6.1.0] - 2019-02-13

## [6.0.0] - 2019-02-23
### Added
- You can now implement a custom renderer for LWRP. To do so, implement an `IRendererData` that contains all resources used in rendering. Then create an `IRendererSetup` that creates and queues `ScriptableRenderPass`. Change the renderer type either in the Pipeline Asset or in the Camera Inspector.
- LWRP now uses the Unity recorder extension. You can use this to capture the output of Cameras.
- You can now inject a custom render pass before LWRP renders opaque objects. To do so, implement an `IBeforeRender` interface.
- Distortion support in all Particle Shaders.
- An upgrade system for LWRP Materials with `MaterialPostprocessor`.
- An upgrade path for Unlit shaders
- Tooltips for Shaders.
- SRP Batcher support for Particle Shaders.
- Docs for these Shaders: Baked Lit, Particles Lit, Particles Simple Lit, and Particles Unlit.
- LWRP now supports dynamic resolution scaling. The target platform must also support it.
- LWRP now includes version defines for both C# and Shaders in the format of `LWRP_X_Y_Z_OR_NEWER`. For example, `LWRP_5_3_0_OR_NEWER` defines version 5.3.0.
- The Terrain Lit Shader now samples Spherical Harmonics if you haven't baked any lightmaps for terrain.
- Added a __Priority__ option, which you can use to tweak the rendering order. This is similar to render queue in the built-in render pipeline. These Shaders now have this option: Lit, Simple Lit, Baked Lit, Unlit, and all three Particle Shaders.
- Added support for overriding terrain detail rendering shaders, via the render pipeline editor resources asset.

### Changed
- You can now only initialize a camera by setting a Background Type. The supported options are Skybox, Solid Color, and Don't Care.
- LWRP now uses non-square shadowmap textures when it renders directional shadows with 2 shadow cascades. 
- LWRP now uses RGB111110 as the HDR format on mobile devices, when this format is supported.
- Removed `IAfterDepthPrePass` interface.
- We’ve redesigned the Shader GUI. For example, all property names in Shaders are now inline across the board
- The Simple Lit Shader now has Smoothness, which can be stored in the alpha of specular or albedo maps.
- The Simple Lit and Particles Simple Lit Shaders now take shininess from the length (brightness) of the specular map.
- The __Double sided__ property is now __Render Face__. This means you can also do front face culling.
- Changed the docs for Lit Shader, Simple Lit Shader and Unlit Shader according to Shader GUI changes.
- When you create a new LWRP Asset, it will now be initialized with settings that favor performance on mobile platforms.
- Updated the [FAQ](faq.md) and the [Built-in/LWRP feature comparison table](lwrp-builtin-feature-comparison.md).

### Fixed
- Several tweaks to reduce bandwidth consumption on mobile devices.
- The foldouts in the Lightweight Asset inspector UI now remember their state.
- Added missing meta file for GizmosRenderingPass.cs.
- Fixed artifacts when using multiple or Depth Only cameras. [Case 1072615](https://issuetracker.unity3d.com/issues/ios-using-multiple-cameras-in-the-scene-in-lightweight-render-pipeline-gives-corrupted-image-in-ios-device)
- Fixed a typo in ERROR_ON_UNSUPPORTED_FUNCTION() that was causing the shader compiler to run out of memory in GLES2. [Case 1104271](https://issuetracker.unity3d.com/issues/mobile-os-restarts-because-of-high-memory-usage-when-compiling-shaders-for-opengles2)
- LWRP now renders shadows on scaled objects correctly. [Case 1109017](https://issuetracker.unity3d.com/issues/scaled-objects-render-shadows-and-specularity-incorrectly-in-the-lwrp-on-device)
- LWRP now allows some Asset settings to be changed at runtime. [Case 1105552](https://issuetracker.unity3d.com/issues/lwrp-changing-render-scale-in-runtime-has-no-effect-since-lwrp-3-dot-3-0)
- Realtime shadows now work in GLES2. [Case 1087251](https://issuetracker.unity3d.com/issues/android-lwrp-no-real-time-light-and-shadows-using-gles2)
- Framedebugger now renders correctly when stepping through drawcalls.
- Cameras that request MSAA and Opaque Textures now use less frame bandwidth when they render.
- Fixed rendering in the gamma color space, so it doesn't appear darker.
- Particles SImple Lit and Particles Unlit Shaders now work correctly.
- __Soft Particles__ now work correctly.
- Camera fading for particles.
- Fixed a typo in the Unlit `IgnoreProjector` tag.
- Particles render in both eyes with stereo instancing
- Fixed specular issues on mobile. [case 1109017](https://issuetracker.unity3d.com/issues/scaled-objects-render-shadows-and-specularity-incorrectly-in-the-lwrp-on-device)
- Fixed issue causing LWRP to create MSAA framebuffer even when MSAA setting was disabled.
- Post-processing in mobile VR is now forced to be disabled. It was causing many rendering issues.
- Fixed Editor Previews breaking in Play Mode when VR is enabled. [Case 1109009](https://issuetracker.unity3d.com/issues/lwrp-editor-previews-break-in-play-mode-if-vr-is-enabled)
- A camera's HDR enable flag is now respected when rendering in XR.
- Terrain detail rendering now works correctly when LWRP is installed but inactive.

## [5.2.0] - 2018-11-27
### Added
- LWRP now handles blits that are required by the device when rendering to the backbuffer.
- You can now enable the SRP Batcher. To do so, go to the `Pipeline Asset`. Under `Advanced`, toggle `SRP Batcher`.

### Changed
- Renamed shader variable `unity_LightIndicesOffsetAndCount` to `unity_PerObjectLightData`.
- Shader variables `unity_4LightIndices0` and `unity_4LightIndices1` are now declared as `unity_PerObjectLightIndices` array.

## [5.1.0] - 2018-11-19
### Added
- The user documentation for LWRP is now in this GitHub repo, instead of in the separate GitHub wiki. You can find the most up-to-date pages in the [TableOfContents.md](TableOfCotents.md) file. Pages not listed in that file are still in progress.

### Changed
- The LWRP package is no longer in preview.
- LWRP built-in render passes are now internal.
- Changed namespace from `UnityEngine.Experimental.Rendering.LightweightPipeline` to `UnityEngine.Rendering.LWRP`.
- Changed namespace from `UnityEditor.Experimental.Rendering.LightweightPipeline` to `UnityEditor.Rendering.LWRP`.

### Fixed
- LWRP now respects the iOS Player setting **Force hard shadows**. When you enable this setting, hardware filtering of shadows is disabled.
- Scene view mode now renders baked lightmaps correctly. [Case 1092227](https://issuetracker.unity3d.com/issues/lwrp-scene-view-modes-render-objects-black)
- Shadow bias calculations are now correct for both Shader Graph and Terrain shaders.
- Blit shader now ignores culling.
- When you select __Per Vertex__ option for __Additional Lights__, the __Per Object Limit__ option is not greyed out anymore.
- When you change camera viewport height to values above 1.0, the Unity Editor doesn't freeze anymore. [Case 1097497](https://issuetracker.unity3d.com/issues/macos-lwrp-editor-freezes-after-changing-cameras-viewport-rect-values)
- When you use AR with LWRP, the following error message is not displayed in the console anymore: "The camera list passed to the render pipeline is either null or empty."

## [5.0.0-preview] - 2018-09-28
### Added
- Added occlusion mesh rendering/hookup for VR
- You can now configure default depth and normal shadow bias values in the pipeline asset.
- You can now add the `LWRPAdditionalLightData` component to a `Light` to override the default depth and normal shadow bias.
- You can now log the amount of shader variants in your build. To do so, go to the `Pipeline Asset`. Under `Advanced`, select and set the `Shader Variant Log Level`.
### Changed
- Removed the `supportedShaderFeatures` property from LWRP core. The shader stripper now figures out which variants to strip based on the current assigned pipeline Asset in the Graphics settings.
### Fixed
- The following error does not appear in console anymore: ("Begin/End Profiler section mismatch")
- When you select a material with the Lit shader, this no longer causes the following error in the console: ("Material doesn't have..."). [case 1092354](https://fogbugz.unity3d.com/f/cases/1092354/)
- In the Simple Lit shader, per-vertex additional lights are now shaded properly.
- Shader variant stripping now works when you're building a Project with Cloud Build. This greatly reduces build times from Cloud Build.
- Dynamic Objects now receive lighting when the light mode is set to mixed.
- MSAA now works on Desktop platforms.
- The shadow bias value is now computed correctly for shadow cascades and different shadow resolutions. [case 1076285](https://issuetracker.unity3d.com/issues/lwrp-realtime-directional-light-shadow-maps-exhibit-artifacts)
- When you use __Area Light__ with LWRP, __Cast Shadows__ no longer overlaps with other UI elements in the Inspector. [case 1085363](https://issuetracker.unity3d.com/issues/inspector-area-light-cast-shadows-ui-option-is-obscured-by-render-mode-for-lwrp-regression-in-2018-dot-3a3)

### Changed
Read/write XRGraphicsConfig -> Read-only XRGraphics interface to XRSettings. 

## [4.0.0-preview] - 2018-09-28
### Added
- When you have enabled Gizmos, they now appear correctly in the Game view.
- Added requiresDepthPrepass field to RenderingData struct to tell if the runtime platform requires a depth prepass to generate a camera depth texture.
- The `RenderingData` struct now holds a reference to `CullResults`.
- When __HDR__ is enabled in the Camera but disabled in the Asset, an information box in the Camera Inspector informs you about it.
- When __MSAA__ is enabled in the Camera but disabled in the Asset, an information box in the Camera Inspector informs you about it.
- Enabled instancing on the terrain shader.
- Sorting of opaque objects now respects camera `opaqueSortMode` setting.
- Sorting of opaque objects disables front-to-back sorting flag, when camera settings allow that and the GPU has hidden surface removal.
- LWRP now has a Custom Light Explorer that suits its feature set.
- LWRP now supports Vertex Lit shaders for detail meshes on terrain.
- LWRP now has three interactive Autodesk shaders: Autodesk Interactive, Autodesk Interactive Masked and Autodesk Interactive Transparent.
- [Shader API] The `GetMainLight` and `GetAdditionalLight` functions can now compute shadow attenuation and store it in the new `shadowAttenuation` field in `LightData` struct.
- [Shader API] Added a `VertexPositionInputs` struct that contains vertex position in difference spaces (world, view, hclip).
- [Shader API] Added a `GetVertexPositionInputs` function to get an initialized `VertexPositionInputs`.
- [Shader API] Added a `GetPerObjectLightIndex` function to return the per-object index given a for-loop index.
- [Shader API] Added a `GetShadowCoord` function that takes a `VertexPositionInputs` as input.
- [ShaderLibrary] Added VertexNormalInputs struct that contains data for per-pixel normal computation.
- [ShaderLibrary] Added GetVertexNormalInputs function to return an initialized VertexNormalInputs.

### Changed
- The `RenderingData` struct is now read-only.
- `ScriptableRenderer`always performs a Clear before calling `IRendererSetup::Setup.` 
- `ScriptableRenderPass::Execute` no longer takes `CullResults` as input. Instead, use `RenderingData`as input, since that references `CullResults`.
- `IRendererSetup_Setup` no longer takes `ScriptableRenderContext` and `CullResults` as input.
- Shader includes are now referenced via package relative paths instead of via the deprecated shader export path mechanism https://docs.unity3d.com/2018.3/Documentation/ScriptReference/ShaderIncludePathAttribute.html.
- The LWRP Asset settings were re-organized to be more clear.
- Vertex lighting now controls if additional lights should be shaded per-vertex or per-pixel.
- Renamed all `Local Lights` nomenclature to `Additional Lights`.
- Changed shader naming to conform to our SRP shader code convention.
- [Shader API] Renamed `SpotAttenuation` function to `AngleAttenuation`.
- [Shader API] Renamed `_SHADOWS_ENABLED` keyword to `_MAIN_LIGHT_SHADOWS`
- [Shader API] Renamed `_SHADOWS_CASCADE` keyword to `_MAIN_LIGHT_SHADOWS_CASCADE`
- [Shader API] Renamed `_VERTEX_LIGHTS` keyword to `_ADDITIONAL_LIGHTS_VERTEX`.
- [Shader API] Renamed `_LOCAL_SHADOWS_ENABLED` to `_ADDITIONAL_LIGHT_SHADOWS`
- [Shader API] Renamed `GetLight` function to `GetAdditionalLight`.
- [Shader API] Renamed `GetPixelLightCount` function to `GetAdditionalLightsCount`.
- [Shader API] Renamed `attenuation` to `distanceAttenuation` in `LightData`.
- [Shader API] Renamed `GetLocalLightShadowStrength` function to `GetAdditionalLightShadowStrength`.
- [Shader API] Renamed `SampleScreenSpaceShadowMap` functions to `SampleScreenSpaceShadowmap`.
- [Shader API] Renamed `MainLightRealtimeShadowAttenuation` function to `MainLightRealtimeShadow`.
- [Shader API] Renamed light constants from `Directional` and `Local` to `MainLight` and `AdditionalLights`.
- [Shader API] Renamed `GetLocalLightShadowSamplingData` function to `GetAdditionalLightShadowSamplingData`.
- [Shader API] Removed OUTPUT_NORMAL macro.
- [Shader API] Removed `lightIndex` and `substractiveAttenuation` from `LightData`.
- [Shader API] Removed `ComputeShadowCoord` function. `GetShadowCoord` is provided instead.
- All `LightweightPipeline` references in API and classes are now named `LightweightRenderPipeline`.
- Files no longer have the `Lightweight` prefix.
- Renamed Physically Based shaders to `Lit`, `ParticlesLit`, and `TerrainLit`.
- Renamed Simple Lighting shaders to `SimpleLit`, and `ParticlesSimpleLit`.
- [ShaderLibrary] Renamed `InputSurfacePBR.hlsl`, `InputSurfaceSimple.hlsl`, and `InputSurfaceUnlit` to `LitInput.hlsl`, `SimpleLitInput.hlsl`, and `UnlitInput.hlsl`. These files were moved from the `ShaderLibrary` folder to the`Shaders`.
- [ShaderLibrary] Renamed `LightweightPassLit.hlsl` and `LightweightPassLitSimple.hlsl` to `LitForwardPass.hlsl` and `SimpleLitForwardPass.hlsl`. These files were moved from the `ShaderLibrary` folder to `Shaders`.
- [ShaderLibrary] Renamed `LightweightPassMetaPBR.hlsl`, `LightweightPassMetaSimple.hlsl` and `LighweightPassMetaUnlit` to `LitMetaPass.hlsl`, `SimpleLitMetaPass.hlsl` and `UnlitMetaPass.hlsl`. These files were moved from the `ShaderLibrary` folder to `Shaders`.
- [ShaderLibrary] Renamed `LightweightPassShadow.hlsl` to `ShadowCasterPass.hlsl`. This file was moved to the `Shaders` folder.
- [ShaderLibrary] Renamed `LightweightPassDepthOnly.hlsl` to `DepthOnlyPass.hlsl`. This file was moved to the `Shaders` folder.
- [ShaderLibrary] Renamed `InputSurfaceTerrain.hlsl` to `TerrainLitInput.hlsl`. This file was moved to the `Shaders` folder.
- [ShaderLibrary] Renamed `LightweightPassLitTerrain.hlsl` to `TerrainLitPases.hlsl`. This file was moved to the `Shaders` folder.
- [ShaderLibrary] Renamed `ParticlesPBR.hlsl` to `ParticlesLitInput.hlsl`. This file was moved to the `Shaders` folder.
- [ShaderLibrary] Renamed `InputSurfacePBR.hlsl` to `LitInput.hlsl`. This file was moved to the `Shaders` folder.
- [ShaderLibrary] Renamed `InputSurfaceUnlit.hlsl` to `UnlitInput.hlsl`. This file was moved to the `Shaders` folder.
- [ShaderLibrary] Renamed `InputBuiltin.hlsl` to `UnityInput.hlsl`.
- [ShaderLibrary] Renamed `LightweightPassMetaCommon.hlsl` to `MetaInput.hlsl`.
- [ShaderLibrary] Renamed `InputSurfaceCommon.hlsl` to `SurfaceInput.hlsl`.
- [ShaderLibrary] Removed LightInput struct and GetLightDirectionAndAttenuation. Use GetAdditionalLight function instead.
- [ShaderLibrary] Removed ApplyFog and ApplyFogColor functions. Use MixFog and MixFogColor instead.
- [ShaderLibrary] Removed TangentWorldToNormal function. Use TransformTangentToWorld instead.
- [ShaderLibrary] Removed view direction normalization functions. View direction should always be normalized per pixel for accurate results.
- [ShaderLibrary] Renamed FragmentNormalWS function to NormalizeNormalPerPixel.

### Fixed
- If you have more than 16 lights in a scene, LWRP no longer causes random glitches while rendering lights.
- The Unlit shader now samples Global Illumination correctly.
- The Inspector window for the Unlit shader now displays correctly.
- Reduced GC pressure by removing several per-frame memory allocations.
- The tooltip for the the camera __MSAA__ property now appears correctly.
- Fixed multiple C# code analysis rule violations.
- The fullscreen mesh is no longer recreated upon every call to `ScriptableRenderer.fullscreenMesh`.

## [3.3.0-preview] - 2018-01-01
### Added
- Added callbacks to LWRP that can be attached to a camera (IBeforeCameraRender, IAfterDepthPrePass, IAfterOpaquePass, IAfterOpaquePostProcess, IAfterSkyboxPass, IAfterTransparentPass, IAfterRender)

###Changed
- Clean up LWRP creation of render textures. If we are not going straight to screen ensure that we create both depth and color targets.
- UNITY_DECLARE_FRAMEBUFFER_INPUT and UNITY_READ_FRAMEBUFFER_INPUT macros were added. They are necessary for reading transient attachments.
- UNITY_MATRIX_I_VP is now defined.
- Renamed LightweightForwardRenderer to ScriptableRenderer.
- Moved all light constants to _LightBuffer CBUFFER. Now _PerCamera CBUFFER contains all other per camera constants.
- Change real-time attenuation to inverse square.
- Change attenuation for baked GI to inverse square, to match real-time attenuation.
- Small optimization in light attenuation shader code.

### Fixed
- Lightweight Unlit shader UI doesn't throw an error about missing receive shadow property anymore.

## [3.2.0-preview] - 2018-01-01
### Changed
- Receive Shadows property is now exposed in the material instead of in the renderer.
- The UI for Lightweight asset has been updated with new categories. A more clean structure and foldouts has been added to keep things organized.

### Fixed
- Shadow casters are now properly culled per cascade. (case 1059142)
- Rendering no longer breaks when Android platform is selected in Build Settings. (case 1058812)
- Scriptable passes no longer have missing material references. Now they access cached materials in the renderer.(case 1061353)
- When you change a Shadow Cascade option in the Pipeline Asset, this no longer warns you that you've exceeded the array size for the _WorldToShadow property.
- Terrain shader optimizations.

## [3.1.0-preview] - 2018-01-01

### Fixed
- Fixed assert errors caused by multi spot lights
- Fixed LWRP-DirectionalShadowConstantBuffer params setting

## [3.0.0-preview] - 2018-01-01
### Added
- Added camera additional data component to control shadows, depth and color texture.
- pipeline now uses XRSEttings.eyeTextureResolutionScale as renderScale when in XR.
- New pass architecture. Allows for custom passes to be written and then used on a per camera basis in LWRP

### Changed
- Shadow rendering has been optimized for the Mali Utgard architecture by removing indexing and avoiding divisions for orthographic projections. This reduces the frame time by 25% on the Overdraw benchmark.
- Removed 7x7 tent filtering when using cascades.
- Screenspace shadow resolve is now only done when rendering shadow cascades.
- Updated the UI for the Lighweight pipeline asset.
- Update assembly definitions to output assemblies that match Unity naming convention (Unity.*).

### Fixed
- Post-processing now works with VR on PC.
- PS4 compiler error
- Fixed VR multiview rendering by forcing MSAA to be off. There's a current issue in engine that breaks MSAA and Texture2DArray.
- Fixed UnityPerDraw CB layout
- GLCore compute buffer compiler error
- Occlusion strength not being applied on LW standard shaders
- CopyDepth pass is being called even when a depth from prepass is available
- GLES2 shader compiler error in IntegrationTests
- Can't set RenderScale and ShadowDistance by script
- VR Single Pass Instancing shadows
- Fixed compilation errors on Nintendo Switch (limited XRSetting support).

## [2.0.0-preview] - 2018-01-01

### Added
- Explicit render target load/store actions were added to improve tile utilization
- Camera opaque color can be requested on the pipeline asset. It can be accessed in the shader by defining a _CameraOpaqueTexture. This can be used as an alternative to GrabPass.
- Dynamic Batching can be enabled in the pipeline asset
- Pipeline now strips unused or invalid variants and passes based on selected pipeline capabilities in the asset. This reduces build and memory consuption on target.
- Shader stripping settings were added to pipeline asset

### Changed
#### Pipeline
- Pipeline code is now more modular and extensible. A ForwardRenderer class is initialized by the pipeline with RenderingData and it's responsible for enqueueing and executing passes. In the future pluggable renderers will be supported.
- On mobile 1 directional light + up to 4 local lights (point or spot) are computed
- On other platforms 1 directional light + up to 8 local lights are computed
- Multiple shadow casting lights are supported. Currently only 1 directional + 4 spots light shadows.
#### Shading Framework
- Directional Lights are always considered a main light in shader. They have a fast shading path with no branching and no indexing.
- GetMainLight() is provided in shader to initialize Light struct with main light shading data. 
- Directional lights have a dedicated shadowmap for performance reasons. Shadow coord always comes from interpolator.
- MainLigthRealtimeShadowAttenuation(float4 shadowCoord) is provided to compute main light realtime shadows.
- Spot and Point lights are always shaded in the light loop. Branching on uniform and indexing happens when shading them.
- GetLight(half index, float3 positionWS) is provided in shader to initialize Light struct for spot and point lights.
- Spot light shadows are baked into a single shadow atlas.
- Shadow coord for spot lights is always computed on fragment.
- Use LocalLightShadowAttenuation(int lightIndex, float3 positionWS) to comppute realtime shadows for spot lights.

### Fixed
- Issue that was causing VR on Android to render black
- Camera viewport issues
- UWP build issues
- Prevent nested camera rendering in the pipeline

## [1.1.4-preview] - 2018-01-01

### Added
 - Terrain and grass shaders ported
 - Updated materials and shader default albedo and specular color to midgrey.
 - Exposed _ScaledScreenParams to shader. It works the same as _ScreenParams but takes pipeline RenderScale into consideration
 - Performance Improvements in mobile

### Fixed
 - SRP Shader library issue that was causing all constants to be highp in mobile
 - shader error that prevented LWRP to build to UWP
 - shader compilation errors in Linux due to case sensitive includes
 - Rendering Texture flipping issue
 - Standard Particles shader cutout and blending modes
 - crash caused by using projectors
 - issue that was causing Shadow Strength to not be computed on mobile
 - Material Upgrader issue that caused editor to SoftLocks
 - GI in Unlit shader
 - Null reference in the Unlit material shader GUI

## [1.1.2-preview] - 2018-01-01

### Changed
 - Performance improvements in mobile  

### Fixed
 - Shadows on GLES 2.0
 - CPU performance regression in shadow rendering
 - Alpha clip shadow issues
 - Unmatched command buffer error message
 - Null reference exception caused by missing resource in LWRP
 - Issue that was causing Camera clear flags was being ignored in mobile


## [1.1.1-preview] - 2018-01-01

### Added
 - Added Cascade Split selection UI
 - Added SHADER_HINT_NICE_QUALITY. If user defines this to 1 in the shader Lightweight pipeline will favor quality even on mobile platforms.

### Changed
 - Shadowmap uses 16bit format instead of 32bit.
 - Small shader performance improvements

### Fixed
 - Subtractive Mode
 - Shadow Distance does not accept negative values anymore


## [0.1.24] - 2018-01-01

### Added
 - Added Light abstraction layer on lightweight shader library.
 - Added HDR global setting on pipeline asset. 
 - Added Soft Particles settings on pipeline asset.
 - Ported particles shaders to SRP library

### Changed
 - HDR RT now uses what format is configured in Tier settings.
 - Refactored lightweight standard shaders and shader library to improve ease of use.
 - Optimized tile LOAD op on mobile.
 - Reduced GC pressure
 - Reduced shader variant count by ~56% by improving fog and lightmap keywords
 - Converted LW shader library files to use real/half when necessary.

### Fixed
 - Realtime shadows on OpenGL
 - Shader compiler errors in GLES 2.0
 - Issue sorting issues when BeforeTransparent custom fx was enabled.
 - VR single pass rendering.
 - Viewport rendering issues when rendering to backbuffer.
 - Viewport rendering issues when rendering to with MSAA turned off.
 - Multi-camera rendering.

## [0.1.23] - 2018-01-01

### Added
 - UI Improvements (Rendering features not supported by LW are hidden)

### Changed
 - Shaders were ported to the new SRP shader library. 
 - Constant Buffer refactor to use new Batcher
 - Shadow filtering and bias improved.
 - Pipeline now updates color constants in gamma when in Gamma colorspace.
 - Optimized ALU and CB usage on Shadows.
 - Reduced shader variant count by ~33% by improving shadow and light classification keywords
 - Default resources were removed from the pipeline asset.

### Fixed
 - Fixed shader include path when using SRP from package manager.
 - Fixed spot light attenuation to match Unity Built-in pipeline.
 - Fixed depth pre-pass clearing issue.

## [0.1.12] - 2018-01-01

### Added
 - Standard Unlit shader now has an option to sample GI.
 - Added Material Upgrader for stock Unity Mobile and Legacy Shaders.
 - UI improvements

### Changed
- Realtime shadow filtering was improved. 

### Fixed
 - Fixed an issue that was including unreferenced shaders in the build.
 - Fixed a null reference caused by Particle System component lights.<|MERGE_RESOLUTION|>--- conflicted
+++ resolved
@@ -4,24 +4,16 @@
 The format is based on [Keep a Changelog](http://keepachangelog.com/en/1.0.0/)
 and this project adheres to [Semantic Versioning](http://semver.org/spec/v2.0.0.html).
 
-<<<<<<< HEAD
-## [7.5.5] - 2021-02-05
+## [7.7.0] - 2021-04-28
 
 ### Changed
 - Opacity as Density blending feature for Terrain Lit Shader is now disabled when the Terrain has more than four Terrain Layers. This is now similar to the Height-blend feature for the Terrain Lit Shader.
-
-### Fixed
-- Fixed Opacity as Density blending artifacts on Terrain that that caused Terrain to have modified splat weights of zero in some areas and greater than one in others.
-
-## [7.5.4] - 2021-01-28
-=======
-## [7.7.0] - 2021-04-28
->>>>>>> fae28296
 
 ### Fixed
 - Fixed resolution of intermediate textures when rendering to part of a render texture. [case 1261287](https://issuetracker.unity3d.com/product/unity/issues/guid/1261287/)
 - Fixed an issue when using the opaque texture with XR multipass. [case 1256604](https://issuetracker.unity3d.com/issues/urp-xr-xr-sdk-opaque-texture-is-black-in-one-eye-if-both-depth-and-opaque-texture-enabled-for-multipass-vr-in-urp)
 - Fixed an issue where SMAA did not work for OpenGL [case 1318214](https://issuetracker.unity3d.com/issues/urp-there-is-no-effect-when-using-smaa-in-urp-with-opengles-api)
+- Fixed Opacity as Density blending artifacts on Terrain that that caused Terrain to have modified splat weights of zero in some areas and greater than one in others.
 
 ## [7.6.0] - 2021-03-25
 
