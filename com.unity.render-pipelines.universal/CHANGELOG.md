--- conflicted
+++ resolved
@@ -23,11 +23,8 @@
 - Fixed MSAA on Metal MacOS and Editor.
 - Fixed an issue causing passthrough camera to not render. [case 1283894](https://issuetracker.unity3d.com/product/unity/issues/guid/1283894/) 
 - Fixed MSAA override on camera does not work in non-XR project if target eye is selected to both eye.
-<<<<<<< HEAD
+- Fixed a compiler error in BakedLit shader when using Hybrid Renderer.
 - Transparent Lit ShaderGraph using Additive blending will now properly fade with alpha [1270344]
-=======
-- Fixed a compiler error in BakedLit shader when using Hybrid Renderer.
->>>>>>> 19ffe86b
 
 ## [10.1.0] - 2020-10-12
 ### Added
