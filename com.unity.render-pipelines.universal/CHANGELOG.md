--- conflicted
+++ resolved
@@ -28,9 +28,7 @@
 - Fixed material converter not being able to be called in batch mode. [case 1375962]
 - Fixed an issue where specular color was not matching behaviour in Legacy and HDRP. [case 1326941](https://issuetracker.unity3d.com/issues/urp-specular-color-behavior-does-not-match-legacy-or-hdrp)
 - Fixed a shader compiler issue with mismatching variable types when calling lerp.
-<<<<<<< HEAD
 - Fixed an issue where preview cameras were missing the descriptor for creating their RenderTexture [case 1393818](https://issuetracker.unity3d.com/issues/urp-errors-are-spammed-after-entering-play-mode-in-sunflare-scene-and-navigating-the-project-view)
-=======
 - Fixed max light count cpu/gpu mismatch on Windows Editor with Android target. [case 1392965](https://issuetracker.unity3d.com/product/unity/issues/guid/1392965/)
 - Fixed missing shader keyword SHADOWS_SHADOWMASK for shader graph using deferred rendering.
 - Fixed double alpha modulate for particle unlit shader.
@@ -39,7 +37,6 @@
 - Fixed FXAA quality issues when render scale is not 1.0.
 - Fixed Screen Space Decal to work with fog. [1383719](https://issuetracker.unity3d.com/issues/decal-is-not-displayed-when-fog-is-enabled)
 - Fixed an issue with too many variants being included in ShaderGraph shaders used in URP. [[case 1378545](https://issuetracker.unity3d.com/issues/some-lit-shaders-are-having-huge-count-of-variants-which-leads-to-project-build-prevention)]
->>>>>>> d4a4be05
 
 ## [14.0.0] - 2021-11-17
 
