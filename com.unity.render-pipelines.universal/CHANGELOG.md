--- conflicted
+++ resolved
@@ -103,11 +103,8 @@
 - Fixed errors when the Profiler is used with XR multipass. [case 1322916](https://issuetracker.unity3d.com/issues/xr-urp-profiler-spams-errors-in-the-console-upon-entering-play-mode)
 - Fixed an issue where SMAA did not work for OpenGL [case 1336708](https://issuetracker.unity3d.com/issues/urp-there-is-no-effect-when-using-smaa-in-urp-with-opengles-api)
 - Fixed an issue where changing camera's position in the BeginCameraRendering do not apply properly. [case 1318629] (https://issuetracker.unity3d.com/issues/camera-doesnt-move-when-changing-its-position-in-the-begincamerarendering-and-the-endcamerarendering-methods)
-<<<<<<< HEAD
+- Fixed a performance issue in Hololens when using renderer with custom render passes.
 - Fixed an issue where Particle Lit shader had an incorrect fallback shader [case 1331780]
-=======
-- Fixed a performance issue in Hololens when using renderer with custom render passes.
->>>>>>> c5f871d5
 
 ## [10.2.0] - 2020-10-19
 
