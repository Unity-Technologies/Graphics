--- conflicted
+++ resolved
@@ -9,11 +9,13 @@
 ### Added
 - Added support for user-selected upscaling filters. Current options are automatic, bilinear, and nearest-neighbor.
 - Added batch mode support for the converters.
+- Added Downscale and Max Iterations options for Bloom
 
 ### Changed
 - Re-added the menu button to be able to convert selected materials.
 - Reverted intermediate texture behavior.
 - Shader Variant Log Level moved from the URP Asset to URP Global Settings.
+- Removed skipIterations from Bloom settings. It has now been replaced with maxIterations.
 
 ### Fixed
 - Fix mismatch on some platforms between Editor-side and Runtime-side implementations of UnityEngine.Rendering.Universal.DecalRendererFeature.IsAutomaticDBuffer() [case 1364134]
@@ -30,14 +32,6 @@
 - Renderer Features can now use the HelpURLAttribute to specify a documentation URL to be used in the inspector.
 - Added inspector documentation URLs to the SSAO, Decal, and Render Objects renderer features.
 - Changed "_USE_DRAW_PROCEDURAL" to be used only in vertex shader in Post Processing related shaders as they are not needed for fragment shaders. In result we now generate less shader variants.
-<<<<<<< HEAD
-- Added support for user-selected upscaling filters. Current options are automatic, bilinear, and nearest-neighbor.
-- Added Downscale and Max Iterations options for Bloom
-
-### Changed
-- Removed skipIterations from Bloom settings. It has now been replaced with maxIterations.
-=======
->>>>>>> b807e582
 
 ### Fixed
 - Fix shadow rendering correctly to work with shader stripping in WebGl. [case 1381881](https://issuetracker.unity3d.com/issues/webgl-urp-mesh-is-not-rendered-in-the-scene-on-webgl-build)
