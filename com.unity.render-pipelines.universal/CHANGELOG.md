--- conflicted
+++ resolved
@@ -4,20 +4,12 @@
 The format is based on [Keep a Changelog](http://keepachangelog.com/en/1.0.0/)
 and this project adheres to [Semantic Versioning](http://semver.org/spec/v2.0.0.html).
 
-<<<<<<< HEAD
-## [TODO Next Release] - TODO Provide Date
-
-### Added
-- Added Screen Coordinates Override feature. Adapted post effects to support Screen Coordinates Override. (Used, for example, to support Cluster Display.)
-
-## [14.0.0] - 2021-11-17
-=======
 ## [14.0.1] - 2021-12-07
->>>>>>> def95df5
 
 ### Added
 - Added support for user-selected upscaling filters. Current options are automatic, bilinear, and nearest-neighbor.
 - Added batch mode support for the converters.
+- Added Screen Coordinates Override feature. Adapted post effects to support Screen Coordinates Override. (Used, for example, to support Cluster Display.)
 
 ### Changed
 - Re-added the menu button to be able to convert selected materials.
