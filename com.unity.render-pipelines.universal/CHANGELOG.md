--- conflicted
+++ resolved
@@ -23,13 +23,10 @@
 - Move Assets/Create/Rendering/Universal Render Pipeline/Forward Renderer to Assets/Create/Rendering/URP Forward Renderer
 - Removing unused temporary depth buffers for Depth of Field and Panini Projection.
 - Optimized the Bokeh Depth of Field shader on mobile by using half precision floats.
-<<<<<<< HEAD
-- Opacity as Density blending feature for Terrain Lit Shader is now disabled when the Terrain has more than four Terrain Layers. This is now similar to the Height-blend feature for the Terrain Lit Shader.
-=======
 - Added Depth and DepthNormals passes to particles shaders.
 - Changed UniversalRenderPipelineCameraEditor to URPCameraEditor
 - Reduced the size of the fragment input struct of the TerrainLitPasses and LitGBufferPass, SimpleLitForwardPass and SimpleLitGBufferPass lighting shaders.
->>>>>>> 14eac9d7
+- Opacity as Density blending feature for Terrain Lit Shader is now disabled when the Terrain has more than four Terrain Layers. This is now similar to the Height-blend feature for the Terrain Lit Shader.
 
 ### Fixed
 - Fixed Opacity as Density blending artifacts on Terrain that that caused Terrain to have modified splat weights of zero in some areas and greater than one in others. [case 1283124](https://issuetracker.unity3d.com/product/unity/issues/guid/1283124/)
