--- conflicted
+++ resolved
@@ -32,15 +32,12 @@
 - Fixed a compiler error in BakedLit shader when using Hybrid Renderer.
 - Fixed XR camera fov can be changed through camera inspector.
 - Fixed LightProbes to have gamma correct when using gamma color space. [case 1268911](https://issuetracker.unity3d.com/issues/urp-has-no-gamma-correction-for-lightprobes)
-<<<<<<< HEAD
-- Fixed an issue with upgrading material set to cutout didn't properly set alpha clipping. [case 1235516](https://issuetracker.unity3d.com/issues/urp-upgrade-material-utility-does-not-set-the-alpha-clipping-when-material-was-using-a-shader-with-rendering-mode-set-to-cutout)
-=======
 - Fixed an issue causing materials to be upgraded multiple times.
 - Fixed an issue where the Camera inspector was grabbing the URP asset in Graphics Settings rather than the currently active.
 - Fixed an issue where the Light Explorer was grabbing the URP asset in Graphics Settings rather than the currently active.
 - Fixed an issue where the scene view camera ignored the pipeline assets HDR setting. [case 1284369](https://issuetracker.unity3d.com/issues/urp-scene-view-camera-ignores-pipeline-assets-hdr-settings-when-main-camera-uses-pipeline-settings)
 - Fixed bloom inconsistencies between Gamma and Linear color-spaces.
->>>>>>> 0d1c4431
+- Fixed an issue with upgrading material set to cutout didn't properly set alpha clipping. [case 1235516](https://issuetracker.unity3d.com/issues/urp-upgrade-material-utility-does-not-set-the-alpha-clipping-when-material-was-using-a-shader-with-rendering-mode-set-to-cutout)
 
 ## [10.1.0] - 2020-10-12
 ### Added
