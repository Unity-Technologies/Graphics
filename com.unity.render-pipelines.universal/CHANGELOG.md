--- conflicted
+++ resolved
@@ -9,14 +9,11 @@
 ### Fixed
 - Fixed lighting banding issue on mobile platforms.
 - Fixed multi_compile_instancing on SimpleLit shader on SM 2.0.
-<<<<<<< HEAD
+- The behavior of setting a camera's Background Type to "Dont Care" has changed on mobile. Previously, "Dont Care" would behave identically to "Solid Color" on mobile. Now, "Dont Care" corresponds to the render target being filled with arbitrary data at the beginning of the frame, which may be faster in some situations. Note that there are no guarantees for the exact content of the render target, so projects should use "Dont care" only if they are guaranteed to render to, or otherwise write every pixel every frame.
 - Fixed URP Deferred Fog pass does not work in XR singlepass.
-=======
-- The behavior of setting a camera's Background Type to "Dont Care" has changed on mobile. Previously, "Dont Care" would behave identically to "Solid Color" on mobile. Now, "Dont Care" corresponds to the render target being filled with arbitrary data at the beginning of the frame, which may be faster in some situations. Note that there are no guarantees for the exact content of the render target, so projects should use "Dont care" only if they are guaranteed to render to, or otherwise write every pixel every frame.
 
 ### Changed
 - Added serialization of Freeform ShapeLight mesh to avoid CPU cost of generating them on the runtime.
->>>>>>> 84ec49b8
 
 ## [10.10.0] - 2022-06-28
 
