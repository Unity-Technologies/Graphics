--- conflicted
+++ resolved
@@ -4,12 +4,11 @@
 The format is based on [Keep a Changelog](http://keepachangelog.com/en/1.0.0/)
 and this project adheres to [Semantic Versioning](http://semver.org/spec/v2.0.0.html).
 
-<<<<<<< HEAD
 ## [Unreleased]
 
 ### Added
 - All builtin URP shaders as long as URP ShaderGraph shaders will support Mesh LOD CrossFade which type can be selected in UniversalRenderPipelineAsset.lodCrossFadeDitheringType property.
-=======
+
 ## [14.0.2] - 2021-02-04
 
 ### Added
@@ -32,7 +31,6 @@
 - Fixed an issue in where a user could stack cameras with different renderers and not get a warning in the editor (this is not supported).
 - Fixed decal automatic technique to correctly work with webgl. [case 1370326](https://issuetracker.unity3d.com/issues/pink-textures-appear-on-decal-projector-when-building-to-webgl2-and-decal-technique-is-set-to-automatic)
 - Fixed ScreenSpaceShadows target which was not bound during draw. [case 1388353](https://issuetracker.unity3d.com/product/unity/issues/guid/1388353/)
->>>>>>> c124b7ef
 
 ## [14.0.1] - 2021-12-07
 
