--- conflicted
+++ resolved
@@ -6,18 +6,15 @@
 
 ## [10.8.0] - 2021-09-20
 
-<<<<<<< HEAD
 ### Added
 - Added [DisallowMultipleRendererFeature] attribute for Renderer Features.
 
-=======
 ### Fixed
 - Fixed ShaderGraph needing updated normals for ShadowCaster in URP.
 - Fixed memory leak with XR combined occlusion meshes. [case 1366173]
 
 ### Changed
 - MaterialReimporter.ReimportAllMaterials now batches the asset database changes to improve performance.
->>>>>>> 9cfbddf2
 
 ## [10.7.0] - 2021-07-02
 
