# Changelog
All notable changes to this package will be documented in this file.

The format is based on [Keep a Changelog](http://keepachangelog.com/en/1.0.0/)
and this project adheres to [Semantic Versioning](http://semver.org/spec/v2.0.0.html).

## [10.1.0] - 2020-08-04
### Added
- Added support for the Shadowmask Mixed Lighting Mode (Forward only), which supports up to four baked-shadow Lights.
- Added ComplexLit shader for advanced material features and deferred forward fallback.
- Added Clear Coat feature for ComplexLit shader and for shader graph.
- Added Parallax Mapping to the Lit shader (Lit.shader).
- Added the Detail Inputs setting group in the Lit shader (Lit.shader).
- Added Smooth shadow fading.
- The pipeline now outputs a warning in the console when trying to access camera color or depth texture when those are not valid. Those textures are only available in the context of `ScriptableRenderPass`.
- Added a property to access the renderer from the `CameraData`.

### Changed
- The maximum number of visible lights when using OpenGL ES 3.x on Android now depends on the minimum OpenGL ES 3.x version as configured in PlayerSettings.

### Fixed
- Fixed an issue were the filter window could not be defocused using the mouse. [case 1242032](https://issuetracker.unity3d.com/issues/urp-volume-override-window-doesnt-disappear-when-clicked-on-the-other-windows-in-the-editor)
- Fixed camera backgrounds not matching between editor and build when background is set to 'Uninitialized'. [case 1224369](https://issuetracker.unity3d.com/issues/urp-uninitialized-camera-background-type-does-not-match-between-the-build-and-game-view)
- Fixed a case where main light hard shadows would not work if any other light is present with soft shadows.[case 1250829](https://issuetracker.unity3d.com/issues/main-light-shadows-are-ignored-in-favor-of-additional-lights-shadows)
- Fixed issue that caused color grading to not work correctly with camera stacking. [case 1263193](https://issuetracker.unity3d.com/product/unity/issues/guid/1263193/)
- Fixed an issue that caused an infinite asset database reimport when running Unity in command line with -testResults argument.
- Fixed ParticlesUnlit shader to use fog color instead of always black. [case 1264585]
- Fixed issue that caused some properties in the camera to not be bolded and highlighted when edited in prefab mode. [case 1230082](https://issuetracker.unity3d.com/issues/urp-camera-prefab-fields-render-type-renderer-background-type-are-not-bolded-and-highlighted-when-edited-in-prefab-mode)
- Fixed issue where blur would sometimes flicker [case 1224915](https://issuetracker.unity3d.com/issues/urp-bloom-effect-flickers-when-using-integrated-post-processing-feature-set)
- Fixed an issue in where the camera inspector didn't refresh properly when changing pipeline in graphic settings. [case 1222668](https://issuetracker.unity3d.com/issues/urp-camera-properties-not-refreshing-on-adding-or-removing-urp-pipeline-in-the-graphics-setting)
- Fixed depth of field to work with dynamic resolution. [case 1225467](https://issuetracker.unity3d.com/issues/dynamic-resolution-rendering-error-when-using-depth-of-field-in-urp)
- Fixed FXAA, SSAO, Motion Blur to work with dynamic resolution.
- Fixed an issue where Pixel lighting variants were stripped in builds if another URP asset had Additional Lights set to Per Vertex [case 1263514](https://issuetracker.unity3d.com/issues/urp-all-pixel-lighting-variants-are-stripped-in-build-if-at-least-one-urp-asset-has-additional-lights-set-to-per-vertex)
- Fixed an issue where transparent meshes were rendered opaque when using custom render passes [case 1262887](https://issuetracker.unity3d.com/issues/urp-transparent-meshes-are-rendered-as-opaques-when-using-lit-shader-with-custom-render-pass)
- Fixed regression from 8.x.x that increased launch times on Android with GLES3. [case 1269119](https://issuetracker.unity3d.com/issues/android-launch-times-increased-x4-from-urp-8-dot-1-0-to-urp-10-dot-0-0-preview-dot-26)
- Fixed an issue with a render texture failing assertion when chosing an invalid format. [case 1222676](https://issuetracker.unity3d.com/issues/the-error-occurs-when-a-render-texture-which-has-a-certain-color-format-is-applied-to-the-cameras-output-target)
- Fixed an issue that caused the unity_CameraToWorld matrix to have z flipped values. [case 1257518](https://issuetracker.unity3d.com/issues/parameter-unity-cameratoworld-dot-13-23-33-is-inverted-when-using-universal-rp-7-dot-4-1-and-newer)
- Fixed not using the local skybox on the camera game object when the Skybox Material property in the Lighting window was set to null.
- Fixed an issue where, if URP was not in use, you would sometimes get errors about 2D Lights when going through the menus.
- Fixed GC when using XR single-pass automated tests.
- Fixed an issue that caused a null reference when deleting camera component in a prefab. [case 1244430](https://issuetracker.unity3d.com/issues/urp-argumentnullexception-error-is-thrown-on-removing-camera-component-from-camera-prefab)
- Fixed resolution of intermediate textures when rendering to part of a render texture. [case 1261287](https://issuetracker.unity3d.com/product/unity/issues/guid/1261287/)
- Fixed XR mirroView sRGB issue when color space is gamma.
- Fixed an issue where XR eye textures are recreated multiple times per frame due to per camera MSAA change.
- Fixed an issue wehre XR mirror view selector stuck. 
<<<<<<< HEAD
- Fixed Missing camera cannot be removed after scene is saved by removing the Missing camera label. [case 1252255](https://issuetracker.unity3d.com/issues/universal-rp-missing-camera-cannot-be-removed-from-camera-stack-after-scene-is-saved)
- Fixed MissingReferenceException when removing Missing camera from camera stack by removing Missing camera label. [case 1252263](https://issuetracker.unity3d.com/issues/universal-rp-missingreferenceexception-errors-when-removing-missing-camera-from-stack)
=======
- Fixed GLES2 shader compilation.
- Fixed issue with lens distortion breaking rendering when enabled and its intensity is 0.
- Fixed issue that caused motion blur to not work in XR.
>>>>>>> cc501f1c

## [10.0.0] - 2020-06-10
### Added
- Added the option to strip Terrain hole Shader variants.
- Added support for additional Directional Lights. The amount of additional Directional Lights is limited by the maximum Per-object Lights in the Render Pipeline Asset.
- Added default implementations of OnPreprocessMaterialDescription for FBX, Obj, Sketchup and 3DS file formats.
- Added Transparency Sort Mode and Transparency Sort Axis to 2DRendererData.
- Added support for a user defined default material to 2DRendererData.
- Added the option to toggle shadow receiving on transparent objects.
- Added XR multipass rendering. Multipass rendering is a requirement on many VR platforms and allows graceful fallback when single-pass rendering isn't available.
- Added support for Camera Stacking when using the Forward Renderer. This introduces the Camera `Render Type` property. A Base Camera can be initialized with either the Skybox or Solid Color, and can combine its output with that of one or more Overlay Cameras. An Overlay Camera is always initialized with the contents of the previous Camera that rendered in the Camera Stack.
- Added AssetPostprocessors and Shadergraphs to handle Arnold Standard Surface and 3DsMax Physical material import from FBX.
- Added `[MainTexture]` and `[MainColor]` shader property attributes to URP shader properties. These will link script material.mainTextureOffset and material.color to `_BaseMap` and `_BaseColor` shader properties.
- Added the option to specify the maximum number of visible lights. If you set a value, lights are sorted based on their distance from the Camera.
- Added the option to control the transparent layer separately in the Forward Renderer.
- Added the ability to set individual RendererFeatures to be active or not, use `ScriptableRendererFeature.SetActive(bool)` to set whether a Renderer Feature will execute,  `ScriptableRendererFeature.isActive` can be used to check the current active state of the Renderer Feature.
 additional steps to the 2D Renderer setup page for quality and platform settings.
- If Unity Editor Analytics are enabled, Universal collects anonymous data about usage of Universal. This helps the Universal team focus our efforts on the most common scenarios, and better understand the needs of our customers.
- Added a OnCameraSetup() function to the ScriptableRenderPass API, that gets called by the renderer before rendering each camera
- Added a OnCameraCleanup() function to the ScriptableRenderPass API, that gets called by the renderer after rendering each camera
- Added Default Material Type options to the 2D Renderer Data Asset property settings.
- Added additional steps to the 2D Renderer setup page for quality and platform settings.
- Added option to disable XR autotests on test settings.
- Shader Preprocessor strips gbuffer shader variants if DeferredRenderer is not in the list of renderers in any Scriptable Pipeline Assets.
- Added an option to enable/disable Adaptive Performance when the Adaptive Performance package is available in the project.
- Added support for 3DsMax's 2021 Simplified Physical Material from FBX files in the Model Importer.
- Added GI to SpeedTree
- Added support for DXT5nm-style normal maps on Android, iOS and tvOS
- Added stencil override support for deferred renderer.
- Added a warning message when a renderer is used with an unsupported graphics API, as the deferred renderer does not officially support GL-based platforms.
- Added option to skip a number of final bloom iterations.
- Added support for [Screen Space Ambient Occlusion](https://docs.unity3d.com/Packages/com.unity.render-pipelines.universal@10.0/manual/post-processing-ssao.html) and a new shader variant _SCREEN_SPACE_OCCLUSION.
- Added support for Normal Texture being generated in a prepass.
- Added a ConfigureInput() function to ScriptableRenderPass, so it is possible for passes to ask that a Depth, Normal and/or Opaque textures to be generated by the forward renderer.
- Added a float2 normalizedScreenSpaceUV to the InputData Struct.
- Added new sections to documentation: [Writing custom shaders](https://docs.unity3d.com/Packages/com.unity.render-pipelines.universal@10.0/manual/writing-custom-shaders-urp.html), and [Using the beginCameraRendering event](https://docs.unity3d.com/Packages/com.unity.render-pipelines.universal@10.0/manual/using-begincamerarendering.html).
- Added support for GPU instanced mesh particles on supported platforms.
- Added API to check if a Camera or Light is compatible with Universal Render Pipeline.

### Changed
- Moved the icon that indicates the type of a Light 2D from the Inspector header to the Light Type field.
- Eliminated some GC allocations from the 2D Renderer.
- Added SceneSelection pass for TerrainLit shader.
- Remove final blit pass to force alpha to 1.0 on mobile platforms.
- Deprecated the CinemachineUniversalPixelPerfect extension. Use the one from Cinemachine v2.4 instead.
- Replaced PlayerSettings.virtualRealitySupported with XRGraphics.tryEnable.
- Blend Style in the 2DRendererData are now automatically enabled/disabled.
- When using the 2D Renderer, Sprites will render with a faster rendering path when no lights are present.
- Particle shaders now receive shadows
- The Scene view now mirrors the Volume Layer Mask set on the Main Camera.
- Drawing order of SRPDefaultUnlit is now the same as the Built-in Render Pipline.
- Made MaterialDescriptionPreprocessors private.
- UniversalRenderPipelineAsset no longer supports presets. [Case 1197020](https://issuetracker.unity3d.com/issues/urp-reset-functionality-does-not-work-on-preset-of-universalrenderpipelineassets).
- The number of maximum visible lights is now determined by whether the platform is mobile or not.
- Renderer Feature list is now redesigned to fit more closely to the Volume Profile UI, this vastly improves UX and reliability of the Renderer Features List.
- Default color values for Lit and SimpleLit shaders changed to white due to issues with texture based workflows.
- You can now subclass ForwardRenderer to create a custom renderer based on it.
- URP is now computing tangent space per fragment.
- Optimized the 2D Renderer to skip rendering into certain internal buffers when not necessary.
- You can now subclass ForwardRenderer to create a custom renderer based on it.
- URP shaders that contain a priority slider now no longer have an offset of 50 by default.
- The virtual ScriptableRenderer.FrameCleanup() function has been marked obsolete and replaced by ScriptableRenderer.OnCameraCleanup() to better describe when the function gets invoked by the renderer.
- DepthOnlyPass, CopyDepthPass and CopyColorPass now use OnCameraSetup() instead of Configure() to set up their passes before executing as they only need to get their rendertextures once per camera instead of once per eye.
- Updated shaders to be compatible with Microsoft's DXC.
- Mesh GPU Instancing option is now hidden from the particles system renderer as this feature is not supported by URP.
- The 2D Renderer now supports camera stacking.
- 2D shaders now use half-precision floats whenever precise results are not necessary.
- Removed the ETC1_EXTERNAL_ALPHA variant from Shader Graph Sprite shaders.
- Eliminated some unnecessary clearing of render targets when using the 2D Renderer.
- The rendering of 2D lights is more effient as sorting layers affected by the same set of lights are now batched.
- Removed the 8 renderer limit from URP Asset.
- Merged the deferred renderer into the forward renderer.
- Changing the default value of Skip Iterations to 1 in Bloom effect editor
- Use SystemInfo to check if multiview is supported instead of being platform hardcoded
- Default attachment setup behaviour for ScriptableRenderPasses that execute before rendering opaques is now set use current the active render target setup. This improves performance in some situations.
- Combine XR occlusion meshes into one when using single-pass (multiview or instancing) to reduce draw calls and state changes.

### Fixed
- Fixed an issue that caused WebGL to render blank screen when Depth texture was enabled [case 1240228](https://issuetracker.unity3d.com/issues/webgl-urp-scene-is-rendered-black-in-webgl-build-when-depth-texture-is-enabled)
- Fixed NaNs in tonemap algorithms (neutral and ACES) on Nintendo Switch.
- Fixed a performance problem with ShaderPreprocessor with large amount of active shader variants in the project 
- Fixed an issue where linear to sRGB conversion occurred twice on certain Android devices.
- Fixed an issue where there were 2 widgets showing the outer angle of a spot light.
- Fixed an issue where Unity rendered fullscreen quads with the pink error shader when you enabled the Stop NaN post-processing pass.
- Fixed an issue where Terrain hole Shader changes were missing. [Case 1179808](https://issuetracker.unity3d.com/issues/terrain-brush-tool-is-not-drawing-when-paint-holes-is-selected).
- Fixed an issue where the Shader Graph `SceneDepth` node didn't work with XR single-pass (double-wide) rendering. See [case 1123069](https://issuetracker.unity3d.com/issues/lwrp-vr-shadergraph-scenedepth-doesnt-work-in-single-pass-rendering).
- Fixed Unlit and BakedLit shader compilations in the meta pass.
- Fixed an issue where the Bokeh Depth of Field shader would fail to compile on PS4.
- Fixed an issue where the Scene lighting button didn't work when you used the 2D Renderer.
- Fixed a performance regression when you used the 2D Renderer.
- Fixed an issue where the Freeform 2D Light gizmo didn't correctly show the Falloff offset.
- Fixed an issue where the 2D Renderer rendered nothing when you used shadow-casting lights with incompatible Renderer2DData.
- Fixed an issue where errors were generated when the Physics2D module was not included in the project's manifest.
- Fixed an issue where Prefab previews were incorrectly lit when you used the 2D Renderer.
- Fixed an issue where the Light didn't update correctly when you deleted a Sprite that a Sprite 2D Light uses.
- Fixed an issue where 2D Lighting was broken for Perspective Cameras.
- Fixed an issue where resetting a Freeform 2D Light would throw null reference exceptions. [Case 1184536](https://issuetracker.unity3d.com/issues/lwrp-changing-light-type-to-freeform-after-clicking-on-reset-throws-multiple-arguementoutofrangeexception).
- Fixed an issue where Freeform 2D Lights were not culled correctly when there was a Falloff Offset.
- Fixed an issue where Tilemap palettes were invisible in the Tile Palette window when the 2D Renderer was in use. [Case 1162550](https://issuetracker.unity3d.com/issues/adding-tiles-in-the-tile-palette-makes-the-tiles-invisible).
- Fixed issue where black emission would cause unneccesary inspector UI repaints. [Case 1105661](https://issuetracker.unity3d.com/issues/lwrp-inspector-window-is-being-repainted-when-using-the-material-with-emission-enabled-and-set-to-black-00-0).
- Fixed user LUT sampling being done in Linear instead of sRGB.
- Fixed an issue when trying to get the Renderer via API on the first frame. [Case 1189196](https://issuetracker.unity3d.com/product/unity/issues/guid/1189196/).
- Fixed a material leak on domain reload.
- Fixed an issue where deleting an entry from the Renderer List and then undoing that change could cause a null reference. [Case 1191896](https://issuetracker.unity3d.com/issues/nullreferenceexception-when-attempting-to-remove-entry-from-renderer-features-list-after-it-has-been-removed-and-then-undone).
- Fixed an issue where the user would get an error if they removed the Additional Camera Data component. [Case 1189926](https://issuetracker.unity3d.com/issues/unable-to-remove-universal-slash-hd-additional-camera-data-component-serializedobject-target-destroyed-error-is-thrown).
- Fixed post-processing with XR single-pass rendering modes.
- Fixed an issue where Cinemachine v2.4 couldn't be used together with Universal RP due to a circular dependency between the two packages.
- Fixed an issue that caused shaders containing `HDRP` string in their path to be stripped from the build.
- Fixed an issue that caused only selected object to render in SceneView when Wireframe drawmode was selected.
- Fixed Renderer Features UI tooltips. [Case 1191901](https://issuetracker.unity3d.com/issues/forward-renderers-render-objects-layer-mask-tooltip-is-incorrect-and-contains-a-typo).
- Fixed multiple issues where Shader Graph shaders failed to build for XR in the Universal RP.
- Fixed an issue when using the 2D Renderer where some types of renderers would not be assigned the correct material.
- Fixed inconsistent lighting between the forward renderer and the deferred renderer, that was caused by a missing normalize operation on vertex normals on some speedtree shader variants.
- Fixed issue where XR Multiview failed to render when using URP Shader Graph Shaders
- Fixed lazy initialization with last version of ResourceReloader
- Fixed broken images in package documentation.
- Fixed an issue where viewport aspect ratio was wrong when using the Stretch Fill option of the Pixel Perfect Camera. [case 1188695](https://issuetracker.unity3d.com/issues/pixel-perfect-camera-component-does-not-maintain-the-aspect-ratio-when-the-stretch-fill-is-enabled)
- Fixed an issue where setting a Normal map on a newly created material would not update. [case 1197217](https://issuetracker.unity3d.com/product/unity/issues/guid/1197217/)
- Fixed an issue where post-processing was not applied for custom renderers set to run on the "After Rendering" event [case 1196219](https://issuetracker.unity3d.com/issues/urp-post-processing-is-not-applied-to-the-scene-when-render-ui-event-is-set-to-after-rendering)
- Fixed an issue that caused an extra blit when using custom renderers [case 1156741](https://issuetracker.unity3d.com/issues/lwrp-performance-decrease-when-using-a-scriptablerendererfeature)
- Fixed an issue with transparent objects not receiving shadows when using shadow cascades. [case 1116936](https://issuetracker.unity3d.com/issues/lwrp-cascaded-shadows-do-not-appear-on-alpha-blended-objects)
- Fixed issue where using a ForwardRendererData preset would cause a crash. [case 1201052](https://issuetracker.unity3d.com/product/unity/issues/guid/1201052/)
- Fixed an issue where particles had dark outlines when blended together [case 1199812](https://issuetracker.unity3d.com/issues/urp-soft-particles-create-dark-blending-artefacts-when-intersecting-with-scene-geometry)
- Fixed an issue with deleting shader passes in the custom renderer features list [case 1201664](https://issuetracker.unity3d.com/issues/urp-remove-button-is-not-activated-in-shader-passes-list-after-creating-objects-from-renderer-features-in-urpassets-renderer)
- Fixed camera inverse view-projection matrix in XR mode, depth-copy and color-copy passes.
- Fixed an issue with the null check when `UniversalRenderPipelineLightEditor.cs` tries to access `SceneView.lastActiveSceneView`.
- Fixed an issue where the 'Depth Texture' drop down was incorrectly disabled in the Camera Inspector. 
- Fixed an issue that caused errors if you disabled the VR Module when building a project.
- Fixed an issue where the default TerrainLit Material was outdated, which caused the default Terrain to use per-vertex normals instead of per-pixel normals.
- Fixed shader errors and warnings in the default Universal RP Terrain Shader. [case 1185948](https://issuetracker.unity3d.com/issues/urp-terrain-slash-lit-base-pass-shader-does-not-compile)
- Fixed an issue where the URP Material Upgrader tried to upgrade standard Universal Shaders. [case 1144710](https://issuetracker.unity3d.com/issues/upgrading-to-lwrp-materials-is-trying-to-upgrade-lwrp-materials)
- Fixed an issue where some Materials threw errors when you upgraded them to Universal Shaders. [case 1200938](https://issuetracker.unity3d.com/issues/universal-some-materials-throw-errors-when-updated-to-universal-rp-through-update-materials-to-universal-rp)
- Fixed issue where normal maps on terrain appeared to have flipped X-components when compared to the same normal map on a mesh. [case 1181518](https://fogbugz.unity3d.com/f/cases/1181518/)
- Fixed an issue where the editor would sometimes crash when using additional lights [case 1176131](https://issuetracker.unity3d.com/issues/mac-crash-on-processshadowcasternodevisibilityandcullwithoutumbra-when-same-rp-asset-is-set-in-graphics-and-quality-settings)
- Fixed RemoveComponent on Camera contextual menu to not remove Camera while a component depend on it.
- Fixed an issue where right eye is not rendered to. [case 1170619](https://issuetracker.unity3d.com/issues/vr-lwrp-terrain-is-not-rendered-in-the-right-eye-of-an-hmd-when-using-single-pass-instanced-stereo-rendering-mode-with-lwrp)
- Fixed issue where TerrainDetailLit.shader fails to compile when XR is enabled.
- Fixed an issue that allowed height-based blending on Terrains with more than 4 materials, which is not supported.
- Fixed an issue where opaque objects were outputting incorrect alpha values [case 1168283](https://issuetracker.unity3d.com/issues/lwrp-alpha-clipping-material-makes-other-materials-look-like-alpha-clipping-when-gameobject-is-shown-in-render-texture)
- Fixed an issue where a depth texture was always created when post-processing was enabled, even if no effects made use of it.
- Fixed incorrect light attenuation on Nintendo Switch.
- Fixed an issue where the Volume System would not use the Cameras Transform when no `Volume Trigger` was set.
- Fixed an issue where post processing disappeared when using custom renderers and SMAA or no AA
- Fixed an issue where the 2D Renderer upgrader did not upgrade using the correct default material
- Fixed an issue with soft particles having dark blending when intersecting with scene geometry [case 1199812](https://issuetracker.unity3d.com/issues/urp-soft-particles-create-dark-blending-artefacts-when-intersecting-with-scene-geometry)
- Fixed an issue with additive particles blending incorrectly [case 1215713](https://issuetracker.unity3d.com/issues/universal-render-pipeline-additive-particles-not-using-vertex-alpha)
- Fixed an issue where camera preview window was missing in scene view. [case 1211971](https://issuetracker.unity3d.com/issues/scene-view-urp-camera-preview-window-is-missing-in-the-scene-view)
- Fixed an issue with shadow cascade values were not readable in the render pipeline asset [case 1219003](https://issuetracker.unity3d.com/issues/urp-cascade-values-truncated-on-selecting-two-or-four-cascades-in-shadows-under-universalrenderpipelineasset)
- Fixed an issue where MSAA isn't applied until eye textures are relocated by changing their resolution. [case 1197958](https://issuetracker.unity3d.com/issues/oculus-quest-oculus-go-urp-msaa-isnt-applied-until-eye-textures-are-relocated-by-changing-their-resolution)
- Fixed an issue where camera stacking didn't work properly inside prefab mode. [case 1220509](https://issuetracker.unity3d.com/issues/urp-cannot-assign-overlay-cameras-to-a-camera-stack-while-in-prefab-mode)
- Fixed the definition of `mad()` in SMAA shader for OpenGL.
- Fixed an issue where partical shaders failed to handle Single-Pass Stereo VR rendering with Double-Wide Textures. [case 1201208](https://issuetracker.unity3d.com/issues/urp-vr-each-eye-uses-the-cameraopaquetexture-of-both-eyes-for-rendering-when-using-single-pass-rendering-mode)
- Fixed an issue that caused assets to be reimported if player prefs were cleared. [case 1192259](https://issuetracker.unity3d.com/issues/lwrp-clearing-playerprefs-through-a-script-or-editor-causes-delay-and-console-errors-to-appear-when-entering-the-play-mode)
- Fixed missing Custom Render Features after Library deletion. [case 1196338](https://issuetracker.unity3d.com/product/unity/issues/guid/1196338/)
- Fixed not being able to remove a Renderer Feature due to tricky UI selection rects. [case 1208113](https://issuetracker.unity3d.com/product/unity/issues/guid/1208113/)
- Fixed an issue where the Camera Override on the Render Object Feature would not work with many Render Features in a row. [case 1205185](https://issuetracker.unity3d.com/product/unity/issues/guid/1205185/)
- Fixed UI clipping issue in Forward Renderer inspector. [case 1211954](https://issuetracker.unity3d.com/product/unity/issues/guid/1211954/)
- Fixed a Null ref when trying to remove a missing Renderer Feature from the Forward Renderer. [case 1196651](https://issuetracker.unity3d.com/product/unity/issues/guid/1196651/)
- Fixed data serialization issue when adding a Renderer Feature to teh Forward Renderer. [case 1214779](https://issuetracker.unity3d.com/product/unity/issues/guid/1214779/)
- Fixed issue with AssetPostprocessors dependencies causing models to be imported twice when upgrading the package version.
- Fixed an issue where NullReferenceException might be thrown when creating 2D Lights. [case 1219374](https://issuetracker.unity3d.com/issues/urp-nullreferenceexception-threw-on-adding-the-light-2d-experimental-component-when-2d-render-data-not-assigned) 
- Fixed an issue with a blurry settings icon. [case 1201895](https://issuetracker.unity3d.com/issues/urp-setting-icon-blurred-in-universalrendererpipelineasset)
- Fixed issue that caused the QualitySettings anti-aliasing changing without user interaction. [case 1195272](https://issuetracker.unity3d.com/issues/lwrp-the-anti-alias-quality-settings-value-is-changing-without-user-interaction)
- Fixed an issue where Shader Graph shaders generate undeclared identifier 'GetWorldSpaceNormalizeViewDir' error.
- Fixed an issue where rendering into RenderTexture with Single Pass Instanced renders both eyes overlapping.
- Fixed an issue where Renderscale setting has no effect when using XRSDK.
- Fixed an issue where renderScale != 1 or Display.main.requiresBlitToBackbuffer forced an unnecessary blit on XR.
- Fixed an issue that causes double sRGB correction on Quest. [case 1209292](https://issuetracker.unity3d.com/product/unity/issues/guid/1209292)
- Fixed an issue where terrain DepthOnly pass does not work for XR.
- Fixed an issue that caused depth texture to be flipped when sampling from shaders [case 1225362](https://issuetracker.unity3d.com/issues/game-object-is-rendered-incorrectly-in-the-game-view-when-sampling-depth-texture)
- Fixed an issue with URP switching such that every avaiable URP makes a total set of supported features such that all URPs are taken into consideration. [case 1157420](https://issuetracker.unity3d.com/issues/lwrp-srp-switching-doesnt-work-even-with-manually-adding-shadervariants-per-scene)
- Fixed an issue where XR multipass repeatedly throws error messages "Multi pass stereo mode doesn't support Camera Stacking".
- Fixed an issue with shadows not appearing on terrains when no cascades were selected [case 1226530](https://issuetracker.unity3d.com/issues/urp-no-shadows-on-terrain-when-cascades-is-set-to-no-cascades-in-render-pipeline-asset-settings)
- Fixed a shader issue that caused the Color in Sprite Shape to work improperly.
- Fixed an issue with URP switching such that every available URP makes a total set of supported features such that all URPs are taken into consideration. [case 1157420](https://issuetracker.unity3d.com/issues/lwrp-srp-switching-doesnt-work-even-with-manually-adding-shadervariants-per-scene)
- Metallic slider on the Lit shader is now linear meaning correct values are used for PBR.
- Fixed an issue where Post-Processing caused nothing to render on GLES2.
- Fixed an issue that causes viewport to not work correctly when rendering to textures. [case 1225103](https://issuetracker.unity3d.com/issues/urp-the-viewport-rect-isnt-correctly-applied-when-the-camera-is-outputting-into-a-rendertexture)
- Fixed an issue that caused incorrect sampling of HDR reflection probe textures.
- Fixed UI text of RenderObjects feature to display LightMode tag instead of Shader Pass Name. [case 1201696](https://issuetracker.unity3d.com/issues/render-feature-slash-pass-ui-has-a-field-for-shader-pass-name-when-it-actually-expects-shader-pass-lightmode)
- Fixed an issue when Linear -> sRGB conversion would not happen on some Android devices. [case 1226208](https://issuetracker.unity3d.com/issues/no-srgb-conversion-on-some-android-devices-when-using-the-universal-render-pipeline)
- Fixed issue where using DOF at the same time as Dynamic Scaling, the depth buffer was smapled with incorrect UVs. [case 1225467](https://issuetracker.unity3d.com/product/unity/issues/guid/1225467/)
- Fixed an issue where an exception would be thrown when resetting the ShadowCaster2D component. [case 1225339](https://issuetracker.unity3d.com/issues/urp-unassignedreferenceexception-thrown-on-resetting-the-shadow-caster-2d-component)
- Fixe an issue where using a Subtractive Blend Style for your 2D Lights might cause artifacts in certain post-processing effects. [case 1215584](https://issuetracker.unity3d.com/issues/urp-incorrect-colors-in-scene-when-using-subtractive-and-multiply-blend-mode-in-gamma-color-space)
- Fixed an issue where Cinemachine Pixel Perfect Extension didn't work when CinemachineBrain Update Method is anything other than Late Update.
- Fixed an issue where Sprite Shader Graph shaders weren't double-sided by default.
- Fixed an issue where particles using Sprite Shader Graph shaders were invisible.
- Fixed an issue where Scene objects might be incorrectly affected by 2D Lights from a previous Sorting Layer.
- Fixed an issue where errors would appear in the Console when entering Play Mode with a 2D Light selected in the Hierarchy. [Case 1226918](https://issuetracker.unity3d.com/issues/errors-appear-in-the-console-when-global-2d-light-is-selected-in-hierarchy)
- Fixed an issue that caused Android GLES to render blank screen when Depth texture was enabled without Opaque texture [case 1219325](https://issuetracker.unity3d.com/issues/scene-is-not-rendered-on-android-8-and-9-when-depth-texture-is-enabled-in-urp-asset)
- Fixed an issue that caused transparent objects to always render over top of world space UI. [case 1219877](https://issuetracker.unity3d.com/product/unity/issues/guid/1219877/)
- Fixed issue causing sorting fudge to not work between shadergraph and urp particle shaders. [case 1222762](https://issuetracker.unity3d.com/product/unity/issues/guid/1222762/)
- Fixed shader compilation errors when using multiple lights in DX10 level GPU. [case 1222302](https://issuetracker.unity3d.com/issues/urp-no-materials-apart-from-ui-are-rendered-when-using-direct3d11-graphics-api-on-a-dx10-gpu)
- Fixed an issue with shadows not being correctly calculated in some shaders.
- Fixed invalid implementation of one function in LWRP -> URP backward compatibility support.
- Fixed issue on Nintendo Switch where maximum number of visible lights in C# code did not match maximum number in shader code.
- Fixed OpenGL ES 3.0 support for URP ShaderGraph. [case 1230890](https://issuetracker.unity3d.com/issues/urptemplate-gles3-android-custom-shader-fails-to-compile-on-adreno-306-gpu)
- Fixed an issue where multi edit camera properties didn't work. [case 1230080](https://issuetracker.unity3d.com/issues/urp-certain-settings-are-not-applied-to-all-cameras-when-multi-editing-in-the-inspector)
- Fixed an issue where the emission value in particle shaders would not update in the editor without entering the Play mode.
- Fixed issues with performance when importing fbx files.
- Fixed issues with NullReferenceException happening with URP shaders.
- Fixed an issue that caused memory allocations when sorting cameras. [case 1226448](https://issuetracker.unity3d.com/issues/2d-renderer-using-more-than-one-camera-that-renders-out-to-a-render-texture-creates-gc-alloc-every-frame)
- Fixed an issue where grid lines were drawn on top of opaque objects in the preview window. [Case 1240723](https://issuetracker.unity3d.com/issues/urp-grid-is-rendered-in-front-of-the-model-in-the-inspector-animation-preview-window-when-depth-or-opaque-texture-is-enabled).
- Fixed an issue where objects in the preview window were affected by layer mask settings in the default renderer. [Case 1204376](https://issuetracker.unity3d.com/issues/urp-prefab-preview-is-blank-when-a-custom-forward-renderer-data-and-default-layer-mask-is-mixed-are-used).
- Fixed an issue with reflections when using an orthographic camera [case 1209255](https://issuetracker.unity3d.com/issues/urp-weird-reflections-when-using-lit-material-and-a-camera-with-orthographic-projection)
- Fixed issue that caused unity_AmbientSky, unity_AmbientEquator and unity_AmbientGround variables to be unintialized.
- Fixed issue that caused `SHADERGRAPH_AMBIENT_SKY`, `SHADERGRAPH_AMBIENT_EQUATOR` and `SHADERGRAPH_AMBIENT_GROUND` variables to be uninitialized.
- Fixed SceneView Draw Modes not being properly updated after opening new scene view panels or changing the editor layout.
- Fixed GLES shaders compilation failing on Windows platform (not a mobile platform) due to uniform count limit.
- Fixed an issue that caused the inverse view and projection matrix to output wrong values in some platforms. [case 1243990](https://issuetracker.unity3d.com/issues/urp-8-dot-1-breaks-unity-matrix-i-vp)
- Fixed an issue where the Render Scale setting of the pipeline asset didn't properly change the resolution when using the 2D Renderer. [case 1241537](https://issuetracker.unity3d.com/issues/render-scale-is-not-applied-to-the-rendered-image-when-2d-renderer-is-used-and-hdr-option-is-disabled)
- Fixed an issue where 2D lights didn't respect the Camera's Culling Mask. [case 1239136](https://issuetracker.unity3d.com/issues/urp-2d-2d-lights-are-ignored-by-camera-culling-mask)
- Fixed broken documentation links for some 2D related components.
- Fixed an issue where Sprite shaders generated by Shader Graph weren't double-sided. [case 1261232](https://issuetracker.unity3d.com/product/unity/issues/guid/1261232/)
- Fixed an issue where the package would fail to compile if the Animation module was disabled. [case 1227068](https://issuetracker.unity3d.com/product/unity/issues/guid/1227068/)
- Fixed an issue where Stencil settings wasn't serialized properly in sub object [case 1241218](https://issuetracker.unity3d.com/issues/stencil-overrides-in-urp-7-dot-3-1-render-objects-does-not-save-or-apply)
- Fixed an issue with not being able to remove Light Mode Tags [case 1240895](https://issuetracker.unity3d.com/issues/urp-unable-to-remove-added-lightmode-tags-of-filters-property-in-render-object)
- Fixed an issue where preset button could still be used, when it is not supposed to. [case 1246261](https://issuetracker.unity3d.com/issues/urp-reset-functionality-does-not-work-for-renderobject-preset-asset)
- Fixed an issue where Model Importer Materials used the Standard Shader from the Built-in Render Pipeline instead of URP Lit shader when the import happened at Editor startup.
- Fixed an issue where only unique names of cameras could be added to the camera stack.
- Fixed issue that caused shaders to fail to compile in OpenGL 4.1 or below.
- Fixed an issue where camera stacking with MSAA on OpenGL resulted in a black screen. [case 1250602](https://issuetracker.unity3d.com/issues/urp-camera-stacking-results-in-black-screen-when-msaa-and-opengl-graphics-api-are-used)
- Optimized shader compilation times by compiling different variant sets for vertex and fragment shaders.
- Fixed shadows for additional lights by limiting MAX_VISIBLE_LIGHTS to 16 for OpenGL ES 2.0 and 3.0 on mobile platforms. [case 1244391](https://issuetracker.unity3d.com/issues/android-urp-spotlight-shadows-are-not-being-rendered-on-adreno-330-and-320-when-built)
- Fixed Lit/SimpleLit/ParticlesLit/ParticlesSimpleLit/ParticlesUnlit shaders emission color not to be converted from gamma to linear color space. [case 1249615]
- Fixed missing unity_MatrixInvP for shader code and shaderGraph.
- Fixed XR support for deferred renderer.
- Fixing RenderObject to reflect name changes done at CustomForwardRenderer asset in project view. [case 1246256](https://issuetracker.unity3d.com/issues/urp-renderobject-name-does-not-reflect-inside-customforwardrendererdata-asset-on-renaming-in-the-inspector)
- Fixing camera overlay stacking adding to respect unity general reference restrictions. [case 1240788](https://issuetracker.unity3d.com/issues/urp-overlay-camera-is-missing-in-stack-list-of-the-base-camera-prefab)
- Fixed profiler marker errors. [case 1240963](https://issuetracker.unity3d.com/issues/urp-errors-are-thrown-in-a-console-when-using-profiler-to-profile-editor)
- Fixed issue that caused the pipeline to not create _CameraColorTexture if a custom render pass is injected. [case 1232761](https://issuetracker.unity3d.com/issues/urp-the-intermediate-color-texture-is-no-longer-created-when-there-is-at-least-one-renderer-feature)
- Fixed target eye UI for XR rendering is missing from camera inspector. [case 1261612](https://issuetracker.unity3d.com/issues/xr-cameras-target-eye-property-is-missing-when-inspector-is-in-normal-mode)
- Fixed an issue where terrain and speedtree materials would not get upgraded by upgrade project materials. [case 1204189](https://fogbugz.unity3d.com/f/cases/1204189/)
- Fixed an issue that caused renderer feature to not render correctly if the pass was injected before rendering opaques and didn't implement `Configure` method. [case 1259750](https://issuetracker.unity3d.com/issues/urp-not-rendering-with-a-renderer-feature-before-rendering-shadows)
- Fixed an issue where postFX's temp texture is not released properly.
- Fixed an issue where ArgumentOutOfRangeException errors were thrown after removing Render feature [case 1268147](https://issuetracker.unity3d.com/issues/urp-argumentoutofrangeexception-errors-are-thrown-on-undoing-after-removing-render-feature)
- Fixed an issue where depth and depth/normal of grass isn't rendered to depth texture.
- Fixed an issue that impacted MSAA performance on iOS/Metal [case 1219054](https://issuetracker.unity3d.com/issues/urp-ios-msaa-has-a-bigger-negative-impact-on-performance-when-using-urp-compared-to-built-in-rp)
- Fixed an issue that caused a warning to be thrown about temporary render texture not found when user calls ConfigureTarget(0). [case 1220871](https://issuetracker.unity3d.com/issues/urp-scriptable-render-passes-which-dont-require-a-bound-render-target-triggers-render-target-warning)


## [7.1.1] - 2019-09-05
### Upgrade Guide
- The render pipeline now handles custom renderers differently. You must now set up renderers for the Camera on the Render Pipeline Asset.
- Render Pipeline Assets upgrades automatically and either creates a default forward renderer in your project or links the existing custom one that you've assigned.
- If you have custom renderers assigned to Cameras, you must now add them to the current Render Pipeline Asset. Then you can select which renderer to use on the Camera.

### Added
- Added shader function `GetMainLightShadowParams`. This returns a half4 for the main light that packs shadow strength in x component and shadow soft property in y component.
- Added shader function `GetAdditionalLightShadowParams`. This returns a half4 for an additional light that packs shadow strength in x component and shadow soft property in y component.
- Added a `Debug Level` option to the Render Pipeline Asset. With this, you can control the amount of debug information generated by the render pipeline.
- Added ability to set the `ScriptableRenderer` that the Camera renders with via C# using `UniversalAdditionalCameraData.SetRenderer(int index)`. This maps to the **Renderer List** on the Render Pipeline Asset.
- Added shadow support for the 2D Renderer. 
- Added ShadowCaster2D, and CompositeShadowCaster2D components.
- Added shadow intensity and shadow volume intensity properties to Light2D.
- Added new Gizmos for Lights.
- Added CinemachineUniversalPixelPerfect, a Cinemachine Virtual Camera Extension that solves some compatibility issues between Cinemachine and Pixel Perfect Camera.
- Added an option that disables the depth/stencil buffer for the 2D Renderer.
- Added manipulation handles for the inner cone angle for spot lights.
- Added documentation for the built-in post-processing solution and Volumes framework (and removed incorrect mention of the PPv2 package). 

### Changed
- Increased visible lights limit for the forward renderer. It now supports 256 visible lights except in mobile platforms. Mobile platforms support 32 visible lights.
- Increased per-object lights limit for the forward renderer. It now supports 8 per-object lights in all platforms except GLES2. GLES2 supports 4 per-object lights.
- The Sprite-Lit-Default shader and the Sprite Lit Shader Graph shaders now use the vertex tangents for tangent space calculations.
- Temporary render textures for cameras rendering to render textures now use the same format and multisampling configuration as camera's target texture.
- All platforms now use R11G11B10_UFloat format for HDR render textures if supported.
- There is now a list of `ScriptableRendererData` on the Render Pipeline Asset as opposed to a renderer type. These are available to all Cameras and are included in builds.
- The renderer override on the Camera is now an enum that maps to the list of `ScriptableRendererData` on the Render Pipeline Asset.
- Pixel Perfect Camera now allows rendering to a render texture.
- Light2D GameObjects that you've created now have a default position with z equal to 0.
- Documentation: Changed the "Getting Started" section into "Install and Configure". Re-arranged the Table of Content.  

### Fixed
- Fixed LightProbe occlusion contribution. [case 1146667](https://issuetracker.unity3d.com/product/unity/issues/guid/1146667/)
- Fixed an issue that caused a log message to be printed in the console when creating a new Material. [case 1173160](https://issuetracker.unity3d.com/product/unity/issues/guid/1173160/)
- Fixed an issue where OnRenderObjectCallback was never invoked. [case 1122420](https://issuetracker.unity3d.com/issues/lwrp-gl-dot-lines-and-debug-dot-drawline-dont-render-when-scriptable-render-pipeline-settings-is-set-to-lwrp)
- Fixed an issue where Sprite Masks didn't function properly when using the 2D Renderer. [case 1163474](https://issuetracker.unity3d.com/issues/lwrp-sprite-renderer-ignores-sprite-mask-when-lightweight-render-pipeline-asset-data-is-set-to-2d-renderer-experimental)
- Fixed memory leaks when using the Frame Debugger with the 2D Renderer.
- Fixed an issue where materials using `_Time` did not animate in the scene. [1175396](https://issuetracker.unity3d.com/product/unity/issues/guid/1175396/)
- Fixed an issue where the Particle Lit shader had artifacts when both soft particles and HDR were enabled. [1136285](https://issuetracker.unity3d.com/product/unity/issues/guid/1136285/)
- Fixed an issue where the Area Lights were set to Realtime, which caused them to not bake. [1159838](https://issuetracker.unity3d.com/issues/lwrp-template-baked-area-lights-do-not-work-if-project-is-created-with-lightweight-rp-template)
- Fixed an issue where the Disc Light did not generate any light. [1175097](https://issuetracker.unity3d.com/issues/using-lwrp-area-light-does-not-generate-light-when-its-shape-is-set-to-disc)
- Fixed an issue where the alpha was killed when an opaque texture was requested on an offscreen camera with HDR enabled [case 1163320](https://issuetracker.unity3d.com/issues/lwrp-mobile-secondary-camera-background-alpha-value-is-lost-when-hdr-and-opaque-texture-are-enabled-in-lwrp-asset).
- Fixed an issue that caused Orthographic camera with far plane set to 0 to span Unity console with errors. [case 1172269](https://issuetracker.unity3d.com/issues/orthographic-camera-with-far-plane-set-to-0-results-in-assertions)
- Fixed an issue causing heap allocation in `RenderPipelineManager.DoRenderLoop` [case 1156241](https://issuetracker.unity3d.com/issues/lwrp-playerloop-renderpipelinemanager-dot-dorenderloop-internal-gc-dot-alloc-allocates-around-2-dot-6kb-for-every-camera-in-the-scene)
- Fixed an issue that caused shadow artifacts when using large spot angle values [case 1136165](https://issuetracker.unity3d.com/issues/lwrp-adjusting-spot-angle-on-a-spotlight-produces-shadowmap-artifacts)
- Fixed an issue that caused self-shadowing artifacts when adjusting shadow near-plane on spot lights.
- Fixed an issue that caused specular highlights to disappear when the smoothness value was set to 1.0. [case 1161827](https://issuetracker.unity3d.com/issues/lwrp-hdrp-lit-shader-max-smoothness-value-is-incosistent-between-pipelines)
- Fixed an issue in the Material upgrader that caused transparent Materials to not upgrade correctly to Universal RP. [case 1170419](https://issuetracker.unity3d.com/issues/shader-conversion-upgrading-project-materials-causes-standard-transparent-materials-to-flicker-when-moving-the-camera).
- Fixed an issue causing shadows to be incorrectly rendered when a light was close to the shadow caster.
- Fixed post-processing for the 2D Renderer.
- Fixed an issue in Light2D that caused a black line to appear for a 360 degree spotlight.
- Fixed a post-processing rendering issue with non-fullscreen viewport. [case 1177660](https://issuetracker.unity3d.com/issues/urp-render-scale-slider-value-modifies-viewport-coordinates-of-the-screen-instead-of-the-resolution)
- Fixed an issue where **Undo** would not undo the creation of Additional Camera Data. [case 1158861](https://issuetracker.unity3d.com/issues/lwrp-additional-camera-data-script-component-appears-on-camera-after-manually-re-picking-use-pipeline-settings)
- Fixed an issue where selecting the same drop-down menu item twice would trigger a change event. [case 1158861](https://issuetracker.unity3d.com/issues/lwrp-additional-camera-data-script-component-appears-on-camera-after-manually-re-picking-use-pipeline-settings)
- Fixed an issue where selecting certain objects that use instancing materials would throw console warnings. [case 1127324](https://issuetracker.unity3d.com/issues/console-warning-is-being-spammed-when-having-lwrp-enabled-and-shader-with-gpu-instancing-present-in-the-scene)
- Fixed a GUID conflict with LWRP. [case 1179895](https://issuetracker.unity3d.com/product/unity/issues/guid/1179895/)
- Fixed an issue where the Terrain shader generated NaNs.
- Fixed an issue that caused the `Opaque Color` pass to never render at half or quarter resolution.
- Fixed and issue where stencil state on a `ForwardRendererData` was reset each time rendering happened.

## [7.0.1] - 2019-07-25
### Changed
- Platform checks now provide more helpful feedback about supported features in the Inspectors.

### Fixed
- Fixed specular lighting related artifacts on Mobile [case 1143049](https://issuetracker.unity3d.com/issues/ios-lwrp-rounded-cubes-has-graphical-artifacts-when-setting-pbr-shaders-smoothness-about-to-0-dot-65-in-shadergraph) and [case 1164822](https://issuetracker.unity3d.com/issues/lwrp-specular-highlight-becomes-hard-edged-when-increasing-the-size-of-an-object).
- Post-processing is no longer enabled in the previews.
- Unity no longer force-enables post-processing on a camera by default.
- Fixed an issue that caused the Scene to render darker in GLES3 and linear color space. [case 1169789](https://issuetracker.unity3d.com/issues/lwrp-android-scene-is-rendered-darker-in-build-when-graphics-api-set-to-gles3-and-color-space-set-to-linear)

## [7.0.0] - 2019-07-17
### Universal Render Pipeline
- LWRP has been renamed to the "Universal Render Pipeline" (UniversalRP).
- UniversalRP is the same as LWRP in terms of features and scope.
- Classes have moved to the Universal namespace (from LWRP).

### Upgrade Guide
- Upgrading to UniversalRP is designed to be almost seamless from the user side.
- LWRP package still exists, this forwards includes and classes to the UniversalRP Package.
- Please see the more involved upgrade guide (https://docs.google.com/document/d/1Xd5bZa8pYZRHri-EnNkyhwrWEzSa15vtnpcg--xUCIs/).

### Added
- Initial Stadia platform support.
- Added a menu option to create a new `ScriptableRendererFeature` script. To do so in the Editor, click on Asset > Create > Rendering > Lightweight Render Pipeline > Renderer Feature.
- Added documentation for SpeedTree Shaders in LWRP.
- Added extended features to LWRP Terrain Shader, so terrain assets can be forward-compatible with HDRP.
- Enabled per-layer advanced or legacy-mode blending in LWRP Terrain Shader. 
- Added the documentation page "Rendering in LWRP", which describes the forward rendering camera loop.
- Added documentation overview for how Post Processing Version 2 works in LWRP.
- Added documentation notes and FAQ entry on the 2D Renderer affecting the LWRP Asset.

### Changed
- Replaced beginCameraRendering callbacks by non obsolete implementation in Light2D
- Updated `ScriptableRendererFeature` and `ScriptableRenderPass` API docs.
- Shader type Real translates to FP16 precision on Nintendo Switch.

### Fixed
- Fixed a case where built-in Shader time values could be out of sync with actual time. [case 1142495](https://fogbugz.unity3d.com/f/cases/1142495/)
- Fixed an issue that caused forward renderer resources to not load properly when you upgraded LWRP from an older version to 7.0.0. [case 1154925](https://issuetracker.unity3d.com/issues/lwrp-upgrading-lwrp-package-to-7-dot-0-0-breaks-forwardrenderdata-asset-in-resource-files)
- Fixed GC spikes caused by LWRP allocating heap memory every frame.
- Fixed distortion effect on particle unlit shader.
- Fixed NullReference exception caused when trying to add a ScriptableRendererFeature.
- Fixed issue with certain LWRP shaders not showing when using forward/2D renderer.
- Fixed the shadow resolve pass and the final pass, so they're not consuming unnecessary bandwidth. [case 1152439](https://issuetracker.unity3d.com/issues/lwrp-mobile-increased-memory-usage-and-extra-rendering-steps) 
- Added missing page for 2D Lights in LWRP.
- Tilemap tiles no longer appear black when you use the 2D renderer.
- Sprites in the preview window are no longer lit by 2D Scene lighting.
- Fixed warnings for unsupported shadow map formats for GLES2 API.
- Disabled shadows for devices that do not support shadow maps or depth textures.
- Fixed support for LWRP per-pixel terrain. [case 1110520](https://fogbugz.unity3d.com/f/cases/1110520)
- Fixed some basic UI/usability issues with LWRP terrain Materials (use of warnings and modal value changes).
- Fixed an issue where using LWRP and Sprite Shape together would produce meta file conflicts.
- Fixed fp16 overflow in Switch in specular calculation
- Fixed shader compilation errors for Android XR projects.
- Updated the pipeline Asset UI to cap the render scale at 2x so that it matches the render pipeline implementation limit.

## [6.7.0] - 2019-05-16
### Added
- Added SpeedTree Shaders.
- Added two Shader Graph master nodes: Lit Sprite and Unlit Sprite. They only work with the 2D renderer.
- Added documentation for the 2D renderer.

### Changed
- The 2D renderer and Light2D component received a number of improvements and are now ready to try as experimental features.
- Updated the [Feature Comparison Table](lwrp-builtin-feature-comparison.md) to reflect the current state of LWRP features.

### Fixed
- When in playmode, the error 'Non matching Profiler.EndSample' no longer appears. [case 1140750](https://fogbugz.unity3d.com/f/cases/1140750/)
- LWRP Particle Shaders now correctly render in stereo rendering modes. [case 1106699](https://fogbugz.unity3d.com/f/cases/1106699/)
- Shaders with 'debug' in the name are no longer stripped automatically. [case 1112983](https://fogbugz.unity3d.com/f/cases/1112983/)
- Fixed tiling issue with selection outline and baked cutout shadows.
- in the Shadergraph Unlit Master node, Premultiply no longer acts the same as Alpha. [case 1114708](https://fogbugz.unity3d.com/f/cases/1114708/)
- Fixed an issue where Lightprobe data was missing if it was needed per-pixel and GPU instancing was enabled.
- The Soft ScreenSpaceShadows Shader variant no longer gets stripped form builds. [case 1138236](https://fogbugz.unity3d.com/f/cases/1138236/)
- Fixed a typo in the Particle Unlit Shader, so Soft Particles now work correctly.
- Fixed emissive Materials not being baked for some meshes. [case 1145297](https://issuetracker.unity3d.com/issues/lwrp-emissive-materials-are-not-baked)
- Camera matrices are now correctly set up when you call rendering functions in EndCameraRendering. [case 1146586](https://issuetracker.unity3d.com/issues/lwrp-drawmeshnow-returns-wrong-positions-slash-scales-when-called-from-endcamerarendering-hook)
- Fixed GI not baking correctly while in gamma color space.
- Fixed a NullReference exception when adding a renderer feature that is contained in a global namespace. [case 1147068](https://issuetracker.unity3d.com/issues/scriptablerenderpipeline-inspector-ui-crashes-when-a-scriptablerenderfeature-is-not-in-a-namespace)
- Shaders are now set up for VR stereo instancing on Vulkan. [case 1142952](https://fogbugz.unity3d.com/f/cases/1142952/).
- VR stereo matrices and vertex inputs are now set up on Vulkan. [case 1142952](https://fogbugz.unity3d.com/f/cases/1142952/).
- Fixed the Material Upgrader so it's now run upon updating the LWRP package. [1148764](https://issuetracker.unity3d.com/product/unity/issues/guid/1148764/)
- Fixed a NullReference exception when you create a new Lightweight Render Pipeline Asset. [case 1153388](https://issuetracker.unity3d.com/product/unity/issues/guid/1153388/) 

## [6.6.0] - 2019-04-01
### Added
- Added support for Baked Indirect mixed lighting.
- You can now use Light Probes for occlusion. This means that baked lights can now occlude dynamic objects.
- Added RenderObjects. You can add RenderObjects to a Renderer to perform custom rendering.
- (WIP) Added an experimental 2D renderer that implements a 2D lighting system.
- (WIP) Added a Light2D component that works with the 2D renderer to add lighting effects to 2D sprites.

### Fixed
- Fixed a project import issue in the LWRP template.
- Fixed the warnings that appear when you create new Unlit Shader Graphs using the Lightweight Render Pipeline.
- Fixed light attenuation precision on mobile platforms.
- Fixed split-screen rendering on mobile platforms.
- Fixed rendering when using an off-screen camera that renders to a depth texture.
- Fixed the exposed stencil render state in the renderer.
- Fixed the default layer mask so it's now applied to a depth pre-pass.
- Made several improvements and fixes to the render pass UI.
- Fixed artifacts that appeared due to precision errors in large scaled objects.
- Fixed an XR rendering issue where Unity required a depth texture.
- Fixed an issue that caused transparent objects to sort incorrectly.

## [6.5.0] - 2019-03-07
### Added
- You can now create a custom forward renderer by clicking on `Assets/Create/Rendering/Lightweight Render Pipeline/Forward Renderer`. This creates an Asset in your Project. You can add additional features to it and drag-n-drop the renderer to either the pipeline Asset or to a camera.
- You can now add `ScriptableRendererFeature`  to the `ScriptableRenderer` to extend it with custom effects. A feature is an `ScriptableObject` that can be drag-n-dropped in the renderer and adds one or more `ScriptableRenderPass` to the renderer.
- `ScriptableRenderer` now exposes interface to configure lights. To do so, implement `SetupLights` when you create a new renderer.
- `ScriptableRenderer` now exposes interface to configure culling. To do so, implement `SetupCullingParameters` when you create a new renderer.
- `ScriptableRendererData` contains rendering resources for `ScriptableRenderer`. A renderer can be overridden globally for all cameras or on a per-camera basis.
- `ScriptableRenderPass` now has a `RenderPassEvents`. This controls where in the pipeline the render pass is added.
- `ScriptableRenderPass` now exposes `ConfigureTarget` and `ConfigureClear`. This allows the renderer to automatically figure out the currently active rendering targets.
- `ScriptableRenderPass` now exposes `Blit`. This performs a blit and sets the active render target in the renderer.
- `ScriptableRenderPass` now exposes `RenderPostProcessing`. This renders post-processing and sets the active render target in the renderer.
- `ScriptableRenderPass` now exposes `CreateDrawingSettings` as a helper for render passes that need to call `ScriptableRenderContext.DrawRenderers`.

### Changed
- Removed `RegisterShaderPassName` from `ScriptableRenderPass`. Instead, `CreateDrawingSettings` now  takes one or a list of `ShaderTagId`. 
- Removed remaining experimental namespace from LWRP. All APIrelated to `ScriptableRenderer`, `ScriptableRenderPass`, and render pass injection is now out of preview.
- Removed `SetRenderTarget` from `ScriptableRenderPass`. You should never call it. Instead, call `ConfigureTarget`, and the renderer automatically sets up targets for you. 
- Removed `RenderFullscreenQuad` from `ScriptableRenderer`. Use `CommandBuffer.DrawMesh` and `RenderingUtils.fullscreenMesh` instead.
- Removed `RenderPostProcess` from `ScriptableRenderer`. Use `ScriptableRenderPass.RenderPostProcessing` instead.
- Removed `postProcessingContext` property from `ScriptableRenderer`. This is now exposed in `RenderingUtils.postProcessingContext`.
- Removed `GetCameraClearFlag` from `ScriptableRenderer`.

### Fixed
- Fixed y-flip in VR when post-processing is active.
- Fixed occlusion mesh for VR not rendering before rendering opaques.
- Enabling or disabling SRP Batcher in runtime works now.
- Fixed video player recorder when post-processing is enabled.

## [6.4.0] - 2019-02-21

## [6.3.0] - 2019-02-18

## [6.2.0] - 2019-02-15

### Changed
- Code refactor: all macros with ARGS have been swapped with macros with PARAM. This is because the ARGS macros were incorrectly named.

## [6.1.0] - 2019-02-13

## [6.0.0] - 2019-02-23
### Added
- You can now implement a custom renderer for LWRP. To do so, implement an `IRendererData` that contains all resources used in rendering. Then create an `IRendererSetup` that creates and queues `ScriptableRenderPass`. Change the renderer type either in the Pipeline Asset or in the Camera Inspector.
- LWRP now uses the Unity recorder extension. You can use this to capture the output of Cameras.
- You can now inject a custom render pass before LWRP renders opaque objects. To do so, implement an `IBeforeRender` interface.
- Distortion support in all Particle Shaders.
- An upgrade system for LWRP Materials with `MaterialPostprocessor`.
- An upgrade path for Unlit shaders
- Tooltips for Shaders.
- SRP Batcher support for Particle Shaders.
- Docs for these Shaders: Baked Lit, Particles Lit, Particles Simple Lit, and Particles Unlit.
- LWRP now supports dynamic resolution scaling. The target platform must also support it.
- LWRP now includes version defines for both C# and Shaders in the format of `LWRP_X_Y_Z_OR_NEWER`. For example, `LWRP_5_3_0_OR_NEWER` defines version 5.3.0.
- The Terrain Lit Shader now samples Spherical Harmonics if you haven't baked any lightmaps for terrain.
- Added a __Priority__ option, which you can use to tweak the rendering order. This is similar to render queue in the built-in render pipeline. These Shaders now have this option: Lit, Simple Lit, Baked Lit, Unlit, and all three Particle Shaders.
- Added support for overriding terrain detail rendering shaders, via the render pipeline editor resources asset.

### Changed
- You can now only initialize a camera by setting a Background Type. The supported options are Skybox, Solid Color, and Don't Care.
- LWRP now uses non-square shadowmap textures when it renders directional shadows with 2 shadow cascades. 
- LWRP now uses RGB111110 as the HDR format on mobile devices, when this format is supported.
- Removed `IAfterDepthPrePass` interface.
- We’ve redesigned the Shader GUI. For example, all property names in Shaders are now inline across the board
- The Simple Lit Shader now has Smoothness, which can be stored in the alpha of specular or albedo maps.
- The Simple Lit and Particles Simple Lit Shaders now take shininess from the length (brightness) of the specular map.
- The __Double sided__ property is now __Render Face__. This means you can also do front face culling.
- Changed the docs for Lit Shader, Simple Lit Shader and Unlit Shader according to Shader GUI changes.
- When you create a new LWRP Asset, it will now be initialized with settings that favor performance on mobile platforms.
- Updated the [FAQ](faq.md) and the [Built-in/LWRP feature comparison table](lwrp-builtin-feature-comparison.md).

### Fixed
- Several tweaks to reduce bandwidth consumption on mobile devices.
- The foldouts in the Lightweight Asset inspector UI now remember their state.
- Added missing meta file for GizmosRenderingPass.cs.
- Fixed artifacts when using multiple or Depth Only cameras. [Case 1072615](https://issuetracker.unity3d.com/issues/ios-using-multiple-cameras-in-the-scene-in-lightweight-render-pipeline-gives-corrupted-image-in-ios-device)
- Fixed a typo in ERROR_ON_UNSUPPORTED_FUNCTION() that was causing the shader compiler to run out of memory in GLES2. [Case 1104271](https://issuetracker.unity3d.com/issues/mobile-os-restarts-because-of-high-memory-usage-when-compiling-shaders-for-opengles2)
- LWRP now renders shadows on scaled objects correctly. [Case 1109017](https://issuetracker.unity3d.com/issues/scaled-objects-render-shadows-and-specularity-incorrectly-in-the-lwrp-on-device)
- LWRP now allows some Asset settings to be changed at runtime. [Case 1105552](https://issuetracker.unity3d.com/issues/lwrp-changing-render-scale-in-runtime-has-no-effect-since-lwrp-3-dot-3-0)
- Realtime shadows now work in GLES2. [Case 1087251](https://issuetracker.unity3d.com/issues/android-lwrp-no-real-time-light-and-shadows-using-gles2)
- Framedebugger now renders correctly when stepping through drawcalls.
- Cameras that request MSAA and Opaque Textures now use less frame bandwidth when they render.
- Fixed rendering in the gamma color space, so it doesn't appear darker.
- Particles SImple Lit and Particles Unlit Shaders now work correctly.
- __Soft Particles__ now work correctly.
- Camera fading for particles.
- Fixed a typo in the Unlit `IgnoreProjector` tag.
- Particles render in both eyes with stereo instancing
- Fixed specular issues on mobile. [case 1109017](https://issuetracker.unity3d.com/issues/scaled-objects-render-shadows-and-specularity-incorrectly-in-the-lwrp-on-device)
- Fixed issue causing LWRP to create MSAA framebuffer even when MSAA setting was disabled.
- Post-processing in mobile VR is now forced to be disabled. It was causing many rendering issues.
- Fixed Editor Previews breaking in Play Mode when VR is enabled. [Case 1109009](https://issuetracker.unity3d.com/issues/lwrp-editor-previews-break-in-play-mode-if-vr-is-enabled)
- A camera's HDR enable flag is now respected when rendering in XR.
- Terrain detail rendering now works correctly when LWRP is installed but inactive.

## [5.2.0] - 2018-11-27
### Added
- LWRP now handles blits that are required by the device when rendering to the backbuffer.
- You can now enable the SRP Batcher. To do so, go to the `Pipeline Asset`. Under `Advanced`, toggle `SRP Batcher`.

### Changed
- Renamed shader variable `unity_LightIndicesOffsetAndCount` to `unity_PerObjectLightData`.
- Shader variables `unity_4LightIndices0` and `unity_4LightIndices1` are now declared as `unity_PerObjectLightIndices` array.

## [5.1.0] - 2018-11-19
### Added
- The user documentation for LWRP is now in this GitHub repo, instead of in the separate GitHub wiki. You can find the most up-to-date pages in the [TableOfContents.md](TableOfCotents.md) file. Pages not listed in that file are still in progress.

### Changed
- The LWRP package is no longer in preview.
- LWRP built-in render passes are now internal.
- Changed namespace from `UnityEngine.Experimental.Rendering.LightweightPipeline` to `UnityEngine.Rendering.LWRP`.
- Changed namespace from `UnityEditor.Experimental.Rendering.LightweightPipeline` to `UnityEditor.Rendering.LWRP`.

### Fixed
- LWRP now respects the iOS Player setting **Force hard shadows**. When you enable this setting, hardware filtering of shadows is disabled.
- Scene view mode now renders baked lightmaps correctly. [Case 1092227](https://issuetracker.unity3d.com/issues/lwrp-scene-view-modes-render-objects-black)
- Shadow bias calculations are now correct for both Shader Graph and Terrain shaders.
- Blit shader now ignores culling.
- When you select __Per Vertex__ option for __Additional Lights__, the __Per Object Limit__ option is not greyed out anymore.
- When you change camera viewport height to values above 1.0, the Unity Editor doesn't freeze anymore. [Case 1097497](https://issuetracker.unity3d.com/issues/macos-lwrp-editor-freezes-after-changing-cameras-viewport-rect-values)
- When you use AR with LWRP, the following error message is not displayed in the console anymore: "The camera list passed to the render pipeline is either null or empty."

## [5.0.0-preview] - 2018-09-28
### Added
- Added occlusion mesh rendering/hookup for VR
- You can now configure default depth and normal shadow bias values in the pipeline asset.
- You can now add the `LWRPAdditionalLightData` component to a `Light` to override the default depth and normal shadow bias.
- You can now log the amount of shader variants in your build. To do so, go to the `Pipeline Asset`. Under `Advanced`, select and set the `Shader Variant Log Level`.
### Changed
- Removed the `supportedShaderFeatures` property from LWRP core. The shader stripper now figures out which variants to strip based on the current assigned pipeline Asset in the Graphics settings.
### Fixed
- The following error does not appear in console anymore: ("Begin/End Profiler section mismatch")
- When you select a material with the Lit shader, this no longer causes the following error in the console: ("Material doesn't have..."). [case 1092354](https://fogbugz.unity3d.com/f/cases/1092354/)
- In the Simple Lit shader, per-vertex additional lights are now shaded properly.
- Shader variant stripping now works when you're building a Project with Cloud Build. This greatly reduces build times from Cloud Build.
- Dynamic Objects now receive lighting when the light mode is set to mixed.
- MSAA now works on Desktop platforms.
- The shadow bias value is now computed correctly for shadow cascades and different shadow resolutions. [case 1076285](https://issuetracker.unity3d.com/issues/lwrp-realtime-directional-light-shadow-maps-exhibit-artifacts)
- When you use __Area Light__ with LWRP, __Cast Shadows__ no longer overlaps with other UI elements in the Inspector. [case 1085363](https://issuetracker.unity3d.com/issues/inspector-area-light-cast-shadows-ui-option-is-obscured-by-render-mode-for-lwrp-regression-in-2018-dot-3a3)

### Changed
Read/write XRGraphicsConfig -> Read-only XRGraphics interface to XRSettings. 

## [4.0.0-preview] - 2018-09-28
### Added
- When you have enabled Gizmos, they now appear correctly in the Game view.
- Added requiresDepthPrepass field to RenderingData struct to tell if the runtime platform requires a depth prepass to generate a camera depth texture.
- The `RenderingData` struct now holds a reference to `CullResults`.
- When __HDR__ is enabled in the Camera but disabled in the Asset, an information box in the Camera Inspector informs you about it.
- When __MSAA__ is enabled in the Camera but disabled in the Asset, an information box in the Camera Inspector informs you about it.
- Enabled instancing on the terrain shader.
- Sorting of opaque objects now respects camera `opaqueSortMode` setting.
- Sorting of opaque objects disables front-to-back sorting flag, when camera settings allow that and the GPU has hidden surface removal.
- LWRP now has a Custom Light Explorer that suits its feature set.
- LWRP now supports Vertex Lit shaders for detail meshes on terrain.
- LWRP now has three interactive Autodesk shaders: Autodesk Interactive, Autodesk Interactive Masked and Autodesk Interactive Transparent.
- [Shader API] The `GetMainLight` and `GetAdditionalLight` functions can now compute shadow attenuation and store it in the new `shadowAttenuation` field in `LightData` struct.
- [Shader API] Added a `VertexPositionInputs` struct that contains vertex position in difference spaces (world, view, hclip).
- [Shader API] Added a `GetVertexPositionInputs` function to get an initialized `VertexPositionInputs`.
- [Shader API] Added a `GetPerObjectLightIndex` function to return the per-object index given a for-loop index.
- [Shader API] Added a `GetShadowCoord` function that takes a `VertexPositionInputs` as input.
- [ShaderLibrary] Added VertexNormalInputs struct that contains data for per-pixel normal computation.
- [ShaderLibrary] Added GetVertexNormalInputs function to return an initialized VertexNormalInputs.

### Changed
- The `RenderingData` struct is now read-only.
- `ScriptableRenderer`always performs a Clear before calling `IRendererSetup::Setup.` 
- `ScriptableRenderPass::Execute` no longer takes `CullResults` as input. Instead, use `RenderingData`as input, since that references `CullResults`.
- `IRendererSetup_Setup` no longer takes `ScriptableRenderContext` and `CullResults` as input.
- Shader includes are now referenced via package relative paths instead of via the deprecated shader export path mechanism https://docs.unity3d.com/2018.3/Documentation/ScriptReference/ShaderIncludePathAttribute.html.
- The LWRP Asset settings were re-organized to be more clear.
- Vertex lighting now controls if additional lights should be shaded per-vertex or per-pixel.
- Renamed all `Local Lights` nomenclature to `Additional Lights`.
- Changed shader naming to conform to our SRP shader code convention.
- [Shader API] Renamed `SpotAttenuation` function to `AngleAttenuation`.
- [Shader API] Renamed `_SHADOWS_ENABLED` keyword to `_MAIN_LIGHT_SHADOWS`
- [Shader API] Renamed `_SHADOWS_CASCADE` keyword to `_MAIN_LIGHT_SHADOWS_CASCADE`
- [Shader API] Renamed `_VERTEX_LIGHTS` keyword to `_ADDITIONAL_LIGHTS_VERTEX`.
- [Shader API] Renamed `_LOCAL_SHADOWS_ENABLED` to `_ADDITIONAL_LIGHT_SHADOWS`
- [Shader API] Renamed `GetLight` function to `GetAdditionalLight`.
- [Shader API] Renamed `GetPixelLightCount` function to `GetAdditionalLightsCount`.
- [Shader API] Renamed `attenuation` to `distanceAttenuation` in `LightData`.
- [Shader API] Renamed `GetLocalLightShadowStrength` function to `GetAdditionalLightShadowStrength`.
- [Shader API] Renamed `SampleScreenSpaceShadowMap` functions to `SampleScreenSpaceShadowmap`.
- [Shader API] Renamed `MainLightRealtimeShadowAttenuation` function to `MainLightRealtimeShadow`.
- [Shader API] Renamed light constants from `Directional` and `Local` to `MainLight` and `AdditionalLights`.
- [Shader API] Renamed `GetLocalLightShadowSamplingData` function to `GetAdditionalLightShadowSamplingData`.
- [Shader API] Removed OUTPUT_NORMAL macro.
- [Shader API] Removed `lightIndex` and `substractiveAttenuation` from `LightData`.
- [Shader API] Removed `ComputeShadowCoord` function. `GetShadowCoord` is provided instead.
- All `LightweightPipeline` references in API and classes are now named `LightweightRenderPipeline`.
- Files no longer have the `Lightweight` prefix.
- Renamed Physically Based shaders to `Lit`, `ParticlesLit`, and `TerrainLit`.
- Renamed Simple Lighting shaders to `SimpleLit`, and `ParticlesSimpleLit`.
- [ShaderLibrary] Renamed `InputSurfacePBR.hlsl`, `InputSurfaceSimple.hlsl`, and `InputSurfaceUnlit` to `LitInput.hlsl`, `SimpleLitInput.hlsl`, and `UnlitInput.hlsl`. These files were moved from the `ShaderLibrary` folder to the`Shaders`.
- [ShaderLibrary] Renamed `LightweightPassLit.hlsl` and `LightweightPassLitSimple.hlsl` to `LitForwardPass.hlsl` and `SimpleLitForwardPass.hlsl`. These files were moved from the `ShaderLibrary` folder to `Shaders`.
- [ShaderLibrary] Renamed `LightweightPassMetaPBR.hlsl`, `LightweightPassMetaSimple.hlsl` and `LighweightPassMetaUnlit` to `LitMetaPass.hlsl`, `SimpleLitMetaPass.hlsl` and `UnlitMetaPass.hlsl`. These files were moved from the `ShaderLibrary` folder to `Shaders`.
- [ShaderLibrary] Renamed `LightweightPassShadow.hlsl` to `ShadowCasterPass.hlsl`. This file was moved to the `Shaders` folder.
- [ShaderLibrary] Renamed `LightweightPassDepthOnly.hlsl` to `DepthOnlyPass.hlsl`. This file was moved to the `Shaders` folder.
- [ShaderLibrary] Renamed `InputSurfaceTerrain.hlsl` to `TerrainLitInput.hlsl`. This file was moved to the `Shaders` folder.
- [ShaderLibrary] Renamed `LightweightPassLitTerrain.hlsl` to `TerrainLitPases.hlsl`. This file was moved to the `Shaders` folder.
- [ShaderLibrary] Renamed `ParticlesPBR.hlsl` to `ParticlesLitInput.hlsl`. This file was moved to the `Shaders` folder.
- [ShaderLibrary] Renamed `InputSurfacePBR.hlsl` to `LitInput.hlsl`. This file was moved to the `Shaders` folder.
- [ShaderLibrary] Renamed `InputSurfaceUnlit.hlsl` to `UnlitInput.hlsl`. This file was moved to the `Shaders` folder.
- [ShaderLibrary] Renamed `InputBuiltin.hlsl` to `UnityInput.hlsl`.
- [ShaderLibrary] Renamed `LightweightPassMetaCommon.hlsl` to `MetaInput.hlsl`.
- [ShaderLibrary] Renamed `InputSurfaceCommon.hlsl` to `SurfaceInput.hlsl`.
- [ShaderLibrary] Removed LightInput struct and GetLightDirectionAndAttenuation. Use GetAdditionalLight function instead.
- [ShaderLibrary] Removed ApplyFog and ApplyFogColor functions. Use MixFog and MixFogColor instead.
- [ShaderLibrary] Removed TangentWorldToNormal function. Use TransformTangentToWorld instead.
- [ShaderLibrary] Removed view direction normalization functions. View direction should always be normalized per pixel for accurate results.
- [ShaderLibrary] Renamed FragmentNormalWS function to NormalizeNormalPerPixel.

### Fixed
- If you have more than 16 lights in a scene, LWRP no longer causes random glitches while rendering lights.
- The Unlit shader now samples Global Illumination correctly.
- The Inspector window for the Unlit shader now displays correctly.
- Reduced GC pressure by removing several per-frame memory allocations.
- The tooltip for the the camera __MSAA__ property now appears correctly.
- Fixed multiple C# code analysis rule violations.
- The fullscreen mesh is no longer recreated upon every call to `ScriptableRenderer.fullscreenMesh`.

## [3.3.0-preview] - 2018-01-01
### Added
- Added callbacks to LWRP that can be attached to a camera (IBeforeCameraRender, IAfterDepthPrePass, IAfterOpaquePass, IAfterOpaquePostProcess, IAfterSkyboxPass, IAfterTransparentPass, IAfterRender)

###Changed
- Clean up LWRP creation of render textures. If we are not going straight to screen ensure that we create both depth and color targets.
- UNITY_DECLARE_FRAMEBUFFER_INPUT and UNITY_READ_FRAMEBUFFER_INPUT macros were added. They are necessary for reading transient attachments.
- UNITY_MATRIX_I_VP is now defined.
- Renamed LightweightForwardRenderer to ScriptableRenderer.
- Moved all light constants to _LightBuffer CBUFFER. Now _PerCamera CBUFFER contains all other per camera constants.
- Change real-time attenuation to inverse square.
- Change attenuation for baked GI to inverse square, to match real-time attenuation.
- Small optimization in light attenuation shader code.

### Fixed
- Lightweight Unlit shader UI doesn't throw an error about missing receive shadow property anymore.

## [3.2.0-preview] - 2018-01-01
### Changed
- Receive Shadows property is now exposed in the material instead of in the renderer.
- The UI for Lightweight asset has been updated with new categories. A more clean structure and foldouts has been added to keep things organized.

### Fixed
- Shadow casters are now properly culled per cascade. (case 1059142)
- Rendering no longer breaks when Android platform is selected in Build Settings. (case 1058812)
- Scriptable passes no longer have missing material references. Now they access cached materials in the renderer.(case 1061353)
- When you change a Shadow Cascade option in the Pipeline Asset, this no longer warns you that you've exceeded the array size for the _WorldToShadow property.
- Terrain shader optimizations.

## [3.1.0-preview] - 2018-01-01

### Fixed
- Fixed assert errors caused by multi spot lights
- Fixed LWRP-DirectionalShadowConstantBuffer params setting

## [3.0.0-preview] - 2018-01-01
### Added
- Added camera additional data component to control shadows, depth and color texture.
- pipeline now uses XRSEttings.eyeTextureResolutionScale as renderScale when in XR.
- New pass architecture. Allows for custom passes to be written and then used on a per camera basis in LWRP

### Changed
- Shadow rendering has been optimized for the Mali Utgard architecture by removing indexing and avoiding divisions for orthographic projections. This reduces the frame time by 25% on the Overdraw benchmark.
- Removed 7x7 tent filtering when using cascades.
- Screenspace shadow resolve is now only done when rendering shadow cascades.
- Updated the UI for the Lighweight pipeline asset.
- Update assembly definitions to output assemblies that match Unity naming convention (Unity.*).

### Fixed
- Post-processing now works with VR on PC.
- PS4 compiler error
- Fixed VR multiview rendering by forcing MSAA to be off. There's a current issue in engine that breaks MSAA and Texture2DArray.
- Fixed UnityPerDraw CB layout
- GLCore compute buffer compiler error
- Occlusion strength not being applied on LW standard shaders
- CopyDepth pass is being called even when a depth from prepass is available
- GLES2 shader compiler error in IntegrationTests
- Can't set RenderScale and ShadowDistance by script
- VR Single Pass Instancing shadows
- Fixed compilation errors on Nintendo Switch (limited XRSetting support).

## [2.0.0-preview] - 2018-01-01

### Added
- Explicit render target load/store actions were added to improve tile utilization
- Camera opaque color can be requested on the pipeline asset. It can be accessed in the shader by defining a _CameraOpaqueTexture. This can be used as an alternative to GrabPass.
- Dynamic Batching can be enabled in the pipeline asset
- Pipeline now strips unused or invalid variants and passes based on selected pipeline capabilities in the asset. This reduces build and memory consuption on target.
- Shader stripping settings were added to pipeline asset

### Changed
#### Pipeline
- Pipeline code is now more modular and extensible. A ForwardRenderer class is initialized by the pipeline with RenderingData and it's responsible for enqueueing and executing passes. In the future pluggable renderers will be supported.
- On mobile 1 directional light + up to 4 local lights (point or spot) are computed
- On other platforms 1 directional light + up to 8 local lights are computed
- Multiple shadow casting lights are supported. Currently only 1 directional + 4 spots light shadows.
#### Shading Framework
- Directional Lights are always considered a main light in shader. They have a fast shading path with no branching and no indexing.
- GetMainLight() is provided in shader to initialize Light struct with main light shading data. 
- Directional lights have a dedicated shadowmap for performance reasons. Shadow coord always comes from interpolator.
- MainLigthRealtimeShadowAttenuation(float4 shadowCoord) is provided to compute main light realtime shadows.
- Spot and Point lights are always shaded in the light loop. Branching on uniform and indexing happens when shading them.
- GetLight(half index, float3 positionWS) is provided in shader to initialize Light struct for spot and point lights.
- Spot light shadows are baked into a single shadow atlas.
- Shadow coord for spot lights is always computed on fragment.
- Use LocalLightShadowAttenuation(int lightIndex, float3 positionWS) to comppute realtime shadows for spot lights.

### Fixed
- Issue that was causing VR on Android to render black
- Camera viewport issues
- UWP build issues
- Prevent nested camera rendering in the pipeline

## [1.1.4-preview] - 2018-01-01

### Added
 - Terrain and grass shaders ported
 - Updated materials and shader default albedo and specular color to midgrey.
 - Exposed _ScaledScreenParams to shader. It works the same as _ScreenParams but takes pipeline RenderScale into consideration
 - Performance Improvements in mobile

### Fixed
 - SRP Shader library issue that was causing all constants to be highp in mobile
 - shader error that prevented LWRP to build to UWP
 - shader compilation errors in Linux due to case sensitive includes
 - Rendering Texture flipping issue
 - Standard Particles shader cutout and blending modes
 - crash caused by using projectors
 - issue that was causing Shadow Strength to not be computed on mobile
 - Material Upgrader issue that caused editor to SoftLocks
 - GI in Unlit shader
 - Null reference in the Unlit material shader GUI

## [1.1.2-preview] - 2018-01-01

### Changed
 - Performance improvements in mobile  

### Fixed
 - Shadows on GLES 2.0
 - CPU performance regression in shadow rendering
 - Alpha clip shadow issues
 - Unmatched command buffer error message
 - Null reference exception caused by missing resource in LWRP
 - Issue that was causing Camera clear flags was being ignored in mobile


## [1.1.1-preview] - 2018-01-01

### Added
 - Added Cascade Split selection UI
 - Added SHADER_HINT_NICE_QUALITY. If user defines this to 1 in the shader Lightweight pipeline will favor quality even on mobile platforms.

### Changed
 - Shadowmap uses 16bit format instead of 32bit.
 - Small shader performance improvements

### Fixed
 - Subtractive Mode
 - Shadow Distance does not accept negative values anymore


## [0.1.24] - 2018-01-01

### Added
 - Added Light abstraction layer on lightweight shader library.
 - Added HDR global setting on pipeline asset. 
 - Added Soft Particles settings on pipeline asset.
 - Ported particles shaders to SRP library

### Changed
 - HDR RT now uses what format is configured in Tier settings.
 - Refactored lightweight standard shaders and shader library to improve ease of use.
 - Optimized tile LOAD op on mobile.
 - Reduced GC pressure
 - Reduced shader variant count by ~56% by improving fog and lightmap keywords
 - Converted LW shader library files to use real/half when necessary.

### Fixed
 - Realtime shadows on OpenGL
 - Shader compiler errors in GLES 2.0
 - Issue sorting issues when BeforeTransparent custom fx was enabled.
 - VR single pass rendering.
 - Viewport rendering issues when rendering to backbuffer.
 - Viewport rendering issues when rendering to with MSAA turned off.
 - Multi-camera rendering.

## [0.1.23] - 2018-01-01

### Added
 - UI Improvements (Rendering features not supported by LW are hidden)

### Changed
 - Shaders were ported to the new SRP shader library. 
 - Constant Buffer refactor to use new Batcher
 - Shadow filtering and bias improved.
 - Pipeline now updates color constants in gamma when in Gamma colorspace.
 - Optimized ALU and CB usage on Shadows.
 - Reduced shader variant count by ~33% by improving shadow and light classification keywords
 - Default resources were removed from the pipeline asset.

### Fixed
 - Fixed shader include path when using SRP from package manager.
 - Fixed spot light attenuation to match Unity Built-in pipeline.
 - Fixed depth pre-pass clearing issue.

## [0.1.12] - 2018-01-01

### Added
 - Standard Unlit shader now has an option to sample GI.
 - Added Material Upgrader for stock Unity Mobile and Legacy Shaders.
 - UI improvements

### Changed
- Realtime shadow filtering was improved. 

### Fixed
 - Fixed an issue that was including unreferenced shaders in the build.
 - Fixed a null reference caused by Particle System component lights.<|MERGE_RESOLUTION|>--- conflicted
+++ resolved
@@ -43,14 +43,11 @@
 - Fixed XR mirroView sRGB issue when color space is gamma.
 - Fixed an issue where XR eye textures are recreated multiple times per frame due to per camera MSAA change.
 - Fixed an issue wehre XR mirror view selector stuck. 
-<<<<<<< HEAD
-- Fixed Missing camera cannot be removed after scene is saved by removing the Missing camera label. [case 1252255](https://issuetracker.unity3d.com/issues/universal-rp-missing-camera-cannot-be-removed-from-camera-stack-after-scene-is-saved)
-- Fixed MissingReferenceException when removing Missing camera from camera stack by removing Missing camera label. [case 1252263](https://issuetracker.unity3d.com/issues/universal-rp-missingreferenceexception-errors-when-removing-missing-camera-from-stack)
-=======
 - Fixed GLES2 shader compilation.
 - Fixed issue with lens distortion breaking rendering when enabled and its intensity is 0.
 - Fixed issue that caused motion blur to not work in XR.
->>>>>>> cc501f1c
+- Fixed Missing camera cannot be removed after scene is saved by removing the Missing camera label. [case 1252255](https://issuetracker.unity3d.com/issues/universal-rp-missing-camera-cannot-be-removed-from-camera-stack-after-scene-is-saved)
+- Fixed MissingReferenceException when removing Missing camera from camera stack by removing Missing camera label. [case 1252263](https://issuetracker.unity3d.com/issues/universal-rp-missingreferenceexception-errors-when-removing-missing-camera-from-stack)
 
 ## [10.0.0] - 2020-06-10
 ### Added
