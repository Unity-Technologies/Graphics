# Changelog
All notable changes to this package will be documented in this file.

The format is based on [Keep a Changelog](http://keepachangelog.com/en/1.0.0/)
and this project adheres to [Semantic Versioning](http://semver.org/spec/v2.0.0.html).

## [12.0.0] - 2021-01-11
### Added
- Added View Vector node to mimic old behavior of View Direction node in URP.
- Added support for the PlayStation 5 platform.
- Enabled deferred renderer in UI.

### Fixed
- Fixed an issue where objects in motion might jitter when the Pixel Perfect Camera is used. [case 1300474](https://issuetracker.unity3d.com/issues/urp-characters-sprite-repeats-in-the-build-when-using-pixel-perfect-camera-and-2d-renderer)
- Fixed an issue where the letter box/pillar box areas were not properly cleared when the Pixel Perfect Camera is used. [case 1291224](https://issuetracker.unity3d.com/issues/pixel-perfect-image-artifact-appear-between-the-reference-resolution-and-screen-resolution-borders-when-strech-fill-is-enabled)
- Fixed an issue where the Cinemachine Pixel Perfect Extension might cause the Orthographic Size of the Camera to jump to 1 when the Scene is loaded. [case 1249076](https://issuetracker.unity3d.com/issues/cinemachine-pixel-perfect-camera-extension-causes-the-orthogonal-size-to-jump-to-1-when-the-scene-is-loaded)
- Fixed an issue where render scale was breaking SSAO in scene view. [case 1296710](https://issuetracker.unity3d.com/issues/ssao-effect-floating-in-the-air-in-scene-view-when-2-objects-with-shadergraph-materials-are-on-top-of-each-other)
- Fixed GC allocations from XR occlusion mesh when using multipass.
- Fixed an issue where the inspector of Renderer Data would break after adding RenderObjects renderer feature and then adding another renderer feature.
- Fixed an issue where soft particles did not work with orthographic projection. [case 1294607](https://issuetracker.unity3d.com/product/unity/issues/guid/1294607/)
- Fixed wrong shader / properties assignement to materials created from 3DsMax 2021 Physical Material. (case 1293576)
- Normalized the view direction in Shader Graph to be consistent across Scriptable Render Pieplines.
- Fixed material upgrader to run in batch mode [case 1305402]
<<<<<<< HEAD
- Fixed lack of normal mode support for double sided surfaces. [case 1276019](https://issuetracker.unity3d.com/issues/theres-no-option-to-set-the-normal-mode-when-using-urp-slash-lit-shader-with-render-face-set-to-both)
=======
- Fixed an issue in shaderGraph target where the ShaderPass.hlsl was being included after SHADERPASS was defined
>>>>>>> bc9a7841

## [11.0.0] - 2020-10-21
### Added
- Added real-time Point Light Shadows.
- Added a supported MSAA samples count check, so the actual supported MSAA samples count value can be assigned to RenderTexture descriptors.
- Added the TerrainCompatible SubShader Tag. Use this Tag in your custom shader to tell Unity that the shader is compatible with the Terrain system.
- Added _CameraSortingLayerTexture global shader variable and related parameters
- Added preset shapes for creating a freeform light
- Added serialization of Freeform ShapeLight mesh to avoid CPU cost of generating them on the runtime.
- Added 2D Renderer Asset Preset for creating a Universal Renderer Asset
- Added an option to use faster, but less accurate approximation functions when converting between the sRGB and Linear color spaces.
- Added screen space shadow as renderer feature
- Added [DisallowMultipleRendererFeature] attribute for Renderer Features.

### Changed
- Optimized 2D Renderer performance on mobile GPUs by reducing the number of render target switches.
- Optimized 2D Renderer performance by rendering the normal buffer at the same lower resolution as the light buffers.
- Improved Light2D UI/UX
- Improved 2D Menu layout
- Deprecated Light2D Parametric Light
- Deprecated Light2D point light cookie
- Renamed Light2D point light to spot light
- 2D Renderer: The per Blend Style render texture scale setting was replaced by a global scale setting for all Blend Styles.
- Optimized 2D Renderer performance by using a tiny light texture for layer/blend style pairs for which no light is rendered.
- Reorgnized the settings in 2D Renderer Data Inspector.
- FallOff Lookup Texture is now part of 2D RenderData.
- Creating a Shadow Caster 2D will use try and use sprite and physics bounds as the default shape
- Deleting all points in a Shadow Caster will cause the shape to use the bounds.
- Improved Geometry for Smooth Falloff of 2D Shape Lights.
- Updated the tooltips for Light 2D Inspector.
- Removed the Custom blend Mode option from the Blend Styles.
- New default Blend Styles when a new 2D Renderer Data asset is created.
- Added a supported MSAA samples count check, so the actual supported MSAA samples count value can be assigned to RenderTexture descriptors.
- Bloom in Gamma color-space now more closely matches Linear color-space, this will mean project using Bloom and Gamma color-space may need to adjust Bloom Intensity to match previous look.
- Autodesk Interactive Shader Graph files and folders containing them were renamed. The new file paths do not have spaces.
- Changed shader keywords of main light shadow from toggling to enumerating.
- Always use "High" quality normals, which normalizes the normal in pixel shader. "Low" quality normals looked too much like a bug.
- Re-enabled implicit MSAA resolve to backbuffer on Metal MacOS.
- Optimized 2D performance by rendering straight to the backbuffer if possible
- Changed Post Process Data to bool. When it is no enabled all post processing is stripped from build, when it is enabled you can still override resources there.
- Converted XR automated tests to use MockHMD.
- Reduced the size of the fragment input struct of the Terrain and Forward lighting shaders.

### Fixed
- Fixed an issue where additional lights would not render with WebGL 1
- Fixed an issue where the 2D Renderer was incorrectly rendering transparency with normal maps on an empty background.
- Fixed an issue where Sprites on one Sorting Layer were fully lit even when there's no 2D light targeting that layer.
- Fixed an issue where null reference exception was thrown when creating a 2D Renderer Data asset while scripts are compiling. [case 1263040](https://issuetracker.unity3d.com/issues/urp-nullreferenceexception-error-is-thrown-on-creating-2d-renderer-asset)
- Fixed an issue where no preview would show for the lit sprite master node in shadergraph
- Fixed an issue where no shader was generated for unlit sprite shaders in shadergraph
- Fixed an issue where Sprite-Lit-Default shader's Normal Map property wasn't affected by Tiling or Offset. [case 1270850](https://issuetracker.unity3d.com/issues/sprite-lit-default-shaders-normal-map-and-mask-textures-are-not-affected-by-tiling-and-offset-values)
- Fixed an issue where normal-mapped Sprites could render differently depending on whether they're dynamically-batched. [case 1286186](https://issuetracker.unity3d.com/issues/urp-2d-2d-light-on-a-rotated-sprite-is-skewed-when-using-normal-map-and-sorting-layer-is-not-default)
- Removed the warning about mis-matched vertex streams when creating a default Particle System. [case 1285272](https://issuetracker.unity3d.com/issues/particles-urp-default-material-shows-warning-in-inspector)
- Fixed latest mockHMD renderviewport scale doesn't fill whole view after scaling. [case 1286161] (https://issuetracker.unity3d.com/issues/xr-urp-renderviewportscale-doesnt-fill-whole-view-after-scaling)
- Fixed camera renders black in XR when user sets invalid MSAA value.
- Fixed an issue causing additional lights to stop working when set as the sun source. [case 1278768](https://issuetracker.unity3d.com/issues/urp-every-light-type-is-rendered-as-directional-light-if-it-is-set-as-sun-source-of-the-environment)
- Fixed an issue causing passthrough camera to not render. [case 1283894](https://issuetracker.unity3d.com/product/unity/issues/guid/1283894/)
- Fixed an issue that caused a null reference when Lift Gamma Gain was being displayed in the Inspector and URP was upgraded to a newer version.  [case 1283588](https://issuetracker.unity3d.com/issues/argumentnullexception-is-thrown-when-upgrading-urp-package-and-volume-with-lift-gamma-gain-is-focused-in-inspector)
- Fixed an issue where soft particles were not rendered when depth texture was disabled in the URP Asset. [case 1162556](https://issuetracker.unity3d.com/issues/lwrp-unlit-particles-shader-is-not-rendered-when-soft-particles-are-enabled-on-built-application)
- Fixed an issue where soft particles were rendered opaque on OpenGL. [case 1226288](https://issuetracker.unity3d.com/issues/urp-objects-that-are-using-soft-particles-are-rendered-opaque-when-opengl-is-used)
- Fixed an issue where the depth texture sample node used an incorrect texture in some frames. [case 1268079](https://issuetracker.unity3d.com/issues/urp-depth-texture-sample-node-does-not-use-correct-texture-in-some-frames)
- Fixed a compiler error in BakedLit shader when using Hybrid Renderer.
- Fixed an issue with upgrading material set to cutout didn't properly set alpha clipping. [case 1235516](https://issuetracker.unity3d.com/issues/urp-upgrade-material-utility-does-not-set-the-alpha-clipping-when-material-was-using-a-shader-with-rendering-mode-set-to-cutout)
- Fixed XR camera fov can be changed through camera inspector.
- Fixed an issue where Universal Render Pipeline with disabled antiAliasing was overwriting QualitySettings.asset on frequent cases. [case 1219159](https://issuetracker.unity3d.com/issues/urp-qualitysettings-dot-asset-file-gets-overwritten-with-the-same-content-when-the-editor-is-closed)
- Fixed a case where overlay camera with output texture caused base camera not to render to screen. [case 1283225](https://issuetracker.unity3d.com/issues/game-view-renders-a-black-view-when-having-an-overlay-camera-which-had-output-texture-assigned-in-the-camera-stack)
- Fixed an issue where the scene view camera ignored the pipeline assets HDR setting. [case 1284369](https://issuetracker.unity3d.com/issues/urp-scene-view-camera-ignores-pipeline-assets-hdr-settings-when-main-camera-uses-pipeline-settings)
- Fixed an issue where the Camera inspector was grabbing the URP asset in Graphics Settings rather than the currently active.
- Fixed an issue where the Light Explorer was grabbing the URP asset in Graphics Settings rather than the currently active.
- Fixed an issue causing materials to be upgraded multiple times.
- Fixed bloom inconsistencies between Gamma and Linear color-spaces.
- Fixed an issue in where all the entries in the Renderer List wasn't selectable and couldn't be deleted.
- Fixed Deferred renderer on some Android devices by forcing accurate GBuffer normals. [case 1288042]
- Fixed an issue where MSAA did not work in Editor Game View on Windows with Vulkan.
- Fixed issue where selecting and deselecting Forward Renderer asset would leak memory [case 1290628](https://issuetracker.unity3d.com/issues/urp-scriptablerendererfeatureeditor-memory-leak-while-interacting-with-forward-renderer-in-the-project-window)
- Fixed the default background color for previews to use the original color.
- Fixed an issue where the scene view would turn black when bloom was enabled. [case 1298790](https://issuetracker.unity3d.com/issues/urp-bloom-and-tonemapping-causes-the-screen-to-go-black-in-scene-mode)
- Fixed an issue where having "Opaque Texture" and MSAA enabled would cause the opaque texture to be rendered black on old Apple GPUs [case 1247423](https://issuetracker.unity3d.com/issues/urp-metal-opaque-objects-are-rendered-black-when-msaa-is-enabled)
- Fixed SAMPLE_TEXTURECUBE_ARRAY_LOD macro when using OpenGL ES. [case 1285132](https://issuetracker.unity3d.com/issues/urp-android-error-sample-texturecube-array-lod-is-not-supported-on-gles-3-dot-0-when-using-cubemap-array-shader-shaders)
- Fixed an issue such that it is now posible to enqueue render passes at runtime.
- Fixed SpeedTree LOD fade functionality. [case 1198135]

## [10.2.0] - 2020-10-19

### Changed
- Changed RenderObjectsFeature UI to only expose valid events. Previously, when selecting events before BeforeRenderingPrepasses objects would not be drawn correctly as stereo and camera setup only happens before rendering opaques objects.
- Transparent Lit ShaderGraph using Additive blending will now properly fade with alpha [1270344]

### Fixed
- Fixed the Unlit shader not being SRP Batcher compatible on OpenGLES/OpenGLCore. [case 1263720](https://issuetracker.unity3d.com/issues/urp-mobile-srp-batcher-is-not-visible-on-mobile-devices-in-frame-debugger)
- Fixed an issue with soft particles not rendering correctly for overlay cameras with post processing. [case 1241626](https://issuetracker.unity3d.com/issues/soft-particles-does-not-fade-out-near-the-opaque-surfaces-when-post-processing-is-enabled-on-a-stacked-camera)
- Fixed MSAA override on camera does not work in non-XR project if target eye is selected to both eye.

## [10.1.0] - 2020-10-12
- Added support for the Shadowmask Mixed Lighting Mode (Forward only), which supports up to four baked-shadow Lights.
- Added ComplexLit shader for advanced material features and deferred forward fallback.
- Added Clear Coat feature for ComplexLit shader and for shader graph.
- Added Parallax Mapping to the Lit shader (Lit.shader).
- Added the Detail Inputs setting group in the Lit shader (Lit.shader).
- Added Smooth shadow fading.
- Added SSAO support for deferred renderer.
- The pipeline now outputs a warning in the console when trying to access camera color or depth texture when those are not valid. Those textures are only available in the context of `ScriptableRenderPass`.
- Added a property to access the renderer from the `CameraData`.

### Changed
- Shader functions SampleSH9, SampleSHPixel, SampleSHVertex are now gamma corrected in gamma space. As result LightProbes are gamma corrected too.
- The maximum number of visible lights when using OpenGL ES 3.x on Android now depends on the minimum OpenGL ES 3.x version as configured in PlayerSettings.
- The default value of the HDR property of a newly created Universal Render Pipeline Asset, is now set to true.

### Fixed
- Fixed an issue where the CapturePass would not capture the post processing effects.
- Fixed an issue were the filter window could not be defocused using the mouse. [case 1242032](https://issuetracker.unity3d.com/issues/urp-volume-override-window-doesnt-disappear-when-clicked-on-the-other-windows-in-the-editor)
- Fixed camera backgrounds not matching between editor and build when background is set to 'Uninitialized'. [case 1224369](https://issuetracker.unity3d.com/issues/urp-uninitialized-camera-background-type-does-not-match-between-the-build-and-game-view)
- Fixed a case where main light hard shadows would not work if any other light is present with soft shadows.[case 1250829](https://issuetracker.unity3d.com/issues/main-light-shadows-are-ignored-in-favor-of-additional-lights-shadows)
- Fixed issue that caused color grading to not work correctly with camera stacking. [case 1263193](https://issuetracker.unity3d.com/product/unity/issues/guid/1263193/)
- Fixed an issue that caused an infinite asset database reimport when running Unity in command line with -testResults argument.
- Fixed ParticlesUnlit shader to use fog color instead of always black. [case 1264585]
- Fixed issue that caused some properties in the camera to not be bolded and highlighted when edited in prefab mode. [case 1230082](https://issuetracker.unity3d.com/issues/urp-camera-prefab-fields-render-type-renderer-background-type-are-not-bolded-and-highlighted-when-edited-in-prefab-mode)
- Fixed issue where blur would sometimes flicker [case 1224915](https://issuetracker.unity3d.com/issues/urp-bloom-effect-flickers-when-using-integrated-post-processing-feature-set)
- Fixed an issue in where the camera inspector didn't refresh properly when changing pipeline in graphic settings. [case 1222668](https://issuetracker.unity3d.com/issues/urp-camera-properties-not-refreshing-on-adding-or-removing-urp-pipeline-in-the-graphics-setting)
- Fixed depth of field to work with dynamic resolution. [case 1225467](https://issuetracker.unity3d.com/issues/dynamic-resolution-rendering-error-when-using-depth-of-field-in-urp)
- Fixed FXAA, SSAO, Motion Blur to work with dynamic resolution.
- Fixed an issue where Pixel lighting variants were stripped in builds if another URP asset had Additional Lights set to Per Vertex [case 1263514](https://issuetracker.unity3d.com/issues/urp-all-pixel-lighting-variants-are-stripped-in-build-if-at-least-one-urp-asset-has-additional-lights-set-to-per-vertex)
- Fixed an issue where transparent meshes were rendered opaque when using custom render passes [case 1262887](https://issuetracker.unity3d.com/issues/urp-transparent-meshes-are-rendered-as-opaques-when-using-lit-shader-with-custom-render-pass)
- Fixed regression from 8.x.x that increased launch times on Android with GLES3. [case 1269119](https://issuetracker.unity3d.com/issues/android-launch-times-increased-x4-from-urp-8-dot-1-0-to-urp-10-dot-0-0-preview-dot-26)
- Fixed an issue with a render texture failing assertion when chosing an invalid format. [case 1222676](https://issuetracker.unity3d.com/issues/the-error-occurs-when-a-render-texture-which-has-a-certain-color-format-is-applied-to-the-cameras-output-target)
- Fixed an issue that caused the unity_CameraToWorld matrix to have z flipped values. [case 1257518](https://issuetracker.unity3d.com/issues/parameter-unity-cameratoworld-dot-13-23-33-is-inverted-when-using-universal-rp-7-dot-4-1-and-newer)
- Fixed not using the local skybox on the camera game object when the Skybox Material property in the Lighting window was set to null.
- Fixed an issue where, if URP was not in use, you would sometimes get errors about 2D Lights when going through the menus.
- Fixed GC when using XR single-pass automated tests.
- Fixed an issue that caused a null reference when deleting camera component in a prefab. [case 1244430](https://issuetracker.unity3d.com/issues/urp-argumentnullexception-error-is-thrown-on-removing-camera-component-from-camera-prefab)
- Fixed resolution of intermediate textures when rendering to part of a render texture. [case 1261287](https://issuetracker.unity3d.com/product/unity/issues/guid/1261287/)
- Fixed indirect albedo not working with shadergraph shaders in some rare setups. [case 1274967](https://issuetracker.unity3d.com/issues/gameobjects-with-custom-mesh-are-not-reflecting-the-light-when-using-the-shader-graph-shaders)
- Fixed XR mirroView sRGB issue when color space is gamma.
- Fixed an issue where XR eye textures are recreated multiple times per frame due to per camera MSAA change.
- Fixed an issue wehre XR mirror view selector stuck.
- Fixed LightProbes to have gamma correct when using gamma color space. [case 1268911](https://issuetracker.unity3d.com/issues/urp-has-no-gamma-correction-for-lightprobes)
- Fixed GLES2 shader compilation.
- Fixed useless mip maps on temporary RTs/PostProcessing inherited from Main RT descriptor.
- Fixed issue with lens distortion breaking rendering when enabled and its intensity is 0.
- Fixed mixed lighting subtractive and shadowmask modes for deferred renderer.
- Fixed issue that caused motion blur to not work in XR.
- Fixed 2D renderer when using Linear rendering on Android directly to backbuffer.
- Fixed issue where multiple cameras would cause GC each frame. [case 1259717](https://issuetracker.unity3d.com/issues/urp-scriptablerendercontext-dot-getcamera-array-dot-resize-creates-garbage-every-frame-when-more-than-one-camera-is-active)
- Fixed Missing camera cannot be removed after scene is saved by removing the Missing camera label. [case 1252255](https://issuetracker.unity3d.com/issues/universal-rp-missing-camera-cannot-be-removed-from-camera-stack-after-scene-is-saved)
- Fixed MissingReferenceException when removing Missing camera from camera stack by removing Missing camera label. [case 1252263](https://issuetracker.unity3d.com/issues/universal-rp-missingreferenceexception-errors-when-removing-missing-camera-from-stack)
- Fixed slow down in the editor when editing properties in the UI for renderer features. [case 1279804](https://issuetracker.unity3d.com/issues/a-short-freeze-occurs-in-the-editor-when-expanding-or-collapsing-with-the-arrow-the-renderer-feature-in-the-forward-renderer)
- Fixed test 130_UnityMatrixIVP on OpenGL ES 3
- Fixed MSAA on Metal MacOS and Editor.

## [10.0.0] - 2020-06-10
### Added
- Added the option to strip Terrain hole Shader variants.
- Added support for additional Directional Lights. The amount of additional Directional Lights is limited by the maximum Per-object Lights in the Render Pipeline Asset.
- Added default implementations of OnPreprocessMaterialDescription for FBX, Obj, Sketchup and 3DS file formats.
- Added Transparency Sort Mode and Transparency Sort Axis to 2DRendererData.
- Added support for a user defined default material to 2DRendererData.
- Added the option to toggle shadow receiving on transparent objects.
- Added XR multipass rendering. Multipass rendering is a requirement on many VR platforms and allows graceful fallback when single-pass rendering isn't available.
- Added support for Camera Stacking when using the Forward Renderer. This introduces the Camera `Render Type` property. A Base Camera can be initialized with either the Skybox or Solid Color, and can combine its output with that of one or more Overlay Cameras. An Overlay Camera is always initialized with the contents of the previous Camera that rendered in the Camera Stack.
- Added AssetPostprocessors and Shadergraphs to handle Arnold Standard Surface and 3DsMax Physical material import from FBX.
- Added `[MainTexture]` and `[MainColor]` shader property attributes to URP shader properties. These will link script material.mainTextureOffset and material.color to `_BaseMap` and `_BaseColor` shader properties.
- Added the option to specify the maximum number of visible lights. If you set a value, lights are sorted based on their distance from the Camera.
- Added the option to control the transparent layer separately in the Forward Renderer.
- Added the ability to set individual RendererFeatures to be active or not, use `ScriptableRendererFeature.SetActive(bool)` to set whether a Renderer Feature will execute,  `ScriptableRendererFeature.isActive` can be used to check the current active state of the Renderer Feature.
 additional steps to the 2D Renderer setup page for quality and platform settings.
- If Unity Editor Analytics are enabled, Universal collects anonymous data about usage of Universal. This helps the Universal team focus our efforts on the most common scenarios, and better understand the needs of our customers.
- Added a OnCameraSetup() function to the ScriptableRenderPass API, that gets called by the renderer before rendering each camera
- Added a OnCameraCleanup() function to the ScriptableRenderPass API, that gets called by the renderer after rendering each camera
- Added Default Material Type options to the 2D Renderer Data Asset property settings.
- Added additional steps to the 2D Renderer setup page for quality and platform settings.
- Added option to disable XR autotests on test settings.
- Shader Preprocessor strips gbuffer shader variants if DeferredRenderer is not in the list of renderers in any Scriptable Pipeline Assets.
- Added an option to enable/disable Adaptive Performance when the Adaptive Performance package is available in the project.
- Added support for 3DsMax's 2021 Simplified Physical Material from FBX files in the Model Importer.
- Added GI to SpeedTree
- Added support for DXT5nm-style normal maps on Android, iOS and tvOS
- Added stencil override support for deferred renderer.
- Added a warning message when a renderer is used with an unsupported graphics API, as the deferred renderer does not officially support GL-based platforms.
- Added option to skip a number of final bloom iterations.
- Added support for [Screen Space Ambient Occlusion](https://docs.unity3d.com/Packages/com.unity.render-pipelines.universal@10.0/manual/post-processing-ssao.html) and a new shader variant _SCREEN_SPACE_OCCLUSION.
- Added support for Normal Texture being generated in a prepass.
- Added a ConfigureInput() function to ScriptableRenderPass, so it is possible for passes to ask that a Depth, Normal and/or Opaque textures to be generated by the forward renderer.
- Added a float2 normalizedScreenSpaceUV to the InputData Struct.
- Added new sections to documentation: [Writing custom shaders](https://docs.unity3d.com/Packages/com.unity.render-pipelines.universal@10.0/manual/writing-custom-shaders-urp.html), and [Using the beginCameraRendering event](https://docs.unity3d.com/Packages/com.unity.render-pipelines.universal@10.0/manual/using-begincamerarendering.html).
- Added support for GPU instanced mesh particles on supported platforms.
- Added API to check if a Camera or Light is compatible with Universal Render Pipeline.

### Changed
- Moved the icon that indicates the type of a Light 2D from the Inspector header to the Light Type field.
- Eliminated some GC allocations from the 2D Renderer.
- Added SceneSelection pass for TerrainLit shader.
- Remove final blit pass to force alpha to 1.0 on mobile platforms.
- Deprecated the CinemachineUniversalPixelPerfect extension. Use the one from Cinemachine v2.4 instead.
- Replaced PlayerSettings.virtualRealitySupported with XRGraphics.tryEnable.
- Blend Style in the 2DRendererData are now automatically enabled/disabled.
- When using the 2D Renderer, Sprites will render with a faster rendering path when no lights are present.
- Particle shaders now receive shadows
- The Scene view now mirrors the Volume Layer Mask set on the Main Camera.
- Drawing order of SRPDefaultUnlit is now the same as the Built-in Render Pipline.
- Made MaterialDescriptionPreprocessors private.
- UniversalRenderPipelineAsset no longer supports presets. [Case 1197020](https://issuetracker.unity3d.com/issues/urp-reset-functionality-does-not-work-on-preset-of-universalrenderpipelineassets).
- The number of maximum visible lights is now determined by whether the platform is mobile or not.
- Renderer Feature list is now redesigned to fit more closely to the Volume Profile UI, this vastly improves UX and reliability of the Renderer Features List.
- Default color values for Lit and SimpleLit shaders changed to white due to issues with texture based workflows.
- You can now subclass ForwardRenderer to create a custom renderer based on it.
- URP is now computing tangent space per fragment.
- Optimized the 2D Renderer to skip rendering into certain internal buffers when not necessary.
- You can now subclass ForwardRenderer to create a custom renderer based on it.
- URP shaders that contain a priority slider now no longer have an offset of 50 by default.
- The virtual ScriptableRenderer.FrameCleanup() function has been marked obsolete and replaced by ScriptableRenderer.OnCameraCleanup() to better describe when the function gets invoked by the renderer.
- DepthOnlyPass, CopyDepthPass and CopyColorPass now use OnCameraSetup() instead of Configure() to set up their passes before executing as they only need to get their rendertextures once per camera instead of once per eye.
- Updated shaders to be compatible with Microsoft's DXC.
- Mesh GPU Instancing option is now hidden from the particles system renderer as this feature is not supported by URP.
- The 2D Renderer now supports camera stacking.
- 2D shaders now use half-precision floats whenever precise results are not necessary.
- Removed the ETC1_EXTERNAL_ALPHA variant from Shader Graph Sprite shaders.
- Eliminated some unnecessary clearing of render targets when using the 2D Renderer.
- The rendering of 2D lights is more effient as sorting layers affected by the same set of lights are now batched.
- Removed the 8 renderer limit from URP Asset.
- Merged the deferred renderer into the forward renderer.
- Changing the default value of Skip Iterations to 1 in Bloom effect editor
- Use SystemInfo to check if multiview is supported instead of being platform hardcoded
- Default attachment setup behaviour for ScriptableRenderPasses that execute before rendering opaques is now set use current the active render target setup. This improves performance in some situations.
- Combine XR occlusion meshes into one when using single-pass (multiview or instancing) to reduce draw calls and state changes.
- Shaders included in the URP package now use local Material keywords instead of global keywords. This increases the amount of available global user-defined Material keywords.

### Fixed
- Fixed an issue that caused WebGL to render blank screen when Depth texture was enabled [case 1240228](https://issuetracker.unity3d.com/issues/webgl-urp-scene-is-rendered-black-in-webgl-build-when-depth-texture-is-enabled)
- Fixed NaNs in tonemap algorithms (neutral and ACES) on platforms defaulting to lower precision.
- Fixed a performance problem with ShaderPreprocessor with large amount of active shader variants in the project
- Fixed an issue where linear to sRGB conversion occurred twice on certain Android devices.
- Fixed an issue where there were 2 widgets showing the outer angle of a spot light.
- Fixed an issue where Unity rendered fullscreen quads with the pink error shader when you enabled the Stop NaN post-processing pass.
- Fixed an issue where Terrain hole Shader changes were missing. [Case 1179808](https://issuetracker.unity3d.com/issues/terrain-brush-tool-is-not-drawing-when-paint-holes-is-selected).
- Fixed an issue where the Shader Graph `SceneDepth` node didn't work with XR single-pass (double-wide) rendering. See [case 1123069](https://issuetracker.unity3d.com/issues/lwrp-vr-shadergraph-scenedepth-doesnt-work-in-single-pass-rendering).
- Fixed Unlit and BakedLit shader compilations in the meta pass.
- Fixed an issue where the Bokeh Depth of Field shader would fail to compile on PS4.
- Fixed an issue where the Scene lighting button didn't work when you used the 2D Renderer.
- Fixed a performance regression when you used the 2D Renderer.
- Fixed an issue where the Freeform 2D Light gizmo didn't correctly show the Falloff offset.
- Fixed an issue where the 2D Renderer rendered nothing when you used shadow-casting lights with incompatible Renderer2DData.
- Fixed an issue where errors were generated when the Physics2D module was not included in the project's manifest.
- Fixed an issue where Prefab previews were incorrectly lit when you used the 2D Renderer.
- Fixed an issue where the Light didn't update correctly when you deleted a Sprite that a Sprite 2D Light uses.
- Fixed an issue where 2D Lighting was broken for Perspective Cameras.
- Fixed an issue where resetting a Freeform 2D Light would throw null reference exceptions. [Case 1184536](https://issuetracker.unity3d.com/issues/lwrp-changing-light-type-to-freeform-after-clicking-on-reset-throws-multiple-arguementoutofrangeexception).
- Fixed an issue where Freeform 2D Lights were not culled correctly when there was a Falloff Offset.
- Fixed an issue where Tilemap palettes were invisible in the Tile Palette window when the 2D Renderer was in use. [Case 1162550](https://issuetracker.unity3d.com/issues/adding-tiles-in-the-tile-palette-makes-the-tiles-invisible).
- Fixed issue where black emission would cause unneccesary inspector UI repaints. [Case 1105661](https://issuetracker.unity3d.com/issues/lwrp-inspector-window-is-being-repainted-when-using-the-material-with-emission-enabled-and-set-to-black-00-0).
- Fixed user LUT sampling being done in Linear instead of sRGB.
- Fixed an issue when trying to get the Renderer via API on the first frame. [Case 1189196](https://issuetracker.unity3d.com/product/unity/issues/guid/1189196/).
- Fixed a material leak on domain reload.
- Fixed an issue where deleting an entry from the Renderer List and then undoing that change could cause a null reference. [Case 1191896](https://issuetracker.unity3d.com/issues/nullreferenceexception-when-attempting-to-remove-entry-from-renderer-features-list-after-it-has-been-removed-and-then-undone).
- Fixed an issue where the user would get an error if they removed the Additional Camera Data component. [Case 1189926](https://issuetracker.unity3d.com/issues/unable-to-remove-universal-slash-hd-additional-camera-data-component-serializedobject-target-destroyed-error-is-thrown).
- Fixed post-processing with XR single-pass rendering modes.
- Fixed an issue where Cinemachine v2.4 couldn't be used together with Universal RP due to a circular dependency between the two packages.
- Fixed an issue that caused shaders containing `HDRP` string in their path to be stripped from the build.
- Fixed an issue that caused only selected object to render in SceneView when Wireframe drawmode was selected.
- Fixed Renderer Features UI tooltips. [Case 1191901](https://issuetracker.unity3d.com/issues/forward-renderers-render-objects-layer-mask-tooltip-is-incorrect-and-contains-a-typo).
- Fixed multiple issues where Shader Graph shaders failed to build for XR in the Universal RP.
- Fixed an issue when using the 2D Renderer where some types of renderers would not be assigned the correct material.
- Fixed inconsistent lighting between the forward renderer and the deferred renderer, that was caused by a missing normalize operation on vertex normals on some speedtree shader variants.
- Fixed issue where XR Multiview failed to render when using URP Shader Graph Shaders
- Fixed lazy initialization with last version of ResourceReloader
- Fixed broken images in package documentation.
- Fixed an issue where viewport aspect ratio was wrong when using the Stretch Fill option of the Pixel Perfect Camera. [case 1188695](https://issuetracker.unity3d.com/issues/pixel-perfect-camera-component-does-not-maintain-the-aspect-ratio-when-the-stretch-fill-is-enabled)
- Fixed an issue where setting a Normal map on a newly created material would not update. [case 1197217](https://issuetracker.unity3d.com/product/unity/issues/guid/1197217/)
- Fixed an issue where post-processing was not applied for custom renderers set to run on the "After Rendering" event [case 1196219](https://issuetracker.unity3d.com/issues/urp-post-processing-is-not-applied-to-the-scene-when-render-ui-event-is-set-to-after-rendering)
- Fixed an issue that caused an extra blit when using custom renderers [case 1156741](https://issuetracker.unity3d.com/issues/lwrp-performance-decrease-when-using-a-scriptablerendererfeature)
- Fixed an issue with transparent objects not receiving shadows when using shadow cascades. [case 1116936](https://issuetracker.unity3d.com/issues/lwrp-cascaded-shadows-do-not-appear-on-alpha-blended-objects)
- Fixed issue where using a ForwardRendererData preset would cause a crash. [case 1201052](https://issuetracker.unity3d.com/product/unity/issues/guid/1201052/)
- Fixed an issue where particles had dark outlines when blended together [case 1199812](https://issuetracker.unity3d.com/issues/urp-soft-particles-create-dark-blending-artefacts-when-intersecting-with-scene-geometry)
- Fixed an issue with deleting shader passes in the custom renderer features list [case 1201664](https://issuetracker.unity3d.com/issues/urp-remove-button-is-not-activated-in-shader-passes-list-after-creating-objects-from-renderer-features-in-urpassets-renderer)
- Fixed camera inverse view-projection matrix in XR mode, depth-copy and color-copy passes.
- Fixed an issue with the null check when `UniversalRenderPipelineLightEditor.cs` tries to access `SceneView.lastActiveSceneView`.
- Fixed an issue where the 'Depth Texture' drop down was incorrectly disabled in the Camera Inspector.
- Fixed an issue that caused errors if you disabled the VR Module when building a project.
- Fixed an issue where the default TerrainLit Material was outdated, which caused the default Terrain to use per-vertex normals instead of per-pixel normals.
- Fixed shader errors and warnings in the default Universal RP Terrain Shader. [case 1185948](https://issuetracker.unity3d.com/issues/urp-terrain-slash-lit-base-pass-shader-does-not-compile)
- Fixed an issue where the URP Material Upgrader tried to upgrade standard Universal Shaders. [case 1144710](https://issuetracker.unity3d.com/issues/upgrading-to-lwrp-materials-is-trying-to-upgrade-lwrp-materials)
- Fixed an issue where some Materials threw errors when you upgraded them to Universal Shaders. [case 1200938](https://issuetracker.unity3d.com/issues/universal-some-materials-throw-errors-when-updated-to-universal-rp-through-update-materials-to-universal-rp)
- Fixed issue where normal maps on terrain appeared to have flipped X-components when compared to the same normal map on a mesh. [case 1181518](https://fogbugz.unity3d.com/f/cases/1181518/)
- Fixed an issue where the editor would sometimes crash when using additional lights [case 1176131](https://issuetracker.unity3d.com/issues/mac-crash-on-processshadowcasternodevisibilityandcullwithoutumbra-when-same-rp-asset-is-set-in-graphics-and-quality-settings)
- Fixed RemoveComponent on Camera contextual menu to not remove Camera while a component depend on it.
- Fixed an issue where right eye is not rendered to. [case 1170619](https://issuetracker.unity3d.com/issues/vr-lwrp-terrain-is-not-rendered-in-the-right-eye-of-an-hmd-when-using-single-pass-instanced-stereo-rendering-mode-with-lwrp)
- Fixed issue where TerrainDetailLit.shader fails to compile when XR is enabled.
- Fixed an issue that allowed height-based blending on Terrains with more than 4 materials, which is not supported.
- Fixed an issue where opaque objects were outputting incorrect alpha values [case 1168283](https://issuetracker.unity3d.com/issues/lwrp-alpha-clipping-material-makes-other-materials-look-like-alpha-clipping-when-gameobject-is-shown-in-render-texture)
- Fixed an issue where a depth texture was always created when post-processing was enabled, even if no effects made use of it.
- Fixed incorrect light attenuation on some platforms.
- Fixed an issue where the Volume System would not use the Cameras Transform when no `Volume Trigger` was set.
- Fixed an issue where post processing disappeared when using custom renderers and SMAA or no AA
- Fixed an issue where the 2D Renderer upgrader did not upgrade using the correct default material
- Fixed an issue with soft particles having dark blending when intersecting with scene geometry [case 1199812](https://issuetracker.unity3d.com/issues/urp-soft-particles-create-dark-blending-artefacts-when-intersecting-with-scene-geometry)
- Fixed an issue with additive particles blending incorrectly [case 1215713](https://issuetracker.unity3d.com/issues/universal-render-pipeline-additive-particles-not-using-vertex-alpha)
- Fixed an issue where camera preview window was missing in scene view. [case 1211971](https://issuetracker.unity3d.com/issues/scene-view-urp-camera-preview-window-is-missing-in-the-scene-view)
- Fixed an issue with shadow cascade values were not readable in the render pipeline asset [case 1219003](https://issuetracker.unity3d.com/issues/urp-cascade-values-truncated-on-selecting-two-or-four-cascades-in-shadows-under-universalrenderpipelineasset)
- Fixed an issue where MSAA isn't applied until eye textures are relocated by changing their resolution. [case 1197958](https://issuetracker.unity3d.com/issues/oculus-quest-oculus-go-urp-msaa-isnt-applied-until-eye-textures-are-relocated-by-changing-their-resolution)
- Fixed an issue where camera stacking didn't work properly inside prefab mode. [case 1220509](https://issuetracker.unity3d.com/issues/urp-cannot-assign-overlay-cameras-to-a-camera-stack-while-in-prefab-mode)
- Fixed the definition of `mad()` in SMAA shader for OpenGL.
- Fixed an issue where partical shaders failed to handle Single-Pass Stereo VR rendering with Double-Wide Textures. [case 1201208](https://issuetracker.unity3d.com/issues/urp-vr-each-eye-uses-the-cameraopaquetexture-of-both-eyes-for-rendering-when-using-single-pass-rendering-mode)
- Fixed an issue that caused assets to be reimported if player prefs were cleared. [case 1192259](https://issuetracker.unity3d.com/issues/lwrp-clearing-playerprefs-through-a-script-or-editor-causes-delay-and-console-errors-to-appear-when-entering-the-play-mode)
- Fixed missing Custom Render Features after Library deletion. [case 1196338](https://issuetracker.unity3d.com/product/unity/issues/guid/1196338/)
- Fixed not being able to remove a Renderer Feature due to tricky UI selection rects. [case 1208113](https://issuetracker.unity3d.com/product/unity/issues/guid/1208113/)
- Fixed an issue where the Camera Override on the Render Object Feature would not work with many Render Features in a row. [case 1205185](https://issuetracker.unity3d.com/product/unity/issues/guid/1205185/)
- Fixed UI clipping issue in Forward Renderer inspector. [case 1211954](https://issuetracker.unity3d.com/product/unity/issues/guid/1211954/)
- Fixed a Null ref when trying to remove a missing Renderer Feature from the Forward Renderer. [case 1196651](https://issuetracker.unity3d.com/product/unity/issues/guid/1196651/)
- Fixed data serialization issue when adding a Renderer Feature to teh Forward Renderer. [case 1214779](https://issuetracker.unity3d.com/product/unity/issues/guid/1214779/)
- Fixed issue with AssetPostprocessors dependencies causing models to be imported twice when upgrading the package version.
- Fixed an issue where NullReferenceException might be thrown when creating 2D Lights. [case 1219374](https://issuetracker.unity3d.com/issues/urp-nullreferenceexception-threw-on-adding-the-light-2d-experimental-component-when-2d-render-data-not-assigned)
- Fixed an issue with a blurry settings icon. [case 1201895](https://issuetracker.unity3d.com/issues/urp-setting-icon-blurred-in-universalrendererpipelineasset)
- Fixed issue that caused the QualitySettings anti-aliasing changing without user interaction. [case 1195272](https://issuetracker.unity3d.com/issues/lwrp-the-anti-alias-quality-settings-value-is-changing-without-user-interaction)
- Fixed an issue where Shader Graph shaders generate undeclared identifier 'GetWorldSpaceNormalizeViewDir' error.
- Fixed an issue where rendering into RenderTexture with Single Pass Instanced renders both eyes overlapping.
- Fixed an issue where Renderscale setting has no effect when using XRSDK.
- Fixed an issue where renderScale != 1 or Display.main.requiresBlitToBackbuffer forced an unnecessary blit on XR.
- Fixed an issue that causes double sRGB correction on Quest. [case 1209292](https://issuetracker.unity3d.com/product/unity/issues/guid/1209292)
- Fixed an issue where terrain DepthOnly pass does not work for XR.
- Fixed an issue that caused depth texture to be flipped when sampling from shaders [case 1225362](https://issuetracker.unity3d.com/issues/game-object-is-rendered-incorrectly-in-the-game-view-when-sampling-depth-texture)
- Fixed an issue with URP switching such that every avaiable URP makes a total set of supported features such that all URPs are taken into consideration. [case 1157420](https://issuetracker.unity3d.com/issues/lwrp-srp-switching-doesnt-work-even-with-manually-adding-shadervariants-per-scene)
- Fixed an issue where XR multipass repeatedly throws error messages "Multi pass stereo mode doesn't support Camera Stacking".
- Fixed an issue with shadows not appearing on terrains when no cascades were selected [case 1226530](https://issuetracker.unity3d.com/issues/urp-no-shadows-on-terrain-when-cascades-is-set-to-no-cascades-in-render-pipeline-asset-settings)
- Fixed a shader issue that caused the Color in Sprite Shape to work improperly.
- Fixed an issue with URP switching such that every available URP makes a total set of supported features such that all URPs are taken into consideration. [case 1157420](https://issuetracker.unity3d.com/issues/lwrp-srp-switching-doesnt-work-even-with-manually-adding-shadervariants-per-scene)
- Metallic slider on the Lit shader is now linear meaning correct values are used for PBR.
- Fixed an issue where Post-Processing caused nothing to render on GLES2.
- Fixed an issue that causes viewport to not work correctly when rendering to textures. [case 1225103](https://issuetracker.unity3d.com/issues/urp-the-viewport-rect-isnt-correctly-applied-when-the-camera-is-outputting-into-a-rendertexture)
- Fixed an issue that caused incorrect sampling of HDR reflection probe textures.
- Fixed UI text of RenderObjects feature to display LightMode tag instead of Shader Pass Name. [case 1201696](https://issuetracker.unity3d.com/issues/render-feature-slash-pass-ui-has-a-field-for-shader-pass-name-when-it-actually-expects-shader-pass-lightmode)
- Fixed an issue when Linear -> sRGB conversion would not happen on some Android devices. [case 1226208](https://issuetracker.unity3d.com/issues/no-srgb-conversion-on-some-android-devices-when-using-the-universal-render-pipeline)
- Fixed issue where using DOF at the same time as Dynamic Scaling, the depth buffer was smapled with incorrect UVs. [case 1225467](https://issuetracker.unity3d.com/product/unity/issues/guid/1225467/)
- Fixed an issue where an exception would be thrown when resetting the ShadowCaster2D component. [case 1225339](https://issuetracker.unity3d.com/issues/urp-unassignedreferenceexception-thrown-on-resetting-the-shadow-caster-2d-component)
- Fixe an issue where using a Subtractive Blend Style for your 2D Lights might cause artifacts in certain post-processing effects. [case 1215584](https://issuetracker.unity3d.com/issues/urp-incorrect-colors-in-scene-when-using-subtractive-and-multiply-blend-mode-in-gamma-color-space)
- Fixed an issue where Cinemachine Pixel Perfect Extension didn't work when CinemachineBrain Update Method is anything other than Late Update.
- Fixed an issue where Sprite Shader Graph shaders weren't double-sided by default.
- Fixed an issue where particles using Sprite Shader Graph shaders were invisible.
- Fixed an issue where Scene objects might be incorrectly affected by 2D Lights from a previous Sorting Layer.
- Fixed an issue where errors would appear in the Console when entering Play Mode with a 2D Light selected in the Hierarchy. [Case 1226918](https://issuetracker.unity3d.com/issues/errors-appear-in-the-console-when-global-2d-light-is-selected-in-hierarchy)
- Fixed an issue that caused Android GLES to render blank screen when Depth texture was enabled without Opaque texture [case 1219325](https://issuetracker.unity3d.com/issues/scene-is-not-rendered-on-android-8-and-9-when-depth-texture-is-enabled-in-urp-asset)
- Fixed an issue that caused transparent objects to always render over top of world space UI. [case 1219877](https://issuetracker.unity3d.com/product/unity/issues/guid/1219877/)
- Fixed issue causing sorting fudge to not work between shadergraph and urp particle shaders. [case 1222762](https://issuetracker.unity3d.com/product/unity/issues/guid/1222762/)
- Fixed shader compilation errors when using multiple lights in DX10 level GPU. [case 1222302](https://issuetracker.unity3d.com/issues/urp-no-materials-apart-from-ui-are-rendered-when-using-direct3d11-graphics-api-on-a-dx10-gpu)
- Fixed an issue with shadows not being correctly calculated in some shaders.
- Fixed invalid implementation of one function in LWRP -> URP backward compatibility support.
- Fixed issue where maximum number of visible lights in C# code did not match maximum number in shader code on some platforms.
- Fixed OpenGL ES 3.0 support for URP ShaderGraph. [case 1230890](https://issuetracker.unity3d.com/issues/urptemplate-gles3-android-custom-shader-fails-to-compile-on-adreno-306-gpu)
- Fixed an issue where multi edit camera properties didn't work. [case 1230080](https://issuetracker.unity3d.com/issues/urp-certain-settings-are-not-applied-to-all-cameras-when-multi-editing-in-the-inspector)
- Fixed an issue where the emission value in particle shaders would not update in the editor without entering the Play mode.
- Fixed issues with performance when importing fbx files.
- Fixed issues with NullReferenceException happening with URP shaders.
- Fixed an issue that caused memory allocations when sorting cameras. [case 1226448](https://issuetracker.unity3d.com/issues/2d-renderer-using-more-than-one-camera-that-renders-out-to-a-render-texture-creates-gc-alloc-every-frame)
- Fixed an issue where grid lines were drawn on top of opaque objects in the preview window. [Case 1240723](https://issuetracker.unity3d.com/issues/urp-grid-is-rendered-in-front-of-the-model-in-the-inspector-animation-preview-window-when-depth-or-opaque-texture-is-enabled).
- Fixed an issue where objects in the preview window were affected by layer mask settings in the default renderer. [Case 1204376](https://issuetracker.unity3d.com/issues/urp-prefab-preview-is-blank-when-a-custom-forward-renderer-data-and-default-layer-mask-is-mixed-are-used).
- Fixed an issue with reflections when using an orthographic camera [case 1209255](https://issuetracker.unity3d.com/issues/urp-weird-reflections-when-using-lit-material-and-a-camera-with-orthographic-projection)
- Fixed issue that caused unity_AmbientSky, unity_AmbientEquator and unity_AmbientGround variables to be unintialized.
- Fixed issue that caused `SHADERGRAPH_AMBIENT_SKY`, `SHADERGRAPH_AMBIENT_EQUATOR` and `SHADERGRAPH_AMBIENT_GROUND` variables to be uninitialized.
- Fixed SceneView Draw Modes not being properly updated after opening new scene view panels or changing the editor layout.
- Fixed GLES shaders compilation failing on Windows platform (not a mobile platform) due to uniform count limit.
- Fixed an issue that caused the inverse view and projection matrix to output wrong values in some platforms. [case 1243990](https://issuetracker.unity3d.com/issues/urp-8-dot-1-breaks-unity-matrix-i-vp)
- Fixed an issue where the Render Scale setting of the pipeline asset didn't properly change the resolution when using the 2D Renderer. [case 1241537](https://issuetracker.unity3d.com/issues/render-scale-is-not-applied-to-the-rendered-image-when-2d-renderer-is-used-and-hdr-option-is-disabled)
- Fixed an issue where 2D lights didn't respect the Camera's Culling Mask. [case 1239136](https://issuetracker.unity3d.com/issues/urp-2d-2d-lights-are-ignored-by-camera-culling-mask)
- Fixed broken documentation links for some 2D related components.
- Fixed an issue where Sprite shaders generated by Shader Graph weren't double-sided. [case 1261232](https://issuetracker.unity3d.com/product/unity/issues/guid/1261232/)
- Fixed an issue where the package would fail to compile if the Animation module was disabled. [case 1227068](https://issuetracker.unity3d.com/product/unity/issues/guid/1227068/)
- Fixed an issue where Stencil settings wasn't serialized properly in sub object [case 1241218](https://issuetracker.unity3d.com/issues/stencil-overrides-in-urp-7-dot-3-1-render-objects-does-not-save-or-apply)
- Fixed an issue with not being able to remove Light Mode Tags [case 1240895](https://issuetracker.unity3d.com/issues/urp-unable-to-remove-added-lightmode-tags-of-filters-property-in-render-object)
- Fixed an issue where preset button could still be used, when it is not supposed to. [case 1246261](https://issuetracker.unity3d.com/issues/urp-reset-functionality-does-not-work-for-renderobject-preset-asset)
- Fixed an issue where Model Importer Materials used the Standard Shader from the Built-in Render Pipeline instead of URP Lit shader when the import happened at Editor startup.
- Fixed an issue where only unique names of cameras could be added to the camera stack.
- Fixed issue that caused shaders to fail to compile in OpenGL 4.1 or below.
- Fixed an issue where camera stacking with MSAA on OpenGL resulted in a black screen. [case 1250602](https://issuetracker.unity3d.com/issues/urp-camera-stacking-results-in-black-screen-when-msaa-and-opengl-graphics-api-are-used)
- Optimized shader compilation times by compiling different variant sets for vertex and fragment shaders.
- Fixed shadows for additional lights by limiting MAX_VISIBLE_LIGHTS to 16 for OpenGL ES 2.0 and 3.0 on mobile platforms. [case 1244391](https://issuetracker.unity3d.com/issues/android-urp-spotlight-shadows-are-not-being-rendered-on-adreno-330-and-320-when-built)
- Fixed Lit/SimpleLit/ParticlesLit/ParticlesSimpleLit/ParticlesUnlit shaders emission color not to be converted from gamma to linear color space. [case 1249615]
- Fixed missing unity_MatrixInvP for shader code and shaderGraph.
- Fixed XR support for deferred renderer.
- Fixing RenderObject to reflect name changes done at CustomForwardRenderer asset in project view. [case 1246256](https://issuetracker.unity3d.com/issues/urp-renderobject-name-does-not-reflect-inside-customforwardrendererdata-asset-on-renaming-in-the-inspector)
- Fixing camera overlay stacking adding to respect unity general reference restrictions. [case 1240788](https://issuetracker.unity3d.com/issues/urp-overlay-camera-is-missing-in-stack-list-of-the-base-camera-prefab)
- Fixed profiler marker errors. [case 1240963](https://issuetracker.unity3d.com/issues/urp-errors-are-thrown-in-a-console-when-using-profiler-to-profile-editor)
- Fixed issue that caused the pipeline to not create _CameraColorTexture if a custom render pass is injected. [case 1232761](https://issuetracker.unity3d.com/issues/urp-the-intermediate-color-texture-is-no-longer-created-when-there-is-at-least-one-renderer-feature)
- Fixed target eye UI for XR rendering is missing from camera inspector. [case 1261612](https://issuetracker.unity3d.com/issues/xr-cameras-target-eye-property-is-missing-when-inspector-is-in-normal-mode)
- Fixed an issue where terrain and speedtree materials would not get upgraded by upgrade project materials. [case 1204189](https://fogbugz.unity3d.com/f/cases/1204189/)
- Fixed an issue that caused renderer feature to not render correctly if the pass was injected before rendering opaques and didn't implement `Configure` method. [case 1259750](https://issuetracker.unity3d.com/issues/urp-not-rendering-with-a-renderer-feature-before-rendering-shadows)
- Fixed an issue where postFX's temp texture is not released properly.
- Fixed an issue where ArgumentOutOfRangeException errors were thrown after removing Render feature [case 1268147](https://issuetracker.unity3d.com/issues/urp-argumentoutofrangeexception-errors-are-thrown-on-undoing-after-removing-render-feature)
- Fixed an issue where depth and depth/normal of grass isn't rendered to depth texture.
- Fixed an issue that impacted MSAA performance on iOS/Metal [case 1219054](https://issuetracker.unity3d.com/issues/urp-ios-msaa-has-a-bigger-negative-impact-on-performance-when-using-urp-compared-to-built-in-rp)
- Fixed an issue that caused a warning to be thrown about temporary render texture not found when user calls ConfigureTarget(0). [case 1220871](https://issuetracker.unity3d.com/issues/urp-scriptable-render-passes-which-dont-require-a-bound-render-target-triggers-render-target-warning)
- Fixed performance issues in the C# shader stripper.

## [7.1.1] - 2019-09-05
### Upgrade Guide
- The render pipeline now handles custom renderers differently. You must now set up renderers for the Camera on the Render Pipeline Asset.
- Render Pipeline Assets upgrades automatically and either creates a default forward renderer in your project or links the existing custom one that you've assigned.
- If you have custom renderers assigned to Cameras, you must now add them to the current Render Pipeline Asset. Then you can select which renderer to use on the Camera.

### Added
- Added shader function `GetMainLightShadowParams`. This returns a half4 for the main light that packs shadow strength in x component and shadow soft property in y component.
- Added shader function `GetAdditionalLightShadowParams`. This returns a half4 for an additional light that packs shadow strength in x component and shadow soft property in y component.
- Added a `Debug Level` option to the Render Pipeline Asset. With this, you can control the amount of debug information generated by the render pipeline.
- Added ability to set the `ScriptableRenderer` that the Camera renders with via C# using `UniversalAdditionalCameraData.SetRenderer(int index)`. This maps to the **Renderer List** on the Render Pipeline Asset.
- Added shadow support for the 2D Renderer.
- Added ShadowCaster2D, and CompositeShadowCaster2D components.
- Added shadow intensity and shadow volume intensity properties to Light2D.
- Added new Gizmos for Lights.
- Added CinemachineUniversalPixelPerfect, a Cinemachine Virtual Camera Extension that solves some compatibility issues between Cinemachine and Pixel Perfect Camera.
- Added an option that disables the depth/stencil buffer for the 2D Renderer.
- Added manipulation handles for the inner cone angle for spot lights.
- Added documentation for the built-in post-processing solution and Volumes framework (and removed incorrect mention of the PPv2 package).

### Changed
- Increased visible lights limit for the forward renderer. It now supports 256 visible lights except in mobile platforms. Mobile platforms support 32 visible lights.
- Increased per-object lights limit for the forward renderer. It now supports 8 per-object lights in all platforms except GLES2. GLES2 supports 4 per-object lights.
- The Sprite-Lit-Default shader and the Sprite Lit Shader Graph shaders now use the vertex tangents for tangent space calculations.
- Temporary render textures for cameras rendering to render textures now use the same format and multisampling configuration as camera's target texture.
- All platforms now use R11G11B10_UFloat format for HDR render textures if supported.
- There is now a list of `ScriptableRendererData` on the Render Pipeline Asset as opposed to a renderer type. These are available to all Cameras and are included in builds.
- The renderer override on the Camera is now an enum that maps to the list of `ScriptableRendererData` on the Render Pipeline Asset.
- Pixel Perfect Camera now allows rendering to a render texture.
- Light2D GameObjects that you've created now have a default position with z equal to 0.
- Documentation: Changed the "Getting Started" section into "Install and Configure". Re-arranged the Table of Content.

### Fixed
- Fixed LightProbe occlusion contribution. [case 1146667](https://issuetracker.unity3d.com/product/unity/issues/guid/1146667/)
- Fixed an issue that caused a log message to be printed in the console when creating a new Material. [case 1173160](https://issuetracker.unity3d.com/product/unity/issues/guid/1173160/)
- Fixed an issue where OnRenderObjectCallback was never invoked. [case 1122420](https://issuetracker.unity3d.com/issues/lwrp-gl-dot-lines-and-debug-dot-drawline-dont-render-when-scriptable-render-pipeline-settings-is-set-to-lwrp)
- Fixed an issue where Sprite Masks didn't function properly when using the 2D Renderer. [case 1163474](https://issuetracker.unity3d.com/issues/lwrp-sprite-renderer-ignores-sprite-mask-when-lightweight-render-pipeline-asset-data-is-set-to-2d-renderer-experimental)
- Fixed memory leaks when using the Frame Debugger with the 2D Renderer.
- Fixed an issue where materials using `_Time` did not animate in the scene. [1175396](https://issuetracker.unity3d.com/product/unity/issues/guid/1175396/)
- Fixed an issue where the Particle Lit shader had artifacts when both soft particles and HDR were enabled. [1136285](https://issuetracker.unity3d.com/product/unity/issues/guid/1136285/)
- Fixed an issue where the Area Lights were set to Realtime, which caused them to not bake. [1159838](https://issuetracker.unity3d.com/issues/lwrp-template-baked-area-lights-do-not-work-if-project-is-created-with-lightweight-rp-template)
- Fixed an issue where the Disc Light did not generate any light. [1175097](https://issuetracker.unity3d.com/issues/using-lwrp-area-light-does-not-generate-light-when-its-shape-is-set-to-disc)
- Fixed an issue where the alpha was killed when an opaque texture was requested on an offscreen camera with HDR enabled [case 1163320](https://issuetracker.unity3d.com/issues/lwrp-mobile-secondary-camera-background-alpha-value-is-lost-when-hdr-and-opaque-texture-are-enabled-in-lwrp-asset).
- Fixed an issue that caused Orthographic camera with far plane set to 0 to span Unity console with errors. [case 1172269](https://issuetracker.unity3d.com/issues/orthographic-camera-with-far-plane-set-to-0-results-in-assertions)
- Fixed an issue causing heap allocation in `RenderPipelineManager.DoRenderLoop` [case 1156241](https://issuetracker.unity3d.com/issues/lwrp-playerloop-renderpipelinemanager-dot-dorenderloop-internal-gc-dot-alloc-allocates-around-2-dot-6kb-for-every-camera-in-the-scene)
- Fixed an issue that caused shadow artifacts when using large spot angle values [case 1136165](https://issuetracker.unity3d.com/issues/lwrp-adjusting-spot-angle-on-a-spotlight-produces-shadowmap-artifacts)
- Fixed an issue that caused self-shadowing artifacts when adjusting shadow near-plane on spot lights.
- Fixed an issue that caused specular highlights to disappear when the smoothness value was set to 1.0. [case 1161827](https://issuetracker.unity3d.com/issues/lwrp-hdrp-lit-shader-max-smoothness-value-is-incosistent-between-pipelines)
- Fixed an issue in the Material upgrader that caused transparent Materials to not upgrade correctly to Universal RP. [case 1170419](https://issuetracker.unity3d.com/issues/shader-conversion-upgrading-project-materials-causes-standard-transparent-materials-to-flicker-when-moving-the-camera).
- Fixed an issue causing shadows to be incorrectly rendered when a light was close to the shadow caster.
- Fixed post-processing for the 2D Renderer.
- Fixed an issue in Light2D that caused a black line to appear for a 360 degree spotlight.
- Fixed a post-processing rendering issue with non-fullscreen viewport. [case 1177660](https://issuetracker.unity3d.com/issues/urp-render-scale-slider-value-modifies-viewport-coordinates-of-the-screen-instead-of-the-resolution)
- Fixed an issue where **Undo** would not undo the creation of Additional Camera Data. [case 1158861](https://issuetracker.unity3d.com/issues/lwrp-additional-camera-data-script-component-appears-on-camera-after-manually-re-picking-use-pipeline-settings)
- Fixed an issue where selecting the same drop-down menu item twice would trigger a change event. [case 1158861](https://issuetracker.unity3d.com/issues/lwrp-additional-camera-data-script-component-appears-on-camera-after-manually-re-picking-use-pipeline-settings)
- Fixed an issue where selecting certain objects that use instancing materials would throw console warnings. [case 1127324](https://issuetracker.unity3d.com/issues/console-warning-is-being-spammed-when-having-lwrp-enabled-and-shader-with-gpu-instancing-present-in-the-scene)
- Fixed a GUID conflict with LWRP. [case 1179895](https://issuetracker.unity3d.com/product/unity/issues/guid/1179895/)
- Fixed an issue where the Terrain shader generated NaNs.
- Fixed an issue that caused the `Opaque Color` pass to never render at half or quarter resolution.
- Fixed and issue where stencil state on a `ForwardRendererData` was reset each time rendering happened.

## [7.0.1] - 2019-07-25
### Changed
- Platform checks now provide more helpful feedback about supported features in the Inspectors.

### Fixed
- Fixed specular lighting related artifacts on Mobile [case 1143049](https://issuetracker.unity3d.com/issues/ios-lwrp-rounded-cubes-has-graphical-artifacts-when-setting-pbr-shaders-smoothness-about-to-0-dot-65-in-shadergraph) and [case 1164822](https://issuetracker.unity3d.com/issues/lwrp-specular-highlight-becomes-hard-edged-when-increasing-the-size-of-an-object).
- Post-processing is no longer enabled in the previews.
- Unity no longer force-enables post-processing on a camera by default.
- Fixed an issue that caused the Scene to render darker in GLES3 and linear color space. [case 1169789](https://issuetracker.unity3d.com/issues/lwrp-android-scene-is-rendered-darker-in-build-when-graphics-api-set-to-gles3-and-color-space-set-to-linear)

## [7.0.0] - 2019-07-17
### Universal Render Pipeline
- LWRP has been renamed to the "Universal Render Pipeline" (UniversalRP).
- UniversalRP is the same as LWRP in terms of features and scope.
- Classes have moved to the Universal namespace (from LWRP).

### Upgrade Guide
- Upgrading to UniversalRP is designed to be almost seamless from the user side.
- LWRP package still exists, this forwards includes and classes to the UniversalRP Package.
- Please see the more involved upgrade guide (https://docs.google.com/document/d/1Xd5bZa8pYZRHri-EnNkyhwrWEzSa15vtnpcg--xUCIs/).

### Added
- Initial Stadia platform support.
- Added a menu option to create a new `ScriptableRendererFeature` script. To do so in the Editor, click on Asset > Create > Rendering > Lightweight Render Pipeline > Renderer Feature.
- Added documentation for SpeedTree Shaders in LWRP.
- Added extended features to LWRP Terrain Shader, so terrain assets can be forward-compatible with HDRP.
- Enabled per-layer advanced or legacy-mode blending in LWRP Terrain Shader.
- Added the documentation page "Rendering in LWRP", which describes the forward rendering camera loop.
- Added documentation overview for how Post Processing Version 2 works in LWRP.
- Added documentation notes and FAQ entry on the 2D Renderer affecting the LWRP Asset.

### Changed
- Replaced beginCameraRendering callbacks by non obsolete implementation in Light2D
- Updated `ScriptableRendererFeature` and `ScriptableRenderPass` API docs.
- Changed shader type Real to translate to FP16 precision on some platforms.

### Fixed
- Fixed a case where built-in Shader time values could be out of sync with actual time. [case 1142495](https://fogbugz.unity3d.com/f/cases/1142495/)
- Fixed an issue that caused forward renderer resources to not load properly when you upgraded LWRP from an older version to 7.0.0. [case 1154925](https://issuetracker.unity3d.com/issues/lwrp-upgrading-lwrp-package-to-7-dot-0-0-breaks-forwardrenderdata-asset-in-resource-files)
- Fixed GC spikes caused by LWRP allocating heap memory every frame.
- Fixed distortion effect on particle unlit shader.
- Fixed NullReference exception caused when trying to add a ScriptableRendererFeature.
- Fixed issue with certain LWRP shaders not showing when using forward/2D renderer.
- Fixed the shadow resolve pass and the final pass, so they're not consuming unnecessary bandwidth. [case 1152439](https://issuetracker.unity3d.com/issues/lwrp-mobile-increased-memory-usage-and-extra-rendering-steps)
- Added missing page for 2D Lights in LWRP.
- Tilemap tiles no longer appear black when you use the 2D renderer.
- Sprites in the preview window are no longer lit by 2D Scene lighting.
- Fixed warnings for unsupported shadow map formats for GLES2 API.
- Disabled shadows for devices that do not support shadow maps or depth textures.
- Fixed support for LWRP per-pixel terrain. [case 1110520](https://fogbugz.unity3d.com/f/cases/1110520)
- Fixed some basic UI/usability issues with LWRP terrain Materials (use of warnings and modal value changes).
- Fixed an issue where using LWRP and Sprite Shape together would produce meta file conflicts.
- Fixed specular calculation fp16 overflow on some platforms
- Fixed shader compilation errors for Android XR projects.
- Updated the pipeline Asset UI to cap the render scale at 2x so that it matches the render pipeline implementation limit.

## [6.7.0] - 2019-05-16
### Added
- Added SpeedTree Shaders.
- Added two Shader Graph master nodes: Lit Sprite and Unlit Sprite. They only work with the 2D renderer.
- Added documentation for the 2D renderer.

### Changed
- The 2D renderer and Light2D component received a number of improvements and are now ready to try as experimental features.
- Updated the [Feature Comparison Table](lwrp-builtin-feature-comparison.md) to reflect the current state of LWRP features.

### Fixed
- When in playmode, the error 'Non matching Profiler.EndSample' no longer appears. [case 1140750](https://fogbugz.unity3d.com/f/cases/1140750/)
- LWRP Particle Shaders now correctly render in stereo rendering modes. [case 1106699](https://fogbugz.unity3d.com/f/cases/1106699/)
- Shaders with 'debug' in the name are no longer stripped automatically. [case 1112983](https://fogbugz.unity3d.com/f/cases/1112983/)
- Fixed tiling issue with selection outline and baked cutout shadows.
- in the Shadergraph Unlit Master node, Premultiply no longer acts the same as Alpha. [case 1114708](https://fogbugz.unity3d.com/f/cases/1114708/)
- Fixed an issue where Lightprobe data was missing if it was needed per-pixel and GPU instancing was enabled.
- The Soft ScreenSpaceShadows Shader variant no longer gets stripped form builds. [case 1138236](https://fogbugz.unity3d.com/f/cases/1138236/)
- Fixed a typo in the Particle Unlit Shader, so Soft Particles now work correctly.
- Fixed emissive Materials not being baked for some meshes. [case 1145297](https://issuetracker.unity3d.com/issues/lwrp-emissive-materials-are-not-baked)
- Camera matrices are now correctly set up when you call rendering functions in EndCameraRendering. [case 1146586](https://issuetracker.unity3d.com/issues/lwrp-drawmeshnow-returns-wrong-positions-slash-scales-when-called-from-endcamerarendering-hook)
- Fixed GI not baking correctly while in gamma color space.
- Fixed a NullReference exception when adding a renderer feature that is contained in a global namespace. [case 1147068](https://issuetracker.unity3d.com/issues/scriptablerenderpipeline-inspector-ui-crashes-when-a-scriptablerenderfeature-is-not-in-a-namespace)
- Shaders are now set up for VR stereo instancing on Vulkan. [case 1142952](https://fogbugz.unity3d.com/f/cases/1142952/).
- VR stereo matrices and vertex inputs are now set up on Vulkan. [case 1142952](https://fogbugz.unity3d.com/f/cases/1142952/).
- Fixed the Material Upgrader so it's now run upon updating the LWRP package. [1148764](https://issuetracker.unity3d.com/product/unity/issues/guid/1148764/)
- Fixed a NullReference exception when you create a new Lightweight Render Pipeline Asset. [case 1153388](https://issuetracker.unity3d.com/product/unity/issues/guid/1153388/)

## [6.6.0] - 2019-04-01
### Added
- Added support for Baked Indirect mixed lighting.
- You can now use Light Probes for occlusion. This means that baked lights can now occlude dynamic objects.
- Added RenderObjects. You can add RenderObjects to a Renderer to perform custom rendering.
- (WIP) Added an experimental 2D renderer that implements a 2D lighting system.
- (WIP) Added a Light2D component that works with the 2D renderer to add lighting effects to 2D sprites.

### Fixed
- Fixed a project import issue in the LWRP template.
- Fixed the warnings that appear when you create new Unlit Shader Graphs using the Lightweight Render Pipeline.
- Fixed light attenuation precision on mobile platforms.
- Fixed split-screen rendering on mobile platforms.
- Fixed rendering when using an off-screen camera that renders to a depth texture.
- Fixed the exposed stencil render state in the renderer.
- Fixed the default layer mask so it's now applied to a depth pre-pass.
- Made several improvements and fixes to the render pass UI.
- Fixed artifacts that appeared due to precision errors in large scaled objects.
- Fixed an XR rendering issue where Unity required a depth texture.
- Fixed an issue that caused transparent objects to sort incorrectly.

## [6.5.0] - 2019-03-07
### Added
- You can now create a custom forward renderer by clicking on `Assets/Create/Rendering/Lightweight Render Pipeline/Forward Renderer`. This creates an Asset in your Project. You can add additional features to it and drag-n-drop the renderer to either the pipeline Asset or to a camera.
- You can now add `ScriptableRendererFeature`  to the `ScriptableRenderer` to extend it with custom effects. A feature is an `ScriptableObject` that can be drag-n-dropped in the renderer and adds one or more `ScriptableRenderPass` to the renderer.
- `ScriptableRenderer` now exposes interface to configure lights. To do so, implement `SetupLights` when you create a new renderer.
- `ScriptableRenderer` now exposes interface to configure culling. To do so, implement `SetupCullingParameters` when you create a new renderer.
- `ScriptableRendererData` contains rendering resources for `ScriptableRenderer`. A renderer can be overridden globally for all cameras or on a per-camera basis.
- `ScriptableRenderPass` now has a `RenderPassEvents`. This controls where in the pipeline the render pass is added.
- `ScriptableRenderPass` now exposes `ConfigureTarget` and `ConfigureClear`. This allows the renderer to automatically figure out the currently active rendering targets.
- `ScriptableRenderPass` now exposes `Blit`. This performs a blit and sets the active render target in the renderer.
- `ScriptableRenderPass` now exposes `RenderPostProcessing`. This renders post-processing and sets the active render target in the renderer.
- `ScriptableRenderPass` now exposes `CreateDrawingSettings` as a helper for render passes that need to call `ScriptableRenderContext.DrawRenderers`.

### Changed
- Removed `RegisterShaderPassName` from `ScriptableRenderPass`. Instead, `CreateDrawingSettings` now  takes one or a list of `ShaderTagId`.
- Removed remaining experimental namespace from LWRP. All APIrelated to `ScriptableRenderer`, `ScriptableRenderPass`, and render pass injection is now out of preview.
- Removed `SetRenderTarget` from `ScriptableRenderPass`. You should never call it. Instead, call `ConfigureTarget`, and the renderer automatically sets up targets for you.
- Removed `RenderFullscreenQuad` from `ScriptableRenderer`. Use `CommandBuffer.DrawMesh` and `RenderingUtils.fullscreenMesh` instead.
- Removed `RenderPostProcess` from `ScriptableRenderer`. Use `ScriptableRenderPass.RenderPostProcessing` instead.
- Removed `postProcessingContext` property from `ScriptableRenderer`. This is now exposed in `RenderingUtils.postProcessingContext`.
- Removed `GetCameraClearFlag` from `ScriptableRenderer`.

### Fixed
- Fixed y-flip in VR when post-processing is active.
- Fixed occlusion mesh for VR not rendering before rendering opaques.
- Enabling or disabling SRP Batcher in runtime works now.
- Fixed video player recorder when post-processing is enabled.

## [6.4.0] - 2019-02-21

## [6.3.0] - 2019-02-18

## [6.2.0] - 2019-02-15

### Changed
- Code refactor: all macros with ARGS have been swapped with macros with PARAM. This is because the ARGS macros were incorrectly named.

## [6.1.0] - 2019-02-13

## [6.0.0] - 2019-02-23
### Added
- You can now implement a custom renderer for LWRP. To do so, implement an `IRendererData` that contains all resources used in rendering. Then create an `IRendererSetup` that creates and queues `ScriptableRenderPass`. Change the renderer type either in the Pipeline Asset or in the Camera Inspector.
- LWRP now uses the Unity recorder extension. You can use this to capture the output of Cameras.
- You can now inject a custom render pass before LWRP renders opaque objects. To do so, implement an `IBeforeRender` interface.
- Distortion support in all Particle Shaders.
- An upgrade system for LWRP Materials with `MaterialPostprocessor`.
- An upgrade path for Unlit shaders
- Tooltips for Shaders.
- SRP Batcher support for Particle Shaders.
- Docs for these Shaders: Baked Lit, Particles Lit, Particles Simple Lit, and Particles Unlit.
- LWRP now supports dynamic resolution scaling. The target platform must also support it.
- LWRP now includes version defines for both C# and Shaders in the format of `LWRP_X_Y_Z_OR_NEWER`. For example, `LWRP_5_3_0_OR_NEWER` defines version 5.3.0.
- The Terrain Lit Shader now samples Spherical Harmonics if you haven't baked any lightmaps for terrain.
- Added a __Priority__ option, which you can use to tweak the rendering order. This is similar to render queue in the built-in render pipeline. These Shaders now have this option: Lit, Simple Lit, Baked Lit, Unlit, and all three Particle Shaders.
- Added support for overriding terrain detail rendering shaders, via the render pipeline editor resources asset.

### Changed
- You can now only initialize a camera by setting a Background Type. The supported options are Skybox, Solid Color, and Don't Care.
- LWRP now uses non-square shadowmap textures when it renders directional shadows with 2 shadow cascades.
- LWRP now uses RGB111110 as the HDR format on mobile devices, when this format is supported.
- Removed `IAfterDepthPrePass` interface.
- We’ve redesigned the Shader GUI. For example, all property names in Shaders are now inline across the board
- The Simple Lit Shader now has Smoothness, which can be stored in the alpha of specular or albedo maps.
- The Simple Lit and Particles Simple Lit Shaders now take shininess from the length (brightness) of the specular map.
- The __Double sided__ property is now __Render Face__. This means you can also do front face culling.
- Changed the docs for Lit Shader, Simple Lit Shader and Unlit Shader according to Shader GUI changes.
- When you create a new LWRP Asset, it will now be initialized with settings that favor performance on mobile platforms.
- Updated the [FAQ](faq.md) and the [Built-in/LWRP feature comparison table](lwrp-builtin-feature-comparison.md).

### Fixed
- Several tweaks to reduce bandwidth consumption on mobile devices.
- The foldouts in the Lightweight Asset inspector UI now remember their state.
- Added missing meta file for GizmosRenderingPass.cs.
- Fixed artifacts when using multiple or Depth Only cameras. [Case 1072615](https://issuetracker.unity3d.com/issues/ios-using-multiple-cameras-in-the-scene-in-lightweight-render-pipeline-gives-corrupted-image-in-ios-device)
- Fixed a typo in ERROR_ON_UNSUPPORTED_FUNCTION() that was causing the shader compiler to run out of memory in GLES2. [Case 1104271](https://issuetracker.unity3d.com/issues/mobile-os-restarts-because-of-high-memory-usage-when-compiling-shaders-for-opengles2)
- LWRP now renders shadows on scaled objects correctly. [Case 1109017](https://issuetracker.unity3d.com/issues/scaled-objects-render-shadows-and-specularity-incorrectly-in-the-lwrp-on-device)
- LWRP now allows some Asset settings to be changed at runtime. [Case 1105552](https://issuetracker.unity3d.com/issues/lwrp-changing-render-scale-in-runtime-has-no-effect-since-lwrp-3-dot-3-0)
- Realtime shadows now work in GLES2. [Case 1087251](https://issuetracker.unity3d.com/issues/android-lwrp-no-real-time-light-and-shadows-using-gles2)
- Framedebugger now renders correctly when stepping through drawcalls.
- Cameras that request MSAA and Opaque Textures now use less frame bandwidth when they render.
- Fixed rendering in the gamma color space, so it doesn't appear darker.
- Particles SImple Lit and Particles Unlit Shaders now work correctly.
- __Soft Particles__ now work correctly.
- Camera fading for particles.
- Fixed a typo in the Unlit `IgnoreProjector` tag.
- Particles render in both eyes with stereo instancing
- Fixed specular issues on mobile. [case 1109017](https://issuetracker.unity3d.com/issues/scaled-objects-render-shadows-and-specularity-incorrectly-in-the-lwrp-on-device)
- Fixed issue causing LWRP to create MSAA framebuffer even when MSAA setting was disabled.
- Post-processing in mobile VR is now forced to be disabled. It was causing many rendering issues.
- Fixed Editor Previews breaking in Play Mode when VR is enabled. [Case 1109009](https://issuetracker.unity3d.com/issues/lwrp-editor-previews-break-in-play-mode-if-vr-is-enabled)
- A camera's HDR enable flag is now respected when rendering in XR.
- Terrain detail rendering now works correctly when LWRP is installed but inactive.

## [5.2.0] - 2018-11-27
### Added
- LWRP now handles blits that are required by the device when rendering to the backbuffer.
- You can now enable the SRP Batcher. To do so, go to the `Pipeline Asset`. Under `Advanced`, toggle `SRP Batcher`.

### Changed
- Renamed shader variable `unity_LightIndicesOffsetAndCount` to `unity_PerObjectLightData`.
- Shader variables `unity_4LightIndices0` and `unity_4LightIndices1` are now declared as `unity_PerObjectLightIndices` array.

## [5.1.0] - 2018-11-19
### Added
- The user documentation for LWRP is now in this GitHub repo, instead of in the separate GitHub wiki. You can find the most up-to-date pages in the [TableOfContents.md](TableOfCotents.md) file. Pages not listed in that file are still in progress.

### Changed
- The LWRP package is no longer in preview.
- LWRP built-in render passes are now internal.
- Changed namespace from `UnityEngine.Experimental.Rendering.LightweightPipeline` to `UnityEngine.Rendering.LWRP`.
- Changed namespace from `UnityEditor.Experimental.Rendering.LightweightPipeline` to `UnityEditor.Rendering.LWRP`.

### Fixed
- LWRP now respects the iOS Player setting **Force hard shadows**. When you enable this setting, hardware filtering of shadows is disabled.
- Scene view mode now renders baked lightmaps correctly. [Case 1092227](https://issuetracker.unity3d.com/issues/lwrp-scene-view-modes-render-objects-black)
- Shadow bias calculations are now correct for both Shader Graph and Terrain shaders.
- Blit shader now ignores culling.
- When you select __Per Vertex__ option for __Additional Lights__, the __Per Object Limit__ option is not greyed out anymore.
- When you change camera viewport height to values above 1.0, the Unity Editor doesn't freeze anymore. [Case 1097497](https://issuetracker.unity3d.com/issues/macos-lwrp-editor-freezes-after-changing-cameras-viewport-rect-values)
- When you use AR with LWRP, the following error message is not displayed in the console anymore: "The camera list passed to the render pipeline is either null or empty."

## [5.0.0-preview] - 2018-09-28
### Added
- Added occlusion mesh rendering/hookup for VR
- You can now configure default depth and normal shadow bias values in the pipeline asset.
- You can now add the `LWRPAdditionalLightData` component to a `Light` to override the default depth and normal shadow bias.
- You can now log the amount of shader variants in your build. To do so, go to the `Pipeline Asset`. Under `Advanced`, select and set the `Shader Variant Log Level`.
### Changed
- Removed the `supportedShaderFeatures` property from LWRP core. The shader stripper now figures out which variants to strip based on the current assigned pipeline Asset in the Graphics settings.
### Fixed
- The following error does not appear in console anymore: ("Begin/End Profiler section mismatch")
- When you select a material with the Lit shader, this no longer causes the following error in the console: ("Material doesn't have..."). [case 1092354](https://fogbugz.unity3d.com/f/cases/1092354/)
- In the Simple Lit shader, per-vertex additional lights are now shaded properly.
- Shader variant stripping now works when you're building a Project with Cloud Build. This greatly reduces build times from Cloud Build.
- Dynamic Objects now receive lighting when the light mode is set to mixed.
- MSAA now works on Desktop platforms.
- The shadow bias value is now computed correctly for shadow cascades and different shadow resolutions. [case 1076285](https://issuetracker.unity3d.com/issues/lwrp-realtime-directional-light-shadow-maps-exhibit-artifacts)
- When you use __Area Light__ with LWRP, __Cast Shadows__ no longer overlaps with other UI elements in the Inspector. [case 1085363](https://issuetracker.unity3d.com/issues/inspector-area-light-cast-shadows-ui-option-is-obscured-by-render-mode-for-lwrp-regression-in-2018-dot-3a3)

### Changed
Read/write XRGraphicsConfig -> Read-only XRGraphics interface to XRSettings.

## [4.0.0-preview] - 2018-09-28
### Added
- When you have enabled Gizmos, they now appear correctly in the Game view.
- Added requiresDepthPrepass field to RenderingData struct to tell if the runtime platform requires a depth prepass to generate a camera depth texture.
- The `RenderingData` struct now holds a reference to `CullResults`.
- When __HDR__ is enabled in the Camera but disabled in the Asset, an information box in the Camera Inspector informs you about it.
- When __MSAA__ is enabled in the Camera but disabled in the Asset, an information box in the Camera Inspector informs you about it.
- Enabled instancing on the terrain shader.
- Sorting of opaque objects now respects camera `opaqueSortMode` setting.
- Sorting of opaque objects disables front-to-back sorting flag, when camera settings allow that and the GPU has hidden surface removal.
- LWRP now has a Custom Light Explorer that suits its feature set.
- LWRP now supports Vertex Lit shaders for detail meshes on terrain.
- LWRP now has three interactive Autodesk shaders: Autodesk Interactive, Autodesk Interactive Masked and Autodesk Interactive Transparent.
- [Shader API] The `GetMainLight` and `GetAdditionalLight` functions can now compute shadow attenuation and store it in the new `shadowAttenuation` field in `LightData` struct.
- [Shader API] Added a `VertexPositionInputs` struct that contains vertex position in difference spaces (world, view, hclip).
- [Shader API] Added a `GetVertexPositionInputs` function to get an initialized `VertexPositionInputs`.
- [Shader API] Added a `GetPerObjectLightIndex` function to return the per-object index given a for-loop index.
- [Shader API] Added a `GetShadowCoord` function that takes a `VertexPositionInputs` as input.
- [ShaderLibrary] Added VertexNormalInputs struct that contains data for per-pixel normal computation.
- [ShaderLibrary] Added GetVertexNormalInputs function to return an initialized VertexNormalInputs.

### Changed
- The `RenderingData` struct is now read-only.
- `ScriptableRenderer`always performs a Clear before calling `IRendererSetup::Setup.`
- `ScriptableRenderPass::Execute` no longer takes `CullResults` as input. Instead, use `RenderingData`as input, since that references `CullResults`.
- `IRendererSetup_Setup` no longer takes `ScriptableRenderContext` and `CullResults` as input.
- Shader includes are now referenced via package relative paths instead of via the deprecated shader export path mechanism https://docs.unity3d.com/2018.3/Documentation/ScriptReference/ShaderIncludePathAttribute.html.
- The LWRP Asset settings were re-organized to be more clear.
- Vertex lighting now controls if additional lights should be shaded per-vertex or per-pixel.
- Renamed all `Local Lights` nomenclature to `Additional Lights`.
- Changed shader naming to conform to our SRP shader code convention.
- [Shader API] Renamed `SpotAttenuation` function to `AngleAttenuation`.
- [Shader API] Renamed `_SHADOWS_ENABLED` keyword to `_MAIN_LIGHT_SHADOWS`
- [Shader API] Renamed `_SHADOWS_CASCADE` keyword to `_MAIN_LIGHT_SHADOWS_CASCADE`
- [Shader API] Renamed `_VERTEX_LIGHTS` keyword to `_ADDITIONAL_LIGHTS_VERTEX`.
- [Shader API] Renamed `_LOCAL_SHADOWS_ENABLED` to `_ADDITIONAL_LIGHT_SHADOWS`
- [Shader API] Renamed `GetLight` function to `GetAdditionalLight`.
- [Shader API] Renamed `GetPixelLightCount` function to `GetAdditionalLightsCount`.
- [Shader API] Renamed `attenuation` to `distanceAttenuation` in `LightData`.
- [Shader API] Renamed `GetLocalLightShadowStrength` function to `GetAdditionalLightShadowStrength`.
- [Shader API] Renamed `SampleScreenSpaceShadowMap` functions to `SampleScreenSpaceShadowmap`.
- [Shader API] Renamed `MainLightRealtimeShadowAttenuation` function to `MainLightRealtimeShadow`.
- [Shader API] Renamed light constants from `Directional` and `Local` to `MainLight` and `AdditionalLights`.
- [Shader API] Renamed `GetLocalLightShadowSamplingData` function to `GetAdditionalLightShadowSamplingData`.
- [Shader API] Removed OUTPUT_NORMAL macro.
- [Shader API] Removed `lightIndex` and `substractiveAttenuation` from `LightData`.
- [Shader API] Removed `ComputeShadowCoord` function. `GetShadowCoord` is provided instead.
- All `LightweightPipeline` references in API and classes are now named `LightweightRenderPipeline`.
- Files no longer have the `Lightweight` prefix.
- Renamed Physically Based shaders to `Lit`, `ParticlesLit`, and `TerrainLit`.
- Renamed Simple Lighting shaders to `SimpleLit`, and `ParticlesSimpleLit`.
- [ShaderLibrary] Renamed `InputSurfacePBR.hlsl`, `InputSurfaceSimple.hlsl`, and `InputSurfaceUnlit` to `LitInput.hlsl`, `SimpleLitInput.hlsl`, and `UnlitInput.hlsl`. These files were moved from the `ShaderLibrary` folder to the`Shaders`.
- [ShaderLibrary] Renamed `LightweightPassLit.hlsl` and `LightweightPassLitSimple.hlsl` to `LitForwardPass.hlsl` and `SimpleLitForwardPass.hlsl`. These files were moved from the `ShaderLibrary` folder to `Shaders`.
- [ShaderLibrary] Renamed `LightweightPassMetaPBR.hlsl`, `LightweightPassMetaSimple.hlsl` and `LighweightPassMetaUnlit` to `LitMetaPass.hlsl`, `SimpleLitMetaPass.hlsl` and `UnlitMetaPass.hlsl`. These files were moved from the `ShaderLibrary` folder to `Shaders`.
- [ShaderLibrary] Renamed `LightweightPassShadow.hlsl` to `ShadowCasterPass.hlsl`. This file was moved to the `Shaders` folder.
- [ShaderLibrary] Renamed `LightweightPassDepthOnly.hlsl` to `DepthOnlyPass.hlsl`. This file was moved to the `Shaders` folder.
- [ShaderLibrary] Renamed `InputSurfaceTerrain.hlsl` to `TerrainLitInput.hlsl`. This file was moved to the `Shaders` folder.
- [ShaderLibrary] Renamed `LightweightPassLitTerrain.hlsl` to `TerrainLitPases.hlsl`. This file was moved to the `Shaders` folder.
- [ShaderLibrary] Renamed `ParticlesPBR.hlsl` to `ParticlesLitInput.hlsl`. This file was moved to the `Shaders` folder.
- [ShaderLibrary] Renamed `InputSurfacePBR.hlsl` to `LitInput.hlsl`. This file was moved to the `Shaders` folder.
- [ShaderLibrary] Renamed `InputSurfaceUnlit.hlsl` to `UnlitInput.hlsl`. This file was moved to the `Shaders` folder.
- [ShaderLibrary] Renamed `InputBuiltin.hlsl` to `UnityInput.hlsl`.
- [ShaderLibrary] Renamed `LightweightPassMetaCommon.hlsl` to `MetaInput.hlsl`.
- [ShaderLibrary] Renamed `InputSurfaceCommon.hlsl` to `SurfaceInput.hlsl`.
- [ShaderLibrary] Removed LightInput struct and GetLightDirectionAndAttenuation. Use GetAdditionalLight function instead.
- [ShaderLibrary] Removed ApplyFog and ApplyFogColor functions. Use MixFog and MixFogColor instead.
- [ShaderLibrary] Removed TangentWorldToNormal function. Use TransformTangentToWorld instead.
- [ShaderLibrary] Removed view direction normalization functions. View direction should always be normalized per pixel for accurate results.
- [ShaderLibrary] Renamed FragmentNormalWS function to NormalizeNormalPerPixel.

### Fixed
- If you have more than 16 lights in a scene, LWRP no longer causes random glitches while rendering lights.
- The Unlit shader now samples Global Illumination correctly.
- The Inspector window for the Unlit shader now displays correctly.
- Reduced GC pressure by removing several per-frame memory allocations.
- The tooltip for the the camera __MSAA__ property now appears correctly.
- Fixed multiple C# code analysis rule violations.
- The fullscreen mesh is no longer recreated upon every call to `ScriptableRenderer.fullscreenMesh`.

## [3.3.0-preview] - 2018-01-01
### Added
- Added callbacks to LWRP that can be attached to a camera (IBeforeCameraRender, IAfterDepthPrePass, IAfterOpaquePass, IAfterOpaquePostProcess, IAfterSkyboxPass, IAfterTransparentPass, IAfterRender)

###Changed
- Clean up LWRP creation of render textures. If we are not going straight to screen ensure that we create both depth and color targets.
- UNITY_DECLARE_FRAMEBUFFER_INPUT and UNITY_READ_FRAMEBUFFER_INPUT macros were added. They are necessary for reading transient attachments.
- UNITY_MATRIX_I_VP is now defined.
- Renamed LightweightForwardRenderer to ScriptableRenderer.
- Moved all light constants to _LightBuffer CBUFFER. Now _PerCamera CBUFFER contains all other per camera constants.
- Change real-time attenuation to inverse square.
- Change attenuation for baked GI to inverse square, to match real-time attenuation.
- Small optimization in light attenuation shader code.

### Fixed
- Lightweight Unlit shader UI doesn't throw an error about missing receive shadow property anymore.

## [3.2.0-preview] - 2018-01-01
### Changed
- Receive Shadows property is now exposed in the material instead of in the renderer.
- The UI for Lightweight asset has been updated with new categories. A more clean structure and foldouts has been added to keep things organized.

### Fixed
- Shadow casters are now properly culled per cascade. (case 1059142)
- Rendering no longer breaks when Android platform is selected in Build Settings. (case 1058812)
- Scriptable passes no longer have missing material references. Now they access cached materials in the renderer.(case 1061353)
- When you change a Shadow Cascade option in the Pipeline Asset, this no longer warns you that you've exceeded the array size for the _WorldToShadow property.
- Terrain shader optimizations.

## [3.1.0-preview] - 2018-01-01

### Fixed
- Fixed assert errors caused by multi spot lights
- Fixed LWRP-DirectionalShadowConstantBuffer params setting

## [3.0.0-preview] - 2018-01-01
### Added
- Added camera additional data component to control shadows, depth and color texture.
- pipeline now uses XRSEttings.eyeTextureResolutionScale as renderScale when in XR.
- New pass architecture. Allows for custom passes to be written and then used on a per camera basis in LWRP

### Changed
- Shadow rendering has been optimized for the Mali Utgard architecture by removing indexing and avoiding divisions for orthographic projections. This reduces the frame time by 25% on the Overdraw benchmark.
- Removed 7x7 tent filtering when using cascades.
- Screenspace shadow resolve is now only done when rendering shadow cascades.
- Updated the UI for the Lighweight pipeline asset.
- Update assembly definitions to output assemblies that match Unity naming convention (Unity.*).

### Fixed
- Post-processing now works with VR on PC.
- PS4 compiler error
- Fixed VR multiview rendering by forcing MSAA to be off. There's a current issue in engine that breaks MSAA and Texture2DArray.
- Fixed UnityPerDraw CB layout
- GLCore compute buffer compiler error
- Occlusion strength not being applied on LW standard shaders
- CopyDepth pass is being called even when a depth from prepass is available
- GLES2 shader compiler error in IntegrationTests
- Can't set RenderScale and ShadowDistance by script
- VR Single Pass Instancing shadows
- Fixed compilation errors on platforms with limited XRSetting support.

## [2.0.0-preview] - 2018-01-01

### Added
- Explicit render target load/store actions were added to improve tile utilization
- Camera opaque color can be requested on the pipeline asset. It can be accessed in the shader by defining a _CameraOpaqueTexture. This can be used as an alternative to GrabPass.
- Dynamic Batching can be enabled in the pipeline asset
- Pipeline now strips unused or invalid variants and passes based on selected pipeline capabilities in the asset. This reduces build and memory consuption on target.
- Shader stripping settings were added to pipeline asset

### Changed
#### Pipeline
- Pipeline code is now more modular and extensible. A ForwardRenderer class is initialized by the pipeline with RenderingData and it's responsible for enqueueing and executing passes. In the future pluggable renderers will be supported.
- On mobile 1 directional light + up to 4 local lights (point or spot) are computed
- On other platforms 1 directional light + up to 8 local lights are computed
- Multiple shadow casting lights are supported. Currently only 1 directional + 4 spots light shadows.
#### Shading Framework
- Directional Lights are always considered a main light in shader. They have a fast shading path with no branching and no indexing.
- GetMainLight() is provided in shader to initialize Light struct with main light shading data.
- Directional lights have a dedicated shadowmap for performance reasons. Shadow coord always comes from interpolator.
- MainLigthRealtimeShadowAttenuation(float4 shadowCoord) is provided to compute main light realtime shadows.
- Spot and Point lights are always shaded in the light loop. Branching on uniform and indexing happens when shading them.
- GetLight(half index, float3 positionWS) is provided in shader to initialize Light struct for spot and point lights.
- Spot light shadows are baked into a single shadow atlas.
- Shadow coord for spot lights is always computed on fragment.
- Use LocalLightShadowAttenuation(int lightIndex, float3 positionWS) to comppute realtime shadows for spot lights.

### Fixed
- Issue that was causing VR on Android to render black
- Camera viewport issues
- UWP build issues
- Prevent nested camera rendering in the pipeline

## [1.1.4-preview] - 2018-01-01

### Added
 - Terrain and grass shaders ported
 - Updated materials and shader default albedo and specular color to midgrey.
 - Exposed _ScaledScreenParams to shader. It works the same as _ScreenParams but takes pipeline RenderScale into consideration
 - Performance Improvements in mobile

### Fixed
 - SRP Shader library issue that was causing all constants to be highp in mobile
 - shader error that prevented LWRP to build to UWP
 - shader compilation errors in Linux due to case sensitive includes
 - Rendering Texture flipping issue
 - Standard Particles shader cutout and blending modes
 - crash caused by using projectors
 - issue that was causing Shadow Strength to not be computed on mobile
 - Material Upgrader issue that caused editor to SoftLocks
 - GI in Unlit shader
 - Null reference in the Unlit material shader GUI

## [1.1.2-preview] - 2018-01-01

### Changed
 - Performance improvements in mobile

### Fixed
 - Shadows on GLES 2.0
 - CPU performance regression in shadow rendering
 - Alpha clip shadow issues
 - Unmatched command buffer error message
 - Null reference exception caused by missing resource in LWRP
 - Issue that was causing Camera clear flags was being ignored in mobile


## [1.1.1-preview] - 2018-01-01

### Added
 - Added Cascade Split selection UI
 - Added SHADER_HINT_NICE_QUALITY. If user defines this to 1 in the shader Lightweight pipeline will favor quality even on mobile platforms.

### Changed
 - Shadowmap uses 16bit format instead of 32bit.
 - Small shader performance improvements

### Fixed
 - Subtractive Mode
 - Shadow Distance does not accept negative values anymore


## [0.1.24] - 2018-01-01

### Added
 - Added Light abstraction layer on lightweight shader library.
 - Added HDR global setting on pipeline asset.
 - Added Soft Particles settings on pipeline asset.
 - Ported particles shaders to SRP library

### Changed
 - HDR RT now uses what format is configured in Tier settings.
 - Refactored lightweight standard shaders and shader library to improve ease of use.
 - Optimized tile LOAD op on mobile.
 - Reduced GC pressure
 - Reduced shader variant count by ~56% by improving fog and lightmap keywords
 - Converted LW shader library files to use real/half when necessary.

### Fixed
 - Realtime shadows on OpenGL
 - Shader compiler errors in GLES 2.0
 - Issue sorting issues when BeforeTransparent custom fx was enabled.
 - VR single pass rendering.
 - Viewport rendering issues when rendering to backbuffer.
 - Viewport rendering issues when rendering to with MSAA turned off.
 - Multi-camera rendering.

## [0.1.23] - 2018-01-01

### Added
 - UI Improvements (Rendering features not supported by LW are hidden)

### Changed
 - Shaders were ported to the new SRP shader library.
 - Constant Buffer refactor to use new Batcher
 - Shadow filtering and bias improved.
 - Pipeline now updates color constants in gamma when in Gamma colorspace.
 - Optimized ALU and CB usage on Shadows.
 - Reduced shader variant count by ~33% by improving shadow and light classification keywords
 - Default resources were removed from the pipeline asset.

### Fixed
 - Fixed shader include path when using SRP from package manager.
 - Fixed spot light attenuation to match Unity Built-in pipeline.
 - Fixed depth pre-pass clearing issue.

## [0.1.12] - 2018-01-01

### Added
 - Standard Unlit shader now has an option to sample GI.
 - Added Material Upgrader for stock Unity Mobile and Legacy Shaders.
 - UI improvements

### Changed
- Realtime shadow filtering was improved.

### Fixed
 - Fixed an issue that was including unreferenced shaders in the build.
 - Fixed a null reference caused by Particle System component lights.<|MERGE_RESOLUTION|>--- conflicted
+++ resolved
@@ -21,11 +21,8 @@
 - Fixed wrong shader / properties assignement to materials created from 3DsMax 2021 Physical Material. (case 1293576)
 - Normalized the view direction in Shader Graph to be consistent across Scriptable Render Pieplines.
 - Fixed material upgrader to run in batch mode [case 1305402]
-<<<<<<< HEAD
 - Fixed lack of normal mode support for double sided surfaces. [case 1276019](https://issuetracker.unity3d.com/issues/theres-no-option-to-set-the-normal-mode-when-using-urp-slash-lit-shader-with-render-face-set-to-both)
-=======
 - Fixed an issue in shaderGraph target where the ShaderPass.hlsl was being included after SHADERPASS was defined
->>>>>>> bc9a7841
 
 ## [11.0.0] - 2020-10-21
 ### Added
